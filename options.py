from dataclasses import dataclass

from Options import Choice, PerGameCommonOptions, Toggle, DeathLink, Range, OptionGroup, StartInventoryPool


class Goal(Choice):
    """
    Golden Diva: Defeat the four main passage bosses, reach the depths of the pyramid, and defeat the Golden Diva
    Golden Treasure Hunt: Find the golden treasures scattered in the world, and escape through the Sound Room
    Golden Diva Treasure Hunt: Find the golden treasures, and then defeat the Golden Diva
    Local Golden Treasure Hunt: Find the treasures scattered in the pyramid and escape through the Sound Room
    Local Golden Diva Treasure Hunt: Find the golden treasures in the pyramid and defeat the Golden Diva
    """
    display_name = 'Goal'
    option_golden_diva = 0
    option_golden_treasure_hunt = 1
    option_golden_diva_treasure_hunt = 2
    option_local_golden_treasure_hunt = 3
    option_local_golden_diva_treasure_hunt = 4
    alias_divahunt = option_golden_diva_treasure_hunt
    alias_local_divahunt = option_local_golden_diva_treasure_hunt
    default = option_golden_diva

    def needs_diva(self):
        return self == Goal.option_golden_diva or self.is_diva_hunt()

    def needs_treasure_hunt(self):
        return self.is_treasure_hunt() or self.is_diva_hunt()

    def is_treasure_hunt(self):
        return self in (Goal.option_golden_treasure_hunt, Goal.option_local_golden_treasure_hunt)

    def is_diva_hunt(self):
        return self in (Goal.option_golden_diva_treasure_hunt, Goal.option_local_golden_diva_treasure_hunt)


class GoldenTreasureCount(Range):
    """
    Number of treasures required to win in Golden Treasure Hunt.
    """
    display_name = 'Golden Treasure Count'
    range_start = 1
    range_end = 12
    default = 6  # Minimum for a good ending


class Difficulty(Choice):
    """
    The game's difficulty level.
    Hard and S-Hard have slightly fewer locations to check since some Full Health item boxes are missing on those difficulties.
    """
    display_name = 'Difficulty'
    option_normal = 0
    option_hard = 1
    option_s_hard = 2
    default = option_normal


class Logic(Choice):
    """
    Advanced logic enables some strategies that are more difficult or can risk forcing a Give Up, many of which involve Grab.
    A list of these strategies can be found on the game page.
    """
    display_name = 'Logic'
    option_basic = 0
    option_advanced = 1
    default = option_basic


class PoolJewels(Range):
    """
    Number of jewels in the item pool per passage for the main four.
    The number of pieces will be four times this number.
    """
    range_start = 0
    range_end = 4
    default = 3
    display_name = 'Jewels in Pool'


class GoldenJewels(Range):
    """
    Number of copies of the golden pyramid jewel in the item pool.
    """
    range_start = 0
    range_end = 2
    default = 1
    display_name = 'Golden Pyramid Jewels'


class RequiredJewels(Range):
    """
    Number of jewels required to fight the bosses.
    The Entry Passage and Golden Pyramid always require 1 unless this option is
    set to 0.
    """
    range_start = 0
    range_end = 4
    default = 2
    display_name = 'Required Jewels'


class OpenDoors(Choice):
    """
    Start with all doors in the passages unlocked. This skips the requirement
    to find Keyzer in each level, opening more locations earlier.
    """
    display_name = 'Open Level Doors'
    option_off = 0
    option_closed_diva = 1
    option_open = 2
    default = option_closed_diva


class Portal(Choice):
    """
    Behavior of the portal and item collection.
    Vanilla: The exit portal closes, and Wario must reopen it with the frog switch
    Open: The portal stays open, allowing Wario to leave at any time.
    """
    display_name = 'Portal'
    option_vanilla = 0
    option_open = 1
    default = option_vanilla


class DiamondShuffle(Toggle):
    """
    Shuffle the 1,000-point diamonds into the item pool.
    """
    display_name = 'Diamond Shuffle'


class SmashThroughHardBlocks(Toggle):
    """
    Break hard, teal blocks with the dash attack and super ground pound without stopping,
    as in Pizza Tower and Wario Land: Shake It!
    This option does not affect logic.
    """
    display_name = 'Smash Hard Blocks Without Stopping'


class MultiworldSend(Choice):
    """
    When to tell the server you've found items.
    On Escape: Only count your locations after the game saves.
    Immediately: Count your locations as you take them from the box.
    Regardless of this setting, sending other players items from a level you can't clear is not in logic.
    """
    display_name = 'Send Locations to Server'
    option_on_escape = 0
    option_immediately = 1
    default = option_immediately


# Calling it "weight" is a bit weird when it's only traps vs. not traps, but this will get finer control when diamond
# shuffle is added
class TrapWeight(Range):
    """
    How often to place traps when filling vacant spots in the item pool.
    """
    display_name = 'Trap Weight'
    range_start = 0
    range_end = 100
    default = 10


class TrapBehavior(Choice):
    """
    What happens if multiple traps get sent to you while you aren't playing a level.
    Accumulate: Every trap you receive will be applied the next time you enter.
    Apply Once: You will be forcibly transformed or hurt only once.
    If you die in a level with several traps accumulated, they will be limited to one each the next time you enter.
    """
    display_name = 'Trap Behavior'
    option_accumulate = 0
    option_apply_once = 1
    default = option_accumulate


class MusicShuffle(Choice):
    """
    Music shuffle type
    None: Music is not shuffled
    Levels Only: Only shuffle music between the main levels
    Levels And Extras: Shuffle any music that plays in levels, including the 'Hurry up!' and boss themes
    Full: Shuffle all music
    Disabled: Disable all music
    """
    display_name = 'Music Shuffle'
    option_none = 0
    option_levels_only = 1
    option_levels_and_extras = 2
    option_full = 3
    option_disabled = 4
    default = 0


class WarioVoiceShuffle(Toggle):
    """
    Randomize the things Wario says.
    """
    display_name = "Shuffle Wario's voices"


wl4_option_groups = [
    OptionGroup("Goal Options", [
        Goal,
        GoldenTreasureCount,
    ]),
    OptionGroup("World", [
        Difficulty,
        RequiredJewels,
        OpenDoors,
        Portal,
        DiamondShuffle,
    ]),
    OptionGroup("Item Pool", [
        PoolJewels,
        GoldenJewels,
        TrapWeight,
    ]),
    OptionGroup("Quality of Life", [
        MultiworldSend,
        TrapBehavior,
        SmashThroughHardBlocks,
    ]),
    OptionGroup("Cosmetic", [
        MusicShuffle,
        WarioVoiceShuffle,
    ]),
]


@dataclass
class WL4Options(PerGameCommonOptions):
    logic: Logic
    death_link: DeathLink
    goal: Goal
    golden_treasure_count: GoldenTreasureCount
    difficulty: Difficulty
    required_jewels: RequiredJewels
    open_doors: OpenDoors
    portal: Portal
<<<<<<< HEAD
    diamond_shuffle: DiamondShuffle
=======
    pool_jewels: PoolJewels
    golden_jewels: GoldenJewels
    trap_weight: TrapWeight
>>>>>>> 22dca7ca
    send_locations_to_server: MultiworldSend
    trap_behavior: TrapBehavior
    smash_through_hard_blocks: SmashThroughHardBlocks
    music_shuffle: MusicShuffle
    wario_voice_shuffle: WarioVoiceShuffle
    start_inventory_from_pool: StartInventoryPool<|MERGE_RESOLUTION|>--- conflicted
+++ resolved
@@ -213,11 +213,11 @@
         RequiredJewels,
         OpenDoors,
         Portal,
-        DiamondShuffle,
     ]),
     OptionGroup("Item Pool", [
         PoolJewels,
         GoldenJewels,
+        DiamondShuffle,
         TrapWeight,
     ]),
     OptionGroup("Quality of Life", [
@@ -242,13 +242,10 @@
     required_jewels: RequiredJewels
     open_doors: OpenDoors
     portal: Portal
-<<<<<<< HEAD
-    diamond_shuffle: DiamondShuffle
-=======
     pool_jewels: PoolJewels
     golden_jewels: GoldenJewels
+    diamond_shuffle: DiamondShuffle
     trap_weight: TrapWeight
->>>>>>> 22dca7ca
     send_locations_to_server: MultiworldSend
     trap_behavior: TrapBehavior
     smash_through_hard_blocks: SmashThroughHardBlocks
