from __future__ import annotations

import asyncio
import collections
import datetime
import functools
import logging
import pickle
import random
import socket
import threading
import time
import typing

import websockets
from pony.orm import commit, db_session, select

import Utils

from MultiServer import Context, server, auto_shutdown, ServerCommandProcessor, ClientMessageProcessor, load_server_cert
from Utils import restricted_loads, cache_argsless
<<<<<<< HEAD
from .locker import Locker
=======

from . import app
>>>>>>> 65661e38
from .models import Command, GameDataPackage, Room, db


class CustomClientMessageProcessor(ClientMessageProcessor):
    ctx: WebHostContext

    def _cmd_video(self, platform, user):
        """Set a link for your name in the WebHostLib tracker pointing to a video stream"""
        if platform.lower().startswith("t"):  # twitch
            self.ctx.video[self.client.team, self.client.slot] = "Twitch", user
            self.ctx.save()
            self.output(f"Registered Twitch Stream https://www.twitch.tv/{user}")
            return True
        elif platform.lower().startswith("y"):  # youtube
            self.ctx.video[self.client.team, self.client.slot] = "Youtube", user
            self.ctx.save()
            self.output(f"Registered Youtube Stream for {user}")
            return True
        return False


# inject
import MultiServer

MultiServer.client_message_processor = CustomClientMessageProcessor
del MultiServer


class DBCommandProcessor(ServerCommandProcessor):
    def output(self, text: str):
        logging.info(text)


class WebHostContext(Context):
    room_id: int

    def __init__(self, static_server_data: dict):
        # static server data is used during _load_game_data to load required data,
        # without needing to import worlds system, which takes quite a bit of memory
        self.static_server_data = static_server_data
        super(WebHostContext, self).__init__("", 0, "", "", 1, 40, True, "enabled", "enabled", "enabled", 0, 2)
        del self.static_server_data
        self.main_loop = asyncio.get_running_loop()
        self.video = {}
        self.tags = ["AP", "WebHost"]

    def _load_game_data(self):
        for key, value in self.static_server_data.items():
            setattr(self, key, value)
        self.non_hintable_names = collections.defaultdict(frozenset, self.non_hintable_names)

    def listen_to_db_commands(self):
        cmdprocessor = DBCommandProcessor(self)

        while not self.exit_event.is_set():
            with db_session:
                commands = select(command for command in Command if command.room.id == self.room_id)
                if commands:
                    for command in commands:
                        self.main_loop.call_soon_threadsafe(cmdprocessor, command.commandtext)
                        command.delete()
                    commit()
            time.sleep(5)

    @db_session
    def load(self, room_id: int, game_ports: str):
        self.room_id = room_id
        room = Room.get(id=room_id)
        if room.last_port:
            self.port = room.last_port
        else:
            self.port = get_random_port(game_ports)

        multidata = self.decompress(room.seed.multidata)
        game_data_packages = {}
        for game in list(multidata.get("datapackage", {})):
            game_data = multidata["datapackage"][game]
            if "checksum" in game_data:
                if self.gamespackage.get(game, {}).get("checksum") == game_data["checksum"]:
                    # non-custom. remove from multidata
                    # games package could be dropped from static data once all rooms embed data package
                    del multidata["datapackage"][game]
                else:
                    row = GameDataPackage.get(checksum=game_data["checksum"])
                    if row:  # None if rolled on >= 0.3.9 but uploaded to <= 0.3.8. multidata should be complete
                        game_data_packages[game] = Utils.restricted_loads(row.data)

        return self._load(multidata, game_data_packages, True)

    @db_session
    def init_save(self, enabled: bool = True):
        self.saving = enabled
        if self.saving:
            savegame_data = Room.get(id=self.room_id).multisave
            if savegame_data:
                self.set_save(restricted_loads(Room.get(id=self.room_id).multisave))
            self._start_async_saving()
        threading.Thread(target=self.listen_to_db_commands, daemon=True).start()

    @db_session
    def _save(self, exit_save: bool = False) -> bool:
        room = Room.get(id=self.room_id)
        room.multisave = pickle.dumps(self.get_save())
        # saving only occurs on activity, so we can "abuse" this information to mark this as last_activity
        if not exit_save:  # we don't want to count a shutdown as activity, which would restart the server again
            room.last_activity = datetime.datetime.utcnow()
        return True

    def get_save(self) -> dict:
        d = super(WebHostContext, self).get_save()
        d["video"] = [(tuple(playerslot), videodata) for playerslot, videodata in self.video.items()]
        return d


def get_random_port(game_ports):
    config_range_list = game_ports.split(",")
    available_ports = []
    for item in config_range_list:
        if '-' in item:
            start, end = map(int, item.split('-'))
            available_ports.extend(range(start, end+1))
        else:
            available_ports.append(int(item))

    port = get_port_from_list(available_ports)
    if port == 0:
        logging.info("Unable to find port. Expanding search to the default ports. (49152-65535)")
        checked_ports = []
        while len(set(checked_ports)) < (65535-49152)+1:
            port = random.randint(49152, 65535)
            if not is_port_in_use(port):
                break
            else:
                checked_ports.append(port)

    return port


def get_port_from_list(available_ports: list) -> int:
    while available_ports:
        port = random.choice(available_ports)
        available_ports.remove(port)

        if not is_port_in_use(port):
            break
    else:
        port = 0
    return port


def is_port_in_use(port: int) -> bool:
    with socket.socket(socket.AF_INET, socket.SOCK_STREAM) as s:
        return s.connect_ex(('localhost', port)) == 0


@cache_argsless
def get_static_server_data() -> dict:
    import worlds
    data = {
        "non_hintable_names": {},
        "gamespackage": worlds.network_data_package["games"],
        "item_name_groups": {world_name: world.item_name_groups for world_name, world in
                             worlds.AutoWorldRegister.world_types.items()},
        "location_name_groups": {world_name: world.location_name_groups for world_name, world in
                                 worlds.AutoWorldRegister.world_types.items()},
    }

    for world_name, world in worlds.AutoWorldRegister.world_types.items():
        data["non_hintable_names"][world_name] = world.hint_blacklist

    return data


def run_server_process(room_id, ponyconfig: dict, static_server_data: dict,
                       cert_file: typing.Optional[str], cert_key_file: typing.Optional[str],
                       host: str, game_ports: str):
    # establish DB connection for multidata and multisave
    db.bind(**ponyconfig)
    db.generate_mapping(check_tables=False)

    async def main():
        import gc

        Utils.init_logging(str(room_id), write_mode="a")
        ctx = WebHostContext(static_server_data)
        ctx.load(room_id, game_ports)
        ctx.init_save()
        ssl_context = load_server_cert(cert_file, cert_key_file) if cert_file else None
        gc.collect()  # free intermediate objects used during setup
        try:
            ctx.server = websockets.serve(functools.partial(server, ctx=ctx), ctx.host, ctx.port, ssl=ssl_context)

            await ctx.server
        except OSError:  # likely port in use
            ctx.server = websockets.serve(functools.partial(server, ctx=ctx), ctx.host, 0, ssl=ssl_context)

            await ctx.server
        port = 0
        for wssocket in ctx.server.ws_server.sockets:
            socketname = wssocket.getsockname()
            if wssocket.family == socket.AF_INET6:
                # Prefer IPv4, as most users seem to not have working ipv6 support
                if not port:
                    port = socketname[1]
            elif wssocket.family == socket.AF_INET:
                port = socketname[1]
        if port:
            logging.info(f'Hosting game at {host}:{port}')
            with db_session:
                room = Room.get(id=ctx.room_id)
                room.last_port = port
        else:
            logging.exception("Could not determine port. Likely hosting failure.")
        with db_session:
            ctx.auto_shutdown = Room.get(id=room_id).timeout
        ctx.shutdown_task = asyncio.create_task(auto_shutdown(ctx, []))
        await ctx.shutdown_task
        logging.info("Shutting down")

    with Locker(room_id):
        try:
            asyncio.run(main())
        except (KeyboardInterrupt, SystemExit):
            with db_session:
                room = Room.get(id=room_id)
                # ensure the Room does not spin up again on its own, minute of safety buffer
                room.last_activity = datetime.datetime.utcnow() - datetime.timedelta(minutes=1, seconds=room.timeout)
        except Exception:
            with db_session:
                room = Room.get(id=room_id)
                room.last_port = -1
                # ensure the Room does not spin up again on its own, minute of safety buffer
                room.last_activity = datetime.datetime.utcnow() - datetime.timedelta(minutes=1, seconds=room.timeout)
            raise<|MERGE_RESOLUTION|>--- conflicted
+++ resolved
@@ -19,12 +19,9 @@
 
 from MultiServer import Context, server, auto_shutdown, ServerCommandProcessor, ClientMessageProcessor, load_server_cert
 from Utils import restricted_loads, cache_argsless
-<<<<<<< HEAD
+
+from . import app
 from .locker import Locker
-=======
-
-from . import app
->>>>>>> 65661e38
 from .models import Command, GameDataPackage, Room, db
 
 
