import datetime
import os

import jinja2.exceptions
from flask import request, redirect, url_for, render_template, Response, session, abort, send_from_directory

from .models import count, Seed, commit, Room, db_session, Command, UUID, uuid4
from worlds.AutoWorld import AutoWorldRegister
from . import app, cache


def get_world_theme(game_name: str):
    if game_name in AutoWorldRegister.world_types:
        return AutoWorldRegister.world_types[game_name].web.theme
    return 'grass'


@app.before_request
def register_session():
    session.permanent = True  # technically 31 days after the last visit
    if not session.get("_id", None):
        session["_id"] = uuid4()  # uniquely identify each session without needing a login


@app.errorhandler(404)
@app.errorhandler(jinja2.exceptions.TemplateNotFound)
def page_not_found(err):
    return render_template('404.html'), 404


# Start Playing Page
@app.route('/start-playing')
def start_playing():
    return render_template(f"startPlaying.html")


@app.route('/weighted-settings')
def weighted_settings():
    return render_template(f"weighted-settings.html")


# Player settings pages
@app.route('/games/<string:game>/player-settings')
def player_settings(game):
    return render_template(f"player-settings.html", game=game, theme=get_world_theme(game))


# Game Info Pages
@app.route('/games/<string:game>/info/<string:lang>')
def game_info(game, lang):
    return render_template('gameInfo.html', game=game, lang=lang, theme=get_world_theme(game))


# List of supported games
@app.route('/games')
def games():
    worlds = {}
    for game, world in AutoWorldRegister.world_types.items():
        if not world.hidden:
            worlds[game] = world
    return render_template("supportedGames.html", worlds=worlds)


@app.route('/tutorial/<string:game>/<string:file>/<string:lang>')
def tutorial(game, file, lang):
    return render_template("tutorial.html", game=game, file=file, lang=lang, theme=get_world_theme(game))


@app.route('/tutorial/')
def tutorial_landing():
    worlds = {}
    for game, world in AutoWorldRegister.world_types.items():
        if not world.hidden:
            worlds[game] = world
    return render_template("tutorialLanding.html")


@app.route('/faq/<string:lang>/')
def faq(lang):
    return render_template("faq.html", lang=lang)


@app.route('/glossary/<string:lang>/')
def terms(lang):
    return render_template("glossary.html", lang=lang)


@app.route('/seed/<suuid:seed>')
def view_seed(seed: UUID):
    seed = Seed.get(id=seed)
    if not seed:
        abort(404)
    return render_template("viewSeed.html", seed=seed, slot_count=count(seed.slots))


@app.route('/new_room/<suuid:seed>')
def new_room(seed: UUID):
    seed = Seed.get(id=seed)
    if not seed:
        abort(404)
    room = Room(seed=seed, owner=session["_id"], tracker=uuid4())
    commit()
    return redirect(url_for("host_room", room=room.id))


def _read_log(path: str):
    if os.path.exists(path):
        with open(path, encoding="utf-8-sig") as log:
            yield from log
    else:
        yield f"Logfile {path} does not exist. " \
              f"Likely a crash during spinup of multiworld instance or it is still spinning up."


@app.route('/log/<suuid:room>')
def display_log(room: UUID):
    room = Room.get(id=room)
    if room is None:
        return abort(404)
    if room.owner == session["_id"]:
        return Response(_read_log(os.path.join("logs", str(room.id) + ".txt")), mimetype="text/plain;charset=UTF-8")
    return "Access Denied", 403


@app.route('/room/<suuid:room>', methods=['GET', 'POST'])
def host_room(room: UUID):
    room: Room = Room.get(id=room)
    if room is None:
        return abort(404)
    if request.method == "POST":
        if room.owner == session["_id"]:
            cmd = request.form["cmd"]
            if cmd:
                Command(room=room, commandtext=cmd)
                commit()

    now = datetime.datetime.utcnow()
    # indicate that the page should reload to get the assigned port
    should_refresh = not room.last_port and now - room.creation_time < datetime.timedelta(seconds=3)
    with db_session:
<<<<<<< HEAD
        room.last_activity = datetime.datetime.utcnow()  # will trigger a spinup, if it's not already running
=======
        room.last_activity = now  # will trigger a spinup, if it's not already running
>>>>>>> 0d6cbd90

    return render_template("hostRoom.html", room=room, should_refresh=should_refresh)


@app.route('/favicon.ico')
def favicon():
    return send_from_directory(os.path.join(app.root_path, 'static/static'),
                               'favicon.ico', mimetype='image/vnd.microsoft.icon')


@app.route('/discord')
def discord():
    return redirect("https://discord.gg/archipelago")


@app.route('/datapackage')
@cache.cached()
def get_datapackage():
    """A pretty print version of /api/datapackage"""
    from worlds import network_data_package
    import json
    return Response(json.dumps(network_data_package, indent=4), mimetype="text/plain")


@app.route('/index')
@app.route('/sitemap')
def get_sitemap():
    available_games = []
    for game, world in AutoWorldRegister.world_types.items():
        if not world.hidden:
            available_games.append(game)
    return render_template("siteMap.html", games=available_games)<|MERGE_RESOLUTION|>--- conflicted
+++ resolved
@@ -138,11 +138,7 @@
     # indicate that the page should reload to get the assigned port
     should_refresh = not room.last_port and now - room.creation_time < datetime.timedelta(seconds=3)
     with db_session:
-<<<<<<< HEAD
-        room.last_activity = datetime.datetime.utcnow()  # will trigger a spinup, if it's not already running
-=======
         room.last_activity = now  # will trigger a spinup, if it's not already running
->>>>>>> 0d6cbd90
 
     return render_template("hostRoom.html", room=room, should_refresh=should_refresh)
 
