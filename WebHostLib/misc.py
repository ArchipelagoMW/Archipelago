import datetime
import os
from typing import List, Dict, Union

import jinja2.exceptions
from flask import request, redirect, url_for, render_template, Response, session, abort, send_from_directory
from pony.orm import count, commit, db_session

from worlds.AutoWorld import AutoWorldRegister
from . import app, cache
from .models import Seed, Room, Command, UUID, uuid4


def get_world_theme(game_name: str):
    if game_name in AutoWorldRegister.world_types:
        return AutoWorldRegister.world_types[game_name].web.theme
    return 'grass'


@app.before_request
def register_session():
    session.permanent = True  # technically 31 days after the last visit
    if not session.get("_id", None):
        session["_id"] = uuid4()  # uniquely identify each session without needing a login


@app.errorhandler(404)
@app.errorhandler(jinja2.exceptions.TemplateNotFound)
def page_not_found(err):
    return render_template('404.html'), 404


# Start Playing Page
@app.route('/start-playing')
@cache.cached()
def start_playing():
    return render_template(f"startPlaying.html")


# TODO for back compat. remove around 0.4.5
@app.route('/weighted-settings')
<<<<<<< HEAD
def route_weighted_options():
    return redirect(weighted_options(), 301)
=======
@cache.cached()
def weighted_settings():
    return render_template(f"weighted-settings.html")
>>>>>>> 88dfbd40


@app.route('/weighted-options')
def weighted_options():
    return render_template(f"weighted-options.html")


# TODO for back compat. remove around 0.4.5
@app.route('/games/<string:game>/player-settings')
<<<<<<< HEAD
def route_player_options():
    return redirect(player_options(), 301)


# Player options pages
@app.route('/games/<string:game>/player-options')
def player_options(game):
    return render_template(f"player-options.html", game=game, theme=get_world_theme(game))
=======
@cache.cached()
def player_settings(game):
    return render_template(f"player-settings.html", game=game, theme=get_world_theme(game))
>>>>>>> 88dfbd40


# Game Info Pages
@app.route('/games/<string:game>/info/<string:lang>')
@cache.cached()
def game_info(game, lang):
    return render_template('gameInfo.html', game=game, lang=lang, theme=get_world_theme(game))


# List of supported games
@app.route('/games')
@cache.cached()
def games():
    worlds = {}
    for game, world in AutoWorldRegister.world_types.items():
        if not world.hidden:
            worlds[game] = world
    return render_template("supportedGames.html", worlds=worlds)


@app.route('/tutorial/<string:game>/<string:file>/<string:lang>')
@cache.cached()
def tutorial(game, file, lang):
    return render_template("tutorial.html", game=game, file=file, lang=lang, theme=get_world_theme(game))


@app.route('/tutorial/')
@cache.cached()
def tutorial_landing():
    return render_template("tutorialLanding.html")


@app.route('/faq/<string:lang>/')
@cache.cached()
def faq(lang):
    return render_template("faq.html", lang=lang)


@app.route('/glossary/<string:lang>/')
@cache.cached()
def terms(lang):
    return render_template("glossary.html", lang=lang)


@app.route('/seed/<suuid:seed>')
def view_seed(seed: UUID):
    seed = Seed.get(id=seed)
    if not seed:
        abort(404)
    return render_template("viewSeed.html", seed=seed, slot_count=count(seed.slots))


@app.route('/new_room/<suuid:seed>')
def new_room(seed: UUID):
    seed = Seed.get(id=seed)
    if not seed:
        abort(404)
    room = Room(seed=seed, owner=session["_id"], tracker=uuid4())
    commit()
    return redirect(url_for("host_room", room=room.id))


def _read_log(path: str):
    if os.path.exists(path):
        with open(path, encoding="utf-8-sig") as log:
            yield from log
    else:
        yield f"Logfile {path} does not exist. " \
              f"Likely a crash during spinup of multiworld instance or it is still spinning up."


@app.route('/log/<suuid:room>')
def display_log(room: UUID):
    room = Room.get(id=room)
    if room is None:
        return abort(404)
    if room.owner == session["_id"]:
        file_path = os.path.join("logs", str(room.id) + ".txt")
        if os.path.exists(file_path):
            return Response(_read_log(file_path), mimetype="text/plain;charset=UTF-8")
        return "Log File does not exist."

    return "Access Denied", 403


@app.route('/room/<suuid:room>', methods=['GET', 'POST'])
def host_room(room: UUID):
    room: Room = Room.get(id=room)
    if room is None:
        return abort(404)
    if request.method == "POST":
        if room.owner == session["_id"]:
            cmd = request.form["cmd"]
            if cmd:
                Command(room=room, commandtext=cmd)
                commit()

    now = datetime.datetime.utcnow()
    # indicate that the page should reload to get the assigned port
    should_refresh = not room.last_port and now - room.creation_time < datetime.timedelta(seconds=3)
    with db_session:
        room.last_activity = now  # will trigger a spinup, if it's not already running

    return render_template("hostRoom.html", room=room, should_refresh=should_refresh)


@app.route('/favicon.ico')
def favicon():
    return send_from_directory(os.path.join(app.root_path, "static", "static"),
                               'favicon.ico', mimetype='image/vnd.microsoft.icon')


@app.route('/discord')
def discord():
    return redirect("https://discord.gg/8Z65BR2")


@app.route('/datapackage')
@cache.cached()
def get_datapackage():
    """A pretty print version of /api/datapackage"""
    from worlds import network_data_package
    import json
    return Response(json.dumps(network_data_package, indent=4), mimetype="text/plain")


@app.route('/index')
@app.route('/sitemap')
@cache.cached()
def get_sitemap():
    available_games: List[Dict[str, Union[str, bool]]] = []
    for game, world in AutoWorldRegister.world_types.items():
        if not world.hidden:
            has_settings: bool = isinstance(world.web.options_page, bool) and world.web.options_page
            available_games.append({ 'title': game, 'has_settings': has_settings })
    return render_template("siteMap.html", games=available_games)<|MERGE_RESOLUTION|>--- conflicted
+++ resolved
@@ -39,37 +39,27 @@
 
 # TODO for back compat. remove around 0.4.5
 @app.route('/weighted-settings')
-<<<<<<< HEAD
 def route_weighted_options():
     return redirect(weighted_options(), 301)
-=======
-@cache.cached()
-def weighted_settings():
-    return render_template(f"weighted-settings.html")
->>>>>>> 88dfbd40
 
 
 @app.route('/weighted-options')
+@cache.cached()
 def weighted_options():
     return render_template(f"weighted-options.html")
 
 
 # TODO for back compat. remove around 0.4.5
 @app.route('/games/<string:game>/player-settings')
-<<<<<<< HEAD
 def route_player_options():
     return redirect(player_options(), 301)
 
 
 # Player options pages
 @app.route('/games/<string:game>/player-options')
+@cache.cached()
 def player_options(game):
     return render_template(f"player-options.html", game=game, theme=get_world_theme(game))
-=======
-@cache.cached()
-def player_settings(game):
-    return render_template(f"player-settings.html", game=game, theme=get_world_theme(game))
->>>>>>> 88dfbd40
 
 
 # Game Info Pages
