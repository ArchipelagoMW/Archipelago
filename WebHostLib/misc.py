--- conflicted
+++ resolved
@@ -14,11 +14,8 @@
 
 
 def get_world_theme(game_name: str) -> str:
-<<<<<<< HEAD
     available = ["dirt", "grass", "grassFlowers", "ice", "jungle", "ocean", "partyTime", "stone"]
     chosen_theme = ""
-=======
->>>>>>> 84c2d70d
     if game_name in AutoWorldRegister.world_types:
         chosen_theme = AutoWorldRegister.world_types[game_name].web.theme
     if chosen_theme in available:
