--- conflicted
+++ resolved
@@ -7,15 +7,11 @@
 from pony.orm import count, commit, db_session
 from werkzeug.utils import secure_filename
 
-<<<<<<< HEAD
-from Utils import utcnow
-from worlds.AutoWorld import AutoWorldRegister
-=======
+
 from worlds.AutoWorld import AutoWorldRegister, World
->>>>>>> 84c2d70d
 from . import app, cache
 from .models import Seed, Room, Command, UUID, uuid4
-from Utils import title_sorted
+from Utils import title_sorted, utcnow
 
 
 def get_world_theme(game_name: str) -> str:
