import datetime
import os
from typing import Any, IO, Dict, Iterator, List, Tuple, Union

import jinja2.exceptions
from flask import request, redirect, url_for, render_template, Response, session, abort, send_from_directory
from pony.orm import count, commit, db_session
from werkzeug.utils import secure_filename


from worlds.AutoWorld import AutoWorldRegister, World
from . import app, cache
from .models import Seed, Room, Command, UUID, uuid4
from Utils import title_sorted, utcnow


def get_world_theme(game_name: str) -> str:
    if game_name in AutoWorldRegister.world_types:
        return AutoWorldRegister.world_types[game_name].web.theme
    return 'grass'


def get_visible_worlds() -> dict[str, type(World)]:
    worlds = {}
    for game, world in AutoWorldRegister.world_types.items():
        if not world.hidden:
            worlds[game] = world
    return worlds


def render_markdown(path: str) -> str:
    import mistune
    from collections import Counter

    markdown = mistune.create_markdown(
        escape=False,
        plugins=[
            "strikethrough",
            "footnotes",
            "table",
            "speedup",
        ],
    )

    heading_id_count: Counter[str] = Counter()

    def heading_id(text: str) -> str:
        nonlocal heading_id_count
        import re  # there is no good way to do this without regex

        s = re.sub(r"[^\w\- ]", "", text.lower()).replace(" ", "-").strip("-")
        n = heading_id_count[s]
        heading_id_count[s] += 1
        if n > 0:
            s += f"-{n}"
        return s

    def id_hook(_: mistune.Markdown, state: mistune.BlockState) -> None:
        for tok in state.tokens:
            if tok["type"] == "heading" and tok["attrs"]["level"] < 4:
                text = tok["text"]
                assert isinstance(text, str)
                unique_id = heading_id(text)
                tok["attrs"]["id"] = unique_id
                tok["text"] = f"<a href=\"#{unique_id}\">{text}</a>"  # make header link to itself

    markdown.before_render_hooks.append(id_hook)

    with open(path, encoding="utf-8-sig") as f:
        document = f.read()
    return markdown(document)


@app.errorhandler(404)
@app.errorhandler(jinja2.exceptions.TemplateNotFound)
def page_not_found(err):
    return render_template('404.html'), 404


# Start Playing Page
@app.route('/start-playing')
@cache.cached()
def start_playing():
    return render_template(f"startPlaying.html")


@app.route('/games/<string:game>/info/<string:lang>')
@cache.cached()
def game_info(game, lang):
    """Game Info Pages"""
    try:
        theme = get_world_theme(game)
        secure_game_name = secure_filename(game)
        lang = secure_filename(lang)
        document = render_markdown(os.path.join(
            app.static_folder, "generated", "docs",
            secure_game_name, f"{lang}_{secure_game_name}.md"
        ))
        return render_template(
            "markdown_document.html",
            title=f"{game} Guide",
            html_from_markdown=document,
            theme=theme,
        )
    except FileNotFoundError:
        return abort(404)


@app.route('/games')
@cache.cached()
def games():
    """List of supported games"""
    return render_template("supportedGames.html", worlds=get_visible_worlds())


@app.route('/tutorial/<string:game>/<string:file>')
@cache.cached()
def tutorial(game: str, file: str):
    try:
        theme = get_world_theme(game)
        secure_game_name = secure_filename(game)
        file = secure_filename(file)
        document = render_markdown(os.path.join(
            app.static_folder, "generated", "docs",
            secure_game_name, file+".md"
        ))
        return render_template(
            "markdown_document.html",
            title=f"{game} Guide",
            html_from_markdown=document,
            theme=theme,
        )
    except FileNotFoundError:
        return abort(404)


@app.route('/tutorial/<string:game>/<string:file>/<string:lang>')
def tutorial_redirect(game: str, file: str, lang: str):
    """
    Permanent redirect old tutorial URLs to new ones to keep search engines happy.
    e.g. /tutorial/Archipelago/setup/en -> /tutorial/Archipelago/setup_en
    """
    return redirect(url_for("tutorial", game=game, file=f"{file}_{lang}"), code=301)


@app.route('/tutorial/')
@cache.cached()
def tutorial_landing():
    tutorials = {}
    worlds = AutoWorldRegister.world_types
    for world_name, world_type in worlds.items():
        current_world = tutorials[world_name] = {}
        for tutorial in world_type.web.tutorials:
            current_tutorial = current_world.setdefault(tutorial.tutorial_name, {
                "description": tutorial.description, "files": {}})
            current_tutorial["files"][secure_filename(tutorial.file_name).rsplit(".", 1)[0]] = {
                "authors": tutorial.authors,
                "language": tutorial.language
            }
    tutorials = {world_name: tutorials for world_name, tutorials in title_sorted(
        tutorials.items(), key=lambda element: "\x00" if element[0] == "Archipelago" else worlds[element[0]].game)}
    return render_template("tutorialLanding.html", worlds=worlds, tutorials=tutorials)


@app.route('/faq/<string:lang>/')
@cache.cached()
def faq(lang: str):
    document = render_markdown(os.path.join(app.static_folder, "assets", "faq", secure_filename(lang)+".md"))
    return render_template(
        "markdown_document.html",
        title="Frequently Asked Questions",
        html_from_markdown=document,
    )


@app.route('/glossary/<string:lang>/')
@cache.cached()
def glossary(lang: str):
    document = render_markdown(os.path.join(app.static_folder, "assets", "glossary", secure_filename(lang)+".md"))
    return render_template(
        "markdown_document.html",
        title="Glossary",
        html_from_markdown=document,
    )


@app.route('/seed/<suuid:seed>')
def view_seed(seed: UUID):
    seed = Seed.get(id=seed)
    if not seed:
        abort(404)
    return render_template("viewSeed.html", seed=seed, slot_count=count(seed.slots))


@app.route('/new_room/<suuid:seed>')
def new_room(seed: UUID):
    seed = Seed.get(id=seed)
    if not seed:
        abort(404)
    room = Room(seed=seed, owner=session["_id"], tracker=uuid4())
    commit()
    return redirect(url_for("host_room", room=room.id))


def _read_log(log: IO[Any], offset: int = 0) -> Iterator[bytes]:
    marker = log.read(3)  # skip optional BOM
    if marker != b'\xEF\xBB\xBF':
        log.seek(0, os.SEEK_SET)
    log.seek(offset, os.SEEK_CUR)
    yield from log
    log.close()  # free file handle as soon as possible


@app.route('/log/<suuid:room>')
def display_log(room: UUID) -> Union[str, Response, Tuple[str, int]]:
    room = Room.get(id=room)
    if room is None:
        return abort(404)
    if room.owner == session["_id"]:
        file_path = os.path.join("logs", str(room.id) + ".txt")
        try:
            log = open(file_path, "rb")
            range_header = request.headers.get("Range")
            if range_header:
                range_type, range_values = range_header.split('=')
                start, end = map(str.strip, range_values.split('-', 1))
                if range_type != "bytes" or end != "":
                    return "Unsupported range", 500
                # NOTE: we skip Content-Range in the response here, which isn't great but works for our JS
                return Response(_read_log(log, int(start)), mimetype="text/plain", status=206)
            return Response(_read_log(log), mimetype="text/plain")
        except FileNotFoundError:
            return Response(f"Logfile {file_path} does not exist. "
                            f"Likely a crash during spinup of multiworld instance or it is still spinning up.",
                            mimetype="text/plain")

    return "Access Denied", 403


@app.post("/room/<suuid:room>")
def host_room_command(room: UUID):
    room: Room = Room.get(id=room)
    if room is None:
        return abort(404)

    if room.owner == session["_id"]:
        cmd = request.form["cmd"]
        if cmd:
            Command(room=room, commandtext=cmd)
            commit()
    return redirect(url_for("host_room", room=room.id))


@app.get("/room/<suuid:room>")
def host_room(room: UUID):
    room: Room = Room.get(id=room)
    if room is None:
        return abort(404)

    now = utcnow()
    # indicate that the page should reload to get the assigned port
<<<<<<< HEAD
    should_refresh = (
        (not room.last_port and now - room.creation_time < datetime.timedelta(seconds=3))
        or room.last_activity < now - datetime.timedelta(seconds=room.timeout)
    )
    with db_session:
=======
    should_refresh = ((not room.last_port and now - room.creation_time < datetime.timedelta(seconds=3))
                      or room.last_activity < now - datetime.timedelta(seconds=room.timeout))

    if now - room.last_activity > datetime.timedelta(minutes=1):
        # we only set last_activity if needed, otherwise parallel access on /room will cause an internal server error
        # due to "pony.orm.core.OptimisticCheckError: Object Room was updated outside of current transaction"
>>>>>>> 71de33d7
        room.last_activity = now  # will trigger a spinup, if it's not already running

    browser_tokens = "Mozilla", "Chrome", "Safari"
    automated = ("update" in request.args
                 or "Discordbot" in request.user_agent.string
                 or not any(browser_token in request.user_agent.string for browser_token in browser_tokens))

    def get_log(max_size: int = 0 if automated else 1024000) -> str:
        if max_size == 0:
            return "…"
        try:
            with open(os.path.join("logs", str(room.id) + ".txt"), "rb") as log:
                raw_size = 0
                fragments: List[str] = []
                for block in _read_log(log):
                    if raw_size + len(block) > max_size:
                        fragments.append("…")
                        break
                    raw_size += len(block)
                    fragments.append(block.decode("utf-8"))
                return "".join(fragments)
        except FileNotFoundError:
            return ""

    return render_template("hostRoom.html", room=room, should_refresh=should_refresh, get_log=get_log)


@app.route('/favicon.ico')
def favicon():
    return send_from_directory(os.path.join(app.root_path, "static", "static"),
                               'favicon.ico', mimetype='image/vnd.microsoft.icon')


@app.route('/discord')
def discord():
    return redirect("https://discord.gg/8Z65BR2")


@app.route('/datapackage')
@cache.cached()
def get_datapackage():
    """A pretty print version of /api/datapackage"""
    from worlds import network_data_package
    import json
    return Response(json.dumps(network_data_package, indent=4), mimetype="text/plain")


@app.route('/index')
@app.route('/sitemap')
@cache.cached()
def get_sitemap():
    available_games: List[Dict[str, Union[str, bool]]] = []
    for game, world in AutoWorldRegister.world_types.items():
        if not world.hidden:
            has_settings: bool = isinstance(world.web.options_page, bool) and world.web.options_page
            available_games.append({ 'title': game, 'has_settings': has_settings })
    return render_template("siteMap.html", games=available_games)<|MERGE_RESOLUTION|>--- conflicted
+++ resolved
@@ -259,20 +259,13 @@
 
     now = utcnow()
     # indicate that the page should reload to get the assigned port
-<<<<<<< HEAD
     should_refresh = (
         (not room.last_port and now - room.creation_time < datetime.timedelta(seconds=3))
         or room.last_activity < now - datetime.timedelta(seconds=room.timeout)
     )
-    with db_session:
-=======
-    should_refresh = ((not room.last_port and now - room.creation_time < datetime.timedelta(seconds=3))
-                      or room.last_activity < now - datetime.timedelta(seconds=room.timeout))
-
     if now - room.last_activity > datetime.timedelta(minutes=1):
         # we only set last_activity if needed, otherwise parallel access on /room will cause an internal server error
         # due to "pony.orm.core.OptimisticCheckError: Object Room was updated outside of current transaction"
->>>>>>> 71de33d7
         room.last_activity = now  # will trigger a spinup, if it's not already running
 
     browser_tokens = "Mozilla", "Chrome", "Safari"
