--- conflicted
+++ resolved
@@ -41,15 +41,7 @@
             patch.read()
             files[patch.player] = data
 
-<<<<<<< HEAD
-        elif file.filename.endswith(".dat"):
-            _, seed_name, slot_id, slot_name = file.filename.split('.')[0].split('_', 3)
-            slots.add(Slot(data=zfile.open(file, "r").read(), player_name=slot_name,
-                           player_id=int(slot_id[1:]), game="Wargroove"))
-
-=======
         # Spoiler
->>>>>>> aae78a8a
         elif file.filename.endswith(".txt"):
             spoiler = zfile.open(file, "r").read().decode("utf-8-sig")
 
