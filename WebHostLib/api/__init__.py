--- conflicted
+++ resolved
@@ -49,7 +49,6 @@
     }
 
 
-<<<<<<< HEAD
 @api_endpoints.route('/datapackage')
 @cache.cached()
 def get_datapackage():
@@ -76,7 +75,4 @@
     return version_package
 
 
-from . import generate, user, tracker  # trigger registration
-=======
-from . import generate, user, datapackage  # trigger registration
->>>>>>> a05dbac5
+from . import datapackage, generate, tracker, user  # trigger registration