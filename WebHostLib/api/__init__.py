--- conflicted
+++ resolved
@@ -1,21 +1,9 @@
 """API endpoints package."""
-import urllib.request
-from io import BytesIO
 from typing import List, Tuple
 
-<<<<<<< HEAD
-from flask import Blueprint, abort, redirect, send_file, url_for
-from pony.orm import flush
-from requests import HTTPError
-
-import worlds.Files
-from .. import cache
-from ..models import ArchipelagoInstaller, Room, Seed
-=======
 from flask import Blueprint
 
 from ..models import Seed, Slot
->>>>>>> f94492b2
 
 api_endpoints = Blueprint('api', __name__, url_prefix="/api")
 
@@ -24,54 +12,4 @@
     return [(slot.player_name, slot.game) for slot in seed.slots.order_by(Slot.player_id)]
 
 
-<<<<<<< HEAD
-@api_endpoints.route("/downloads/<string:build>")
-def get_download(build: str):
-    download_data = ArchipelagoInstaller.get(id=build)
-    try:
-        # ping GitHub API to make sure it's alive and cache the latest data
-        get_latest_release()
-        return redirect(download_data.url)
-    except HTTPError:
-        # GitHub request failed so return the last cached mirror
-        download_data.downloads += 1
-        return send_file(BytesIO(download_data.data), as_attachment=True, download_name=download_data.name)
-
-
-@cache.cached(timeout=300)
-def get_latest_release() -> None:
-    """Pulls the latest release from the Archipelago GitHub and saves them to the db."""
-    import requests
-    response = requests.get("https://api.github.com/repos/ArchipelagoMW/Archipelago/releases/latest", timeout=5)
-    response.raise_for_status()
-    data = response.json()
-    from pony.orm import db_session
-    with db_session:
-        for asset in data["assets"]:
-            filename = asset["name"]
-            if "AppImage" in filename:
-                name = "appimage"
-            elif "tar" in filename:
-                name = "tar"
-            elif "Win7" in filename:
-                name = "windows7"
-            elif "exe" in filename:
-                name = "windows"
-            else:
-                break
-            download_url = asset["browser_download_url"]
-            db_entry = ArchipelagoInstaller.get(id=name)
-            if db_entry is None:
-                ArchipelagoInstaller(id=name, name=filename, data=urllib.request.urlopen(download_url).read(), url=download_url, downloads=0)
-            else:
-                # we have the latest file so no need to download it again
-                if filename == db_entry.name:
-                    continue
-                db_entry.set(name=filename, data=urllib.request.urlopen(download_url).read(), url=download_url, downloads=0)
-    flush()
-
-
-from . import generate, user  # trigger registration
-=======
-from . import datapackage, generate, room, user  # trigger registration
->>>>>>> f94492b2
+from . import datapackage, generate, room, user  # trigger registration