--- conflicted
+++ resolved
@@ -1,21 +1,14 @@
 import json
-<<<<<<< HEAD
 import pickle
 import typing
-=======
->>>>>>> b162095f
 from uuid import UUID
 
 from flask import request, session, url_for
 from markupsafe import Markup
 from pony.orm import commit, select
 
-<<<<<<< HEAD
+from Utils import restricted_dumps
 from WebHostLib import app, cache
-=======
-from Utils import restricted_dumps
-from WebHostLib import app
->>>>>>> b162095f
 from WebHostLib.check import get_yaml_data, roll_options
 from WebHostLib.generate import get_meta
 from WebHostLib.models import Generation, STATE_QUEUED, STATE_STARTED, Seed, STATE_ERROR
