import collections
import typing
from typing import Counter, Optional, Dict, Any, Tuple, Set, List, TYPE_CHECKING

from flask import render_template
from werkzeug.exceptions import abort
import datetime
from uuid import UUID

from worlds.alttp import Items
from WebHostLib import app, cache, Room
from Utils import restricted_loads
from worlds import lookup_any_item_id_to_name, lookup_any_location_id_to_name
from worlds.AutoWorld import AutoWorldRegister
from MultiServer import get_item_name_from_id, Context
from NetUtils import SlotType


class PlayerTracker:
    """This class will create a basic 'prettier' tracker for each world using their themes automatically. This
            can be overridden to customize how it will appear. Can provide icons and custom regions. The html used is also
            a jinja template that can be overridden if you want your tracker to look different in certain aspects. To render
            icons and regions add dictionaries to the relevant attributes of the tracker_info. To customize the layout of
            your icons you can create a new html in your world and extend playerTracker.html and overwrite the icons_render
            block then change the tracker_info template attribute to your template."""

    template: str = 'playerTracker.html'
    icons: Dict[str, str] = {}
    progressive_items: List[str] = []
    progressive_names: Dict[str, List[str]] = {}
    regions: Dict[str, List[str]] = {}
    checks_done: Dict[str, Set[str]] = {}
    room: Any
    team: int
    player: int
    name: str
    all_locations: Set[str]
    checked_locations: Set[str]
    all_prog_items: Counter[str]
    items_received: Counter[str]
    received_prog_items: Counter[str]
    slot_data: Dict[any, any]
    theme: str

    region_keys: Dict[str, str] = {}

    def __init__(self, room: Any, team: int, player: int, name: str, all_locations: Set[str],
                 checked_locations: set, all_progression_items: Counter[str], items_received: Counter[str],
                 slot_data: Dict[any, any]):
        self.room = room
        self.team = team
        self.player = player
        self.name = name
        self.all_locations = all_locations
        self.checked_locations = checked_locations
        self.all_prog_items = all_progression_items
        self.items_received = items_received
        self.slot_data = slot_data


alttp_icons = {
    "Blue Shield": r"https://www.zeldadungeon.net/wiki/images/8/85/Fighters-Shield.png",
    "Red Shield": r"https://www.zeldadungeon.net/wiki/images/5/55/Fire-Shield.png",
    "Mirror Shield": r"https://www.zeldadungeon.net/wiki/images/8/84/Mirror-Shield.png",
    "Fighter Sword": r"https://oyster.ignimgs.com/mediawiki/apis.ign.com/the-legend-of-zelda-a-link-to-the-past/4/40/SFighterSword.png?width=1920",
    "Master Sword": r"https://oyster.ignimgs.com/mediawiki/apis.ign.com/the-legend-of-zelda-a-link-to-the-past/6/65/SMasterSword.png?width=1920",
    "Tempered Sword": r"https://oyster.ignimgs.com/mediawiki/apis.ign.com/the-legend-of-zelda-a-link-to-the-past/9/92/STemperedSword.png?width=1920",
    "Golden Sword": r"https://oyster.ignimgs.com/mediawiki/apis.ign.com/the-legend-of-zelda-a-link-to-the-past/2/28/SGoldenSword.png?width=1920",
    "Bow": r"https://gamepedia.cursecdn.com/zelda_gamepedia_en/b/bc/ALttP_Bow_%26_Arrows_Sprite.png?version=5f85a70e6366bf473544ef93b274f74c",
    "Silver Bow": r"https://oyster.ignimgs.com/mediawiki/apis.ign.com/the-legend-of-zelda-a-link-to-the-past/6/65/Bow.png?width=1920",
    "Green Mail": r"https://oyster.ignimgs.com/mediawiki/apis.ign.com/the-legend-of-zelda-a-link-to-the-past/c/c9/SGreenTunic.png?width=1920",
    "Blue Mail": r"https://oyster.ignimgs.com/mediawiki/apis.ign.com/the-legend-of-zelda-a-link-to-the-past/9/98/SBlueTunic.png?width=1920",
    "Red Mail": r"https://oyster.ignimgs.com/mediawiki/apis.ign.com/the-legend-of-zelda-a-link-to-the-past/7/74/SRedTunic.png?width=1920",
    "Power Glove": r"https://oyster.ignimgs.com/mediawiki/apis.ign.com/the-legend-of-zelda-a-link-to-the-past/f/f5/SPowerGlove.png?width=1920",
    "Titan Mitts": r"https://oyster.ignimgs.com/mediawiki/apis.ign.com/the-legend-of-zelda-a-link-to-the-past/c/c1/STitanMitt.png?width=1920",
    "Progressive Sword": r"https://gamepedia.cursecdn.com/zelda_gamepedia_en/c/cc/ALttP_Master_Sword_Sprite.png?version=55869db2a20e157cd3b5c8f556097725",
    "Pegasus Boots": r"https://gamepedia.cursecdn.com/zelda_gamepedia_en/e/ed/ALttP_Pegasus_Shoes_Sprite.png?version=405f42f97240c9dcd2b71ffc4bebc7f9",
    "Progressive Glove": r"https://oyster.ignimgs.com/mediawiki/apis.ign.com/the-legend-of-zelda-a-link-to-the-past/c/c1/STitanMitt.png?width=1920",
    "Flippers": r"https://oyster.ignimgs.com/mediawiki/apis.ign.com/the-legend-of-zelda-a-link-to-the-past/4/4c/ZoraFlippers.png?width=1920",
    "Moon Pearl": r"https://gamepedia.cursecdn.com/zelda_gamepedia_en/6/63/ALttP_Moon_Pearl_Sprite.png?version=d601542d5abcc3e006ee163254bea77e",
    "Progressive Bow": r"https://gamepedia.cursecdn.com/zelda_gamepedia_en/b/bc/ALttP_Bow_%26_Arrows_Sprite.png?version=cfb7648b3714cccc80e2b17b2adf00ed",
    "Blue Boomerang": r"https://gamepedia.cursecdn.com/zelda_gamepedia_en/c/c3/ALttP_Boomerang_Sprite.png?version=96127d163759395eb510b81a556d500e",
    "Red Boomerang": r"https://gamepedia.cursecdn.com/zelda_gamepedia_en/b/b9/ALttP_Magical_Boomerang_Sprite.png?version=47cddce7a07bc3e4c2c10727b491f400",
    "Hookshot": r"https://gamepedia.cursecdn.com/zelda_gamepedia_en/2/24/Hookshot.png?version=c90bc8e07a52e8090377bd6ef854c18b",
    "Mushroom": r"https://gamepedia.cursecdn.com/zelda_gamepedia_en/3/35/ALttP_Mushroom_Sprite.png?version=1f1acb30d71bd96b60a3491e54bbfe59",
    "Magic Powder": r"https://gamepedia.cursecdn.com/zelda_gamepedia_en/e/e5/ALttP_Magic_Powder_Sprite.png?version=c24e38effbd4f80496d35830ce8ff4ec",
    "Fire Rod": r"https://gamepedia.cursecdn.com/zelda_gamepedia_en/d/d6/FireRod.png?version=6eabc9f24d25697e2c4cd43ddc8207c0",
    "Ice Rod": r"https://gamepedia.cursecdn.com/zelda_gamepedia_en/d/d7/ALttP_Ice_Rod_Sprite.png?version=1f944148223d91cfc6a615c92286c3bc",
    "Bombos": r"https://gamepedia.cursecdn.com/zelda_gamepedia_en/8/8c/ALttP_Bombos_Medallion_Sprite.png?version=f4d6aba47fb69375e090178f0fc33b26",
    "Ether": r"https://gamepedia.cursecdn.com/zelda_gamepedia_en/3/3c/Ether.png?version=34027651a5565fcc5a83189178ab17b5",
    "Quake": r"https://gamepedia.cursecdn.com/zelda_gamepedia_en/5/56/ALttP_Quake_Medallion_Sprite.png?version=efd64d451b1831bd59f7b7d6b61b5879",
    "Lamp": r"https://gamepedia.cursecdn.com/zelda_gamepedia_en/6/63/ALttP_Lantern_Sprite.png?version=e76eaa1ec509c9a5efb2916698d5a4ce",
    "Hammer": r"https://gamepedia.cursecdn.com/zelda_gamepedia_en/d/d1/ALttP_Hammer_Sprite.png?version=e0adec227193818dcaedf587eba34500",
    "Shovel": r"https://gamepedia.cursecdn.com/zelda_gamepedia_en/c/c4/ALttP_Shovel_Sprite.png?version=e73d1ce0115c2c70eaca15b014bd6f05",
    "Flute": r"https://gamepedia.cursecdn.com/zelda_gamepedia_en/d/db/Flute.png?version=ec4982b31c56da2c0c010905c5c60390",
    "Bug Catching Net": r"https://gamepedia.cursecdn.com/zelda_gamepedia_en/5/54/Bug-CatchingNet.png?version=4d40e0ee015b687ff75b333b968d8be6",
    "Book of Mudora": r"https://gamepedia.cursecdn.com/zelda_gamepedia_en/2/22/ALttP_Book_of_Mudora_Sprite.png?version=11e4632bba54f6b9bf921df06ac93744",
    "Bottle": r"https://gamepedia.cursecdn.com/zelda_gamepedia_en/e/ef/ALttP_Magic_Bottle_Sprite.png?version=fd98ab04db775270cbe79fce0235777b",
    "Cane of Somaria": r"https://gamepedia.cursecdn.com/zelda_gamepedia_en/e/e1/ALttP_Cane_of_Somaria_Sprite.png?version=8cc1900dfd887890badffc903bb87943",
    "Cane of Byrna": r"https://gamepedia.cursecdn.com/zelda_gamepedia_en/b/bc/ALttP_Cane_of_Byrna_Sprite.png?version=758b607c8cbe2cf1900d42a0b3d0fb54",
    "Cape": r"https://gamepedia.cursecdn.com/zelda_gamepedia_en/1/1c/ALttP_Magic_Cape_Sprite.png?version=6b77f0d609aab0c751307fc124736832",
    "Magic Mirror": r"https://gamepedia.cursecdn.com/zelda_gamepedia_en/e/e5/ALttP_Magic_Mirror_Sprite.png?version=e035dbc9cbe2a3bd44aa6d047762b0cc",
    "Triforce": r"https://gamepedia.cursecdn.com/zelda_gamepedia_en/4/4e/TriforceALttPTitle.png?version=dc398e1293177581c16303e4f9d12a48",
    "Small Key": r"https://gamepedia.cursecdn.com/zelda_gamepedia_en/f/f1/ALttP_Small_Key_Sprite.png?version=4f35d92842f0de39d969181eea03774e",
    "Big Key": r"https://gamepedia.cursecdn.com/zelda_gamepedia_en/3/33/ALttP_Big_Key_Sprite.png?version=136dfa418ba76c8b4e270f466fc12f4d",
    "Chest": r"https://gamepedia.cursecdn.com/zelda_gamepedia_en/7/73/ALttP_Treasure_Chest_Sprite.png?version=5f530ecd98dcb22251e146e8049c0dda",
    "Light World": r"https://gamepedia.cursecdn.com/zelda_gamepedia_en/e/e7/ALttP_Soldier_Green_Sprite.png?version=d650d417934cd707a47e496489c268a6",
    "Dark World": r"https://gamepedia.cursecdn.com/zelda_gamepedia_en/9/94/ALttP_Moblin_Sprite.png?version=ebf50e33f4657c377d1606bcc0886ddc",
    "Hyrule Castle": r"https://gamepedia.cursecdn.com/zelda_gamepedia_en/d/d3/ALttP_Ball_and_Chain_Trooper_Sprite.png?version=1768a87c06d29cc8e7ddd80b9fa516be",
    "Agahnims Tower": r"https://gamepedia.cursecdn.com/zelda_gamepedia_en/1/1e/ALttP_Agahnim_Sprite.png?version=365956e61b0c2191eae4eddbe591dab5",
    "Desert Palace": r"https://www.zeldadungeon.net/wiki/images/2/25/Lanmola-ALTTP-Sprite.png",
    "Eastern Palace": r"https://www.zeldadungeon.net/wiki/images/d/dc/RedArmosKnight.png",
    "Tower of Hera": r"https://gamepedia.cursecdn.com/zelda_gamepedia_en/3/3c/ALttP_Moldorm_Sprite.png?version=c588257bdc2543468e008a6b30f262a7",
    "Palace of Darkness": r"https://gamepedia.cursecdn.com/zelda_gamepedia_en/e/ed/ALttP_Helmasaur_King_Sprite.png?version=ab8a4a1cfd91d4fc43466c56cba30022",
    "Swamp Palace": r"https://gamepedia.cursecdn.com/zelda_gamepedia_en/7/73/ALttP_Arrghus_Sprite.png?version=b098be3122e53f751b74f4a5ef9184b5",
    "Skull Woods": r"https://alttp-wiki.net/images/6/6a/Mothula.png",
    "Thieves Town": r"https://gamepedia.cursecdn.com/zelda_gamepedia_en/8/86/ALttP_Blind_the_Thief_Sprite.png?version=3833021bfcd112be54e7390679047222",
    "Ice Palace": r"https://gamepedia.cursecdn.com/zelda_gamepedia_en/3/33/ALttP_Kholdstare_Sprite.png?version=e5a1b0e8b2298e550d85f90bf97045c0",
    "Misery Mire": r"https://gamepedia.cursecdn.com/zelda_gamepedia_en/8/85/ALttP_Vitreous_Sprite.png?version=92b2e9cb0aa63f831760f08041d8d8d8",
    "Turtle Rock": r"https://gamepedia.cursecdn.com/zelda_gamepedia_en/9/91/ALttP_Trinexx_Sprite.png?version=0cc867d513952aa03edd155597a0c0be",
    "Ganons Tower": r"https://gamepedia.cursecdn.com/zelda_gamepedia_en/b/b9/ALttP_Ganon_Sprite.png?version=956f51f054954dfff53c1a9d4f929c74"
}


def get_alttp_id(item_name):
    return Items.item_table[item_name][2]


app.jinja_env.filters["location_name"] = lambda location: lookup_any_location_id_to_name.get(location, location)
app.jinja_env.filters['item_name'] = lambda id: lookup_any_item_id_to_name.get(id, id)

links = {"Bow": "Progressive Bow",
         "Silver Arrows": "Progressive Bow",
         "Silver Bow": "Progressive Bow",
         "Progressive Bow (Alt)": "Progressive Bow",
         "Bottle (Red Potion)": "Bottle",
         "Bottle (Green Potion)": "Bottle",
         "Bottle (Blue Potion)": "Bottle",
         "Bottle (Fairy)": "Bottle",
         "Bottle (Bee)": "Bottle",
         "Bottle (Good Bee)": "Bottle",
         "Fighter Sword": "Progressive Sword",
         "Master Sword": "Progressive Sword",
         "Tempered Sword": "Progressive Sword",
         "Golden Sword": "Progressive Sword",
         "Power Glove": "Progressive Glove",
         "Titans Mitts": "Progressive Glove"
         }

levels = {"Fighter Sword": 1,
          "Master Sword": 2,
          "Tempered Sword": 3,
          "Golden Sword": 4,
          "Power Glove": 1,
          "Titans Mitts": 2,
          "Bow": 1,
          "Silver Bow": 2}

multi_items = {get_alttp_id(name) for name in ("Progressive Sword", "Progressive Bow", "Bottle", "Progressive Glove")}
links = {get_alttp_id(key): get_alttp_id(value) for key, value in links.items()}
levels = {get_alttp_id(key): value for key, value in levels.items()}

tracking_names = ["Progressive Sword", "Progressive Bow", "Book of Mudora", "Hammer",
                  "Hookshot", "Magic Mirror", "Flute",
                  "Pegasus Boots", "Progressive Glove", "Flippers", "Moon Pearl", "Blue Boomerang",
                  "Red Boomerang", "Bug Catching Net", "Cape", "Shovel", "Lamp",
                  "Mushroom", "Magic Powder",
                  "Cane of Somaria", "Cane of Byrna", "Fire Rod", "Ice Rod", "Bombos", "Ether", "Quake",
                  "Bottle", "Triforce"]

default_locations = {
    'Light World': {1572864, 1572865, 60034, 1572867, 1572868, 60037, 1572869, 1572866, 60040, 59788, 60046, 60175,
                    1572880, 60049, 60178, 1572883, 60052, 60181, 1572885, 60055, 60184, 191256, 60058, 60187, 1572884,
                    1572886, 1572887, 1572906, 60202, 60205, 59824, 166320, 1010170, 60208, 60211, 60214, 60217, 59836,
                    60220, 60223, 59839, 1573184, 60226, 975299, 1573188, 1573189, 188229, 60229, 60232, 1573193,
                    1573194, 60235, 1573187, 59845, 59854, 211407, 60238, 59857, 1573185, 1573186, 1572882, 212328,
                    59881, 59761, 59890, 59770, 193020, 212605},
    'Dark World': {59776, 59779, 975237, 1572870, 60043, 1572881, 60190, 60193, 60196, 60199, 60840, 1573190, 209095,
                   1573192, 1573191, 60241, 60244, 60247, 60250, 59884, 59887, 60019, 60022, 60028, 60031},
    'Desert Palace': {1573216, 59842, 59851, 59791, 1573201, 59830},
    'Eastern Palace': {1573200, 59827, 59893, 59767, 59833, 59773},
    'Hyrule Castle': {60256, 60259, 60169, 60172, 59758, 59764, 60025, 60253},
    'Agahnims Tower': {60082, 60085},
    'Tower of Hera': {1573218, 59878, 59821, 1573202, 59896, 59899},
    'Swamp Palace': {60064, 60067, 60070, 59782, 59785, 60073, 60076, 60079, 1573204, 60061},
    'Thieves Town': {59905, 59908, 59911, 59914, 59917, 59920, 59923, 1573206},
    'Skull Woods': {59809, 59902, 59848, 59794, 1573205, 59800, 59803, 59806},
    'Ice Palace': {59872, 59875, 59812, 59818, 59860, 59797, 1573207, 59869},
    'Misery Mire': {60001, 60004, 60007, 60010, 60013, 1573208, 59866, 59998},
    'Turtle Rock': {59938, 59941, 59944, 1573209, 59947, 59950, 59953, 59956, 59926, 59929, 59932, 59935},
    'Palace of Darkness': {59968, 59971, 59974, 59977, 59980, 59983, 59986, 1573203, 59989, 59959, 59992, 59962, 59995,
                           59965},
    'Ganons Tower': {60160, 60163, 60166, 60088, 60091, 60094, 60097, 60100, 60103, 60106, 60109, 60112, 60115, 60118,
                     60121, 60124, 60127, 1573217, 60130, 60133, 60136, 60139, 60142, 60145, 60148, 60151, 60157},
    'Total': set()}

key_only_locations = {
    'Light World': set(),
    'Dark World': set(),
    'Desert Palace': {0x140031, 0x14002b, 0x140061, 0x140028},
    'Eastern Palace': {0x14005b, 0x140049},
    'Hyrule Castle': {0x140037, 0x140034, 0x14000d, 0x14003d},
    'Agahnims Tower': {0x140061, 0x140052},
    'Tower of Hera': set(),
    'Swamp Palace': {0x140019, 0x140016, 0x140013, 0x140010, 0x14000a},
    'Thieves Town': {0x14005e, 0x14004f},
    'Skull Woods': {0x14002e, 0x14001c},
    'Ice Palace': {0x140004, 0x140022, 0x140025, 0x140046},
    'Misery Mire': {0x140055, 0x14004c, 0x140064},
    'Turtle Rock': {0x140058, 0x140007},
    'Palace of Darkness': set(),
    'Ganons Tower': {0x140040, 0x140043, 0x14003a, 0x14001f},
    'Total': set()
}

location_to_area = {}
for area, locations in default_locations.items():
    for location in locations:
        location_to_area[location] = area

for area, locations in key_only_locations.items():
    for location in locations:
        location_to_area[location] = area

checks_in_area = {area: len(checks) for area, checks in default_locations.items()}
checks_in_area["Total"] = 216

ordered_areas = ('Light World', 'Dark World', 'Hyrule Castle', 'Agahnims Tower', 'Eastern Palace', 'Desert Palace',
                 'Tower of Hera', 'Palace of Darkness', 'Swamp Palace', 'Skull Woods', 'Thieves Town', 'Ice Palace',
                 'Misery Mire', 'Turtle Rock', 'Ganons Tower', "Total")

tracking_ids = []

for item in tracking_names:
    tracking_ids.append(get_alttp_id(item))

small_key_ids = {}
big_key_ids = {}
ids_small_key = {}
ids_big_key = {}

for item_name, data in Items.item_table.items():
    if "Key" in item_name:
        area = item_name.split("(")[1][:-1]
        if "Small" in item_name:
            small_key_ids[area] = data[2]
            ids_small_key[data[2]] = area
        else:
            big_key_ids[area] = data[2]
            ids_big_key[data[2]] = area

# cleanup global namespace
del item_name
del data
del item


def attribute_item(inventory, team, recipient, item):
    target_item = links.get(item, item)
    if item in levels:  # non-progressive
        inventory[team][recipient][target_item] = max(inventory[team][recipient][target_item], levels[item])
    else:
        inventory[team][recipient][target_item] += 1


def attribute_item_solo(inventory, item):
    """Adds item to inventory counter, converts everything to progressive."""
    target_item = links.get(item, item)
    if item in levels:  # non-progressive
        inventory[target_item] = max(inventory[target_item], levels[item])
    else:
        inventory[target_item] += 1


@app.template_filter()
def render_timedelta(delta: datetime.timedelta):
    hours, minutes = divmod(delta.total_seconds() / 60, 60)
    hours = str(int(hours))
    minutes = str(int(minutes)).zfill(2)
    return f"{hours}:{minutes}"


_multidata_cache = {}


def get_location_table(checks_table: dict) -> dict:
    loc_to_area = {}
    for area, locations in checks_table.items():
        if area == "Total":
            continue
        for location in locations:
            loc_to_area[location] = area
    return loc_to_area


def get_static_room_data(room: Room):
    result = _multidata_cache.get(room.seed.id, None)
    if result:
        return result
    multidata = Context.decompress(room.seed.multidata)
    # in > 100 players this can take a bit of time and is the main reason for the cache
    locations: Dict[int, Dict[int, Tuple[int, int, int]]] = multidata['locations']
    names: Dict[int, Dict[int, str]] = multidata["names"]
    groups = {}
    if "slot_info" in multidata:
        groups = {slot: slot_info.group_members for slot, slot_info in multidata["slot_info"].items()
                  if slot_info.type == SlotType.group}
    seed_checks_in_area = checks_in_area.copy()

    use_door_tracker = False
    if "tags" in multidata:
        use_door_tracker = "DR" in multidata["tags"]
    if use_door_tracker:
        for area, checks in key_only_locations.items():
            seed_checks_in_area[area] += len(checks)
        seed_checks_in_area["Total"] = 249

    player_checks_in_area = {playernumber: {areaname: len(multidata["checks_in_area"][playernumber][areaname])
    if areaname != "Total" else multidata["checks_in_area"][playernumber]["Total"]
                                            for areaname in ordered_areas}
                             for playernumber in range(1, len(names[0]) + 1)
                             if playernumber not in groups}
    player_location_to_area = {playernumber: get_location_table(multidata["checks_in_area"][playernumber])
                               for playernumber in range(1, len(names[0]) + 1)
                               if playernumber not in groups}

    result = locations, names, use_door_tracker, player_checks_in_area, player_location_to_area, \
             multidata["precollected_items"], multidata["games"], multidata["slot_data"], groups
    _multidata_cache[room.seed.id] = result
    return result


@app.route('/tracker/<suuid:tracker>/<int:tracked_team>/<int:tracked_player>')
@cache.memoize(timeout=60)  # multisave is currently created at most every minute
def get_player_tracker(tracker: UUID, tracked_team: int, tracked_player: int, want_generic: bool = False):
    # Team and player must be positive and greater than zero
    if tracked_team < 0 or tracked_player < 1:
        abort(404)

    room: Optional[Room] = Room.get(tracker=tracker)
    if not room:
        abort(404)

    player_tracker, multisave, inventory, seed_checks_in_area, lttp_checks_done, \
    slot_data, games, player_name, display_icons = fill_tracker_data(room, tracked_team, tracked_player)

    game_name = games[tracked_player]
    # TODO move all games in game_specific_trackers to new system
    if game_name in game_specific_trackers and not want_generic:
        specific_tracker = game_specific_trackers.get(game_name, None)
        return specific_tracker(multisave, room, player_tracker.all_locations, inventory, tracked_team, tracked_player, player_name,
                                seed_checks_in_area, lttp_checks_done, slot_data[tracked_player])
    elif game_name in AutoWorldRegister.world_types and not want_generic:
        return render_template(
            "trackers/" + player_tracker.template,
            all_progression_items=player_tracker.all_prog_items,
            player=player_tracker.player,
            team=player_tracker.team,
            room=player_tracker.room,
            player_name=player_tracker.name,
            checked_locations=sorted(player_tracker.checked_locations),
            locations=sorted(player_tracker.all_locations),
            theme=player_tracker.theme,
            icons=display_icons,
            regions=player_tracker.regions,
            checks_done=player_tracker.checks_done,
            region_keys=player_tracker.region_keys
        )
    else:
        return __renderGenericTracker(multisave, room, player_tracker.all_locations, inventory, tracked_team, tracked_player, player_name, seed_checks_in_area, lttp_checks_done)


@app.route('/generic_tracker/<suuid:tracker>/<int:tracked_team>/<int:tracked_player>')
@cache.memoize(timeout=60)
def get_generic_tracker(tracker: UUID, tracked_team: int, tracked_player: int):
    return get_player_tracker(tracker, tracked_team, tracked_player, True)


def get_tracker_icons_and_regions(player_tracker: PlayerTracker) -> Dict[str, str]:
    """this function allows multiple icons to be used for the same item but it does require the world to submit both
    a progressive_items list and the icons dict together"""
    display_icons: Dict[str, str] = {}
    if player_tracker.progressive_names and player_tracker.icons:
        for item in player_tracker.progressive_items:
            if item in player_tracker.progressive_names:
                level = min(player_tracker.items_received[item], len(player_tracker.progressive_names[item]) - 1)
                display_name = player_tracker.progressive_names[item][level]
                if display_name in player_tracker.icons:
                    display_icons[item] = player_tracker.icons[display_name]
                else:
                    display_icons[item] = player_tracker.icons[item]
            else:
                display_icons[item] = player_tracker.icons[item]
    else:
        if player_tracker.progressive_items and player_tracker.icons:
            for item in player_tracker.progressive_items:
                display_icons[item] = player_tracker.icons[item]

    if player_tracker.regions:
        for region in player_tracker.regions:
            for location in region:
                if location in player_tracker.checked_locations:
                    player_tracker.checks_done.setdefault(region, set()).add(location)

    return display_icons


def fill_tracker_data(room: Room, team: int, player: int) -> Tuple:
    """Collect seed information and pare it down to a single player"""
    locations, names, use_door_tracker, seed_checks_in_area, player_location_to_area, \
        precollected_items, games, slot_data, groups = get_static_room_data(room)
    player_name = names[team][player - 1]
    location_to_area = player_location_to_area[player]
    inventory = collections.Counter()
    lttp_checks_done = {loc_name: 0 for loc_name in default_locations}

    # Add starting items to inventory
    starting_items = precollected_items[player]
    if starting_items:
        for item_id in starting_items:
            attribute_item_solo(inventory, item_id)

    if room.multisave:
        multisave: Dict[str, Any] = restricted_loads(room.multisave)
    else:
        multisave: Dict[str, Any] = {}

<<<<<<< HEAD
    slots_aimed_at_player = {player}
    for group_id, group_members in groups.items():
        if player in group_members:
            slots_aimed_at_player.add(group_id)

    checked_locations = set()
=======
    slots_aimed_at_player = {tracked_player}
    for group_id, group_members in groups.items():
        if tracked_player in group_members:
            slots_aimed_at_player.add(group_id)

>>>>>>> 10b3803a
    # Add items to player inventory
    for (ms_team, ms_player), locations_checked in multisave.get("location_checks", {}).items():
        # Skip teams and players not matching the request
        player_locations = locations[ms_player]
        if ms_team == team:
            # If the player does not have the item, do nothing
            for location in locations_checked:
                if location in player_locations:
                    item, recipient, flags = player_locations[location]
                    if recipient in slots_aimed_at_player:  # a check done for the tracked player
                        attribute_item_solo(inventory, item)
                    if ms_player == player:  # a check done by the tracked player
                        lttp_checks_done[location_to_area[location]] += 1
                        lttp_checks_done["Total"] += 1
                        checked_locations.add(lookup_any_location_id_to_name[location])

    prog_items = collections.Counter
    all_location_names = set()

    all_location_names = {lookup_any_location_id_to_name[id] for id in locations[player]}
    prog_items = collections.Counter()
    for player in locations:
        for location in locations[player]:
            item, recipient, flags = locations[player][location]
            if recipient == player:
                if flags & 1:
                    item_name = lookup_any_item_id_to_name[item]
                    prog_items[item_name] += 1

    items_received = collections.Counter()
    for id in inventory:
        items_received[lookup_any_item_id_to_name[id]] = inventory[id]

    player_tracker = PlayerTracker(
        room,
        team,
        player,
        player_name,
        all_location_names,
        checked_locations,
        prog_items,
        items_received,
        slot_data[player]
    )

    # grab webworld and apply its theme to the tracker
    webworld = AutoWorldRegister.world_types[games[player]].web
    player_tracker.theme = webworld.theme
    # allow the world to add information to the tracker class
    webworld.modify_tracker(player_tracker)
    display_icons = get_tracker_icons_and_regions(player_tracker)

    return player_tracker, multisave, inventory, seed_checks_in_area, lttp_checks_done, slot_data, games, player_name, display_icons


def __renderTimespinnerTracker(multisave: Dict[str, Any], room: Room, locations: set,
                               inventory: Counter, team: int, player: int, playerName: str,
                               seed_checks_in_area: Dict[int, Dict[str, int]], checks_done: Dict[str, int], slot_data: Dict[str, Any]) -> str:

    icons = {
        "Timespinner Wheel":    "https://timespinnerwiki.com/mediawiki/images/7/76/Timespinner_Wheel.png",
        "Timespinner Spindle":  "https://timespinnerwiki.com/mediawiki/images/1/1a/Timespinner_Spindle.png",
        "Timespinner Gear 1":   "https://timespinnerwiki.com/mediawiki/images/3/3c/Timespinner_Gear_1.png",
        "Timespinner Gear 2":   "https://timespinnerwiki.com/mediawiki/images/e/e9/Timespinner_Gear_2.png",
        "Timespinner Gear 3":   "https://timespinnerwiki.com/mediawiki/images/2/22/Timespinner_Gear_3.png",
        "Talaria Attachment":   "https://timespinnerwiki.com/mediawiki/images/6/61/Talaria_Attachment.png",
        "Succubus Hairpin":     "https://timespinnerwiki.com/mediawiki/images/4/49/Succubus_Hairpin.png",
        "Lightwall":            "https://timespinnerwiki.com/mediawiki/images/0/03/Lightwall.png",
        "Celestial Sash":       "https://timespinnerwiki.com/mediawiki/images/f/f1/Celestial_Sash.png",
        "Twin Pyramid Key":     "https://timespinnerwiki.com/mediawiki/images/4/49/Twin_Pyramid_Key.png",
        "Security Keycard D":   "https://timespinnerwiki.com/mediawiki/images/1/1b/Security_Keycard_D.png",
        "Security Keycard C":   "https://timespinnerwiki.com/mediawiki/images/e/e5/Security_Keycard_C.png",
        "Security Keycard B":   "https://timespinnerwiki.com/mediawiki/images/f/f6/Security_Keycard_B.png",
        "Security Keycard A":   "https://timespinnerwiki.com/mediawiki/images/b/b9/Security_Keycard_A.png",
        "Library Keycard V":    "https://timespinnerwiki.com/mediawiki/images/5/50/Library_Keycard_V.png",
        "Tablet":               "https://timespinnerwiki.com/mediawiki/images/a/a0/Tablet.png",
        "Elevator Keycard":     "https://timespinnerwiki.com/mediawiki/images/5/55/Elevator_Keycard.png",
        "Oculus Ring":          "https://timespinnerwiki.com/mediawiki/images/8/8d/Oculus_Ring.png",
        "Water Mask":           "https://timespinnerwiki.com/mediawiki/images/0/04/Water_Mask.png",
        "Gas Mask":             "https://timespinnerwiki.com/mediawiki/images/2/2e/Gas_Mask.png",
        "Djinn Inferno":        "https://timespinnerwiki.com/mediawiki/images/f/f6/Djinn_Inferno.png",
        "Pyro Ring":            "https://timespinnerwiki.com/mediawiki/images/2/2c/Pyro_Ring.png",
        "Infernal Flames":      "https://timespinnerwiki.com/mediawiki/images/1/1f/Infernal_Flames.png",
        "Fire Orb":             "https://timespinnerwiki.com/mediawiki/images/3/3e/Fire_Orb.png",
        "Royal Ring":           "https://timespinnerwiki.com/mediawiki/images/f/f3/Royal_Ring.png",
        "Plasma Geyser":        "https://timespinnerwiki.com/mediawiki/images/1/12/Plasma_Geyser.png",
        "Plasma Orb":           "https://timespinnerwiki.com/mediawiki/images/4/44/Plasma_Orb.png",
        "Kobo":                 "https://timespinnerwiki.com/mediawiki/images/c/c6/Familiar_Kobo.png",
        "Merchant Crow":        "https://timespinnerwiki.com/mediawiki/images/4/4e/Familiar_Crow.png",
    }

    timespinner_location_ids = {
        "Present": [ 
            1337000, 1337001, 1337002, 1337003, 1337004, 1337005, 1337006, 1337007, 1337008, 1337009,
            1337010, 1337011, 1337012, 1337013, 1337014, 1337015, 1337016, 1337017, 1337018, 1337019,
            1337020, 1337021, 1337022, 1337023, 1337024, 1337025, 1337026, 1337027, 1337028, 1337029,
            1337030, 1337031, 1337032, 1337033, 1337034, 1337035, 1337036, 1337037, 1337038, 1337039,
            1337040, 1337041, 1337042, 1337043, 1337044, 1337045, 1337046, 1337047, 1337048, 1337049,
            1337050, 1337051, 1337052, 1337053, 1337054, 1337055, 1337056, 1337057, 1337058, 1337059,
            1337060, 1337061, 1337062, 1337063, 1337064, 1337065, 1337066, 1337067, 1337068, 1337069,
            1337070, 1337071, 1337072, 1337073, 1337074, 1337075, 1337076, 1337077, 1337078, 1337079,
            1337080, 1337081, 1337082, 1337083, 1337084, 1337085],
        "Past": [
                                                                  1337086, 1337087, 1337088, 1337089,
            1337090, 1337091, 1337092, 1337093, 1337094, 1337095, 1337096, 1337097, 1337098, 1337099,
            1337100, 1337101, 1337102, 1337103, 1337104, 1337105, 1337106, 1337107, 1337108, 1337109,
            1337110, 1337111, 1337112, 1337113, 1337114, 1337115, 1337116, 1337117, 1337118, 1337119,
            1337120, 1337121, 1337122, 1337123, 1337124, 1337125, 1337126, 1337127, 1337128, 1337129,
            1337130, 1337131, 1337132, 1337133, 1337134, 1337135, 1337136, 1337137, 1337138, 1337139,
            1337140, 1337141, 1337142, 1337143, 1337144, 1337145, 1337146, 1337147, 1337148, 1337149,
            1337150, 1337151, 1337152, 1337153, 1337154, 1337155,
                     1337171, 1337172, 1337173, 1337174, 1337175],
        "Ancient Pyramid": [
                                                                  1337236, 
                                                                  1337246, 1337247, 1337248, 1337249]
    }

    if(slot_data["DownloadableItems"]):
        timespinner_location_ids["Present"] += [
                                                                  1337156, 1337157,          1337159,
            1337160, 1337161, 1337162, 1337163, 1337164, 1337165, 1337166, 1337167, 1337168, 1337169, 
            1337170]
    if(slot_data["Cantoran"]):
        timespinner_location_ids["Past"].append(1337176)
    if(slot_data["LoreChecks"]):
        timespinner_location_ids["Present"] += [
                                                                           1337177, 1337178, 1337179, 
            1337180, 1337181, 1337182, 1337183, 1337184, 1337185, 1337186, 1337187]
        timespinner_location_ids["Past"] += [
                                                                                    1337188, 1337189,
            1337190, 1337191, 1337192, 1337193, 1337194, 1337195, 1337196, 1337197, 1337198]
    if(slot_data["GyreArchives"]):
        timespinner_location_ids["Ancient Pyramid"] += [
                                                                           1337237, 1337238, 1337239,
            1337240, 1337241, 1337242, 1337243, 1337244, 1337245]

    display_data = {}

    # Victory condition
    game_state = multisave.get("client_game_state", {}).get((team, player), 0)
    display_data['game_finished'] = game_state == 30

    # Turn location IDs into advancement tab counts
    checked_locations = multisave.get("location_checks", {}).get((team, player), set())
    lookup_name = lambda id: lookup_any_location_id_to_name[id]
    location_info = {tab_name: {lookup_name(id): (id in checked_locations) for id in tab_locations}
                        for tab_name, tab_locations in timespinner_location_ids.items()}
    checks_done = {tab_name: len([id for id in tab_locations if id in checked_locations])
                    for tab_name, tab_locations in timespinner_location_ids.items()}
    checks_done['Total'] = len(checked_locations)
    checks_in_area = {tab_name: len(tab_locations) for tab_name, tab_locations in timespinner_location_ids.items()}
    checks_in_area['Total'] = sum(checks_in_area.values())
    acquired_items = {lookup_any_item_id_to_name[id] for id in inventory if id in lookup_any_item_id_to_name}
    options = {k for k, v in slot_data.items() if v}

    return render_template("trackers/" + "timespinnerTracker.html",
                            inventory=inventory, icons=icons, acquired_items=acquired_items,
                            player=player, team=team, room=room, player_name=playerName,
                            checks_done=checks_done, checks_in_area=checks_in_area, location_info=location_info,
                            options=options, **display_data)

def __renderSuperMetroidTracker(multisave: Dict[str, Any], room: Room, locations: set,
                                inventory: Counter, team: int, player: int, playerName: str,
                                seed_checks_in_area: Dict[int, Dict[str, int]], checks_done: Dict[str, int], slot_data: Dict) -> str:

    icons = {
        "Energy Tank":      "https://randommetroidsolver.pythonanywhere.com/solver/static/images/ETank.png",
        "Missile":          "https://randommetroidsolver.pythonanywhere.com/solver/static/images/Missile.png",
        "Super Missile":    "https://randommetroidsolver.pythonanywhere.com/solver/static/images/Super.png",
        "Power Bomb":       "https://randommetroidsolver.pythonanywhere.com/solver/static/images/PowerBomb.png",
        "Bomb":             "https://randommetroidsolver.pythonanywhere.com/solver/static/images/Bomb.png",
        "Charge Beam":      "https://randommetroidsolver.pythonanywhere.com/solver/static/images/Charge.png",
        "Ice Beam":         "https://randommetroidsolver.pythonanywhere.com/solver/static/images/Ice.png",
        "Hi-Jump Boots":    "https://randommetroidsolver.pythonanywhere.com/solver/static/images/HiJump.png",
        "Speed Booster":    "https://randommetroidsolver.pythonanywhere.com/solver/static/images/SpeedBooster.png",
        "Wave Beam":        "https://randommetroidsolver.pythonanywhere.com/solver/static/images/Wave.png",
        "Spazer":           "https://randommetroidsolver.pythonanywhere.com/solver/static/images/Spazer.png",
        "Spring Ball":      "https://randommetroidsolver.pythonanywhere.com/solver/static/images/SpringBall.png",
        "Varia Suit":       "https://randommetroidsolver.pythonanywhere.com/solver/static/images/Varia.png",
        "Plasma Beam":      "https://randommetroidsolver.pythonanywhere.com/solver/static/images/Plasma.png",
        "Grappling Beam":   "https://randommetroidsolver.pythonanywhere.com/solver/static/images/Grapple.png",
        "Morph Ball":       "https://randommetroidsolver.pythonanywhere.com/solver/static/images/Morph.png",
        "Reserve Tank":     "https://randommetroidsolver.pythonanywhere.com/solver/static/images/Reserve.png",
        "Gravity Suit":     "https://randommetroidsolver.pythonanywhere.com/solver/static/images/Gravity.png",
        "X-Ray Scope":      "https://randommetroidsolver.pythonanywhere.com/solver/static/images/XRayScope.png",
        "Space Jump":       "https://randommetroidsolver.pythonanywhere.com/solver/static/images/SpaceJump.png",
        "Screw Attack":     "https://randommetroidsolver.pythonanywhere.com/solver/static/images/ScrewAttack.png",
        "Nothing":          "",
        "No Energy":        "",
        "Kraid":            "",
        "Phantoon":         "",
        "Draygon":          "",
        "Ridley":           "",
        "Mother Brain":     "",
    }

    multi_items = {
        "Energy Tank": 83000,
        "Missile": 83001,
        "Super Missile": 83002,
        "Power Bomb": 83003,
        "Reserve Tank": 83020,
    }

    supermetroid_location_ids = {
        'Crateria/Blue Brinstar': [82005, 82007, 82008, 82026, 82029,
                     82000, 82004, 82006, 82009, 82010,
                     82011, 82012, 82027, 82028, 82034,
                     82036, 82037],
        'Green/Pink Brinstar': [82017, 82023, 82030, 82033, 82035,
                              82013, 82014, 82015, 82016, 82018,
                              82019, 82021, 82022, 82024, 82025,
                              82031],
        'Red Brinstar': [82038, 82042, 82039, 82040, 82041],
        'Kraid': [82043, 82048, 82044],
        'Norfair': [82050, 82053, 82061, 82066, 82068,
                    82049, 82051, 82054, 82055, 82056,
                    82062, 82063, 82064, 82065, 82067],
        'Lower Norfair': [82078, 82079, 82080, 82070, 82071,
                         82073, 82074, 82075, 82076, 82077],
        'Crocomire': [82052, 82060, 82057, 82058, 82059],
        'Wrecked Ship': [82129, 82132, 82134, 82135, 82001,
                        82002, 82003, 82128, 82130, 82131,
                        82133],
        'West Maridia': [82138, 82136, 82137, 82139, 82140,
                        82141, 82142],
        'East Maridia': [82143, 82145, 82150, 82152, 82154,
                        82144, 82146, 82147, 82148, 82149,
                        82151],
    }

    display_data = {}


    for item_name, item_id in multi_items.items():
        base_name = item_name.split()[0].lower()
        display_data[base_name+"_count"] = inventory[item_id]

    # Victory condition
    game_state = multisave.get("client_game_state", {}).get((team, player), 0)
    display_data['game_finished'] = game_state == 30

    # Turn location IDs into advancement tab counts
    checked_locations = multisave.get("location_checks", {}).get((team, player), set())
    lookup_name = lambda id: lookup_any_location_id_to_name[id]
    location_info = {tab_name: {lookup_name(id): (id in checked_locations) for id in tab_locations}
                     for tab_name, tab_locations in supermetroid_location_ids.items()}
    checks_done = {tab_name: len([id for id in tab_locations if id in checked_locations])
                   for tab_name, tab_locations in supermetroid_location_ids.items()}
    checks_done['Total'] = len(checked_locations)
    checks_in_area = {tab_name: len(tab_locations) for tab_name, tab_locations in supermetroid_location_ids.items()}
    checks_in_area['Total'] = sum(checks_in_area.values())

    return render_template("trackers/" + "supermetroidTracker.html",
                            inventory=inventory, icons=icons,
                            acquired_items={lookup_any_item_id_to_name[id] for id in inventory if
                                            id in lookup_any_item_id_to_name},
                            player=player, team=team, room=room, player_name=playerName,
                            checks_done=checks_done, checks_in_area=checks_in_area, location_info=location_info,
                            **display_data)


def __renderGenericTracker(multisave: Dict[str, Any], room: Room, locations: set,
                           inventory: Counter, team: int, player: int, playerName: str,
                           seed_checks_in_area: Dict[int, Dict[str, int]], checks_done: Dict[str, int]) -> str:

    checked_locations = multisave.get("location_checks", {}).get((team, player), set())
    player_received_items = {}
    if multisave.get('version', 0) > 0:
        # add numbering to all items but starter_inventory
        ordered_items = multisave.get('received_items', {}).get((team, player, True), [])
    else:
        ordered_items = multisave.get('received_items', {}).get((team, player), [])

    for order_index, networkItem in enumerate(ordered_items, start=1):
        player_received_items[networkItem.item] = order_index

    return render_template("trackers/" + "genericTracker.html",
                            inventory=inventory,
                            player=player, team=team, room=room, player_name=playerName,
                            checked_locations=checked_locations,
                            not_checked_locations=locations - checked_locations,
                            received_items=player_received_items)


@app.route('/tracker/<suuid:tracker>')
@cache.memoize(timeout=60)  # multisave is currently created at most every minute
def getTracker(tracker: UUID):
    room: Room = Room.get(tracker=tracker)
    if not room:
        abort(404)
    locations, names, use_door_tracker, seed_checks_in_area, player_location_to_area, \
        precollected_items, games, slot_data, groups = get_static_room_data(room)

    inventory = {teamnumber: {playernumber: collections.Counter() for playernumber in range(1, len(team) + 1) if playernumber not in groups}
                 for teamnumber, team in enumerate(names)}

    checks_done = {teamnumber: {playernumber: {loc_name: 0 for loc_name in default_locations}
                                for playernumber in range(1, len(team) + 1) if playernumber not in groups}
                   for teamnumber, team in enumerate(names)}

    hints = {team: set() for team in range(len(names))}
    if room.multisave:
        multisave = restricted_loads(room.multisave)
    else:
        multisave = {}
    if "hints" in multisave:
        for (team, slot), slot_hints in multisave["hints"].items():
            hints[team] |= set(slot_hints)

    for (team, player), locations_checked in multisave.get("location_checks", {}).items():
        if player in groups:
            continue
        player_locations = locations[player]
        if precollected_items:
            precollected = precollected_items[player]
            for item_id in precollected:
                attribute_item(inventory, team, player, item_id)
        for location in locations_checked:
            if location not in player_locations or location not in player_location_to_area[player]:
                continue

            item, recipient, flags = player_locations[location]
            if recipient in names:
                attribute_item(inventory, team, recipient, item)

            checks_done[team][player][player_location_to_area[player][location]] += 1
            checks_done[team][player]["Total"] += 1

    for (team, player), game_state in multisave.get("client_game_state", {}).items():
        if player in groups:
            continue
        if game_state == 30:
            inventory[team][player][106] = 1  # Triforce

    player_big_key_locations = {playernumber: set() for playernumber in range(1, len(names[0]) + 1) if playernumber not in groups}
    player_small_key_locations = {playernumber: set() for playernumber in range(1, len(names[0]) + 1) if playernumber not in groups}
    for loc_data in locations.values():
         for values in loc_data.values():
            item_id, item_player, flags = values

            if item_id in ids_big_key:
                player_big_key_locations[item_player].add(ids_big_key[item_id])
            elif item_id in ids_small_key:
                player_small_key_locations[item_player].add(ids_small_key[item_id])
    group_big_key_locations = set()
    group_key_locations = set()
    for player in [player for player in range(1, len(names[0]) + 1) if player not in groups]:
        group_key_locations |= player_small_key_locations[player]
        group_big_key_locations |= player_big_key_locations[player]

    activity_timers = {}
    now = datetime.datetime.utcnow()
    for (team, player), timestamp in multisave.get("client_activity_timers", []):
        activity_timers[team, player] = now - datetime.datetime.utcfromtimestamp(timestamp)

    player_names = {}
    for team, names in enumerate(names):
        for player, name in enumerate(names, 1):
            player_names[(team, player)] = name
    long_player_names = player_names.copy()
    for (team, player), alias in multisave.get("name_aliases", {}).items():
        player_names[(team, player)] = alias
        long_player_names[(team, player)] = f"{alias} ({long_player_names[(team, player)]})"

    video = {}
    for (team, player), data in multisave.get("video", []):
        video[(team, player)] = data

    return render_template("trackers/" + "multiworldTracker.html", inventory=inventory, get_item_name_from_id=get_item_name_from_id,
                           lookup_id_to_name=Items.lookup_id_to_name, player_names=player_names,
                           tracking_names=tracking_names, tracking_ids=tracking_ids, room=room, icons=alttp_icons,
                           multi_items=multi_items, checks_done=checks_done, ordered_areas=ordered_areas,
                           checks_in_area=seed_checks_in_area, activity_timers=activity_timers,
                           key_locations=group_key_locations, small_key_ids=small_key_ids, big_key_ids=big_key_ids,
                           video=video, big_key_locations=group_big_key_locations,
                           hints=hints, long_player_names=long_player_names)


game_specific_trackers: typing.Dict[str, typing.Callable] = {
    "Timespinner": __renderTimespinnerTracker,
    "Super Metroid": __renderSuperMetroidTracker
}<|MERGE_RESOLUTION|>--- conflicted
+++ resolved
@@ -425,20 +425,12 @@
     else:
         multisave: Dict[str, Any] = {}
 
-<<<<<<< HEAD
     slots_aimed_at_player = {player}
     for group_id, group_members in groups.items():
         if player in group_members:
             slots_aimed_at_player.add(group_id)
 
     checked_locations = set()
-=======
-    slots_aimed_at_player = {tracked_player}
-    for group_id, group_members in groups.items():
-        if tracked_player in group_members:
-            slots_aimed_at_player.add(group_id)
-
->>>>>>> 10b3803a
     # Add items to player inventory
     for (ms_team, ms_player), locations_checked in multisave.get("location_checks", {}).items():
         # Skip teams and players not matching the request
