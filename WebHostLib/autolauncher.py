--- conflicted
+++ resolved
@@ -63,13 +63,11 @@
         generation.state = STATE_STARTED
 
 
-<<<<<<< HEAD
-def init_generator(pony_config: dict):
+def init_generator(config: dict[str, Any]) -> None:
     from setproctitle import setproctitle
 
     setproctitle("Generator (idle)")
-=======
-def init_generator(config: dict[str, Any]) -> None:
+
     try:
         import resource
     except ModuleNotFoundError:
@@ -84,7 +82,6 @@
         del resource, soft_limit, hard_limit
 
     pony_config = config["PONY"]
->>>>>>> cad217af
     db.bind(**pony_config)
     db.generate_mapping()
 
@@ -137,11 +134,7 @@
             with Locker("autogen"):
 
                 with multiprocessing.Pool(config["GENERATORS"], initializer=init_generator,
-<<<<<<< HEAD
-                                          initargs=(config["PONY"],), maxtasksperchild=10) as generator_pool:
-=======
                                           initargs=(config,), maxtasksperchild=10) as generator_pool:
->>>>>>> cad217af
                     with db_session:
                         to_start = select(generation for generation in Generation if generation.state == STATE_STARTED)
 
