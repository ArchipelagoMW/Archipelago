--- conflicted
+++ resolved
@@ -147,29 +147,20 @@
         self.cert = config["SELFLAUNCHCERT"]
         self.key = config["SELFLAUNCHKEY"]
         self.host = config["HOST_ADDRESS"]
-<<<<<<< HEAD
+        self.game_ports = config["GAME_PORTS"]
         self.rooms_to_start = multiprocessing.Queue()
         self.rooms_shutting_down = multiprocessing.Queue()
         self.name = f"MultiHoster{id}"
-=======
-        self.game_ports = config["GAME_PORTS"]
->>>>>>> 8f4e4cf6
 
     def start(self):
         if self.process and self.process.is_alive():
             return False
 
         process = multiprocessing.Process(group=None, target=run_server_process,
-<<<<<<< HEAD
                                           args=(self.name, self.ponyconfig, get_static_server_data(),
-                                                self.cert, self.key, self.host,
+                                                self.cert, self.key, self.host, self.game_ports,
                                                 self.rooms_to_start, self.rooms_shutting_down),
                                           name=self.name)
-=======
-                                          args=(self.room_id, self.ponyconfig, get_static_server_data(),
-                                                self.cert, self.key, self.host, self.game_ports),
-                                          name="MultiHost")
->>>>>>> 8f4e4cf6
         process.start()
         self.process = process
 
