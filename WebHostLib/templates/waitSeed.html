--- conflicted
+++ resolved
@@ -18,35 +18,34 @@
             Waiting for game to generate, this page auto-refreshes to check.
         </div>
     </div>
-<<<<<<< HEAD
     <script>
-        let waitSeedDiv = document.getElementById('wait-seed');
-        function checkStatus() {
-            fetch('{{ url_for("api.wait_seed_api", seed=seed_id) }}')
-                .then(response => {
-                    if (response.status === 202) {
-                        response.json().then(data => {
-                            waitSeedDiv.innerHTML = `
-                            <h1>Generation in Progress</h1>
-                            <p>${data.text}</p>
-                        `;
-                            setTimeout(checkStatus, 1000); // Continue polling
-                        });
-                    } else {
-                        location.reload();
-                    }
-                })
-                .catch(error => {
-                    waitSeedDiv.innerHTML = `
-                    <h1>Generation progress unknown</h1>
-                    <p>Fetch error: ${error.message} (Last checked: ${new Date().toLocaleTimeString()})</p>
+        const waitSeedDiv = document.getElementById("wait-seed");
+        async function checkStatus() {
+            try {
+                const response = await fetch("{{ url_for('api.wait_seed_api', seed=seed_id) }}");
+                if (response.status !== 202) {
+                    // Seed is ready; reload page to load seed page.
+                    location.reload();
+                    return;
+                }
+
+                const data = await response.json();
+                waitSeedDiv.innerHTML = `
+                    <h1>Generation in Progress</h1>
+                    <p>${data.text}</p>
                 `;
-                    setTimeout(checkStatus, 1000);
-                });
+
+                setTimeout(checkStatus, 1000); // Continue polling.
+            } catch (error) {
+                waitSeedDiv.innerHTML = `
+                    <h1>Progress Unknown</h1>
+                    <p>${error.message}<br />(Last checked: ${new Date().toLocaleTimeString()})</p>
+                `;
+
+                setTimeout(checkStatus, 1000);
+            }
         }
+
         setTimeout(checkStatus, 1000);
     </script>
-    {% include 'islandFooter.html' %}
-=======
->>>>>>> 0f7deb1d
 {% endblock %}