{% macro list_rooms(rooms) -%}
    <ul>
        {% for room in rooms %}
            <li><a href="{{ url_for("host_room", room=room.id) }}">Room #{{ room.id|suuid }}</a></li>
        {% endfor %}
        {{ caller() }}
    </ul>
{%- endmacro %}
{% macro list_patches_room(room) %}
    {% if room.seed.slots %}
        <table>
            <thead>
                <tr>
                    <th>Id</th>
                    <th>Name</th>
                    <th>Game</th>
                    <th>Download Link</th>
                    <th>Tracker Page</th>
                </tr>
            </thead>
            <tbody>
            {% for patch in room.seed.slots|list|sort(attribute="player_id") %}
                <tr>
                    <td>{{ patch.player_id }}</td>
<<<<<<< HEAD
                    <td data-tooltip="Connect via TextClient"><a href="archipelago://{{ patch.player_name | e}}:@{{ config['HOST_ADDRESS'] }}:{{ room.last_port }}?game={{ patch.game }}&room={{ room.id }}">{{ patch.player_name }}</a></td>
=======
                    <td data-tooltip="Connect via TextClient"><a href="archipelago://{{ patch.player_name | e}}:None@{{ config['HOST_ADDRESS'] }}:{{ room.last_port }}">{{ patch.player_name }}</a></td>
>>>>>>> 893068fa
                    <td>{{ patch.game }}</td>
                    <td>
                        {% if patch.data %}
                            {% if patch.game == "Minecraft" %}
                            <a href="{{ url_for("download_slot_file", room_id=room.id, player_id=patch.player_id) }}" download>
                                Download APMC File...</a>
                            {% elif patch.game == "Factorio" %}
                            <a href="{{ url_for("download_slot_file", room_id=room.id, player_id=patch.player_id) }}" download>
                                Download Factorio Mod...</a>
                            {% elif patch.game == "Kingdom Hearts 2" %}
                            <a href="{{ url_for("download_slot_file", room_id=room.id, player_id=patch.player_id) }}" download>
                                Download Kingdom Hearts 2 Mod...</a>
                            {% elif patch.game == "Ocarina of Time" %}
                            <a href="{{ url_for("download_slot_file", room_id=room.id, player_id=patch.player_id) }}" download>
                                Download APZ5 File...</a>
                            {% elif patch.game == "VVVVVV" and room.seed.slots|length == 1 %}
                            <a href="{{ url_for("download_slot_file", room_id=room.id, player_id=patch.player_id) }}" download>
                                Download APV6 File...</a>
                            {% elif patch.game == "Super Mario 64" and room.seed.slots|length == 1 %}
                            <a href="{{ url_for("download_slot_file", room_id=room.id, player_id=patch.player_id) }}" download>
                                Download APSM64EX File...</a>
                            {% elif patch.game | supports_apdeltapatch %}
                            <a href="{{ url_for("download_patch", patch_id=patch.id, room_id=room.id) }}" download>
                                Download Patch File...</a>
                            {% elif patch.game == "Dark Souls III" %}
                            <a href="{{ url_for("download_slot_file", room_id=room.id, player_id=patch.player_id) }}" download>
                                Download JSON File...</a>
                            {% elif patch.game == "Final Fantasy Mystic Quest" %}
                            <a href="{{ url_for("download_slot_file", room_id=room.id, player_id=patch.player_id) }}" download>
                                Download APMQ File...</a>
                            {% else %}
                                No file to download for this game.
                            {% endif %}
                        {% else %}
                            No file to download for this game.
                        {% endif %}
                    </td>
                    <td><a href="{{ url_for("get_player_tracker", tracker=room.tracker, tracked_team=0, tracked_player=patch.player_id) }}">Tracker</a></td>
                </tr>
            {% endfor %}
            </tbody>
        </table>
    {% endif %}
{%- endmacro -%}<|MERGE_RESOLUTION|>--- conflicted
+++ resolved
@@ -22,11 +22,7 @@
             {% for patch in room.seed.slots|list|sort(attribute="player_id") %}
                 <tr>
                     <td>{{ patch.player_id }}</td>
-<<<<<<< HEAD
-                    <td data-tooltip="Connect via TextClient"><a href="archipelago://{{ patch.player_name | e}}:@{{ config['HOST_ADDRESS'] }}:{{ room.last_port }}?game={{ patch.game }}&room={{ room.id }}">{{ patch.player_name }}</a></td>
-=======
-                    <td data-tooltip="Connect via TextClient"><a href="archipelago://{{ patch.player_name | e}}:None@{{ config['HOST_ADDRESS'] }}:{{ room.last_port }}">{{ patch.player_name }}</a></td>
->>>>>>> 893068fa
+                    <td data-tooltip="Connect via TextClient"><a href="archipelago://{{ patch.player_name | e}}:None@{{ config['HOST_ADDRESS'] }}:{{ room.last_port }}?game={{ patch.game }}&room={{ room.id }}">{{ patch.player_name }}</a></td>
                     <td>{{ patch.game }}</td>
                     <td>
                         {% if patch.data %}
