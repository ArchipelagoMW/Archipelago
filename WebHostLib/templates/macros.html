--- conflicted
+++ resolved
@@ -43,11 +43,7 @@
                         {% elif patch.game == "Super Mario 64" and room.seed.slots|length == 1 %}
                         <a href="{{ url_for("download_slot_file", room_id=room.id, player_id=patch.player_id) }}" download>
                             Download APSM64EX File...</a>
-<<<<<<< HEAD
-                        {% elif patch.game in ["A Link to the Past", "Secret of Evermore", "Super Metroid", "SMZ3", "Zillion"] %}
-=======
                         {% elif patch.game | supports_apdeltapatch %}
->>>>>>> 7c04e7e0
                         <a href="{{ url_for("download_patch", patch_id=patch.id, room_id=room.id) }}" download>
                             Download Patch File...</a>
                         {% elif patch.game == "Dark Souls III" %}
