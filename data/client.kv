--- conflicted
+++ resolved
@@ -13,19 +13,12 @@
     plum: "AF99EF"  # typically progression item
     salmon: "FA8072"  # typically trap item
     white: "FFFFFF"  # not used, if you want to change the generic text color change color in Label
-<<<<<<< HEAD
+    orange: "FF7700"  # Used for command echo
     # KivyMD theming parameters
     theme_style: "Dark" # Light/Dark
     primary_palette: "Green" # Many options
-#<MDLabel>:
-#    color: "FFFFFF"
-=======
-    orange: "FF7700"  # Used for command echo
-<Label>:
+<MDLabel>:
     color: "FFFFFF"
-<TabbedPanel>:
-    tab_width: root.width / app.tab_count
->>>>>>> 315e0c89
 <TooltipLabel>:
     adaptive_height: True
     font_size: dp(20)
