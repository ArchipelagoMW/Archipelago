<TextColors>:
    # Hex-format RGB colors used in clients. Resets after an update/install.
    # To avoid, you can copy the TextColors section into a new "user.kv" next to this file
    # and it will read from there instead.
    black: "000000"
    red: "EE0000"
    green: "00FF7F"  # typically a location
    yellow: "FAFAD2"  # typically other slots/players
    blue: "6495ED"  # typically extra info (such as entrance)
    magenta: "EE00EE"  # typically your slot/player
    cyan: "00EEEE"  # typically regular item
    slateblue: "6D8BE8"  # typically useful item
    plum: "AF99EF"  # typically progression item
    salmon: "FA8072"  # typically trap item
    white: "FFFFFF"  # not used, if you want to change the generic text color change color in Label
    orange: "FF7700"  # Used for command echo
    # KivyMD theming parameters
    theme_style: "Dark" # Light/Dark
    primary_palette: "Green" # Many options
    dynamic_scheme_name: "TONAL_SPOT"
<MDLabel>:
    color: self.theme_cls.primaryColor
<TooltipLabel>:
    adaptive_height: True
    font_size: dp(20)
    markup: True
    halign: "left"
<SelectableLabel>:
    size_hint: 1, None
    canvas.before:
        Color:
            rgba: (.0, 0.9, .1, .3) if self.selected else self.theme_cls.surfaceContainerLowColor
        Rectangle:
            size: self.size
            pos: self.pos
<MarkupDropdownItem>
    orientation: "vertical"

    MDLabel:
        text: root.text
        valign: "center"
        padding_x: "12dp"
        shorten: True
        shorten_from: "right"
        theme_text_color: "Custom"
        markup: True
        text_color:
            app.theme_cls.onSurfaceVariantColor \
            if not root.text_color else \
            root.text_color

    MDDivider:
        md_bg_color:
            ( \
            app.theme_cls.outlineVariantColor \
            if not root.divider_color \
            else root.divider_color \
            ) \
            if root.divider else \
            (0, 0, 0, 0)
<UILog>:
    messages: 1000 # amount of messages stored in client logs.
    cols: 1
    viewclass: 'SelectableLabel'
    scroll_y: 0
    scroll_type: ["content", "bars"]
    bar_width: dp(12)
    effect_cls: "ScrollEffect"
    SelectableRecycleBoxLayout:
        default_size: None, dp(20)
        default_size_hint: 1, None
        size_hint_y: None
        height: self.minimum_height
        orientation: 'vertical'
        spacing: dp(3)
<HintLabel>:
    canvas.before:
        Color:
            rgba: (.0, 0.9, .1, .3) if self.selected else self.theme_cls.surfaceContainerHighColor if self.striped else self.theme_cls.surfaceContainerLowColor
        Rectangle:
            size: self.size
            pos: self.pos
    height: self.minimum_height
    receiving_text: "Receiving Player"
    item_text: "Item"
    finding_text: "Finding Player"
    location_text: "Location"
    entrance_text: "Entrance"
    status_text: "Status"
    TooltipLabel:
        id: receiving
        sort_key: 'receiving'
        text: root.receiving_text
        halign: 'center'
        valign: 'center'
        pos_hint: {"center_y": 0.5}
    TooltipLabel:
        id: item
        sort_key: 'item'
        text: root.item_text
        halign: 'center'
        valign: 'center'
        pos_hint: {"center_y": 0.5}
    TooltipLabel:
        id: finding
        sort_key: 'finding'
        text: root.finding_text
        halign: 'center'
        valign: 'center'
        pos_hint: {"center_y": 0.5}
    TooltipLabel:
        id: location
        sort_key: 'location'
        text: root.location_text
        halign: 'center'
        valign: 'center'
        pos_hint: {"center_y": 0.5}
    TooltipLabel:
        id: entrance
        sort_key: 'entrance'
        text: root.entrance_text
        halign: 'center'
        valign: 'center'
        pos_hint: {"center_y": 0.5}
    TooltipLabel:
        id: status
        sort_key: 'status'
        text: root.status_text
        halign: 'center'
        valign: 'center'
        pos_hint: {"center_y": 0.5}
<HintLog>:
    cols: 1
    viewclass: 'HintLabel'
    scroll_y: self.height
    scroll_type: ["content", "bars"]
    bar_width: dp(12)
    effect_cls: "ScrollEffect"
    SelectableRecycleBoxLayout:
        default_size: None, dp(20)
        default_size_hint: 1, None
        size_hint_y: None
        height: self.minimum_height
        orientation: 'vertical'
        spacing: dp(3)
<ServerLabel>:
    text: "Server:"
    size_hint_x: None
<ContainerLayout>:
    size_hint_x: 1
    size_hint_y: 1
    pos: (0, 0)
<ToolTip>:
    size: self.texture_size
    size_hint: None, None
    font_size: dp(18)
    pos_hint: {'center_y': 0.5, 'center_x': 0.5}
    halign: "left"
    canvas.before:
        Color:
            rgba: 0.2, 0.2, 0.2, 1
        Rectangle:
            size: self.size
            pos: self.pos
        Color:
            rgba: 0.098, 0.337, 0.431, 1
        Line:
            width: 3
            rectangle: self.x-2, self.y-2, self.width+4, self.height+4
        Color:
            rgba: 0.235, 0.678, 0.843, 1
        Line:
            width: 1
            rectangle: self.x-2, self.y-2, self.width+4, self.height+4
<ServerToolTip>:
    pos_hint: {'center_y': 0.5, 'center_x': 0.5}
<<<<<<< HEAD
<MessageBoxLabel>:
    valign: "middle"
    halign: "center"
    text_size: self.width, None
    height: self.texture_size[1]
=======
<AutocompleteHintInput>
    size_hint_y: None
    height: dp(30)
    multiline: False
    write_tab: False
<ScrollBox>:
    layout: layout
    bar_width: "12dp"
    scroll_wheel_distance: 40
    do_scroll_x: False

    MDBoxLayout:
        id: layout
        orientation: "vertical"
        spacing: 10
        size_hint_y: None
        height: self.minimum_height
>>>>>>> 503999cb
<|MERGE_RESOLUTION|>--- conflicted
+++ resolved
@@ -174,13 +174,6 @@
             rectangle: self.x-2, self.y-2, self.width+4, self.height+4
 <ServerToolTip>:
     pos_hint: {'center_y': 0.5, 'center_x': 0.5}
-<<<<<<< HEAD
-<MessageBoxLabel>:
-    valign: "middle"
-    halign: "center"
-    text_size: self.width, None
-    height: self.texture_size[1]
-=======
 <AutocompleteHintInput>
     size_hint_y: None
     height: dp(30)
@@ -198,4 +191,8 @@
         spacing: 10
         size_hint_y: None
         height: self.minimum_height
->>>>>>> 503999cb
+<MessageBoxLabel>:
+    valign: "middle"
+    halign: "center"
+    text_size: self.width, None
+    height: self.texture_size[1]