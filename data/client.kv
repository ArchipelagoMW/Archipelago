<TextColors>:
    # Hex-format RGB colors used in clients. Resets after an update/install.
    # To avoid, you can copy the TextColors section into a new "user.kv" next to this file
    # and it will read from there instead.
    black: "000000"
    red: "EE0000"
    green: "00FF7F"  # typically a location
    yellow: "FAFAD2"  # typically other slots/players
    blue: "6495ED"  # typically extra info (such as entrance)
    magenta: "EE00EE"  # typically your slot/player
    cyan: "00EEEE"  # typically regular item
    slateblue: "6D8BE8"  # typically useful item
    plum: "AF99EF"  # typically progression item
    salmon: "FA8072"  # typically trap item
    white: "FFFFFF"  # not used, if you want to change the generic text color change color in Label
    orange: "FF7700"  # Used for command echo
    # KivyMD theming parameters
    theme_style: "Dark" # Light/Dark
    primary_palette: "Lightsteelblue" # Many options
    dynamic_scheme_name: "VIBRANT"
    dynamic_scheme_contrast: 0.0
<MDLabel>:
    color: self.theme_cls.primaryColor
<BaseButton>:
    ripple_color: app.theme_cls.primaryColor
    ripple_duration_in_fast: 0.2
<MDNavigationItemBase>:
    on_release: app.screens.switch_screens(self)

    MDNavigationItemLabel:
        text: root.text
        theme_text_color: "Custom"
        text_color_active: self.theme_cls.primaryColor
        text_color_normal: 1, 1, 1, 1
        # indicator is on icon only for some reason
        canvas.before:
            Color:
                rgba: self.theme_cls.secondaryContainerColor if root.active else self.theme_cls.transparentColor
            Rectangle:
                size: root.size
<TooltipLabel>:
    adaptive_height: True
    theme_font_size: "Custom"
    font_size: "20dp"
    markup: True
    halign: "left"
<SelectableLabel>:
    size_hint: 1, None
    theme_text_color: "Custom"
    text_color: 1, 1, 1, 1
    canvas.before:
        Color:
            rgba: (self.theme_cls.primaryColor[0], self.theme_cls.primaryColor[1], self.theme_cls.primaryColor[2], .3) if self.selected else self.theme_cls.surfaceContainerLowestColor
        Rectangle:
            size: self.size
            pos: self.pos
<MarkupDropdownItem>
    orientation: "vertical"

    MDLabel:
        text: root.text
        valign: "center"
        padding_x: "12dp"
        shorten: True
        shorten_from: "right"
        theme_text_color: "Custom"
        markup: True
        text_color:
            app.theme_cls.onSurfaceVariantColor \
            if not root.text_color else \
            root.text_color

    MDDivider:
        md_bg_color:
            ( \
            app.theme_cls.outlineVariantColor \
            if not root.divider_color \
            else root.divider_color \
            ) \
            if root.divider else \
            (0, 0, 0, 0)
<UILog>:
    messages: 1000 # amount of messages stored in client logs.
    cols: 1
    viewclass: 'SelectableLabel'
    scroll_y: 0
    scroll_type: ["content", "bars"]
    bar_width: dp(12)
    effect_cls: "ScrollEffect"
    SelectableRecycleBoxLayout:
        default_size: None, dp(20)
        default_size_hint: 1, None
        size_hint_y: None
        height: self.minimum_height
        orientation: 'vertical'
        spacing: dp(3)
<HintLabel>:
    canvas.before:
        Color:
            rgba: (.0, 0.9, .1, .3) if self.selected else self.theme_cls.surfaceContainerHighColor if self.striped else self.theme_cls.surfaceContainerLowColor
        Rectangle:
            size: self.size
            pos: self.pos
    height: self.minimum_height
    receiving_text: "Receiving Player"
    item_text: "Item"
    finding_text: "Finding Player"
    location_text: "Location"
    entrance_text: "Entrance"
    status_text: "Status"
    TooltipLabel:
        id: receiving
        sort_key: 'receiving'
        text: root.receiving_text
        halign: 'center'
        valign: 'center'
        pos_hint: {"center_y": 0.5}
    TooltipLabel:
        id: item
        sort_key: 'item'
        text: root.item_text
        halign: 'center'
        valign: 'center'
        pos_hint: {"center_y": 0.5}
    TooltipLabel:
        id: finding
        sort_key: 'finding'
        text: root.finding_text
        halign: 'center'
        valign: 'center'
        pos_hint: {"center_y": 0.5}
    TooltipLabel:
        id: location
        sort_key: 'location'
        text: root.location_text
        halign: 'center'
        valign: 'center'
        pos_hint: {"center_y": 0.5}
    TooltipLabel:
        id: entrance
        sort_key: 'entrance'
        text: root.entrance_text
        halign: 'center'
        valign: 'center'
        pos_hint: {"center_y": 0.5}
    TooltipLabel:
        id: status
        sort_key: 'status'
        text: root.status_text
        halign: 'center'
        valign: 'center'
        pos_hint: {"center_y": 0.5}
<HintLog>:
    cols: 1
    viewclass: 'HintLabel'
    scroll_y: self.height
    scroll_type: ["content", "bars"]
    bar_width: dp(12)
    effect_cls: "ScrollEffect"
    SelectableRecycleBoxLayout:
        default_size: None, dp(20)
        default_size_hint: 1, None
        size_hint_y: None
        height: self.minimum_height
        orientation: 'vertical'
        spacing: dp(3)
<ServerLabel>:
    text: "Server:"
    size_hint_x: None
<ContainerLayout>:
    size_hint_x: 1
    size_hint_y: 1
    pos: (0, 0)
<ToolTip>:
    size: self.texture_size
    size_hint: None, None
    theme_font_size: "Custom"
    font_size: dp(18)
    pos_hint: {'center_y': 0.5, 'center_x': 0.5}
    halign: "left"
    theme_text_color: "Custom"
    text_color: (1, 1, 1, 1)
    canvas.before:
        Color:
            rgba: 0.2, 0.2, 0.2, 1
        Rectangle:
            size: self.size
            pos: self.pos
        Color:
            rgba: 0.098, 0.337, 0.431, 1
        Line:
            width: 3
            rectangle: self.x-2, self.y-2, self.width+4, self.height+4
        Color:
            rgba: 0.235, 0.678, 0.843, 1
        Line:
            width: 1
            rectangle: self.x-2, self.y-2, self.width+4, self.height+4
<ServerToolTip>:
    pos_hint: {'center_y': 0.5, 'center_x': 0.5}
<AutocompleteHintInput>:
    size_hint_y: None
    height: "30dp"
    multiline: False
    write_tab: False
    pos_hint: {"center_x": 0.5, "center_y": 0.5}
<ConnectBarTextInput>:
    height: "30dp"
    multiline: False
    write_tab: False
    role: "medium"
    size_hint_y: None
    pos_hint: {"center_x": 0.5, "center_y": 0.5}
<CommandPromptTextInput>:
    size_hint_y: None
    height: "30dp"
    multiline: False
    write_tab: False
    pos_hint: {"center_x": 0.5, "center_y": 0.5}
<MessageBoxLabel>:
    theme_text_color: "Custom"
    text_color: 1, 1, 1, 1
<MessageBox>:
    height: self.content.texture_size[1] + 80
<ScrollBox>:
    layout: layout
    box_height: dp(100)
    bar_width: "12dp"
    scroll_wheel_distance: 40
    do_scroll_x: False
    scroll_type: ['bars', 'content']

    MDBoxLayout:
        id: layout
        orientation: "vertical"
        spacing: 10
        size_hint_y: None
<<<<<<< HEAD
        height: max(self.minimum_height, root.box_height)

<MessageBoxLabel>:
    valign: "middle"
    halign: "center"
    text_size: self.width, None
    height: self.texture_size[1]
=======
        height: self.minimum_height
>>>>>>> fb9011da
<|MERGE_RESOLUTION|>--- conflicted
+++ resolved
@@ -235,7 +235,6 @@
         orientation: "vertical"
         spacing: 10
         size_hint_y: None
-<<<<<<< HEAD
         height: max(self.minimum_height, root.box_height)
 
 <MessageBoxLabel>:
@@ -243,6 +242,3 @@
     halign: "center"
     text_size: self.width, None
     height: self.texture_size[1]
-=======
-        height: self.minimum_height
->>>>>>> fb9011da
