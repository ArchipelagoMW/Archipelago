--- conflicted
+++ resolved
@@ -43,14 +43,11 @@
     "Subnautica",
     "Factorio",
     "Rogue Legacy",
-<<<<<<< HEAD
-    "Minecraft",
-=======
     "Donkey Kong Country 3",
     "Super Mario World",
     "Stardew Valley",
     "Timespinner",
->>>>>>> 1d2f7d86
+    "Minecraft",
 }
 
 if os.path.exists("X:/pw.txt"):
