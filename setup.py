import base64
import datetime
import os
import platform
import shutil
import sys
import sysconfig
import typing
import zipfile
from collections.abc import Iterable
from hashlib import sha3_512
from pathlib import Path
import subprocess
import pkg_resources

# This is a bit jank. We need cx-Freeze to be able to run anything from this script, so install it
try:
    requirement = 'cx-Freeze>=6.14.1'
    pkg_resources.require(requirement)
    import cx_Freeze
except pkg_resources.ResolutionError:
    if '--yes' not in sys.argv and '-y' not in sys.argv:
        input(f'Requirement {requirement} is not satisfied, press enter to install it')
    subprocess.call([sys.executable, '-m', 'pip', 'install', requirement, '--upgrade'])
    import cx_Freeze

# .build only exists if cx-Freeze is the right version, so we have to update/install that first before this line
import setuptools.command.build

if __name__ == "__main__":
    # need to run this early to import from Utils and Launcher
    # TODO: move stuff to not require this
    import ModuleUpdate
    ModuleUpdate.update(yes="--yes" in sys.argv or "-y" in sys.argv)
    ModuleUpdate.update_ran = False  # restore for later

from Launcher import components, icon_paths
from Utils import version_tuple, is_windows, is_linux


# On  Python < 3.10 LogicMixin is not currently supported.
apworlds: set = {
    "Subnautica",
    "Factorio",
    "Rogue Legacy",
    "Donkey Kong Country 3",
    "Super Mario World",
<<<<<<< HEAD
    "Stardew Valley",
=======
    "Timespinner",
>>>>>>> fc2e555b
}

if os.path.exists("X:/pw.txt"):
    print("Using signtool")
    with open("X:/pw.txt", encoding="utf-8-sig") as f:
        pw = f.read()
    signtool = r'signtool sign /f X:/_SITS_Zertifikat_.pfx /p "' + pw + \
               r'" /fd sha256 /tr http://timestamp.digicert.com/ '
else:
    signtool = None


build_platform = sysconfig.get_platform()
arch_folder = "exe.{platform}-{version}".format(platform=build_platform,
                                                version=sysconfig.get_python_version())
buildfolder = Path("build", arch_folder)
build_arch = build_platform.split('-')[-1] if '-' in build_platform else platform.machine()


# see Launcher.py on how to add scripts to setup.py
exes = [
    cx_Freeze.Executable(
        script=f'{c.script_name}.py',
        target_name=c.frozen_name + (".exe" if is_windows else ""),
        icon=icon_paths[c.icon],
        base="Win32GUI" if is_windows and not c.cli else None
    ) for c in components if c.script_name
]

extra_data = ["LICENSE", "data", "EnemizerCLI", "host.yaml", "SNI"]
extra_libs = ["libssl.so", "libcrypto.so"] if is_linux else []


def remove_sprites_from_folder(folder):
    for file in os.listdir(folder):
        if file != ".gitignore":
            os.remove(folder / file)


def _threaded_hash(filepath):
    hasher = sha3_512()
    hasher.update(open(filepath, "rb").read())
    return base64.b85encode(hasher.digest()).decode()


# cx_Freeze's build command runs other commands. Override to accept --yes and store that.
class BuildCommand(setuptools.command.build.build):
    user_options = [
        ('yes', 'y', 'Answer "yes" to all questions.'),
    ]
    yes: bool
    last_yes: bool = False  # used by sub commands of build

    def initialize_options(self):
        super().initialize_options()
        type(self).last_yes = self.yes = False

    def finalize_options(self):
        super().finalize_options()
        type(self).last_yes = self.yes


# Override cx_Freeze's build_exe command for pre and post build steps
class BuildExeCommand(cx_Freeze.command.build_exe.BuildEXE):
    user_options = cx_Freeze.command.build_exe.BuildEXE.user_options + [
        ('yes', 'y', 'Answer "yes" to all questions.'),
        ('extra-data=', None, 'Additional files to add.'),
    ]
    yes: bool
    extra_data: Iterable  # [any] not available in 3.8
    extra_libs: Iterable  # work around broken include_files

    buildfolder: Path
    libfolder: Path
    library: Path
    buildtime: datetime.datetime

    def initialize_options(self):
        super().initialize_options()
        self.yes = BuildCommand.last_yes
        self.extra_data = []
        self.extra_libs = []

    def finalize_options(self):
        super().finalize_options()
        self.buildfolder = self.build_exe
        self.libfolder = Path(self.buildfolder, "lib")
        self.library = Path(self.libfolder, "library.zip")

    def installfile(self, path, subpath=None, keep_content: bool = False):
        folder = self.buildfolder
        if subpath:
            folder /= subpath
        print('copying', path, '->', folder)
        if path.is_dir():
            folder /= path.name
            if folder.is_dir() and not keep_content:
                shutil.rmtree(folder)
            shutil.copytree(path, folder, dirs_exist_ok=True)
        elif path.is_file():
            shutil.copy(path, folder)
        else:
            print('Warning,', path, 'not found')

    def create_manifest(self, create_hashes=False):
        # Since the setup is now split into components and the manifest is not,
        # it makes most sense to just remove the hashes for now. Not aware of anyone using them.
        hashes = {}
        manifestpath = os.path.join(self.buildfolder, "manifest.json")
        if create_hashes:
            from concurrent.futures import ThreadPoolExecutor
            pool = ThreadPoolExecutor()
            for dirpath, dirnames, filenames in os.walk(self.buildfolder):
                for filename in filenames:
                    path = os.path.join(dirpath, filename)
                    hashes[os.path.relpath(path, start=self.buildfolder)] = pool.submit(_threaded_hash, path)

        import json
        manifest = {
            "buildtime": self.buildtime.isoformat(sep=" ", timespec="seconds"),
            "hashes": {path: hash.result() for path, hash in hashes.items()},
            "version": version_tuple}

        json.dump(manifest, open(manifestpath, "wt"), indent=4)
        print("Created Manifest")

    def run(self):
        # pre build steps
        print(f"Outputting to: {self.buildfolder}")
        os.makedirs(self.buildfolder, exist_ok=True)
        import ModuleUpdate
        ModuleUpdate.requirements_files.add(os.path.join("WebHostLib", "requirements.txt"))
        ModuleUpdate.update(yes=self.yes)

        # regular cx build
        self.buildtime = datetime.datetime.utcnow()
        super().run()

        # include_files seems to not be done automatically. implement here
        for src, dst in self.include_files:
            print(f"copying {src} -> {self.buildfolder / dst}")
            shutil.copyfile(src, self.buildfolder / dst, follow_symlinks=False)

        # now that include_files is completely broken, run find_libs here
        for src, dst in find_libs(*self.extra_libs):
            print(f"copying {src} -> {self.buildfolder / dst}")
            shutil.copyfile(src, self.buildfolder / dst, follow_symlinks=False)

        # post build steps
        if is_windows:  # kivy_deps is win32 only, linux picks them up automatically
            from kivy_deps import sdl2, glew
            for folder in sdl2.dep_bins + glew.dep_bins:
                shutil.copytree(folder, self.libfolder, dirs_exist_ok=True)
                print(f"copying {folder} -> {self.libfolder}")

        for data in self.extra_data:
            self.installfile(Path(data))

        # kivi data files
        import kivy
        shutil.copytree(os.path.join(os.path.dirname(kivy.__file__), "data"),
                        self.buildfolder / "data",
                        dirs_exist_ok=True)

        os.makedirs(self.buildfolder / "Players" / "Templates", exist_ok=True)
        from WebHostLib.options import create
        create()
        from worlds.AutoWorld import AutoWorldRegister
        assert not apworlds - set(AutoWorldRegister.world_types), "Unknown world designated for .apworld"
        folders_to_remove: typing.List[str] = []
        for worldname, worldtype in AutoWorldRegister.world_types.items():
            if not worldtype.hidden:
                file_name = worldname+".yaml"
                shutil.copyfile(os.path.join("WebHostLib", "static", "generated", "configs", file_name),
                                self.buildfolder / "Players" / "Templates" / file_name)
            if worldname in apworlds:
                file_name = os.path.split(os.path.dirname(worldtype.__file__))[1]
                world_directory = self.libfolder / "worlds" / file_name
                # this method creates an apworld that cannot be moved to a different OS or minor python version,
                # which should be ok
                with zipfile.ZipFile(self.libfolder / "worlds" / (file_name + ".apworld"), "x", zipfile.ZIP_DEFLATED,
                                     compresslevel=9) as zf:
                    entry: os.DirEntry
                    for path in world_directory.rglob("*.*"):
                        relative_path = os.path.join(*path.parts[path.parts.index("worlds")+1:])
                        zf.write(path, relative_path)
                    folders_to_remove.append(file_name)
                shutil.rmtree(world_directory)
        shutil.copyfile("meta.yaml", self.buildfolder / "Players" / "Templates" / "meta.yaml")
        # TODO: fix LttP options one day
        shutil.copyfile("playerSettings.yaml", self.buildfolder / "Players" / "Templates" / "A Link to the Past.yaml")
        try:
            from maseya import z3pr
        except ImportError:
            print("Maseya Palette Shuffle not found, skipping data files.")
        else:
            # maseya Palette Shuffle exists and needs its data files
            print("Maseya Palette Shuffle found, including data files...")
            file = z3pr.__file__
            self.installfile(Path(os.path.dirname(file)) / "data", keep_content=True)

        if signtool:
            for exe in self.distribution.executables:
                print(f"Signing {exe.target_name}")
                os.system(signtool + os.path.join(self.buildfolder, exe.target_name))
            print(f"Signing SNI")
            os.system(signtool + os.path.join(self.buildfolder, "SNI", "SNI.exe"))
            print(f"Signing OoT Utils")
            for exe_path in (("Compress", "Compress.exe"), ("Decompress", "Decompress.exe")):
                os.system(signtool + os.path.join(self.buildfolder, "lib", "worlds", "oot", "data", *exe_path))

        remove_sprites_from_folder(self.buildfolder / "data" / "sprites" / "alttpr")

        self.create_manifest()

        if is_windows:
            # Inno setup stuff
            with open("setup.ini", "w") as f:
                min_supported_windows = "6.2.9200" if sys.version_info > (3, 9) else "6.0.6000"
                f.write(f"[Data]\nsource_path={self.buildfolder}\nmin_windows={min_supported_windows}\n")
            with open("installdelete.iss", "w") as f:
                f.writelines("Type: filesandordirs; Name: \"{app}\\lib\\worlds\\"+world_directory+"\"\n"
                             for world_directory in folders_to_remove)
        else:
            # make sure extra programs are executable
            enemizer_exe = self.buildfolder / 'EnemizerCLI/EnemizerCLI.Core'
            sni_exe = self.buildfolder / 'SNI/sni'
            extra_exes = (enemizer_exe, sni_exe)
            for extra_exe in extra_exes:
                if extra_exe.is_file():
                    extra_exe.chmod(0o755)
            # rewrite windows-specific things in host.yaml
            host_yaml = self.buildfolder / 'host.yaml'
            with host_yaml.open('r+b') as f:
                data = f.read()
                data = data.replace(b'factorio\\\\bin\\\\x64\\\\factorio', b'factorio/bin/x64/factorio')
                f.seek(0, os.SEEK_SET)
                f.write(data)
                f.truncate()


class AppImageCommand(setuptools.Command):
    description = "build an app image from build output"
    user_options = [
        ("build-folder=", None, "Folder to convert to AppImage."),
        ("dist-file=", None, "AppImage output file."),
        ("app-dir=", None, "Folder to use for packaging."),
        ("app-icon=", None, "The icon to use for the AppImage."),
        ("app-exec=", None, "The application to run inside the image."),
        ("yes", "y", 'Answer "yes" to all questions.'),
    ]
    build_folder: typing.Optional[Path]
    dist_file: typing.Optional[Path]
    app_dir: typing.Optional[Path]
    app_name: str
    app_exec: typing.Optional[Path]
    app_icon: typing.Optional[Path]  # source file
    app_id: str  # lower case name, used for icon and .desktop
    yes: bool

    def write_desktop(self):
        desktop_filename = self.app_dir / f'{self.app_id}.desktop'
        with open(desktop_filename, 'w', encoding="utf-8") as f:
            f.write("\n".join((
                "[Desktop Entry]",
                f'Name={self.app_name}',
                f'Exec={self.app_exec}',
                "Type=Application",
                "Categories=Game",
                f'Icon={self.app_id}',
                ''
            )))
        desktop_filename.chmod(0o755)

    def write_launcher(self, default_exe: Path):
        launcher_filename = self.app_dir / f'AppRun'
        with open(launcher_filename, 'w', encoding="utf-8") as f:
            f.write(f"""#!/bin/sh
exe="{default_exe}"
match="${{1#--executable=}}"
if [ "${{#match}}" -lt "${{#1}}" ]; then
    exe="$match"
    shift
elif [ "$1" = "-executable" ] || [ "$1" = "--executable" ]; then
    exe="$2"
    shift; shift
fi
tmp="${{exe#*/}}"
if [ ! "${{#tmp}}" -lt "${{#exe}}" ]; then
    exe="{default_exe.parent}/$exe"
fi
export LD_LIBRARY_PATH="$LD_LIBRARY_PATH:$APPDIR/{default_exe.parent}/lib"
$APPDIR/$exe "$@"
""")
        launcher_filename.chmod(0o755)

    def install_icon(self, src: Path, name: typing.Optional[str] = None, symlink: typing.Optional[Path] = None):
        try:
            from PIL import Image
        except ModuleNotFoundError:
            if not self.yes:
                input(f'Requirement PIL is not satisfied, press enter to install it')
            subprocess.call([sys.executable, '-m', 'pip', 'install', 'Pillow', '--upgrade'])
            from PIL import Image
        im = Image.open(src)
        res, _ = im.size

        if not name:
            name = src.stem
        ext = src.suffix
        dest_dir = Path(self.app_dir / f'usr/share/icons/hicolor/{res}x{res}/apps')
        dest_dir.mkdir(parents=True, exist_ok=True)
        dest_file = dest_dir / f'{name}{ext}'
        shutil.copy(src, dest_file)
        if symlink:
            symlink.symlink_to(dest_file.relative_to(symlink.parent))

    def initialize_options(self):
        self.build_folder = None
        self.app_dir = None
        self.app_name = self.distribution.metadata.name
        self.app_icon = self.distribution.executables[0].icon
        self.app_exec = Path('opt/{app_name}/{exe}'.format(
            app_name=self.distribution.metadata.name, exe=self.distribution.executables[0].target_name
        ))
        self.dist_file = Path("dist", "{app_name}_{app_version}_{platform}.AppImage".format(
            app_name=self.distribution.metadata.name, app_version=self.distribution.metadata.version,
            platform=sysconfig.get_platform()
        ))
        self.yes = False

    def finalize_options(self):
        if not self.app_dir:
            self.app_dir = self.build_folder.parent / "AppDir"
        self.app_id = self.app_name.lower()

    def run(self):
        self.dist_file.parent.mkdir(parents=True, exist_ok=True)
        if self.app_dir.is_dir():
            shutil.rmtree(self.app_dir)
        self.app_dir.mkdir(parents=True)
        opt_dir = self.app_dir / "opt" / self.distribution.metadata.name
        shutil.copytree(self.build_folder, opt_dir)
        root_icon = self.app_dir / f'{self.app_id}{self.app_icon.suffix}'
        self.install_icon(self.app_icon, self.app_id, symlink=root_icon)
        shutil.copy(root_icon, self.app_dir / '.DirIcon')
        self.write_desktop()
        self.write_launcher(self.app_exec)
        print(f'{self.app_dir} -> {self.dist_file}')
        subprocess.call(f'ARCH={build_arch} ./appimagetool -n "{self.app_dir}" "{self.dist_file}"', shell=True)


def find_libs(*args: str) -> typing.Sequence[typing.Tuple[str, str]]:
    """Try to find system libraries to be included."""
    if not args:
        return []

    arch = build_arch.replace('_', '-')
    libc = 'libc6'  # we currently don't support musl

    def parse(line):
        lib, path = line.strip().split(' => ')
        lib, typ = lib.split(' ', 1)
        for test_arch in ('x86-64', 'i386', 'aarch64'):
            if test_arch in typ:
                lib_arch = test_arch
                break
        else:
            lib_arch = ''
        for test_libc in ('libc6',):
            if test_libc in typ:
                lib_libc = test_libc
                break
        else:
            lib_libc = ''
        return (lib, lib_arch, lib_libc), path

    if not hasattr(find_libs, "cache"):
        data = subprocess.run([shutil.which('ldconfig'), '-p'], capture_output=True, text=True).stdout.split('\n')[1:]
        find_libs.cache = {k: v for k, v in (parse(line) for line in data if '=>' in line)}

    def find_lib(lib, arch, libc):
        for k, v in find_libs.cache.items():
            if k == (lib, arch, libc):
                return v
        for k, v, in find_libs.cache.items():
            if k[0].startswith(lib) and k[1] == arch and k[2] == libc:
                return v
        return None

    res = []
    for arg in args:
        # try exact match, empty libc, empty arch, empty arch and libc
        file = find_lib(arg, arch, libc)
        file = file or find_lib(arg, arch, '')
        file = file or find_lib(arg, '', libc)
        file = file or find_lib(arg, '', '')
        # resolve symlinks
        for n in range(0, 5):
            res.append((file, os.path.join('lib', os.path.basename(file))))
            if not os.path.islink(file):
                break
            dirname = os.path.dirname(file)
            file = os.readlink(file)
            if not os.path.isabs(file):
                file = os.path.join(dirname, file)
    return res


cx_Freeze.setup(
    name="Archipelago",
    version=f"{version_tuple.major}.{version_tuple.minor}.{version_tuple.build}",
    description="Archipelago",
    executables=exes,
    ext_modules=[],  # required to disable auto-discovery with setuptools>=61
    options={
        "build_exe": {
            "packages": ["websockets", "worlds", "kivy"],
            "includes": [],
            "excludes": ["numpy", "Cython", "PySide2", "PIL",
                         "pandas"],
            "zip_include_packages": ["*"],
            "zip_exclude_packages": ["worlds", "sc2"],
            "include_files": [],  # broken in cx 6.14.0, we use more special sauce now
            "include_msvcr": False,
            "replace_paths": ["*."],
            "optimize": 1,
            "build_exe": buildfolder,
            "extra_data": extra_data,
            "extra_libs": extra_libs,
            "bin_includes": ["libffi.so", "libcrypt.so"] if is_linux else []
        },
        "bdist_appimage": {
           "build_folder": buildfolder,
        },
    },
    # override commands to get custom stuff in
    cmdclass={
        "build": BuildCommand,
        "build_exe": BuildExeCommand,
        "bdist_appimage": AppImageCommand,
    },
)<|MERGE_RESOLUTION|>--- conflicted
+++ resolved
@@ -45,11 +45,8 @@
     "Rogue Legacy",
     "Donkey Kong Country 3",
     "Super Mario World",
-<<<<<<< HEAD
     "Stardew Valley",
-=======
     "Timespinner",
->>>>>>> fc2e555b
 }
 
 if os.path.exists("X:/pw.txt"):
