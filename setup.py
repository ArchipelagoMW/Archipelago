--- conflicted
+++ resolved
@@ -71,11 +71,6 @@
     "Clique",
     "DLCQuest",
     "Final Fantasy",
-<<<<<<< HEAD
-    "Kingdom Hearts 2",
-    "Kingdom Hearts Chain of Memories",
-=======
->>>>>>> a861ede8
     "Lufia II Ancient Cave",
     "Meritous",
     "Ocarina of Time",
@@ -616,7 +611,7 @@
     version=f"{version_tuple.major}.{version_tuple.minor}.{version_tuple.build}",
     description="Archipelago",
     executables=exes,
-    #ext_modules=cythonize("_speedups.pyx"),
+    ext_modules=cythonize("_speedups.pyx"),
     options={
         "build_exe": {
             "packages": ["worlds", "kivy", "cymem", "websockets"],
