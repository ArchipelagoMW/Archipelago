--- conflicted
+++ resolved
@@ -80,13 +80,10 @@
     "FactorioClient.py": ("ArchipelagoFactorioClient", True, icon),
     # Minecraft
     "MinecraftClient.py": ("ArchipelagoMinecraftClient", False, mcicon),
-<<<<<<< HEAD
-    # FF1
-    "FF1Client.py": ("ArchipelagoFF1Client", True, icon)
-=======
     # Ocarina of Time
     "OoTAdjuster.py": ("ArchipelagoOoTAdjuster", True, icon),
->>>>>>> 27700149
+    # FF1
+    "FF1Client.py": ("ArchipelagoFF1Client", True, icon),
 }
 
 exes = []
