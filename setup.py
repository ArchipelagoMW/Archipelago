--- conflicted
+++ resolved
@@ -71,11 +71,6 @@
     "Clique",
     "DLCQuest",
     "Final Fantasy",
-<<<<<<< HEAD
-    "Hylics 2",
-=======
-    "Kingdom Hearts 2",
->>>>>>> 38c9ee14
     "Lufia II Ancient Cave",
     "Meritous",
     "Ocarina of Time",
