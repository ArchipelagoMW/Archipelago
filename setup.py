--- conflicted
+++ resolved
@@ -63,27 +63,11 @@
 
 
 non_apworlds: set[str] = {
-<<<<<<< HEAD
     "Archipelago",  # needs a way to specify load order
     "Final Fantasy",  # loads json files badly
     "Lufia II Ancient Cave",  # loads basepatch badly
     "Ocarina of Time",  # has executables in folder
     "Raft",  # loads json files badly
-=======
-    "A Link to the Past",
-    "Adventure",
-    "ArchipIDLE",
-    "Archipelago",
-    "Lufia II Ancient Cave",
-    "Meritous",
-    "Ocarina of Time",
-    "Overcooked! 2",
-    "Raft",
-    "Sudoku",
-    "Super Mario 64",
-    "VVVVVV",
-    "Wargroove",
->>>>>>> 9edd5596
 }
 
 
