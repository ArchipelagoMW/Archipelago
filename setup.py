import base64
import datetime
import io
import json
import os
import platform
import shutil
import subprocess
import sys
import sysconfig
import threading
import urllib.error
import urllib.request
import warnings
import zipfile
from collections.abc import Iterable, Sequence
from hashlib import sha3_512
from pathlib import Path


SNI_VERSION = "v0.0.100"  # change back to "latest" once tray icon issues are fixed


# This is a bit jank. We need cx-Freeze to be able to run anything from this script, so install it
<<<<<<< HEAD
requirement = 'cx-Freeze==8.2.0'
=======
requirement = 'cx-Freeze==8.4.0'
>>>>>>> ecadb301
try:
    import pkg_resources
    try:
        pkg_resources.require(requirement)
        install_cx_freeze = False
    except pkg_resources.ResolutionError:
        install_cx_freeze = True
except (AttributeError, ImportError):
    install_cx_freeze = True
    pkg_resources = None  # type: ignore[assignment]

if install_cx_freeze:
    # check if pip is available
    try:
        import pip  # noqa: F401
    except ImportError:
        raise RuntimeError("pip not available. Please install pip.")
    # install and import cx_freeze
    if '--yes' not in sys.argv and '-y' not in sys.argv:
        input(f'Requirement {requirement} is not satisfied, press enter to install it')
    subprocess.call([sys.executable, '-m', 'pip', 'install', requirement, '--upgrade'])
    import pkg_resources

import cx_Freeze

# .build only exists if cx-Freeze is the right version, so we have to update/install that first before this line
import setuptools.command.build

if __name__ == "__main__":
    # need to run this early to import from Utils and Launcher
    # TODO: move stuff to not require this
    import ModuleUpdate
    ModuleUpdate.update(yes="--yes" in sys.argv or "-y" in sys.argv)

from worlds.LauncherComponents import components, icon_paths
from Utils import version_tuple, is_windows, is_linux
from Cython.Build import cythonize


non_apworlds: set[str] = {
<<<<<<< HEAD
    "Archipelago",  # needs a way to specify load order
    "Final Fantasy",  # loads json files badly
    "Lufia II Ancient Cave",  # loads basepatch badly
    "Ocarina of Time",  # has executables in folder
    "Raft",  # loads json files badly
=======
    "A Link to the Past",
    "Adventure",
    "Archipelago",
    "Lufia II Ancient Cave",
    "Meritous",
    "Ocarina of Time",
    "Overcooked! 2",
    "Raft",
    "Sudoku",
    "Super Mario 64",
    "VVVVVV",
    "Wargroove",
>>>>>>> ecadb301
}


def download_SNI() -> None:
    print("Updating SNI")
    machine_to_go = {
        "x86_64": "amd64",
        "aarch64": "arm64",
        "armv7l": "arm"
    }
    platform_name = platform.system().lower()
    machine_name = platform.machine().lower()
    # force amd64 on macos until we have universal2 sni, otherwise resolve to GOARCH
    machine_name = "universal" if platform_name == "darwin" else machine_to_go.get(machine_name, machine_name)
    sni_version_ref = "latest" if SNI_VERSION == "latest" else f"tags/{SNI_VERSION}"
    with urllib.request.urlopen(f"https://api.github.com/repos/alttpo/SNI/releases/{sni_version_ref}") as request:
        data = json.load(request)
    files = data["assets"]

    source_url = None

    for file in files:
        download_url: str = file["browser_download_url"]
        machine_match = download_url.rsplit("-", 1)[1].split(".", 1)[0] == machine_name
        if platform_name in download_url and machine_match:
            source_url = download_url
            # prefer "many" builds
            if "many" in download_url:
                break
            # prefer non-windows7 builds to get up-to-date dependencies
            if platform_name == "windows" and "windows7" not in download_url:
                break

    if source_url and source_url.endswith(".zip"):
        with urllib.request.urlopen(source_url) as download:
            with zipfile.ZipFile(io.BytesIO(download.read()), "r") as zf:
                for zf_member in zf.infolist():
                    zf.extract(zf_member, path="SNI")
        print(f"Downloaded SNI from {source_url}")

    elif source_url and (source_url.endswith(".tar.xz") or source_url.endswith(".tar.gz")):
        import tarfile
        mode = "r:xz" if source_url.endswith(".tar.xz") else "r:gz"
        with urllib.request.urlopen(source_url) as download:
            sni_dir = None
            with tarfile.open(fileobj=io.BytesIO(download.read()), mode=mode) as tf:
                for member in tf.getmembers():
                    if member.name.startswith("/") or "../" in member.name:
                        raise ValueError(f"Unexpected file '{member.name}' in {source_url}")
                    elif member.isdir() and not sni_dir:
                        sni_dir = member.name
                    elif member.isfile() and not sni_dir or sni_dir and not member.name.startswith(sni_dir):
                        raise ValueError(f"Expected folder before '{member.name}' in {source_url}")
                    elif member.isfile() and sni_dir:
                        tf.extract(member)
            # sadly SNI is in its own folder on non-windows, so we need to rename
            if not sni_dir:
                raise ValueError("Did not find SNI in archive")
            shutil.rmtree("SNI", True)
            os.rename(sni_dir, "SNI")
        print(f"Downloaded SNI from {source_url}")

    elif source_url:
        print(f"Don't know how to extract SNI from {source_url}")

    else:
        print(f"No SNI found for system spec {platform_name} {machine_name}")


signtool: str | None = None
try:
    import socket

    sign_host, sign_port = "192.168.206.4", 12345
    # check if the sign_host is on a local network
    s = socket.socket(socket.AF_INET, socket.SOCK_DGRAM)
    s.connect((sign_host, sign_port))
    if s.getsockname()[0].rsplit(".", 1)[0] != sign_host.rsplit(".", 1)[0]:
        raise ConnectionError()  # would go through default route
    # configure signtool
    with urllib.request.urlopen(f"http://{sign_host}:{sign_port}/connector/status") as response:
        html = response.read()
    if b"status=OK\n" in html:
        signtool = (r'signtool sign /sha1 6df76fe776b82869a5693ddcb1b04589cffa6faf /fd sha256 /td sha256 '
                    r'/tr http://timestamp.digicert.com/ ')
        print("Using signtool")
except (ConnectionError, TimeoutError, urllib.error.URLError) as e:
    pass


build_platform = sysconfig.get_platform()
arch_folder = "exe.{platform}-{version}".format(platform=build_platform,
                                                version=sysconfig.get_python_version())
buildfolder = Path("build", arch_folder)
build_arch = build_platform.split('-')[-1] if '-' in build_platform else platform.machine()


# see Launcher.py on how to add scripts to setup.py
def resolve_icon(icon_name: str):
    base_path = icon_paths[icon_name]
    if is_windows:
        path, extension = os.path.splitext(base_path)
        ico_file = path + ".ico"
        assert os.path.exists(ico_file), f"ico counterpart of {base_path} should exist."
        return ico_file
    else:
        return base_path


exes = [
    cx_Freeze.Executable(
        script=f"{c.script_name}.py",
        target_name=c.frozen_name + (".exe" if is_windows else ""),
        icon=resolve_icon(c.icon),
        base="Win32GUI" if is_windows and not c.cli else None
    ) for c in components if c.script_name and c.frozen_name
]

if is_windows:
    # create a duplicate Launcher for Windows, which has a working stdout/stderr, for debugging and --help
    c = next(component for component in components if component.script_name == "Launcher")
    exes.append(cx_Freeze.Executable(
        script=f"{c.script_name}.py",
        target_name=f"{c.frozen_name}Debug.exe",
        icon=resolve_icon(c.icon),
    ))

extra_data = ["LICENSE", "data", "EnemizerCLI", "SNI"]
extra_libs = ["libssl.so", "libcrypto.so"] if is_linux else []


def remove_sprites_from_folder(folder: Path) -> None:
    if os.path.isdir(folder):
        for file in os.listdir(folder):
            if file != ".gitignore":
                os.remove(folder / file)


def _threaded_hash(filepath: str | Path) -> str:
    hasher = sha3_512()
    hasher.update(open(filepath, "rb").read())
    return base64.b85encode(hasher.digest()).decode()


# cx_Freeze's build command runs other commands. Override to accept --yes and store that.
class BuildCommand(setuptools.command.build.build):
    user_options = [
        ('yes', 'y', 'Answer "yes" to all questions.'),
    ]
    yes: bool
    last_yes: bool = False  # used by sub commands of build

    def initialize_options(self) -> None:
        super().initialize_options()
        type(self).last_yes = self.yes = False

    def finalize_options(self) -> None:
        super().finalize_options()
        type(self).last_yes = self.yes


# Override cx_Freeze's build_exe command for pre and post build steps
class BuildExeCommand(cx_Freeze.command.build_exe.build_exe):
    user_options = cx_Freeze.command.build_exe.build_exe.user_options + [
        ('yes', 'y', 'Answer "yes" to all questions.'),
        ('extra-data=', None, 'Additional files to add.'),
    ]
    yes: bool
    extra_data: Iterable[str]
    extra_libs: Iterable[str]  # work around broken include_files

    buildfolder: Path
    libfolder: Path
    library: Path
    buildtime: datetime.datetime

    def initialize_options(self) -> None:
        super().initialize_options()
        self.yes = BuildCommand.last_yes
        self.extra_data = []
        self.extra_libs = []

    def finalize_options(self) -> None:
        super().finalize_options()
        self.buildfolder = self.build_exe
        self.libfolder = Path(self.buildfolder, "lib")
        self.library = Path(self.libfolder, "library.zip")

    def installfile(self, path: Path, subpath: str | Path | None = None, keep_content: bool = False) -> None:
        folder = self.buildfolder
        if subpath:
            folder /= subpath
        print('copying', path, '->', folder)
        if path.is_dir():
            folder /= path.name
            if folder.is_dir() and not keep_content:
                shutil.rmtree(folder)
            shutil.copytree(path, folder, dirs_exist_ok=True)
        elif path.is_file():
            shutil.copy(path, folder)
        else:
            print('Warning,', path, 'not found')

    def create_manifest(self, create_hashes: bool = False) -> None:
        # Since the setup is now split into components and the manifest is not,
        # it makes most sense to just remove the hashes for now. Not aware of anyone using them.
        hashes = {}
        manifestpath = os.path.join(self.buildfolder, "manifest.json")
        if create_hashes:
            from concurrent.futures import ThreadPoolExecutor
            pool = ThreadPoolExecutor()
            for dirpath, dirnames, filenames in os.walk(self.buildfolder):
                for filename in filenames:
                    path = os.path.join(dirpath, filename)
                    hashes[os.path.relpath(path, start=self.buildfolder)] = pool.submit(_threaded_hash, path)

        import json
        manifest = {
            "buildtime": self.buildtime.isoformat(sep=" ", timespec="seconds"),
            "hashes": {path: hash.result() for path, hash in hashes.items()},
            "version": version_tuple}

        json.dump(manifest, open(manifestpath, "wt"), indent=4)
        print("Created Manifest")

    def run(self) -> None:
        # start downloading sni asap
        sni_thread = threading.Thread(target=download_SNI, name="SNI Downloader")
        sni_thread.start()

        # pre-build steps
        print(f"Outputting to: {self.buildfolder}")
        os.makedirs(self.buildfolder, exist_ok=True)
        import ModuleUpdate
        ModuleUpdate.update(yes=self.yes)

        # auto-build cython modules
        build_ext = self.distribution.get_command_obj("build_ext")
        build_ext.inplace = False
        self.run_command("build_ext")
        # find remains of previous in-place builds, try to delete and warn otherwise
        for path in build_ext.get_outputs():
            parts = os.path.split(path)[-1].split(".")
            pattern = parts[0] + ".*." + parts[-1]
            for match in Path().glob(pattern):
                try:
                    match.unlink()
                    print(f"Removed {match}")
                except Exception as ex:
                    warnings.warn(f"Could not delete old build output: {match}\n"
                                  f"{ex}\nPlease close all AP instances and delete manually.")

        # regular cx build
        self.buildtime = datetime.datetime.now(datetime.timezone.utc)
        super().run()

        # manually copy built modules to lib folder. cx_Freeze does not know they exist.
        for src in build_ext.get_outputs():
            print(f"copying {src} -> {self.libfolder}")
            shutil.copy(src, self.libfolder, follow_symlinks=False)

        # need to finish download before copying
        sni_thread.join()

        # include_files seems to not be done automatically. implement here
        for src, dst in self.include_files:
            print(f"copying {src} -> {self.buildfolder / dst}")
            shutil.copyfile(src, self.buildfolder / dst, follow_symlinks=False)

        # now that include_files is completely broken, run find_libs here
        for src, dst in find_libs(*self.extra_libs):
            print(f"copying {src} -> {self.buildfolder / dst}")
            shutil.copyfile(src, self.buildfolder / dst, follow_symlinks=False)

        # post build steps
        if is_windows:  # kivy_deps is win32 only, linux picks them up automatically
            from kivy_deps import sdl2, glew  # type: ignore
            for folder in sdl2.dep_bins + glew.dep_bins:
                shutil.copytree(folder, self.libfolder, dirs_exist_ok=True)
                print(f"copying {folder} -> {self.libfolder}")
            # windows needs Visual Studio C++ Redistributable
            # Installer works for x64 and arm64
            print("Downloading VC Redist")
            import certifi
            import ssl
            context = ssl.create_default_context(ssl.Purpose.SERVER_AUTH, cafile=certifi.where())
            with urllib.request.urlopen(r"https://aka.ms/vs/17/release/vc_redist.x64.exe",
                                        context=context) as download:
                vc_redist = download.read()
            print(f"Download complete, {len(vc_redist) / 1024 / 1024:.2f} MBytes downloaded.", )
            with open("VC_redist.x64.exe", "wb") as vc_file:
                vc_file.write(vc_redist)

        for data in self.extra_data:
            self.installfile(Path(data))

        # kivi data files
        import kivy  # type: ignore[import-untyped]
        shutil.copytree(os.path.join(os.path.dirname(kivy.__file__), "data"),
                        self.buildfolder / "data",
                        dirs_exist_ok=True)

        os.makedirs(self.buildfolder / "Players" / "Templates", exist_ok=True)
        from Options import generate_yaml_templates
        from worlds.AutoWorld import AutoWorldRegister
        from worlds.Files import APWorldContainer
        assert not non_apworlds - set(AutoWorldRegister.world_types), \
            f"Unknown world {non_apworlds - set(AutoWorldRegister.world_types)} designated for .apworld"
        folders_to_remove: list[str] = []
        generate_yaml_templates(self.buildfolder / "Players" / "Templates", False)
        for worldname, worldtype in AutoWorldRegister.world_types.items():
            if worldname not in non_apworlds:
                file_name = os.path.split(os.path.dirname(worldtype.__file__))[1]
                world_directory = self.libfolder / "worlds" / file_name
                if os.path.isfile(world_directory / "archipelago.json"):
                    with open(os.path.join(world_directory, "archipelago.json"), mode="r", encoding="utf-8") as manifest_file:
                        manifest = json.load(manifest_file)

                    assert "game" in manifest, (
                        f"World directory {world_directory} has an archipelago.json manifest file, but it"
                        "does not define a \"game\"."
                    )
                    assert manifest["game"] == worldtype.game, (
                        f"World directory {world_directory} has an archipelago.json manifest file, but value of the"
                        f"\"game\" field ({manifest['game']} does not equal the World class's game ({worldtype.game})."
                    )
                else:
                    manifest = {}
                # this method creates an apworld that cannot be moved to a different OS or minor python version,
                # which should be ok
                zip_path = self.libfolder / "worlds" / (file_name + ".apworld")
                apworld = APWorldContainer(str(zip_path))
                apworld.minimum_ap_version = version_tuple
                apworld.maximum_ap_version = version_tuple
                apworld.game = worldtype.game
                manifest.update(apworld.get_manifest())
                apworld.manifest_path = f"{file_name}/archipelago.json"
                with zipfile.ZipFile(zip_path, "x", zipfile.ZIP_DEFLATED,
                                     compresslevel=9) as zf:
                    for path in world_directory.rglob("*.*"):
                        relative_path = os.path.join(*path.parts[path.parts.index("worlds")+1:])
                        if not relative_path.endswith("archipelago.json"):
                            zf.write(path, relative_path)
                    zf.writestr(apworld.manifest_path, json.dumps(manifest))
                    folders_to_remove.append(file_name)
                shutil.rmtree(world_directory)
        shutil.copyfile("meta.yaml", self.buildfolder / "Players" / "Templates" / "meta.yaml")
        try:
            from maseya import z3pr  # type: ignore[import-untyped]
        except ImportError:
            print("Maseya Palette Shuffle not found, skipping data files.")
        else:
            # maseya Palette Shuffle exists and needs its data files
            print("Maseya Palette Shuffle found, including data files...")
            file = z3pr.__file__
            self.installfile(Path(os.path.dirname(file)) / "data", keep_content=True)

        if signtool:
            for exe in self.distribution.executables:
                print(f"Signing {exe.target_name}")
                os.system(signtool + os.path.join(self.buildfolder, exe.target_name))
            print("Signing SNI")
            os.system(signtool + os.path.join(self.buildfolder, "SNI", "SNI.exe"))
            print("Signing OoT Utils")
            for exe_path in (("Compress", "Compress.exe"), ("Decompress", "Decompress.exe")):
                os.system(signtool + os.path.join(self.buildfolder, "lib", "worlds", "oot", "data", *exe_path))

        remove_sprites_from_folder(self.buildfolder / "data" / "sprites" / "alttpr")
        remove_sprites_from_folder(self.buildfolder / "data" / "sprites" / "alttp" / "remote")

        self.create_manifest()

        if is_windows:
            # Inno setup stuff
            with open("setup.ini", "w") as f:
                min_supported_windows = "6.2.9200"
                f.write(f"[Data]\nsource_path={self.buildfolder}\nmin_windows={min_supported_windows}\n")
            with open("installdelete.iss", "w") as f:
                f.writelines("Type: filesandordirs; Name: \"{app}\\lib\\worlds\\"+world_directory+"\"\n"
                             for world_directory in folders_to_remove)
        else:
            # make sure extra programs are executable
            enemizer_exe = self.buildfolder / 'EnemizerCLI/EnemizerCLI.Core'
            sni_exe = self.buildfolder / 'SNI/sni'
            extra_exes = (enemizer_exe, sni_exe)
            for extra_exe in extra_exes:
                if extra_exe.is_file():
                    extra_exe.chmod(0o755)


class AppImageCommand(setuptools.Command):
    description = "build an app image from build output"
    user_options = [
        ("build-folder=", None, "Folder to convert to AppImage."),
        ("dist-file=", None, "AppImage output file."),
        ("app-dir=", None, "Folder to use for packaging."),
        ("app-icon=", None, "The icon to use for the AppImage."),
        ("app-exec=", None, "The application to run inside the image."),
        ("yes", "y", 'Answer "yes" to all questions.'),
    ]
    build_folder: Path | None
    dist_file: Path | None
    app_dir: Path | None
    app_name: str
    app_exec: Path | None
    app_icon: Path | None  # source file
    app_id: str  # lower case name, used for icon and .desktop
    yes: bool

    def write_desktop(self) -> None:
        assert self.app_dir, "Invalid app_dir"
        desktop_filename = self.app_dir / f"{self.app_id}.desktop"
        with open(desktop_filename, 'w', encoding="utf-8") as f:
            f.write("\n".join((
                "[Desktop Entry]",
                f'Name={self.app_name}',
                f'Exec={self.app_exec}',
                "Type=Application",
                "Categories=Game",
                f'Icon={self.app_id}',
                ''
            )))
        desktop_filename.chmod(0o755)

    def write_launcher(self, default_exe: Path) -> None:
        assert self.app_dir, "Invalid app_dir"
        launcher_filename = self.app_dir / "AppRun"
        with open(launcher_filename, 'w', encoding="utf-8") as f:
            f.write(f"""#!/bin/sh
exe="{default_exe}"
match="${{1#--executable=}}"
if [ "${{#match}}" -lt "${{#1}}" ]; then
    exe="$match"
    shift
elif [ "$1" = "-executable" ] || [ "$1" = "--executable" ]; then
    exe="$2"
    shift; shift
fi
tmp="${{exe#*/}}"
if [ ! "${{#tmp}}" -lt "${{#exe}}" ]; then
    exe="{default_exe.parent}/$exe"
fi
export LD_LIBRARY_PATH="${{LD_LIBRARY_PATH:+$LD_LIBRARY_PATH:}}$APPDIR/{default_exe.parent}/lib"
$APPDIR/$exe "$@"
""")
        launcher_filename.chmod(0o755)

    def install_icon(self, src: Path, name: str | None = None, symlink: Path | None = None) -> None:
        assert self.app_dir, "Invalid app_dir"
        try:
            from PIL import Image
        except ModuleNotFoundError:
            if not self.yes:
                input("Requirement PIL is not satisfied, press enter to install it")
            subprocess.call([sys.executable, '-m', 'pip', 'install', 'Pillow', '--upgrade'])
            from PIL import Image
        im = Image.open(src)
        res, _ = im.size

        if not name:
            name = src.stem
        ext = src.suffix
        dest_dir = Path(self.app_dir / f'usr/share/icons/hicolor/{res}x{res}/apps')
        dest_dir.mkdir(parents=True, exist_ok=True)
        dest_file = dest_dir / f'{name}{ext}'
        shutil.copy(src, dest_file)
        if symlink:
            symlink.symlink_to(dest_file.relative_to(symlink.parent))

    def initialize_options(self) -> None:
        assert self.distribution.metadata.name
        self.build_folder = None
        self.app_dir = None
        self.app_name = self.distribution.metadata.name
        self.app_icon = self.distribution.executables[0].icon
        self.app_exec = Path('opt/{app_name}/{exe}'.format(
            app_name=self.distribution.metadata.name, exe=self.distribution.executables[0].target_name
        ))
        self.dist_file = Path("dist", "{app_name}_{app_version}_{platform}.AppImage".format(
            app_name=self.distribution.metadata.name, app_version=self.distribution.metadata.version,
            platform=sysconfig.get_platform()
        ))
        self.yes = False

    def finalize_options(self) -> None:
        assert self.build_folder
        if not self.app_dir:
            self.app_dir = self.build_folder.parent / "AppDir"
        self.app_id = self.app_name.lower()

    def run(self) -> None:
        assert self.build_folder and self.dist_file, "Command not properly set up"
        assert (
            self.app_icon and self.app_id and self.app_dir and self.app_exec and self.app_name
        ), "AppImageCommand not properly set up"
        self.dist_file.parent.mkdir(parents=True, exist_ok=True)
        if self.app_dir.is_dir():
            shutil.rmtree(self.app_dir)
        self.app_dir.mkdir(parents=True)
        opt_dir = self.app_dir / "opt" / self.app_name
        shutil.copytree(self.build_folder, opt_dir)
        root_icon = self.app_dir / f'{self.app_id}{self.app_icon.suffix}'
        self.install_icon(self.app_icon, self.app_id, symlink=root_icon)
        shutil.copy(root_icon, self.app_dir / '.DirIcon')
        self.write_desktop()
        self.write_launcher(self.app_exec)
        print(f'{self.app_dir} -> {self.dist_file}')
        subprocess.call(f'ARCH={build_arch} ./appimagetool -n "{self.app_dir}" "{self.dist_file}"', shell=True)


def find_libs(*args: str) -> Sequence[tuple[str, str]]:
    """Try to find system libraries to be included."""
    if not args:
        return []

    arch = build_arch.replace('_', '-')
    libc = 'libc6'  # we currently don't support musl

    def parse(line: str) -> tuple[tuple[str, str, str], str]:
        lib, path = line.strip().split(' => ')
        lib, typ = lib.split(' ', 1)
        for test_arch in ('x86-64', 'i386', 'aarch64'):
            if test_arch in typ:
                lib_arch = test_arch
                break
        else:
            lib_arch = ''
        for test_libc in ('libc6',):
            if test_libc in typ:
                lib_libc = test_libc
                break
        else:
            lib_libc = ''
        return (lib, lib_arch, lib_libc), path

    if not hasattr(find_libs, "cache"):
        ldconfig = shutil.which("ldconfig")
        assert ldconfig, "Make sure ldconfig is in PATH"
        data = subprocess.run([ldconfig, "-p"], capture_output=True, text=True).stdout.split("\n")[1:]
        find_libs.cache = {  # type: ignore[attr-defined]
            k: v for k, v in (parse(line) for line in data if "=>" in line)
        }

    def find_lib(lib: str, arch: str, libc: str) -> str | None:
        cache: dict[tuple[str, str, str], str] = getattr(find_libs, "cache")
        for k, v in cache.items():
            if k == (lib, arch, libc):
                return v
        for k, v, in cache.items():
            if k[0].startswith(lib) and k[1] == arch and k[2] == libc:
                return v
        return None

    res: list[tuple[str, str]] = []
    for arg in args:
        # try exact match, empty libc, empty arch, empty arch and libc
        file = find_lib(arg, arch, libc)
        file = file or find_lib(arg, arch, '')
        file = file or find_lib(arg, '', libc)
        file = file or find_lib(arg, '', '')
        if not file:
            raise ValueError(f"Could not find lib {arg}")
        # resolve symlinks
        for n in range(0, 5):
            res.append((file, os.path.join('lib', os.path.basename(file))))
            if not os.path.islink(file):
                break
            dirname = os.path.dirname(file)
            file = os.readlink(file)
            if not os.path.isabs(file):
                file = os.path.join(dirname, file)
    return res


cx_Freeze.setup(
    name="Archipelago",
    version=f"{version_tuple.major}.{version_tuple.minor}.{version_tuple.build}",
    description="Archipelago",
    executables=exes,
    ext_modules=cythonize("_speedups.pyx"),
    options={
        "build_exe": {
            "packages": ["worlds", "kivy", "cymem", "websockets", "kivymd"],
            "includes": [],
            "excludes": ["numpy", "Cython", "PySide2", "PIL",
                         "pandas"],
            "zip_includes": [],
            "zip_include_packages": ["*"],
            "zip_exclude_packages": ["worlds", "sc2", "kivymd"],
            "include_files": [],  # broken in cx 6.14.0, we use more special sauce now
            "include_msvcr": False,
            "replace_paths": ["*."],
            "optimize": 1,
            "build_exe": buildfolder,
            "extra_data": extra_data,
            "extra_libs": extra_libs,
            "bin_includes": ["libffi.so", "libcrypt.so"] if is_linux else []
        },
        "bdist_appimage": {
           "build_folder": buildfolder,
        },
    },
    # override commands to get custom stuff in
    cmdclass={
        "build": BuildCommand,
        "build_exe": BuildExeCommand,
        "bdist_appimage": AppImageCommand,
    },
)<|MERGE_RESOLUTION|>--- conflicted
+++ resolved
@@ -22,11 +22,7 @@
 
 
 # This is a bit jank. We need cx-Freeze to be able to run anything from this script, so install it
-<<<<<<< HEAD
-requirement = 'cx-Freeze==8.2.0'
-=======
 requirement = 'cx-Freeze==8.4.0'
->>>>>>> ecadb301
 try:
     import pkg_resources
     try:
@@ -67,26 +63,11 @@
 
 
 non_apworlds: set[str] = {
-<<<<<<< HEAD
     "Archipelago",  # needs a way to specify load order
     "Final Fantasy",  # loads json files badly
     "Lufia II Ancient Cave",  # loads basepatch badly
     "Ocarina of Time",  # has executables in folder
     "Raft",  # loads json files badly
-=======
-    "A Link to the Past",
-    "Adventure",
-    "Archipelago",
-    "Lufia II Ancient Cave",
-    "Meritous",
-    "Ocarina of Time",
-    "Overcooked! 2",
-    "Raft",
-    "Sudoku",
-    "Super Mario 64",
-    "VVVVVV",
-    "Wargroove",
->>>>>>> ecadb301
 }
 
 
