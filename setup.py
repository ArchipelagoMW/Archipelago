--- conflicted
+++ resolved
@@ -71,13 +71,10 @@
     "Timespinner",
     "Minecraft",
     "The Messenger",
-<<<<<<< HEAD
-    "Pokemon Emerald",
-=======
     "Links Awakening DX",
     "Super Metroid",
     "SMZ3",
->>>>>>> 0b33c25b
+    "Pokemon Emerald",
 }
 
 
