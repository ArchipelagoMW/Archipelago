from __future__ import annotations

import asyncio
import json
import typing
import builtins
import os
import itertools
import subprocess
import sys
import pickle
import functools
import io
import collections
import importlib
import logging
import warnings

from argparse import Namespace
from settings import Settings, get_settings
from typing import BinaryIO, Coroutine, Optional, Set, Dict, Any, Union
from typing_extensions import TypeGuard
from yaml import load, load_all, dump

try:
    from yaml import CLoader as UnsafeLoader, CSafeLoader as SafeLoader, CDumper as Dumper
except ImportError:
    from yaml import Loader as UnsafeLoader, SafeLoader, Dumper

if typing.TYPE_CHECKING:
    import tkinter
    import pathlib
    from BaseClasses import Region


def tuplize_version(version: str) -> Version:
    return Version(*(int(piece, 10) for piece in version.split(".")))


class Version(typing.NamedTuple):
    major: int
    minor: int
    build: int

    def as_simple_string(self) -> str:
        return ".".join(str(item) for item in self)


__version__ = "0.4.5"
version_tuple = tuplize_version(__version__)

is_linux = sys.platform.startswith("linux")
is_macos = sys.platform == "darwin"
is_windows = sys.platform in ("win32", "cygwin", "msys")


def int16_as_bytes(value: int) -> typing.List[int]:
    value = value & 0xFFFF
    return [value & 0xFF, (value >> 8) & 0xFF]


def int32_as_bytes(value: int) -> typing.List[int]:
    value = value & 0xFFFFFFFF
    return [value & 0xFF, (value >> 8) & 0xFF, (value >> 16) & 0xFF, (value >> 24) & 0xFF]


def pc_to_snes(value: int) -> int:
    return ((value << 1) & 0x7F0000) | (value & 0x7FFF) | 0x8000


def snes_to_pc(value: int) -> int:
    return ((value & 0x7F0000) >> 1) | (value & 0x7FFF)


RetType = typing.TypeVar("RetType")
S = typing.TypeVar("S")
T = typing.TypeVar("T")


def cache_argsless(function: typing.Callable[[], RetType]) -> typing.Callable[[], RetType]:
    assert not function.__code__.co_argcount, "Can only cache 0 argument functions with this cache."

    sentinel = object()
    result: typing.Union[object, RetType] = sentinel

    def _wrap() -> RetType:
        nonlocal result
        if result is sentinel:
            result = function()
        return typing.cast(RetType, result)

    return _wrap


def cache_self1(function: typing.Callable[[S, T], RetType]) -> typing.Callable[[S, T], RetType]:
    """Specialized cache for self + 1 arg. Does not keep global ref to self and skips building a dict key tuple."""

    assert function.__code__.co_argcount == 2, "Can only cache 2 argument functions with this cache."

    cache_name = f"__cache_{function.__name__}__"

    @functools.wraps(function)
    def wrap(self: S, arg: T) -> RetType:
        cache: Optional[Dict[T, RetType]] = typing.cast(Optional[Dict[T, RetType]],
                                                        getattr(self, cache_name, None))
        if cache is None:
            res = function(self, arg)
            setattr(self, cache_name, {arg: res})
            return res
        try:
            return cache[arg]
        except KeyError:
            res = function(self, arg)
            cache[arg] = res
            return res

    return wrap


def is_frozen() -> bool:
    return typing.cast(bool, getattr(sys, 'frozen', False))


def local_path(*path: str) -> str:
    """
    Returns path to a file in the local Archipelago installation or source.
    This might be read-only and user_path should be used instead for ROMs, configuration, etc.
    """
    if hasattr(local_path, 'cached_path'):
        pass
    elif is_frozen():
        if hasattr(sys, "_MEIPASS"):
            # we are running in a PyInstaller bundle
            local_path.cached_path = sys._MEIPASS  # pylint: disable=protected-access,no-member
        else:
            # cx_Freeze
            local_path.cached_path = os.path.dirname(os.path.abspath(sys.argv[0]))
    else:
        import __main__
        if hasattr(__main__, "__file__") and os.path.isfile(__main__.__file__):
            # we are running in a normal Python environment
            local_path.cached_path = os.path.dirname(os.path.abspath(__main__.__file__))
        else:
            # pray
            local_path.cached_path = os.path.abspath(".")

    return os.path.join(local_path.cached_path, *path)


def home_path(*path: str) -> str:
    """Returns path to a file in the user home's Archipelago directory."""
    if hasattr(home_path, 'cached_path'):
        pass
    elif sys.platform.startswith('linux'):
        home_path.cached_path = os.path.expanduser('~/Archipelago')
        os.makedirs(home_path.cached_path, 0o700, exist_ok=True)
    else:
        # not implemented
        home_path.cached_path = local_path()  # this will generate the same exceptions we got previously

    return os.path.join(home_path.cached_path, *path)


def user_path(*path: str) -> str:
    """Returns either local_path or home_path based on write permissions."""
    if hasattr(user_path, "cached_path"):
        pass
    elif os.access(local_path(), os.W_OK):
        user_path.cached_path = local_path()
    else:
        user_path.cached_path = home_path()
        # populate home from local
        if user_path.cached_path != local_path():
            import filecmp
            if not os.path.exists(user_path("manifest.json")) or \
                    not os.path.exists(local_path("manifest.json")) or \
                    not filecmp.cmp(local_path("manifest.json"), user_path("manifest.json"), shallow=True):
                import shutil
                for dn in ("Players", "data/sprites", "data/lua"):
                    shutil.copytree(local_path(dn), user_path(dn), dirs_exist_ok=True)
                if not os.path.exists(local_path("manifest.json")):
                    warnings.warn(f"Upgrading {user_path()} from something that is not a proper install")
                else:
                    shutil.copy2(local_path("manifest.json"), user_path("manifest.json"))
            os.makedirs(user_path("worlds"), exist_ok=True)

    return os.path.join(user_path.cached_path, *path)


def cache_path(*path: str) -> str:
    """Returns path to a file in the user's Archipelago cache directory."""
    if hasattr(cache_path, "cached_path"):
        pass
    else:
        import platformdirs
        cache_path.cached_path = platformdirs.user_cache_dir("Archipelago", False)

    return os.path.join(cache_path.cached_path, *path)


def output_path(*path: str) -> str:
    if hasattr(output_path, 'cached_path'):
        return os.path.join(output_path.cached_path, *path)
    output_path.cached_path = user_path(get_options()["general_options"]["output_path"])
    path = os.path.join(output_path.cached_path, *path)
    os.makedirs(os.path.dirname(path), exist_ok=True)
    return path


def open_file(filename: typing.Union[str, "pathlib.Path"]) -> None:
    if is_windows:
        os.startfile(filename)
    else:
        from shutil import which
        open_command = which("open") if is_macos else (which("xdg-open") or which("gnome-open") or which("kde-open"))
        subprocess.call([open_command, filename])


# from https://gist.github.com/pypt/94d747fe5180851196eb#gistcomment-4015118 with some changes
class UniqueKeyLoader(SafeLoader):
    def construct_mapping(self, node, deep=False):
        mapping = set()
        for key_node, value_node in node.value:
            key = self.construct_object(key_node, deep=deep)
            if key in mapping:
                logging.error(f"YAML duplicates sanity check failed{key_node.start_mark}")
                raise KeyError(f"Duplicate key {key} found in YAML. Already found keys: {mapping}.")
            if (str(key).startswith("+") and (str(key)[1:] in mapping)) or (f"+{key}" in mapping):
                logging.error(f"YAML merge duplicates sanity check failed{key_node.start_mark}")
                raise KeyError(f"Equivalent key {key} found in YAML. Already found keys: {mapping}.")
            mapping.add(key)
        return super().construct_mapping(node, deep)


parse_yaml = functools.partial(load, Loader=UniqueKeyLoader)
parse_yamls = functools.partial(load_all, Loader=UniqueKeyLoader)
unsafe_parse_yaml = functools.partial(load, Loader=UnsafeLoader)

del load, load_all  # should not be used. don't leak their names


def get_cert_none_ssl_context():
    import ssl
    ctx = ssl.create_default_context()
    ctx.check_hostname = False
    ctx.verify_mode = ssl.CERT_NONE
    return ctx


@cache_argsless
def get_public_ipv4() -> str:
    import socket
    import urllib.request
    try:
        ip = socket.gethostbyname(socket.gethostname())
    except socket.gaierror:
        # if hostname or resolvconf is not set up properly, this may fail
        warnings.warn("Could not resolve own hostname, falling back to 127.0.0.1")
        ip = "127.0.0.1"

    ctx = get_cert_none_ssl_context()
    try:
        ip = urllib.request.urlopen("https://checkip.amazonaws.com/", context=ctx, timeout=10).read().decode("utf8").strip()
    except Exception as e:
        # noinspection PyBroadException
        try:
            ip = urllib.request.urlopen("https://v4.ident.me", context=ctx, timeout=10).read().decode("utf8").strip()
        except Exception:
            logging.exception(e)
            pass  # we could be offline, in a local game, so no point in erroring out
    return ip


@cache_argsless
def get_public_ipv6() -> str:
    import socket
    import urllib.request
    try:
        ip = socket.gethostbyname(socket.gethostname())
    except socket.gaierror:
        # if hostname or resolvconf is not set up properly, this may fail
        warnings.warn("Could not resolve own hostname, falling back to ::1")
        ip = "::1"

    ctx = get_cert_none_ssl_context()
    try:
        ip = urllib.request.urlopen("https://v6.ident.me", context=ctx, timeout=10).read().decode("utf8").strip()
    except Exception as e:
        logging.exception(e)
        pass  # we could be offline, in a local game, or ipv6 may not be available
    return ip


OptionsType = Settings  # TODO: remove when removing get_options


def get_options() -> Settings:
    # TODO: switch to Utils.deprecate after 0.4.4
    warnings.warn("Utils.get_options() is deprecated. Use the settings API instead.", DeprecationWarning)
    return get_settings()


def persistent_store(category: str, key: typing.Any, value: typing.Any):
    path = user_path("_persistent_storage.yaml")
    storage: dict = persistent_load()
    category = storage.setdefault(category, {})
    category[key] = value
    with open(path, "wt") as f:
        f.write(dump(storage, Dumper=Dumper))


def persistent_load() -> typing.Dict[str, dict]:
    storage = getattr(persistent_load, "storage", None)
    if storage:
        return storage
    path = user_path("_persistent_storage.yaml")
    storage: dict = {}
    if os.path.exists(path):
        try:
            with open(path, "r") as f:
                storage = unsafe_parse_yaml(f.read())
        except Exception as e:
            logging.debug(f"Could not read store: {e}")
    if storage is None:
        storage = {}
    persistent_load.storage = storage
    return storage


def get_file_safe_name(name: str) -> str:
    return "".join(c for c in name if c not in '<>:"/\\|?*')


def load_data_package_for_checksum(game: str, checksum: typing.Optional[str]) -> Dict[str, Any]:
    if checksum and game:
        if checksum != get_file_safe_name(checksum):
            raise ValueError(f"Bad symbols in checksum: {checksum}")
        path = cache_path("datapackage", get_file_safe_name(game), f"{checksum}.json")
        if os.path.exists(path):
            try:
                with open(path, "r", encoding="utf-8-sig") as f:
                    return json.load(f)
            except Exception as e:
                logging.debug(f"Could not load data package: {e}")

    # fall back to old cache
    cache = persistent_load().get("datapackage", {}).get("games", {}).get(game, {})
    if cache.get("checksum") == checksum:
        return cache

    # cache does not match
    return {}


def store_data_package_for_checksum(game: str, data: typing.Dict[str, Any]) -> None:
    checksum = data.get("checksum")
    if checksum and game:
        if checksum != get_file_safe_name(checksum):
            raise ValueError(f"Bad symbols in checksum: {checksum}")
        game_folder = cache_path("datapackage", get_file_safe_name(game))
        os.makedirs(game_folder, exist_ok=True)
        try:
            with open(os.path.join(game_folder, f"{checksum}.json"), "w", encoding="utf-8-sig") as f:
                json.dump(data, f, ensure_ascii=False, separators=(",", ":"))
        except Exception as e:
            logging.debug(f"Could not store data package: {e}")

def get_default_adjuster_settings(game_name: str) -> Namespace:
    import LttPAdjuster
    adjuster_settings = Namespace()
    if game_name == LttPAdjuster.GAME_ALTTP:
        return LttPAdjuster.get_argparser().parse_known_args(args=[])[0]

    return adjuster_settings


def get_adjuster_settings_no_defaults(game_name: str) -> Namespace:
    return persistent_load().get("adjuster", {}).get(game_name, Namespace())


def get_adjuster_settings(game_name: str) -> Namespace:
    adjuster_settings = get_adjuster_settings_no_defaults(game_name)
    default_settings = get_default_adjuster_settings(game_name)

    # Fill in any arguments from the argparser that we haven't seen before
    return Namespace(**vars(adjuster_settings), **{k:v for k,v in vars(default_settings).items() if k not in vars(adjuster_settings)})


@cache_argsless
def get_unique_identifier():
    uuid = persistent_load().get("client", {}).get("uuid", None)
    if uuid:
        return uuid

    import uuid
    uuid = uuid.getnode()
    persistent_store("client", "uuid", uuid)
    return uuid


safe_builtins = frozenset((
    'set',
    'frozenset',
))


class RestrictedUnpickler(pickle.Unpickler):
    generic_properties_module: Optional[object]

    def __init__(self, *args, **kwargs):
        super(RestrictedUnpickler, self).__init__(*args, **kwargs)
        self.options_module = importlib.import_module("Options")
        self.net_utils_module = importlib.import_module("NetUtils")
        self.generic_properties_module = None

    def find_class(self, module, name):
        if module == "builtins" and name in safe_builtins:
            return getattr(builtins, name)
        # used by MultiServer -> savegame/multidata
        if module == "NetUtils" and name in {"NetworkItem", "ClientStatus", "Hint", "SlotType", "NetworkSlot"}:
            return getattr(self.net_utils_module, name)
        # Options and Plando are unpickled by WebHost -> Generate
        if module == "worlds.generic" and name in {"PlandoItem", "PlandoConnection"}:
            if not self.generic_properties_module:
                self.generic_properties_module = importlib.import_module("worlds.generic")
            return getattr(self.generic_properties_module, name)
        # pep 8 specifies that modules should have "all-lowercase names" (options, not Options)
        if module.lower().endswith("options"):
            if module == "Options":
                mod = self.options_module
            else:
                mod = importlib.import_module(module)
            obj = getattr(mod, name)
            if issubclass(obj, self.options_module.Option):
                return obj
        # Forbid everything else.
        raise pickle.UnpicklingError(f"global '{module}.{name}' is forbidden")


def restricted_loads(s):
    """Helper function analogous to pickle.loads()."""
    return RestrictedUnpickler(io.BytesIO(s)).load()


class ByValue:
    """
    Mixin for enums to pickle value instead of name (restores pre-3.11 behavior). Use as left-most parent.
    See https://github.com/python/cpython/pull/26658 for why this exists.
    """
    def __reduce_ex__(self, prot):
        return self.__class__, (self._value_, )


class KeyedDefaultDict(collections.defaultdict):
    """defaultdict variant that uses the missing key as argument to default_factory"""
    default_factory: typing.Callable[[typing.Any], typing.Any]

    def __missing__(self, key):
        self[key] = value = self.default_factory(key)
        return value


def get_text_between(text: str, start: str, end: str) -> str:
    return text[text.index(start) + len(start): text.rindex(end)]


def get_text_after(text: str, start: str) -> str:
    return text[text.index(start) + len(start):]


loglevel_mapping = {'error': logging.ERROR, 'info': logging.INFO, 'warning': logging.WARNING, 'debug': logging.DEBUG}


def init_logging(name: str, loglevel: typing.Union[str, int] = logging.INFO, write_mode: str = "w",
                 log_format: str = "[%(name)s at %(asctime)s]: %(message)s",
                 exception_logger: typing.Optional[str] = None):
    import datetime
    loglevel: int = loglevel_mapping.get(loglevel, loglevel)
    log_folder = user_path("logs")
    os.makedirs(log_folder, exist_ok=True)
    root_logger = logging.getLogger()
    for handler in root_logger.handlers[:]:
        root_logger.removeHandler(handler)
        handler.close()
    root_logger.setLevel(loglevel)
    logging.getLogger("websockets").setLevel(loglevel)  # make sure level is applied for websockets
    if "a" not in write_mode:
        name += f"_{datetime.datetime.now().strftime('%Y_%m_%d_%H_%M_%S')}"
    file_handler = logging.FileHandler(
        os.path.join(log_folder, f"{name}.txt"),
        write_mode,
        encoding="utf-8-sig")
    file_handler.setFormatter(logging.Formatter(log_format))

    class Filter(logging.Filter):
        def __init__(self, filter_name, condition):
            super().__init__(filter_name)
            self.condition = condition

        def filter(self, record: logging.LogRecord) -> bool:
            return self.condition(record)

    file_handler.addFilter(Filter("NoStream", lambda record: not getattr(record,  "NoFile", False)))
    root_logger.addHandler(file_handler)
    if sys.stdout:
        stream_handler = logging.StreamHandler(sys.stdout)
        stream_handler.addFilter(Filter("NoFile", lambda record: not getattr(record, "NoStream", False)))
        root_logger.addHandler(stream_handler)

    # Relay unhandled exceptions to logger.
    if not getattr(sys.excepthook, "_wrapped", False):  # skip if already modified
        orig_hook = sys.excepthook

        def handle_exception(exc_type, exc_value, exc_traceback):
            if issubclass(exc_type, KeyboardInterrupt):
                sys.__excepthook__(exc_type, exc_value, exc_traceback)
                return
            logging.getLogger(exception_logger).exception("Uncaught exception",
                                                          exc_info=(exc_type, exc_value, exc_traceback))
            return orig_hook(exc_type, exc_value, exc_traceback)

        handle_exception._wrapped = True

        sys.excepthook = handle_exception

    def _cleanup():
        for file in os.scandir(log_folder):
            if file.name.endswith(".txt"):
                last_change = datetime.datetime.fromtimestamp(file.stat().st_mtime)
                if datetime.datetime.now() - last_change > datetime.timedelta(days=7):
                    try:
                        os.unlink(file.path)
                    except Exception as e:
                        logging.exception(e)
                    else:
                        logging.debug(f"Deleted old logfile {file.path}")
    import threading
    threading.Thread(target=_cleanup, name="LogCleaner").start()
    import platform
    logging.info(
        f"Archipelago ({__version__}) logging initialized"
        f" on {platform.platform()}"
        f" running Python {sys.version_info.major}.{sys.version_info.minor}.{sys.version_info.micro}"
    )


def stream_input(stream, queue):
    def queuer():
        while 1:
            try:
                text = stream.readline().strip()
            except UnicodeDecodeError as e:
                logging.exception(e)
            else:
                if text:
                    queue.put_nowait(text)

    from threading import Thread
    thread = Thread(target=queuer, name=f"Stream handler for {stream.name}", daemon=True)
    thread.start()
    return thread


def tkinter_center_window(window: "tkinter.Tk") -> None:
    window.update()
    x = int(window.winfo_screenwidth() / 2 - window.winfo_reqwidth() / 2)
    y = int(window.winfo_screenheight() / 2 - window.winfo_reqheight() / 2)
    window.geometry(f"+{x}+{y}")


class VersionException(Exception):
    pass


def chaining_prefix(index: int, labels: typing.Tuple[str]) -> str:
    text = ""
    max_label = len(labels) - 1
    while index > max_label:
        text += labels[-1]
        index -= max_label
    return labels[index] + text


# noinspection PyPep8Naming
def format_SI_prefix(value, power=1000, power_labels=("", "k", "M", "G", "T", "P", "E", "Z", "Y")) -> str:
    """Formats a value into a value + metric/si prefix. More info at https://en.wikipedia.org/wiki/Metric_prefix"""
    import decimal
    n = 0
    value = decimal.Decimal(value)
    limit = power - decimal.Decimal("0.005")
    while value >= limit:
        value /= power
        n += 1

    return f"{value.quantize(decimal.Decimal('1.00'))} {chaining_prefix(n, power_labels)}"


def get_fuzzy_results(input_word: str, wordlist: typing.Sequence[str], limit: typing.Optional[int] = None) \
        -> typing.List[typing.Tuple[str, int]]:
    import jellyfish

    def get_fuzzy_ratio(word1: str, word2: str) -> float:
        return (1 - jellyfish.damerau_levenshtein_distance(word1.lower(), word2.lower())
                / max(len(word1), len(word2)))

    limit: int = limit if limit else len(wordlist)
    return list(
        map(
            lambda container: (container[0], int(container[1]*100)),  # convert up to limit to int %
            sorted(
                map(lambda candidate:
                    (candidate,  get_fuzzy_ratio(input_word, candidate)),
                    wordlist),
                key=lambda element: element[1],
                reverse=True)[0:limit]
        )
    )


def open_filename(title: str, filetypes: typing.Sequence[typing.Tuple[str, typing.Sequence[str]]], suggest: str = "") \
        -> typing.Optional[str]:
    def run(*args: str):
        return subprocess.run(args, capture_output=True, text=True).stdout.split("\n", 1)[0] or None

    if is_linux:
        # prefer native dialog
        from shutil import which
        kdialog = which("kdialog")
        if kdialog:
            k_filters = '|'.join((f'{text} (*{" *".join(ext)})' for (text, ext) in filetypes))
            return run(kdialog, f"--title={title}", "--getopenfilename", suggest or ".", k_filters)
        zenity = which("zenity")
        if zenity:
            z_filters = (f'--file-filter={text} ({", ".join(ext)}) | *{" *".join(ext)}' for (text, ext) in filetypes)
            selection = (f"--filename={suggest}",) if suggest else ()
            return run(zenity, f"--title={title}", "--file-selection", *z_filters, *selection)

    # fall back to tk
    try:
        import tkinter
        import tkinter.filedialog
    except Exception as e:
        logging.error('Could not load tkinter, which is likely not installed. '
                      f'This attempt was made because open_filename was used for "{title}".')
        raise e
    else:
        try:
            root = tkinter.Tk()
        except tkinter.TclError:
            return None  # GUI not available. None is the same as a user clicking "cancel"
        root.withdraw()
        return tkinter.filedialog.askopenfilename(title=title, filetypes=((t[0], ' '.join(t[1])) for t in filetypes),
                                                  initialfile=suggest or None)


def open_directory(title: str, suggest: str = "") -> typing.Optional[str]:
    def run(*args: str):
        return subprocess.run(args, capture_output=True, text=True).stdout.split("\n", 1)[0] or None

    if is_linux:
        # prefer native dialog
        from shutil import which
        kdialog = which("kdialog")
        if kdialog:
            return run(kdialog, f"--title={title}", "--getexistingdirectory",
                       os.path.abspath(suggest) if suggest else ".")
        zenity = which("zenity")
        if zenity:
            z_filters = ("--directory",)
            selection = (f"--filename={os.path.abspath(suggest)}/",) if suggest else ()
            return run(zenity, f"--title={title}", "--file-selection", *z_filters, *selection)

    # fall back to tk
    try:
        import tkinter
        import tkinter.filedialog
    except Exception as e:
        logging.error('Could not load tkinter, which is likely not installed. '
                      f'This attempt was made because open_filename was used for "{title}".')
        raise e
    else:
        try:
            root = tkinter.Tk()
        except tkinter.TclError:
            return None  # GUI not available. None is the same as a user clicking "cancel"
        root.withdraw()
        return tkinter.filedialog.askdirectory(title=title, mustexist=True, initialdir=suggest or None)


def messagebox(title: str, text: str, error: bool = False) -> None:
    def run(*args: str):
        return subprocess.run(args, capture_output=True, text=True).stdout.split("\n", 1)[0] or None

    def is_kivy_running():
        if "kivy" in sys.modules:
            from kivy.app import App
            return App.get_running_app() is not None
        return False

    if is_kivy_running():
        from kvui import MessageBox
        MessageBox(title, text, error).open()
        return

    if is_linux and "tkinter" not in sys.modules:
        # prefer native dialog
        from shutil import which
        kdialog = which("kdialog")
        if kdialog:
            return run(kdialog, f"--title={title}", "--error" if error else "--msgbox", text)
        zenity = which("zenity")
        if zenity:
            return run(zenity, f"--title={title}", f"--text={text}", "--error" if error else "--info")

    elif is_windows:
        import ctypes
        style = 0x10 if error else 0x0
        return ctypes.windll.user32.MessageBoxW(0, text, title, style)

    # fall back to tk
    try:
        import tkinter
        from tkinter.messagebox import showerror, showinfo
    except Exception as e:
        logging.error('Could not load tkinter, which is likely not installed. '
                      f'This attempt was made because messagebox was used for "{title}".')
        raise e
    else:
        root = tkinter.Tk()
        root.withdraw()
        showerror(title, text) if error else showinfo(title, text)
        root.update()


def title_sorted(data: typing.Sequence, key=None, ignore: typing.Set = frozenset(("a", "the"))):
    """Sorts a sequence of text ignoring typical articles like "a" or "the" in the beginning."""
    def sorter(element: Union[str, Dict[str, Any]]) -> str:
        if (not isinstance(element, str)):
            element = element["title"]

        parts = element.split(maxsplit=1)
        if parts[0].lower() in ignore:
            return parts[1].lower()
        else:
            return element.lower()
    return sorted(data, key=lambda i: sorter(key(i)) if key else sorter(i))


def read_snes_rom(stream: BinaryIO, strip_header: bool = True) -> bytearray:
    """Reads rom into bytearray and optionally strips off any smc header"""
    buffer = bytearray(stream.read())
    if strip_header and len(buffer) % 0x400 == 0x200:
        return buffer[0x200:]
    return buffer


_faf_tasks: "Set[asyncio.Task[typing.Any]]" = set()


def async_start(co: Coroutine[None, None, typing.Any], name: Optional[str] = None) -> None:
    """
    Use this to start a task when you don't keep a reference to it or immediately await it,
    to prevent early garbage collection. "fire-and-forget"
    """
    # https://docs.python.org/3.10/library/asyncio-task.html#asyncio.create_task
    # Python docs:
    # ```
    # Important: Save a reference to the result of [asyncio.create_task],
    # to avoid a task disappearing mid-execution.
    # ```
    # This implementation follows the pattern given in that documentation.

    task: asyncio.Task[typing.Any] = asyncio.create_task(co, name=name)
    _faf_tasks.add(task)
    task.add_done_callback(_faf_tasks.discard)


def deprecate(message: str):
    if __debug__:
        raise Exception(message)
    import warnings
    warnings.warn(message)


class DeprecateDict(dict):
    log_message: str
    should_error: bool

    def __init__(self, message, error: bool = False) -> None:
        self.log_message = message
        self.should_error = error
        super().__init__()

    def __getitem__(self, item: Any) -> Any:
        if self.should_error:
            deprecate(self.log_message)
        elif __debug__:
            import warnings
            warnings.warn(self.log_message)
        return super().__getitem__(item)


def _extend_freeze_support() -> None:
    """Extend multiprocessing.freeze_support() to also work on Non-Windows for spawn."""
    # upstream issue: https://github.com/python/cpython/issues/76327
    # code based on https://github.com/pyinstaller/pyinstaller/blob/develop/PyInstaller/hooks/rthooks/pyi_rth_multiprocessing.py#L26
    import multiprocessing
    import multiprocessing.spawn

    def _freeze_support() -> None:
        """Minimal freeze_support. Only apply this if frozen."""
        from subprocess import _args_from_interpreter_flags

        # Prevent `spawn` from trying to read `__main__` in from the main script
        multiprocessing.process.ORIGINAL_DIR = None

        # Handle the first process that MP will create
        if (
            len(sys.argv) >= 2 and sys.argv[-2] == '-c' and sys.argv[-1].startswith((
                'from multiprocessing.semaphore_tracker import main',  # Py<3.8
                'from multiprocessing.resource_tracker import main',  # Py>=3.8
                'from multiprocessing.forkserver import main'
            )) and set(sys.argv[1:-2]) == set(_args_from_interpreter_flags())
        ):
            exec(sys.argv[-1])
            sys.exit()

        # Handle the second process that MP will create
        if multiprocessing.spawn.is_forking(sys.argv):
            kwargs = {}
            for arg in sys.argv[2:]:
                name, value = arg.split('=')
                if value == 'None':
                    kwargs[name] = None
                else:
                    kwargs[name] = int(value)
            multiprocessing.spawn.spawn_main(**kwargs)
            sys.exit()

    if not is_windows and is_frozen():
        multiprocessing.freeze_support = multiprocessing.spawn.freeze_support = _freeze_support


def freeze_support() -> None:
    """This behaves like multiprocessing.freeze_support but also works on Non-Windows."""
    import multiprocessing
    _extend_freeze_support()
    multiprocessing.freeze_support()


def visualize_regions(root_region: Region, file_name: str, *,
                      show_entrance_names: bool = False, show_locations: bool = True, show_other_regions: bool = True,
                      linetype_ortho: bool = True) -> None:
    """Visualize the layout of a world as a PlantUML diagram.

    :param root_region: The region from which to start the diagram from. (Usually the "Menu" region of your world.)
    :param file_name: The name of the destination .puml file.
    :param show_entrance_names: (default False) If enabled, the name of the entrance will be shown near each connection.
    :param show_locations: (default True) If enabled, the locations will be listed inside each region.
            Priority locations will be shown in bold.
            Excluded locations will be stricken out.
            Locations without ID will be shown in italics.
            Locked locations will be shown with a padlock icon.
            For filled locations, the item name will be shown after the location name.
            Progression items will be shown in bold.
            Items without ID will be shown in italics.
    :param show_other_regions: (default True) If enabled, regions that can't be reached by traversing exits are shown.
    :param linetype_ortho: (default True) If enabled, orthogonal straight line parts will be used; otherwise polylines.

    Example usage in World code:
    from Utils import visualize_regions
    visualize_regions(self.multiworld.get_region("Menu", self.player), "my_world.puml")

    Example usage in Main code:
    from Utils import visualize_regions
    for player in multiworld.player_ids:
        visualize_regions(multiworld.get_region("Menu", player), f"{multiworld.get_out_file_name_base(player)}.puml")
    """
    assert root_region.multiworld, "The multiworld attribute of root_region has to be filled"
    from BaseClasses import Entrance, Item, Location, LocationProgressType, MultiWorld, Region
    from collections import deque
    import re

    uml: typing.List[str] = list()
    seen: typing.Set[Region] = set()
    regions: typing.Deque[Region] = deque((root_region,))
    multiworld: MultiWorld = root_region.multiworld

    def fmt(obj: Union[Entrance, Item, Location, Region]) -> str:
        name = obj.name
        if isinstance(obj, Item):
            name = multiworld.get_name_string_for_object(obj)
            if obj.advancement:
                name = f"**{name}**"
            if obj.code is None:
                name = f"//{name}//"
        if isinstance(obj, Location):
            if obj.progress_type == LocationProgressType.PRIORITY:
                name = f"**{name}**"
            elif obj.progress_type == LocationProgressType.EXCLUDED:
                name = f"--{name}--"
            if obj.address is None:
                name = f"//{name}//"
        return re.sub("[\".:]", "", name)

    def visualize_exits(region: Region) -> None:
        for exit_ in region.exits:
            if exit_.connected_region:
                if show_entrance_names:
                    uml.append(f"\"{fmt(region)}\" --> \"{fmt(exit_.connected_region)}\" : \"{fmt(exit_)}\"")
                else:
                    try:
                        uml.remove(f"\"{fmt(exit_.connected_region)}\" --> \"{fmt(region)}\"")
                        uml.append(f"\"{fmt(exit_.connected_region)}\" <--> \"{fmt(region)}\"")
                    except ValueError:
                        uml.append(f"\"{fmt(region)}\" --> \"{fmt(exit_.connected_region)}\"")
            else:
                uml.append(f"circle \"unconnected exit:\\n{fmt(exit_)}\"")
                uml.append(f"\"{fmt(region)}\" --> \"unconnected exit:\\n{fmt(exit_)}\"")

    def visualize_locations(region: Region) -> None:
        any_lock = any(location.locked for location in region.locations)
        for location in region.locations:
            lock = "<&lock-locked> " if location.locked else "<&lock-unlocked,color=transparent> " if any_lock else ""
            if location.item:
                uml.append(f"\"{fmt(region)}\" : {{method}} {lock}{fmt(location)}: {fmt(location.item)}")
            else:
                uml.append(f"\"{fmt(region)}\" : {{field}} {lock}{fmt(location)}")

    def visualize_region(region: Region) -> None:
        uml.append(f"class \"{fmt(region)}\"")
        if show_locations:
            visualize_locations(region)
        visualize_exits(region)

    def visualize_other_regions() -> None:
        if other_regions := [region for region in multiworld.get_regions(root_region.player) if region not in seen]:
            uml.append("package \"other regions\" <<Cloud>> {")
            for region in other_regions:
                uml.append(f"class \"{fmt(region)}\"")
            uml.append("}")

    uml.append("@startuml")
    uml.append("hide circle")
    uml.append("hide empty members")
    if linetype_ortho:
        uml.append("skinparam linetype ortho")
    while regions:
        if (current_region := regions.popleft()) not in seen:
            seen.add(current_region)
            visualize_region(current_region)
            regions.extend(exit_.connected_region for exit_ in current_region.exits if exit_.connected_region)
    if show_other_regions:
        visualize_other_regions()
    uml.append("@enduml")

    with open(file_name, "wt", encoding="utf-8") as f:
        f.write("\n".join(uml))


class RepeatableChain:
    def __init__(self, iterable: typing.Iterable):
        self.iterable = iterable

    def __iter__(self):
        return itertools.chain.from_iterable(self.iterable)

    def __bool__(self):
        return any(sub_iterable for sub_iterable in self.iterable)

    def __len__(self):
        return sum(len(iterable) for iterable in self.iterable)


def is_iterable_except_str(obj: object) -> TypeGuard[typing.Iterable[typing.Any]]:
    """ `str` is `Iterable`, but that's not what we want """
    if isinstance(obj, str):
        return False
<<<<<<< HEAD
    if not isinstance(obj, typing.Iterable):
        return False
    obj_it: typing.Iterable[object] = obj
    return all(isinstance(v, str) for v in obj_it)


def build_sphinx_docs(stable: bool = False) -> None:
    """Build Sphinx autodocs."""
    from sphinx.cmd.build import main as sphinx_main

    base_dir = os.path.dirname(__file__)
    sphinx_input = os.path.join(base_dir, "docs", "sphinx", "source")
    sphinx_output = os.path.join(base_dir, "WebHostLib", "templates", "sphinx") if stable \
        else os.path.join(base_dir, "build")

    sphinx_main(["-M", "html", sphinx_input, sphinx_output])
=======
    return isinstance(obj, typing.Iterable)
>>>>>>> 3c564d7b
<|MERGE_RESOLUTION|>--- conflicted
+++ resolved
@@ -976,11 +976,7 @@
     """ `str` is `Iterable`, but that's not what we want """
     if isinstance(obj, str):
         return False
-<<<<<<< HEAD
-    if not isinstance(obj, typing.Iterable):
-        return False
-    obj_it: typing.Iterable[object] = obj
-    return all(isinstance(v, str) for v in obj_it)
+    return isinstance(obj, typing.Iterable)
 
 
 def build_sphinx_docs(stable: bool = False) -> None:
@@ -992,7 +988,4 @@
     sphinx_output = os.path.join(base_dir, "WebHostLib", "templates", "sphinx") if stable \
         else os.path.join(base_dir, "build")
 
-    sphinx_main(["-M", "html", sphinx_input, sphinx_output])
-=======
-    return isinstance(obj, typing.Iterable)
->>>>>>> 3c564d7b
+    sphinx_main(["-M", "html", sphinx_input, sphinx_output])