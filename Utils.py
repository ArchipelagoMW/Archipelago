from __future__ import annotations

import typing
import builtins
import os
import subprocess
import sys
import pickle
import functools
import io
import collections
import importlib
import logging
from typing import BinaryIO

from yaml import load, load_all, dump, SafeLoader

try:
    from yaml import CLoader as UnsafeLoader
    from yaml import CDumper as Dumper
except ImportError:
    from yaml import Loader as UnsafeLoader
    from yaml import Dumper

if typing.TYPE_CHECKING:
    import tkinter
    import pathlib


def tuplize_version(version: str) -> Version:
    return Version(*(int(piece, 10) for piece in version.split(".")))


class Version(typing.NamedTuple):
    major: int
    minor: int
    build: int


__version__ = "0.3.5"
version_tuple = tuplize_version(__version__)

is_linux = sys.platform.startswith("linux")
is_macos = sys.platform == "darwin"
is_windows = sys.platform in ("win32", "cygwin", "msys")


def int16_as_bytes(value: int) -> typing.List[int]:
    value = value & 0xFFFF
    return [value & 0xFF, (value >> 8) & 0xFF]


def int32_as_bytes(value: int) -> typing.List[int]:
    value = value & 0xFFFFFFFF
    return [value & 0xFF, (value >> 8) & 0xFF, (value >> 16) & 0xFF, (value >> 24) & 0xFF]


def pc_to_snes(value: int) -> int:
    return ((value << 1) & 0x7F0000) | (value & 0x7FFF) | 0x8000


def snes_to_pc(value: int) -> int:
    return ((value & 0x7F0000) >> 1) | (value & 0x7FFF)


RetType = typing.TypeVar("RetType")


def cache_argsless(function: typing.Callable[[], RetType]) -> typing.Callable[[], RetType]:
    assert not function.__code__.co_argcount, "Can only cache 0 argument functions with this cache."

    sentinel = object()
    result: typing.Union[object, RetType] = sentinel

    def _wrap() -> RetType:
        nonlocal result
        if result is sentinel:
            result = function()
        return typing.cast(RetType, result)

    return _wrap


def is_frozen() -> bool:
    return typing.cast(bool, getattr(sys, 'frozen', False))


def local_path(*path: str) -> str:
    """Returns path to a file in the local Archipelago installation or source."""
    if hasattr(local_path, 'cached_path'):
        pass
    elif is_frozen():
        if hasattr(sys, "_MEIPASS"):
            # we are running in a PyInstaller bundle
            local_path.cached_path = sys._MEIPASS  # pylint: disable=protected-access,no-member
        else:
            # cx_Freeze
            local_path.cached_path = os.path.dirname(os.path.abspath(sys.argv[0]))
    else:
        import __main__
        if hasattr(__main__, "__file__"):
            # we are running in a normal Python environment
            local_path.cached_path = os.path.dirname(os.path.abspath(__main__.__file__))
        else:
            # pray
            local_path.cached_path = os.path.abspath(".")

    return os.path.join(local_path.cached_path, *path)


def home_path(*path: str) -> str:
    """Returns path to a file in the user home's Archipelago directory."""
    if hasattr(home_path, 'cached_path'):
        pass
    elif sys.platform.startswith('linux'):
        home_path.cached_path = os.path.expanduser('~/Archipelago')
        os.makedirs(home_path.cached_path, 0o700, exist_ok=True)
    else:
        # not implemented
        home_path.cached_path = local_path()  # this will generate the same exceptions we got previously

    return os.path.join(home_path.cached_path, *path)


def user_path(*path: str) -> str:
    """Returns either local_path or home_path based on write permissions."""
    if hasattr(user_path, "cached_path"):
        pass
    elif os.access(local_path(), os.W_OK):
        user_path.cached_path = local_path()
    else:
        user_path.cached_path = home_path()
        # populate home from local - TODO: upgrade feature
        if user_path.cached_path != local_path() and not os.path.exists(user_path("host.yaml")):
            import shutil
            for dn in ("Players", "data/sprites"):
                shutil.copytree(local_path(dn), user_path(dn), dirs_exist_ok=True)
            for fn in ("manifest.json", "host.yaml"):
                shutil.copy2(local_path(fn), user_path(fn))

    return os.path.join(user_path.cached_path, *path)


def output_path(*path: str) -> str:
    if hasattr(output_path, 'cached_path'):
        return os.path.join(output_path.cached_path, *path)
    output_path.cached_path = user_path(get_options()["general_options"]["output_path"])
    path = os.path.join(output_path.cached_path, *path)
    os.makedirs(os.path.dirname(path), exist_ok=True)
    return path


def open_file(filename: typing.Union[str, "pathlib.Path"]) -> None:
    if is_windows:
        os.startfile(filename)
    else:
        from shutil import which
        open_command = which("open") if is_macos else (which("xdg-open") or which("gnome-open") or which("kde-open"))
        subprocess.call([open_command, filename])


# from https://gist.github.com/pypt/94d747fe5180851196eb#gistcomment-4015118 with some changes
class UniqueKeyLoader(SafeLoader):
    def construct_mapping(self, node, deep=False):
        mapping = set()
        for key_node, value_node in node.value:
            key = self.construct_object(key_node, deep=deep)
            if key in mapping:
                logging.error(f"YAML duplicates sanity check failed{key_node.start_mark}")
                raise KeyError(f"Duplicate key {key} found in YAML. Already found keys: {mapping}.")
            mapping.add(key)
        return super().construct_mapping(node, deep)


parse_yaml = functools.partial(load, Loader=UniqueKeyLoader)
parse_yamls = functools.partial(load_all, Loader=UniqueKeyLoader)
unsafe_parse_yaml = functools.partial(load, Loader=UnsafeLoader)

del load, load_all  # should not be used. don't leak their names


def get_cert_none_ssl_context():
    import ssl
    ctx = ssl.create_default_context()
    ctx.check_hostname = False
    ctx.verify_mode = ssl.CERT_NONE
    return ctx


@cache_argsless
def get_public_ipv4() -> str:
    import socket
    import urllib.request
    ip = socket.gethostbyname(socket.gethostname())
    ctx = get_cert_none_ssl_context()
    try:
        ip = urllib.request.urlopen("https://checkip.amazonaws.com/", context=ctx).read().decode("utf8").strip()
    except Exception as e:
        # noinspection PyBroadException
        try:
            ip = urllib.request.urlopen("https://v4.ident.me", context=ctx).read().decode("utf8").strip()
        except Exception:
            logging.exception(e)
            pass  # we could be offline, in a local game, so no point in erroring out
    return ip


@cache_argsless
def get_public_ipv6() -> str:
    import socket
    import urllib.request
    ip = socket.gethostbyname(socket.gethostname())
    ctx = get_cert_none_ssl_context()
    try:
        ip = urllib.request.urlopen("https://v6.ident.me", context=ctx).read().decode("utf8").strip()
    except Exception as e:
        logging.exception(e)
        pass  # we could be offline, in a local game, or ipv6 may not be available
    return ip


OptionsType = typing.Dict[str, typing.Dict[str, typing.Any]]


@cache_argsless
def get_default_options() -> OptionsType:
    # Refer to host.yaml for comments as to what all these options mean.
    options = {
        "general_options": {
            "output_path": "output",
        },
        "factorio_options": {
            "executable": os.path.join("factorio", "bin", "x64", "factorio"),
<<<<<<< HEAD
            "bridge_chat_out": True,
=======
            "filter_item_sends": False,
>>>>>>> 924f484b
        },
        "sni_options": {
            "sni": "SNI",
            "snes_rom_start": True,
        },
        "sm_options": {
            "rom_file": "Super Metroid (JU).sfc",
        },
        "soe_options": {
            "rom_file": "Secret of Evermore (USA).sfc",
        },
        "lttp_options": {
            "rom_file": "Zelda no Densetsu - Kamigami no Triforce (Japan).sfc",
        },
        "server_options": {
            "host": None,
            "port": 38281,
            "password": None,
            "multidata": None,
            "savefile": None,
            "disable_save": False,
            "loglevel": "info",
            "server_password": None,
            "disable_item_cheat": False,
            "location_check_points": 1,
            "hint_cost": 10,
            "forfeit_mode": "goal",
            "collect_mode": "disabled",
            "remaining_mode": "goal",
            "auto_shutdown": 0,
            "compatibility": 2,
            "log_network": 0
        },
        "generator": {
            "teams": 1,
            "enemizer_path": os.path.join("EnemizerCLI", "EnemizerCLI.Core"),
            "player_files_path": "Players",
            "players": 0,
            "weights_file_path": "weights.yaml",
            "meta_file_path": "meta.yaml",
            "spoiler": 2,
            "glitch_triforce_room": 1,
            "race": 0,
            "plando_options": "bosses",
        },
        "minecraft_options": {
            "forge_directory": "Minecraft Forge server",
            "max_heap_size": "2G",
            "release_channel": "release"
        },
        "oot_options": {
            "rom_file": "The Legend of Zelda - Ocarina of Time.z64",
        },
        "dkc3_options": {
            "rom_file": "Donkey Kong Country 3 - Dixie Kong's Double Trouble! (USA) (En,Fr).sfc",
        },
        "smw_options": {
            "rom_file": "Super Mario World (USA).sfc",
        },
        "zillion_options": {
            "rom_file": "Zillion (UE) [!].sms",
            # RetroArch doesn't make it easy to launch a game from the command line.
            # You have to know the path to the emulator core library on the user's computer.
            "rom_start": "retroarch",
        },
        "pokemon_rb_options": {
            "red_rom_file": "Pokemon Red (UE) [S][!].gb",
            "blue_rom_file": "Pokemon Blue (UE) [S][!].gb",
            "rom_start": True
        }
    }

    return options


def update_options(src: dict, dest: dict, filename: str, keys: list) -> OptionsType:
    for key, value in src.items():
        new_keys = keys.copy()
        new_keys.append(key)
        option_name = '.'.join(new_keys)
        if key not in dest:
            dest[key] = value
            if filename.endswith("options.yaml"):
                logging.info(f"Warning: {filename} is missing {option_name}")
        elif isinstance(value, dict):
            if not isinstance(dest.get(key, None), dict):
                if filename.endswith("options.yaml"):
                    logging.info(f"Warning: {filename} has {option_name}, but it is not a dictionary. overwriting.")
                dest[key] = value
            else:
                dest[key] = update_options(value, dest[key], filename, new_keys)
    return dest


@cache_argsless
def get_options() -> OptionsType:
    filenames = ("options.yaml", "host.yaml")
    locations: typing.List[str] = []
    if os.path.join(os.getcwd()) != local_path():
        locations += filenames  # use files from cwd only if it's not the local_path
    locations += [user_path(filename) for filename in filenames]

    for location in locations:
        if os.path.exists(location):
            with open(location) as f:
                options = parse_yaml(f.read())
            return update_options(get_default_options(), options, location, list())

    raise FileNotFoundError(f"Could not find {filenames[1]} to load options.")


def persistent_store(category: str, key: typing.Any, value: typing.Any):
    path = user_path("_persistent_storage.yaml")
    storage: dict = persistent_load()
    category = storage.setdefault(category, {})
    category[key] = value
    with open(path, "wt") as f:
        f.write(dump(storage, Dumper=Dumper))


def persistent_load() -> typing.Dict[str, dict]:
    storage = getattr(persistent_load, "storage", None)
    if storage:
        return storage
    path = user_path("_persistent_storage.yaml")
    storage: dict = {}
    if os.path.exists(path):
        try:
            with open(path, "r") as f:
                storage = unsafe_parse_yaml(f.read())
        except Exception as e:
            logging.debug(f"Could not read store: {e}")
    if storage is None:
        storage = {}
    persistent_load.storage = storage
    return storage


def get_adjuster_settings(game_name: str) -> typing.Dict[str, typing.Any]:
    adjuster_settings = persistent_load().get("adjuster", {}).get(game_name, {})
    return adjuster_settings


@cache_argsless
def get_unique_identifier():
    uuid = persistent_load().get("client", {}).get("uuid", None)
    if uuid:
        return uuid

    import uuid
    uuid = uuid.getnode()
    persistent_store("client", "uuid", uuid)
    return uuid


safe_builtins = frozenset((
    'set',
    'frozenset',
))


class RestrictedUnpickler(pickle.Unpickler):
    def __init__(self, *args, **kwargs):
        super(RestrictedUnpickler, self).__init__(*args, **kwargs)
        self.options_module = importlib.import_module("Options")
        self.net_utils_module = importlib.import_module("NetUtils")
        self.generic_properties_module = importlib.import_module("worlds.generic")

    def find_class(self, module, name):
        if module == "builtins" and name in safe_builtins:
            return getattr(builtins, name)
        # used by MultiServer -> savegame/multidata
        if module == "NetUtils" and name in {"NetworkItem", "ClientStatus", "Hint", "SlotType", "NetworkSlot"}:
            return getattr(self.net_utils_module, name)
        # Options and Plando are unpickled by WebHost -> Generate
        if module == "worlds.generic" and name in {"PlandoItem", "PlandoConnection"}:
            return getattr(self.generic_properties_module, name)
        # pep 8 specifies that modules should have "all-lowercase names" (options, not Options)
        if module.lower().endswith("options"):
            if module == "Options":
                mod = self.options_module
            else:
                mod = importlib.import_module(module)
            obj = getattr(mod, name)
            if issubclass(obj, self.options_module.Option):
                return obj
        # Forbid everything else.
        raise pickle.UnpicklingError(f"global '{module}.{name}' is forbidden")


def restricted_loads(s):
    """Helper function analogous to pickle.loads()."""
    return RestrictedUnpickler(io.BytesIO(s)).load()


class KeyedDefaultDict(collections.defaultdict):
    """defaultdict variant that uses the missing key as argument to default_factory"""
    default_factory: typing.Callable[[typing.Any], typing.Any]

    def __missing__(self, key):
        self[key] = value = self.default_factory(key)
        return value


def get_text_between(text: str, start: str, end: str) -> str:
    return text[text.index(start) + len(start): text.rindex(end)]


def get_text_after(text: str, start: str) -> str:
    return text[text.index(start) + len(start):]


loglevel_mapping = {'error': logging.ERROR, 'info': logging.INFO, 'warning': logging.WARNING, 'debug': logging.DEBUG}


def init_logging(name: str, loglevel: typing.Union[str, int] = logging.INFO, write_mode: str = "w",
                 log_format: str = "[%(name)s at %(asctime)s]: %(message)s",
                 exception_logger: typing.Optional[str] = None):
    loglevel: int = loglevel_mapping.get(loglevel, loglevel)
    log_folder = user_path("logs")
    os.makedirs(log_folder, exist_ok=True)
    root_logger = logging.getLogger()
    for handler in root_logger.handlers[:]:
        root_logger.removeHandler(handler)
        handler.close()
    root_logger.setLevel(loglevel)
    file_handler = logging.FileHandler(
        os.path.join(log_folder, f"{name}.txt"),
        write_mode,
        encoding="utf-8-sig")
    file_handler.setFormatter(logging.Formatter(log_format))
    root_logger.addHandler(file_handler)
    if sys.stdout:
        root_logger.addHandler(
            logging.StreamHandler(sys.stdout)
        )

    # Relay unhandled exceptions to logger.
    if not getattr(sys.excepthook, "_wrapped", False):  # skip if already modified
        orig_hook = sys.excepthook

        def handle_exception(exc_type, exc_value, exc_traceback):
            if issubclass(exc_type, KeyboardInterrupt):
                sys.__excepthook__(exc_type, exc_value, exc_traceback)
                return
            logging.getLogger(exception_logger).exception("Uncaught exception",
                                                          exc_info=(exc_type, exc_value, exc_traceback))
            return orig_hook(exc_type, exc_value, exc_traceback)

        handle_exception._wrapped = True

        sys.excepthook = handle_exception

    logging.info(f"Archipelago ({__version__}) logging initialized.")


def stream_input(stream, queue):
    def queuer():
        while 1:
            try:
                text = stream.readline().strip()
            except UnicodeDecodeError as e:
                logging.exception(e)
            else:
                if text:
                    queue.put_nowait(text)

    from threading import Thread
    thread = Thread(target=queuer, name=f"Stream handler for {stream.name}", daemon=True)
    thread.start()
    return thread


def tkinter_center_window(window: "tkinter.Tk") -> None:
    window.update()
    x = int(window.winfo_screenwidth() / 2 - window.winfo_reqwidth() / 2)
    y = int(window.winfo_screenheight() / 2 - window.winfo_reqheight() / 2)
    window.geometry(f"+{x}+{y}")


class VersionException(Exception):
    pass


def chaining_prefix(index: int, labels: typing.Tuple[str]) -> str:
    text = ""
    max_label = len(labels) - 1
    while index > max_label:
        text += labels[-1]
        index -= max_label
    return labels[index] + text


# noinspection PyPep8Naming
def format_SI_prefix(value, power=1000, power_labels=("", "k", "M", "G", "T", "P", "E", "Z", "Y")) -> str:
    """Formats a value into a value + metric/si prefix. More info at https://en.wikipedia.org/wiki/Metric_prefix"""
    import decimal
    n = 0
    value = decimal.Decimal(value)
    limit = power - decimal.Decimal("0.005")
    while value >= limit:
        value /= power
        n += 1

    return f"{value.quantize(decimal.Decimal('1.00'))} {chaining_prefix(n, power_labels)}"


def get_fuzzy_results(input_word: str, wordlist: typing.Sequence[str], limit: typing.Optional[int] = None) \
        -> typing.List[typing.Tuple[str, int]]:
    import jellyfish

    def get_fuzzy_ratio(word1: str, word2: str) -> float:
        return (1 - jellyfish.damerau_levenshtein_distance(word1.lower(), word2.lower())
                / max(len(word1), len(word2)))

    limit: int = limit if limit else len(wordlist)
    return list(
        map(
            lambda container: (container[0], int(container[1]*100)),  # convert up to limit to int %
            sorted(
                map(lambda candidate:
                    (candidate,  get_fuzzy_ratio(input_word, candidate)),
                    wordlist),
                key=lambda element: element[1],
                reverse=True)[0:limit]
        )
    )


def open_filename(title: str, filetypes: typing.Sequence[typing.Tuple[str, typing.Sequence[str]]]) \
        -> typing.Optional[str]:
    def run(*args: str):
        return subprocess.run(args, capture_output=True, text=True).stdout.split("\n", 1)[0] or None

    if is_linux:
        # prefer native dialog
        from shutil import which
        kdialog = which("kdialog")
        if kdialog:
            k_filters = '|'.join((f'{text} (*{" *".join(ext)})' for (text, ext) in filetypes))
            return run(kdialog, f"--title={title}", "--getopenfilename", ".", k_filters)
        zenity = which("zenity")
        if zenity:
            z_filters = (f'--file-filter={text} ({", ".join(ext)}) | *{" *".join(ext)}' for (text, ext) in filetypes)
            return run(zenity, f"--title={title}", "--file-selection", *z_filters)

    # fall back to tk
    try:
        import tkinter
        import tkinter.filedialog
    except Exception as e:
        logging.error('Could not load tkinter, which is likely not installed. '
                      f'This attempt was made because open_filename was used for "{title}".')
        raise e
    else:
        root = tkinter.Tk()
        root.withdraw()
        return tkinter.filedialog.askopenfilename(title=title, filetypes=((t[0], ' '.join(t[1])) for t in filetypes))


def messagebox(title: str, text: str, error: bool = False) -> None:
    def run(*args: str):
        return subprocess.run(args, capture_output=True, text=True).stdout.split("\n", 1)[0] or None

    def is_kivy_running():
        if "kivy" in sys.modules:
            from kivy.app import App
            return App.get_running_app() is not None
        return False

    if is_kivy_running():
        from kvui import MessageBox
        MessageBox(title, text, error).open()
        return

    if is_linux and "tkinter" not in sys.modules:
        # prefer native dialog
        from shutil import which
        kdialog = which("kdialog")
        if kdialog:
            return run(kdialog, f"--title={title}", "--error" if error else "--msgbox", text)
        zenity = which("zenity")
        if zenity:
            return run(zenity, f"--title={title}", f"--text={text}", "--error" if error else "--info")

    # fall back to tk
    try:
        import tkinter
        from tkinter.messagebox import showerror, showinfo
    except Exception as e:
        logging.error('Could not load tkinter, which is likely not installed. '
                      f'This attempt was made because messagebox was used for "{title}".')
        raise e
    else:
        root = tkinter.Tk()
        root.withdraw()
        showerror(title, text) if error else showinfo(title, text)
        root.update()


def title_sorted(data: typing.Sequence, key=None, ignore: typing.Set = frozenset(("a", "the"))):
    """Sorts a sequence of text ignoring typical articles like "a" or "the" in the beginning."""
    def sorter(element: str) -> str:
        parts = element.split(maxsplit=1)
        if parts[0].lower() in ignore:
            return parts[1].lower()
        else:
            return element.lower()
    return sorted(data, key=lambda i: sorter(key(i)) if key else sorter(i))


def read_snes_rom(stream: BinaryIO, strip_header: bool = True) -> bytearray:
    """Reads rom into bytearray and optionally strips off any smc header"""
    buffer = bytearray(stream.read())
    if strip_header and len(buffer) % 0x400 == 0x200:
        return buffer[0x200:]
    return buffer<|MERGE_RESOLUTION|>--- conflicted
+++ resolved
@@ -231,11 +231,8 @@
         },
         "factorio_options": {
             "executable": os.path.join("factorio", "bin", "x64", "factorio"),
-<<<<<<< HEAD
+            "filter_item_sends": False,
             "bridge_chat_out": True,
-=======
-            "filter_item_sends": False,
->>>>>>> 924f484b
         },
         "sni_options": {
             "sni": "SNI",
