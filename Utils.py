--- conflicted
+++ resolved
@@ -54,17 +54,11 @@
     return ((value & 0x7F0000) >> 1) | (value & 0x7FFF)
 
 
-<<<<<<< HEAD
-def cache_argsless(function):
+RetType = typing.TypeVar("RetType")
+
+
+def cache_argsless(function: typing.Callable[[], RetType]) -> typing.Callable[[], RetType]:
     assert not function.__code__.co_argcount, "Can only cache 0 argument functions with this cache."
-=======
-RetType = typing.TypeVar("RetType")
-
-
-def cache_argsless(function: typing.Callable[[], RetType]) -> typing.Callable[[], RetType]:
-    if function.__code__.co_argcount:
-        raise Exception("Can only cache 0 argument functions with this cache.")
->>>>>>> 09670a44
 
     sentinel = object()
     result: typing.Union[object, RetType] = sentinel
