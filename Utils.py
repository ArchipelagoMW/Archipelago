from __future__ import annotations

import typing
import builtins
import os
import subprocess
import sys
import pickle
import functools
import io
import collections
import importlib
import logging
from tkinter import Tk


def tuplize_version(version: str) -> Version:
    return Version(*(int(piece, 10) for piece in version.split(".")))


class Version(typing.NamedTuple):
    major: int
    minor: int
    build: int


__version__ = "0.2.3"
version_tuple = tuplize_version(__version__)

from yaml import load, dump, safe_load

try:
    from yaml import CLoader as Loader
except ImportError:
    from yaml import Loader


def int16_as_bytes(value):
    value = value & 0xFFFF
    return [value & 0xFF, (value >> 8) & 0xFF]


def int32_as_bytes(value):
    value = value & 0xFFFFFFFF
    return [value & 0xFF, (value >> 8) & 0xFF, (value >> 16) & 0xFF, (value >> 24) & 0xFF]


def pc_to_snes(value):
    return ((value << 1) & 0x7F0000) | (value & 0x7FFF) | 0x8000


def snes_to_pc(value):
    return ((value & 0x7F0000) >> 1) | (value & 0x7FFF)


def cache_argsless(function):
    if function.__code__.co_argcount:
        raise Exception("Can only cache 0 argument functions with this cache.")

    result = sentinel = object()

    def _wrap():
        nonlocal result
        if result is sentinel:
            result = function()
        return result

    return _wrap


def is_frozen() -> bool:
    return getattr(sys, 'frozen', False)


def local_path(*path):
    if local_path.cached_path:
        return os.path.join(local_path.cached_path, *path)

    elif is_frozen():
        if hasattr(sys, "_MEIPASS"):
            # we are running in a PyInstaller bundle
            local_path.cached_path = sys._MEIPASS  # pylint: disable=protected-access,no-member
        else:
            # cx_Freeze
            local_path.cached_path = os.path.dirname(os.path.abspath(sys.argv[0]))
    else:
        import __main__
        if hasattr(__main__, "__file__"):
            # we are running in a normal Python environment
            local_path.cached_path = os.path.dirname(os.path.abspath(__main__.__file__))
        else:
            # pray
            local_path.cached_path = os.path.abspath(".")

    return os.path.join(local_path.cached_path, *path)


local_path.cached_path = None


def output_path(*path):
    if output_path.cached_path:
        return os.path.join(output_path.cached_path, *path)
    output_path.cached_path = local_path(get_options()["general_options"]["output_path"])
    path = os.path.join(output_path.cached_path, *path)
    os.makedirs(os.path.dirname(path), exist_ok=True)
    return path


output_path.cached_path = None


def open_file(filename):
    if sys.platform == 'win32':
        os.startfile(filename)
    else:
        open_command = 'open' if sys.platform == 'darwin' else 'xdg-open'
        subprocess.call([open_command, filename])


parse_yaml = safe_load
unsafe_parse_yaml = functools.partial(load, Loader=Loader)


def get_cert_none_ssl_context():
    import ssl
    ctx = ssl.create_default_context()
    ctx.check_hostname = False
    ctx.verify_mode = ssl.CERT_NONE
    return ctx


@cache_argsless
def get_public_ipv4() -> str:
    import socket
    import urllib.request
    ip = socket.gethostbyname(socket.gethostname())
    ctx = get_cert_none_ssl_context()
    try:
        ip = urllib.request.urlopen('https://checkip.amazonaws.com/', context=ctx).read().decode('utf8').strip()
    except Exception as e:
        try:
            ip = urllib.request.urlopen('https://v4.ident.me', context=ctx).read().decode('utf8').strip()
        except:
            logging.exception(e)
            pass  # we could be offline, in a local game, so no point in erroring out
    return ip


@cache_argsless
def get_public_ipv6() -> str:
    import socket
    import urllib.request
    ip = socket.gethostbyname(socket.gethostname())
    ctx = get_cert_none_ssl_context()
    try:
        ip = urllib.request.urlopen('https://v6.ident.me', context=ctx).read().decode('utf8').strip()
    except Exception as e:
        logging.exception(e)
        pass  # we could be offline, in a local game, or ipv6 may not be available
    return ip


@cache_argsless
def get_default_options() -> dict:
    # Refer to host.yaml for comments as to what all these options mean.
    options = {
        "general_options": {
            "output_path": "output",
        },
        "factorio_options": {
            "executable": "factorio\\bin\\x64\\factorio",
        },
        "sm_options": {
            "rom_file": "Super Metroid (JU).sfc",
            "sni": "SNI",
            "rom_start": True,
        },
        "soe_options": {
            "rom_file": "Secret of Evermore (USA).sfc",
        },
        "lttp_options": {
            "rom_file": "Zelda no Densetsu - Kamigami no Triforce (Japan).sfc",
            "sni": "SNI",
            "rom_start": True,

        },
        "server_options": {
            "host": None,
            "port": 38281,
            "password": None,
            "multidata": None,
            "savefile": None,
            "disable_save": False,
            "loglevel": "info",
            "server_password": None,
            "disable_item_cheat": False,
            "location_check_points": 1,
            "hint_cost": 10,
            "forfeit_mode": "goal",
            "collect_mode": "disabled",
            "remaining_mode": "goal",
            "auto_shutdown": 0,
            "compatibility": 2,
            "log_network": 0
        },
        "generator": {
            "teams": 1,
            "enemizer_path": "EnemizerCLI/EnemizerCLI.Core.exe",
            "player_files_path": "Players",
            "players": 0,
            "weights_file_path": "weights.yaml",
            "meta_file_path": "meta.yaml",
            "spoiler": 2,
            "glitch_triforce_room": 1,
            "race": 0,
            "plando_options": "bosses",
        },
        "minecraft_options": {
            "forge_directory": "Minecraft Forge server",
            "max_heap_size": "2G"
        },
        "oot_options": {
            "rom_file": "The Legend of Zelda - Ocarina of Time.z64",
        }
    }

    return options


def update_options(src: dict, dest: dict, filename: str, keys: list) -> dict:
    for key, value in src.items():
        new_keys = keys.copy()
        new_keys.append(key)
        option_name = '.'.join(new_keys)
        if key not in dest:
            dest[key] = value
            if filename.endswith("options.yaml"):
                logging.info(f"Warning: {filename} is missing {option_name}")
        elif isinstance(value, dict):
            if not isinstance(dest.get(key, None), dict):
                if filename.endswith("options.yaml"):
                    logging.info(f"Warning: {filename} has {option_name}, but it is not a dictionary. overwriting.")
                dest[key] = value
            else:
                dest[key] = update_options(value, dest[key], filename, new_keys)
    return dest


@cache_argsless
def get_options() -> dict:
    if not hasattr(get_options, "options"):
        locations = ("options.yaml", "host.yaml",
                     local_path("options.yaml"), local_path("host.yaml"))

        for location in locations:
            if os.path.exists(location):
                with open(location) as f:
                    options = parse_yaml(f.read())

                get_options.options = update_options(get_default_options(), options, location, list())
                break
        else:
            raise FileNotFoundError(f"Could not find {locations[1]} to load options.")
    return get_options.options


def get_item_name_from_id(code: int) -> str:
    from worlds import lookup_any_item_id_to_name
    return lookup_any_item_id_to_name.get(code, f'Unknown item (ID:{code})')


def get_location_name_from_id(code: int) -> str:
    from worlds import lookup_any_location_id_to_name
    return lookup_any_location_id_to_name.get(code, f'Unknown location (ID:{code})')


def persistent_store(category: str, key: typing.Any, value: typing.Any):
    path = local_path("_persistent_storage.yaml")
    storage: dict = persistent_load()
    category = storage.setdefault(category, {})
    category[key] = value
    with open(path, "wt") as f:
        f.write(dump(storage))


def persistent_load() -> typing.Dict[dict]:
    storage = getattr(persistent_load, "storage", None)
    if storage:
        return storage
    path = local_path("_persistent_storage.yaml")
    storage: dict = {}
    if os.path.exists(path):
        try:
            with open(path, "r") as f:
                storage = unsafe_parse_yaml(f.read())
        except Exception as e:
            logging.debug(f"Could not read store: {e}")
    if storage is None:
        storage = {}
    persistent_load.storage = storage
    return storage


def get_adjuster_settings(gameName: str):
    adjuster_settings = persistent_load().get("adjuster", {}).get(gameName, {})
    return adjuster_settings


@cache_argsless
def get_unique_identifier():
    uuid = persistent_load().get("client", {}).get("uuid", None)
    if uuid:
        return uuid

    import uuid
    uuid = uuid.getnode()
    persistent_store("client", "uuid", uuid)
    return uuid


safe_builtins = {
    'set',
    'frozenset',
}


class RestrictedUnpickler(pickle.Unpickler):
    def __init__(self, *args, **kwargs):
        super(RestrictedUnpickler, self).__init__(*args, **kwargs)
        self.options_module = importlib.import_module("Options")
        self.net_utils_module = importlib.import_module("NetUtils")
        self.generic_properties_module = importlib.import_module("worlds.generic")

    def find_class(self, module, name):
        if module == "builtins" and name in safe_builtins:
            return getattr(builtins, name)
        # used by MultiServer -> savegame/multidata
        if module == "NetUtils" and name in {"NetworkItem", "ClientStatus", "Hint"}:
            return getattr(self.net_utils_module, name)
        # Options and Plando are unpickled by WebHost -> Generate
        if module == "worlds.generic" and name in {"PlandoItem", "PlandoConnection"}:
            return getattr(self.generic_properties_module, name)
        if module.endswith("Options"):
            if module == "Options":
                mod = self.options_module
            else:
                mod = importlib.import_module(module)
            obj = getattr(mod, name)
            if issubclass(obj, self.options_module.Option):
                return obj
        # Forbid everything else.
        raise pickle.UnpicklingError("global '%s.%s' is forbidden" %
                                     (module, name))


def restricted_loads(s):
    """Helper function analogous to pickle.loads()."""
    return RestrictedUnpickler(io.BytesIO(s)).load()


class KeyedDefaultDict(collections.defaultdict):
    def __missing__(self, key):
        self[key] = value = self.default_factory(key)
        return value


def get_text_between(text: str, start: str, end: str) -> str:
    return text[text.index(start) + len(start): text.rindex(end)]


loglevel_mapping = {'error': logging.ERROR, 'info': logging.INFO, 'warning': logging.WARNING, 'debug': logging.DEBUG}


def init_logging(name: str, loglevel: typing.Union[str, int] = logging.INFO, write_mode: str = "w",
                 log_format: str = "[%(name)s]: %(message)s", exception_logger: str = ""):
    loglevel: int = loglevel_mapping.get(loglevel, loglevel)
    log_folder = local_path("logs")
    os.makedirs(log_folder, exist_ok=True)
    root_logger = logging.getLogger()
    for handler in root_logger.handlers[:]:
        root_logger.removeHandler(handler)
        handler.close()
    root_logger.setLevel(loglevel)
    file_handler = logging.FileHandler(
        os.path.join(log_folder, f"{name}.txt"),
        write_mode,
        encoding="utf-8-sig")
    file_handler.setFormatter(logging.Formatter(log_format))
    root_logger.addHandler(file_handler)
    if sys.stdout:
        root_logger.addHandler(
            logging.StreamHandler(sys.stdout)
        )

    # Relay unhandled exceptions to logger.
    if not getattr(sys.excepthook, "_wrapped", False):  # skip if already modified
        orig_hook = sys.excepthook

        def handle_exception(exc_type, exc_value, exc_traceback):
            if issubclass(exc_type, KeyboardInterrupt):
                sys.__excepthook__(exc_type, exc_value, exc_traceback)
                return
            logging.getLogger(exception_logger).exception("Uncaught exception",
                                                          exc_info=(exc_type, exc_value, exc_traceback))
            return orig_hook(exc_type, exc_value, exc_traceback)

        handle_exception._wrapped = True

        sys.excepthook = handle_exception


def stream_input(stream, queue):
    def queuer():
        while 1:
            text = stream.readline().strip()
            if text:
                queue.put_nowait(text)

    from threading import Thread
    thread = Thread(target=queuer, name=f"Stream handler for {stream.name}", daemon=True)
    thread.start()
    return thread


<<<<<<< HEAD
def tkinter_center_window(window: Tk):
    window.update()
    xPos = int(window.winfo_screenwidth()/2 - window.winfo_reqwidth()/2)
    yPos = int(window.winfo_screenheight()/2 - window.winfo_reqheight()/2)
    window.geometry("+{}+{}".format(xPos, yPos))
=======
class VersionException(Exception):
    pass
>>>>>>> a6cca309
<|MERGE_RESOLUTION|>--- conflicted
+++ resolved
@@ -423,13 +423,12 @@
     return thread
 
 
-<<<<<<< HEAD
 def tkinter_center_window(window: Tk):
     window.update()
     xPos = int(window.winfo_screenwidth()/2 - window.winfo_reqwidth()/2)
     yPos = int(window.winfo_screenheight()/2 - window.winfo_reqheight()/2)
     window.geometry("+{}+{}".format(xPos, yPos))
-=======
+
+    
 class VersionException(Exception):
     pass
->>>>>>> a6cca309
