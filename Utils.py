from __future__ import annotations

import asyncio
import typing
import builtins
import os
import subprocess
import sys
import pickle
import functools
import io
import collections
import importlib
import logging
from typing import BinaryIO, Coroutine, Optional, Set, Dict, Any, Union

from yaml import load, load_all, dump, SafeLoader

try:
    from yaml import CLoader as UnsafeLoader
    from yaml import CDumper as Dumper
except ImportError:
    from yaml import Loader as UnsafeLoader
    from yaml import Dumper

if typing.TYPE_CHECKING:
    import tkinter
    import pathlib


def tuplize_version(version: str) -> Version:
    return Version(*(int(piece, 10) for piece in version.split(".")))


class Version(typing.NamedTuple):
    major: int
    minor: int
    build: int


__version__ = "0.3.9"
version_tuple = tuplize_version(__version__)

is_linux = sys.platform.startswith("linux")
is_macos = sys.platform == "darwin"
is_windows = sys.platform in ("win32", "cygwin", "msys")


def int16_as_bytes(value: int) -> typing.List[int]:
    value = value & 0xFFFF
    return [value & 0xFF, (value >> 8) & 0xFF]


def int32_as_bytes(value: int) -> typing.List[int]:
    value = value & 0xFFFFFFFF
    return [value & 0xFF, (value >> 8) & 0xFF, (value >> 16) & 0xFF, (value >> 24) & 0xFF]


def pc_to_snes(value: int) -> int:
    return ((value << 1) & 0x7F0000) | (value & 0x7FFF) | 0x8000


def snes_to_pc(value: int) -> int:
    return ((value & 0x7F0000) >> 1) | (value & 0x7FFF)


RetType = typing.TypeVar("RetType")


def cache_argsless(function: typing.Callable[[], RetType]) -> typing.Callable[[], RetType]:
    assert not function.__code__.co_argcount, "Can only cache 0 argument functions with this cache."

    sentinel = object()
    result: typing.Union[object, RetType] = sentinel

    def _wrap() -> RetType:
        nonlocal result
        if result is sentinel:
            result = function()
        return typing.cast(RetType, result)

    return _wrap


def is_frozen() -> bool:
    return typing.cast(bool, getattr(sys, 'frozen', False))


def local_path(*path: str) -> str:
    """Returns path to a file in the local Archipelago installation or source."""
    if hasattr(local_path, 'cached_path'):
        pass
    elif is_frozen():
        if hasattr(sys, "_MEIPASS"):
            # we are running in a PyInstaller bundle
            local_path.cached_path = sys._MEIPASS  # pylint: disable=protected-access,no-member
        else:
            # cx_Freeze
            local_path.cached_path = os.path.dirname(os.path.abspath(sys.argv[0]))
    else:
        import __main__
        if hasattr(__main__, "__file__") and os.path.isfile(__main__.__file__):
            # we are running in a normal Python environment
            local_path.cached_path = os.path.dirname(os.path.abspath(__main__.__file__))
        else:
            # pray
            local_path.cached_path = os.path.abspath(".")

    return os.path.join(local_path.cached_path, *path)


def home_path(*path: str) -> str:
    """Returns path to a file in the user home's Archipelago directory."""
    if hasattr(home_path, 'cached_path'):
        pass
    elif sys.platform.startswith('linux'):
        home_path.cached_path = os.path.expanduser('~/Archipelago')
        os.makedirs(home_path.cached_path, 0o700, exist_ok=True)
    else:
        # not implemented
        home_path.cached_path = local_path()  # this will generate the same exceptions we got previously

    return os.path.join(home_path.cached_path, *path)


def user_path(*path: str) -> str:
    """Returns either local_path or home_path based on write permissions."""
    if hasattr(user_path, "cached_path"):
        pass
    elif os.access(local_path(), os.W_OK):
        user_path.cached_path = local_path()
    else:
        user_path.cached_path = home_path()
        # populate home from local - TODO: upgrade feature
        if user_path.cached_path != local_path() and not os.path.exists(user_path("host.yaml")):
            import shutil
            for dn in ("Players", "data/sprites"):
                shutil.copytree(local_path(dn), user_path(dn), dirs_exist_ok=True)
            for fn in ("manifest.json", "host.yaml"):
                shutil.copy2(local_path(fn), user_path(fn))

    return os.path.join(user_path.cached_path, *path)


def output_path(*path: str) -> str:
    if hasattr(output_path, 'cached_path'):
        return os.path.join(output_path.cached_path, *path)
    output_path.cached_path = user_path(get_options()["general_options"]["output_path"])
    path = os.path.join(output_path.cached_path, *path)
    os.makedirs(os.path.dirname(path), exist_ok=True)
    return path


def open_file(filename: typing.Union[str, "pathlib.Path"]) -> None:
    if is_windows:
        os.startfile(filename)
    else:
        from shutil import which
        open_command = which("open") if is_macos else (which("xdg-open") or which("gnome-open") or which("kde-open"))
        subprocess.call([open_command, filename])


# from https://gist.github.com/pypt/94d747fe5180851196eb#gistcomment-4015118 with some changes
class UniqueKeyLoader(SafeLoader):
    def construct_mapping(self, node, deep=False):
        mapping = set()
        for key_node, value_node in node.value:
            key = self.construct_object(key_node, deep=deep)
            if key in mapping:
                logging.error(f"YAML duplicates sanity check failed{key_node.start_mark}")
                raise KeyError(f"Duplicate key {key} found in YAML. Already found keys: {mapping}.")
            mapping.add(key)
        return super().construct_mapping(node, deep)


parse_yaml = functools.partial(load, Loader=UniqueKeyLoader)
parse_yamls = functools.partial(load_all, Loader=UniqueKeyLoader)
unsafe_parse_yaml = functools.partial(load, Loader=UnsafeLoader)

del load, load_all  # should not be used. don't leak their names


def get_cert_none_ssl_context():
    import ssl
    ctx = ssl.create_default_context()
    ctx.check_hostname = False
    ctx.verify_mode = ssl.CERT_NONE
    return ctx


@cache_argsless
def get_public_ipv4() -> str:
    import socket
    import urllib.request
    ip = socket.gethostbyname(socket.gethostname())
    ctx = get_cert_none_ssl_context()
    try:
        ip = urllib.request.urlopen("https://checkip.amazonaws.com/", context=ctx).read().decode("utf8").strip()
    except Exception as e:
        # noinspection PyBroadException
        try:
            ip = urllib.request.urlopen("https://v4.ident.me", context=ctx).read().decode("utf8").strip()
        except Exception:
            logging.exception(e)
            pass  # we could be offline, in a local game, so no point in erroring out
    return ip


@cache_argsless
def get_public_ipv6() -> str:
    import socket
    import urllib.request
    ip = socket.gethostbyname(socket.gethostname())
    ctx = get_cert_none_ssl_context()
    try:
        ip = urllib.request.urlopen("https://v6.ident.me", context=ctx).read().decode("utf8").strip()
    except Exception as e:
        logging.exception(e)
        pass  # we could be offline, in a local game, or ipv6 may not be available
    return ip


OptionsType = typing.Dict[str, typing.Dict[str, typing.Any]]


@cache_argsless
def get_default_options() -> OptionsType:
    # Refer to host.yaml for comments as to what all these options mean.
    options = {
        "general_options": {
            "output_path": "output",
        },
        "factorio_options": {
            "executable": os.path.join("factorio", "bin", "x64", "factorio"),
            "filter_item_sends": False,
            "bridge_chat_out": True,
        },
        "sni_options": {
            "sni_path": "SNI",
            "snes_rom_start": True,
        },
        "sm_options": {
            "rom_file": "Super Metroid (JU).sfc",
        },
        "soe_options": {
            "rom_file": "Secret of Evermore (USA).sfc",
        },
        "lttp_options": {
            "rom_file": "Zelda no Densetsu - Kamigami no Triforce (Japan).sfc",
        },
        "server_options": {
            "host": None,
            "port": 38281,
            "password": None,
            "multidata": None,
            "savefile": None,
            "disable_save": False,
            "loglevel": "info",
            "server_password": None,
            "disable_item_cheat": False,
            "location_check_points": 1,
            "hint_cost": 10,
            "release_mode": "goal",
            "collect_mode": "disabled",
            "remaining_mode": "goal",
            "auto_shutdown": 0,
            "compatibility": 2,
            "log_network": 0
        },
        "generator": {
            "enemizer_path": os.path.join("EnemizerCLI", "EnemizerCLI.Core"),
            "player_files_path": "Players",
            "players": 0,
            "weights_file_path": "weights.yaml",
            "meta_file_path": "meta.yaml",
            "spoiler": 3,
            "glitch_triforce_room": 1,
            "race": 0,
            "plando_options": "bosses",
        },
        "minecraft_options": {
            "forge_directory": "Minecraft Forge server",
            "max_heap_size": "2G",
            "release_channel": "release"
        },
        "oot_options": {
            "rom_file": "The Legend of Zelda - Ocarina of Time.z64",
            "rom_start": True
        },
        "dkc3_options": {
            "rom_file": "Donkey Kong Country 3 - Dixie Kong's Double Trouble! (USA) (En,Fr).sfc",
        },
        "smw_options": {
            "rom_file": "Super Mario World (USA).sfc",
        },
        "zillion_options": {
            "rom_file": "Zillion (UE) [!].sms",
            # RetroArch doesn't make it easy to launch a game from the command line.
            # You have to know the path to the emulator core library on the user's computer.
            "rom_start": "retroarch",
        },
        "pokemon_rb_options": {
            "red_rom_file": "Pokemon Red (UE) [S][!].gb",
            "blue_rom_file": "Pokemon Blue (UE) [S][!].gb",
            "rom_start": True
        },
        "ffr_options": {
            "display_msgs": True,
        },
        "lufia2ac_options": {
            "rom_file": "Lufia II - Rise of the Sinistrals (USA).sfc",
        },
<<<<<<< HEAD
        "mmbn3_options": {
            "rom_file": "Mega Man Battle Network 3 - Blue Version (USA).gba",
            "rom_start": True
=======
        "wargroove_options": {
            "root_directory": "C:/Program Files (x86)/Steam/steamapps/common/Wargroove"
>>>>>>> 4ea582f1
        }
    }
    return options


def update_options(src: dict, dest: dict, filename: str, keys: list) -> OptionsType:
    for key, value in src.items():
        new_keys = keys.copy()
        new_keys.append(key)
        option_name = '.'.join(new_keys)
        if key not in dest:
            dest[key] = value
            if filename.endswith("options.yaml"):
                logging.info(f"Warning: {filename} is missing {option_name}")
        elif isinstance(value, dict):
            if not isinstance(dest.get(key, None), dict):
                if filename.endswith("options.yaml"):
                    logging.info(f"Warning: {filename} has {option_name}, but it is not a dictionary. overwriting.")
                dest[key] = value
            else:
                dest[key] = update_options(value, dest[key], filename, new_keys)
    return dest


@cache_argsless
def get_options() -> OptionsType:
    filenames = ("options.yaml", "host.yaml")
    locations: typing.List[str] = []
    if os.path.join(os.getcwd()) != local_path():
        locations += filenames  # use files from cwd only if it's not the local_path
    locations += [user_path(filename) for filename in filenames]

    for location in locations:
        if os.path.exists(location):
            with open(location) as f:
                options = parse_yaml(f.read())
            return update_options(get_default_options(), options, location, list())

    raise FileNotFoundError(f"Could not find {filenames[1]} to load options.")


def persistent_store(category: str, key: typing.Any, value: typing.Any):
    path = user_path("_persistent_storage.yaml")
    storage: dict = persistent_load()
    category = storage.setdefault(category, {})
    category[key] = value
    with open(path, "wt") as f:
        f.write(dump(storage, Dumper=Dumper))


def persistent_load() -> typing.Dict[str, dict]:
    storage = getattr(persistent_load, "storage", None)
    if storage:
        return storage
    path = user_path("_persistent_storage.yaml")
    storage: dict = {}
    if os.path.exists(path):
        try:
            with open(path, "r") as f:
                storage = unsafe_parse_yaml(f.read())
        except Exception as e:
            logging.debug(f"Could not read store: {e}")
    if storage is None:
        storage = {}
    persistent_load.storage = storage
    return storage


def get_adjuster_settings(game_name: str) -> typing.Dict[str, typing.Any]:
    adjuster_settings = persistent_load().get("adjuster", {}).get(game_name, {})
    return adjuster_settings


@cache_argsless
def get_unique_identifier():
    uuid = persistent_load().get("client", {}).get("uuid", None)
    if uuid:
        return uuid

    import uuid
    uuid = uuid.getnode()
    persistent_store("client", "uuid", uuid)
    return uuid


safe_builtins = frozenset((
    'set',
    'frozenset',
))


class RestrictedUnpickler(pickle.Unpickler):
    def __init__(self, *args, **kwargs):
        super(RestrictedUnpickler, self).__init__(*args, **kwargs)
        self.options_module = importlib.import_module("Options")
        self.net_utils_module = importlib.import_module("NetUtils")
        self.generic_properties_module = importlib.import_module("worlds.generic")

    def find_class(self, module, name):
        if module == "builtins" and name in safe_builtins:
            return getattr(builtins, name)
        # used by MultiServer -> savegame/multidata
        if module == "NetUtils" and name in {"NetworkItem", "ClientStatus", "Hint", "SlotType", "NetworkSlot"}:
            return getattr(self.net_utils_module, name)
        # Options and Plando are unpickled by WebHost -> Generate
        if module == "worlds.generic" and name in {"PlandoItem", "PlandoConnection"}:
            return getattr(self.generic_properties_module, name)
        # pep 8 specifies that modules should have "all-lowercase names" (options, not Options)
        if module.lower().endswith("options"):
            if module == "Options":
                mod = self.options_module
            else:
                mod = importlib.import_module(module)
            obj = getattr(mod, name)
            if issubclass(obj, self.options_module.Option):
                return obj
        # Forbid everything else.
        raise pickle.UnpicklingError(f"global '{module}.{name}' is forbidden")


def restricted_loads(s):
    """Helper function analogous to pickle.loads()."""
    return RestrictedUnpickler(io.BytesIO(s)).load()


class KeyedDefaultDict(collections.defaultdict):
    """defaultdict variant that uses the missing key as argument to default_factory"""
    default_factory: typing.Callable[[typing.Any], typing.Any]

    def __missing__(self, key):
        self[key] = value = self.default_factory(key)
        return value


def get_text_between(text: str, start: str, end: str) -> str:
    return text[text.index(start) + len(start): text.rindex(end)]


def get_text_after(text: str, start: str) -> str:
    return text[text.index(start) + len(start):]


loglevel_mapping = {'error': logging.ERROR, 'info': logging.INFO, 'warning': logging.WARNING, 'debug': logging.DEBUG}


def init_logging(name: str, loglevel: typing.Union[str, int] = logging.INFO, write_mode: str = "w",
                 log_format: str = "[%(name)s at %(asctime)s]: %(message)s",
                 exception_logger: typing.Optional[str] = None):
    import datetime
    loglevel: int = loglevel_mapping.get(loglevel, loglevel)
    log_folder = user_path("logs")
    os.makedirs(log_folder, exist_ok=True)
    root_logger = logging.getLogger()
    for handler in root_logger.handlers[:]:
        root_logger.removeHandler(handler)
        handler.close()
    root_logger.setLevel(loglevel)
    if "a" not in write_mode:
        name += f"_{datetime.datetime.now().strftime('%Y_%m_%d_%H_%M_%S')}"
    file_handler = logging.FileHandler(
        os.path.join(log_folder, f"{name}.txt"),
        write_mode,
        encoding="utf-8-sig")
    file_handler.setFormatter(logging.Formatter(log_format))
    root_logger.addHandler(file_handler)
    if sys.stdout:
        root_logger.addHandler(
            logging.StreamHandler(sys.stdout)
        )

    # Relay unhandled exceptions to logger.
    if not getattr(sys.excepthook, "_wrapped", False):  # skip if already modified
        orig_hook = sys.excepthook

        def handle_exception(exc_type, exc_value, exc_traceback):
            if issubclass(exc_type, KeyboardInterrupt):
                sys.__excepthook__(exc_type, exc_value, exc_traceback)
                return
            logging.getLogger(exception_logger).exception("Uncaught exception",
                                                          exc_info=(exc_type, exc_value, exc_traceback))
            return orig_hook(exc_type, exc_value, exc_traceback)

        handle_exception._wrapped = True

        sys.excepthook = handle_exception

    def _cleanup():
        for file in os.scandir(log_folder):
            if file.name.endswith(".txt"):
                last_change = datetime.datetime.fromtimestamp(file.stat().st_mtime)
                if datetime.datetime.now() - last_change > datetime.timedelta(days=7):
                    try:
                        os.unlink(file.path)
                    except Exception as e:
                        logging.exception(e)
                    else:
                        logging.debug(f"Deleted old logfile {file.path}")
    import threading
    threading.Thread(target=_cleanup, name="LogCleaner").start()
    import platform
    logging.info(
        f"Archipelago ({__version__}) logging initialized"
        f" on {platform.platform()}"
        f" running Python {sys.version_info.major}.{sys.version_info.minor}.{sys.version_info.micro}"
    )


def stream_input(stream, queue):
    def queuer():
        while 1:
            try:
                text = stream.readline().strip()
            except UnicodeDecodeError as e:
                logging.exception(e)
            else:
                if text:
                    queue.put_nowait(text)

    from threading import Thread
    thread = Thread(target=queuer, name=f"Stream handler for {stream.name}", daemon=True)
    thread.start()
    return thread


def tkinter_center_window(window: "tkinter.Tk") -> None:
    window.update()
    x = int(window.winfo_screenwidth() / 2 - window.winfo_reqwidth() / 2)
    y = int(window.winfo_screenheight() / 2 - window.winfo_reqheight() / 2)
    window.geometry(f"+{x}+{y}")


class VersionException(Exception):
    pass


def chaining_prefix(index: int, labels: typing.Tuple[str]) -> str:
    text = ""
    max_label = len(labels) - 1
    while index > max_label:
        text += labels[-1]
        index -= max_label
    return labels[index] + text


# noinspection PyPep8Naming
def format_SI_prefix(value, power=1000, power_labels=("", "k", "M", "G", "T", "P", "E", "Z", "Y")) -> str:
    """Formats a value into a value + metric/si prefix. More info at https://en.wikipedia.org/wiki/Metric_prefix"""
    import decimal
    n = 0
    value = decimal.Decimal(value)
    limit = power - decimal.Decimal("0.005")
    while value >= limit:
        value /= power
        n += 1

    return f"{value.quantize(decimal.Decimal('1.00'))} {chaining_prefix(n, power_labels)}"


def get_fuzzy_results(input_word: str, wordlist: typing.Sequence[str], limit: typing.Optional[int] = None) \
        -> typing.List[typing.Tuple[str, int]]:
    import jellyfish

    def get_fuzzy_ratio(word1: str, word2: str) -> float:
        return (1 - jellyfish.damerau_levenshtein_distance(word1.lower(), word2.lower())
                / max(len(word1), len(word2)))

    limit: int = limit if limit else len(wordlist)
    return list(
        map(
            lambda container: (container[0], int(container[1]*100)),  # convert up to limit to int %
            sorted(
                map(lambda candidate:
                    (candidate,  get_fuzzy_ratio(input_word, candidate)),
                    wordlist),
                key=lambda element: element[1],
                reverse=True)[0:limit]
        )
    )


def open_filename(title: str, filetypes: typing.Sequence[typing.Tuple[str, typing.Sequence[str]]]) \
        -> typing.Optional[str]:
    def run(*args: str):
        return subprocess.run(args, capture_output=True, text=True).stdout.split("\n", 1)[0] or None

    if is_linux:
        # prefer native dialog
        from shutil import which
        kdialog = which("kdialog")
        if kdialog:
            k_filters = '|'.join((f'{text} (*{" *".join(ext)})' for (text, ext) in filetypes))
            return run(kdialog, f"--title={title}", "--getopenfilename", ".", k_filters)
        zenity = which("zenity")
        if zenity:
            z_filters = (f'--file-filter={text} ({", ".join(ext)}) | *{" *".join(ext)}' for (text, ext) in filetypes)
            return run(zenity, f"--title={title}", "--file-selection", *z_filters)

    # fall back to tk
    try:
        import tkinter
        import tkinter.filedialog
    except Exception as e:
        logging.error('Could not load tkinter, which is likely not installed. '
                      f'This attempt was made because open_filename was used for "{title}".')
        raise e
    else:
        root = tkinter.Tk()
        root.withdraw()
        return tkinter.filedialog.askopenfilename(title=title, filetypes=((t[0], ' '.join(t[1])) for t in filetypes))


def messagebox(title: str, text: str, error: bool = False) -> None:
    def run(*args: str):
        return subprocess.run(args, capture_output=True, text=True).stdout.split("\n", 1)[0] or None

    def is_kivy_running():
        if "kivy" in sys.modules:
            from kivy.app import App
            return App.get_running_app() is not None
        return False

    if is_kivy_running():
        from kvui import MessageBox
        MessageBox(title, text, error).open()
        return

    if is_linux and "tkinter" not in sys.modules:
        # prefer native dialog
        from shutil import which
        kdialog = which("kdialog")
        if kdialog:
            return run(kdialog, f"--title={title}", "--error" if error else "--msgbox", text)
        zenity = which("zenity")
        if zenity:
            return run(zenity, f"--title={title}", f"--text={text}", "--error" if error else "--info")

    # fall back to tk
    try:
        import tkinter
        from tkinter.messagebox import showerror, showinfo
    except Exception as e:
        logging.error('Could not load tkinter, which is likely not installed. '
                      f'This attempt was made because messagebox was used for "{title}".')
        raise e
    else:
        root = tkinter.Tk()
        root.withdraw()
        showerror(title, text) if error else showinfo(title, text)
        root.update()


def title_sorted(data: typing.Sequence, key=None, ignore: typing.Set = frozenset(("a", "the"))):
    """Sorts a sequence of text ignoring typical articles like "a" or "the" in the beginning."""
    def sorter(element: Union[str, Dict[str, Any]]) -> str:
        if (not isinstance(element, str)):
            element = element["title"]

        parts = element.split(maxsplit=1)
        if parts[0].lower() in ignore:
            return parts[1].lower()
        else:
            return element.lower()
    return sorted(data, key=lambda i: sorter(key(i)) if key else sorter(i))


def read_snes_rom(stream: BinaryIO, strip_header: bool = True) -> bytearray:
    """Reads rom into bytearray and optionally strips off any smc header"""
    buffer = bytearray(stream.read())
    if strip_header and len(buffer) % 0x400 == 0x200:
        return buffer[0x200:]
    return buffer


_faf_tasks: "Set[asyncio.Task[None]]" = set()


def async_start(co: Coroutine[typing.Any, typing.Any, bool], name: Optional[str] = None) -> None:
    """
    Use this to start a task when you don't keep a reference to it or immediately await it,
    to prevent early garbage collection. "fire-and-forget"
    """
    # https://docs.python.org/3.10/library/asyncio-task.html#asyncio.create_task
    # Python docs:
    # ```
    # Important: Save a reference to the result of [asyncio.create_task],
    # to avoid a task disappearing mid-execution.
    # ```
    # This implementation follows the pattern given in that documentation.

    task = asyncio.create_task(co, name=name)
    _faf_tasks.add(task)
    task.add_done_callback(_faf_tasks.discard)<|MERGE_RESOLUTION|>--- conflicted
+++ resolved
@@ -310,14 +310,11 @@
         "lufia2ac_options": {
             "rom_file": "Lufia II - Rise of the Sinistrals (USA).sfc",
         },
-<<<<<<< HEAD
         "mmbn3_options": {
             "rom_file": "Mega Man Battle Network 3 - Blue Version (USA).gba",
             "rom_start": True
-=======
         "wargroove_options": {
             "root_directory": "C:/Program Files (x86)/Steam/steamapps/common/Wargroove"
->>>>>>> 4ea582f1
         }
     }
     return options
