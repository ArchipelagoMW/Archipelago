--- conflicted
+++ resolved
@@ -310,13 +310,6 @@
         "lufia2ac_options": {
             "rom_file": "Lufia II - Rise of the Sinistrals (USA).sfc",
         },
-<<<<<<< HEAD
-        "cv64_options": {
-            "rom_file": "Castlevania (USA).z64",
-            "rom_start": True,
-        },
-=======
->>>>>>> 51c6be04
     }
     return options
 
