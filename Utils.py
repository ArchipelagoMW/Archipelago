from __future__ import annotations

import asyncio
import typing
import builtins
import os
import subprocess
import sys
import pickle
import functools
import io
import collections
import importlib
import logging
from typing import BinaryIO, Coroutine, Optional, Set, Dict, Any, Union

from yaml import load, load_all, dump, SafeLoader

try:
    from yaml import CLoader as UnsafeLoader
    from yaml import CDumper as Dumper
except ImportError:
    from yaml import Loader as UnsafeLoader
    from yaml import Dumper

if typing.TYPE_CHECKING:
    import tkinter
    import pathlib


def tuplize_version(version: str) -> Version:
    return Version(*(int(piece, 10) for piece in version.split(".")))


class Version(typing.NamedTuple):
    major: int
    minor: int
    build: int


__version__ = "0.3.9"
version_tuple = tuplize_version(__version__)

is_linux = sys.platform.startswith("linux")
is_macos = sys.platform == "darwin"
is_windows = sys.platform in ("win32", "cygwin", "msys")


def int16_as_bytes(value: int) -> typing.List[int]:
    value = value & 0xFFFF
    return [value & 0xFF, (value >> 8) & 0xFF]


def int32_as_bytes(value: int) -> typing.List[int]:
    value = value & 0xFFFFFFFF
    return [value & 0xFF, (value >> 8) & 0xFF, (value >> 16) & 0xFF, (value >> 24) & 0xFF]


def pc_to_snes(value: int) -> int:
    return ((value << 1) & 0x7F0000) | (value & 0x7FFF) | 0x8000


def snes_to_pc(value: int) -> int:
    return ((value & 0x7F0000) >> 1) | (value & 0x7FFF)


RetType = typing.TypeVar("RetType")


def cache_argsless(function: typing.Callable[[], RetType]) -> typing.Callable[[], RetType]:
    assert not function.__code__.co_argcount, "Can only cache 0 argument functions with this cache."

    sentinel = object()
    result: typing.Union[object, RetType] = sentinel

    def _wrap() -> RetType:
        nonlocal result
        if result is sentinel:
            result = function()
        return typing.cast(RetType, result)

    return _wrap


def is_frozen() -> bool:
    return typing.cast(bool, getattr(sys, 'frozen', False))


def local_path(*path: str) -> str:
    """Returns path to a file in the local Archipelago installation or source."""
    if hasattr(local_path, 'cached_path'):
        pass
    elif is_frozen():
        if hasattr(sys, "_MEIPASS"):
            # we are running in a PyInstaller bundle
            local_path.cached_path = sys._MEIPASS  # pylint: disable=protected-access,no-member
        else:
            # cx_Freeze
            local_path.cached_path = os.path.dirname(os.path.abspath(sys.argv[0]))
    else:
        import __main__
        if hasattr(__main__, "__file__") and os.path.isfile(__main__.__file__):
            # we are running in a normal Python environment
            local_path.cached_path = os.path.dirname(os.path.abspath(__main__.__file__))
        else:
            # pray
            local_path.cached_path = os.path.abspath(".")

    return os.path.join(local_path.cached_path, *path)


def home_path(*path: str) -> str:
    """Returns path to a file in the user home's Archipelago directory."""
    if hasattr(home_path, 'cached_path'):
        pass
    elif sys.platform.startswith('linux'):
        home_path.cached_path = os.path.expanduser('~/Archipelago')
        os.makedirs(home_path.cached_path, 0o700, exist_ok=True)
    else:
        # not implemented
        home_path.cached_path = local_path()  # this will generate the same exceptions we got previously

    return os.path.join(home_path.cached_path, *path)


def user_path(*path: str) -> str:
    """Returns either local_path or home_path based on write permissions."""
    if hasattr(user_path, "cached_path"):
        pass
    elif os.access(local_path(), os.W_OK):
        user_path.cached_path = local_path()
    else:
        user_path.cached_path = home_path()
        # populate home from local - TODO: upgrade feature
        if user_path.cached_path != local_path() and not os.path.exists(user_path("host.yaml")):
            import shutil
            for dn in ("Players", "data/sprites"):
                shutil.copytree(local_path(dn), user_path(dn), dirs_exist_ok=True)
            for fn in ("manifest.json", "host.yaml"):
                shutil.copy2(local_path(fn), user_path(fn))

    return os.path.join(user_path.cached_path, *path)


def output_path(*path: str) -> str:
    if hasattr(output_path, 'cached_path'):
        return os.path.join(output_path.cached_path, *path)
    output_path.cached_path = user_path(get_options()["general_options"]["output_path"])
    path = os.path.join(output_path.cached_path, *path)
    os.makedirs(os.path.dirname(path), exist_ok=True)
    return path


def open_file(filename: typing.Union[str, "pathlib.Path"]) -> None:
    if is_windows:
        os.startfile(filename)
    else:
        from shutil import which
        open_command = which("open") if is_macos else (which("xdg-open") or which("gnome-open") or which("kde-open"))
        subprocess.call([open_command, filename])


# from https://gist.github.com/pypt/94d747fe5180851196eb#gistcomment-4015118 with some changes
class UniqueKeyLoader(SafeLoader):
    def construct_mapping(self, node, deep=False):
        mapping = set()
        for key_node, value_node in node.value:
            key = self.construct_object(key_node, deep=deep)
            if key in mapping:
                logging.error(f"YAML duplicates sanity check failed{key_node.start_mark}")
                raise KeyError(f"Duplicate key {key} found in YAML. Already found keys: {mapping}.")
            mapping.add(key)
        return super().construct_mapping(node, deep)


parse_yaml = functools.partial(load, Loader=UniqueKeyLoader)
parse_yamls = functools.partial(load_all, Loader=UniqueKeyLoader)
unsafe_parse_yaml = functools.partial(load, Loader=UnsafeLoader)

del load, load_all  # should not be used. don't leak their names


def get_cert_none_ssl_context():
    import ssl
    ctx = ssl.create_default_context()
    ctx.check_hostname = False
    ctx.verify_mode = ssl.CERT_NONE
    return ctx


@cache_argsless
def get_public_ipv4() -> str:
    import socket
    import urllib.request
    ip = socket.gethostbyname(socket.gethostname())
    ctx = get_cert_none_ssl_context()
    try:
        ip = urllib.request.urlopen("https://checkip.amazonaws.com/", context=ctx).read().decode("utf8").strip()
    except Exception as e:
        # noinspection PyBroadException
        try:
            ip = urllib.request.urlopen("https://v4.ident.me", context=ctx).read().decode("utf8").strip()
        except Exception:
            logging.exception(e)
            pass  # we could be offline, in a local game, so no point in erroring out
    return ip


@cache_argsless
def get_public_ipv6() -> str:
    import socket
    import urllib.request
    ip = socket.gethostbyname(socket.gethostname())
    ctx = get_cert_none_ssl_context()
    try:
        ip = urllib.request.urlopen("https://v6.ident.me", context=ctx).read().decode("utf8").strip()
    except Exception as e:
        logging.exception(e)
        pass  # we could be offline, in a local game, or ipv6 may not be available
    return ip


OptionsType = typing.Dict[str, typing.Dict[str, typing.Any]]


@cache_argsless
def get_default_options() -> OptionsType:
    # Refer to host.yaml for comments as to what all these options mean.
    options = {
        "general_options": {
            "output_path": "output",
        },
        "factorio_options": {
            "executable": os.path.join("factorio", "bin", "x64", "factorio"),
            "filter_item_sends": False,
            "bridge_chat_out": True,
        },
        "sni_options": {
            "sni_path": "SNI",
            "snes_rom_start": True,
        },
        "sm_options": {
            "rom_file": "Super Metroid (JU).sfc",
        },
        "soe_options": {
            "rom_file": "Secret of Evermore (USA).sfc",
        },
        "lttp_options": {
            "rom_file": "Zelda no Densetsu - Kamigami no Triforce (Japan).sfc",
        },
        "server_options": {
            "host": None,
            "port": 38281,
            "password": None,
            "multidata": None,
            "savefile": None,
            "disable_save": False,
            "loglevel": "info",
            "server_password": None,
            "disable_item_cheat": False,
            "location_check_points": 1,
            "hint_cost": 10,
            "forfeit_mode": "goal",
            "collect_mode": "disabled",
            "remaining_mode": "goal",
            "auto_shutdown": 0,
            "compatibility": 2,
            "log_network": 0
        },
        "generator": {
            "enemizer_path": os.path.join("EnemizerCLI", "EnemizerCLI.Core"),
            "player_files_path": "Players",
            "players": 0,
            "weights_file_path": "weights.yaml",
            "meta_file_path": "meta.yaml",
            "spoiler": 3,
            "glitch_triforce_room": 1,
            "race": 0,
            "plando_options": "bosses",
        },
        "minecraft_options": {
            "forge_directory": "Minecraft Forge server",
            "max_heap_size": "2G",
            "release_channel": "release"
        },
        "oot_options": {
            "rom_file": "The Legend of Zelda - Ocarina of Time.z64",
            "rom_start": True
        },
        "dkc3_options": {
            "rom_file": "Donkey Kong Country 3 - Dixie Kong's Double Trouble! (USA) (En,Fr).sfc",
        },
        "yoshis_island_options": {
            "rom_file": "Super Mario World 2 - Yoshi's Island (U).sfc"},
        "smw_options": {
            "rom_file": "Super Mario World (USA).sfc",
        },
        "zillion_options": {
            "rom_file": "Zillion (UE) [!].sms",
            # RetroArch doesn't make it easy to launch a game from the command line.
            # You have to know the path to the emulator core library on the user's computer.
            "rom_start": "retroarch",
        },
        "pokemon_rb_options": {
            "red_rom_file": "Pokemon Red (UE) [S][!].gb",
            "blue_rom_file": "Pokemon Blue (UE) [S][!].gb",
            "rom_start": True
        },
        "ffr_options": {
            "display_msgs": True,
        },
        "lufia2ac_options": {
            "rom_file": "Lufia II - Rise of the Sinistrals (USA).sfc",
        },
<<<<<<< HEAD
        "cv64_options": {
            "rom_file": "Castlevania (USA).z64",
            "rom_start": True,
        },
=======
        "tloz_options": {
            "rom_file": "Legend of Zelda, The (U) (PRG0) [!].nes",
            "rom_start": True,
            "display_msgs": True,
        },
        "wargroove_options": {
            "root_directory": "C:/Program Files (x86)/Steam/steamapps/common/Wargroove"
        }
>>>>>>> 8ca25fed
    }
    return options


def update_options(src: dict, dest: dict, filename: str, keys: list) -> OptionsType:
    for key, value in src.items():
        new_keys = keys.copy()
        new_keys.append(key)
        option_name = '.'.join(new_keys)
        if key not in dest:
            dest[key] = value
            if filename.endswith("options.yaml"):
                logging.info(f"Warning: {filename} is missing {option_name}")
        elif isinstance(value, dict):
            if not isinstance(dest.get(key, None), dict):
                if filename.endswith("options.yaml"):
                    logging.info(f"Warning: {filename} has {option_name}, but it is not a dictionary. overwriting.")
                dest[key] = value
            else:
                dest[key] = update_options(value, dest[key], filename, new_keys)
    return dest


@cache_argsless
def get_options() -> OptionsType:
    filenames = ("options.yaml", "host.yaml")
    locations: typing.List[str] = []
    if os.path.join(os.getcwd()) != local_path():
        locations += filenames  # use files from cwd only if it's not the local_path
    locations += [user_path(filename) for filename in filenames]

    for location in locations:
        if os.path.exists(location):
            with open(location) as f:
                options = parse_yaml(f.read())
            return update_options(get_default_options(), options, location, list())

    raise FileNotFoundError(f"Could not find {filenames[1]} to load options.")


def persistent_store(category: str, key: typing.Any, value: typing.Any):
    path = user_path("_persistent_storage.yaml")
    storage: dict = persistent_load()
    category = storage.setdefault(category, {})
    category[key] = value
    with open(path, "wt") as f:
        f.write(dump(storage, Dumper=Dumper))


def persistent_load() -> typing.Dict[str, dict]:
    storage = getattr(persistent_load, "storage", None)
    if storage:
        return storage
    path = user_path("_persistent_storage.yaml")
    storage: dict = {}
    if os.path.exists(path):
        try:
            with open(path, "r") as f:
                storage = unsafe_parse_yaml(f.read())
        except Exception as e:
            logging.debug(f"Could not read store: {e}")
    if storage is None:
        storage = {}
    persistent_load.storage = storage
    return storage


def get_adjuster_settings(game_name: str) -> typing.Dict[str, typing.Any]:
    adjuster_settings = persistent_load().get("adjuster", {}).get(game_name, {})
    return adjuster_settings


@cache_argsless
def get_unique_identifier():
    uuid = persistent_load().get("client", {}).get("uuid", None)
    if uuid:
        return uuid

    import uuid
    uuid = uuid.getnode()
    persistent_store("client", "uuid", uuid)
    return uuid


safe_builtins = frozenset((
    'set',
    'frozenset',
))


class RestrictedUnpickler(pickle.Unpickler):
    def __init__(self, *args, **kwargs):
        super(RestrictedUnpickler, self).__init__(*args, **kwargs)
        self.options_module = importlib.import_module("Options")
        self.net_utils_module = importlib.import_module("NetUtils")
        self.generic_properties_module = importlib.import_module("worlds.generic")

    def find_class(self, module, name):
        if module == "builtins" and name in safe_builtins:
            return getattr(builtins, name)
        # used by MultiServer -> savegame/multidata
        if module == "NetUtils" and name in {"NetworkItem", "ClientStatus", "Hint", "SlotType", "NetworkSlot"}:
            return getattr(self.net_utils_module, name)
        # Options and Plando are unpickled by WebHost -> Generate
        if module == "worlds.generic" and name in {"PlandoItem", "PlandoConnection"}:
            return getattr(self.generic_properties_module, name)
        # pep 8 specifies that modules should have "all-lowercase names" (options, not Options)
        if module.lower().endswith("options"):
            if module == "Options":
                mod = self.options_module
            else:
                mod = importlib.import_module(module)
            obj = getattr(mod, name)
            if issubclass(obj, self.options_module.Option):
                return obj
        # Forbid everything else.
        raise pickle.UnpicklingError(f"global '{module}.{name}' is forbidden")


def restricted_loads(s):
    """Helper function analogous to pickle.loads()."""
    return RestrictedUnpickler(io.BytesIO(s)).load()


class KeyedDefaultDict(collections.defaultdict):
    """defaultdict variant that uses the missing key as argument to default_factory"""
    default_factory: typing.Callable[[typing.Any], typing.Any]

    def __missing__(self, key):
        self[key] = value = self.default_factory(key)
        return value


def get_text_between(text: str, start: str, end: str) -> str:
    return text[text.index(start) + len(start): text.rindex(end)]


def get_text_after(text: str, start: str) -> str:
    return text[text.index(start) + len(start):]


loglevel_mapping = {'error': logging.ERROR, 'info': logging.INFO, 'warning': logging.WARNING, 'debug': logging.DEBUG}


def init_logging(name: str, loglevel: typing.Union[str, int] = logging.INFO, write_mode: str = "w",
                 log_format: str = "[%(name)s at %(asctime)s]: %(message)s",
                 exception_logger: typing.Optional[str] = None):
    import datetime
    loglevel: int = loglevel_mapping.get(loglevel, loglevel)
    log_folder = user_path("logs")
    os.makedirs(log_folder, exist_ok=True)
    root_logger = logging.getLogger()
    for handler in root_logger.handlers[:]:
        root_logger.removeHandler(handler)
        handler.close()
    root_logger.setLevel(loglevel)
    if "a" not in write_mode:
        name += f"_{datetime.datetime.now().strftime('%Y_%m_%d_%H_%M_%S')}"
    file_handler = logging.FileHandler(
        os.path.join(log_folder, f"{name}.txt"),
        write_mode,
        encoding="utf-8-sig")
    file_handler.setFormatter(logging.Formatter(log_format))
    root_logger.addHandler(file_handler)
    if sys.stdout:
        root_logger.addHandler(
            logging.StreamHandler(sys.stdout)
        )

    # Relay unhandled exceptions to logger.
    if not getattr(sys.excepthook, "_wrapped", False):  # skip if already modified
        orig_hook = sys.excepthook

        def handle_exception(exc_type, exc_value, exc_traceback):
            if issubclass(exc_type, KeyboardInterrupt):
                sys.__excepthook__(exc_type, exc_value, exc_traceback)
                return
            logging.getLogger(exception_logger).exception("Uncaught exception",
                                                          exc_info=(exc_type, exc_value, exc_traceback))
            return orig_hook(exc_type, exc_value, exc_traceback)

        handle_exception._wrapped = True

        sys.excepthook = handle_exception

    def _cleanup():
        for file in os.scandir(log_folder):
            if file.name.endswith(".txt"):
                last_change = datetime.datetime.fromtimestamp(file.stat().st_mtime)
                if datetime.datetime.now() - last_change > datetime.timedelta(days=7):
                    try:
                        os.unlink(file.path)
                    except Exception as e:
                        logging.exception(e)
                    else:
                        logging.debug(f"Deleted old logfile {file.path}")
    import threading
    threading.Thread(target=_cleanup, name="LogCleaner").start()
    import platform
    logging.info(
        f"Archipelago ({__version__}) logging initialized"
        f" on {platform.platform()}"
        f" running Python {sys.version_info.major}.{sys.version_info.minor}.{sys.version_info.micro}"
    )


def stream_input(stream, queue):
    def queuer():
        while 1:
            try:
                text = stream.readline().strip()
            except UnicodeDecodeError as e:
                logging.exception(e)
            else:
                if text:
                    queue.put_nowait(text)

    from threading import Thread
    thread = Thread(target=queuer, name=f"Stream handler for {stream.name}", daemon=True)
    thread.start()
    return thread


def tkinter_center_window(window: "tkinter.Tk") -> None:
    window.update()
    x = int(window.winfo_screenwidth() / 2 - window.winfo_reqwidth() / 2)
    y = int(window.winfo_screenheight() / 2 - window.winfo_reqheight() / 2)
    window.geometry(f"+{x}+{y}")


class VersionException(Exception):
    pass


def chaining_prefix(index: int, labels: typing.Tuple[str]) -> str:
    text = ""
    max_label = len(labels) - 1
    while index > max_label:
        text += labels[-1]
        index -= max_label
    return labels[index] + text


# noinspection PyPep8Naming
def format_SI_prefix(value, power=1000, power_labels=("", "k", "M", "G", "T", "P", "E", "Z", "Y")) -> str:
    """Formats a value into a value + metric/si prefix. More info at https://en.wikipedia.org/wiki/Metric_prefix"""
    import decimal
    n = 0
    value = decimal.Decimal(value)
    limit = power - decimal.Decimal("0.005")
    while value >= limit:
        value /= power
        n += 1

    return f"{value.quantize(decimal.Decimal('1.00'))} {chaining_prefix(n, power_labels)}"


def get_fuzzy_results(input_word: str, wordlist: typing.Sequence[str], limit: typing.Optional[int] = None) \
        -> typing.List[typing.Tuple[str, int]]:
    import jellyfish

    def get_fuzzy_ratio(word1: str, word2: str) -> float:
        return (1 - jellyfish.damerau_levenshtein_distance(word1.lower(), word2.lower())
                / max(len(word1), len(word2)))

    limit: int = limit if limit else len(wordlist)
    return list(
        map(
            lambda container: (container[0], int(container[1]*100)),  # convert up to limit to int %
            sorted(
                map(lambda candidate:
                    (candidate,  get_fuzzy_ratio(input_word, candidate)),
                    wordlist),
                key=lambda element: element[1],
                reverse=True)[0:limit]
        )
    )


def open_filename(title: str, filetypes: typing.Sequence[typing.Tuple[str, typing.Sequence[str]]]) \
        -> typing.Optional[str]:
    def run(*args: str):
        return subprocess.run(args, capture_output=True, text=True).stdout.split("\n", 1)[0] or None

    if is_linux:
        # prefer native dialog
        from shutil import which
        kdialog = which("kdialog")
        if kdialog:
            k_filters = '|'.join((f'{text} (*{" *".join(ext)})' for (text, ext) in filetypes))
            return run(kdialog, f"--title={title}", "--getopenfilename", ".", k_filters)
        zenity = which("zenity")
        if zenity:
            z_filters = (f'--file-filter={text} ({", ".join(ext)}) | *{" *".join(ext)}' for (text, ext) in filetypes)
            return run(zenity, f"--title={title}", "--file-selection", *z_filters)

    # fall back to tk
    try:
        import tkinter
        import tkinter.filedialog
    except Exception as e:
        logging.error('Could not load tkinter, which is likely not installed. '
                      f'This attempt was made because open_filename was used for "{title}".')
        raise e
    else:
        root = tkinter.Tk()
        root.withdraw()
        return tkinter.filedialog.askopenfilename(title=title, filetypes=((t[0], ' '.join(t[1])) for t in filetypes))


def messagebox(title: str, text: str, error: bool = False) -> None:
    def run(*args: str):
        return subprocess.run(args, capture_output=True, text=True).stdout.split("\n", 1)[0] or None

    def is_kivy_running():
        if "kivy" in sys.modules:
            from kivy.app import App
            return App.get_running_app() is not None
        return False

    if is_kivy_running():
        from kvui import MessageBox
        MessageBox(title, text, error).open()
        return

    if is_linux and "tkinter" not in sys.modules:
        # prefer native dialog
        from shutil import which
        kdialog = which("kdialog")
        if kdialog:
            return run(kdialog, f"--title={title}", "--error" if error else "--msgbox", text)
        zenity = which("zenity")
        if zenity:
            return run(zenity, f"--title={title}", f"--text={text}", "--error" if error else "--info")

    # fall back to tk
    try:
        import tkinter
        from tkinter.messagebox import showerror, showinfo
    except Exception as e:
        logging.error('Could not load tkinter, which is likely not installed. '
                      f'This attempt was made because messagebox was used for "{title}".')
        raise e
    else:
        root = tkinter.Tk()
        root.withdraw()
        showerror(title, text) if error else showinfo(title, text)
        root.update()


def title_sorted(data: typing.Sequence, key=None, ignore: typing.Set = frozenset(("a", "the"))):
    """Sorts a sequence of text ignoring typical articles like "a" or "the" in the beginning."""
    def sorter(element: Union[str, Dict[str, Any]]) -> str:
        if (not isinstance(element, str)):
            element = element["title"]

        parts = element.split(maxsplit=1)
        if parts[0].lower() in ignore:
            return parts[1].lower()
        else:
            return element.lower()
    return sorted(data, key=lambda i: sorter(key(i)) if key else sorter(i))


def read_snes_rom(stream: BinaryIO, strip_header: bool = True) -> bytearray:
    """Reads rom into bytearray and optionally strips off any smc header"""
    buffer = bytearray(stream.read())
    if strip_header and len(buffer) % 0x400 == 0x200:
        return buffer[0x200:]
    return buffer


_faf_tasks: "Set[asyncio.Task[None]]" = set()


def async_start(co: Coroutine[typing.Any, typing.Any, bool], name: Optional[str] = None) -> None:
    """
    Use this to start a task when you don't keep a reference to it or immediately await it,
    to prevent early garbage collection. "fire-and-forget"
    """
    # https://docs.python.org/3.10/library/asyncio-task.html#asyncio.create_task
    # Python docs:
    # ```
    # Important: Save a reference to the result of [asyncio.create_task],
    # to avoid a task disappearing mid-execution.
    # ```
    # This implementation follows the pattern given in that documentation.

    task = asyncio.create_task(co, name=name)
    _faf_tasks.add(task)
    task.add_done_callback(_faf_tasks.discard)<|MERGE_RESOLUTION|>--- conflicted
+++ resolved
@@ -260,7 +260,7 @@
             "disable_item_cheat": False,
             "location_check_points": 1,
             "hint_cost": 10,
-            "forfeit_mode": "goal",
+            "release_mode": "goal",
             "collect_mode": "disabled",
             "remaining_mode": "goal",
             "auto_shutdown": 0,
@@ -290,8 +290,6 @@
         "dkc3_options": {
             "rom_file": "Donkey Kong Country 3 - Dixie Kong's Double Trouble! (USA) (En,Fr).sfc",
         },
-        "yoshis_island_options": {
-            "rom_file": "Super Mario World 2 - Yoshi's Island (U).sfc"},
         "smw_options": {
             "rom_file": "Super Mario World (USA).sfc",
         },
@@ -312,12 +310,6 @@
         "lufia2ac_options": {
             "rom_file": "Lufia II - Rise of the Sinistrals (USA).sfc",
         },
-<<<<<<< HEAD
-        "cv64_options": {
-            "rom_file": "Castlevania (USA).z64",
-            "rom_start": True,
-        },
-=======
         "tloz_options": {
             "rom_file": "Legend of Zelda, The (U) (PRG0) [!].nes",
             "rom_start": True,
@@ -326,7 +318,6 @@
         "wargroove_options": {
             "root_directory": "C:/Program Files (x86)/Steam/steamapps/common/Wargroove"
         }
->>>>>>> 8ca25fed
     }
     return options
 
