from __future__ import annotations

import asyncio
import json
import typing
import builtins
import os
import subprocess
import sys
import pickle
import functools
import io
import collections
import importlib
import logging

from argparse import Namespace
from settings import Settings, get_settings
from typing import BinaryIO, Coroutine, Optional, Set, Dict, Any, Union
from yaml import load, load_all, dump, SafeLoader

try:
    from yaml import CLoader as UnsafeLoader
    from yaml import CDumper as Dumper
except ImportError:
    from yaml import Loader as UnsafeLoader
    from yaml import Dumper

if typing.TYPE_CHECKING:
    import tkinter
    import pathlib


def tuplize_version(version: str) -> Version:
    return Version(*(int(piece, 10) for piece in version.split(".")))


class Version(typing.NamedTuple):
    major: int
    minor: int
    build: int

    def as_simple_string(self) -> str:
        return ".".join(str(item) for item in self)


__version__ = "0.4.2"
version_tuple = tuplize_version(__version__)

is_linux = sys.platform.startswith("linux")
is_macos = sys.platform == "darwin"
is_windows = sys.platform in ("win32", "cygwin", "msys")


def int16_as_bytes(value: int) -> typing.List[int]:
    value = value & 0xFFFF
    return [value & 0xFF, (value >> 8) & 0xFF]


def int32_as_bytes(value: int) -> typing.List[int]:
    value = value & 0xFFFFFFFF
    return [value & 0xFF, (value >> 8) & 0xFF, (value >> 16) & 0xFF, (value >> 24) & 0xFF]


def pc_to_snes(value: int) -> int:
    return ((value << 1) & 0x7F0000) | (value & 0x7FFF) | 0x8000


def snes_to_pc(value: int) -> int:
    return ((value & 0x7F0000) >> 1) | (value & 0x7FFF)


RetType = typing.TypeVar("RetType")


def cache_argsless(function: typing.Callable[[], RetType]) -> typing.Callable[[], RetType]:
    assert not function.__code__.co_argcount, "Can only cache 0 argument functions with this cache."

    sentinel = object()
    result: typing.Union[object, RetType] = sentinel

    def _wrap() -> RetType:
        nonlocal result
        if result is sentinel:
            result = function()
        return typing.cast(RetType, result)

    return _wrap


def is_frozen() -> bool:
    return typing.cast(bool, getattr(sys, 'frozen', False))


def local_path(*path: str) -> str:
    """
    Returns path to a file in the local Archipelago installation or source.
    This might be read-only and user_path should be used instead for ROMs, configuration, etc.
    """
    if hasattr(local_path, 'cached_path'):
        pass
    elif is_frozen():
        if hasattr(sys, "_MEIPASS"):
            # we are running in a PyInstaller bundle
            local_path.cached_path = sys._MEIPASS  # pylint: disable=protected-access,no-member
        else:
            # cx_Freeze
            local_path.cached_path = os.path.dirname(os.path.abspath(sys.argv[0]))
    else:
        import __main__
        if hasattr(__main__, "__file__") and os.path.isfile(__main__.__file__):
            # we are running in a normal Python environment
            local_path.cached_path = os.path.dirname(os.path.abspath(__main__.__file__))
        else:
            # pray
            local_path.cached_path = os.path.abspath(".")

    return os.path.join(local_path.cached_path, *path)


def home_path(*path: str) -> str:
    """Returns path to a file in the user home's Archipelago directory."""
    if hasattr(home_path, 'cached_path'):
        pass
    elif sys.platform.startswith('linux'):
        home_path.cached_path = os.path.expanduser('~/Archipelago')
        os.makedirs(home_path.cached_path, 0o700, exist_ok=True)
    else:
        # not implemented
        home_path.cached_path = local_path()  # this will generate the same exceptions we got previously

    return os.path.join(home_path.cached_path, *path)


def user_path(*path: str) -> str:
    """Returns either local_path or home_path based on write permissions."""
    if hasattr(user_path, "cached_path"):
        pass
    elif os.access(local_path(), os.W_OK):
        user_path.cached_path = local_path()
    else:
        user_path.cached_path = home_path()
        # populate home from local
        if user_path.cached_path != local_path():
            import filecmp
            if not os.path.exists(user_path("manifest.json")) or \
                    not filecmp.cmp(local_path("manifest.json"), user_path("manifest.json"), shallow=True):
                import shutil
                for dn in ("Players", "data/sprites"):
                    shutil.copytree(local_path(dn), user_path(dn), dirs_exist_ok=True)
                for fn in ("manifest.json",):
                    shutil.copy2(local_path(fn), user_path(fn))

    return os.path.join(user_path.cached_path, *path)


def cache_path(*path: str) -> str:
    """Returns path to a file in the user's Archipelago cache directory."""
    if hasattr(cache_path, "cached_path"):
        pass
    else:
        import platformdirs
        cache_path.cached_path = platformdirs.user_cache_dir("Archipelago", False)

    return os.path.join(cache_path.cached_path, *path)


def output_path(*path: str) -> str:
    if hasattr(output_path, 'cached_path'):
        return os.path.join(output_path.cached_path, *path)
    output_path.cached_path = user_path(get_options()["general_options"]["output_path"])
    path = os.path.join(output_path.cached_path, *path)
    os.makedirs(os.path.dirname(path), exist_ok=True)
    return path


def open_file(filename: typing.Union[str, "pathlib.Path"]) -> None:
    if is_windows:
        os.startfile(filename)
    else:
        from shutil import which
        open_command = which("open") if is_macos else (which("xdg-open") or which("gnome-open") or which("kde-open"))
        subprocess.call([open_command, filename])


# from https://gist.github.com/pypt/94d747fe5180851196eb#gistcomment-4015118 with some changes
class UniqueKeyLoader(SafeLoader):
    def construct_mapping(self, node, deep=False):
        mapping = set()
        for key_node, value_node in node.value:
            key = self.construct_object(key_node, deep=deep)
            if key in mapping:
                logging.error(f"YAML duplicates sanity check failed{key_node.start_mark}")
                raise KeyError(f"Duplicate key {key} found in YAML. Already found keys: {mapping}.")
            mapping.add(key)
        return super().construct_mapping(node, deep)


parse_yaml = functools.partial(load, Loader=UniqueKeyLoader)
parse_yamls = functools.partial(load_all, Loader=UniqueKeyLoader)
unsafe_parse_yaml = functools.partial(load, Loader=UnsafeLoader)

del load, load_all  # should not be used. don't leak their names


def get_cert_none_ssl_context():
    import ssl
    ctx = ssl.create_default_context()
    ctx.check_hostname = False
    ctx.verify_mode = ssl.CERT_NONE
    return ctx


@cache_argsless
def get_public_ipv4() -> str:
    import socket
    import urllib.request
    ip = socket.gethostbyname(socket.gethostname())
    ctx = get_cert_none_ssl_context()
    try:
        ip = urllib.request.urlopen("https://checkip.amazonaws.com/", context=ctx, timeout=10).read().decode("utf8").strip()
    except Exception as e:
        # noinspection PyBroadException
        try:
            ip = urllib.request.urlopen("https://v4.ident.me", context=ctx, timeout=10).read().decode("utf8").strip()
        except Exception:
            logging.exception(e)
            pass  # we could be offline, in a local game, so no point in erroring out
    return ip


@cache_argsless
def get_public_ipv6() -> str:
    import socket
    import urllib.request
    ip = socket.gethostbyname(socket.gethostname())
    ctx = get_cert_none_ssl_context()
    try:
        ip = urllib.request.urlopen("https://v6.ident.me", context=ctx, timeout=10).read().decode("utf8").strip()
    except Exception as e:
        logging.exception(e)
        pass  # we could be offline, in a local game, or ipv6 may not be available
    return ip


OptionsType = Settings  # TODO: remove ~2 versions after 0.4.1


@cache_argsless
<<<<<<< HEAD
def get_default_options() -> OptionsType:
    # Refer to host.yaml for comments as to what all these options mean.
    options = {
        "general_options": {
            "output_path": "output",
        },
        "factorio_options": {
            "executable": os.path.join("factorio", "bin", "x64", "factorio"),
            "filter_item_sends": False,
            "bridge_chat_out": True,
        },
        "sni_options": {
            "sni_path": "SNI",
            "snes_rom_start": True,
        },
        "sm_options": {
            "rom_file": "Super Metroid (JU).sfc",
        },
        "soe_options": {
            "rom_file": "Secret of Evermore (USA).sfc",
        },
        "lttp_options": {
            "rom_file": "Zelda no Densetsu - Kamigami no Triforce (Japan).sfc",
        },
        "ladx_options": {
            "rom_file": "Legend of Zelda, The - Link's Awakening DX (USA, Europe) (SGB Enhanced).gbc",
        },
        "server_options": {
            "host": None,
            "port": 38281,
            "password": None,
            "multidata": None,
            "savefile": None,
            "disable_save": False,
            "loglevel": "info",
            "server_password": None,
            "disable_item_cheat": False,
            "location_check_points": 1,
            "hint_cost": 10,
            "release_mode": "goal",
            "collect_mode": "disabled",
            "remaining_mode": "goal",
            "auto_shutdown": 0,
            "compatibility": 2,
            "log_network": 0
        },
        "generator": {
            "enemizer_path": os.path.join("EnemizerCLI", "EnemizerCLI.Core"),
            "player_files_path": "Players",
            "players": 0,
            "weights_file_path": "weights.yaml",
            "meta_file_path": "meta.yaml",
            "spoiler": 3,
            "glitch_triforce_room": 1,
            "race": 0,
            "plando_options": "bosses",
        },
        "minecraft_options": {
            "forge_directory": "Minecraft Forge server",
            "max_heap_size": "2G",
            "release_channel": "release"
        },
        "oot_options": {
            "rom_file": "The Legend of Zelda - Ocarina of Time.z64",
            "rom_start": True
        },
        "dkc3_options": {
            "rom_file": "Donkey Kong Country 3 - Dixie Kong's Double Trouble! (USA) (En,Fr).sfc",
        },
        "smw_options": {
            "rom_file": "Super Mario World (USA).sfc",
        },
        "zillion_options": {
            "rom_file": "Zillion (UE) [!].sms",
            # RetroArch doesn't make it easy to launch a game from the command line.
            # You have to know the path to the emulator core library on the user's computer.
            "rom_start": "retroarch",
        },
        "pokemon_rb_options": {
            "red_rom_file": "Pokemon Red (UE) [S][!].gb",
            "blue_rom_file": "Pokemon Blue (UE) [S][!].gb",
            "rom_start": True
        },
        "yugioh06_options": {
            "rom_file": "Yu-Gi-Oh06.gba",
            "rom_start": True
        },
        "ffr_options": {
            "display_msgs": True,
        },
        "lufia2ac_options": {
            "rom_file": "Lufia II - Rise of the Sinistrals (USA).sfc",
        },
        "tloz_options": {
            "rom_file": "Legend of Zelda, The (U) (PRG0) [!].nes",
            "rom_start": True,
            "display_msgs": True,
        },
        "wargroove_options": {
            "root_directory": "C:/Program Files (x86)/Steam/steamapps/common/Wargroove"
        },
        "adventure_options": {
            "rom_file": "ADVNTURE.BIN",
            "display_msgs": True,
            "rom_start": True,
            "rom_args": ""
        },
    }
    return options


def update_options(src: dict, dest: dict, filename: str, keys: list) -> OptionsType:
    for key, value in src.items():
        new_keys = keys.copy()
        new_keys.append(key)
        option_name = '.'.join(new_keys)
        if key not in dest:
            dest[key] = value
            if filename.endswith("options.yaml"):
                logging.info(f"Warning: {filename} is missing {option_name}")
        elif isinstance(value, dict):
            if not isinstance(dest.get(key, None), dict):
                if filename.endswith("options.yaml"):
                    logging.info(f"Warning: {filename} has {option_name}, but it is not a dictionary. overwriting.")
                dest[key] = value
            else:
                dest[key] = update_options(value, dest[key], filename, new_keys)
    return dest
=======
def get_default_options() -> Settings:  # TODO: remove ~2 versions after 0.4.1
    return Settings(None)
>>>>>>> 1756a30a


get_options = get_settings  # TODO: add a warning ~2 versions after 0.4.1 and remove once all games are ported


def persistent_store(category: str, key: typing.Any, value: typing.Any):
    path = user_path("_persistent_storage.yaml")
    storage: dict = persistent_load()
    category = storage.setdefault(category, {})
    category[key] = value
    with open(path, "wt") as f:
        f.write(dump(storage, Dumper=Dumper))


def persistent_load() -> typing.Dict[str, dict]:
    storage = getattr(persistent_load, "storage", None)
    if storage:
        return storage
    path = user_path("_persistent_storage.yaml")
    storage: dict = {}
    if os.path.exists(path):
        try:
            with open(path, "r") as f:
                storage = unsafe_parse_yaml(f.read())
        except Exception as e:
            logging.debug(f"Could not read store: {e}")
    if storage is None:
        storage = {}
    persistent_load.storage = storage
    return storage


def get_file_safe_name(name: str) -> str:
    return "".join(c for c in name if c not in '<>:"/\\|?*')


def load_data_package_for_checksum(game: str, checksum: typing.Optional[str]) -> Dict[str, Any]:
    if checksum and game:
        if checksum != get_file_safe_name(checksum):
            raise ValueError(f"Bad symbols in checksum: {checksum}")
        path = cache_path("datapackage", get_file_safe_name(game), f"{checksum}.json")
        if os.path.exists(path):
            try:
                with open(path, "r", encoding="utf-8-sig") as f:
                    return json.load(f)
            except Exception as e:
                logging.debug(f"Could not load data package: {e}")

    # fall back to old cache
    cache = persistent_load().get("datapackage", {}).get("games", {}).get(game, {})
    if cache.get("checksum") == checksum:
        return cache

    # cache does not match
    return {}


def store_data_package_for_checksum(game: str, data: typing.Dict[str, Any]) -> None:
    checksum = data.get("checksum")
    if checksum and game:
        if checksum != get_file_safe_name(checksum):
            raise ValueError(f"Bad symbols in checksum: {checksum}")
        game_folder = cache_path("datapackage", get_file_safe_name(game))
        os.makedirs(game_folder, exist_ok=True)
        try:
            with open(os.path.join(game_folder, f"{checksum}.json"), "w", encoding="utf-8-sig") as f:
                json.dump(data, f, ensure_ascii=False, separators=(",", ":"))
        except Exception as e:
            logging.debug(f"Could not store data package: {e}")

def get_default_adjuster_settings(game_name: str) -> Namespace:
    import LttPAdjuster
    adjuster_settings = Namespace()
    if game_name == LttPAdjuster.GAME_ALTTP:
        return LttPAdjuster.get_argparser().parse_known_args(args=[])[0]

    return adjuster_settings


def get_adjuster_settings_no_defaults(game_name: str) -> Namespace:
    return persistent_load().get("adjuster", {}).get(game_name, Namespace())


def get_adjuster_settings(game_name: str) -> Namespace:
    adjuster_settings = get_adjuster_settings_no_defaults(game_name)
    default_settings = get_default_adjuster_settings(game_name)

    # Fill in any arguments from the argparser that we haven't seen before
    return Namespace(**vars(adjuster_settings), **{k:v for k,v in vars(default_settings).items() if k not in vars(adjuster_settings)})


@cache_argsless
def get_unique_identifier():
    uuid = persistent_load().get("client", {}).get("uuid", None)
    if uuid:
        return uuid

    import uuid
    uuid = uuid.getnode()
    persistent_store("client", "uuid", uuid)
    return uuid


safe_builtins = frozenset((
    'set',
    'frozenset',
))


class RestrictedUnpickler(pickle.Unpickler):
    def __init__(self, *args, **kwargs):
        super(RestrictedUnpickler, self).__init__(*args, **kwargs)
        self.options_module = importlib.import_module("Options")
        self.net_utils_module = importlib.import_module("NetUtils")
        self.generic_properties_module = importlib.import_module("worlds.generic")

    def find_class(self, module, name):
        if module == "builtins" and name in safe_builtins:
            return getattr(builtins, name)
        # used by MultiServer -> savegame/multidata
        if module == "NetUtils" and name in {"NetworkItem", "ClientStatus", "Hint", "SlotType", "NetworkSlot"}:
            return getattr(self.net_utils_module, name)
        # Options and Plando are unpickled by WebHost -> Generate
        if module == "worlds.generic" and name in {"PlandoItem", "PlandoConnection"}:
            return getattr(self.generic_properties_module, name)
        # pep 8 specifies that modules should have "all-lowercase names" (options, not Options)
        if module.lower().endswith("options"):
            if module == "Options":
                mod = self.options_module
            else:
                mod = importlib.import_module(module)
            obj = getattr(mod, name)
            if issubclass(obj, self.options_module.Option):
                return obj
        # Forbid everything else.
        raise pickle.UnpicklingError(f"global '{module}.{name}' is forbidden")


def restricted_loads(s):
    """Helper function analogous to pickle.loads()."""
    return RestrictedUnpickler(io.BytesIO(s)).load()


class ByValue:
    """
    Mixin for enums to pickle value instead of name (restores pre-3.11 behavior). Use as left-most parent.
    See https://github.com/python/cpython/pull/26658 for why this exists.
    """
    def __reduce_ex__(self, prot):
        return self.__class__, (self._value_, )


class KeyedDefaultDict(collections.defaultdict):
    """defaultdict variant that uses the missing key as argument to default_factory"""
    default_factory: typing.Callable[[typing.Any], typing.Any]

    def __missing__(self, key):
        self[key] = value = self.default_factory(key)
        return value


def get_text_between(text: str, start: str, end: str) -> str:
    return text[text.index(start) + len(start): text.rindex(end)]


def get_text_after(text: str, start: str) -> str:
    return text[text.index(start) + len(start):]


loglevel_mapping = {'error': logging.ERROR, 'info': logging.INFO, 'warning': logging.WARNING, 'debug': logging.DEBUG}


def init_logging(name: str, loglevel: typing.Union[str, int] = logging.INFO, write_mode: str = "w",
                 log_format: str = "[%(name)s at %(asctime)s]: %(message)s",
                 exception_logger: typing.Optional[str] = None):
    import datetime
    loglevel: int = loglevel_mapping.get(loglevel, loglevel)
    log_folder = user_path("logs")
    os.makedirs(log_folder, exist_ok=True)
    root_logger = logging.getLogger()
    for handler in root_logger.handlers[:]:
        root_logger.removeHandler(handler)
        handler.close()
    root_logger.setLevel(loglevel)
    logging.getLogger("websockets").setLevel(loglevel)  # make sure level is applied for websockets
    if "a" not in write_mode:
        name += f"_{datetime.datetime.now().strftime('%Y_%m_%d_%H_%M_%S')}"
    file_handler = logging.FileHandler(
        os.path.join(log_folder, f"{name}.txt"),
        write_mode,
        encoding="utf-8-sig")
    file_handler.setFormatter(logging.Formatter(log_format))
    root_logger.addHandler(file_handler)
    if sys.stdout:
        root_logger.addHandler(
            logging.StreamHandler(sys.stdout)
        )

    # Relay unhandled exceptions to logger.
    if not getattr(sys.excepthook, "_wrapped", False):  # skip if already modified
        orig_hook = sys.excepthook

        def handle_exception(exc_type, exc_value, exc_traceback):
            if issubclass(exc_type, KeyboardInterrupt):
                sys.__excepthook__(exc_type, exc_value, exc_traceback)
                return
            logging.getLogger(exception_logger).exception("Uncaught exception",
                                                          exc_info=(exc_type, exc_value, exc_traceback))
            return orig_hook(exc_type, exc_value, exc_traceback)

        handle_exception._wrapped = True

        sys.excepthook = handle_exception

    def _cleanup():
        for file in os.scandir(log_folder):
            if file.name.endswith(".txt"):
                last_change = datetime.datetime.fromtimestamp(file.stat().st_mtime)
                if datetime.datetime.now() - last_change > datetime.timedelta(days=7):
                    try:
                        os.unlink(file.path)
                    except Exception as e:
                        logging.exception(e)
                    else:
                        logging.debug(f"Deleted old logfile {file.path}")
    import threading
    threading.Thread(target=_cleanup, name="LogCleaner").start()
    import platform
    logging.info(
        f"Archipelago ({__version__}) logging initialized"
        f" on {platform.platform()}"
        f" running Python {sys.version_info.major}.{sys.version_info.minor}.{sys.version_info.micro}"
    )


def stream_input(stream, queue):
    def queuer():
        while 1:
            try:
                text = stream.readline().strip()
            except UnicodeDecodeError as e:
                logging.exception(e)
            else:
                if text:
                    queue.put_nowait(text)

    from threading import Thread
    thread = Thread(target=queuer, name=f"Stream handler for {stream.name}", daemon=True)
    thread.start()
    return thread


def tkinter_center_window(window: "tkinter.Tk") -> None:
    window.update()
    x = int(window.winfo_screenwidth() / 2 - window.winfo_reqwidth() / 2)
    y = int(window.winfo_screenheight() / 2 - window.winfo_reqheight() / 2)
    window.geometry(f"+{x}+{y}")


class VersionException(Exception):
    pass


def chaining_prefix(index: int, labels: typing.Tuple[str]) -> str:
    text = ""
    max_label = len(labels) - 1
    while index > max_label:
        text += labels[-1]
        index -= max_label
    return labels[index] + text


# noinspection PyPep8Naming
def format_SI_prefix(value, power=1000, power_labels=("", "k", "M", "G", "T", "P", "E", "Z", "Y")) -> str:
    """Formats a value into a value + metric/si prefix. More info at https://en.wikipedia.org/wiki/Metric_prefix"""
    import decimal
    n = 0
    value = decimal.Decimal(value)
    limit = power - decimal.Decimal("0.005")
    while value >= limit:
        value /= power
        n += 1

    return f"{value.quantize(decimal.Decimal('1.00'))} {chaining_prefix(n, power_labels)}"


def get_fuzzy_results(input_word: str, wordlist: typing.Sequence[str], limit: typing.Optional[int] = None) \
        -> typing.List[typing.Tuple[str, int]]:
    import jellyfish

    def get_fuzzy_ratio(word1: str, word2: str) -> float:
        return (1 - jellyfish.damerau_levenshtein_distance(word1.lower(), word2.lower())
                / max(len(word1), len(word2)))

    limit: int = limit if limit else len(wordlist)
    return list(
        map(
            lambda container: (container[0], int(container[1]*100)),  # convert up to limit to int %
            sorted(
                map(lambda candidate:
                    (candidate,  get_fuzzy_ratio(input_word, candidate)),
                    wordlist),
                key=lambda element: element[1],
                reverse=True)[0:limit]
        )
    )


def open_filename(title: str, filetypes: typing.Sequence[typing.Tuple[str, typing.Sequence[str]]], suggest: str = "") \
        -> typing.Optional[str]:
    def run(*args: str):
        return subprocess.run(args, capture_output=True, text=True).stdout.split("\n", 1)[0] or None

    if is_linux:
        # prefer native dialog
        from shutil import which
        kdialog = which("kdialog")
        if kdialog:
            k_filters = '|'.join((f'{text} (*{" *".join(ext)})' for (text, ext) in filetypes))
            return run(kdialog, f"--title={title}", "--getopenfilename", suggest or ".", k_filters)
        zenity = which("zenity")
        if zenity:
            z_filters = (f'--file-filter={text} ({", ".join(ext)}) | *{" *".join(ext)}' for (text, ext) in filetypes)
            selection = (f'--filename="{suggest}',) if suggest else ()
            return run(zenity, f"--title={title}", "--file-selection", *z_filters, *selection)

    # fall back to tk
    try:
        import tkinter
        import tkinter.filedialog
    except Exception as e:
        logging.error('Could not load tkinter, which is likely not installed. '
                      f'This attempt was made because open_filename was used for "{title}".')
        raise e
    else:
        root = tkinter.Tk()
        root.withdraw()
        return tkinter.filedialog.askopenfilename(title=title, filetypes=((t[0], ' '.join(t[1])) for t in filetypes),
                                                  initialfile=suggest or None)


def open_directory(title: str, suggest: str = "") -> typing.Optional[str]:
    def run(*args: str):
        return subprocess.run(args, capture_output=True, text=True).stdout.split("\n", 1)[0] or None

    if is_linux:
        # prefer native dialog
        from shutil import which
        kdialog = None#which("kdialog")
        if kdialog:
            return run(kdialog, f"--title={title}", "--getexistingdirectory", suggest or ".")
        zenity = None#which("zenity")
        if zenity:
            z_filters = ("--directory",)
            selection = (f'--filename="{suggest}',) if suggest else ()
            return run(zenity, f"--title={title}", "--file-selection", *z_filters, *selection)

    # fall back to tk
    try:
        import tkinter
        import tkinter.filedialog
    except Exception as e:
        logging.error('Could not load tkinter, which is likely not installed. '
                      f'This attempt was made because open_filename was used for "{title}".')
        raise e
    else:
        root = tkinter.Tk()
        root.withdraw()
        return tkinter.filedialog.askdirectory(title=title, mustexist=True, initialdir=suggest or None)


def messagebox(title: str, text: str, error: bool = False) -> None:
    def run(*args: str):
        return subprocess.run(args, capture_output=True, text=True).stdout.split("\n", 1)[0] or None

    def is_kivy_running():
        if "kivy" in sys.modules:
            from kivy.app import App
            return App.get_running_app() is not None
        return False

    if is_kivy_running():
        from kvui import MessageBox
        MessageBox(title, text, error).open()
        return

    if is_linux and "tkinter" not in sys.modules:
        # prefer native dialog
        from shutil import which
        kdialog = which("kdialog")
        if kdialog:
            return run(kdialog, f"--title={title}", "--error" if error else "--msgbox", text)
        zenity = which("zenity")
        if zenity:
            return run(zenity, f"--title={title}", f"--text={text}", "--error" if error else "--info")

    # fall back to tk
    try:
        import tkinter
        from tkinter.messagebox import showerror, showinfo
    except Exception as e:
        logging.error('Could not load tkinter, which is likely not installed. '
                      f'This attempt was made because messagebox was used for "{title}".')
        raise e
    else:
        root = tkinter.Tk()
        root.withdraw()
        showerror(title, text) if error else showinfo(title, text)
        root.update()


def title_sorted(data: typing.Sequence, key=None, ignore: typing.Set = frozenset(("a", "the"))):
    """Sorts a sequence of text ignoring typical articles like "a" or "the" in the beginning."""
    def sorter(element: Union[str, Dict[str, Any]]) -> str:
        if (not isinstance(element, str)):
            element = element["title"]

        parts = element.split(maxsplit=1)
        if parts[0].lower() in ignore:
            return parts[1].lower()
        else:
            return element.lower()
    return sorted(data, key=lambda i: sorter(key(i)) if key else sorter(i))


def read_snes_rom(stream: BinaryIO, strip_header: bool = True) -> bytearray:
    """Reads rom into bytearray and optionally strips off any smc header"""
    buffer = bytearray(stream.read())
    if strip_header and len(buffer) % 0x400 == 0x200:
        return buffer[0x200:]
    return buffer


_faf_tasks: "Set[asyncio.Task[typing.Any]]" = set()


def async_start(co: Coroutine[None, None, typing.Any], name: Optional[str] = None) -> None:
    """
    Use this to start a task when you don't keep a reference to it or immediately await it,
    to prevent early garbage collection. "fire-and-forget"
    """
    # https://docs.python.org/3.10/library/asyncio-task.html#asyncio.create_task
    # Python docs:
    # ```
    # Important: Save a reference to the result of [asyncio.create_task],
    # to avoid a task disappearing mid-execution.
    # ```
    # This implementation follows the pattern given in that documentation.

    task: asyncio.Task[typing.Any] = asyncio.create_task(co, name=name)
    _faf_tasks.add(task)
    task.add_done_callback(_faf_tasks.discard)


def deprecate(message: str):
    if __debug__:
        raise Exception(message)
    import warnings
    warnings.warn(message)

def _extend_freeze_support() -> None:
    """Extend multiprocessing.freeze_support() to also work on Non-Windows for spawn."""
    # upstream issue: https://github.com/python/cpython/issues/76327
    # code based on https://github.com/pyinstaller/pyinstaller/blob/develop/PyInstaller/hooks/rthooks/pyi_rth_multiprocessing.py#L26
    import multiprocessing
    import multiprocessing.spawn

    def _freeze_support() -> None:
        """Minimal freeze_support. Only apply this if frozen."""
        from subprocess import _args_from_interpreter_flags

        # Prevent `spawn` from trying to read `__main__` in from the main script
        multiprocessing.process.ORIGINAL_DIR = None

        # Handle the first process that MP will create
        if (
            len(sys.argv) >= 2 and sys.argv[-2] == '-c' and sys.argv[-1].startswith((
                'from multiprocessing.semaphore_tracker import main',  # Py<3.8
                'from multiprocessing.resource_tracker import main',  # Py>=3.8
                'from multiprocessing.forkserver import main'
            )) and set(sys.argv[1:-2]) == set(_args_from_interpreter_flags())
        ):
            exec(sys.argv[-1])
            sys.exit()

        # Handle the second process that MP will create
        if multiprocessing.spawn.is_forking(sys.argv):
            kwargs = {}
            for arg in sys.argv[2:]:
                name, value = arg.split('=')
                if value == 'None':
                    kwargs[name] = None
                else:
                    kwargs[name] = int(value)
            multiprocessing.spawn.spawn_main(**kwargs)
            sys.exit()

    if not is_windows and is_frozen():
        multiprocessing.freeze_support = multiprocessing.spawn.freeze_support = _freeze_support


def freeze_support() -> None:
    """This behaves like multiprocessing.freeze_support but also works on Non-Windows."""
    import multiprocessing
    _extend_freeze_support()
    multiprocessing.freeze_support()<|MERGE_RESOLUTION|>--- conflicted
+++ resolved
@@ -247,139 +247,8 @@
 
 
 @cache_argsless
-<<<<<<< HEAD
-def get_default_options() -> OptionsType:
-    # Refer to host.yaml for comments as to what all these options mean.
-    options = {
-        "general_options": {
-            "output_path": "output",
-        },
-        "factorio_options": {
-            "executable": os.path.join("factorio", "bin", "x64", "factorio"),
-            "filter_item_sends": False,
-            "bridge_chat_out": True,
-        },
-        "sni_options": {
-            "sni_path": "SNI",
-            "snes_rom_start": True,
-        },
-        "sm_options": {
-            "rom_file": "Super Metroid (JU).sfc",
-        },
-        "soe_options": {
-            "rom_file": "Secret of Evermore (USA).sfc",
-        },
-        "lttp_options": {
-            "rom_file": "Zelda no Densetsu - Kamigami no Triforce (Japan).sfc",
-        },
-        "ladx_options": {
-            "rom_file": "Legend of Zelda, The - Link's Awakening DX (USA, Europe) (SGB Enhanced).gbc",
-        },
-        "server_options": {
-            "host": None,
-            "port": 38281,
-            "password": None,
-            "multidata": None,
-            "savefile": None,
-            "disable_save": False,
-            "loglevel": "info",
-            "server_password": None,
-            "disable_item_cheat": False,
-            "location_check_points": 1,
-            "hint_cost": 10,
-            "release_mode": "goal",
-            "collect_mode": "disabled",
-            "remaining_mode": "goal",
-            "auto_shutdown": 0,
-            "compatibility": 2,
-            "log_network": 0
-        },
-        "generator": {
-            "enemizer_path": os.path.join("EnemizerCLI", "EnemizerCLI.Core"),
-            "player_files_path": "Players",
-            "players": 0,
-            "weights_file_path": "weights.yaml",
-            "meta_file_path": "meta.yaml",
-            "spoiler": 3,
-            "glitch_triforce_room": 1,
-            "race": 0,
-            "plando_options": "bosses",
-        },
-        "minecraft_options": {
-            "forge_directory": "Minecraft Forge server",
-            "max_heap_size": "2G",
-            "release_channel": "release"
-        },
-        "oot_options": {
-            "rom_file": "The Legend of Zelda - Ocarina of Time.z64",
-            "rom_start": True
-        },
-        "dkc3_options": {
-            "rom_file": "Donkey Kong Country 3 - Dixie Kong's Double Trouble! (USA) (En,Fr).sfc",
-        },
-        "smw_options": {
-            "rom_file": "Super Mario World (USA).sfc",
-        },
-        "zillion_options": {
-            "rom_file": "Zillion (UE) [!].sms",
-            # RetroArch doesn't make it easy to launch a game from the command line.
-            # You have to know the path to the emulator core library on the user's computer.
-            "rom_start": "retroarch",
-        },
-        "pokemon_rb_options": {
-            "red_rom_file": "Pokemon Red (UE) [S][!].gb",
-            "blue_rom_file": "Pokemon Blue (UE) [S][!].gb",
-            "rom_start": True
-        },
-        "yugioh06_options": {
-            "rom_file": "Yu-Gi-Oh06.gba",
-            "rom_start": True
-        },
-        "ffr_options": {
-            "display_msgs": True,
-        },
-        "lufia2ac_options": {
-            "rom_file": "Lufia II - Rise of the Sinistrals (USA).sfc",
-        },
-        "tloz_options": {
-            "rom_file": "Legend of Zelda, The (U) (PRG0) [!].nes",
-            "rom_start": True,
-            "display_msgs": True,
-        },
-        "wargroove_options": {
-            "root_directory": "C:/Program Files (x86)/Steam/steamapps/common/Wargroove"
-        },
-        "adventure_options": {
-            "rom_file": "ADVNTURE.BIN",
-            "display_msgs": True,
-            "rom_start": True,
-            "rom_args": ""
-        },
-    }
-    return options
-
-
-def update_options(src: dict, dest: dict, filename: str, keys: list) -> OptionsType:
-    for key, value in src.items():
-        new_keys = keys.copy()
-        new_keys.append(key)
-        option_name = '.'.join(new_keys)
-        if key not in dest:
-            dest[key] = value
-            if filename.endswith("options.yaml"):
-                logging.info(f"Warning: {filename} is missing {option_name}")
-        elif isinstance(value, dict):
-            if not isinstance(dest.get(key, None), dict):
-                if filename.endswith("options.yaml"):
-                    logging.info(f"Warning: {filename} has {option_name}, but it is not a dictionary. overwriting.")
-                dest[key] = value
-            else:
-                dest[key] = update_options(value, dest[key], filename, new_keys)
-    return dest
-=======
 def get_default_options() -> Settings:  # TODO: remove ~2 versions after 0.4.1
     return Settings(None)
->>>>>>> 1756a30a
 
 
 get_options = get_settings  # TODO: add a warning ~2 versions after 0.4.1 and remove once all games are ported
