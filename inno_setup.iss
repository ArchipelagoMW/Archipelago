#define source_path ReadIni(SourcePath + "\setup.ini", "Data", "source_path")
#define min_windows ReadIni(SourcePath + "\setup.ini", "Data", "min_windows")

#define MyAppName "Archipelago"
#define MyAppExeName "ArchipelagoLauncher.exe"
#define MyAppIcon "data/icon.ico"
#dim VersionTuple[4]
#define MyAppVersion GetVersionComponents(source_path + '\ArchipelagoLauncher.exe', VersionTuple[0], VersionTuple[1], VersionTuple[2], VersionTuple[3])
#define MyAppVersionText Str(VersionTuple[0])+"."+Str(VersionTuple[1])+"."+Str(VersionTuple[2])


[Setup]
; NOTE: The value of AppId uniquely identifies this application.
; Do not use the same AppId value in installers for other applications.
AppId={{918BA46A-FAB8-460C-9DFF-AE691E1C865B}}
AppName={#MyAppName}
AppCopyright=Distributed under MIT License
AppVerName={#MyAppName} {#MyAppVersionText}
VersionInfoVersion={#MyAppVersion}
DefaultDirName={commonappdata}\{#MyAppName}
DisableProgramGroupPage=yes
DefaultGroupName=Archipelago
OutputDir=setups
OutputBaseFilename=Setup {#MyAppName} {#MyAppVersionText}
Compression=lzma2
SolidCompression=yes
LZMANumBlockThreads=8
ArchitecturesInstallIn64BitMode=x64 arm64
ChangesAssociations=yes
ArchitecturesAllowed=x64 arm64
AllowNoIcons=yes
SetupIconFile={#MyAppIcon}
UninstallDisplayIcon={app}\{#MyAppExeName}
; you will likely have to remove the following signtool line when testing/debugging locally. Don't include that change in PRs.
SignTool= signtool
LicenseFile= LICENSE
WizardStyle= modern
SetupLogging=yes
MinVersion={#min_windows}

[Languages]
Name: "english"; MessagesFile: "compiler:Default.isl"

[Tasks]
Name: "desktopicon"; Description: "{cm:CreateDesktopIcon}"; GroupDescription: "{cm:AdditionalIcons}";

[Types]
Name: "full"; Description: "Full installation"
Name: "minimal"; Description: "Minimal installation"
Name: "custom"; Description: "Custom installation"; Flags: iscustom

[Components]
<<<<<<< HEAD
Name: "core";             Description: "Core Files"; Types: full hosting playing custom; Flags: fixed
Name: "generator";        Description: "Generator"; Types: full hosting
Name: "generator/sm";     Description: "Super Metroid ROM Setup"; Types: full hosting; ExtraDiskSpaceRequired: 3145728; Flags: disablenouninstallwarning
Name: "generator/dkc3";   Description: "Donkey Kong Country 3 ROM Setup"; Types: full hosting; ExtraDiskSpaceRequired: 3145728; Flags: disablenouninstallwarning
Name: "generator/smw";    Description: "Super Mario World ROM Setup"; Types: full hosting; ExtraDiskSpaceRequired: 3145728; Flags: disablenouninstallwarning
Name: "generator/soe";    Description: "Secret of Evermore ROM Setup"; Types: full hosting; ExtraDiskSpaceRequired: 3145728; Flags: disablenouninstallwarning
Name: "generator/l2ac";   Description: "Lufia II Ancient Cave ROM Setup"; Types: full hosting; ExtraDiskSpaceRequired: 2621440; Flags: disablenouninstallwarning
Name: "generator/lttp";   Description: "A Link to the Past ROM Setup and Enemizer"; Types: full hosting; ExtraDiskSpaceRequired: 5191680
Name: "generator/cv64";   Description: "Castlevania 64 ROM Setup"; Types: full hosting; ExtraDiskSpaceRequired: 12582912; Flags: disablenouninstallwarning
Name: "generator/oot";    Description: "Ocarina of Time ROM Setup"; Types: full hosting; ExtraDiskSpaceRequired: 100663296; Flags: disablenouninstallwarning
Name: "generator/zl";     Description: "Zillion ROM Setup"; Types: full hosting; ExtraDiskSpaceRequired: 150000; Flags: disablenouninstallwarning
Name: "generator/pkmn_r"; Description: "Pokemon Red ROM Setup"; Types: full hosting
Name: "generator/pkmn_b"; Description: "Pokemon Blue ROM Setup"; Types: full hosting
Name: "generator/mmbn3";  Description: "MegaMan Battle Network 3"; Types: full hosting; ExtraDiskSpaceRequired: 8388608; Flags: disablenouninstallwarning
Name: "generator/ladx";   Description: "Link's Awakening DX ROM Setup"; Types: full hosting
Name: "generator/tloz";   Description: "The Legend of Zelda ROM Setup"; Types: full hosting; ExtraDiskSpaceRequired: 135168; Flags: disablenouninstallwarning
Name: "server";           Description: "Server"; Types: full hosting
Name: "client";           Description: "Clients"; Types: full playing
Name: "client/sni";       Description: "SNI Client"; Types: full playing
Name: "client/sni/lttp";  Description: "SNI Client - A Link to the Past Patch Setup"; Types: full playing; Flags: disablenouninstallwarning
Name: "client/sni/sm";    Description: "SNI Client - Super Metroid Patch Setup"; Types: full playing; Flags: disablenouninstallwarning
Name: "client/sni/dkc3";  Description: "SNI Client - Donkey Kong Country 3 Patch Setup"; Types: full playing; Flags: disablenouninstallwarning
Name: "client/sni/smw";   Description: "SNI Client - Super Mario World Patch Setup"; Types: full playing; Flags: disablenouninstallwarning
Name: "client/sni/l2ac";  Description: "SNI Client - Lufia II Ancient Cave Patch Setup"; Types: full playing; Flags: disablenouninstallwarning
Name: "client/bizhawk";   Description: "BizHawk Client"; Types: full playing
Name: "client/factorio";  Description: "Factorio"; Types: full playing
Name: "client/kh2";       Description: "Kingdom Hearts 2"; Types: full playing
Name: "client/minecraft"; Description: "Minecraft"; Types: full playing; ExtraDiskSpaceRequired: 226894278
Name: "client/oot";       Description: "Ocarina of Time"; Types: full playing
Name: "client/ff1";       Description: "Final Fantasy 1"; Types: full playing
Name: "client/pkmn";      Description: "Pokemon Client"
Name: "client/pkmn/red";  Description: "Pokemon Client - Pokemon Red Setup"; Types: full playing; ExtraDiskSpaceRequired: 1048576
Name: "client/pkmn/blue"; Description: "Pokemon Client - Pokemon Blue Setup"; Types: full playing; ExtraDiskSpaceRequired: 1048576
Name: "client/mmbn3";     Description: "MegaMan Battle Network 3 Client"; Types: full playing;
Name: "client/ladx";      Description: "Link's Awakening Client"; Types: full playing; ExtraDiskSpaceRequired: 1048576
Name: "client/cf";        Description: "ChecksFinder"; Types: full playing
Name: "client/sc2";       Description: "Starcraft 2"; Types: full playing
Name: "client/wargroove"; Description: "Wargroove"; Types: full playing
Name: "client/zl";        Description: "Zillion"; Types: full playing
Name: "client/tloz";      Description: "The Legend of Zelda"; Types: full playing
Name: "client/advn";      Description: "Adventure"; Types: full playing
Name: "client/ut";        Description: "Undertale"; Types: full playing
Name: "client/text";      Description: "Text, to !command and chat"; Types: full playing
=======
Name: "core";             Description: "Archipelago"; Types: full minimal custom; Flags: fixed
Name: "lttp_sprites";     Description: "Download ""A Link to the Past"" player sprites"; Types: full;
>>>>>>> d7ec722a

[Dirs]
NAME: "{app}"; Flags: setntfscompression; Permissions: everyone-modify users-modify authusers-modify;

[Files]
Source: "{#source_path}\*"; Excludes: "*.sfc, *.log, data\sprites\alttpr, SNI, EnemizerCLI"; DestDir: "{app}"; Flags: ignoreversion recursesubdirs createallsubdirs
Source: "{#source_path}\SNI\*"; Excludes: "*.sfc, *.log"; DestDir: "{app}\SNI"; Flags: ignoreversion recursesubdirs createallsubdirs;
Source: "{#source_path}\EnemizerCLI\*"; Excludes: "*.sfc, *.log"; DestDir: "{app}\EnemizerCLI"; Flags: ignoreversion recursesubdirs createallsubdirs;
Source: "vc_redist.x64.exe"; DestDir: {tmp}; Flags: deleteafterinstall

[Icons]
Name: "{group}\{#MyAppName} Folder"; Filename: "{app}";
Name: "{group}\{#MyAppName} Launcher"; Filename: "{app}\ArchipelagoLauncher.exe"

Name: "{commondesktop}\{#MyAppName} Folder"; Filename: "{app}"; Tasks: desktopicon
Name: "{commondesktop}\{#MyAppName} Launcher"; Filename: "{app}\ArchipelagoLauncher.exe"; Tasks: desktopicon

[Run]

Filename: "{tmp}\vc_redist.x64.exe"; Parameters: "/passive /norestart"; Check: IsVCRedist64BitNeeded; StatusMsg: "Installing VC++ redistributable..."
Filename: "{app}\ArchipelagoLttPAdjuster"; Parameters: "--update_sprites"; StatusMsg: "Updating Sprite Library..."; Flags: nowait; Components: lttp_sprites
Filename: "{app}\ArchipelagoLauncher"; Parameters: "--update_settings"; StatusMsg: "Updating host.yaml..."; Flags: runasoriginaluser runhidden
Filename: "{app}\ArchipelagoLauncher"; Description: "{cm:LaunchProgram,{#StringChange('Launcher', '&', '&&')}}"; Flags: nowait postinstall skipifsilent

[UninstallDelete]
Type: dirifempty; Name: "{app}"

[InstallDelete]
Type: files; Name: "{app}\ArchipelagoLttPClient.exe"
Type: filesandordirs; Name: "{app}\lib\worlds\rogue-legacy*"
Type: filesandordirs; Name: "{app}\SNI\lua*"
Type: filesandordirs; Name: "{app}\EnemizerCLI*"
#include "installdelete.iss"

[Registry]

Root: HKCR; Subkey: ".aplttp";                                   ValueData: "{#MyAppName}patch";        Flags: uninsdeletevalue; ValueType: string;  ValueName: "";
Root: HKCR; Subkey: "{#MyAppName}patch";                         ValueData: "Archipelago Binary Patch"; Flags: uninsdeletekey;   ValueType: string;  ValueName: "";
Root: HKCR; Subkey: "{#MyAppName}patch\DefaultIcon";             ValueData: "{app}\ArchipelagoSNIClient.exe,0";                  ValueType: string;  ValueName: "";
Root: HKCR; Subkey: "{#MyAppName}patch\shell\open\command";      ValueData: """{app}\ArchipelagoSNIClient.exe"" ""%1""";         ValueType: string;  ValueName: "";

Root: HKCR; Subkey: ".apsm";                                     ValueData: "{#MyAppName}smpatch";        Flags: uninsdeletevalue; ValueType: string;  ValueName: "";
Root: HKCR; Subkey: "{#MyAppName}smpatch";                       ValueData: "Archipelago Super Metroid Patch"; Flags: uninsdeletekey;   ValueType: string;  ValueName: "";
Root: HKCR; Subkey: "{#MyAppName}smpatch\DefaultIcon";           ValueData: "{app}\ArchipelagoSNIClient.exe,0";                           ValueType: string;  ValueName: "";
Root: HKCR; Subkey: "{#MyAppName}smpatch\shell\open\command";    ValueData: """{app}\ArchipelagoSNIClient.exe"" ""%1""";                  ValueType: string;  ValueName: "";

Root: HKCR; Subkey: ".apdkc3";                                   ValueData: "{#MyAppName}dkc3patch";        Flags: uninsdeletevalue; ValueType: string;  ValueName: "";
Root: HKCR; Subkey: "{#MyAppName}dkc3patch";                     ValueData: "Archipelago Donkey Kong Country 3 Patch"; Flags: uninsdeletekey;   ValueType: string;  ValueName: "";
Root: HKCR; Subkey: "{#MyAppName}dkc3patch\DefaultIcon";         ValueData: "{app}\ArchipelagoSNIClient.exe,0";                           ValueType: string;  ValueName: "";
Root: HKCR; Subkey: "{#MyAppName}dkc3patch\shell\open\command";  ValueData: """{app}\ArchipelagoSNIClient.exe"" ""%1""";                  ValueType: string;  ValueName: "";

Root: HKCR; Subkey: ".apsmw";                                    ValueData: "{#MyAppName}smwpatch";        Flags: uninsdeletevalue; ValueType: string;  ValueName: "";
Root: HKCR; Subkey: "{#MyAppName}smwpatch";                      ValueData: "Archipelago Super Mario World Patch"; Flags: uninsdeletekey;   ValueType: string;  ValueName: "";
Root: HKCR; Subkey: "{#MyAppName}smwpatch\DefaultIcon";          ValueData: "{app}\ArchipelagoSNIClient.exe,0";                           ValueType: string;  ValueName: "";
Root: HKCR; Subkey: "{#MyAppName}smwpatch\shell\open\command";   ValueData: """{app}\ArchipelagoSNIClient.exe"" ""%1""";                  ValueType: string;  ValueName: "";

Root: HKCR; Subkey: ".apzl";                                     ValueData: "{#MyAppName}zlpatch";        Flags: uninsdeletevalue; ValueType: string;  ValueName: "";
Root: HKCR; Subkey: "{#MyAppName}zlpatch";                       ValueData: "Archipelago Zillion Patch"; Flags: uninsdeletekey;   ValueType: string;  ValueName: "";
Root: HKCR; Subkey: "{#MyAppName}zlpatch\DefaultIcon";           ValueData: "{app}\ArchipelagoZillionClient.exe,0";                           ValueType: string;  ValueName: "";
Root: HKCR; Subkey: "{#MyAppName}zlpatch\shell\open\command";    ValueData: """{app}\ArchipelagoZillionClient.exe"" ""%1""";                  ValueType: string;  ValueName: "";

Root: HKCR; Subkey: ".apsmz3";                                   ValueData: "{#MyAppName}smz3patch";        Flags: uninsdeletevalue; ValueType: string;  ValueName: "";
Root: HKCR; Subkey: "{#MyAppName}smz3patch";                     ValueData: "Archipelago SMZ3 Patch"; Flags: uninsdeletekey;   ValueType: string;  ValueName: "";
Root: HKCR; Subkey: "{#MyAppName}smz3patch\DefaultIcon";         ValueData: "{app}\ArchipelagoSNIClient.exe,0";                           ValueType: string;  ValueName: "";
Root: HKCR; Subkey: "{#MyAppName}smz3patch\shell\open\command";  ValueData: """{app}\ArchipelagoSNIClient.exe"" ""%1""";                  ValueType: string;  ValueName: "";

Root: HKCR; Subkey: ".apsoe";                                    ValueData: "{#MyAppName}soepatch";        Flags: uninsdeletevalue; ValueType: string;  ValueName: "";
Root: HKCR; Subkey: "{#MyAppName}soepatch";                      ValueData: "Archipelago Secret of Evermore Patch"; Flags: uninsdeletekey;   ValueType: string;  ValueName: "";
Root: HKCR; Subkey: "{#MyAppName}soepatch\DefaultIcon";          ValueData: "{app}\ArchipelagoSNIClient.exe,0";                           ValueType: string;  ValueName: "";
Root: HKCR; Subkey: "{#MyAppName}soepatch\shell\open\command";   ValueData: """{app}\ArchipelagoSNIClient.exe"" ""%1""";                  ValueType: string;  ValueName: "";

Root: HKCR; Subkey: ".apl2ac";                                   ValueData: "{#MyAppName}l2acpatch";        Flags: uninsdeletevalue; ValueType: string;  ValueName: "";
Root: HKCR; Subkey: "{#MyAppName}l2acpatch";                     ValueData: "Archipelago Lufia II Ancient Cave Patch"; Flags: uninsdeletekey;   ValueType: string;  ValueName: "";
Root: HKCR; Subkey: "{#MyAppName}l2acpatch\DefaultIcon";         ValueData: "{app}\ArchipelagoSNIClient.exe,0";                           ValueType: string;  ValueName: "";
Root: HKCR; Subkey: "{#MyAppName}l2acpatch\shell\open\command";  ValueData: """{app}\ArchipelagoSNIClient.exe"" ""%1""";                  ValueType: string;  ValueName: "";

Root: HKCR; Subkey: ".apmc";                                     ValueData: "{#MyAppName}mcdata";         Flags: uninsdeletevalue; ValueType: string;  ValueName: "";
Root: HKCR; Subkey: "{#MyAppName}mcdata";                        ValueData: "Archipelago Minecraft Data"; Flags: uninsdeletekey;   ValueType: string;  ValueName: "";
Root: HKCR; Subkey: "{#MyAppName}mcdata\DefaultIcon";            ValueData: "{app}\ArchipelagoMinecraftClient.exe,0";                           ValueType: string;  ValueName: "";
Root: HKCR; Subkey: "{#MyAppName}mcdata\shell\open\command";     ValueData: """{app}\ArchipelagoMinecraftClient.exe"" ""%1""";                  ValueType: string;  ValueName: "";

Root: HKCR; Subkey: ".apz5";                                     ValueData: "{#MyAppName}n64zpf";         Flags: uninsdeletevalue; ValueType: string;  ValueName: "";
Root: HKCR; Subkey: "{#MyAppName}n64zpf";                        ValueData: "Archipelago Ocarina of Time Patch"; Flags: uninsdeletekey;   ValueType: string;  ValueName: "";
Root: HKCR; Subkey: "{#MyAppName}n64zpf\DefaultIcon";            ValueData: "{app}\ArchipelagoOoTClient.exe,0";                           ValueType: string;  ValueName: "";
Root: HKCR; Subkey: "{#MyAppName}n64zpf\shell\open\command";     ValueData: """{app}\ArchipelagoOoTClient.exe"" ""%1""";                  ValueType: string;  ValueName: "";

Root: HKCR; Subkey: ".apred";                                    ValueData: "{#MyAppName}pkmnrpatch";        Flags: uninsdeletevalue; ValueType: string;  ValueName: "";
Root: HKCR; Subkey: "{#MyAppName}pkmnrpatch";                    ValueData: "Archipelago Pokemon Red Patch"; Flags: uninsdeletekey;   ValueType: string;  ValueName: "";
Root: HKCR; Subkey: "{#MyAppName}pkmnrpatch\DefaultIcon";        ValueData: "{app}\ArchipelagoPokemonClient.exe,0";                           ValueType: string;  ValueName: "";
Root: HKCR; Subkey: "{#MyAppName}pkmnrpatch\shell\open\command"; ValueData: """{app}\ArchipelagoPokemonClient.exe"" ""%1""";                  ValueType: string;  ValueName: "";

Root: HKCR; Subkey: ".apblue";                                   ValueData: "{#MyAppName}pkmnbpatch";        Flags: uninsdeletevalue; ValueType: string;  ValueName: "";
Root: HKCR; Subkey: "{#MyAppName}pkmnbpatch";                    ValueData: "Archipelago Pokemon Blue Patch"; Flags: uninsdeletekey;   ValueType: string;  ValueName: "";
Root: HKCR; Subkey: "{#MyAppName}pkmnbpatch\DefaultIcon";        ValueData: "{app}\ArchipelagoPokemonClient.exe,0";                           ValueType: string;  ValueName: "";
Root: HKCR; Subkey: "{#MyAppName}pkmnbpatch\shell\open\command"; ValueData: """{app}\ArchipelagoPokemonClient.exe"" ""%1""";                  ValueType: string;  ValueName: "";

Root: HKCR; Subkey: ".apbn3";                                    ValueData: "{#MyAppName}bn3bpatch";        Flags: uninsdeletevalue; ValueType: string;  ValueName: "";
Root: HKCR; Subkey: "{#MyAppName}bn3bpatch";                     ValueData: "Archipelago MegaMan Battle Network 3 Patch"; Flags: uninsdeletekey;   ValueType: string;  ValueName: "";
Root: HKCR; Subkey: "{#MyAppName}bn3bpatch\DefaultIcon";         ValueData: "{app}\ArchipelagoMMBN3Client.exe,0";                           ValueType: string;  ValueName: "";
Root: HKCR; Subkey: "{#MyAppName}bn3bpatch\shell\open\command";  ValueData: """{app}\ArchipelagoMMBN3Client.exe"" ""%1""";                  ValueType: string;  ValueName: "";

Root: HKCR; Subkey: ".apladx";                                   ValueData: "{#MyAppName}ladxpatch";        Flags: uninsdeletevalue; ValueType: string;  ValueName: "";
Root: HKCR; Subkey: "{#MyAppName}ladxpatch";                     ValueData: "Archipelago Links Awakening DX Patch"; Flags: uninsdeletekey;   ValueType: string;  ValueName: "";
Root: HKCR; Subkey: "{#MyAppName}ladxpatch\DefaultIcon";         ValueData: "{app}\ArchipelagoLinksAwakeningClient.exe,0";                           ValueType: string;  ValueName: "";
Root: HKCR; Subkey: "{#MyAppName}ladxpatch\shell\open\command";  ValueData: """{app}\ArchipelagoLinksAwakeningClient.exe"" ""%1""";                  ValueType: string;  ValueName: "";

Root: HKCR; Subkey: ".aptloz";                                   ValueData: "{#MyAppName}tlozpatch";        Flags: uninsdeletevalue; ValueType: string;  ValueName: "";
Root: HKCR; Subkey: "{#MyAppName}tlozpatch";                     ValueData: "Archipelago The Legend of Zelda Patch"; Flags: uninsdeletekey;   ValueType: string;  ValueName: "";
Root: HKCR; Subkey: "{#MyAppName}tlozpatch\DefaultIcon";         ValueData: "{app}\ArchipelagoZelda1Client.exe,0";                           ValueType: string;  ValueName: "";
Root: HKCR; Subkey: "{#MyAppName}tlozpatch\shell\open\command";  ValueData: """{app}\ArchipelagoZelda1Client.exe"" ""%1""";                  ValueType: string;  ValueName: "";

Root: HKCR; Subkey: ".apadvn";                                   ValueData: "{#MyAppName}advnpatch";        Flags: uninsdeletevalue; ValueType: string;  ValueName: "";
Root: HKCR; Subkey: "{#MyAppName}advnpatch";                     ValueData: "Archipelago Adventure Patch";  Flags: uninsdeletekey;   ValueType: string;  ValueName: "";
Root: HKCR; Subkey: "{#MyAppName}advnpatch\DefaultIcon";         ValueData: "{app}\ArchipelagoAdventureClient.exe,0";                ValueType: string;  ValueName: "";
Root: HKCR; Subkey: "{#MyAppName}advnpatch\shell\open\command";  ValueData: """{app}\ArchipelagoAdventureClient.exe"" ""%1""";       ValueType: string;  ValueName: "";

Root: HKCR; Subkey: ".archipelago";                              ValueData: "{#MyAppName}multidata";        Flags: uninsdeletevalue; ValueType: string;  ValueName: "";
Root: HKCR; Subkey: "{#MyAppName}multidata";                     ValueData: "Archipelago Server Data";      Flags: uninsdeletekey;   ValueType: string;  ValueName: "";
Root: HKCR; Subkey: "{#MyAppName}multidata\DefaultIcon";         ValueData: "{app}\ArchipelagoServer.exe,0";                         ValueType: string;  ValueName: "";
Root: HKCR; Subkey: "{#MyAppName}multidata\shell\open\command";  ValueData: """{app}\ArchipelagoServer.exe"" ""%1""";                ValueType: string;  ValueName: "";

Root: HKCR; Subkey: "archipelago"; ValueType: "string"; ValueData: "Archipegalo Protocol"; Flags: uninsdeletekey;
Root: HKCR; Subkey: "archipelago"; ValueType: "string"; ValueName: "URL Protocol"; ValueData: "";
Root: HKCR; Subkey: "archipelago\DefaultIcon"; ValueType: "string"; ValueData: "{app}\ArchipelagoTextClient.exe,0";
Root: HKCR; Subkey: "archipelago\shell\open\command"; ValueType: "string"; ValueData: """{app}\ArchipelagoTextClient.exe"" ""%1""";

[Code]
// See: https://stackoverflow.com/a/51614652/2287576
function IsVCRedist64BitNeeded(): boolean;
var
  strVersion: string;
begin
  if (RegQueryStringValue(HKEY_LOCAL_MACHINE,
    'SOFTWARE\Microsoft\VisualStudio\14.0\VC\Runtimes\x64', 'Version', strVersion)) then
  begin
    // Is the installed version at least the packaged one ?
    Log('VC Redist x64 Version : found ' + strVersion);
    Result := (CompareStr(strVersion, 'v14.32.31332') < 0);
  end
  else
  begin
    // Not even an old version installed
    Log('VC Redist x64 is not already installed');
    Result := True;
  end;
end;<|MERGE_RESOLUTION|>--- conflicted
+++ resolved
@@ -50,54 +50,8 @@
 Name: "custom"; Description: "Custom installation"; Flags: iscustom
 
 [Components]
-<<<<<<< HEAD
-Name: "core";             Description: "Core Files"; Types: full hosting playing custom; Flags: fixed
-Name: "generator";        Description: "Generator"; Types: full hosting
-Name: "generator/sm";     Description: "Super Metroid ROM Setup"; Types: full hosting; ExtraDiskSpaceRequired: 3145728; Flags: disablenouninstallwarning
-Name: "generator/dkc3";   Description: "Donkey Kong Country 3 ROM Setup"; Types: full hosting; ExtraDiskSpaceRequired: 3145728; Flags: disablenouninstallwarning
-Name: "generator/smw";    Description: "Super Mario World ROM Setup"; Types: full hosting; ExtraDiskSpaceRequired: 3145728; Flags: disablenouninstallwarning
-Name: "generator/soe";    Description: "Secret of Evermore ROM Setup"; Types: full hosting; ExtraDiskSpaceRequired: 3145728; Flags: disablenouninstallwarning
-Name: "generator/l2ac";   Description: "Lufia II Ancient Cave ROM Setup"; Types: full hosting; ExtraDiskSpaceRequired: 2621440; Flags: disablenouninstallwarning
-Name: "generator/lttp";   Description: "A Link to the Past ROM Setup and Enemizer"; Types: full hosting; ExtraDiskSpaceRequired: 5191680
-Name: "generator/cv64";   Description: "Castlevania 64 ROM Setup"; Types: full hosting; ExtraDiskSpaceRequired: 12582912; Flags: disablenouninstallwarning
-Name: "generator/oot";    Description: "Ocarina of Time ROM Setup"; Types: full hosting; ExtraDiskSpaceRequired: 100663296; Flags: disablenouninstallwarning
-Name: "generator/zl";     Description: "Zillion ROM Setup"; Types: full hosting; ExtraDiskSpaceRequired: 150000; Flags: disablenouninstallwarning
-Name: "generator/pkmn_r"; Description: "Pokemon Red ROM Setup"; Types: full hosting
-Name: "generator/pkmn_b"; Description: "Pokemon Blue ROM Setup"; Types: full hosting
-Name: "generator/mmbn3";  Description: "MegaMan Battle Network 3"; Types: full hosting; ExtraDiskSpaceRequired: 8388608; Flags: disablenouninstallwarning
-Name: "generator/ladx";   Description: "Link's Awakening DX ROM Setup"; Types: full hosting
-Name: "generator/tloz";   Description: "The Legend of Zelda ROM Setup"; Types: full hosting; ExtraDiskSpaceRequired: 135168; Flags: disablenouninstallwarning
-Name: "server";           Description: "Server"; Types: full hosting
-Name: "client";           Description: "Clients"; Types: full playing
-Name: "client/sni";       Description: "SNI Client"; Types: full playing
-Name: "client/sni/lttp";  Description: "SNI Client - A Link to the Past Patch Setup"; Types: full playing; Flags: disablenouninstallwarning
-Name: "client/sni/sm";    Description: "SNI Client - Super Metroid Patch Setup"; Types: full playing; Flags: disablenouninstallwarning
-Name: "client/sni/dkc3";  Description: "SNI Client - Donkey Kong Country 3 Patch Setup"; Types: full playing; Flags: disablenouninstallwarning
-Name: "client/sni/smw";   Description: "SNI Client - Super Mario World Patch Setup"; Types: full playing; Flags: disablenouninstallwarning
-Name: "client/sni/l2ac";  Description: "SNI Client - Lufia II Ancient Cave Patch Setup"; Types: full playing; Flags: disablenouninstallwarning
-Name: "client/bizhawk";   Description: "BizHawk Client"; Types: full playing
-Name: "client/factorio";  Description: "Factorio"; Types: full playing
-Name: "client/kh2";       Description: "Kingdom Hearts 2"; Types: full playing
-Name: "client/minecraft"; Description: "Minecraft"; Types: full playing; ExtraDiskSpaceRequired: 226894278
-Name: "client/oot";       Description: "Ocarina of Time"; Types: full playing
-Name: "client/ff1";       Description: "Final Fantasy 1"; Types: full playing
-Name: "client/pkmn";      Description: "Pokemon Client"
-Name: "client/pkmn/red";  Description: "Pokemon Client - Pokemon Red Setup"; Types: full playing; ExtraDiskSpaceRequired: 1048576
-Name: "client/pkmn/blue"; Description: "Pokemon Client - Pokemon Blue Setup"; Types: full playing; ExtraDiskSpaceRequired: 1048576
-Name: "client/mmbn3";     Description: "MegaMan Battle Network 3 Client"; Types: full playing;
-Name: "client/ladx";      Description: "Link's Awakening Client"; Types: full playing; ExtraDiskSpaceRequired: 1048576
-Name: "client/cf";        Description: "ChecksFinder"; Types: full playing
-Name: "client/sc2";       Description: "Starcraft 2"; Types: full playing
-Name: "client/wargroove"; Description: "Wargroove"; Types: full playing
-Name: "client/zl";        Description: "Zillion"; Types: full playing
-Name: "client/tloz";      Description: "The Legend of Zelda"; Types: full playing
-Name: "client/advn";      Description: "Adventure"; Types: full playing
-Name: "client/ut";        Description: "Undertale"; Types: full playing
-Name: "client/text";      Description: "Text, to !command and chat"; Types: full playing
-=======
 Name: "core";             Description: "Archipelago"; Types: full minimal custom; Flags: fixed
 Name: "lttp_sprites";     Description: "Download ""A Link to the Past"" player sprites"; Types: full;
->>>>>>> d7ec722a
 
 [Dirs]
 NAME: "{app}"; Flags: setntfscompression; Permissions: everyone-modify users-modify authusers-modify;
