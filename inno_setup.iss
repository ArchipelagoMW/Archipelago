--- conflicted
+++ resolved
@@ -685,15 +685,13 @@
   if Length(bluerom) = 0 then
     BlueROMFilePage:= AddGBRomPage('Pokemon Blue (UE) [S][!].gb');
 
-<<<<<<< HEAD
   bn3rom := CheckRom('Mega Man Battle Network 3 - Blue Version (USA).gba','6fe31df0144759b34ad666badaacc442');
   if Length(bn3rom) = 0 then
     BN3ROMFilePage:= AddGBARomPage('Mega Man Battle Network 3 - Blue Version (USA).gba');
-=======
+  
   l2acrom := CheckRom('Lufia II - Rise of the Sinistrals (USA).sfc', '6efc477d6203ed2b3b9133c1cd9e9c5d');
   if Length(l2acrom) = 0 then
     L2ACROMFilePage:= AddRomPage('Lufia II - Rise of the Sinistrals (USA).sfc');
->>>>>>> e0be7963
 end;
 
 
