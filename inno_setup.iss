--- conflicted
+++ resolved
@@ -59,10 +59,6 @@
 Name: "generator/soe";    Description: "Secret of Evermore ROM Setup"; Types: full hosting; ExtraDiskSpaceRequired: 3145728; Flags: disablenouninstallwarning
 Name: "generator/lttp";   Description: "A Link to the Past ROM Setup and Enemizer"; Types: full hosting; ExtraDiskSpaceRequired: 5191680
 Name: "generator/oot";    Description: "Ocarina of Time ROM Setup"; Types: full hosting; ExtraDiskSpaceRequired: 100663296; Flags: disablenouninstallwarning
-<<<<<<< HEAD
-Name: "generator/cv64";   Description: "Castlevania 64 ROM Setup"; Types: full hosting; ExtraDiskSpaceRequired: 12582912; Flags: disablenouninstallwarning
-=======
->>>>>>> 700fe8b7
 Name: "generator/zl";     Description: "Zillion ROM Setup"; Types: full hosting; ExtraDiskSpaceRequired: 150000; Flags: disablenouninstallwarning
 Name: "generator/pkmn_r"; Description: "Pokemon Red ROM Setup"; Types: full hosting
 Name: "generator/pkmn_b"; Description: "Pokemon Blue ROM Setup"; Types: full hosting
