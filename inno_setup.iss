--- conflicted
+++ resolved
@@ -50,109 +50,16 @@
 Name: "custom"; Description: "Custom installation"; Flags: iscustom
 
 [Components]
-<<<<<<< HEAD
-Name: "core";             Description: "Core Files"; Types: full hosting playing custom; Flags: fixed
-Name: "generator";        Description: "Generator"; Types: full hosting
-Name: "generator/sm";     Description: "Super Metroid ROM Setup"; Types: full hosting; ExtraDiskSpaceRequired: 3145728; Flags: disablenouninstallwarning
-Name: "generator/dkc3";   Description: "Donkey Kong Country 3 ROM Setup"; Types: full hosting; ExtraDiskSpaceRequired: 3145728; Flags: disablenouninstallwarning
-Name: "generator/smw";    Description: "Super Mario World ROM Setup"; Types: full hosting; ExtraDiskSpaceRequired: 3145728; Flags: disablenouninstallwarning
-Name: "generator/soe";    Description: "Secret of Evermore ROM Setup"; Types: full hosting; ExtraDiskSpaceRequired: 3145728; Flags: disablenouninstallwarning
-Name: "generator/l2ac";   Description: "Lufia II Ancient Cave ROM Setup"; Types: full hosting; ExtraDiskSpaceRequired: 2621440; Flags: disablenouninstallwarning
-Name: "generator/kdl3";   Description: "Kirby's Dream Land 3 ROM Setup"; Types: full hosting; ExtraDiskSpaceRequired: 4194304; Flags: disablenouninstallwarning
-Name: "generator/lttp";   Description: "A Link to the Past ROM Setup and Enemizer"; Types: full hosting; ExtraDiskSpaceRequired: 5191680
-Name: "generator/oot";    Description: "Ocarina of Time ROM Setup"; Types: full hosting; ExtraDiskSpaceRequired: 100663296; Flags: disablenouninstallwarning
-Name: "generator/zl";     Description: "Zillion ROM Setup"; Types: full hosting; ExtraDiskSpaceRequired: 150000; Flags: disablenouninstallwarning
-Name: "generator/pkmn_r"; Description: "Pokemon Red ROM Setup"; Types: full hosting
-Name: "generator/pkmn_b"; Description: "Pokemon Blue ROM Setup"; Types: full hosting
-Name: "generator/mmbn3";  Description: "MegaMan Battle Network 3"; Types: full hosting; ExtraDiskSpaceRequired: 8388608; Flags: disablenouninstallwarning
-Name: "generator/ladx";   Description: "Link's Awakening DX ROM Setup"; Types: full hosting
-Name: "generator/tloz";   Description: "The Legend of Zelda ROM Setup"; Types: full hosting; ExtraDiskSpaceRequired: 135168; Flags: disablenouninstallwarning
-Name: "server";           Description: "Server"; Types: full hosting
-Name: "client";           Description: "Clients"; Types: full playing
-Name: "client/sni";       Description: "SNI Client"; Types: full playing
-Name: "client/sni/lttp";  Description: "SNI Client - A Link to the Past Patch Setup"; Types: full playing; Flags: disablenouninstallwarning
-Name: "client/sni/sm";    Description: "SNI Client - Super Metroid Patch Setup"; Types: full playing; Flags: disablenouninstallwarning
-Name: "client/sni/dkc3";  Description: "SNI Client - Donkey Kong Country 3 Patch Setup"; Types: full playing; Flags: disablenouninstallwarning
-Name: "client/sni/smw";   Description: "SNI Client - Super Mario World Patch Setup"; Types: full playing; Flags: disablenouninstallwarning
-Name: "client/sni/l2ac";  Description: "SNI Client - Lufia II Ancient Cave Patch Setup"; Types: full playing; Flags: disablenouninstallwarning
-Name: "client/sni/kdl3";  Description: "SNI Client - Kirby's Dream Land 3 Setup"; Types: full playing; Flags: disablenouninstallwarning
-Name: "client/bizhawk";   Description: "BizHawk Client"; Types: full playing
-Name: "client/factorio";  Description: "Factorio"; Types: full playing
-Name: "client/kh2";       Description: "Kingdom Hearts 2"; Types: full playing
-Name: "client/minecraft"; Description: "Minecraft"; Types: full playing; ExtraDiskSpaceRequired: 226894278
-Name: "client/oot";       Description: "Ocarina of Time"; Types: full playing
-Name: "client/ff1";       Description: "Final Fantasy 1"; Types: full playing
-Name: "client/pkmn";      Description: "Pokemon Client"
-Name: "client/pkmn/red";  Description: "Pokemon Client - Pokemon Red Setup"; Types: full playing; ExtraDiskSpaceRequired: 1048576
-Name: "client/pkmn/blue"; Description: "Pokemon Client - Pokemon Blue Setup"; Types: full playing; ExtraDiskSpaceRequired: 1048576
-Name: "client/mmbn3";     Description: "MegaMan Battle Network 3 Client"; Types: full playing;
-Name: "client/ladx";      Description: "Link's Awakening Client"; Types: full playing; ExtraDiskSpaceRequired: 1048576
-Name: "client/cf";        Description: "ChecksFinder"; Types: full playing
-Name: "client/sc2";       Description: "Starcraft 2"; Types: full playing
-Name: "client/wargroove"; Description: "Wargroove"; Types: full playing
-Name: "client/zl";        Description: "Zillion"; Types: full playing
-Name: "client/tloz";      Description: "The Legend of Zelda"; Types: full playing
-Name: "client/advn";      Description: "Adventure"; Types: full playing
-Name: "client/ut";        Description: "Undertale"; Types: full playing
-Name: "client/text";      Description: "Text, to !command and chat"; Types: full playing
-=======
 Name: "core";             Description: "Archipelago"; Types: full minimal custom; Flags: fixed
 Name: "lttp_sprites";     Description: "Download ""A Link to the Past"" player sprites"; Types: full;
->>>>>>> 36f95b06
 
 [Dirs]
 NAME: "{app}"; Flags: setntfscompression; Permissions: everyone-modify users-modify authusers-modify;
 
 [Files]
-<<<<<<< HEAD
-Source: "{code:GetROMPath}"; DestDir: "{app}"; DestName: "Zelda no Densetsu - Kamigami no Triforce (Japan).sfc"; Flags: external; Components: client/sni/lttp or generator/lttp
-Source: "{code:GetSMROMPath}"; DestDir: "{app}"; DestName: "Super Metroid (JU).sfc"; Flags: external; Components: client/sni/sm or generator/sm
-Source: "{code:GetDKC3ROMPath}"; DestDir: "{app}"; DestName: "Donkey Kong Country 3 - Dixie Kong's Double Trouble! (USA) (En,Fr).sfc"; Flags: external; Components: client/sni/dkc3 or generator/dkc3
-Source: "{code:GetSMWROMPath}"; DestDir: "{app}"; DestName: "Super Mario World (USA).sfc"; Flags: external; Components: client/sni/smw or generator/smw
-Source: "{code:GetSoEROMPath}"; DestDir: "{app}"; DestName: "Secret of Evermore (USA).sfc"; Flags: external; Components: generator/soe
-Source: "{code:GetL2ACROMPath}"; DestDir: "{app}"; DestName: "Lufia II - Rise of the Sinistrals (USA).sfc"; Flags: external; Components: generator/l2ac
-Source: "{code:GetOoTROMPath}"; DestDir: "{app}"; DestName: "The Legend of Zelda - Ocarina of Time.z64"; Flags: external; Components: client/oot or generator/oot
-Source: "{code:GetZlROMPath}"; DestDir: "{app}"; DestName: "Zillion (UE) [!].sms"; Flags: external; Components: client/zl or generator/zl
-Source: "{code:GetRedROMPath}"; DestDir: "{app}"; DestName: "Pokemon Red (UE) [S][!].gb"; Flags: external; Components: client/pkmn/red or generator/pkmn_r
-Source: "{code:GetBlueROMPath}"; DestDir: "{app}"; DestName: "Pokemon Blue (UE) [S][!].gb"; Flags: external; Components: client/pkmn/blue or generator/pkmn_b
-Source: "{code:GetBN3ROMPath}"; DestDir: "{app}"; DestName: "Mega Man Battle Network 3 - Blue Version (USA).gba"; Flags: external; Components: client/mmbn3
-Source: "{code:GetLADXROMPath}"; DestDir: "{app}"; DestName: "Legend of Zelda, The - Link's Awakening DX (USA, Europe) (SGB Enhanced).gbc"; Flags: external; Components: client/ladx or generator/ladx
-Source: "{code:GetTLoZROMPath}"; DestDir: "{app}"; DestName: "Legend of Zelda, The (U) (PRG0) [!].nes"; Flags: external; Components: client/tloz or generator/tloz
-Source: "{code:GetAdvnROMPath}"; DestDir: "{app}"; DestName: "ADVNTURE.BIN"; Flags: external; Components: client/advn
-Source: "{code:GetKDL3ROMPath}"; DestDir: "{app}"; DestName: "Kirby's Dream Land 3.sfc"; Flags: external; Components: generator/kdl3 or client/sni/kdl3
-Source: "{#source_path}\*"; Excludes: "*.sfc, *.log, data\sprites\alttpr, SNI, EnemizerCLI, Archipelago*.exe"; DestDir: "{app}"; Flags: ignoreversion recursesubdirs createallsubdirs
-Source: "{#source_path}\SNI\*"; Excludes: "*.sfc, *.log"; DestDir: "{app}\SNI"; Flags: ignoreversion recursesubdirs createallsubdirs; Components: client/sni
-Source: "{#source_path}\EnemizerCLI\*"; Excludes: "*.sfc, *.log"; DestDir: "{app}\EnemizerCLI"; Flags: ignoreversion recursesubdirs createallsubdirs; Components: generator/lttp
-
-Source: "{#source_path}\ArchipelagoLauncher.exe"; DestDir: "{app}"; Flags: ignoreversion;
-Source: "{#source_path}\ArchipelagoLauncher(DEBUG).exe"; DestDir: "{app}"; Flags: ignoreversion;
-Source: "{#source_path}\ArchipelagoGenerate.exe"; DestDir: "{app}"; Flags: ignoreversion; Components: generator
-Source: "{#source_path}\ArchipelagoServer.exe"; DestDir: "{app}"; Flags: ignoreversion; Components: server
-Source: "{#source_path}\ArchipelagoFactorioClient.exe";  DestDir: "{app}"; Flags: ignoreversion; Components: client/factorio
-Source: "{#source_path}\ArchipelagoTextClient.exe"; DestDir: "{app}"; Flags: ignoreversion; Components: client/text
-Source: "{#source_path}\ArchipelagoSNIClient.exe"; DestDir: "{app}"; Flags: ignoreversion; Components: client/sni
-Source: "{#source_path}\ArchipelagoBizHawkClient.exe"; DestDir: "{app}"; Flags: ignoreversion; Components: client/bizhawk
-Source: "{#source_path}\ArchipelagoLinksAwakeningClient.exe"; DestDir: "{app}"; Flags: ignoreversion; Components: client/ladx
-Source: "{#source_path}\ArchipelagoLttPAdjuster.exe"; DestDir: "{app}"; Flags: ignoreversion; Components: client/sni/lttp or generator/lttp
-Source: "{#source_path}\ArchipelagoMinecraftClient.exe"; DestDir: "{app}"; Flags: ignoreversion; Components: client/minecraft
-Source: "{#source_path}\ArchipelagoOoTClient.exe"; DestDir: "{app}"; Flags: ignoreversion; Components: client/oot
-Source: "{#source_path}\ArchipelagoOoTAdjuster.exe"; DestDir: "{app}"; Flags: ignoreversion; Components: client/oot
-Source: "{#source_path}\ArchipelagoZillionClient.exe"; DestDir: "{app}"; Flags: ignoreversion; Components: client/zl
-Source: "{#source_path}\ArchipelagoFF1Client.exe"; DestDir: "{app}"; Flags: ignoreversion; Components: client/ff1
-Source: "{#source_path}\ArchipelagoPokemonClient.exe"; DestDir: "{app}"; Flags: ignoreversion; Components: client/pkmn
-Source: "{#source_path}\ArchipelagoChecksFinderClient.exe"; DestDir: "{app}"; Flags: ignoreversion; Components: client/cf
-Source: "{#source_path}\ArchipelagoStarcraft2Client.exe"; DestDir: "{app}"; Flags: ignoreversion; Components: client/sc2
-Source: "{#source_path}\ArchipelagoMMBN3Client.exe"; DestDir: "{app}"; Flags: ignoreversion; Components: client/mmbn3
-Source: "{#source_path}\ArchipelagoZelda1Client.exe"; DestDir: "{app}"; Flags: ignoreversion; Components: client/tloz
-Source: "{#source_path}\ArchipelagoWargrooveClient.exe"; DestDir: "{app}"; Flags: ignoreversion; Components: client/wargroove
-Source: "{#source_path}\ArchipelagoKH2Client.exe"; DestDir: "{app}"; Flags: ignoreversion; Components: client/kh2
-Source: "{#source_path}\ArchipelagoAdventureClient.exe"; DestDir: "{app}"; Flags: ignoreversion; Components: client/advn
-Source: "{#source_path}\ArchipelagoUndertaleClient.exe"; DestDir: "{app}"; Flags: ignoreversion; Components: client/ut
-=======
 Source: "{#source_path}\*"; Excludes: "*.sfc, *.log, data\sprites\alttpr, SNI, EnemizerCLI"; DestDir: "{app}"; Flags: ignoreversion recursesubdirs createallsubdirs
 Source: "{#source_path}\SNI\*"; Excludes: "*.sfc, *.log"; DestDir: "{app}\SNI"; Flags: ignoreversion recursesubdirs createallsubdirs;
 Source: "{#source_path}\EnemizerCLI\*"; Excludes: "*.sfc, *.log"; DestDir: "{app}\EnemizerCLI"; Flags: ignoreversion recursesubdirs createallsubdirs;
->>>>>>> 36f95b06
 Source: "vc_redist.x64.exe"; DestDir: {tmp}; Flags: deleteafterinstall
 
 [Icons]
@@ -181,142 +88,51 @@
 
 [Registry]
 
-<<<<<<< HEAD
-Root: HKCR; Subkey: ".aplttp";                                 ValueData: "{#MyAppName}patch";        Flags: uninsdeletevalue; ValueType: string;  ValueName: ""; Components: client/sni
-Root: HKCR; Subkey: "{#MyAppName}patch";                     ValueData: "Archipelago Binary Patch"; Flags: uninsdeletekey;   ValueType: string;  ValueName: ""; Components: client/sni
-Root: HKCR; Subkey: "{#MyAppName}patch\DefaultIcon";         ValueData: "{app}\ArchipelagoSNIClient.exe,0";                           ValueType: string;  ValueName: ""; Components: client/sni
-Root: HKCR; Subkey: "{#MyAppName}patch\shell\open\command";  ValueData: """{app}\ArchipelagoSNIClient.exe"" ""%1""";                  ValueType: string;  ValueName: ""; Components: client/sni
-
-Root: HKCR; Subkey: ".apsm";                                 ValueData: "{#MyAppName}smpatch";        Flags: uninsdeletevalue; ValueType: string;  ValueName: ""; Components: client/sni
-Root: HKCR; Subkey: "{#MyAppName}smpatch";                     ValueData: "Archipelago Super Metroid Patch"; Flags: uninsdeletekey;   ValueType: string;  ValueName: ""; Components: client/sni
-Root: HKCR; Subkey: "{#MyAppName}smpatch\DefaultIcon";         ValueData: "{app}\ArchipelagoSNIClient.exe,0";                           ValueType: string;  ValueName: ""; Components: client/sni
-Root: HKCR; Subkey: "{#MyAppName}smpatch\shell\open\command";  ValueData: """{app}\ArchipelagoSNIClient.exe"" ""%1""";                  ValueType: string;  ValueName: ""; Components: client/sni
-
-Root: HKCR; Subkey: ".apdkc3";                                 ValueData: "{#MyAppName}dkc3patch";        Flags: uninsdeletevalue; ValueType: string;  ValueName: ""; Components: client/sni
-Root: HKCR; Subkey: "{#MyAppName}dkc3patch";                     ValueData: "Archipelago Donkey Kong Country 3 Patch"; Flags: uninsdeletekey;   ValueType: string;  ValueName: ""; Components: client/sni
-Root: HKCR; Subkey: "{#MyAppName}dkc3patch\DefaultIcon";         ValueData: "{app}\ArchipelagoSNIClient.exe,0";                           ValueType: string;  ValueName: ""; Components: client/sni
-Root: HKCR; Subkey: "{#MyAppName}dkc3patch\shell\open\command";  ValueData: """{app}\ArchipelagoSNIClient.exe"" ""%1""";                  ValueType: string;  ValueName: ""; Components: client/sni
-
-Root: HKCR; Subkey: ".apsmw";                                    ValueData: "{#MyAppName}smwpatch";        Flags: uninsdeletevalue; ValueType: string;  ValueName: ""; Components: client/sni
-Root: HKCR; Subkey: "{#MyAppName}smwpatch";                     ValueData: "Archipelago Super Mario World Patch"; Flags: uninsdeletekey;   ValueType: string;  ValueName: ""; Components: client/sni
-Root: HKCR; Subkey: "{#MyAppName}smwpatch\DefaultIcon";         ValueData: "{app}\ArchipelagoSNIClient.exe,0";                           ValueType: string;  ValueName: ""; Components: client/sni
-Root: HKCR; Subkey: "{#MyAppName}smwpatch\shell\open\command";  ValueData: """{app}\ArchipelagoSNIClient.exe"" ""%1""";                  ValueType: string;  ValueName: ""; Components: client/sni
-
-Root: HKCR; Subkey: ".apzl";                                   ValueData: "{#MyAppName}zlpatch";        Flags: uninsdeletevalue; ValueType: string;  ValueName: ""; Components: client/zl
-Root: HKCR; Subkey: "{#MyAppName}zlpatch";                     ValueData: "Archipelago Zillion Patch"; Flags: uninsdeletekey;   ValueType: string;  ValueName: ""; Components: client/zl
-Root: HKCR; Subkey: "{#MyAppName}zlpatch\DefaultIcon";         ValueData: "{app}\ArchipelagoZillionClient.exe,0";                           ValueType: string;  ValueName: ""; Components: client/zl
-Root: HKCR; Subkey: "{#MyAppName}zlpatch\shell\open\command";  ValueData: """{app}\ArchipelagoZillionClient.exe"" ""%1""";                  ValueType: string;  ValueName: ""; Components: client/zl
-
-Root: HKCR; Subkey: ".apsmz3";                                 ValueData: "{#MyAppName}smz3patch";        Flags: uninsdeletevalue; ValueType: string;  ValueName: ""; Components: client/sni
-Root: HKCR; Subkey: "{#MyAppName}smz3patch";                     ValueData: "Archipelago SMZ3 Patch"; Flags: uninsdeletekey;   ValueType: string;  ValueName: ""; Components: client/sni
-Root: HKCR; Subkey: "{#MyAppName}smz3patch\DefaultIcon";         ValueData: "{app}\ArchipelagoSNIClient.exe,0";                           ValueType: string;  ValueName: ""; Components: client/sni
-Root: HKCR; Subkey: "{#MyAppName}smz3patch\shell\open\command";  ValueData: """{app}\ArchipelagoSNIClient.exe"" ""%1""";                  ValueType: string;  ValueName: ""; Components: client/sni
-
-Root: HKCR; Subkey: ".apsoe";                                 ValueData: "{#MyAppName}soepatch";        Flags: uninsdeletevalue; ValueType: string;  ValueName: ""; Components: client/sni
-Root: HKCR; Subkey: "{#MyAppName}soepatch";                     ValueData: "Archipelago Secret of Evermore Patch"; Flags: uninsdeletekey;   ValueType: string;  ValueName: ""; Components: client/sni
-Root: HKCR; Subkey: "{#MyAppName}soepatch\DefaultIcon";         ValueData: "{app}\ArchipelagoSNIClient.exe,0";                           ValueType: string;  ValueName: ""; Components: client/sni
-Root: HKCR; Subkey: "{#MyAppName}soepatch\shell\open\command";  ValueData: """{app}\ArchipelagoSNIClient.exe"" ""%1""";                  ValueType: string;  ValueName: ""; Components: client/sni
-
-Root: HKCR; Subkey: ".apl2ac";                                 ValueData: "{#MyAppName}l2acpatch";        Flags: uninsdeletevalue; ValueType: string;  ValueName: ""; Components: client/sni
-Root: HKCR; Subkey: "{#MyAppName}l2acpatch";                     ValueData: "Archipelago Lufia II Ancient Cave Patch"; Flags: uninsdeletekey;   ValueType: string;  ValueName: ""; Components: client/sni
-Root: HKCR; Subkey: "{#MyAppName}l2acpatch\DefaultIcon";         ValueData: "{app}\ArchipelagoSNIClient.exe,0";                           ValueType: string;  ValueName: ""; Components: client/sni
-Root: HKCR; Subkey: "{#MyAppName}l2acpatch\shell\open\command";  ValueData: """{app}\ArchipelagoSNIClient.exe"" ""%1""";                  ValueType: string;  ValueName: ""; Components: client/sni
+Root: HKCR; Subkey: ".aplttp";                                   ValueData: "{#MyAppName}patch";        Flags: uninsdeletevalue; ValueType: string;  ValueName: "";
+Root: HKCR; Subkey: "{#MyAppName}patch";                         ValueData: "Archipelago Binary Patch"; Flags: uninsdeletekey;   ValueType: string;  ValueName: "";
+Root: HKCR; Subkey: "{#MyAppName}patch\DefaultIcon";             ValueData: "{app}\ArchipelagoSNIClient.exe,0";                  ValueType: string;  ValueName: "";
+Root: HKCR; Subkey: "{#MyAppName}patch\shell\open\command";      ValueData: """{app}\ArchipelagoSNIClient.exe"" ""%1""";         ValueType: string;  ValueName: "";
+
+Root: HKCR; Subkey: ".apsm";                                     ValueData: "{#MyAppName}smpatch";        Flags: uninsdeletevalue; ValueType: string;  ValueName: "";
+Root: HKCR; Subkey: "{#MyAppName}smpatch";                       ValueData: "Archipelago Super Metroid Patch"; Flags: uninsdeletekey;   ValueType: string;  ValueName: "";
+Root: HKCR; Subkey: "{#MyAppName}smpatch\DefaultIcon";           ValueData: "{app}\ArchipelagoSNIClient.exe,0";                           ValueType: string;  ValueName: "";
+Root: HKCR; Subkey: "{#MyAppName}smpatch\shell\open\command";    ValueData: """{app}\ArchipelagoSNIClient.exe"" ""%1""";                  ValueType: string;  ValueName: "";
+
+Root: HKCR; Subkey: ".apdkc3";                                   ValueData: "{#MyAppName}dkc3patch";        Flags: uninsdeletevalue; ValueType: string;  ValueName: "";
+Root: HKCR; Subkey: "{#MyAppName}dkc3patch";                     ValueData: "Archipelago Donkey Kong Country 3 Patch"; Flags: uninsdeletekey;   ValueType: string;  ValueName: "";
+Root: HKCR; Subkey: "{#MyAppName}dkc3patch\DefaultIcon";         ValueData: "{app}\ArchipelagoSNIClient.exe,0";                           ValueType: string;  ValueName: "";
+Root: HKCR; Subkey: "{#MyAppName}dkc3patch\shell\open\command";  ValueData: """{app}\ArchipelagoSNIClient.exe"" ""%1""";                  ValueType: string;  ValueName: "";
+
+Root: HKCR; Subkey: ".apsmw";                                    ValueData: "{#MyAppName}smwpatch";        Flags: uninsdeletevalue; ValueType: string;  ValueName: "";
+Root: HKCR; Subkey: "{#MyAppName}smwpatch";                      ValueData: "Archipelago Super Mario World Patch"; Flags: uninsdeletekey;   ValueType: string;  ValueName: "";
+Root: HKCR; Subkey: "{#MyAppName}smwpatch\DefaultIcon";          ValueData: "{app}\ArchipelagoSNIClient.exe,0";                           ValueType: string;  ValueName: "";
+Root: HKCR; Subkey: "{#MyAppName}smwpatch\shell\open\command";   ValueData: """{app}\ArchipelagoSNIClient.exe"" ""%1""";                  ValueType: string;  ValueName: "";
+
+Root: HKCR; Subkey: ".apzl";                                     ValueData: "{#MyAppName}zlpatch";        Flags: uninsdeletevalue; ValueType: string;  ValueName: "";
+Root: HKCR; Subkey: "{#MyAppName}zlpatch";                       ValueData: "Archipelago Zillion Patch"; Flags: uninsdeletekey;   ValueType: string;  ValueName: "";
+Root: HKCR; Subkey: "{#MyAppName}zlpatch\DefaultIcon";           ValueData: "{app}\ArchipelagoZillionClient.exe,0";                           ValueType: string;  ValueName: "";
+Root: HKCR; Subkey: "{#MyAppName}zlpatch\shell\open\command";    ValueData: """{app}\ArchipelagoZillionClient.exe"" ""%1""";                  ValueType: string;  ValueName: "";
+
+Root: HKCR; Subkey: ".apsmz3";                                   ValueData: "{#MyAppName}smz3patch";        Flags: uninsdeletevalue; ValueType: string;  ValueName: "";
+Root: HKCR; Subkey: "{#MyAppName}smz3patch";                     ValueData: "Archipelago SMZ3 Patch"; Flags: uninsdeletekey;   ValueType: string;  ValueName: "";
+Root: HKCR; Subkey: "{#MyAppName}smz3patch\DefaultIcon";         ValueData: "{app}\ArchipelagoSNIClient.exe,0";                           ValueType: string;  ValueName: "";
+Root: HKCR; Subkey: "{#MyAppName}smz3patch\shell\open\command";  ValueData: """{app}\ArchipelagoSNIClient.exe"" ""%1""";                  ValueType: string;  ValueName: "";
+
+Root: HKCR; Subkey: ".apsoe";                                    ValueData: "{#MyAppName}soepatch";        Flags: uninsdeletevalue; ValueType: string;  ValueName: "";
+Root: HKCR; Subkey: "{#MyAppName}soepatch";                      ValueData: "Archipelago Secret of Evermore Patch"; Flags: uninsdeletekey;   ValueType: string;  ValueName: "";
+Root: HKCR; Subkey: "{#MyAppName}soepatch\DefaultIcon";          ValueData: "{app}\ArchipelagoSNIClient.exe,0";                           ValueType: string;  ValueName: "";
+Root: HKCR; Subkey: "{#MyAppName}soepatch\shell\open\command";   ValueData: """{app}\ArchipelagoSNIClient.exe"" ""%1""";                  ValueType: string;  ValueName: "";
+
+Root: HKCR; Subkey: ".apl2ac";                                   ValueData: "{#MyAppName}l2acpatch";        Flags: uninsdeletevalue; ValueType: string;  ValueName: "";
+Root: HKCR; Subkey: "{#MyAppName}l2acpatch";                     ValueData: "Archipelago Lufia II Ancient Cave Patch"; Flags: uninsdeletekey;   ValueType: string;  ValueName: "";
+Root: HKCR; Subkey: "{#MyAppName}l2acpatch\DefaultIcon";         ValueData: "{app}\ArchipelagoSNIClient.exe,0";                           ValueType: string;  ValueName: "";
+Root: HKCR; Subkey: "{#MyAppName}l2acpatch\shell\open\command";  ValueData: """{app}\ArchipelagoSNIClient.exe"" ""%1""";                  ValueType: string;  ValueName: "";
 
 Root: HKCR; Subkey: ".apkdl3";                                   ValueData: "{#MyAppName}kdl3patch";        Flags: uninsdeletevalue; ValueType: string;  ValueName: ""; Components: client/sni
 Root: HKCR; Subkey: "{#MyAppName}kdl3patch";                     ValueData: "Archipelago Kirby's Dream Land 3 Patch"; Flags: uninsdeletekey;   ValueType: string;  ValueName: ""; Components: client/sni
 Root: HKCR; Subkey: "{#MyAppName}kdl3patch\DefaultIcon";         ValueData: "{app}\ArchipelagoSNIClient.exe,0";                           ValueType: string;  ValueName: ""; Components: client/sni
 Root: HKCR; Subkey: "{#MyAppName}kdl3patch\shell\open\command";  ValueData: """{app}\ArchipelagoSNIClient.exe"" ""%1""";                  ValueType: string;  ValueName: ""; Components: client/sni
 
-Root: HKCR; Subkey: ".apmc";                                  ValueData: "{#MyAppName}mcdata";         Flags: uninsdeletevalue; ValueType: string;  ValueName: ""; Components: client/minecraft
-Root: HKCR; Subkey: "{#MyAppName}mcdata";                     ValueData: "Archipelago Minecraft Data"; Flags: uninsdeletekey;   ValueType: string;  ValueName: ""; Components: client/minecraft
-Root: HKCR; Subkey: "{#MyAppName}mcdata\DefaultIcon";         ValueData: "{app}\ArchipelagoMinecraftClient.exe,0";                           ValueType: string;  ValueName: ""; Components: client/minecraft
-Root: HKCR; Subkey: "{#MyAppName}mcdata\shell\open\command";  ValueData: """{app}\ArchipelagoMinecraftClient.exe"" ""%1""";                  ValueType: string;  ValueName: ""; Components: client/minecraft
-
-Root: HKCR; Subkey: ".apz5";                                  ValueData: "{#MyAppName}n64zpf";         Flags: uninsdeletevalue; ValueType: string;  ValueName: ""; Components: client/oot
-Root: HKCR; Subkey: "{#MyAppName}n64zpf";                     ValueData: "Archipelago Ocarina of Time Patch"; Flags: uninsdeletekey;   ValueType: string;  ValueName: ""; Components: client/oot
-Root: HKCR; Subkey: "{#MyAppName}n64zpf\DefaultIcon";         ValueData: "{app}\ArchipelagoOoTClient.exe,0";                           ValueType: string;  ValueName: ""; Components: client/oot
-Root: HKCR; Subkey: "{#MyAppName}n64zpf\shell\open\command";  ValueData: """{app}\ArchipelagoOoTClient.exe"" ""%1""";                  ValueType: string;  ValueName: ""; Components: client/oot
-
-Root: HKCR; Subkey: ".apred";                                    ValueData: "{#MyAppName}pkmnrpatch";        Flags: uninsdeletevalue; ValueType: string;  ValueName: ""; Components: client/pkmn
-Root: HKCR; Subkey: "{#MyAppName}pkmnrpatch";                     ValueData: "Archipelago Pokemon Red Patch"; Flags: uninsdeletekey;   ValueType: string;  ValueName: ""; Components: client/pkmn
-Root: HKCR; Subkey: "{#MyAppName}pkmnrpatch\DefaultIcon";         ValueData: "{app}\ArchipelagoPokemonClient.exe,0";                           ValueType: string;  ValueName: ""; Components: client/pkmn
-Root: HKCR; Subkey: "{#MyAppName}pkmnrpatch\shell\open\command";  ValueData: """{app}\ArchipelagoPokemonClient.exe"" ""%1""";                  ValueType: string;  ValueName: ""; Components: client/pkmn
-
-Root: HKCR; Subkey: ".apblue";                                    ValueData: "{#MyAppName}pkmnbpatch";        Flags: uninsdeletevalue; ValueType: string;  ValueName: ""; Components: client/pkmn
-Root: HKCR; Subkey: "{#MyAppName}pkmnbpatch";                     ValueData: "Archipelago Pokemon Blue Patch"; Flags: uninsdeletekey;   ValueType: string;  ValueName: ""; Components: client/pkmn
-Root: HKCR; Subkey: "{#MyAppName}pkmnbpatch\DefaultIcon";         ValueData: "{app}\ArchipelagoPokemonClient.exe,0";                           ValueType: string;  ValueName: ""; Components: client/pkmn
-Root: HKCR; Subkey: "{#MyAppName}pkmnbpatch\shell\open\command";  ValueData: """{app}\ArchipelagoPokemonClient.exe"" ""%1""";                  ValueType: string;  ValueName: ""; Components: client/pkmn
-
-Root: HKCR; Subkey: ".apbn3";                                     ValueData: "{#MyAppName}bn3bpatch";        Flags: uninsdeletevalue; ValueType: string;  ValueName: ""; Components: client/mmbn3
-Root: HKCR; Subkey: "{#MyAppName}bn3bpatch";                      ValueData: "Archipelago MegaMan Battle Network 3 Patch"; Flags: uninsdeletekey;   ValueType: string;  ValueName: ""; Components: client/mmbn3
-Root: HKCR; Subkey: "{#MyAppName}bn3bpatch\DefaultIcon";          ValueData: "{app}\ArchipelagoMMBN3Client.exe,0";                           ValueType: string;  ValueName: ""; Components: client/mmbn3
-Root: HKCR; Subkey: "{#MyAppName}bn3bpatch\shell\open\command";   ValueData: """{app}\ArchipelagoMMBN3Client.exe"" ""%1""";                  ValueType: string;  ValueName: ""; Components: client/mmbn3
-
-Root: HKCR; Subkey: ".apladx";                                    ValueData: "{#MyAppName}ladxpatch";        Flags: uninsdeletevalue; ValueType: string;  ValueName: ""; Components: client/ladx
-Root: HKCR; Subkey: "{#MyAppName}ladxpatch";                     ValueData: "Archipelago Links Awakening DX Patch"; Flags: uninsdeletekey;   ValueType: string;  ValueName: ""; Components: client/ladx
-Root: HKCR; Subkey: "{#MyAppName}ladxpatch\DefaultIcon";         ValueData: "{app}\ArchipelagoLinksAwakeningClient.exe,0";                           ValueType: string;  ValueName: ""; Components: client/ladx
-Root: HKCR; Subkey: "{#MyAppName}ladxpatch\shell\open\command";  ValueData: """{app}\ArchipelagoLinksAwakeningClient.exe"" ""%1""";                  ValueType: string;  ValueName: ""; Components: client/ladx
-
-Root: HKCR; Subkey: ".aptloz";                                    ValueData: "{#MyAppName}tlozpatch";        Flags: uninsdeletevalue; ValueType: string;  ValueName: ""; Components: client/tloz
-Root: HKCR; Subkey: "{#MyAppName}tlozpatch";                     ValueData: "Archipelago The Legend of Zelda Patch"; Flags: uninsdeletekey;   ValueType: string;  ValueName: ""; Components: client/tloz
-Root: HKCR; Subkey: "{#MyAppName}tlozpatch\DefaultIcon";         ValueData: "{app}\ArchipelagoZelda1Client.exe,0";                           ValueType: string;  ValueName: ""; Components: client/tloz
-Root: HKCR; Subkey: "{#MyAppName}tlozpatch\shell\open\command";  ValueData: """{app}\ArchipelagoZelda1Client.exe"" ""%1""";                  ValueType: string;  ValueName: ""; Components: client/tloz
-
-Root: HKCR; Subkey: ".apadvn";                                   ValueData: "{#MyAppName}advnpatch";        Flags: uninsdeletevalue; ValueType: string;  ValueName: ""; Components: client/advn
-Root: HKCR; Subkey: "{#MyAppName}advnpatch";                     ValueData: "Archipelago Adventure Patch"; Flags: uninsdeletekey;   ValueType: string;  ValueName: ""; Components: client/advn
-Root: HKCR; Subkey: "{#MyAppName}advnpatch\DefaultIcon";         ValueData: "{app}\ArchipelagoAdventureClient.exe,0";                           ValueType: string;  ValueName: ""; Components: client/advn
-Root: HKCR; Subkey: "{#MyAppName}advnpatch\shell\open\command";  ValueData: """{app}\ArchipelagoAdventureClient.exe"" ""%1""";                  ValueType: string;  ValueName: ""; Components: client/advn
-
-Root: HKCR; Subkey: ".archipelago";                              ValueData: "{#MyAppName}multidata";        Flags: uninsdeletevalue; ValueType: string;  ValueName: ""; Components: server
-Root: HKCR; Subkey: "{#MyAppName}multidata";                     ValueData: "Archipelago Server Data";       Flags: uninsdeletekey;  ValueType: string;  ValueName: ""; Components: server
-Root: HKCR; Subkey: "{#MyAppName}multidata\DefaultIcon";         ValueData: "{app}\ArchipelagoServer.exe,0";                         ValueType: string;  ValueName: ""; Components: server
-Root: HKCR; Subkey: "{#MyAppName}multidata\shell\open\command";  ValueData: """{app}\ArchipelagoServer.exe"" ""%1""";                ValueType: string;  ValueName: ""; Components: server
-
-Root: HKCR; Subkey: "archipelago"; ValueType: "string"; ValueData: "Archipegalo Protocol"; Flags: uninsdeletekey; Components: client/text
-Root: HKCR; Subkey: "archipelago"; ValueType: "string"; ValueName: "URL Protocol"; ValueData: ""; Components: client/text
-Root: HKCR; Subkey: "archipelago\DefaultIcon"; ValueType: "string"; ValueData: "{app}\ArchipelagoTextClient.exe,0"; Components: client/text
-Root: HKCR; Subkey: "archipelago\shell\open\command"; ValueType: "string"; ValueData: """{app}\ArchipelagoTextClient.exe"" ""%1"""; Components: client/text
-=======
-Root: HKCR; Subkey: ".aplttp";                                   ValueData: "{#MyAppName}patch";        Flags: uninsdeletevalue; ValueType: string;  ValueName: "";
-Root: HKCR; Subkey: "{#MyAppName}patch";                         ValueData: "Archipelago Binary Patch"; Flags: uninsdeletekey;   ValueType: string;  ValueName: "";
-Root: HKCR; Subkey: "{#MyAppName}patch\DefaultIcon";             ValueData: "{app}\ArchipelagoSNIClient.exe,0";                  ValueType: string;  ValueName: "";
-Root: HKCR; Subkey: "{#MyAppName}patch\shell\open\command";      ValueData: """{app}\ArchipelagoSNIClient.exe"" ""%1""";         ValueType: string;  ValueName: "";
-
-Root: HKCR; Subkey: ".apsm";                                     ValueData: "{#MyAppName}smpatch";        Flags: uninsdeletevalue; ValueType: string;  ValueName: "";
-Root: HKCR; Subkey: "{#MyAppName}smpatch";                       ValueData: "Archipelago Super Metroid Patch"; Flags: uninsdeletekey;   ValueType: string;  ValueName: "";
-Root: HKCR; Subkey: "{#MyAppName}smpatch\DefaultIcon";           ValueData: "{app}\ArchipelagoSNIClient.exe,0";                           ValueType: string;  ValueName: "";
-Root: HKCR; Subkey: "{#MyAppName}smpatch\shell\open\command";    ValueData: """{app}\ArchipelagoSNIClient.exe"" ""%1""";                  ValueType: string;  ValueName: "";
-
-Root: HKCR; Subkey: ".apdkc3";                                   ValueData: "{#MyAppName}dkc3patch";        Flags: uninsdeletevalue; ValueType: string;  ValueName: "";
-Root: HKCR; Subkey: "{#MyAppName}dkc3patch";                     ValueData: "Archipelago Donkey Kong Country 3 Patch"; Flags: uninsdeletekey;   ValueType: string;  ValueName: "";
-Root: HKCR; Subkey: "{#MyAppName}dkc3patch\DefaultIcon";         ValueData: "{app}\ArchipelagoSNIClient.exe,0";                           ValueType: string;  ValueName: "";
-Root: HKCR; Subkey: "{#MyAppName}dkc3patch\shell\open\command";  ValueData: """{app}\ArchipelagoSNIClient.exe"" ""%1""";                  ValueType: string;  ValueName: "";
-
-Root: HKCR; Subkey: ".apsmw";                                    ValueData: "{#MyAppName}smwpatch";        Flags: uninsdeletevalue; ValueType: string;  ValueName: "";
-Root: HKCR; Subkey: "{#MyAppName}smwpatch";                      ValueData: "Archipelago Super Mario World Patch"; Flags: uninsdeletekey;   ValueType: string;  ValueName: "";
-Root: HKCR; Subkey: "{#MyAppName}smwpatch\DefaultIcon";          ValueData: "{app}\ArchipelagoSNIClient.exe,0";                           ValueType: string;  ValueName: "";
-Root: HKCR; Subkey: "{#MyAppName}smwpatch\shell\open\command";   ValueData: """{app}\ArchipelagoSNIClient.exe"" ""%1""";                  ValueType: string;  ValueName: "";
-
-Root: HKCR; Subkey: ".apzl";                                     ValueData: "{#MyAppName}zlpatch";        Flags: uninsdeletevalue; ValueType: string;  ValueName: "";
-Root: HKCR; Subkey: "{#MyAppName}zlpatch";                       ValueData: "Archipelago Zillion Patch"; Flags: uninsdeletekey;   ValueType: string;  ValueName: "";
-Root: HKCR; Subkey: "{#MyAppName}zlpatch\DefaultIcon";           ValueData: "{app}\ArchipelagoZillionClient.exe,0";                           ValueType: string;  ValueName: "";
-Root: HKCR; Subkey: "{#MyAppName}zlpatch\shell\open\command";    ValueData: """{app}\ArchipelagoZillionClient.exe"" ""%1""";                  ValueType: string;  ValueName: "";
-
-Root: HKCR; Subkey: ".apsmz3";                                   ValueData: "{#MyAppName}smz3patch";        Flags: uninsdeletevalue; ValueType: string;  ValueName: "";
-Root: HKCR; Subkey: "{#MyAppName}smz3patch";                     ValueData: "Archipelago SMZ3 Patch"; Flags: uninsdeletekey;   ValueType: string;  ValueName: "";
-Root: HKCR; Subkey: "{#MyAppName}smz3patch\DefaultIcon";         ValueData: "{app}\ArchipelagoSNIClient.exe,0";                           ValueType: string;  ValueName: "";
-Root: HKCR; Subkey: "{#MyAppName}smz3patch\shell\open\command";  ValueData: """{app}\ArchipelagoSNIClient.exe"" ""%1""";                  ValueType: string;  ValueName: "";
-
-Root: HKCR; Subkey: ".apsoe";                                    ValueData: "{#MyAppName}soepatch";        Flags: uninsdeletevalue; ValueType: string;  ValueName: "";
-Root: HKCR; Subkey: "{#MyAppName}soepatch";                      ValueData: "Archipelago Secret of Evermore Patch"; Flags: uninsdeletekey;   ValueType: string;  ValueName: "";
-Root: HKCR; Subkey: "{#MyAppName}soepatch\DefaultIcon";          ValueData: "{app}\ArchipelagoSNIClient.exe,0";                           ValueType: string;  ValueName: "";
-Root: HKCR; Subkey: "{#MyAppName}soepatch\shell\open\command";   ValueData: """{app}\ArchipelagoSNIClient.exe"" ""%1""";                  ValueType: string;  ValueName: "";
-
-Root: HKCR; Subkey: ".apl2ac";                                   ValueData: "{#MyAppName}l2acpatch";        Flags: uninsdeletevalue; ValueType: string;  ValueName: "";
-Root: HKCR; Subkey: "{#MyAppName}l2acpatch";                     ValueData: "Archipelago Lufia II Ancient Cave Patch"; Flags: uninsdeletekey;   ValueType: string;  ValueName: "";
-Root: HKCR; Subkey: "{#MyAppName}l2acpatch\DefaultIcon";         ValueData: "{app}\ArchipelagoSNIClient.exe,0";                           ValueType: string;  ValueName: "";
-Root: HKCR; Subkey: "{#MyAppName}l2acpatch\shell\open\command";  ValueData: """{app}\ArchipelagoSNIClient.exe"" ""%1""";                  ValueType: string;  ValueName: "";
-
 Root: HKCR; Subkey: ".apmc";                                     ValueData: "{#MyAppName}mcdata";         Flags: uninsdeletevalue; ValueType: string;  ValueName: "";
 Root: HKCR; Subkey: "{#MyAppName}mcdata";                        ValueData: "Archipelago Minecraft Data"; Flags: uninsdeletekey;   ValueType: string;  ValueName: "";
 Root: HKCR; Subkey: "{#MyAppName}mcdata\DefaultIcon";            ValueData: "{app}\ArchipelagoMinecraftClient.exe,0";                           ValueType: string;  ValueName: "";
@@ -366,7 +182,6 @@
 Root: HKCR; Subkey: "archipelago"; ValueType: "string"; ValueName: "URL Protocol"; ValueData: "";
 Root: HKCR; Subkey: "archipelago\DefaultIcon"; ValueType: "string"; ValueData: "{app}\ArchipelagoTextClient.exe,0";
 Root: HKCR; Subkey: "archipelago\shell\open\command"; ValueType: "string"; ValueData: """{app}\ArchipelagoTextClient.exe"" ""%1""";
->>>>>>> 36f95b06
 
 [Code]
 // See: https://stackoverflow.com/a/51614652/2287576
@@ -387,645 +202,4 @@
     Log('VC Redist x64 is not already installed');
     Result := True;
   end;
-<<<<<<< HEAD
-end;
-
-var R : longint;
-
-var lttprom: string;
-var LttPROMFilePage: TInputFileWizardPage;
-
-var smrom: string;
-var SMRomFilePage: TInputFileWizardPage;
-
-var dkc3rom: string;
-var DKC3RomFilePage: TInputFileWizardPage;
-
-var smwrom: string;
-var SMWRomFilePage: TInputFileWizardPage;
-
-var soerom: string;
-var SoERomFilePage: TInputFileWizardPage;
-
-var l2acrom: string;
-var L2ACROMFilePage: TInputFileWizardPage;
-
-var kdl3rom: string;
-var KDL3ROMFilePage:  TInputFileWizardPage;
-
-var ootrom: string;
-var OoTROMFilePage: TInputFileWizardPage;
-
-var zlrom: string;
-var ZlROMFilePage: TInputFileWizardPage;
-
-var redrom: string;
-var RedROMFilePage:  TInputFileWizardPage;
-
-var bluerom: string;
-var BlueROMFilePage:  TInputFileWizardPage;
-
-var bn3rom: string;
-var BN3ROMFilePage: TInputFileWizardPage;
-
-var ladxrom: string;
-var LADXROMFilePage:  TInputFileWizardPage;
-
-var tlozrom: string;
-var TLoZROMFilePage:  TInputFileWizardPage;
-
-var advnrom: string;
-var AdvnROMFilePage:  TInputFileWizardPage;
-
-function GetSNESMD5OfFile(const rom: string): string;
-var data: AnsiString;
-begin
-  if LoadStringFromFile(rom, data) then
-  begin
-      if Length(data) mod 1024 = 512 then
-      begin
-        data := copy(data, 513, Length(data)-512);
-      end;
-      Result := GetMD5OfString(data);
-  end;
-end;
-
-function GetSMSMD5OfFile(const rom: string): string;
-var data: AnsiString;
-begin
-  if LoadStringFromFile(rom, data) then
-  begin
-      Result := GetMD5OfString(data);
-  end;
-end;
-
-function CheckRom(name: string; hash: string): string;
-var rom: string;
-begin
-  log('Handling ' + name)
-  rom := FileSearch(name, WizardDirValue());
-  if Length(rom) > 0 then
-    begin
-      log('existing ROM found');
-      log(IntToStr(CompareStr(GetSNESMD5OfFile(rom), hash)));
-      if CompareStr(GetSNESMD5OfFile(rom), hash) = 0 then
-        begin
-        log('existing ROM verified');
-        Result := rom;
-        exit;
-        end;
-      log('existing ROM failed verification');
-    end;
-end;
-
-function CheckSMSRom(name: string; hash: string): string;
-var rom: string;
-begin
-  log('Handling ' + name)
-  rom := FileSearch(name, WizardDirValue());
-  if Length(rom) > 0 then
-    begin
-      log('existing ROM found');
-      log(IntToStr(CompareStr(GetSMSMD5OfFile(rom), hash)));
-      if CompareStr(GetSMSMD5OfFile(rom), hash) = 0 then
-        begin
-        log('existing ROM verified');
-        Result := rom;
-        exit;
-        end;
-      log('existing ROM failed verification');
-    end;
-end;
-
-function CheckNESRom(name: string; hash: string): string;
-var rom: string;
-begin
-  log('Handling ' + name)
-  rom := FileSearch(name, WizardDirValue());
-  if Length(rom) > 0 then
-    begin
-      log('existing ROM found');
-      log(IntToStr(CompareStr(GetSMSMD5OfFile(rom), hash)));
-      if CompareStr(GetSMSMD5OfFile(rom), hash) = 0 then
-        begin
-        log('existing ROM verified');
-        Result := rom;
-        exit;
-        end;
-      log('existing ROM failed verification');
-    end;
-end;
-
-function CheckKDL3Rom(name: string): string;
-var rom: string;
-begin
-  log('Handling ' + name)
-  rom := FileSearch(name, WizardDirValue());
-  if Length(rom) > 0 then
-    begin
-      log('existing ROM found');
-      log(IntToStr(CompareStr(GetSNESMD5OfFile(rom), '201e7658f6194458a3869dde36bf8ec2')));
-      log(IntToStr(CompareStr(GetSNESMD5OfFile(rom), 'b2f2d004ea640c3db66df958fce122b2')));
-      if CompareStr(GetSNESMD5OfFile(rom), '201e7658f6194458a3869dde36bf8ec2') * CompareStr(GetSNESMD5OfFile(rom), 'b2f2d004ea640c3db66df958fce122b2') = 0 then
-        begin
-        log('existing ROM verified');
-        Result := rom;
-        exit;
-        end;
-      log('existing ROM failed verification');
-    end;
-end;
-
-function AddRomPage(name: string): TInputFileWizardPage;
-begin
-  Result :=
-    CreateInputFilePage(
-      wpSelectComponents,
-      'Select ROM File',
-      'Where is your ' + name + ' located?',
-      'Select the file, then click Next.');
-
-  Result.Add(
-    'Location of ROM file:',
-    'SNES ROM files|*.sfc;*.smc|All files|*.*',
-    '.sfc');
-end;
-
-
-function AddGBRomPage(name: string): TInputFileWizardPage;
-begin
-  Result :=
-    CreateInputFilePage(
-      wpSelectComponents,
-      'Select ROM File',
-      'Where is your ' + name + ' located?',
-      'Select the file, then click Next.');
-
-  Result.Add(
-    'Location of ROM file:',
-    'GB ROM files|*.gb;*.gbc|All files|*.*',
-    '.gb');
-end;
-
-function AddGBARomPage(name: string): TInputFileWizardPage;
-begin
-  Result :=
-    CreateInputFilePage(
-      wpSelectComponents,
-      'Select ROM File',
-      'Where is your ' + name + ' located?',
-      'Select the file, then click Next.');
-  Result.Add(
-    'Location of ROM file:',
-    'GBA ROM files|*.gba|All files|*.*',
-    '.gba');
-end;
-
-function AddSMSRomPage(name: string): TInputFileWizardPage;
-begin
-  Result :=
-    CreateInputFilePage(
-      wpSelectComponents,
-      'Select ROM File',
-      'Where is your ' + name + ' located?',
-      'Select the file, then click Next.');
-  Result.Add(
-    'Location of ROM file:',
-    'SMS ROM files|*.sms|All files|*.*',
-    '.sms');
-end;
-
-function AddNESRomPage(name: string): TInputFileWizardPage;
-begin
-  Result :=
-    CreateInputFilePage(
-      wpSelectComponents,
-      'Select ROM File',
-      'Where is your ' + name + ' located?',
-      'Select the file, then click Next.');
-
-  Result.Add(
-    'Location of ROM file:',
-    'NES ROM files|*.nes|All files|*.*',
-    '.nes');
-end;
-
-procedure AddOoTRomPage();
-begin
-  ootrom := FileSearch('The Legend of Zelda - Ocarina of Time.z64', WizardDirValue());
-  if Length(ootrom) > 0 then
-    begin
-      log('existing ROM found');
-      log(IntToStr(CompareStr(GetMD5OfFile(ootrom), '5bd1fe107bf8106b2ab6650abecd54d6'))); // normal
-      log(IntToStr(CompareStr(GetMD5OfFile(ootrom), '6697768a7a7df2dd27a692a2638ea90b'))); // byteswapped
-      log(IntToStr(CompareStr(GetMD5OfFile(ootrom), '05f0f3ebacbc8df9243b6148ffe4792f'))); // decompressed
-      if (CompareStr(GetMD5OfFile(ootrom), '5bd1fe107bf8106b2ab6650abecd54d6') = 0) or (CompareStr(GetMD5OfFile(ootrom), '6697768a7a7df2dd27a692a2638ea90b') = 0) or (CompareStr(GetMD5OfFile(ootrom), '05f0f3ebacbc8df9243b6148ffe4792f') = 0) then
-        begin
-        log('existing ROM verified');
-        exit;
-        end;
-      log('existing ROM failed verification');
-    end;
-  ootrom := ''
-  OoTROMFilePage :=
-    CreateInputFilePage(
-      wpSelectComponents,
-      'Select ROM File',
-      'Where is your OoT 1.0 ROM located?',
-      'Select the file, then click Next.');
-
-  OoTROMFilePage.Add(
-    'Location of ROM file:',
-    'N64 ROM files (*.z64, *.n64)|*.z64;*.n64|All files|*.*',
-    '.z64');
-end;
-
-function AddA26Page(name: string): TInputFileWizardPage;
-begin
-  Result :=
-    CreateInputFilePage(
-      wpSelectComponents,
-      'Select ROM File',
-      'Where is your ' + name + ' located?',
-      'Select the file, then click Next.');
-
-  Result.Add(
-    'Location of ROM file:',
-    'A2600 ROM files|*.BIN;*.a26|All files|*.*',
-    '.BIN');
-end;
-
-function NextButtonClick(CurPageID: Integer): Boolean;
-begin
-  if (assigned(LttPROMFilePage)) and (CurPageID = LttPROMFilePage.ID) then
-    Result := not (LttPROMFilePage.Values[0] = '')
-  else if (assigned(SMROMFilePage)) and (CurPageID = SMROMFilePage.ID) then
-    Result := not (SMROMFilePage.Values[0] = '')
-  else if (assigned(DKC3ROMFilePage)) and (CurPageID = DKC3ROMFilePage.ID) then
-    Result := not (DKC3ROMFilePage.Values[0] = '')
-  else if (assigned(SMWROMFilePage)) and (CurPageID = SMWROMFilePage.ID) then
-    Result := not (SMWROMFilePage.Values[0] = '')
-  else if (assigned(SoEROMFilePage)) and (CurPageID = SoEROMFilePage.ID) then
-    Result := not (SoEROMFilePage.Values[0] = '')
-  else if (assigned(L2ACROMFilePage)) and (CurPageID = L2ACROMFilePage.ID) then
-    Result := not (L2ACROMFilePage.Values[0] = '')
-  else if (assigned(KDL3ROMFilePage)) and (CurPageID = KDL3ROMFilePage.ID) then
-    Result := not (KDL3ROMFilePage.Values[0] = '')
-  else if (assigned(OoTROMFilePage)) and (CurPageID = OoTROMFilePage.ID) then
-    Result := not (OoTROMFilePage.Values[0] = '')
-  else if (assigned(BN3ROMFilePage)) and (CurPageID = BN3ROMFilePage.ID) then
-    Result := not (BN3ROMFilePage.Values[0] = '')
-  else if (assigned(ZlROMFilePage)) and (CurPageID = ZlROMFilePage.ID) then
-    Result := not (ZlROMFilePage.Values[0] = '')
-  else if (assigned(RedROMFilePage)) and (CurPageID = RedROMFilePage.ID) then
-    Result := not (RedROMFilePage.Values[0] = '')
-  else if (assigned(BlueROMFilePage)) and (CurPageID = BlueROMFilePage.ID) then
-    Result := not (BlueROMFilePage.Values[0] = '')
-  else if (assigned(LADXROMFilePage)) and (CurPageID = LADXROMFilePage.ID) then
-    Result := not (LADXROMFilePage.Values[0] = '')
-  else if (assigned(TLoZROMFilePage)) and (CurPageID = TLoZROMFilePage.ID) then
-    Result := not (TLoZROMFilePage.Values[0] = '')
-  else if (assigned(AdvnROMFilePage)) and (CurPageID = AdvnROMFilePage.ID) then
-    Result := not (AdvnROMFilePage.Values[0] = '')
-  else
-    Result := True;
-end;
-
-function GetROMPath(Param: string): string;
-begin
-  if Length(lttprom) > 0 then
-    Result := lttprom
-  else if Assigned(LttPRomFilePage) then
-    begin
-      R := CompareStr(GetSNESMD5OfFile(LttPROMFilePage.Values[0]), '03a63945398191337e896e5771f77173')
-      if R <> 0 then
-        MsgBox('ALttP ROM validation failed. Very likely wrong file.', mbInformation, MB_OK);
-
-      Result := LttPROMFilePage.Values[0]
-    end
-  else
-    Result := '';
- end;
-
-function GetSMROMPath(Param: string): string;
-begin
-  if Length(smrom) > 0 then
-    Result := smrom
-  else if Assigned(SMRomFilePage) then
-    begin
-      R := CompareStr(GetSNESMD5OfFile(SMROMFilePage.Values[0]), '21f3e98df4780ee1c667b84e57d88675')
-      if R <> 0 then
-        MsgBox('Super Metroid ROM validation failed. Very likely wrong file.', mbInformation, MB_OK);
-
-      Result := SMROMFilePage.Values[0]
-    end
-  else
-    Result := '';
- end;
-
-function GetDKC3ROMPath(Param: string): string;
-begin
-  if Length(dkc3rom) > 0 then
-    Result := dkc3rom
-  else if Assigned(DKC3RomFilePage) then
-    begin
-      R := CompareStr(GetSNESMD5OfFile(DKC3ROMFilePage.Values[0]), '120abf304f0c40fe059f6a192ed4f947')
-      if R <> 0 then
-        MsgBox('Donkey Kong Country 3 ROM validation failed. Very likely wrong file.', mbInformation, MB_OK);
-
-      Result := DKC3ROMFilePage.Values[0]
-    end
-  else
-    Result := '';
- end;
-
-function GetSMWROMPath(Param: string): string;
-begin
-  if Length(smwrom) > 0 then
-    Result := smwrom
-  else if Assigned(SMWRomFilePage) then
-    begin
-      R := CompareStr(GetSNESMD5OfFile(SMWROMFilePage.Values[0]), 'cdd3c8c37322978ca8669b34bc89c804')
-      if R <> 0 then
-        MsgBox('Super Mario World ROM validation failed. Very likely wrong file.', mbInformation, MB_OK);
-
-      Result := SMWROMFilePage.Values[0]
-    end
-  else
-    Result := '';
- end;
-
-function GetSoEROMPath(Param: string): string;
-begin
-  if Length(soerom) > 0 then
-    Result := soerom
-  else if Assigned(SoERomFilePage) then
-    begin
-      R := CompareStr(GetSNESMD5OfFile(SoEROMFilePage.Values[0]), '6e9c94511d04fac6e0a1e582c170be3a')
-      if R <> 0 then
-        MsgBox('Secret of Evermore ROM validation failed. Very likely wrong file.', mbInformation, MB_OK);
-
-      Result := SoEROMFilePage.Values[0]
-    end
-  else
-    Result := '';
- end;
-
-function GetOoTROMPath(Param: string): string;
-begin
-  if Length(ootrom) > 0 then
-    Result := ootrom
-  else if Assigned(OoTROMFilePage) then
-    begin
-      R := CompareStr(GetMD5OfFile(OoTROMFilePage.Values[0]), '5bd1fe107bf8106b2ab6650abecd54d6') * CompareStr(GetMD5OfFile(OoTROMFilePage.Values[0]), '6697768a7a7df2dd27a692a2638ea90b') * CompareStr(GetMD5OfFile(OoTROMFilePage.Values[0]), '05f0f3ebacbc8df9243b6148ffe4792f');
-      if R <> 0 then
-        MsgBox('OoT ROM validation failed. Very likely wrong file.', mbInformation, MB_OK);
-
-      Result := OoTROMFilePage.Values[0]
-    end
-  else
-    Result := '';
-end;
-
-function GetL2ACROMPath(Param: string): string;
-begin
-  if Length(l2acrom) > 0 then
-    Result := l2acrom
-  else if Assigned(L2ACROMFilePage) then
-    begin
-      R := CompareStr(GetSNESMD5OfFile(L2ACROMFilePage.Values[0]), '6efc477d6203ed2b3b9133c1cd9e9c5d')
-      if R <> 0 then
-        MsgBox('Lufia II ROM validation failed. Very likely wrong file.', mbInformation, MB_OK);
-
-      Result := L2ACROMFilePage.Values[0]
-    end
-  else
-    Result := '';
-end;
-
-function GetZlROMPath(Param: string): string;
-begin
-  if Length(zlrom) > 0 then
-    Result := zlrom
-  else if Assigned(ZlROMFilePage) then
-    begin
-      R := CompareStr(GetMD5OfFile(ZlROMFilePage.Values[0]), 'd4bf9e7bcf9a48da53785d2ae7bc4270');
-      if R <> 0 then
-        MsgBox('Zillion ROM validation failed. Very likely wrong file.', mbInformation, MB_OK);
-
-      Result := ZlROMFilePage.Values[0]
-    end
-  else
-    Result := '';
-end;
-
-function GetRedROMPath(Param: string): string;
-begin
-  if Length(redrom) > 0 then
-    Result := redrom
-  else if Assigned(RedROMFilePage) then
-    begin
-      R := CompareStr(GetMD5OfFile(RedROMFilePage.Values[0]), '3d45c1ee9abd5738df46d2bdda8b57dc')
-      if R <> 0 then
-        MsgBox('Pokemon Red ROM validation failed. Very likely wrong file.', mbInformation, MB_OK);
-
-      Result := RedROMFilePage.Values[0]
-    end
-  else
-    Result := '';
- end;
-
-function GetBlueROMPath(Param: string): string;
-begin
-  if Length(bluerom) > 0 then
-    Result := bluerom
-  else if Assigned(BlueROMFilePage) then
-    begin
-      R := CompareStr(GetMD5OfFile(BlueROMFilePage.Values[0]), '50927e843568814f7ed45ec4f944bd8b')
-      if R <> 0 then
-        MsgBox('Pokemon Blue ROM validation failed. Very likely wrong file.', mbInformation, MB_OK);
-
-      Result := BlueROMFilePage.Values[0]
-    end
-  else
-    Result := '';
- end;
- 
-function GetTLoZROMPath(Param: string): string;
-begin
-  if Length(tlozrom) > 0 then
-    Result := tlozrom
-  else if Assigned(TLoZROMFilePage) then
-    begin
-      R := CompareStr(GetMD5OfFile(TLoZROMFilePage.Values[0]), '337bd6f1a1163df31bf2633665589ab0');
-      if R <> 0 then
-        MsgBox('The Legend of Zelda ROM validation failed. Very likely wrong file.', mbInformation, MB_OK);
-
-      Result := TLoZROMFilePage.Values[0]
-    end
-  else
-    Result := '';
-end;
-
-function GetLADXROMPath(Param: string): string;
-begin
-  if Length(ladxrom) > 0 then
-    Result := ladxrom
-  else if Assigned(LADXROMFilePage) then
-    begin
-      R := CompareStr(GetMD5OfFile(LADXROMFilePage.Values[0]), '07c211479386825042efb4ad31bb525f')
-      if R <> 0 then
-        MsgBox('Link''s Awakening DX ROM validation failed. Very likely wrong file.', mbInformation, MB_OK);
-
-      Result := LADXROMFilePage.Values[0]
-    end
-  else
-    Result := '';
- end;
-
-function GetAdvnROMPath(Param: string): string;
-begin
-  if Length(advnrom) > 0 then
-    Result := advnrom
-  else if Assigned(AdvnROMFilePage) then
-    begin
-      R := CompareStr(GetMD5OfFile(AdvnROMFilePage.Values[0]), '157bddb7192754a45372be196797f284');
-      if R <> 0 then
-        MsgBox('Adventure ROM validation failed. Very likely wrong file.', mbInformation, MB_OK);
-
-      Result := AdvnROMFilePage.Values[0]
-    end
-  else
-    Result := '';
-end;
-
-function GetBN3ROMPath(Param: string): string;
-begin
-  if Length(bn3rom) > 0 then
-    Result := bn3rom
-  else if Assigned(BN3ROMFilePage) then
-    begin
-      R := CompareStr(GetMD5OfFile(BN3ROMFilePage.Values[0]), '6fe31df0144759b34ad666badaacc442')
-      if R <> 0 then
-        MsgBox('MegaMan Battle Network 3 Blue ROM validation failed. Very likely wrong file.', mbInformation, MB_OK);
-
-      Result := BN3ROMFilePage.Values[0]
-    end
-  else
-    Result := '';
- end;
-
-function GetKDL3ROMPath(Param: string): string;
-begin
-  if Length(kdl3rom) > 0 then
-    Result := kdl3rom
-  else if Assigned(KDL3ROMFilePage) then
-    begin
-      R := CompareStr(GetSNESMD5OfFile(KDL3ROMFilePage.Values[0]), '201e7658f6194458a3869dde36bf8ec2') * CompareStr(GetSNESMD5OfFile(KDL3ROMFilePage.Values[0]), 'b2f2d004ea640c3db66df958fce122b2');
-      if R <> 0 then
-        MsgBox('Kirby''s Dream Land 3 ROM validation failed. Very likely wrong file.', mbInformation, MB_OK);
-
-      Result := KDL3ROMFilePage.Values[0]
-    end
-  else
-    Result := '';
-end;
-
-procedure InitializeWizard();
-begin
-  AddOoTRomPage();
-
-  lttprom := CheckRom('Zelda no Densetsu - Kamigami no Triforce (Japan).sfc', '03a63945398191337e896e5771f77173');
-  if Length(lttprom) = 0 then
-    LttPROMFilePage:= AddRomPage('Zelda no Densetsu - Kamigami no Triforce (Japan).sfc');
-
-  smrom := CheckRom('Super Metroid (JU).sfc', '21f3e98df4780ee1c667b84e57d88675');
-  if Length(smrom) = 0 then
-    SMRomFilePage:= AddRomPage('Super Metroid (JU).sfc');
-
-  dkc3rom := CheckRom('Donkey Kong Country 3 - Dixie Kong''s Double Trouble! (USA) (En,Fr).sfc', '120abf304f0c40fe059f6a192ed4f947');
-  if Length(dkc3rom) = 0 then
-    DKC3RomFilePage:= AddRomPage('Donkey Kong Country 3 - Dixie Kong''s Double Trouble! (USA) (En,Fr).sfc');
-
-  smwrom := CheckRom('Super Mario World (USA).sfc', 'cdd3c8c37322978ca8669b34bc89c804');
-  if Length(smwrom) = 0 then
-    SMWRomFilePage:= AddRomPage('Super Mario World (USA).sfc');
-
-  soerom := CheckRom('Secret of Evermore (USA).sfc', '6e9c94511d04fac6e0a1e582c170be3a');
-  if Length(soerom) = 0 then
-    SoEROMFilePage:= AddRomPage('Secret of Evermore (USA).sfc');
-
-  zlrom := CheckSMSRom('Zillion (UE) [!].sms', 'd4bf9e7bcf9a48da53785d2ae7bc4270');
-  if Length(zlrom) = 0 then
-    ZlROMFilePage:= AddSMSRomPage('Zillion (UE) [!].sms');
-
-  redrom := CheckRom('Pokemon Red (UE) [S][!].gb','3d45c1ee9abd5738df46d2bdda8b57dc');
-  if Length(redrom) = 0 then
-    RedROMFilePage:= AddGBRomPage('Pokemon Red (UE) [S][!].gb');
-
-  bluerom := CheckRom('Pokemon Blue (UE) [S][!].gb','50927e843568814f7ed45ec4f944bd8b');
-  if Length(bluerom) = 0 then
-    BlueROMFilePage:= AddGBRomPage('Pokemon Blue (UE) [S][!].gb');
-
-  bn3rom := CheckRom('Mega Man Battle Network 3 - Blue Version (USA).gba','6fe31df0144759b34ad666badaacc442');
-  if Length(bn3rom) = 0 then
-    BN3ROMFilePage:= AddGBARomPage('Mega Man Battle Network 3 - Blue Version (USA).gba');
-  
-  ladxrom := CheckRom('Legend of Zelda, The - Link''s Awakening DX (USA, Europe) (SGB Enhanced).gbc','07c211479386825042efb4ad31bb525f');
-  if Length(ladxrom) = 0 then
-    LADXROMFilePage:= AddGBRomPage('Legend of Zelda, The - Link''s Awakening DX (USA, Europe) (SGB Enhanced).gbc');
-
-  l2acrom := CheckRom('Lufia II - Rise of the Sinistrals (USA).sfc', '6efc477d6203ed2b3b9133c1cd9e9c5d');
-  if Length(l2acrom) = 0 then
-    L2ACROMFilePage:= AddRomPage('Lufia II - Rise of the Sinistrals (USA).sfc');
-
-  tlozrom := CheckNESROM('Legend of Zelda, The (U) (PRG0) [!].nes', '337bd6f1a1163df31bf2633665589ab0');
-  if Length(tlozrom) = 0 then
-    TLoZROMFilePage:= AddNESRomPage('Legend of Zelda, The (U) (PRG0) [!].nes');
-
-  advnrom := CheckSMSRom('ADVNTURE.BIN', '157bddb7192754a45372be196797f284');
-  if Length(advnrom) = 0 then
-    AdvnROMFilePage:= AddA26Page('ADVNTURE.BIN');
-
-  kdl3rom := CheckKDL3Rom('Kirby''s Dream Land 3.sfc');
-  if Length(kdl3rom) = 0 then
-    KDL3ROMFilePage:= AddRomPage('Kirby''s Dream Land 3.sfc');
-end;
-
-
-function ShouldSkipPage(PageID: Integer): Boolean;
-begin
-  Result := False;
-  if (assigned(LttPROMFilePage)) and (PageID = LttPROMFilePage.ID) then
-    Result := not (WizardIsComponentSelected('client/sni/lttp') or WizardIsComponentSelected('generator/lttp'));
-  if (assigned(SMROMFilePage)) and (PageID = SMROMFilePage.ID) then
-    Result := not (WizardIsComponentSelected('client/sni/sm') or WizardIsComponentSelected('generator/sm'));
-  if (assigned(DKC3ROMFilePage)) and (PageID = DKC3ROMFilePage.ID) then
-    Result := not (WizardIsComponentSelected('client/sni/dkc3') or WizardIsComponentSelected('generator/dkc3'));
-  if (assigned(SMWROMFilePage)) and (PageID = SMWROMFilePage.ID) then
-    Result := not (WizardIsComponentSelected('client/sni/smw') or WizardIsComponentSelected('generator/smw'));
-  if (assigned(L2ACROMFilePage)) and (PageID = L2ACROMFilePage.ID) then
-    Result := not (WizardIsComponentSelected('client/sni/l2ac') or WizardIsComponentSelected('generator/l2ac'));
-  if (assigned(SoEROMFilePage)) and (PageID = SoEROMFilePage.ID) then
-    Result := not (WizardIsComponentSelected('generator/soe'));
-  if (assigned(KDL3ROMFilePage)) and (PageID = KDL3ROMFilePage.ID) then
-    Result := not (WizardIsComponentSelected('client/sni/kdl3') or WizardIsComponentSelected('generator/kdl3'));
-  if (assigned(OoTROMFilePage)) and (PageID = OoTROMFilePage.ID) then
-    Result := not (WizardIsComponentSelected('generator/oot') or WizardIsComponentSelected('client/oot'));
-  if (assigned(ZlROMFilePage)) and (PageID = ZlROMFilePage.ID) then
-    Result := not (WizardIsComponentSelected('generator/zl') or WizardIsComponentSelected('client/zl'));
-  if (assigned(RedROMFilePage)) and (PageID = RedROMFilePage.ID) then
-    Result := not (WizardIsComponentSelected('generator/pkmn_r') or WizardIsComponentSelected('client/pkmn/red'));
-  if (assigned(BlueROMFilePage)) and (PageID = BlueROMFilePage.ID) then
-    Result := not (WizardIsComponentSelected('generator/pkmn_b') or WizardIsComponentSelected('client/pkmn/blue'));
-  if (assigned(BN3ROMFilePage)) and (PageID = BN3ROMFilePage.ID) then
-    Result := not (WizardIsComponentSelected('generator/mmbn3') or WizardIsComponentSelected('client/mmbn3'));
-  if (assigned(LADXROMFilePage)) and (PageID = LADXROMFilePage.ID) then
-    Result := not (WizardIsComponentSelected('generator/ladx') or WizardIsComponentSelected('client/ladx'));
-  if (assigned(TLoZROMFilePage)) and (PageID = TLoZROMFilePage.ID) then
-    Result := not (WizardIsComponentSelected('generator/tloz') or WizardIsComponentSelected('client/tloz'));
-  if (assigned(AdvnROMFilePage)) and (PageID = AdvnROMFilePage.ID) then
-    Result := not (WizardIsComponentSelected('client/advn'));
-=======
->>>>>>> 36f95b06
 end;