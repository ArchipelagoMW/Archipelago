--- conflicted
+++ resolved
@@ -228,16 +228,10 @@
                            meta,
                            game)
     target = destination if destination else os.path.splitext(rom_file_to_patch)[0] + (
-<<<<<<< HEAD
-        ".apbp" if game == GAME_ALTTP else
-        ".apsmz" if game == GAME_SMZ3 else
-        ".apm3")
-=======
         ".apbp" if game == GAME_ALTTP
         else ".apsmz" if game == GAME_SMZ3
         else ".apdkc3" if game == GAME_DKC3
         else ".apm3")
->>>>>>> 7c04e7e0
     write_lzma(bytes, target)
     return target
 
