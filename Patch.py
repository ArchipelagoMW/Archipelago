--- conflicted
+++ resolved
@@ -12,31 +12,11 @@
 
 current_patch_version = 3
 
-<<<<<<< HEAD
-current_patch_version = 3
-=======
 GAME_ALTTP = "A Link to the Past"
 GAME_SM = "Super Metroid"
 supported_games = {"A Link to the Past", "Super Metroid"}
->>>>>>> 82b8b313
-
-GAME_ALTTP = 0
-GAME_SM = 1
-supported_games = ["A Link to the Past", "Super Metroid"]
-
-def generate_yaml(patch: bytes, metadata: Optional[dict] = None, game: int = GAME_ALTTP) -> bytes:
-    if game == GAME_ALTTP:
-        from worlds.alttp.Rom import JAP10HASH
-    elif game == GAME_SM:
-        from worlds.sm.Rom import JAP10HASH
-    else:
-        raise RuntimeError("Selected game for base rom not found.")
-
-<<<<<<< HEAD
-    patch = yaml.dump({"meta": metadata,
-                       "patch": patch,
-                       "game": supported_games[game],
-=======
+
+
 def generate_yaml(patch: bytes, metadata: Optional[dict] = None, game: str = GAME_ALTTP) -> bytes:
     if game == GAME_ALTTP:
         from worlds.alttp.Rom import JAP10HASH
@@ -48,7 +28,6 @@
     patch = yaml.dump({"meta": metadata,
                        "patch": patch,
                        "game": game,
->>>>>>> 82b8b313
                        # minimum version of patch system expected for patching to be successful
                        "compatible_version": 3,
                        "version": current_patch_version,
@@ -56,11 +35,7 @@
     return patch.encode(encoding="utf-8-sig")
 
 
-<<<<<<< HEAD
-def generate_patch(rom: bytes, metadata: Optional[dict] = None, game: int = GAME_ALTTP) -> bytes:
-=======
 def generate_patch(rom: bytes, metadata: Optional[dict] = None, game: str = GAME_ALTTP) -> bytes:
->>>>>>> 82b8b313
     if game == GAME_ALTTP:
         from worlds.alttp.Rom import get_base_rom_bytes
     elif game == GAME_SM:
@@ -75,24 +50,15 @@
 
 
 def create_patch_file(rom_file_to_patch: str, server: str = "", destination: str = None,
-<<<<<<< HEAD
-                      player: int = 0, player_name: str = "", game: int = GAME_ALTTP) -> str:
-    meta = {"server": server, # allow immediate connection to server in multiworld. Empty string otherwise
-=======
                       player: int = 0, player_name: str = "", game: str = GAME_ALTTP) -> str:
     meta = {"server": server,  # allow immediate connection to server in multiworld. Empty string otherwise
->>>>>>> 82b8b313
             "player_id": player,
             "player_name": player_name}
     bytes = generate_patch(load_bytes(rom_file_to_patch),
                            meta,
                            game)
-<<<<<<< HEAD
-    target = destination if destination else os.path.splitext(rom_file_to_patch)[0] + (".apbp" if game == GAME_ALTTP else ".apm3")
-=======
     target = destination if destination else os.path.splitext(rom_file_to_patch)[0] + (
         ".apbp" if game == GAME_ALTTP else ".apm3")
->>>>>>> 82b8b313
     write_lzma(bytes, target)
     return target
 
@@ -101,15 +67,6 @@
     data = Utils.parse_yaml(lzma.decompress(load_bytes(patch_file)).decode("utf-8-sig"))
     game_name = data["game"]
     if game_name in supported_games:
-<<<<<<< HEAD
-        game_index = supported_games.index(game_name)
-        if game_index == GAME_ALTTP:
-            from worlds.alttp.Rom import get_base_rom_bytes
-        elif game_index == GAME_SM:
-            from worlds.sm.Rom import get_base_rom_bytes
-    else:
-        from worlds.alttp.Rom import get_base_rom_bytes
-=======
         if game_name == GAME_ALTTP:
             from worlds.alttp.Rom import get_base_rom_bytes
         elif game_name == GAME_SM:
@@ -120,7 +77,6 @@
         from worlds.alttp.Rom import get_base_rom_bytes
     else:
         raise Exception(f"Cannot handle game {game_name}")
->>>>>>> 82b8b313
 
     if not ignore_version and data["compatible_version"] > current_patch_version:
         raise RuntimeError("Patch file is incompatible with this patcher, likely an update is required.")
