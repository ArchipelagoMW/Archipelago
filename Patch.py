--- conflicted
+++ resolved
@@ -15,235 +15,9 @@
     server: str
     player: Optional[int]
     player_name: str
-<<<<<<< HEAD
-    server: str
-
-    def __init__(self, path: Optional[str] = None, player: Optional[int] = None,
-                 player_name: str = "", server: str = ""):
-        self.path = path
-        self.player = player
-        self.player_name = player_name
-        self.server = server
-
-    def write(self, file: Optional[Union[str, BinaryIO]] = None):
-        if not self.path and not file:
-            raise FileNotFoundError(f"Cannot write {self.__class__.__name__} due to no path provided.")
-        with zipfile.ZipFile(file if file else self.path, "w", self.compression_method, True, self.compression_level) \
-                as zf:
-            if file:
-                self.path = zf.filename
-            self.write_contents(zf)
-
-    def write_contents(self, opened_zipfile: zipfile.ZipFile):
-        manifest = self.get_manifest()
-        try:
-            manifest = json.dumps(manifest)
-        except Exception as e:
-            raise Exception(f"Manifest {manifest} did not convert to json.") from e
-        else:
-            opened_zipfile.writestr("archipelago.json", manifest)
-
-    def read(self, file: Optional[Union[str, BinaryIO]] = None):
-        """Read data into patch object. file can be file-like, such as an outer zip file's stream."""
-        if not self.path and not file:
-            raise FileNotFoundError(f"Cannot read {self.__class__.__name__} due to no path provided.")
-        with zipfile.ZipFile(file if file else self.path, "r") as zf:
-            if file:
-                self.path = zf.filename
-            self.read_contents(zf)
-
-    def read_contents(self, opened_zipfile: zipfile.ZipFile):
-        with opened_zipfile.open("archipelago.json", "r") as f:
-            manifest = json.load(f)
-        if manifest["compatible_version"] > self.version:
-            raise Exception(f"File (version: {manifest['compatible_version']}) too new "
-                            f"for this handler (version: {self.version})")
-        self.player = manifest["player"]
-        self.server = manifest["server"]
-        self.player_name = manifest["player_name"]
-
-    def get_manifest(self) -> dict:
-        return {
-            "server": self.server,  # allow immediate connection to server in multiworld. Empty string otherwise
-            "player": self.player,
-            "player_name": self.player_name,
-            "game": self.game,
-            # minimum version of patch system expected for patching to be successful
-            "compatible_version": 4,
-            "version": current_patch_version,
-        }
-
-
-class APDeltaPatch(APContainer, metaclass=AutoPatchRegister):
-    """An APContainer that additionally has delta.bsdiff4
-    containing a delta patch to get the desired file, often a rom."""
-
-    hash = Optional[str]  # base checksum of source file
-    patch_file_ending: str = ""
-    delta: Optional[bytes] = None
-    result_file_ending: str = ".sfc"
-    source_data: bytes
-
-    def __init__(self, *args, patched_path: str = "", **kwargs):
-        self.patched_path = patched_path
-        super(APDeltaPatch, self).__init__(*args, **kwargs)
-
-    def get_manifest(self) -> dict:
-        manifest = super(APDeltaPatch, self).get_manifest()
-        manifest["base_checksum"] = self.hash
-        manifest["result_file_ending"] = self.result_file_ending
-        manifest["patch_file_ending"] = self.patch_file_ending
-        return manifest
-
-    @classmethod
-    def get_source_data(cls) -> bytes:
-        """Get Base data"""
-        raise NotImplementedError()
-
-    @classmethod
-    def get_source_data_with_cache(cls) -> bytes:
-        if not hasattr(cls, "source_data"):
-            cls.source_data = cls.get_source_data()
-        return cls.source_data
-
-    def write_contents(self, opened_zipfile: zipfile.ZipFile):
-        super(APDeltaPatch, self).write_contents(opened_zipfile)
-        # write Delta
-        opened_zipfile.writestr("delta.bsdiff4",
-                                bsdiff4.diff(self.get_source_data_with_cache(), open(self.patched_path, "rb").read()),
-                                compress_type=zipfile.ZIP_STORED)  # bsdiff4 is a format with integrated compression
-
-    def read_contents(self, opened_zipfile: zipfile.ZipFile):
-        super(APDeltaPatch, self).read_contents(opened_zipfile)
-        self.delta = opened_zipfile.read("delta.bsdiff4")
-
-    def patch(self, target: str):
-        """Base + Delta -> Patched"""
-        if not self.delta:
-            self.read()
-        result = bsdiff4.patch(self.get_source_data_with_cache(), self.delta)
-        with open(target, "wb") as f:
-            f.write(result)
-
-
-# legacy patch handling follows:
-GAME_ALTTP = "A Link to the Past"
-GAME_SM = "Super Metroid"
-GAME_SOE = "Secret of Evermore"
-GAME_SMZ3 = "SMZ3"
-GAME_FF6WC = "Final Fantasy 6 Worlds Collide"
-GAME_TLOZ = "The Legend of Zelda"
-GAME_DKC3 = "Donkey Kong Country 3"
-supported_games = {"A Link to the Past", "Super Metroid", "Secret of Evermore", "SMZ3", "Donkey Kong Country 3", "Final Fantasy 6 Worlds Collide"}
-
-preferred_endings = {
-    GAME_ALTTP: "apbp",
-    GAME_SM: "apm3",
-    GAME_SOE: "apsoe",
-    GAME_SMZ3: "apsmz",
-    GAME_FF6WC: "apff6wc",
-    GAME_TLOZ: "aptloz",
-    GAME_DKC3: "apdkc3"
-}
-
-
-def generate_yaml(patch: bytes, metadata: Optional[dict] = None, game: str = GAME_ALTTP) -> bytes:
-    if game == GAME_ALTTP:
-        from worlds.alttp.Rom import LTTPJPN10HASH as HASH
-    elif game == GAME_SM:
-        from worlds.sm.Rom import SMJUHASH as HASH
-    elif game == GAME_SOE:
-        from worlds.soe.Patch import USHASH as HASH
-    elif game == GAME_SMZ3:
-        from worlds.alttp.Rom import LTTPJPN10HASH as ALTTPHASH
-        from worlds.sm.Rom import SMJUHASH as SMHASH
-        HASH = ALTTPHASH + SMHASH
-    elif game == GAME_FF6WC:
-        from worlds.ff6wc.Rom import NA10HASH as HASH
-    elif game == GAME_TLOZ:
-        from worlds.tloz.Rom import NA10CHECKSUM as HASH
-    elif game == GAME_DKC3:
-        from worlds.dkc3.Rom import USHASH as HASH
-    else:
-        raise RuntimeError(f"Selected game {game} for base rom not found.")
-
-    patch = yaml.dump({"meta": metadata,
-                       "patch": patch,
-                       "game": game,
-                       # minimum version of patch system expected for patching to be successful
-                       "compatible_version": 3,
-                       "version": current_patch_version,
-                       "base_checksum": HASH})
-    return patch.encode(encoding="utf-8-sig")
-
-
-def generate_patch(rom: bytes, metadata: Optional[dict] = None, game: str = GAME_ALTTP) -> bytes:
-    if metadata is None:
-        metadata = {}
-    patch = bsdiff4.diff(get_base_rom_data(game), rom)
-    return generate_yaml(patch, metadata, game)
-
-
-def create_patch_file(rom_file_to_patch: str, server: str = "", destination: str = None,
-                      player: int = 0, player_name: str = "", game: str = GAME_ALTTP) -> str:
-    meta = {"server": server,  # allow immediate connection to server in multiworld. Empty string otherwise
-            "player_id": player,
-            "player_name": player_name}
-    bytes = generate_patch(load_bytes(rom_file_to_patch),
-                           meta,
-                           game)
-    target = destination if destination else os.path.splitext(rom_file_to_patch)[0] + (
-        ".apbp" if game == GAME_ALTTP
-        else ".apsmz" if game == GAME_SMZ3
-        else ".apdkc3" if game == GAME_DKC3
-        else ".apff6wc" if game == GAME_FF6WC
-        else ".apm3" if game == GAME_SM
-        else ".aptloz")
-    write_lzma(bytes, target)
-    return target
-
-
-def create_rom_bytes(patch_file: str, ignore_version: bool = False) -> Tuple[dict, str, bytearray]:
-    data = Utils.parse_yaml(lzma.decompress(load_bytes(patch_file)).decode("utf-8-sig"))
-    game_name = data["game"]
-    if not ignore_version and data["compatible_version"] > current_patch_version:
-        raise RuntimeError("Patch file is incompatible with this patcher, likely an update is required.")
-    patched_data = bsdiff4.patch(get_base_rom_data(game_name), data["patch"])
-    rom_hash = patched_data[int(0x7FC0):int(0x7FD5)]
-    data["meta"]["hash"] = "".join(chr(x) for x in rom_hash)
-    target = os.path.splitext(patch_file)[0] + ".sfc"
-    return data["meta"], target, patched_data
-
-
-def get_base_rom_data(game: str):
-    if game == GAME_ALTTP:
-        from worlds.alttp.Rom import get_base_rom_bytes
-    elif game == "alttp":  # old version for A Link to the Past
-        from worlds.alttp.Rom import get_base_rom_bytes
-    elif game == GAME_SM:
-        from worlds.sm.Rom import get_base_rom_bytes
-    elif game == GAME_SOE:
-        from worlds.soe.Patch import get_base_rom_path
-        get_base_rom_bytes = lambda: bytes(read_rom(open(get_base_rom_path(), "rb")))
-    elif game == GAME_SMZ3:
-        from worlds.smz3.Rom import get_base_rom_bytes
-    elif game == GAME_FF6WC:
-        from worlds.ff6wc.Rom import get_base_rom_bytes
-    elif game == GAME_TLOZ:
-        from worlds.tloz.Rom import get_base_rom_bytes
-    elif game == GAME_DKC3:
-        from worlds.dkc3.Rom import get_base_rom_bytes
-    else:
-        raise RuntimeError("Selected game for base rom not found.")
-    return get_base_rom_bytes()
-
-
-def create_rom_file(patch_file: str) -> Tuple[dict, str]:
-=======
 
 
 def create_rom_file(patch_file: str) -> Tuple[RomMeta, str]:
->>>>>>> 0e6e3597
     auto_handler = AutoPatchRegister.get_handler(patch_file)
     if auto_handler:
         handler: APAutoPatchInterface = auto_handler(patch_file)
