--- conflicted
+++ resolved
@@ -1,2149 +1,2150 @@
-<?xml version="1.0" encoding="utf-8"?>
-<Catalog>
-    <CEffectModifyUnit id="AP_ImmortalBarrierCDFix">
-        <ValidatorArray value="BarrierOnCooldown"/>
-        <Cost Behavior="ImmortalBarrierSupressed" CooldownOperation="Add" CooldownTimeUse="15"/>
-        <Cost Behavior="AP_ImmortalBarrierSupressed" CooldownOperation="Add" CooldownTimeUse="15"/>
-    </CEffectModifyUnit>
-    <CBehaviorBuff default="1" id="AP_SwarmHostEggAnimationDefault">
-        <InfoFlags index="Hidden" value="1"/>
-        <DisableValidatorArray value="NotStasis"/>
-        <DisableValidatorArray value="NotVortexd"/>
-        <DisableValidatorArray value="NotGravitonBeamd"/>
-        <DisableValidatorArray value="NotThunderCannond"/>
-        <Duration value="25"/>
-    </CBehaviorBuff>
-    <CBehaviorBuff id="AP_250mmStrikeCannons">
-        <Alignment value="Negative"/>
-        <InfoIcon value="Assets\Textures\btn-ability-terran-bombardmentstrike.dds"/>
-        <EditorCategories value="Race:Terran,AbilityorEffectType:Units"/>
-        <DisableValidatorArray value="NotFrenzied"/>
-        <BuffFlags index="Channeling" value="1"/>
-        <MaxStackCount value="20"/>
-        <Duration value="10"/>
-        <Period value="0.25"/>
-        <Modification>
-            <ModifyFlags index="DisableAbils" value="1"/>
-            <ModifyFlags index="SuppressMoving" value="1"/>
-            <ModifyFlags index="SuppressTurning" value="1"/>
-        </Modification>
-    </CBehaviorBuff>
-    <CBehaviorBuff id="AP_330mmBarrageCannons">
-        <Alignment value="Negative"/>
-        <InfoIcon value="Assets\Textures\btn-ability-terran-bombardmentstrike.dds"/>
-        <EditorCategories value="Race:Terran,AbilityorEffectType:Units"/>
-        <BuffFlags index="Channeling" value="1"/>
-        <MaxStackCount value="20"/>
-        <Duration value="10"/>
-        <Period value="0.25"/>
-        <Modification>
-            <ModifyFlags index="DisableAbils" value="1"/>
-            <ModifyFlags index="SuppressMoving" value="1"/>
-            <ModifyFlags index="SuppressTurning" value="1"/>
-        </Modification>
-    </CBehaviorBuff>
-    <CBehaviorBuff id="AP_Stimpack">
-        <Alignment value="Positive"/>
-        <InfoIcon value="Assets\Textures\btn-ability-terran-stimpack.dds"/>
-        <EditorCategories value="Race:Terran,AbilityorEffectType:Units"/>
-        <Duration value="15"/>
-        <Modification MoveSpeedMultiplier="1.5" AttackSpeedMultiplier="1.5"/>
-    </CBehaviorBuff>
-    <CBehaviorBuff id="AP_SuperStim">
-        <Alignment value="Positive"/>
-        <InfoIcon value="Assets\Textures\btn-upgrade-terran-superstimppack.dds"/>
-        <EditorCategories value="Race:Terran,AbilityorEffectType:Units"/>
-        <Duration value="15"/>
-        <Modification MoveSpeedMultiplier="1.5" AttackSpeedMultiplier="1.5"/>
-        <RemoveValidatorArray value="AP_SourceIsNotHellion"/>
-    </CBehaviorBuff>
-    <CBehaviorBuff id="AP_MagrailStun1Sec">
-        <InfoFlags index="Hidden" value="1"/>
-        <EditorCategories value="Race:Terran,AbilityorEffectType:Units"/>
-        <RemoveValidatorArray value="CasterIsAttacking"/>
-        <Duration value="1"/>
-        <Modification>
-            <StateFlags index="Stun" value="1"/>
-        </Modification>
-    </CBehaviorBuff>
-    <CBehaviorBuff id="AP_ViralPlasma">
-        <Alignment value="Negative"/>
-        <EditorCategories value="Race:Terran,AbilityorEffectType:Units"/>
-        <MaxStackCount value="99"/>
-        <MaxStackCountPerCaster value="1"/>
-        <Duration value="4"/>
-        <Period value="1"/>
-        <PeriodicEffect value="AP_FlameThrowerViralPlasmaDoTDamage"/>
-    </CBehaviorBuff>
-    <CBehaviorBuff id="AP_Slow">
-        <Alignment value="Negative"/>
-        <InfoIcon value="Assets\Textures\btn-ability-terran-slow.dds"/>
-        <EditorCategories value="Race:Terran,AbilityorEffectType:Units"/>
-        <Duration value="1.5"/>
-        <Modification MoveSpeedMultiplier="0.5"/>
-    </CBehaviorBuff>
-    <CBehaviorBuff id="AP_KillSquad">
-        <InfoFlags index="Hidden" value="1"/>
-        <EditorCategories value="Race:Terran,AbilityorEffectType:Units"/>
-    </CBehaviorBuff>
-    <CBehaviorJump id="AP_ReaperJump">
-        <InfoFlags index="Hidden" value="1"/>
-        <EditorCategories value="Race:Terran,AbilityorEffectType:Units"/>
-        <TriggerHeightDeltaMin value="1.5"/>
-        <TriggerHeightDeltaMax value="4.5"/>
-        <InitiateRangeUp value="1.5"/>
-        <InitiateRangeDown value="0.5"/>
-        <JumpRangeMax value="12"/>
-        <Mover value="CliffJumper"/>
-        <MoverUp value="ReaperJumpDown"/>
-        <MoverDown value="ReaperJumpDown"/>
-        <DurationPreLaunch value="0.05"/>
-        <DurationPostLand value="0.075"/>
-        <DurationMoveOut value="0.08"/>
-        <Placeholder value="ReaperPlaceholder"/>
-        <LandAdjustmentDown value="1"/>
-        <LandArrivalRange value="0.05"/>
-        <LandCheckRadius value="5"/>
-    </CBehaviorJump>
-    <CBehaviorBuff id="AP_D8ChargeFate">
-        <InfoFlags index="Hidden" value="1"/>
-        <EditorCategories value="Race:Terran,AbilityorEffectType:Units"/>
-        <Duration value="3.5"/>
-        <InitialEffect value="AP_D8ClusterBombCreatePersistant"/>
-        <ExpireEffect value="AP_D8ChargeExplode"/>
-        <Modification>
-            <StateFlags index="SuppressCloak" value="1"/>
-        </Modification>
-        <AINotifyEffect value="AP_D8ChargeExplodeDamage"/>
-    </CBehaviorBuff>
-    <CBehaviorBuff id="AP_D8ClusterBombFate">
-        <InfoFlags index="Hidden" value="1"/>
-        <EditorCategories value="Race:Terran,AbilityorEffectType:Units"/>
-        <Duration value="2.5"/>
-        <ExpireEffect value="AP_D8ClusterBombExplode"/>
-        <Modification>
-            <StateFlags index="SuppressCloak" value="1"/>
-        </Modification>
-        <AINotifyEffect value="AP_D8ChargeExplodeDamage"/>
-    </CBehaviorBuff>
-    <CBehaviorBuff id="AP_ReaperPermanentCloak">
-        <Alignment value="Positive"/>
-        <InfoIcon value="Assets\Textures\btn-ability-terran-cloak.dds"/>
-        <EditorCategories value="Race:Terran,AbilityorEffectType:Units"/>
-        <Requirements value="AP_CloakingTechnologyReaper"/>
-        <Modification>
-            <StateFlags index="Cloak" value="1"/>
-        </Modification>
-    </CBehaviorBuff>
-    <CBehaviorBuff id="AP_ScavengingSystemsMechDeath">
-        <InfoFlags index="Hidden" value="1"/>
-        <EditorCategories value="Race:Terran,AbilityorEffectType:Units"/>
-        <Requirements value="AP_ScavengingSystemsResearched"/>
-        <Modification>
-            <DeathResponse Chance="1" Effect="AP_ScavengingSystemsSearchArea"/>
-        </Modification>
-    </CBehaviorBuff>
-    <CBehaviorBuff id="AP_SpiderMineInvulnerable">
-        <InfoFlags index="Hidden" value="1"/>
-        <EditorCategories value="Race:Terran,AbilityorEffectType:Units"/>
-        <Modification>
-            <StateFlags index="Invulnerable" value="1"/>
-            <StateFlags index="Untargetable" value="1"/>
-        </Modification>
-    </CBehaviorBuff>
-    <CBehaviorBuff id="AP_VultureSpiderMineBurrowFirst">
-        <InfoFlags index="Hidden" value="1"/>
-        <EditorCategories value="Race:Terran,AbilityorEffectType:Units"/>
-        <Duration value="5"/>
-        <InitialEffect value="AP_VultureSpiderMineBurrowOrder"/>
-    </CBehaviorBuff>
-    <CBehaviorBuff id="AP_MultilockTargetingSystems">
-        <InfoFlags index="Hidden" value="1"/>
-        <EditorCategories value="Race:Terran,AbilityorEffectType:Structures"/>
-        <Requirements value="AP_UseMultilockTargetingSystems"/>
-        <Modification>
-            <WeaponEnableArray value="AP_GoliathAUpgraded"/>
-            <WeaponEnableArray value="AP_GoliathGUpgraded"/>
-            <WeaponEnableArray value="AP_SpartanCompanyAUpgraded"/>
-            <WeaponEnableArray value="AP_SpartanCompanyGUpgraded"/>
-            <WeaponDisableArray value="AP_GoliathA"/>
-            <WeaponDisableArray value="AP_GoliathG"/>
-            <WeaponDisableArray value="AP_SpartanCompanyA"/>
-            <WeaponDisableArray value="AP_SpartanCompanyG"/>
-        </Modification>
-    </CBehaviorBuff>
-    <CBehaviorBuff id="AP_BurstCapacitorsAttacking">
-        <InfoFlags index="Hidden" value="1"/>
-        <EditorCategories value="Race:Terran,AbilityorEffectType:Units"/>
-        <DisableValidatorArray value="AP_BurstCapacitorsPurchased"/>
-        <Duration value="2"/>
-        <FinalEffect value="AP_BurstCapacitorsApplyChargeBehavior"/>
-    </CBehaviorBuff>
-    <CBehaviorBuff id="AP_BurstCapacitorsCharging">
-        <InfoFlags index="Hidden" value="1"/>
-        <EditorCategories value="Race:Terran,AbilityorEffectType:Units"/>
-        <DisplayDuration index="Self" value="1"/>
-        <RemoveValidatorArray value="AP_DiamondbackNotAttacking"/>
-        <Duration value="5"/>
-        <FinalEffect value="AP_BurstCapacitorsApplyDamageBuff"/>
-    </CBehaviorBuff>
-    <CBehaviorBuff id="AP_BurstCapacitorsDamageBuff">
-        <EditorCategories value="Race:Terran,AbilityorEffectType:Units"/>
-        <RemoveValidatorArray value="AP_DiamondbackNotAttacking"/>
-        <Modification>
-            <DamageDealtScaled index="Spell" value="10"/>
-            <DamageDealtScaled index="Melee" value="10"/>
-            <DamageDealtScaled index="Ranged" value="10"/>
-            <DamageDealtScaled index="Splash" value="10"/>
-        </Modification>
-    </CBehaviorBuff>
-    <CBehaviorBuff id="AP_MedivacHealBeamBusy">
-        <InfoFlags index="Hidden" value="1"/>
-        <EditorCategories value="Race:Terran,AbilityorEffectType:Units"/>
-        <MaxStackCount value="3"/>
-    </CBehaviorBuff>
-    <CBehaviorBuff id="AP_MedivacTargetBeingHealed">
-        <InfoFlags index="Hidden" value="1"/>
-        <EditorCategories value="AbilityorEffectType:Units,Race:Terran"/>
-    </CBehaviorBuff>
-    <CBehaviorBuff id="AP_CloakDistortionField">
-        <Alignment value="Positive"/>
-        <InfoFlags index="Hidden" value="1"/>
-        <InfoIcon value="Assets\Textures\btn-ability-terran-cloak.dds"/>
-        <EditorCategories value="Race:Terran,AbilityorEffectType:Units"/>
-        <Requirements value="AP_CloakDistortionFieldResearched"/>
-        <DisableValidatorArray value="AP_IsCloaked"/>
-        <DamageResponse ModifyFraction="0" ModifyMinimumDamage="1">
-            <Chance value="0.2"/>
-        </DamageResponse>
-    </CBehaviorBuff>
-    <CBehaviorBuff id="AP_DynamicPowerRouting">
-        <InfoFlags index="Hidden" value="1"/>
-        <EditorCategories value="Race:Terran,AbilityorEffectType:Units"/>
-        <Requirements value="AP_DynamicPowerRoutingResearched"/>
-        <DisableValidatorArray value="AP_IsCloaked"/>
-        <DisableValidatorArray value="NotMoving"/>
-        <DisableValidatorArray value="AP_NotAttacking"/>
-        <Modification>
-            <VitalRegenArray index="Energy" value="1.4765"/>
-        </Modification>
-    </CBehaviorBuff>
-    <CBehaviorBuff id="AP_WraithCloak">
-        <Alignment value="Positive"/>
-        <InfoIcon value="Assets\Textures\btn-ability-terran-cloak.dds"/>
-        <EditorCategories value="Race:Terran,AbilityorEffectType:Units"/>
-        <RemoveValidatorArray value="CanSpendEnergy"/>
-        <RemoveValidatorArray value="hasEnergy"/>
-        <Modification>
-            <StateFlags index="Cloak" value="1"/>
-            <VitalRegenArray index="Energy" value="-1.5"/>
-        </Modification>
-    </CBehaviorBuff>
-    <CBehaviorBuff id="AP_BansheeCloak">
-        <Alignment value="Positive"/>
-        <InfoIcon value="Assets\Textures\btn-ability-terran-cloak.dds"/>
-        <EditorCategories value="Race:Terran,AbilityorEffectType:Units"/>
-        <RemoveValidatorArray value="CanSpendEnergy"/>
-        <RemoveValidatorArray value="hasEnergy"/>
-        <Modification>
-            <StateFlags index="Cloak" value="1"/>
-            <VitalRegenArray index="Energy" value="-1.4765"/>
-        </Modification>
-    </CBehaviorBuff>
-    <CBehaviorBuff id="AP_BansheeCloakCrossSpectrumDampeners">
-        <Alignment value="Positive"/>
-        <InfoIcon value="Assets\Textures\btn-ability-terran-cloak.dds"/>
-        <EditorCategories value="Race:Terran,AbilityorEffectType:Units"/>
-        <RemoveValidatorArray value="CanSpendEnergy"/>
-        <RemoveValidatorArray value="hasEnergy"/>
-        <Modification>
-            <StateFlags index="Cloak" value="1"/>
-            <VitalRegenArray index="Energy" value="-1"/>
-        </Modification>
-    </CBehaviorBuff>
-    <CBehaviorBuff id="AP_BansheeCloakFree">
-        <Name value="Behavior/Name/AP_BansheeCloak"/>
-        <Tooltip value="Behavior/Tooltip/AP_BansheeCloak"/>
-        <Alignment value="Positive"/>
-        <InfoIcon value="Assets\Textures\btn-ability-terran-cloak.dds"/>
-        <EditorCategories value="Race:Terran,AbilityorEffectType:Units"/>
-        <RemoveValidatorArray value="CanSpendEnergy"/>
-        <RemoveValidatorArray value="hasEnergy"/>
-        <Modification>
-            <StateFlags index="Cloak" value="1"/>
-        </Modification>
-    </CBehaviorBuff>
-    <CBehaviorBuff id="AP_DistortionBlasters">
-        <InfoFlags index="Hidden" value="1"/>
-        <EditorCategories value="Race:Terran,AbilityorEffectType:Units"/>
-        <Requirements value="AP_DistortionBlastersResearched"/>
-        <DisableValidatorArray value="AP_IsCloaked"/>
-        <Modification>
-            <DamageDealtFraction index="Ranged" value="0.25"/>
-        </Modification>
-    </CBehaviorBuff>
-    <CBehaviorBuff id="AP_DistortionThrusters">
-        <InfoFlags index="Hidden" value="1"/>
-        <EditorCategories value="Race:Terran,AbilityorEffectType:Units"/>
-        <Requirements value="AP_DistortionThrustersResearched"/>
-        <DisableValidatorArray value="AP_IsCloaked"/>
-        <Modification MoveSpeedMultiplier="1.25" AccelerationMultiplier="1.25"/>
-    </CBehaviorBuff>
-    <CBehaviorBuff id="AP_DefensiveMatrix">
-        <Alignment value="Positive"/>
-        <InfoIcon value="Assets\Textures\btn-ability-terran-defensivematrix.dds"/>
-        <EditorCategories value="Race:Terran,AbilityorEffectType:Units"/>
-        <DisplayDuration index="Self" value="1"/>
-        <DisplayDuration index="Ally" value="1"/>
-        <RemoveValidatorArray value="hasShields"/>
-        <Duration value="20"/>
-        <Modification>
-            <VitalMaxArray index="Shields" value="200"/>
-        </Modification>
-        <DamageResponse ModifyMinimumDamage="1"/>
-    </CBehaviorBuff>
-    <CBehaviorBuff id="AP_DefensiveMatrixDummy">
-        <InfoFlags index="Hidden" value="1"/>
-        <EditorCategories value="Race:Terran,AbilityorEffectType:Units"/>
-        <Modification>
-            <VitalMaxArray index="Shields" value="200"/>
-        </Modification>
-    </CBehaviorBuff>
-    <CBehaviorBuff id="AP_SpecDefensiveMatrix">
-        <InfoFlags index="Hidden" value="1"/>
-        <EditorCategories value="Race:Terran,AbilityorEffectType:Units"/>
-        <DisplayDuration index="Self" value="1"/>
-        <DisplayDuration index="Ally" value="1"/>
-        <Duration value="15"/>
-        <ExpireEffect value="AP_SpecDefensiveMatrixIssueOrder"/>
-        <!-- Looks like unused -->
-        <Modification>
-            <AbilLinkDisableArray value="AP_BattlecruiserSpecialize"/>
-        </Modification>
-        <DamageResponse ModifyMinimumDamage="1"/>
-    </CBehaviorBuff>
-    <CBehaviorBuff id="AP_SpecHurricane">
-        <InfoFlags index="Hidden" value="1"/>
-        <EditorCategories value="Race:Terran,AbilityorEffectType:Units"/>
-        <DisplayDuration index="Self" value="1"/>
-        <DisplayDuration index="Ally" value="1"/>
-        <Duration value="15"/>
-        <ExpireEffect value="AP_SpecHurricaneIssueOrder"/>
-        <!-- Looks like unused -->
-        <Modification>
-            <AbilLinkDisableArray value="AP_BattlecruiserSpecialize"/>
-        </Modification>
-    </CBehaviorBuff>
-    <CBehaviorBuff id="AP_SpecYamato">
-        <InfoFlags index="Hidden" value="1"/>
-        <EditorCategories value="Race:Terran,AbilityorEffectType:Units"/>
-        <DisplayDuration index="Self" value="1"/>
-        <DisplayDuration index="Ally" value="1"/>
-        <Duration value="15"/>
-        <ExpireEffect value="AP_SpecYamatoIssueOrder"/>
-        <!-- Looks like unused -->
-        <Modification>
-            <AbilLinkDisableArray value="AP_BattlecruiserSpecialize"/>
-        </Modification>
-    </CBehaviorBuff>
-    <CBehaviorBuff id="AP_HyperjumpTeleportOutTargetSuppressCollision">
-        <EditorCategories value="AbilityorEffectType:Units,Race:Terran"/>
-        <Duration value="0.0625"/>
-        <Modification>
-            <ModifyFlags index="SuppressMoving" value="1"/>
-            <ModifyFlags index="SuppressTurning" value="1"/>
-            <StateFlags index="Invulnerable" value="1"/>
-            <StateFlags index="Stasis" value="1"/>
-            <StateFlags index="SuppressCloak" value="1"/>
-            <StateFlags index="SuppressCollision" value="1"/>
-            <StateFlags index="Untargetable" value="1"/>
-        </Modification>
-        <ExpireEffect value="SuicideRemove"/>
-        <InfoFlags index="Hidden" value="1"/>
-    </CBehaviorBuff>
-    <CBehaviorBuff id="AP_HyperjumpTeleportOut">
-        <EditorCategories value="AbilityorEffectType:Units,Race:Terran"/>
-        <Duration value="0.6"/>
-        <Modification>
-            <ModifyFlags index="SuppressMoving" value="1"/>
-            <ModifyFlags index="SuppressTurning" value="1"/>
-            <StateFlags index="Invulnerable" value="1"/>
-            <StateFlags index="Stasis" value="1"/>
-            <StateFlags index="SuppressCloak" value="1"/>
-            <StateFlags index="Untargetable" value="1"/>
-        </Modification>
-        <ExpireEffect value="AP_HyperjumpTeleportSet"/>
-        <InfoFlags index="Hidden" value="1"/>
-    </CBehaviorBuff>
-    <CBehaviorBuff id="AP_HyperjumpTeleport">
-        <EditorCategories value="AbilityorEffectType:Units,Race:Terran"/>
-        <Duration value="4.8"/>
-        <Modification>
-            <StateFlags index="Invulnerable" value="1"/>
-            <StateFlags index="Stasis" value="1"/>
-            <StateFlags index="SuppressAttack" value="1"/>
-            <StateFlags index="SuppressCloak" value="1"/>
-            <StateFlags index="Untargetable" value="1"/>
-        </Modification>
-        <ExpireEffect value="AP_HyperjumpTeleportInAB"/>
-        <InfoFlags index="Hidden" value="1"/>
-    </CBehaviorBuff>
-    <CBehaviorBuff id="AP_HyperjumpTeleportIn">
-        <EditorCategories value="AbilityorEffectType:Units,Race:Terran"/>
-        <Duration value="0.6"/>
-        <Modification>
-            <ModifyFlags index="SuppressMoving" value="1"/>
-            <ModifyFlags index="SuppressTurning" value="1"/>
-            <StateFlags index="Invulnerable" value="1"/>
-            <StateFlags index="Stasis" value="1"/>
-            <StateFlags index="SuppressCloak" value="1"/>
-            <StateFlags index="Untargetable" value="1"/>
-        </Modification>
-        <InfoFlags index="Hidden" value="1"/>
-    </CBehaviorBuff>
-    <CBehaviorBuff id="AP_BattlecruiserCloak">
-        <Alignment value="Positive"/>
-        <InfoIcon value="Assets\Textures\btn-ability-terran-cloak.dds"/>
-        <EditorCategories value="Race:Terran,AbilityorEffectType:Units"/>
-        <RemoveValidatorArray value="CanSpendEnergy"/>
-        <RemoveValidatorArray value="hasEnergy"/>
-        <Modification>
-            <StateFlags index="Cloak" value="1"/>
-            <VitalRegenArray index="Energy" value="-1.4765"/>
-        </Modification>
-    </CBehaviorBuff>
-    <CBehaviorBuff id="AP_EMPDecloak">
-        <Alignment value="Negative"/>
-        <InfoIcon value="Assets\Textures\btn-ability-terran-emp.dds"/>
-        <EditorCategories value="Race:Terran,AbilityorEffectType:Units"/>
-        <RemoveValidatorArray value="IsNotBuried"/>
-        <Duration value="10"/>
-        <Modification>
-            <StateFlags index="SuppressCloak" value="1"/>
-        </Modification>
-    </CBehaviorBuff>
-    <CBehaviorBuff id="AP_GhostBlast">
-        <Alignment value="Negative"/>
-        <EditorCategories value="Race:Terran,AbilityorEffectType:Units"/>
-        <Duration value="10"/>
-        <Modification>
-            <ModifyFlags index="DisableAbils" value="1"/>
-            <ModifyFlags index="Reveal" value="1"/>
-            <ModifyFlags index="Detected" value="1"/>
-            <ModifyFlags index="SuppressMoving" value="1"/>
-            <ModifyFlags index="SuppressTurning" value="1"/>
-        </Modification>
-    </CBehaviorBuff>
-    <CBehaviorBuff id="AP_GhostCloak">
-        <Alignment value="Positive"/>
-        <InfoIcon value="Assets\Textures\btn-ability-terran-cloak.dds"/>
-        <EditorCategories value="Race:Terran,AbilityorEffectType:Units"/>
-        <RemoveValidatorArray value="CanSpendEnergy"/>
-        <RemoveValidatorArray value="hasEnergy"/>
-        <Modification>
-            <StateFlags index="Cloak" value="1"/>
-            <VitalRegenArray index="Energy" value="-1.4765"/>
-        </Modification>
-    </CBehaviorBuff>
-    <CBehaviorBuff id="AP_GhostHoldFire">
-        <InfoIcon value="Assets\Textures\btn-ability-terran-holdfire.dds"/>
-        <EditorCategories value="Race:Terran,AbilityorEffectType:Units"/>
-        <Duration value="0.07"/>
-        <ExpireEffect value="AP_GhostHoldFireB"/>
-        <Modification>
-            <StateFlags index="Passive" value="1"/>
-            <AbilClassDisableArray index="CAbilAttack" value="1"/>
-        </Modification>
-    </CBehaviorBuff>
-    <CBehaviorBuff id="AP_GhostHoldFireB">
-        <InfoIcon value="Assets\Textures\btn-ability-terran-holdfire.dds"/>
-        <EditorCategories value="Race:Terran,AbilityorEffectType:Units"/>
-        <RemoveValidatorArray value="CasterNotAttacking"/>
-        <Modification>
-            <StateFlags index="Passive" value="1"/>
-        </Modification>
-    </CBehaviorBuff>
-    <CBehaviorBuff id="AP_LockdownB">
-        <Alignment value="Negative"/>
-        <BehaviorCategories index="Restorable" value="1"/>
-        <EditorCategories value="Race:Terran,AbilityorEffectType:Units"/>
-        <Duration value="20"/>
-        <Modification>
-            <ModifyFlags index="DisableAbils" value="1"/>
-            <ModifyFlags index="Reveal" value="1"/>
-            <ModifyFlags index="Detected" value="1"/>
-            <ModifyFlags index="SuppressMoving" value="1"/>
-            <ModifyFlags index="SuppressTurning" value="1"/>
-            <BehaviorLinkDisableArray value="Detector10"/>
-            <BehaviorLinkDisableArray value="Detector11"/>
-            <BehaviorLinkDisableArray value="Detector12"/>
-        </Modification>
-    </CBehaviorBuff>
-    <CBehaviorBuff id="AP_PersonalCloakingFree">
-        <Alignment value="Positive"/>
-        <InfoIcon value="Assets\Textures\btn-ability-terran-cloak.dds"/>
-        <EditorCategories value="Race:Terran,AbilityorEffectType:Units"/>
-        <Modification>
-            <StateFlags index="Cloak" value="1"/>
-        </Modification>
-    </CBehaviorBuff>
-    <CBehaviorBuff id="AP_KillerPhantasm">
-        <InfoFlags index="Hidden" value="1"/>
-        <EditorCategories value="Race:Terran,AbilityorEffectType:Units"/>
-        <Modification>
-            <StateFlags index="Hallucination" value="1"/>
-            <StateFlags index="SuppressFoodUsed" value="1"/>
-            <AbilLinkDisableArray value="BanelingAspect"/>
-            <AbilLinkDisableArray value="LurkerAspect"/>
-        </Modification>
-    </CBehaviorBuff>
-    <CBehaviorBuff id="AP_KillerPhantasmTimedLife">
-        <InfoFlags index="Hidden" value="1"/>
-        <EditorCategories value="Race:Protoss,AbilityorEffectType:Units"/>
-        <DisplayDuration index="Self" value="1"/>
-        <DisplayDuration index="Ally" value="1"/>
-        <Duration value="60"/>
-        <ExpireEffect value="AP_KillKillerPhantasm"/>
-        <!-- Appears to be unused in Vanilla -->
-        <Modification>
-            <StateFlags index="Summoned" value="1"/>
-        </Modification>
-    </CBehaviorBuff>
-    <CBehaviorBuff id="AP_SpectreCloaking">
-        <Alignment value="Positive"/>
-        <InfoIcon value="Assets\Textures\btn-ability-terran-cloak.dds"/>
-        <EditorCategories value="Race:Terran,AbilityorEffectType:Units"/>
-        <RemoveValidatorArray value="CanSpendEnergy"/>
-        <RemoveValidatorArray value="hasEnergy"/>
-        <Modification>
-            <StateFlags index="Cloak" value="1"/>
-            <VitalRegenArray index="Energy" value="-1.4765"/>
-        </Modification>
-    </CBehaviorBuff>
-    <CBehaviorBuff id="AP_SpectreCloakingFree">
-        <Alignment value="Positive"/>
-        <InfoIcon value="Assets\Textures\btn-ability-terran-cloak.dds"/>
-        <EditorCategories value="Race:Terran,AbilityorEffectType:Units"/>
-        <Modification>
-            <StateFlags index="Cloak" value="1"/>
-        </Modification>
-    </CBehaviorBuff>
-    <CBehaviorBuff id="AP_SpectreHoldFire">
-        <InfoIcon value="Assets\Textures\btn-ability-terran-holdfire.dds"/>
-        <EditorCategories value="Race:Terran,AbilityorEffectType:Units"/>
-        <Duration value="0.07"/>
-        <ExpireEffect value="AP_SpectreHoldFireB"/>
-        <Modification>
-            <StateFlags index="Passive" value="1"/>
-            <AbilClassDisableArray index="CAbilAttack" value="1"/>
-        </Modification>
-    </CBehaviorBuff>
-    <CBehaviorBuff id="AP_SpectreHoldFireB">
-        <InfoIcon value="Assets\Textures\btn-ability-terran-holdfire.dds"/>
-        <EditorCategories value="Race:Terran,AbilityorEffectType:Units"/>
-        <RemoveValidatorArray value="CasterNotAttacking"/>
-        <Modification>
-            <StateFlags index="Passive" value="1"/>
-        </Modification>
-    </CBehaviorBuff>
-    <CBehaviorBuff id="AP_SpectreLockdownB">
-        <Alignment value="Negative"/>
-        <BehaviorCategories index="Restorable" value="1"/>
-        <EditorCategories value="Race:Terran,AbilityorEffectType:Units"/>
-        <Duration value="20"/>
-        <Modification>
-            <ModifyFlags index="DisableAbils" value="1"/>
-            <ModifyFlags index="Reveal" value="1"/>
-            <ModifyFlags index="Detected" value="1"/>
-            <ModifyFlags index="SuppressMoving" value="1"/>
-            <ModifyFlags index="SuppressTurning" value="1"/>
-            <BehaviorLinkDisableArray value="Detector10"/>
-            <BehaviorLinkDisableArray value="Detector11"/>
-            <BehaviorLinkDisableArray value="Detector12"/>
-        </Modification>
-    </CBehaviorBuff>
-    <CBehaviorBuff id="AP_SpectreMindSplatter">
-        <Alignment value="Negative"/>
-        <InfoFlags index="Hidden" value="1"/>
-        <InfoIcon value="Assets\Textures\btn-ability-zerg-explode-color.dds"/>
-        <EditorCategories value="Race:Terran,AbilityorEffectType:Units"/>
-        <Duration value="1"/>
-        <Modification>
-            <DeathResponse Chance="1" Effect="AP_SpectreMindSplatterExplosionDamage"/>
-        </Modification>
-        <!-- Appears to be unused in Vanilla -->
-    </CBehaviorBuff>
-    <CBehaviorBuff id="AP_SpectreNuclearReactorQueue">
-        <InfoFlags index="Hidden" value="1"/>
-        <EditorCategories value="Race:Terran,AbilityorEffectType:Structures"/>
-        <Requirements value="HaveAttachedNuclearReactor"/>
-        <Modification QueueCount="1" QueueSize="3"/>
-    </CBehaviorBuff>
-    <CBehaviorBuff id="AP_UltrasonicPulseStun">
-        <Alignment value="Negative"/>
-        <InfoIcon value="AP\Assets\Textures\btn-ability-terran-ultrasonicpulse.dds"/>
-        <BehaviorCategories index="Stun" value="1"/>
-        <EditorCategories value="Race:Terran,AbilityorEffectType:Units"/>
-        <Duration value="4"/>
-        <Modification>
-            <ModifyFlags index="DisableAbils" value="1"/>
-            <ModifyFlags index="Reveal" value="1"/>
-            <ModifyFlags index="Detected" value="1"/>
-            <ModifyFlags index="SuppressMoving" value="1"/>
-            <ModifyFlags index="SuppressTurning" value="1"/>
-        </Modification>
-    </CBehaviorBuff>
-    <CBehaviorBuff id="AP_ThorDontDie">
-        <Alignment value="Positive"/>
-        <InfoFlags index="Hidden" value="1"/>
-        <InfoIcon value="Assets\Textures\BTN-techupgrade-terran-combatshield-color.dds"/>
-        <EditorCategories value="Race:Terran,AbilityorEffectType:Units"/>
-        <Requirements value="AP_UseMechanicalRebirth"/>
-        <DamageResponse Fatal="1" Handled="AP_ThorWreckage" ModifyFraction="0">
-            <Chance value="1"/>
-        </DamageResponse>
-    </CBehaviorBuff>
-    <CBehaviorBuff id="AP_ThorEnergyUse">
-        <InfoFlags index="Hidden" value="1"/>
-        <EditorCategories value="AbilityorEffectType:Units"/>
-        <DisableValidatorArray value="AP_DontHave250mmCannons"/>
-        <Modification>
-            <VitalMaxArray index="Energy" value="-200"/>
-        </Modification>
-    </CBehaviorBuff>
-    <CBehaviorBuff id="AP_ThorEnergyUseCellular">
-        <InfoFlags index="Hidden" value="1"/>
-        <EditorCategories value="AbilityorEffectType:Units"/>
-        <DisableValidatorArray value="AP_DontHave250mmCannonsHaveCellularReactors"/>
-        <Modification>
-            <VitalMaxArray index="Energy" value="-100"/>
-        </Modification>
-    </CBehaviorBuff>
-    <CBehaviorBuff id="AP_AutoTurretTimedLife" parent="TimedLife">
-        <EditorCategories value="Race:Terran,AbilityorEffectType:Units"/>
-        <DisplayDuration index="Enemy" value="1"/>
-        <Duration value="180"/>
-    </CBehaviorBuff>
-    <CBehaviorBuff id="AP_PointDefenseDroneTimedLife" parent="TimedLife">
-        <EditorCategories value="Race:Terran,AbilityorEffectType:Units"/>
-        <DisplayDuration index="Enemy" value="1"/>
-        <Duration value="180"/>
-    </CBehaviorBuff>
-    <CBehaviorBuff id="AP_HealingDroneTimedLife" parent="TimedLife">
-        <EditorCategories value="Race:Terran,AbilityorEffectType:Units"/>
-        <DisplayDuration index="Enemy" value="1"/>
-        <Duration value="30"/>
-    </CBehaviorBuff>
-    <CBehaviorBuff id="AP_RailGunTurretTimedLife" parent="TimedLife">
-        <EditorCategories value="Race:Terran,AbilityorEffectType:Units"/>
-        <DisplayDuration index="Enemy" value="1"/>
-        <Duration value="180"/>
-    </CBehaviorBuff>
-    <CBehaviorBuff id="AP_PointDefenseReady">
-        <EditorCategories value="Race:Terran,AbilityorEffectType:Units"/>
-        <Duration value="3"/>
-        <InfoFlags index="Hidden" value="1"/>
-    </CBehaviorBuff>
-    <CBehaviorBuff id="AP_SeekerMissileTimeout">
-        <EditorCategories value="Race:Terran,AbilityorEffectType:Units"/>
-        <RemoveValidatorArray value="NotInLastMotionPhase"/>
-        <Duration value="15"/>
-        <ExpireEffect value="Kill"/>
-    </CBehaviorBuff>
-    <CBehaviorBuff id="AP_RavenScramblerMissile">
-        <Alignment value="Negative"/>
-        <InfoIcon value="Assets\Textures\btn-upgrade-terran-interferencematrix.dds"/>
-        <EditorCategories value="AbilityorEffectType:Units"/>
-        <Duration value="15"/>
-        <ExpireEffect value="AP_ImmortalBarrierCDFix"/>
-        <Modification>
-            <ModifyFlags index="DisableAbils" value="1"/>
-            <ModifyFlags index="EnableAttack" value="1"/>
-            <ModifyFlags index="EnableMove" value="1"/>
-            <StateFlags index="SuppressAttack" value="1"/>
-            <StateFlags index="SuppressCloak" value="1"/>
-            <StateFlags index="SuppressCombat" value="1"/>
-            <AbilClassEnableArray index="CAbilStop" value="1"/>
-            <BehaviorLinkDisableArray value="ImmortalBarrierSupressed"/>
-            <BehaviorLinkDisableArray value="AP_ImmortalBarrierSupressed"/>
-            <WeaponDisableArray value="InterceptorLaunch"/>
-            <WeaponDisableArray value="AP_InterceptorLaunch"/>
-        </Modification>
-        <DisplayDuration index="Self" value="1"/>
-        <DisplayDuration index="Ally" value="1"/>
-        <DisplayDuration index="Neutral" value="1"/>
-        <DisplayDuration index="Enemy" value="1"/>
-        <!--        <RemoveValidatorArray value="NotOracleStasisTrapped"/>-->
-        <!-- TODO: Oracle unit -->
-        <DisableValidatorArray value="AP_TargetNotTacticalJumping"/>
-        <BuffFlags index="UpdateDurationWhileDisabled" value="1"/>
-    </CBehaviorBuff>
-    <CBehaviorBuff id="AP_RavenShredderMissileTimeout">
-        <EditorCategories value="Race:Terran,AbilityorEffectType:Units"/>
-        <Duration value="1.9"/>
-        <Modification MoveSpeedMaximum="0"/>
-        <RemoveValidatorArray value="NotInLastMotionPhase"/>
-    </CBehaviorBuff>
-    <CBehaviorBuff id="AP_RavenShredderMissileTint">
-        <Alignment value="Negative"/>
-        <InfoIcon value="Assets\Textures\btn-ability-terran-huntermissile-color.dds"/>
-        <EditorCategories value="AbilityorEffectType:Units"/>
-        <Duration value="0.2"/>
-        <AINotifyEffect value="SeekerMissileDamage"/>
-    </CBehaviorBuff>
-    <CBehaviorBuff id="AP_RavenShredderMissileArmorReduction">
-        <Alignment value="Negative"/>
-        <InfoIcon value="Assets\Textures\btn-ability-terran-ignorearmor.dds"/>
-        <EditorCategories value="AbilityorEffectType:Units,Race:Terran"/>
-        <DisplayDuration index="Self" value="1"/>
-        <DisplayDuration index="Ally" value="1"/>
-        <DisplayDuration index="Neutral" value="1"/>
-        <DisplayDuration index="Enemy" value="1"/>
-        <!--        <RemoveValidatorArray value="NotOracleStasisTrapped"/>-->
-        <!-- TODO: Oracle unit -->
-        <Duration value="30"/>
-        <DamageResponse ModifyMinimumDamage="1">
-            <Kind index="Spell" value="0"/>
-            <Kind index="Splash" value="0"/>
-            <Kind index="NoProc" value="0"/>
-            <ModifyAmount value="3"/>
-            <Chance value="1"/>
-        </DamageResponse>
-    </CBehaviorBuff>
-    <CBehaviorBuff id="AP_RavenShredderMissileArmorReductionUIAdd">
-        <Alignment value="Negative"/>
-        <InfoIcon value="Assets\Textures\btn-ability-terran-ignorearmor.dds"/>
-        <EditorCategories value="AbilityorEffectType:Units,Race:Terran"/>
-        <!--        <RemoveValidatorArray value="NotOracleStasisTrapped"/>-->
-        <!-- TODO: Oracle unit -->
-        <Duration value="30"/>
-        <Modification ShieldArmorBonus="3">
-            <ModifyFlags index="HideChangeUI" value="1"/>
-            <LifeArmorBonus value="3"/>
-        </Modification>
-        <InfoFlags index="Hidden" value="1"/>
-    </CBehaviorBuff>
-    <CBehaviorBuff id="AP_RavenShredderMissileArmorReductionUISubtruct">
-        <Alignment value="Negative"/>
-        <InfoIcon value="Assets\Textures\btn-ability-terran-ignorearmor.dds"/>
-        <EditorCategories value="AbilityorEffectType:Units,Race:Terran"/>
-        <!--        <RemoveValidatorArray value="NotOracleStasisTrapped"/>-->
-        <!-- TODO: Oracle unit -->
-        <Duration value="30"/>
-        <Modification ShieldArmorBonus="-2">
-            <LifeArmorBonus value="-2"/>
-        </Modification>
-        <DisplayDuration index="Self" value="1"/>
-        <DisplayDuration index="Ally" value="1"/>
-        <DisplayDuration index="Neutral" value="1"/>
-        <DisplayDuration index="Enemy" value="1"/>
-    </CBehaviorBuff>
-    <CBehaviorBuff id="AP_Irradiate">
-        <Alignment value="Negative"/>
-        <InfoIcon value="AP\Assets\Textures\btn-ability-terran-irradiate.dds"/>
-        <EditorCategories value="AbilityorEffectType:Units"/>
-        <Duration value="30"/>
-        <Period value="1"/>
-        <PeriodicEffect value="AP_IrradiateSearchArea"/>
-    </CBehaviorBuff>
-    <CBehaviorBuff id="AP_ScienceVesselCloakField">
-        <Alignment value="Positive"/>
-        <InfoIcon value="Assets\Textures\btn-ability-protoss-cloakfield.dds"/>
-        <EditorCategories value="Race:Terran,AbilityorEffectType:Units"/>
-        <Duration value="60"/>
-        <Modification>
-            <StateFlags index="Cloak" value="1"/>
-        </Modification>
-    </CBehaviorBuff>
-    <CBehaviorBuff id="AP_PredatorCloaking">
-        <Alignment value="Positive"/>
-        <InfoIcon value="Assets\Textures\btn-ability-terran-cloak.dds"/>
-        <EditorCategories value="Race:Terran,AbilityorEffectType:Units"/>
-        <RemoveValidatorArray value="CanSpendEnergy"/>
-        <RemoveValidatorArray value="hasEnergy"/>
-        <Modification>
-            <StateFlags index="Cloak" value="1"/>
-            <VitalRegenArray index="Energy" value="-1.4765"/>
-        </Modification>
-    </CBehaviorBuff>
-    <CBehaviorBuff id="AP_RetributionField">
-        <InfoFlags index="Hidden" value="1"/>
-        <EditorCategories value="Race:Terran,AbilityorEffectType:Units"/>
-        <DamageResponse Handled="AP_RetributionFieldSearch">
-            <Kind index="Spell" value="0"/>
-            <Kind index="Ranged" value="0"/>
-            <Kind index="Splash" value="0"/>
-            <Chance value="1"/>
-            <Cost>
-                <Cooldown TimeUse="0.5"/>
-            </Cost>
-        </DamageResponse>
-    </CBehaviorBuff>
-    <CBehaviorBuff id="AP_RescuePods">
-        <InfoFlags index="Hidden" value="1"/>
-        <EditorCategories value="Race:Terran,AbilityorEffectType:Units"/>
-        <BuffFlags index="Channeling" value="1"/>
-        <Duration value="0.5625"/>
-        <Modification Height="3.75">
-            <HeightTime index="Start" value="0.0625"/>
-            <HeightTime index="Stop" value="0.5"/>
-            <PlaneDelta index="Ground" value="-1"/>
-            <PlaneDelta index="Air" value="1"/>
-        </Modification>
-    </CBehaviorBuff>
-    <CBehaviorBuff id="AP_LiberatorInitialMovable">
-        <InfoFlags index="Hidden" value="1"/>
-        <EditorCategories value="Race:Terran,AbilityorEffectType:Units"/>
-        <Duration value="3.5"/>
-        <Modification MoveSpeedBonus="3.375"/>
-    </CBehaviorBuff>
-    <CBehaviorBuff id="AP_LiberatorTargetMorphAGAttackable">
-        <InfoFlags index="Hidden" value="1"/>
-        <EditorCategories value="Race:Terran,AbilityorEffectType:Units"/>
-        <MaxStackCount value="65535"/>
-        <MaxStackCountPerCaster value="1"/>
-        <Duration value="0.3125"/>
-    </CBehaviorBuff>
-    <CBehaviorBuff id="AP_LiberatorTargetMorphBehavior">
-        <InfoFlags index="Hidden" value="1"/>
-        <EditorCategories value="Race:Terran,AbilityorEffectType:Units"/>
-        <RemoveValidatorArray value="AP_HasNoLiberatorYoink"/>
-        <RemoveValidatorArray value="AP_IsNotRecallingCombine"/>
-    </CBehaviorBuff>
-    <CBehaviorBuff id="AP_LiberatorCloak">
-        <Alignment value="Positive"/>
-        <InfoIcon value="Assets\Textures\btn-ability-terran-cloak.dds"/>
-        <EditorCategories value="Race:Terran,AbilityorEffectType:Units"/>
-        <RemoveValidatorArray value="CanSpendEnergy"/>
-        <RemoveValidatorArray value="hasEnergy"/>
-        <Modification>
-            <StateFlags index="Cloak" value="1"/>
-            <VitalRegenArray index="Energy" value="-1.4765"/>
-        </Modification>
-    </CBehaviorBuff>
-    <CBehaviorBuff id="AP_MineDroneCountdown">
-        <Alignment value="Negative"/>
-        <InfoIcon value="Assets\Textures\btn-unit-terran-widowmine.dds"/>
-        <EditorCategories value="Race:Terran,AbilityorEffectType:Units"/>
-        <DisplayDuration index="Self" value="1"/>
-        <DisplayDuration index="Ally" value="1"/>
-        <DisplayDuration index="Enemy" value="1"/>
-        <Duration value="10"/>
-        <Period value="5.1"/>
-        <InitialEffect value="AP_MineDroneCountdownDamageDummy"/>
-        <PeriodicEffect value="AP_MineDroneCountdownDamageDummy"/>
-        <ExpireEffect value="AP_MineDroneExplodeSet"/>
-        <Modification>
-            <ModifyFlags index="Reveal" value="1"/>
-            <ModifyFlags index="Detected" value="1"/>
-            <ModifyFlags index="ShareSight" value="1"/>
-            <AbilLinkDisableArray value="ZergBuild"/>
-            <AbilLinkDisableArray value="MorphZerglingToBaneling"/>
-            <AbilLinkDisableArray value="MorphToOverseer"/>
-            <AbilLinkDisableArray value="MorphToBroodLord"/>
-            <AbilLinkDisableArray value="ArchonWarp"/>
-        </Modification>
-    </CBehaviorBuff>
-    <CBehaviorBuff id="AP_WidowMineAnimationController">
-        <InfoFlags index="Hidden" value="1"/>
-        <EditorCategories value="AbilityorEffectType:Units"/>
-        <DisplayDuration index="Self" value="1"/>
-        <DisplayDuration index="Ally" value="1"/>
-        <DisableValidatorArray value="NotStasis"/>
-        <DisableValidatorArray value="NotVortexd"/>
-        <DisableValidatorArray value="NotGravitonBeamd"/>
-        <DisableValidatorArray value="NotThunderCannond"/>
-        <Duration value="40"/>
-    </CBehaviorBuff>
-    <CBehaviorBuff id="AP_WidowMineArmed">
-        <InfoFlags index="Hidden" value="1"/>
-        <EditorCategories value="AbilityorEffectType:Units"/>
-    </CBehaviorBuff>
-    <CBehaviorBuff id="AP_WidowMineBurrowedCloakingBehavior">
-        <InfoFlags index="Hidden" value="1"/>
-        <EditorCategories value="AbilityorEffectType:Units"/>
-        <DisableValidatorArray value="AP_NotHaveWidowMineImprovedConcealmentUpgrade"/>
-        <DisableValidatorArray value="AP_WidowMineAttackOnCooldown"/>
-        <Modification>
-            <StateFlags index="SuppressCloak" value="1"/>
-        </Modification>
-    </CBehaviorBuff>
-    <CBehaviorBuff id="AP_WidowMineDelayRemoveAB">
-        <InfoFlags index="Hidden" value="1"/>
-        <Duration value="2"/>
-        <FinalEffect value="SuicideRemove"/>
-        <Modification>
-            <ModifyFlags index="DisableAbils" value="1"/>
-            <StateFlags index="Invulnerable" value="1"/>
-            <StateFlags index="SuppressAttack" value="1"/>
-            <StateFlags index="NoDraw" value="1"/>
-        </Modification>
-    </CBehaviorBuff>
-    <CBehaviorBuff id="AP_WidowMineImprovedConcealmentUpgradeTracker">
-        <BehaviorFlags index="Permanent" value="1"/>
-        <InfoFlags index="Hidden" value="1"/>
-        <EditorCategories value="AbilityorEffectType:Units"/>
-        <DisableValidatorArray value="AP_HaveWidowMineImprovedConcealmentUpgrade"/>
-    </CBehaviorBuff>
-    <CBehaviorBuff id="AP_CycloneWeaponLaunchMissileAlternate">
-        <InfoFlags index="Hidden" value="1"/>
-        <EditorCategories value="Race:Terran,AbilityorEffectType:Units"/>
-    </CBehaviorBuff>
-    <CBehaviorBuff id="AP_LockOn">
-        <Alignment value="Negative"/>
-        <InfoIcon value="Assets\Textures\btn-ability-terran-snipe.dds"/>
-        <EditorCategories value="Race:Terran,AbilityorEffectType:Units"/>
-        <MaxStackCount value="65535"/>
-        <MaxStackCountPerCaster value="1"/>
-        <DamageResponse Fatal="1" Handled="AP_LockOnTurretClear">
-            <Chance value="1"/>
-        </DamageResponse>
-    </CBehaviorBuff>
-    <CBehaviorBuff id="AP_LockOnDummyWeapon">
-        <BehaviorFlags index="Permanent" value="1"/>
-        <InfoFlags index="Hidden" value="1"/>
-        <EditorCategories value="Race:Terran,AbilityorEffectType:Units"/>
-        <RemoveValidatorArray value="AP_LockOnTargetNotDeadNew"/>
-        <Modification WeaponRange="2" WeaponScanBonus="1.5"/>
-    </CBehaviorBuff>
-    <CBehaviorBuff id="AP_LockOnEndDisableAttack">
-        <InfoFlags index="Hidden" value="1"/>
-        <EditorCategories value="Race:Terran,AbilityorEffectType:Units"/>
-        <Duration value="0.5"/>
-        <Modification>
-            <AbilClassDisableArray index="CAbilAttack" value="1"/>
-        </Modification>
-    </CBehaviorBuff>
-    <CBehaviorBuff id="AP_LockOnDisableAttack">
-        <InfoFlags index="Hidden" value="1"/>
-        <InfoIcon value="Assets\Textures\btn-ability-terran-snipe.dds"/>
-        <EditorCategories value="Race:Terran,AbilityorEffectType:Units"/>
-        <RemoveValidatorArray value="AP_LockOnTargetNotDead"/>
-        <FinalEffect value="AP_LockOnClearSet"/>
-        <Modification>
-            <StateFlags index="SuppressAttack" value="1"/>
-            <StateFlags index="IsKiting" value="1"/>
-        </Modification>
-    </CBehaviorBuff>
-    <CBehaviorBuff id="AP_DuskWingDistortionBlasters">
-        <InfoFlags index="Hidden" value="1"/>
-        <EditorCategories value="Race:Terran,AbilityorEffectType:Units"/>
-        <DisableValidatorArray value="AP_IsCloaked"/>
-        <Modification>
-            <DamageDealtFraction index="Ranged" value="1.1"/>
-        </Modification>
-    </CBehaviorBuff>
-    <CBehaviorBuff id="AP_FireSuppressionSystem">
-        <InfoFlags index="Hidden" value="1"/>
-        <EditorCategories value="Race:Terran,AbilityorEffectType:Units"/>
-        <Requirements value="AP_FireSuppressionSystemsResearched"/>
-        <DisableValidatorArray value="NotDeadOrConstruction"/>
-        <DisableValidatorArray value="LifeLTHalf"/>
-        <Modification>
-            <VitalRegenArray index="Life" value="4"/>
-        </Modification>
-    </CBehaviorBuff>
-    <CBehaviorBuff id="AP_TerranBuildingBurnDown">
-        <InfoFlags index="Hidden" value="1"/>
-        <EditorCategories value="Race:Terran,AbilityorEffectType:Structures"/>
-        <Requirements value="AP_FireSuppressionSystemsNotResearched"/>
-        <DisableValidatorArray value="BurnDownFire"/>
-        <Period value="0.3332"/>
-        <PeriodicEffect value="AP_BurndownDamage"/>
-    </CBehaviorBuff>
-    <CBehaviorBuff id="AP_AutoHarvestVespeneTerran">
-        <InfoFlags index="Hidden" value="1"/>
-        <EditorCategories value="AbilityorEffectType:Units"/>
-        <DisableValidatorArray value="AP_AutoHarvesterHarvest"/>
-        <RemoveValidatorArray value="AP_AutoHarvesterFinish"/>
-        <BuffFlags index="DisableWhileUnderConstruction" value="1"/>
-        <Period value="2.1"/>
-        <PeriodicEffect value="AP_AutoHarvestVespeneTerran"/>
-    </CBehaviorBuff>
-    <CBehaviorBuff id="AP_AutoHarvestVespeneTerranRich">
-        <InfoFlags index="Hidden" value="1"/>
-        <EditorCategories value="AbilityorEffectType:Units"/>
-        <DisableValidatorArray value="AP_AutoHarvesterHarvest"/>
-        <RemoveValidatorArray value="AP_AutoHarvesterFinish"/>
-        <BuffFlags index="DisableWhileUnderConstruction" value="1"/>
-        <Period value="2.1"/>
-        <PeriodicEffect value="AP_AutoHarvestVespeneTerranRich"/>
-    </CBehaviorBuff>
-    <CBehaviorResource id="AP_AutomaticHarvestableVespene">
-        <InfoFlags index="Hidden" value="1"/>
-        <InfoIcon value="Assets\Textures\icon-gas.dds"/>
-        <Capacity value="32000"/>
-        <Contents value="10000"/>
-    </CBehaviorResource>
-    <CBehaviorBuff id="AP_RefineryMorph">
-        <InfoFlags index="Hidden" value="1"/>
-        <EditorCategories value="AbilityorEffectType:Units"/>
-        <Requirements value="AP_UseAutomatedRefinery"/>
-        <BuffFlags index="DisableWhileUnderConstruction" value="1"/>
-        <Duration value="0.1"/>
-        <ExpireEffect value="AP_RefineryMorph"/>
-    </CBehaviorBuff>
-    <CBehaviorResource id="AP_HarvestableRichVespeneGeyserGas">
-        <InfoFlags index="Hidden" value="1"/>
-        <InfoIcon value="Assets\Textures\icon-gas.dds"/>
-        <EditorCategories value="Race:Terran,AbilityorEffectType:Units"/>
-        <Capacity value="32000"/>
-        <HarvestTime value="1.981"/>
-        <HarvestAmount value="4"/>
-        <Flags index="HideHarvesters" value="1"/>
-        <RequiredAlliance value="Control"/>
-        <ExhaustedAlert value="ResourceExhausted_Vespene"/>
-        <IdealHarvesterCount value="3"/>
-        <CarryResourceBehavior value="CarryHarvestableRichVespeneGeyserGas"/>
-    </CBehaviorResource>
-    <CBehaviorResource id="AP_HarvestableVespeneGeyserGas">
-        <InfoFlags index="Hidden" value="1"/>
-        <InfoIcon value="Assets\Textures\icon-gas.dds"/>
-        <EditorCategories value="Race:Terran,AbilityorEffectType:Units"/>
-        <Capacity value="32000"/>
-        <HarvestTime value="1.981"/>
-        <HarvestAmount value="4"/>
-        <Flags index="HideHarvesters" value="1"/>
-        <RequiredAlliance value="Control"/>
-        <ExhaustedAlert value="ResourceExhausted_Vespene"/>
-        <IdealHarvesterCount value="3"/>
-        <CarryResourceBehavior value="CarryHarvestableVespeneGeyserGas"/>
-    </CBehaviorResource>
-    <CBehaviorBuff id="AP_SupplyDepotDropMorph">
-        <InfoFlags index="Hidden" value="1"/>
-        <EditorCategories value="AbilityorEffectType:Units"/>
-        <BuffFlags index="DisableWhileUnderConstruction" value="1"/>
-        <Duration value="0.001"/>
-        <ExpireEffect value="AP_SupplyDepotDropMorph"/>
-    </CBehaviorBuff>
-    <CBehaviorBuff id="AP_SupplyDepotMorphing">
-        <!--        <InfoFlags index="Hidden" value="1"/>-->
-        <EditorCategories value="AbilityorEffectType:Units,Race:Terran"/>
-        <Duration value="1.35"/>
-    </CBehaviorBuff>
-    <CBehaviorBuff id="AP_BarracksReactor">
-        <InfoFlags index="Hidden" value="1"/>
-        <EditorCategories value="Race:Terran,AbilityorEffectType:Structures"/>
-    </CBehaviorBuff>
-    <CBehaviorBuff id="AP_BarracksTechLab">
-        <InfoFlags index="Hidden" value="1"/>
-        <EditorCategories value="Race:Terran,AbilityorEffectType:Structures"/>
-    </CBehaviorBuff>
-    <CBehaviorBuff id="AP_BarracksTechReactor">
-        <InfoFlags index="Hidden" value="1"/>
-        <EditorCategories value="Race:Terran,AbilityorEffectType:Structures"/>
-    </CBehaviorBuff>
-    <CBehaviorBuff id="AP_FactoryReactor">
-        <InfoFlags index="Hidden" value="1"/>
-        <EditorCategories value="Race:Terran,AbilityorEffectType:Structures"/>
-    </CBehaviorBuff>
-    <CBehaviorBuff id="AP_FactoryTechLab">
-        <InfoFlags index="Hidden" value="1"/>
-        <EditorCategories value="Race:Terran,AbilityorEffectType:Structures"/>
-    </CBehaviorBuff>
-    <CBehaviorBuff id="AP_FactoryTechReactor">
-        <InfoFlags index="Hidden" value="1"/>
-        <EditorCategories value="Race:Terran,AbilityorEffectType:Structures"/>
-    </CBehaviorBuff>
-    <CBehaviorBuff id="AP_MorphToTechReactor">
-        <InfoFlags index="Hidden" value="1"/>
-        <EditorCategories value="Race:Terran,AbilityorEffectType:Units"/>
-        <Requirements value="AP_UseTechReactor"/>
-        <BuffFlags index="DisableWhileUnderConstruction" value="1"/>
-        <Duration value="0.1"/>
-        <ExpireEffect value="AP_MorphToTechReactor"/>
-    </CBehaviorBuff>
-    <CBehaviorBuff id="AP_ReactorQueue">
-        <InfoFlags index="Hidden" value="1"/>
-        <EditorCategories value="Race:Terran,AbilityorEffectType:Structures"/>
-        <Requirements value="HaveAttachedNuclearReactor"/>
-        <Modification QueueCount="1" QueueSize="3"/>
-    </CBehaviorBuff>
-    <CBehaviorBuff id="AP_StarportReactor">
-        <InfoFlags index="Hidden" value="1"/>
-        <EditorCategories value="Race:Terran,AbilityorEffectType:Structures"/>
-    </CBehaviorBuff>
-    <CBehaviorBuff id="AP_StarportTechLab">
-        <InfoFlags index="Hidden" value="1"/>
-        <EditorCategories value="Race:Terran,AbilityorEffectType:Structures"/>
-    </CBehaviorBuff>
-    <CBehaviorBuff id="AP_StarportTechReactor">
-        <InfoFlags index="Hidden" value="1"/>
-        <EditorCategories value="Race:Terran,AbilityorEffectType:Structures"/>
-    </CBehaviorBuff>
-    <CBehaviorBuff id="AP_DistortionSensors" parent="Detector">
-        <InfoFlags index="Hidden" value="1"/>
-        <InfoIcon value="Assets\Textures\btn-status-detector.dds"/>
-        <EditorCategories value="Race:Terran,AbilityorEffectType:Structures"/>
-        <Requirements value="AP_DistortionSensorsResearched"/>
-        <Modification Detect="10"/>
-    </CBehaviorBuff>
-    <CBehaviorBuff id="AP_SalvagePerditionTurret">
-        <InfoFlags index="Hidden" value="1"/>
-        <EditorCategories value="Race:Terran,AbilityorEffectType:Structures"/>
-        <DisplayDuration index="Self" value="1"/>
-        <Duration value="5"/>
-        <ExpireEffect value="AP_SalvagePerditionTurret"/>
-        <Modification>
-            <ModifyFlags index="DisableAbils" value="1"/>
-            <ModifyFlags index="SuppressMoving" value="1"/>
-            <ModifyFlags index="SuppressTurning" value="1"/>
-            <StateFlags index="SuppressAttack" value="1"/>
-            <StateFlags index="SuppressCloak" value="1"/>
-            <StateFlags index="SuppressDetection" value="1"/>
-            <StateFlags index="SuppressRadar" value="1"/>
-            <AbilLinkEnableArray value="AP_SalvagePerditionTurret"/>
-            <AbilLinkEnableArray value="AP_SalvagePerditionTurretRefund"/>
-        </Modification>
-    </CBehaviorBuff>
-    <CBehaviorBuff id="AP_TurretBurrow">
-        <InfoFlags index="Hidden" value="1"/>
-        <EditorCategories value="Race:Terran,AbilityorEffectType:Structures"/>
-        <Period value="1"/>
-        <PeriodicEffect value="AP_PerditionTurretBurrowOrder"/>
-    </CBehaviorBuff>
-    <CBehaviorBuff id="AP_PsiDisruption">
-        <Alignment value="Negative"/>
-        <InfoIcon value="AP\Assets\Textures\btn-ability-terran-psidisruption.dds"/>
-        <EditorCategories value="Race:Terran,AbilityorEffectType:Units"/>
-        <Duration value="0.1875"/>
-        <Modification MoveSpeedMultiplier="0.5" AttackSpeedMultiplier="0.5">
-            <RateMultiplierArray index="Queueable" value="0.5"/>
-        </Modification>
-    </CBehaviorBuff>
-    <CBehaviorBuff id="AP_PsiDisruptionSearch">
-        <InfoFlags index="Hidden" value="1"/>
-        <EditorCategories value="Race:Terran,AbilityorEffectType:Structures"/>
-        <DisableValidatorArray value="NotDeadOrConstruction"/>
-        <Period value="0.125"/>
-        <PeriodicEffect value="AP_PsiDisruptionSearchArea"/>
-    </CBehaviorBuff>
-    <CBehaviorBuff id="AP_BunkerNotJumbo">
-        <InfoFlags index="Hidden" value="1"/>
-        <RemoveValidatorArray value="AP_NeosteelFrameNotPurchased"/>
-    </CBehaviorBuff>
-    <CBehaviorBuff id="AP_BunkerWeaponRangeBonus">
-        <InfoFlags index="Hidden" value="1"/>
-        <EditorCategories value="Race:Terran,AbilityorEffectType:Structures"/>
-        <InitialEffect value="AP_ProjectileAccelerators"/>
-        <FinalEffect value="AP_ProjectileAcceleratorsRemove"/>
-        <Modification WeaponRange="1">
-            <AbilLinkEnableArray value="Stimpack"/>
-            <AbilLinkEnableArray value="AP_Stimpack"/>
-            <AbilLinkEnableArray value="heal"/>
-            <AbilLinkEnableArray value="AP_heal"/>
-            <AbilLinkEnableArray value="stop"/>
-            <AbilLinkEnableArray value="HoldFire"/>
-            <WeaponDisableArray value="FusionCutter"/>
-        </Modification>
-    </CBehaviorBuff>
-    <CBehaviorBuff id="AP_ProjectileAccelerators">
-        <InfoFlags index="Hidden" value="1"/>
-        <EditorCategories value="Race:Terran,AbilityorEffectType:Structures"/>
-        <DisableValidatorArray value="AP_ProjectileAcceleratorsPurchased"/>
-        <Modification WeaponRange="1"/>
-    </CBehaviorBuff>
-    <CBehaviorBuff id="AP_SalvageBunker" parent="Salvage">
-        <Name value="Behavior/Name/AP_SalvageBunker"/>
-    </CBehaviorBuff>
-    <CBehaviorBuff id="AP_ShrikeTurret">
-        <InfoFlags index="Hidden" value="1"/>
-        <EditorCategories value="Race:Terran,AbilityorEffectType:Structures"/>
-        <Requirements value="AP_ShrikeTurretResearched"/>
-        <Modification>
-            <WeaponEnableArray value="AP_ShrikeTurret"/>
-        </Modification>
-    </CBehaviorBuff>
-    <CBehaviorBuff id="AP_SalvageShared" parent="Salvage">
-        <Name value="Behavior/Name/SalvageShared"/>
-    </CBehaviorBuff>
-    <CBehaviorBuff id="AP_HellstormMissiles">
-        <InfoFlags index="Hidden" value="1"/>
-        <EditorCategories value="Race:Terran,AbilityorEffectType:Units"/>
-        <Requirements value="AP_HellstormMissilesResearched"/>
-        <Modification>
-            <WeaponEnableArray value="AP_MissileTurret"/>
-            <WeaponEnableArray value="AP_HailstormMissilePods"/>
-        </Modification>
-    </CBehaviorBuff>
-    <CBehaviorBuff id="AP_SwapToHailstormMissiles">
-        <InfoFlags index="Hidden" value="1"/>
-        <EditorCategories value="Race:Terran,AbilityorEffectType:Structures"/>
-        <Modification>
-            <WeaponEnableArray value="AP_HailstormMissilePods"/>
-            <WeaponDisableArray value="AP_MissileTurret"/>
-            <WeaponDisableArray value="AP_DevastatorMissiles"/>
-        </Modification>
-        <InitialEffect value="AP_MissileTurretWeaponSwapSwitchToHailstorm"/>
-        <!-- Looks like Unused in Vanilla -->
-    </CBehaviorBuff>
-    <CBehaviorBuff id="AP_SensorTowerRadar">
-        <Alignment value="Positive"/>
-        <InfoFlags index="Hidden" value="1"/>
-        <InfoIcon value="Assets\Textures\btn-status-radar.dds"/>
-        <EditorCategories value="Race:Terran,AbilityorEffectType:Structures"/>
-        <BuffFlags index="DisableWhileUnderConstruction" value="1"/>
-        <Modification Radar="30" RadarFilters="-;Neutral,RawResource,HarvestableResource,Missile,Destructible,Buried,Cloaked"/>
-    </CBehaviorBuff>
-    <CBehaviorBuff id="AP_MindControl">
-        <Alignment value="Negative"/>
-        <InfoIcon value="Assets\Textures\ui_debuff_hivemindemulator.dds"/>
-        <EditorCategories value="Race:Terran,AbilityorEffectType:Units"/>
-        <InitialEffect value="AP_MindControlKillCargo"/>
-        <Player Value="Caster"/>
-        <Modification>
-            <AbilLinkDisableArray value="NeuralParasite"/>
-        </Modification>
-    </CBehaviorBuff>
-    <CBehaviorBuff id="AP_MercAirDrop">
-        <InfoFlags index="Hidden" value="1"/>
-        <Duration value="0.1"/>
-        <ExpireEffect value="AP_MercAirDropB"/>
-        <Modification Height="10" MoveSpeedMultiplier="0.1">
-            <StateFlags index="Invulnerable" value="1"/>
-            <StateFlags index="Unselectable" value="1"/>
-            <StateFlags index="Untargetable" value="1"/>
-            <HeightTime index="Stop" value="3"/>
-            <AbilClassDisableArray index="CAbilAttack" value="1"/>
-        </Modification>
-    </CBehaviorBuff>
-    <CBehaviorBuff id="AP_MercAirDropB">
-        <InfoFlags index="Hidden" value="1"/>
-        <Duration value="1.1"/>
-        <ExpireEffect value="AP_MercAirDropC"/>
-        <Modification MoveSpeedMultiplier="0.1">
-            <StateFlags index="Invulnerable" value="1"/>
-            <StateFlags index="Unselectable" value="1"/>
-            <StateFlags index="Untargetable" value="1"/>
-            <AbilClassDisableArray index="CAbilAttack" value="1"/>
-        </Modification>
-    </CBehaviorBuff>
-    <CBehaviorBuff id="AP_MercAirDropC">
-        <InfoFlags index="Hidden" value="1"/>
-        <Duration value="0.9"/>
-        <ExpireEffect value="MercAirDropD"/>
-        <Modification MoveSpeedMultiplier="0.25">
-            <StateFlags index="Invulnerable" value="1"/>
-            <StateFlags index="Unselectable" value="1"/>
-            <StateFlags index="Untargetable" value="1"/>
-            <AbilClassDisableArray index="CAbilAttack" value="1"/>
-        </Modification>
-    </CBehaviorBuff>
-    <CBehaviorBuff id="AP_MercAirDropDelay">
-        <EditorCategories value="AbilityorEffectType:Units,Race:Terran"/>
-        <Duration value="0.5"/>
-        <DurationRandomMin value="0.5"/>
-        <ExpireEffect value="AP_MercAirDropApplyBehavior"/>
-    </CBehaviorBuff>
-    <CBehaviorBuff id="AP_MercGroundDrop">
-        <EditorCategories value="AbilityorEffectType:Units,Race:Terran"/>
-        <Duration value="3"/>
-        <DurationRandomMin value="1"/>
-        <ExpireEffect value="AP_RemovePrecursorMerc"/>
-    </CBehaviorBuff>
-    <CBehaviorBuff id="AP_MercGroundDropDelay">
-        <EditorCategories value="AbilityorEffectType:Units,Race:Terran"/>
-        <Duration value="1"/>
-        <DurationRandomMin value="1"/>
-        <ExpireEffect value="AP_MercGroundDropApplyBehavior"/>
-    </CBehaviorBuff>
-    <CBehaviorBuff id="AP_MercPHBehavior">
-        <InfoFlags index="Hidden" value="1"/>
-    </CBehaviorBuff>
-    <CBehaviorBuff id="AP_PrecursorMerc">
-        <InfoFlags index="Hidden" value="1"/>
-        <Modification MoveSpeedMultiplier="0.05">
-            <StateFlags index="Invulnerable" value="1"/>
-            <StateFlags index="NoDraw" value="1"/>
-            <StateFlags index="Unselectable" value="1"/>
-            <StateFlags index="Untargetable" value="1"/>
-            <AbilClassDisableArray index="CAbilAttack" value="1"/>
-        </Modification>
-    </CBehaviorBuff>
-    <CBehaviorBuff id="AP_CCTransportDummy">
-        <InfoFlags index="Hidden" value="1"/>
-    </CBehaviorBuff>
-    <CBehaviorBuff id="AP_CommandCenterQueue">
-        <InfoFlags index="Hidden" value="1"/>
-        <EditorCategories value="Race:Terran,AbilityorEffectType:Structures"/>
-        <Requirements value="AP_CommandCenterReactorResearched"/>
-        <Modification QueueCount="1" QueueSize="3"/>
-    </CBehaviorBuff>
-    <CBehaviorBuff id="AP_MULETimedLife" parent="TimedLife">
-        <EditorCategories value="Race:Terran,AbilityorEffectType:Units"/>
-        <Duration value="90"/>
-        <ExpireEffect value="AP_MULEFate"/>
-    </CBehaviorBuff>
-    <CBehaviorBuff id="AP_SupplyDrop">
-        <Alignment value="Positive"/>
-        <InfoIcon value="Assets\Textures\BTN-Building-Terran-SupplyDepot.dds"/>
-        <EditorCategories value="Race:Terran,AbilityorEffectType:Structures"/>
-        <Modification Food="8"/>
-    </CBehaviorBuff>
-    <CBehaviorBuff id="AP_SupplyDropEnRoute">
-        <InfoFlags index="Hidden" value="1"/>
-        <EditorCategories value="Race:Terran,AbilityorEffectType:Structures"/>
-        <Duration value="4"/>
-        <ExpireEffect value="AP_SupplyDropApplyBehavior"/>
-        <Modification>
-            <AbilClassDisableArray index="CAbilMorph" value="1"/>
-        </Modification>
-    </CBehaviorBuff>
-    <CBehaviorBuff id="AP_BileDucts">
-        <EditorCategories value="Race:Zerg,AbilityorEffectType:Units"/>
-        <Duration value="1.85"/>
-        <Period value="0.5"/>
-        <InitialEffect value="AP_BileDuctsDamage"/>
-        <PeriodicEffect value="AP_BileDuctsDamage"/>
-    </CBehaviorBuff>
-    <CBehaviorBuff id="AP_RoachCorpser">
-        <Alignment value="Negative"/>
-        <InfoIcon value="Assets\Textures\btn-unit-zerg-roachlings.dds"/>
-        <EditorCategories value="Race:Zerg,AbilityorEffectType:Units"/>
-        <RemoveValidatorArray value="AP_RoachCorpserFilters"/>
-        <Duration value="2.1"/>
-        <DamageResponse Fatal="1" Handled="AP_CorpserSet">
-            <Chance value="1"/>
-        </DamageResponse>
-    </CBehaviorBuff>
-    <CBehaviorBuff id="AP_RoachCorpserSpray">
-        <InfoFlags index="Hidden" value="1"/>
-        <EditorCategories value="Race:Terran,AbilityorEffectType:Structures"/>
-        <Requirements value="AP_HaveHotSBurstingGlands"/>
-        <Modification>
-            <WeaponEnableArray value="AP_RoachCorpserSpray"/>
-            <WeaponDisableArray value="AP_RoachCorpserAcidSaliva"/>
-            <WeaponDisableArray value="AP_RoachCorpserMelee"/>
-        </Modification>
-    </CBehaviorBuff>
-    <CBehaviorBuff id="AP_RoachRegenDummy">
-        <InfoFlags index="Hidden" value="1"/>
-        <EditorCategories value="Race:Zerg,AbilityorEffectType:Units"/>
-        <DisableValidatorArray value="LifeNotFull"/>
-    </CBehaviorBuff>
-    <CBehaviorBuff id="AP_RoachShield">
-        <InfoFlags index="Hidden" value="1"/>
-        <InfoIcon value="Assets\Textures\btn-upgrade-zerg-groundcarapace-level1.dds"/>
-        <EditorCategories value="Race:Zerg,AbilityorEffectType:Units"/>
-        <DisableValidatorArray value="LifeLTHalf"/>
-        <DisableValidatorArray value="AP_HaveHotSRoachShield"/>
-        <Modification>
-            <LifeArmorBonus value="3"/>
-        </Modification>
-    </CBehaviorBuff>
-    <CBehaviorBuff id="AP_RoachSpray">
-        <InfoFlags index="Hidden" value="1"/>
-        <EditorCategories value="Race:Terran,AbilityorEffectType:Structures"/>
-        <Requirements value="AP_HaveHotSBurstingGlands"/>
-        <Modification>
-            <WeaponEnableArray value="AP_RoachSpray"/>
-            <WeaponDisableArray value="AP_AcidSaliva"/>
-            <WeaponDisableArray value="AP_RoachMelee"/>
-        </Modification>
-    </CBehaviorBuff>
-    <CBehaviorBuff id="AP_RoachVileSpray">
-        <InfoFlags index="Hidden" value="1"/>
-        <EditorCategories value="Race:Terran,AbilityorEffectType:Structures"/>
-        <Requirements value="AP_HaveHotSBurstingGlands"/>
-        <Modification>
-            <WeaponEnableArray value="AP_RoachVileSpray"/>
-            <WeaponDisableArray value="AP_RoachVileAcidSaliva"/>
-            <WeaponDisableArray value="AP_RoachVileMelee"/>
-        </Modification>
-    </CBehaviorBuff>
-    <CBehaviorBuff id="AP_RoachlingFate" parent="TimedLife">
-        <InfoIcon value="Assets\Textures\btn-ability-zerg-explode.dds"/>
-        <EditorCategories value="Race:Zerg,AbilityorEffectType:Units"/>
-        <Duration value="30"/>
-    </CBehaviorBuff>
-    <CBehaviorBuff id="AP_SpawnerActive">
-        <InfoFlags index="Hidden" value="1"/>
-        <BuffFlags index="RefreshStack" value="1"/>
-        <MaxStackCount value="10"/>
-        <Duration value="60"/>
-    </CBehaviorBuff>
-    <CBehaviorBuff id="AP_VileAcidSlowFlatAmount">
-        <Alignment value="Negative"/>
-        <InfoIcon value="Assets\Textures\btn-ability-zerg-debilitatingbile.dds"/>
-        <EditorCategories value="AbilityorEffectType:Units"/>
-        <Duration value="5"/>
-        <Modification MoveSpeedMultiplier="0.25" AttackSpeedMultiplier="0.25"/>
-    </CBehaviorBuff>
-    <CBehaviorBuff id="AP_VileAcidSlowFlatAmountHeroic">
-        <Alignment value="Negative"/>
-        <InfoIcon value="Assets\Textures\btn-ability-zerg-debilitatingbile.dds"/>
-        <EditorCategories value="AbilityorEffectType:Units"/>
-        <Duration value="5"/>
-        <Modification MoveSpeedMultiplier="0.8" AttackSpeedMultiplier="0.8"/>
-    </CBehaviorBuff>
-    <CBehaviorBuff id="AP_VileAcidSlowFlatAmountStructure">
-        <Alignment value="Negative"/>
-        <InfoIcon value="Assets\Textures\btn-ability-zerg-debilitatingbile.dds"/>
-        <EditorCategories value="AbilityorEffectType:Units"/>
-        <Duration value="5"/>
-        <Modification MoveSpeedMultiplier="0.25" AttackSpeedMultiplier="0.25"/>
-    </CBehaviorBuff>
-    <CBehaviorBuff id="AP_UseRoachCorpserWeapon">
-        <InfoFlags index="Hidden" value="1"/>
-        <Requirements value="AP_UseRoachCorpserWeapon"/>
-        <Modification>
-            <WeaponEnableArray value="AP_RoachCorpserMelee"/>
-            <WeaponEnableArray value="AP_RoachCorpserAcidSaliva"/>
-            <WeaponDisableArray value="AP_RoachMelee"/>
-            <WeaponDisableArray value="AP_AcidSaliva"/>
-        </Modification>
-    </CBehaviorBuff>
-    <CBehaviorBuff id="AP_UseRoachVileWeapon">
-        <InfoFlags index="Hidden" value="1"/>
-        <Requirements value="AP_UseRoachVileWeapon"/>
-        <Modification>
-            <WeaponEnableArray value="AP_RoachVileMelee"/>
-            <WeaponEnableArray value="AP_RoachVileAcidSaliva"/>
-            <WeaponDisableArray value="AP_RoachMelee"/>
-            <WeaponDisableArray value="AP_AcidSaliva"/>
-        </Modification>
-    </CBehaviorBuff>
-    <CBehaviorBuff id="AP_UseRoachVileCorpserWeapon">
-        <InfoFlags index="Hidden" value="1"/>
-        <Requirements value="AP_UseRoachVileCorpserWeapon"/>
-        <Modification>
-            <WeaponEnableArray value="AP_RoachVileCorpserMelee"/>
-            <WeaponEnableArray value="AP_RoachVileCorpserAcidSaliva"/>
-            <WeaponDisableArray value="AP_RoachMelee"/>
-            <WeaponDisableArray value="AP_AcidSaliva"/>
-        </Modification>
-    </CBehaviorBuff>
-    <CBehaviorBuff id="AP_BurrowChargeMPKnockback">
-        <InfoFlags index="Hidden" value="1"/>
-        <EditorCategories value="Race:Zerg,AbilityorEffectType:Units"/>
-        <Duration value="0.8"/>
-    </CBehaviorBuff>
-    <CBehaviorBuff id="AP_BurrowCharging">
-        <InfoFlags index="Hidden" value="1"/>
-        <EditorCategories value="Race:Zerg,AbilityorEffectType:Units"/>
-        <Modification MoveSpeedBonus="2">
-            <ModifyFlags index="OrdersUninterruptible" value="1"/>
-            <StateFlags index="Bury" value="1"/>
-            <StateFlags index="Cloak" value="1"/>
-            <StateFlags index="SuppressCollision" value="1"/>
-            <WeaponDisableArray value="AP_KaiserBlades"/>
-        </Modification>
-    </CBehaviorBuff>
-    <CBehaviorBuff id="AP_Harmless">
-        <InfoFlags index="Hidden" value="1"/>
-        <EditorCategories value=""/>
-        <Modification>
-            <StateFlags index="Benign" value="1"/>
-            <StateFlags index="Passive" value="1"/>
-            <StateFlags index="SuppressThreat" value="1"/>
-        </Modification>
-    </CBehaviorBuff>
-    <CBehaviorBuff id="AP_MassiveVoidRayVulnerability">
-        <InfoFlags index="Hidden" value="1"/>
-        <DamageResponse ModifyFraction="1.2">
-            <RequireEffectArray value="PrismaticBeamMUx3"/>
-            <RequireEffectArray value="PrismaticBeamMUx1"/>
-            <RequireEffectArray value="PrismaticBeamMUx2"/>
-            <Chance value="1"/>
-        </DamageResponse>
-    </CBehaviorBuff>
-    <CBehaviorBuff id="AP_PrecursorBurrowChargeImpact">
-        <InfoFlags index="Hidden" value="1"/>
-        <Duration value="0.5"/>
-        <FinalEffect value="AP_SuicideRemove"/>
-        <Modification>
-            <ModifyFlags index="DisableAbils" value="1"/>
-            <ModifyFlags index="SuppressMoving" value="1"/>
-            <ModifyFlags index="SuppressTurning" value="1"/>
-            <StateFlags index="Invulnerable" value="1"/>
-            <StateFlags index="SuppressCollision" value="1"/>
-            <StateFlags index="NoDraw" value="1"/>
-            <StateFlags index="Uncommandable" value="1"/>
-            <StateFlags index="Unselectable" value="1"/>
-            <StateFlags index="Untargetable" value="1"/>
-        </Modification>
-    </CBehaviorBuff>
-    <CBehaviorBuff id="AP_UltraliskBurrowChargeHold">
-        <InfoFlags index="Hidden" value="1"/>
-        <EditorCategories value="Race:Zerg,AbilityorEffectType:Units"/>
-        <Duration value="1.5"/>
-    </CBehaviorBuff>
-    <CBehaviorBuff id="AP_UltraliskBurrowChargeStun">
-        <Alignment value="Negative"/>
-        <InfoIcon value="Assets\Textures\BTN-Upgrade-Zerg-BurrowCharge.dds"/>
-        <BehaviorCategories index="Stun" value="1"/>
-        <EditorCategories value="Race:Zerg,AbilityorEffectType:Units"/>
-        <Duration value="2"/>
-        <Modification>
-            <ModifyFlags index="SuppressTurning" value="1"/>
-            <StateFlags index="Stun" value="1"/>
-        </Modification>
-    </CBehaviorBuff>
-    <CBehaviorBuff id="AP_UltraliskOutOfCombat1">
-        <InfoFlags index="Hidden" value="1"/>
-        <EditorCategories value="Race:Zerg,AbilityorEffectType:Units"/>
-        <Period value="0.25"/>
-        <PeriodicEffect value="AP_UltraliskOutOfCombat2AB"/>
-    </CBehaviorBuff>
-    <CBehaviorBuff id="AP_UltraliskOutOfCombat2">
-        <InfoFlags index="Hidden" value="1"/>
-        <EditorCategories value="Race:Zerg,AbilityorEffectType:Units"/>
-        <RemoveValidatorArray value="AP_CasterNotInCombatShort"/>
-        <Period value="5"/>
-        <PeriodicEffect value="AP_UltraliskOutOfCombat3AB"/>
-    </CBehaviorBuff>
-    <CBehaviorBuff id="AP_UltraliskOutOfCombat3">
-        <InfoFlags index="Hidden" value="1"/>
-        <EditorCategories value="Race:Zerg,AbilityorEffectType:Units"/>
-        <RemoveValidatorArray value="AP_CasterNotInCombatShort"/>
-        <Modification>
-            <BehaviorLinkDisableArray value="AP_NoxiousDamageAura"/>
-        </Modification>
-    </CBehaviorBuff>
-    <CBehaviorBuff id="AP_BurrowChargingRevD">
-        <InfoFlags index="Hidden" value="1"/>
-        <EditorCategories value="Race:Zerg,AbilityorEffectType:Units"/>
-        <Modification MoveSpeedBonus="-0.5">
-            <ModifyFlags index="OrdersUninterruptible" value="1"/>
-            <StateFlags index="Bury" value="1"/>
-            <StateFlags index="Cloak" value="1"/>
-            <StateFlags index="SuppressCollision" value="1"/>
-            <WeaponDisableArray value="AP_KaiserBlades"/>
-        </Modification>
-    </CBehaviorBuff>
-    <CBehaviorBuff id="AP_TorrasqueDontDie">
-        <Alignment value="Positive"/>
-        <InfoFlags index="Hidden" value="1"/>
-        <EditorCategories value="Race:Zerg,AbilityorEffectType:Units"/>
-        <DisableValidatorArray value="AP_TorrasqueCantRevive"/>
-        <DisableValidatorArray value="AP_HaveHotSTorrasque"/>
-        <DamageResponse Fatal="1" Handled="AP_TorrasqueCorpse" ModifyFraction="0">
-            <Chance value="1"/>
-        </DamageResponse>
-    </CBehaviorBuff>
-    <CBehaviorBuff id="AP_TorrasqueTimerBehavior">
-        <Alignment value="Negative"/>
-        <Cost>
-            <Cooldown TimeStart="60"/>
-        </Cost>
-        <InfoIcon value="Assets\Textures\btn-ability-zerg-ultralisk-revive.dds"/>
-        <EditorCategories value="Race:Zerg,AbilityorEffectType:Units"/>
-        <Duration value="60"/>
-        <InitialEffect value="AP_TorrasqueCorpseRemoveDeathBehavior"/>
-        <ExpireEffect value="AP_TorrasqueCorpseApplyDeathBehavior"/>
-    </CBehaviorBuff>
-    <CBehaviorBuff id="AP_NoxiousDamage">
-        <Alignment value="Negative"/>
-        <InfoIcon value="Assets\Textures\btn-ability-zerg-contaminate-color.dds"/>
-        <EditorCategories value="Race:Zerg,AbilityorEffectType:Units"/>
-        <Duration value="1"/>
-        <InitialEffect value="AP_NoxiousDamage"/>
-    </CBehaviorBuff>
-    <CBehaviorBuff id="AP_NoxiousDamageAura">
-        <InfoFlags index="Hidden" value="1"/>
-        <EditorCategories value="Race:Zerg,AbilityorEffectType:Units"/>
-        <Period value="0.25"/>
-        <PeriodicEffect value="AP_NoxiousDamageAuraSearch"/>
-        <Requirements value="AP_HaveHotSNoxious"/>
-    </CBehaviorBuff>
-    <CBehaviorBuff id="AP_ImpalerWeaponDisabled">
-        <InfoFlags index="Hidden" value="1"/>
-    </CBehaviorBuff>
-    <CBehaviorBuff id="AP_ImpalerMissileGroundCracks">
-        <InfoFlags index="Hidden" value="1"/>
-        <EditorCategories value="Race:Terran,AbilityorEffectType:Units"/>
-        <Period value="0.1"/>
-        <PeriodicEffect value="AP_ImpalerDummySearch"/>
-    </CBehaviorBuff>
-    <CBehaviorBuff id="AP_LurkerWeaponDisabled">
-        <InfoFlags index="Hidden" value="1"/>
-    </CBehaviorBuff>
-    <CBehaviorBuff id="AP_HydraliskFrenzy">
-        <Alignment value="Positive"/>
-        <InfoIcon value="Assets\Textures\btn-upgrade-zerg-frenzy.dds"/>
-        <EditorCategories value="Race:Zerg,AbilityorEffectType:Units"/>
-        <Duration value="15"/>
-        <Modification AttackSpeedMultiplier="1.5"/>
-    </CBehaviorBuff>
-    <CBehaviorBuff id="AP_ParalyticSpines">
-        <EditorCategories value="AbilityorEffectType:Units"/>
-        <Duration value="2"/>
-        <Modification AttackSpeedMultiplier="0.8"/>
-    </CBehaviorBuff>
-    <CBehaviorBuff id="AP_SiegeTankJumpJetCreateTimeOut">
-        <InfoFlags index="Hidden" value="1"/>
-        <Duration value="1.75"/>
-        <FinalEffect value="SuicideRemove"/>
-    </CBehaviorBuff>
-    <CBehaviorJump id="AP_GoliathCliffJump">
-        <InfoFlags index="Hidden" value="1"/>
-        <EditorCategories value="Race:Terran,AbilityorEffectType:Units"/>
-        <TriggerHeightDeltaMin value="1.5"/>
-        <TriggerHeightDeltaMax value="4.5"/>
-        <InitiateRangeUp value="1.5"/>
-        <InitiateRangeDown value="0.5"/>
-        <JumpRangeMax value="12"/>
-        <Mover value="CliffJumper"/>
-        <MoverUp value="ReaperJumpDown"/>
-        <MoverDown value="ReaperJumpDown"/>
-        <DurationPreLaunch value="0.05"/>
-        <DurationPostLand value="0.075"/>
-        <DurationMoveOut value="0.08"/>
-        <Placeholder value="ReaperPlaceholder"/>
-        <LandAdjustmentDown value="1"/>
-        <LandArrivalRange value="0.05"/>
-        <LandCheckRadius value="5"/>
-    </CBehaviorJump>
-    <CBehaviorBuff id="AP_HellionTankReady">
-        <InfoFlags index="Hidden" value="1"/>
-        <EditorCategories value="Race:Terran,AbilityorEffectType:Units"/>
-        <Duration value="4"/>
-    </CBehaviorBuff>
-    <CBehaviorBuff id="AP_HellbatLeapStun">
-        <InfoIcon value="Assets\Textures\btn-upgrade-terran-jumpjets.dds"/>
-        <BehaviorCategories index="Stun" value="1"/>
-        <EditorCategories value="Race:Terran,AbilityorEffectType:Units"/>
-        <Modification>
-            <ModifyFlags index="Reveal" value="1"/>
-            <ModifyFlags index="Detected" value="1"/>
-            <StateFlags index="Stun" value="1"/>
-            <StateFlags index="SuppressAttack" value="1"/>
-            <AbilClassDisableArray index="CAbilAttack" value="1"/>
-        </Modification>
-        <Duration value="0.5"/>
-    </CBehaviorBuff>
-<<<<<<< HEAD
-    <CBehaviorBuff id="AP_FlashBangGrenade">
-        <Alignment value="Negative"/>
-        <InfoIcon value="Assets\Textures\btn-upgrade-vorazun-shadowstun.dds"/>
-        <EditorCategories value="Race:Terran,AbilityorEffectType:Units"/>
-        <Duration value="5"/>
-        <DurationOverride>
-            <Duration value="2.5"/>
-            <ValidatorArray value="AP_IsHeroic"/>
-        </DurationOverride>
-        <DurationOverride>
-            <Duration value="2.5"/>
-            <ValidatorArray value="AP_IsStone"/>
-        </DurationOverride>
-        <Modification>
-            <StateFlags index="Stun" value="1"/>
-            <StateFlags index="SuppressCloak" value="1"/>
-            <StateFlags index="SuppressDetection" value="1"/>
-            <DamageTakenFraction index="Spell" value="0.15"/>
-            <DamageTakenFraction index="Melee" value="0.15"/>
-            <DamageTakenFraction index="Ranged" value="0.15"/>
-            <DamageTakenFraction index="Splash" value="0.15"/>
-            <DamageTakenFraction index="NoProc" value="0.15"/>
-            <AbilClassDisableArray index="CAbilEffectTarget" value="1"/>
-            <BehaviorLinkDisableArray value="NovaAlarmBotAura"/>
-            <BehaviorLinkDisableArray value="NovaAlarmBotDetectionMode"/>
-            <BehaviorLinkDisableArray value="AP_NovaAlarmBotAura"/>
-            <BehaviorLinkDisableArray value="AP_NovaAlarmBotDetectionMode"/>
-        </Modification>
-    </CBehaviorBuff>
-    <CBehaviorBuff id="AP_NovaAlarmBotAura">
-        <BehaviorFlags index="Permanent" value="1"/>
-        <InfoFlags index="Hidden" value="1"/>
-        <EditorCategories value="Race:Terran,AbilityorEffectType:Units"/>
-        <Period value="0.125"/>
-        <PeriodicEffect value="NovaAlarmBotAuraSearch"/>
-    </CBehaviorBuff>
-    <CBehaviorBuff id="AP_NovaAlarmBotDetectionMode">
-        <BehaviorFlags index="Permanent" value="1"/>
-        <InfoFlags index="Hidden" value="1"/>
-        <EditorCategories value="Race:Terran,AbilityorEffectType:Units"/>
-    </CBehaviorBuff>
-    <CBehaviorBuff id="AP_FlashBangGrenadeNovaTripWire">
-        <Alignment value="Negative"/>
-        <InfoFlags index="Hidden" value="1"/>
-        <InfoIcon value="Assets\Textures\btn-upgrade-vorazun-shadowstun.dds"/>
-        <EditorCategories value="Race:Terran,AbilityorEffectType:Units"/>
-        <Duration value="5"/>
-        <Period value="3"/>
-        <PeriodCount value="1"/>
-        <PeriodicEffect value="AP_FlashBangGrenadeNovaTripWireRestartWarning"/>
-        <Modification>
-            <StateFlags index="Stun" value="1"/>
-        </Modification>
-    </CBehaviorBuff>
-    <CBehaviorBuff id="AP_GlazeHolo">
-        <InfoFlags index="Hidden" value="1"/>
-    </CBehaviorBuff>
-    <CBehaviorBuff id="AP_InstantMorph">
-        <InfoFlags index="Hidden" value="1"/>
-        <TimeScaleSource Value="Global"/>
-        <Duration value="0.2"/>
-        <Modification>
-            <StateFlags index="SuppressCloak" value="1"/>
-            <StateFlags index="TransientMorph" value="1"/>
-        </Modification>
-    </CBehaviorBuff>
-    <CBehaviorBuff id="AP_NovaAlreadyDominated">
-        <InfoFlags index="Hidden" value="1"/>
-        <EditorCategories value="Race:Terran,AbilityorEffectType:Units"/>
-    </CBehaviorBuff>
-    <CBehaviorBuff id="AP_NovaApolloCloak">
-        <Alignment value="Positive"/>
-        <InfoIcon value="Assets\Textures\btn-ability-terran-cloak.dds"/>
-        <EditorCategories value="Race:Terran,AbilityorEffectType:Units"/>
-        <DisplayDuration index="Self" value="1"/>
-        <DisplayDuration index="Ally" value="1"/>
-        <Duration value="30"/>
-        <Modification>
-            <StateFlags index="Cloak" value="1"/>
-        </Modification>
-    </CBehaviorBuff>
-    <CBehaviorBuff id="AP_NovaArmorBlinkSuitBlinkCloaked">
-        <Alignment value="Positive"/>
-        <InfoIcon value="Assets\Textures\btn-ability-terran-cloak.dds"/>
-        <EditorCategories value="Race:Terran,AbilityorEffectType:Units"/>
-        <DisplayDuration index="Self" value="1"/>
-        <DisplayDuration index="Ally" value="1"/>
-        <Duration value="10"/>
-        <Modification>
-            <StateFlags index="Cloak" value="1"/>
-        </Modification>
-    </CBehaviorBuff>
-    <CBehaviorBuff id="AP_NovaArmorStealthSuit">
-        <InfoFlags index="Hidden" value="1"/>
-        <EditorCategories value="Race:Protoss,AbilityorEffectType:Units"/>
-        <DisableValidatorArray value="AP_HaveNovaArmorStealthSuit"/>
-        <Modification>
-            <StateFlags index="Cloak" value="1"/>
-        </Modification>
-    </CBehaviorBuff>
-    <CBehaviorJump id="AP_NovaCliffJump">
-        <InfoFlags index="Hidden" value="1"/>
-        <EditorCategories value="Race:Terran,AbilityorEffectType:Units"/>
-        <TriggerHeightDeltaMin value="1.5"/>
-        <TriggerHeightDeltaMax value="4.5"/>
-        <InitiateRangeUp value="1.5"/>
-        <InitiateRangeDown value="0.5"/>
-        <JumpRangeMax value="12"/>
-        <Mover value="CliffJumper"/>
-        <MoverUp value="ReaperJumpDown"/>
-        <MoverDown value="ReaperJumpDown"/>
-        <DurationPreLaunch value="0.05"/>
-        <DurationPostLand value="0.075"/>
-        <DurationMoveOut value="0.08"/>
-        <Placeholder value="ReaperPlaceholder"/>
-        <LandAdjustmentDown value="1"/>
-        <LandArrivalRange value="0.05"/>
-        <LandCheckRadius value="5"/>
-    </CBehaviorJump>
-    <CBehaviorBuff id="AP_NovaDefensiveDroneTimedLife" parent="TimedLife">
-        <EditorCategories value="Race:Terran,AbilityorEffectType:Units"/>
-        <DisplayDuration index="Enemy" value="1"/>
-        <Duration value="180"/>
-    </CBehaviorBuff>
-    <CBehaviorBuff id="AP_NovaDomination">
-        <Alignment value="Negative"/>
-        <InfoIcon value="Assets\Textures\BTN-Ability-Nova-Domination.dds"/>
-        <EditorCategories value="Race:Terran,AbilityorEffectType:Units"/>
-        <DisplayDuration index="Self" value="1"/>
-        <Player Value="Caster"/>
-    </CBehaviorBuff>
-    <CBehaviorBuff id="AP_NovaHelmetGhostVisorDetector">
-        <BehaviorFlags index="Permanent" value="1"/>
-        <InfoIcon value="Assets\Textures\btn-upgrade-nova-equipment-ghostvisor.dds"/>
-        <EditorCategories value="Race:Protoss,AbilityorEffectType:Units"/>
-        <DisableValidatorArray value="AP_HaveNovaHelmetGhostVisor"/>
-        <Modification Detect="20" Radar="20" RadarFilters="-;Player,Ally,Neutral,RawResource,HarvestableResource,Missile,Destructible,Invulnerable"/>
-    </CBehaviorBuff>
-    <CBehaviorBuff id="AP_NovaHelmetSensorVisor">
-        <InfoIcon value="Assets\Textures\btn-status-radar.dds"/>
-        <EditorCategories value="Race:Protoss,AbilityorEffectType:Units"/>
-        <DisableValidatorArray value="AP_HaveNovaHelmetSensorVisor"/>
-        <Modification Radar="40" RadarFilters="-;RawResource,HarvestableResource,Missile,Destructible,Buried"/>
-    </CBehaviorBuff>
-    <CBehaviorBuff id="AP_NovaHolographicDecoy">
-        <InfoFlags index="Hidden" value="1"/>
-        <EditorCategories value="Race:Terran,AbilityorEffectType:Units"/>
-        <Modification>
-            <DamageDealtFraction index="Spell" value="-0.75"/>
-            <DamageDealtFraction index="Melee" value="-0.75"/>
-            <DamageDealtFraction index="Ranged" value="-0.75"/>
-            <DamageDealtFraction index="Splash" value="-0.75"/>
-            <DamageDealtFraction index="NoProc" value="-0.75"/>
-            <AbilClassDisableArray index="CAbilEffectInstant" value="1"/>
-            <AbilClassDisableArray index="CAbilEffectTarget" value="1"/>
-        </Modification>
-        <DamageResponse ModifyFraction="0.75">
-            <Chance value="1"/>
-        </DamageResponse>
-    </CBehaviorBuff>
-    <CBehaviorBuff id="AP_NovaHolographicDecoyTimedLife" parent="TimedLife">
-        <EditorCategories value="Race:Terran,AbilityorEffectType:Units"/>
-        <Duration value="45"/>
-    </CBehaviorBuff>
-    <CBehaviorBuff id="AP_NovaJumpJetRegen">
-        <BehaviorFlags index="Permanent" value="1"/>
-        <InfoFlags index="Hidden" value="1"/>
-        <EditorCategories value="Race:Terran,AbilityorEffectType:Units"/>
-        <Requirements value="AP_HaveNovaArmoredSuit"/>
-        <DisableValidatorArray value="AP_CasterNotInCombat10s"/>
-        <DisableValidatorArray value="AP_NotFullLife"/>
-    </CBehaviorBuff>
-    <CBehaviorBuff id="AP_NovaPlasmaPuddleDamageDebuff">
-        <Alignment value="Negative"/>
-        <InfoIcon value="Assets\Textures\btn-ability-zerg-banelingspooge.dds"/>
-        <EditorCategories value="AbilityorEffectType:Units"/>
-        <Duration value="1.1"/>
-        <Period value="0.5"/>
-        <InitialEffect value="AP_NovaPlasmaPuddleDamageDebuffSlowSet"/>
-        <RefreshEffect value="AP_NovaPlasmaPuddleDamageDebuffSlowSet"/>
-        <PeriodicEffect value="AP_NovaPlasmaPuddleDamage"/>
-    </CBehaviorBuff>
-    <CBehaviorBuff id="AP_NovaPlasmaPuddleDamageDebuffSlow">
-        <Alignment value="Negative"/>
-        <InfoFlags index="Hidden" value="1"/>
-        <InfoIcon value="Assets\Textures\btn-ability-zerg-banelingspooge.dds"/>
-        <EditorCategories value="AbilityorEffectType:Units,Race:Terran"/>
-        <Duration value="1.1"/>
-        <Modification MoveSpeedMultiplier="0.25" AttackSpeedMultiplier="0.25"/>
-    </CBehaviorBuff>
-    <CBehaviorBuff id="AP_NovaPlasmaPuddleDamageDebuffSlowHeroic">
-        <Alignment value="Negative"/>
-        <InfoFlags index="Hidden" value="1"/>
-        <InfoIcon value="Assets\Textures\btn-ability-zerg-banelingspooge.dds"/>
-        <EditorCategories value="AbilityorEffectType:Units,Race:Terran"/>
-        <Duration value="1.1"/>
-        <Modification MoveSpeedMultiplier="0.8" AttackSpeedMultiplier="0.8"/>
-    </CBehaviorBuff>
-    <CBehaviorBuff id="AP_NovaPlasmaPuddleSmall">
-        <InfoFlags index="Hidden" value="1"/>
-        <EditorCategories value="AbilityorEffectType:Units"/>
-        <Duration value="6"/>
-        <Period value="0.5"/>
-        <PeriodicEffect value="AP_PlasmaPuddleSearchSmall"/>
-        <FinalEffect value="Suicide"/>
-    </CBehaviorBuff>
-    <CBehaviorBuff id="AP_NovaPlasmaPuddleLarge">
-        <InfoFlags index="Hidden" value="1"/>
-        <EditorCategories value="AbilityorEffectType:Units"/>
-        <Duration value="6"/>
-        <Period value="0.5"/>
-        <PeriodicEffect value="AP_PlasmaPuddleSearchLarge"/>
-        <FinalEffect value="Suicide"/>
-    </CBehaviorBuff>
-    <CBehaviorBuff id="AP_NovaPsiStrikeDamaged">
-        <InfoFlags index="Hidden" value="1"/>
-        <EditorCategories value="Race:Terran,AbilityorEffectType:Units"/>
-        <RemoveValidatorArray value="AP_CasterHasNovaPsiStrikeWalkSpeed"/>
-        <Duration value="1"/>
-    </CBehaviorBuff>
-    <CBehaviorBuff id="AP_NovaPsiStrikeWalkSpeed">
-        <InfoFlags index="Hidden" value="1"/>
-        <EditorCategories value="Race:Zerg,AbilityorEffectType:Units"/>
-        <Duration value="0.5625"/>
-        <Period value="0.0625"/>
-        <PeriodicEffect value="AP_NovaPsiStrikeTargetSearch"/>
-        <FinalEffect value="AP_NovaPsiStrikeWalkStopSet"/>
-        <Modification MoveSpeedMultiplier="7">
-            <StateFlags index="SuppressCollision" value="1"/>
-            <StateFlags index="Uncommandable" value="1"/>
-        </Modification>
-        <DamageResponse ModifyFraction="0" ModifyMinimumDamage="1">
-            <Chance value="1"/>
-        </DamageResponse>
-    </CBehaviorBuff>
-    <CBehaviorBuff id="AP_NovaPsiStrikeWalkStopStun">
-        <EditorCategories value="Race:Terran,AbilityorEffectType:Units"/>
-        <Duration value="0.125"/>
-        <Modification>
-            <StateFlags index="Stun" value="1"/>
-        </Modification>
-    </CBehaviorBuff>
-    <CBehaviorBuff id="AP_NovaSilentkillStunCaster">
-        <InfoFlags index="Hidden" value="1"/>
-        <BehaviorCategories index="Stun" value="1"/>
-        <EditorCategories value="Race:Terran,AbilityorEffectType:Units"/>
-        <Duration value="1"/>
-        <Modification>
-            <StateFlags index="Stun" value="1"/>
-        </Modification>
-    </CBehaviorBuff>
-    <CBehaviorBuff id="AP_NovaSilentkillStunTarget">
-        <InfoFlags index="Hidden" value="1"/>
-        <BehaviorCategories index="Stun" value="1"/>
-        <EditorCategories value="Race:Terran,AbilityorEffectType:Units"/>
-        <Duration value="1"/>
-        <Modification>
-            <StateFlags index="Stun" value="1"/>
-        </Modification>
-    </CBehaviorBuff>
-    <CBehaviorBuff id="AP_NovaWeaponBlazefireBlade">
-        <BehaviorFlags index="Permanent" value="1"/>
-        <BehaviorFlags index="EnabledWhileDead" value="1"/>
-        <InfoFlags index="Hidden" value="1"/>
-        <EditorCategories value="Race:Terran,AbilityorEffectType:Units"/>
-<!--        <DisableValidatorArray value="AP_HaveNovaWeaponBlazefireBlade"/>-->
-        <Modification>
-            <WeaponArray Link="AP_NovaWeaponBlazefireBlade"/>
-            <WeaponArray Link="AP_NovaWeaponBlazefireBladeGun"/>
-        </Modification>
-    </CBehaviorBuff>
-    <CBehaviorBuff id="AP_NovaWeaponBlazefireBladeShadowFuryController">
-        <InfoFlags index="Hidden" value="1"/>
-        <EditorCategories value="AbilityorEffectType:Units"/>
-        <RemoveValidatorArray value="AP_NovaWeaponBlazefireBladeShadowFuryTargetsInArea"/>
-        <Duration value="4"/>
-        <Period value="0.4"/>
-        <PeriodCount value="10"/>
-        <InitialEffect value="AP_NovaWeaponBlazefireBladeShadowFurySearch"/>
-        <PeriodicEffect value="AP_NovaWeaponBlazefireBladeShadowFurySearch"/>
-        <FinalEffect value="AP_NovaWeaponBlazefireBladeShadowFuryFinalDelayAB"/>
-        <Modification>
-            <ModifyFlags index="DisableWeapons" value="1"/>
-            <StateFlags index="Invulnerable" value="1"/>
-            <StateFlags index="Stun" value="1"/>
-        </Modification>
-    </CBehaviorBuff>
-    <CBehaviorBuff id="AP_NovaWeaponBlazefireBladeShadowFuryFinalDelay">
-        <InfoFlags index="Hidden" value="1"/>
-        <EditorCategories value="AbilityorEffectType:Units"/>
-        <Duration value="0.3"/>
-        <FinalEffect value="AP_NovaWeaponBlazefireBladeShadowFuryCP"/>
-        <Modification>
-            <ModifyFlags index="DisableWeapons" value="1"/>
-            <StateFlags index="Invulnerable" value="1"/>
-            <StateFlags index="Stun" value="1"/>
-        </Modification>
-    </CBehaviorBuff>
-    <CBehaviorBuff id="AP_NovaWeaponBlazefireBladeShadowFuryTargeted">
-        <InfoFlags index="Hidden" value="1"/>
-        <EditorCategories value="AbilityorEffectType:Units,Race:Protoss"/>
-        <RemoveValidatorArray value="CasterHasNovaWeaponBlazefireBladeShadowFury"/>
-        <MaxStackCount value="10"/>
-        <Duration value="3"/>
-    </CBehaviorBuff>
-    <CBehaviorBuff id="AP_NovaWeaponCanisterRifle">
-        <BehaviorFlags index="Permanent" value="1"/>
-        <BehaviorFlags index="EnabledWhileDead" value="1"/>
-        <InfoFlags index="Hidden" value="1"/>
-        <EditorCategories value="Race:Protoss,AbilityorEffectType:Units"/>
-<!--        <DisableValidatorArray value="AP_HaveNovaWeaponCanisterRifle"/>-->
-        <Modification>
-            <WeaponArray Link="AP_NovaWeaponCanisterRifle"/>
-        </Modification>
-    </CBehaviorBuff>
-    <CBehaviorBuff id="AP_NovaWeaponHellfireShotgun">
-        <BehaviorFlags index="Permanent" value="1"/>
-        <BehaviorFlags index="EnabledWhileDead" value="1"/>
-        <InfoFlags index="Hidden" value="1"/>
-        <EditorCategories value="Race:Protoss,AbilityorEffectType:Units"/>
-<!--        <DisableValidatorArray value="AP_HaveNovaWeaponHellfireShotgun"/>-->
-        <Modification>
-            <WeaponArray Link="AP_NovaWeaponHellfireShotgun"/>
-        </Modification>
-    </CBehaviorBuff>
-    <CBehaviorBuff id="AP_NovaWeaponInvictusLongshotLockdown">
-        <Alignment value="Negative"/>
-        <InfoIcon value="Assets\Textures\btn-upgrade-swann-defensivematrix.dds"/>
-        <BehaviorCategories index="Restorable" value="1"/>
-        <EditorCategories value="Race:Terran,AbilityorEffectType:Units"/>
-        <Duration value="60"/>
-        <Modification>
-            <ModifyFlags index="DisableAbils" value="1"/>
-            <ModifyFlags index="Reveal" value="1"/>
-            <ModifyFlags index="Detected" value="1"/>
-            <ModifyFlags index="SuppressMoving" value="1"/>
-            <ModifyFlags index="SuppressTurning" value="1"/>
-            <BehaviorLinkDisableArray value="Detector10"/>
-            <BehaviorLinkDisableArray value="Detector11"/>
-            <BehaviorLinkDisableArray value="Detector12"/>
-        </Modification>
-    </CBehaviorBuff>
-    <CBehaviorBuff id="AP_NovaWeaponPlasmaRifle">
-        <BehaviorFlags index="Permanent" value="1"/>
-        <BehaviorFlags index="EnabledWhileDead" value="1"/>
-        <InfoFlags index="Hidden" value="1"/>
-        <EditorCategories value="Race:Protoss,AbilityorEffectType:Units"/>
-<!--        <DisableValidatorArray value="AP_HaveNovaWeaponPlasmaRifle"/>-->
-        <Modification>
-            <WeaponArray Link="AP_NovaWeaponPlasmaRifle"/>
-        </Modification>
-    </CBehaviorBuff>
-    <CBehaviorBuff id="AP_NovaWeaponPsiBlade">
-        <BehaviorFlags index="Permanent" value="1"/>
-        <BehaviorFlags index="EnabledWhileDead" value="1"/>
-        <InfoFlags index="Hidden" value="1"/>
-        <EditorCategories value="Race:Protoss,AbilityorEffectType:Units"/>
-<!--        <DisableValidatorArray value="HaveNovaWeaponPsiBlade"/>-->
-        <Modification>
-            <WeaponArray Link="AP_NovaWeaponPsiBlade"/>
-        </Modification>
-    </CBehaviorBuff>
-    <CBehaviorBuff id="AP_NovaWeaponUnarmed">
-        <InfoFlags index="Hidden" value="1"/>
-        <EditorCategories value="Race:Protoss,AbilityorEffectType:Units"/>
-        <Period value="0.25"/>
-        <PeriodicEffect value="AP_NovaWeaponCheck"/>
-        <BehaviorFlags index="Permanent" value="1"/>
-        <BehaviorFlags index="EnabledWhileDead" value="1"/>
-<!--        <BehaviorCategories index="User9" value="1"/>-->
-    </CBehaviorBuff>
-    <CBehaviorBuff id="AP_PersonalDefensiveMatrix">
-        <Alignment value="Positive"/>
-        <InfoIcon value="Assets\Textures\btn-ability-terran-defensivematrix.dds"/>
-        <EditorCategories value="Race:Terran,AbilityorEffectType:Units"/>
-        <RemoveValidatorArray value="AP_TempShieldsNotEmptyOrNoTempShields"/>
-        <Duration value="10"/>
-        <Modification>
-            <VitalMaxArray index="Shields" value="500"/>
-        </Modification>
-        <DamageResponse ClampMaximum="10" Minimum="10">
-            <Kind index="Spell" value="0"/>
-            <Chance value="1"/>
-        </DamageResponse>
-    </CBehaviorBuff>
-    <CBehaviorBuff id="AP_PrecursorYoink">
-        <InfoFlags index="Hidden" value="1"/>
-        <Duration value="2.5"/>
-        <FinalEffect value="SuicideRemove"/>
-        <Modification>
-            <ModifyFlags index="DisableAbils" value="1"/>
-            <ModifyFlags index="SuppressMoving" value="1"/>
-            <ModifyFlags index="SuppressTurning" value="1"/>
-            <StateFlags index="Invulnerable" value="1"/>
-            <StateFlags index="SuppressCollision" value="1"/>
-=======
-    <CBehaviorBuff id="AP_LocustLaunchDisabled">
-        <InfoFlags index="Hidden" value="1"/>
-    </CBehaviorBuff>
-    <CBehaviorBuff id="AP_LocustStun">
-        <InfoFlags index="Hidden" value="1"/>
-        <BehaviorCategories index="Stun" value="1"/>
-        <EditorCategories value="Race:Zerg,AbilityorEffectType:Units"/>
-        <Duration value="2"/>
-        <FinalEffect value="AP_LocustTimedLife"/>
-        <Modification>
-            <StateFlags index="Invulnerable" value="1"/>
-            <StateFlags index="Stun" value="1"/>
-            <StateFlags index="Unselectable" value="1"/>
-            <StateFlags index="Untargetable" value="1"/>
-        </Modification>
-    </CBehaviorBuff>
-    <CBehaviorBuff id="AP_LocustTimedLife">
-        <InfoFlags index="Hidden" value="1"/>
-        <InfoIcon value="Assets\Textures\btn-ability-zerg-explode.dds"/>
-        <EditorCategories value="Race:Zerg,AbilityorEffectType:Units"/>
-        <DisplayDuration index="Self" value="1"/>
-        <DisplayDuration index="Ally" value="1"/>
-        <Duration value="12"/>
-        <DurationRandomMax value="0.5"/>
-        <ExpireEffect value="TimedLifeFate"/>
-        <Modification>
-            <StateFlags index="Summoned" value="1"/>
-        </Modification>
-        <KillCredit Value="Caster"/>
-    </CBehaviorBuff>
-    <CBehaviorBuff id="AP_PrecursorLocust">
-        <InfoFlags index="Hidden" value="1"/>
-        <Modification>
-            <StateFlags index="Invulnerable" value="1"/>
-            <StateFlags index="Stun" value="1"/>
->>>>>>> d6ec81ee
-            <StateFlags index="NoDraw" value="1"/>
-            <StateFlags index="Uncommandable" value="1"/>
-            <StateFlags index="Unselectable" value="1"/>
-            <StateFlags index="Untargetable" value="1"/>
-        </Modification>
-    </CBehaviorBuff>
-<<<<<<< HEAD
-    <CBehaviorBuff id="AP_SuperStimNova">
-        <Alignment value="Positive"/>
-        <InfoIcon value="Assets\Textures\btn-ability-terran-stimpack.dds"/>
-        <EditorCategories value="Race:Terran,AbilityorEffectType:Units"/>
-        <Duration value="10"/>
-        <Modification MoveSpeedMultiplier="1.5" AttackSpeedMultiplier="1.5">
-            <VitalRegenArray index="Life" value="20"/>
-        </Modification>
-    </CBehaviorBuff>
-    <CBehaviorBuff id="AP_SwarmGrenade">
-        <Alignment value="Negative"/>
-        <InfoIcon value="Assets\Textures\btn-ability-zerg-blindingcloud.dds"/>
-        <EditorCategories value="Race:Zerg,AbilityorEffectType:Units"/>
-        <Duration value="0.625"/>
-        <Modification MoveSpeedMultiplier="0.5">
-            <StateFlags index="SuppressAttack" value="1"/>
-            <StateFlags index="SuppressEnergy" value="1"/>
-            <AbilClassDisableArray index="CAbilAttack" value="1"/>
-        </Modification>
-    </CBehaviorBuff>
-    <CBehaviorBuff id="AP_VoidDetectorRadar">
-        <InfoFlags index="Hidden" value="1"/>
-        <InfoIcon value="Assets\Textures\btn-status-radar.dds"/>
-        <EditorCategories value="Race:Terran,AbilityorEffectType:Units"/>
-    </CBehaviorBuff>
-    <CBehaviorBuff id="AP_Yoink">
-        <InfoFlags index="Hidden" value="1"/>
-        <EditorCategories value="Race:Zerg,AbilityorEffectType:Units"/>
-        <Duration value="2"/>
-        <Modification>
-            <StateFlags index="Stun" value="1"/>
-            <StateFlags index="SuppressCloak" value="1"/>
-            <StateFlags index="SuppressCollision" value="1"/>
-            <StateFlags index="SuppressPassenger" value="1"/>
-            <AbilLinkDisableArray value="WidowMineAttack"/>
-            <AbilLinkDisableArray value="TacNukeStrike"/>
-            <AbilLinkDisableArray value="SwarmHostDeepBurrow"/>
-        </Modification>
-    </CBehaviorBuff>
-    <CBehaviorBuff id="AP_YoinkEnemyStun">
-        <Alignment value="Negative"/>
-        <InfoFlags index="Hidden" value="1"/>
-        <InfoIcon value="AP\Assets\Textures\btn-ability-terran-ultrasonicpulse.dds"/>
-        <BehaviorCategories index="Stun" value="1"/>
-        <EditorCategories value="Race:Zerg,AbilityorEffectType:Units"/>
-        <Duration value="1"/>
-        <Modification>
-            <ModifyFlags index="SuppressMoving" value="1"/>
-            <StateFlags index="Stun" value="1"/>
-            <AbilLinkDisableArray value="AP_TacNukeStrike"/>
-        </Modification>
-    </CBehaviorBuff>
-    <CBehaviorBuff id="AP_YoinkMarker">
-        <InfoFlags index="Hidden" value="1"/>
-        <EditorCategories value="Race:Zerg,AbilityorEffectType:Units"/>
-        <Duration value="2"/>
-    </CBehaviorBuff>
-    <CBehaviorBuff id="AP_YoinkTentacle">
-        <InfoFlags index="Hidden" value="1"/>
-        <EditorCategories value="Race:Zerg,AbilityorEffectType:Units"/>
-        <Duration value="2"/>
-=======
-    <CBehaviorBuff id="AP_LocustFlyingStun">
-        <InfoFlags index="Hidden" value="1"/>
-        <BehaviorCategories index="Stun" value="1"/>
-        <EditorCategories value="Race:Zerg,AbilityorEffectType:Units"/>
-        <Duration value="0.1"/>
-        <FinalEffect value="AP_LocustTimedLife"/>
-        <Modification>
-            <StateFlags index="Invulnerable" value="1"/>
-            <StateFlags index="Stun" value="1"/>
-            <StateFlags index="Unselectable" value="1"/>
-            <StateFlags index="Untargetable" value="1"/>
-        </Modification>
-    </CBehaviorBuff>
-    <CBehaviorCreepSource id="AP_MakeCreepSwarmHost">
-        <InfoFlags index="Hidden" value="1"/>
-        <EditorCategories value="Race:Zerg,AbilityorEffectType:Structures"/>
-        <Delay value="2"/>
-        <Period value="1"/>
-        <Start value="AP_CreepSwarmHostStart"/>
-        <Birth value="AP_CreepSwarmHostStart"/>
-        <Grown value="AP_CreepSwarmHostGrown"/>
-        <DisableValidatorArray value="CasterIsStationary"/>
-        <DisableValidatorArray value="Pathable"/>
-        <Requirements value="AP_HotSHaveSwarmHostSplitB"/>
-    </CBehaviorCreepSource>
-    <CBehaviorBuff id="AP_SwarmHostSplitBPlacementRemove">
-        <InfoFlags index="Hidden" value="1"/>
-        <EditorCategories value="Race:Terran,AbilityorEffectType:Units"/>
-        <Duration value="0.1"/>
-        <FinalEffect value="AP_SuicideRemove"/>
->>>>>>> d6ec81ee
-    </CBehaviorBuff>
-</Catalog>
+<?xml version="1.0" encoding="utf-8"?>
+<Catalog>
+    <CEffectModifyUnit id="AP_ImmortalBarrierCDFix">
+        <ValidatorArray value="BarrierOnCooldown"/>
+        <Cost Behavior="ImmortalBarrierSupressed" CooldownOperation="Add" CooldownTimeUse="15"/>
+        <Cost Behavior="AP_ImmortalBarrierSupressed" CooldownOperation="Add" CooldownTimeUse="15"/>
+    </CEffectModifyUnit>
+    <CBehaviorBuff default="1" id="AP_SwarmHostEggAnimationDefault">
+        <InfoFlags index="Hidden" value="1"/>
+        <DisableValidatorArray value="NotStasis"/>
+        <DisableValidatorArray value="NotVortexd"/>
+        <DisableValidatorArray value="NotGravitonBeamd"/>
+        <DisableValidatorArray value="NotThunderCannond"/>
+        <Duration value="25"/>
+    </CBehaviorBuff>
+    <CBehaviorBuff id="AP_250mmStrikeCannons">
+        <Alignment value="Negative"/>
+        <InfoIcon value="Assets\Textures\btn-ability-terran-bombardmentstrike.dds"/>
+        <EditorCategories value="Race:Terran,AbilityorEffectType:Units"/>
+        <DisableValidatorArray value="NotFrenzied"/>
+        <BuffFlags index="Channeling" value="1"/>
+        <MaxStackCount value="20"/>
+        <Duration value="10"/>
+        <Period value="0.25"/>
+        <Modification>
+            <ModifyFlags index="DisableAbils" value="1"/>
+            <ModifyFlags index="SuppressMoving" value="1"/>
+            <ModifyFlags index="SuppressTurning" value="1"/>
+        </Modification>
+    </CBehaviorBuff>
+    <CBehaviorBuff id="AP_330mmBarrageCannons">
+        <Alignment value="Negative"/>
+        <InfoIcon value="Assets\Textures\btn-ability-terran-bombardmentstrike.dds"/>
+        <EditorCategories value="Race:Terran,AbilityorEffectType:Units"/>
+        <BuffFlags index="Channeling" value="1"/>
+        <MaxStackCount value="20"/>
+        <Duration value="10"/>
+        <Period value="0.25"/>
+        <Modification>
+            <ModifyFlags index="DisableAbils" value="1"/>
+            <ModifyFlags index="SuppressMoving" value="1"/>
+            <ModifyFlags index="SuppressTurning" value="1"/>
+        </Modification>
+    </CBehaviorBuff>
+    <CBehaviorBuff id="AP_Stimpack">
+        <Alignment value="Positive"/>
+        <InfoIcon value="Assets\Textures\btn-ability-terran-stimpack.dds"/>
+        <EditorCategories value="Race:Terran,AbilityorEffectType:Units"/>
+        <Duration value="15"/>
+        <Modification MoveSpeedMultiplier="1.5" AttackSpeedMultiplier="1.5"/>
+    </CBehaviorBuff>
+    <CBehaviorBuff id="AP_SuperStim">
+        <Alignment value="Positive"/>
+        <InfoIcon value="Assets\Textures\btn-upgrade-terran-superstimppack.dds"/>
+        <EditorCategories value="Race:Terran,AbilityorEffectType:Units"/>
+        <Duration value="15"/>
+        <Modification MoveSpeedMultiplier="1.5" AttackSpeedMultiplier="1.5"/>
+        <RemoveValidatorArray value="AP_SourceIsNotHellion"/>
+    </CBehaviorBuff>
+    <CBehaviorBuff id="AP_MagrailStun1Sec">
+        <InfoFlags index="Hidden" value="1"/>
+        <EditorCategories value="Race:Terran,AbilityorEffectType:Units"/>
+        <RemoveValidatorArray value="CasterIsAttacking"/>
+        <Duration value="1"/>
+        <Modification>
+            <StateFlags index="Stun" value="1"/>
+        </Modification>
+    </CBehaviorBuff>
+    <CBehaviorBuff id="AP_ViralPlasma">
+        <Alignment value="Negative"/>
+        <EditorCategories value="Race:Terran,AbilityorEffectType:Units"/>
+        <MaxStackCount value="99"/>
+        <MaxStackCountPerCaster value="1"/>
+        <Duration value="4"/>
+        <Period value="1"/>
+        <PeriodicEffect value="AP_FlameThrowerViralPlasmaDoTDamage"/>
+    </CBehaviorBuff>
+    <CBehaviorBuff id="AP_Slow">
+        <Alignment value="Negative"/>
+        <InfoIcon value="Assets\Textures\btn-ability-terran-slow.dds"/>
+        <EditorCategories value="Race:Terran,AbilityorEffectType:Units"/>
+        <Duration value="1.5"/>
+        <Modification MoveSpeedMultiplier="0.5"/>
+    </CBehaviorBuff>
+    <CBehaviorBuff id="AP_KillSquad">
+        <InfoFlags index="Hidden" value="1"/>
+        <EditorCategories value="Race:Terran,AbilityorEffectType:Units"/>
+    </CBehaviorBuff>
+    <CBehaviorJump id="AP_ReaperJump">
+        <InfoFlags index="Hidden" value="1"/>
+        <EditorCategories value="Race:Terran,AbilityorEffectType:Units"/>
+        <TriggerHeightDeltaMin value="1.5"/>
+        <TriggerHeightDeltaMax value="4.5"/>
+        <InitiateRangeUp value="1.5"/>
+        <InitiateRangeDown value="0.5"/>
+        <JumpRangeMax value="12"/>
+        <Mover value="CliffJumper"/>
+        <MoverUp value="ReaperJumpDown"/>
+        <MoverDown value="ReaperJumpDown"/>
+        <DurationPreLaunch value="0.05"/>
+        <DurationPostLand value="0.075"/>
+        <DurationMoveOut value="0.08"/>
+        <Placeholder value="ReaperPlaceholder"/>
+        <LandAdjustmentDown value="1"/>
+        <LandArrivalRange value="0.05"/>
+        <LandCheckRadius value="5"/>
+    </CBehaviorJump>
+    <CBehaviorBuff id="AP_D8ChargeFate">
+        <InfoFlags index="Hidden" value="1"/>
+        <EditorCategories value="Race:Terran,AbilityorEffectType:Units"/>
+        <Duration value="3.5"/>
+        <InitialEffect value="AP_D8ClusterBombCreatePersistant"/>
+        <ExpireEffect value="AP_D8ChargeExplode"/>
+        <Modification>
+            <StateFlags index="SuppressCloak" value="1"/>
+        </Modification>
+        <AINotifyEffect value="AP_D8ChargeExplodeDamage"/>
+    </CBehaviorBuff>
+    <CBehaviorBuff id="AP_D8ClusterBombFate">
+        <InfoFlags index="Hidden" value="1"/>
+        <EditorCategories value="Race:Terran,AbilityorEffectType:Units"/>
+        <Duration value="2.5"/>
+        <ExpireEffect value="AP_D8ClusterBombExplode"/>
+        <Modification>
+            <StateFlags index="SuppressCloak" value="1"/>
+        </Modification>
+        <AINotifyEffect value="AP_D8ChargeExplodeDamage"/>
+    </CBehaviorBuff>
+    <CBehaviorBuff id="AP_ReaperPermanentCloak">
+        <Alignment value="Positive"/>
+        <InfoIcon value="Assets\Textures\btn-ability-terran-cloak.dds"/>
+        <EditorCategories value="Race:Terran,AbilityorEffectType:Units"/>
+        <Requirements value="AP_CloakingTechnologyReaper"/>
+        <Modification>
+            <StateFlags index="Cloak" value="1"/>
+        </Modification>
+    </CBehaviorBuff>
+    <CBehaviorBuff id="AP_ScavengingSystemsMechDeath">
+        <InfoFlags index="Hidden" value="1"/>
+        <EditorCategories value="Race:Terran,AbilityorEffectType:Units"/>
+        <Requirements value="AP_ScavengingSystemsResearched"/>
+        <Modification>
+            <DeathResponse Chance="1" Effect="AP_ScavengingSystemsSearchArea"/>
+        </Modification>
+    </CBehaviorBuff>
+    <CBehaviorBuff id="AP_SpiderMineInvulnerable">
+        <InfoFlags index="Hidden" value="1"/>
+        <EditorCategories value="Race:Terran,AbilityorEffectType:Units"/>
+        <Modification>
+            <StateFlags index="Invulnerable" value="1"/>
+            <StateFlags index="Untargetable" value="1"/>
+        </Modification>
+    </CBehaviorBuff>
+    <CBehaviorBuff id="AP_VultureSpiderMineBurrowFirst">
+        <InfoFlags index="Hidden" value="1"/>
+        <EditorCategories value="Race:Terran,AbilityorEffectType:Units"/>
+        <Duration value="5"/>
+        <InitialEffect value="AP_VultureSpiderMineBurrowOrder"/>
+    </CBehaviorBuff>
+    <CBehaviorBuff id="AP_MultilockTargetingSystems">
+        <InfoFlags index="Hidden" value="1"/>
+        <EditorCategories value="Race:Terran,AbilityorEffectType:Structures"/>
+        <Requirements value="AP_UseMultilockTargetingSystems"/>
+        <Modification>
+            <WeaponEnableArray value="AP_GoliathAUpgraded"/>
+            <WeaponEnableArray value="AP_GoliathGUpgraded"/>
+            <WeaponEnableArray value="AP_SpartanCompanyAUpgraded"/>
+            <WeaponEnableArray value="AP_SpartanCompanyGUpgraded"/>
+            <WeaponDisableArray value="AP_GoliathA"/>
+            <WeaponDisableArray value="AP_GoliathG"/>
+            <WeaponDisableArray value="AP_SpartanCompanyA"/>
+            <WeaponDisableArray value="AP_SpartanCompanyG"/>
+        </Modification>
+    </CBehaviorBuff>
+    <CBehaviorBuff id="AP_BurstCapacitorsAttacking">
+        <InfoFlags index="Hidden" value="1"/>
+        <EditorCategories value="Race:Terran,AbilityorEffectType:Units"/>
+        <DisableValidatorArray value="AP_BurstCapacitorsPurchased"/>
+        <Duration value="2"/>
+        <FinalEffect value="AP_BurstCapacitorsApplyChargeBehavior"/>
+    </CBehaviorBuff>
+    <CBehaviorBuff id="AP_BurstCapacitorsCharging">
+        <InfoFlags index="Hidden" value="1"/>
+        <EditorCategories value="Race:Terran,AbilityorEffectType:Units"/>
+        <DisplayDuration index="Self" value="1"/>
+        <RemoveValidatorArray value="AP_DiamondbackNotAttacking"/>
+        <Duration value="5"/>
+        <FinalEffect value="AP_BurstCapacitorsApplyDamageBuff"/>
+    </CBehaviorBuff>
+    <CBehaviorBuff id="AP_BurstCapacitorsDamageBuff">
+        <EditorCategories value="Race:Terran,AbilityorEffectType:Units"/>
+        <RemoveValidatorArray value="AP_DiamondbackNotAttacking"/>
+        <Modification>
+            <DamageDealtScaled index="Spell" value="10"/>
+            <DamageDealtScaled index="Melee" value="10"/>
+            <DamageDealtScaled index="Ranged" value="10"/>
+            <DamageDealtScaled index="Splash" value="10"/>
+        </Modification>
+    </CBehaviorBuff>
+    <CBehaviorBuff id="AP_MedivacHealBeamBusy">
+        <InfoFlags index="Hidden" value="1"/>
+        <EditorCategories value="Race:Terran,AbilityorEffectType:Units"/>
+        <MaxStackCount value="3"/>
+    </CBehaviorBuff>
+    <CBehaviorBuff id="AP_MedivacTargetBeingHealed">
+        <InfoFlags index="Hidden" value="1"/>
+        <EditorCategories value="AbilityorEffectType:Units,Race:Terran"/>
+    </CBehaviorBuff>
+    <CBehaviorBuff id="AP_CloakDistortionField">
+        <Alignment value="Positive"/>
+        <InfoFlags index="Hidden" value="1"/>
+        <InfoIcon value="Assets\Textures\btn-ability-terran-cloak.dds"/>
+        <EditorCategories value="Race:Terran,AbilityorEffectType:Units"/>
+        <Requirements value="AP_CloakDistortionFieldResearched"/>
+        <DisableValidatorArray value="AP_IsCloaked"/>
+        <DamageResponse ModifyFraction="0" ModifyMinimumDamage="1">
+            <Chance value="0.2"/>
+        </DamageResponse>
+    </CBehaviorBuff>
+    <CBehaviorBuff id="AP_DynamicPowerRouting">
+        <InfoFlags index="Hidden" value="1"/>
+        <EditorCategories value="Race:Terran,AbilityorEffectType:Units"/>
+        <Requirements value="AP_DynamicPowerRoutingResearched"/>
+        <DisableValidatorArray value="AP_IsCloaked"/>
+        <DisableValidatorArray value="NotMoving"/>
+        <DisableValidatorArray value="AP_NotAttacking"/>
+        <Modification>
+            <VitalRegenArray index="Energy" value="1.4765"/>
+        </Modification>
+    </CBehaviorBuff>
+    <CBehaviorBuff id="AP_WraithCloak">
+        <Alignment value="Positive"/>
+        <InfoIcon value="Assets\Textures\btn-ability-terran-cloak.dds"/>
+        <EditorCategories value="Race:Terran,AbilityorEffectType:Units"/>
+        <RemoveValidatorArray value="CanSpendEnergy"/>
+        <RemoveValidatorArray value="hasEnergy"/>
+        <Modification>
+            <StateFlags index="Cloak" value="1"/>
+            <VitalRegenArray index="Energy" value="-1.5"/>
+        </Modification>
+    </CBehaviorBuff>
+    <CBehaviorBuff id="AP_BansheeCloak">
+        <Alignment value="Positive"/>
+        <InfoIcon value="Assets\Textures\btn-ability-terran-cloak.dds"/>
+        <EditorCategories value="Race:Terran,AbilityorEffectType:Units"/>
+        <RemoveValidatorArray value="CanSpendEnergy"/>
+        <RemoveValidatorArray value="hasEnergy"/>
+        <Modification>
+            <StateFlags index="Cloak" value="1"/>
+            <VitalRegenArray index="Energy" value="-1.4765"/>
+        </Modification>
+    </CBehaviorBuff>
+    <CBehaviorBuff id="AP_BansheeCloakCrossSpectrumDampeners">
+        <Alignment value="Positive"/>
+        <InfoIcon value="Assets\Textures\btn-ability-terran-cloak.dds"/>
+        <EditorCategories value="Race:Terran,AbilityorEffectType:Units"/>
+        <RemoveValidatorArray value="CanSpendEnergy"/>
+        <RemoveValidatorArray value="hasEnergy"/>
+        <Modification>
+            <StateFlags index="Cloak" value="1"/>
+            <VitalRegenArray index="Energy" value="-1"/>
+        </Modification>
+    </CBehaviorBuff>
+    <CBehaviorBuff id="AP_BansheeCloakFree">
+        <Name value="Behavior/Name/AP_BansheeCloak"/>
+        <Tooltip value="Behavior/Tooltip/AP_BansheeCloak"/>
+        <Alignment value="Positive"/>
+        <InfoIcon value="Assets\Textures\btn-ability-terran-cloak.dds"/>
+        <EditorCategories value="Race:Terran,AbilityorEffectType:Units"/>
+        <RemoveValidatorArray value="CanSpendEnergy"/>
+        <RemoveValidatorArray value="hasEnergy"/>
+        <Modification>
+            <StateFlags index="Cloak" value="1"/>
+        </Modification>
+    </CBehaviorBuff>
+    <CBehaviorBuff id="AP_DistortionBlasters">
+        <InfoFlags index="Hidden" value="1"/>
+        <EditorCategories value="Race:Terran,AbilityorEffectType:Units"/>
+        <Requirements value="AP_DistortionBlastersResearched"/>
+        <DisableValidatorArray value="AP_IsCloaked"/>
+        <Modification>
+            <DamageDealtFraction index="Ranged" value="0.25"/>
+        </Modification>
+    </CBehaviorBuff>
+    <CBehaviorBuff id="AP_DistortionThrusters">
+        <InfoFlags index="Hidden" value="1"/>
+        <EditorCategories value="Race:Terran,AbilityorEffectType:Units"/>
+        <Requirements value="AP_DistortionThrustersResearched"/>
+        <DisableValidatorArray value="AP_IsCloaked"/>
+        <Modification MoveSpeedMultiplier="1.25" AccelerationMultiplier="1.25"/>
+    </CBehaviorBuff>
+    <CBehaviorBuff id="AP_DefensiveMatrix">
+        <Alignment value="Positive"/>
+        <InfoIcon value="Assets\Textures\btn-ability-terran-defensivematrix.dds"/>
+        <EditorCategories value="Race:Terran,AbilityorEffectType:Units"/>
+        <DisplayDuration index="Self" value="1"/>
+        <DisplayDuration index="Ally" value="1"/>
+        <RemoveValidatorArray value="hasShields"/>
+        <Duration value="20"/>
+        <Modification>
+            <VitalMaxArray index="Shields" value="200"/>
+        </Modification>
+        <DamageResponse ModifyMinimumDamage="1"/>
+    </CBehaviorBuff>
+    <CBehaviorBuff id="AP_DefensiveMatrixDummy">
+        <InfoFlags index="Hidden" value="1"/>
+        <EditorCategories value="Race:Terran,AbilityorEffectType:Units"/>
+        <Modification>
+            <VitalMaxArray index="Shields" value="200"/>
+        </Modification>
+    </CBehaviorBuff>
+    <CBehaviorBuff id="AP_SpecDefensiveMatrix">
+        <InfoFlags index="Hidden" value="1"/>
+        <EditorCategories value="Race:Terran,AbilityorEffectType:Units"/>
+        <DisplayDuration index="Self" value="1"/>
+        <DisplayDuration index="Ally" value="1"/>
+        <Duration value="15"/>
+        <ExpireEffect value="AP_SpecDefensiveMatrixIssueOrder"/>
+        <!-- Looks like unused -->
+        <Modification>
+            <AbilLinkDisableArray value="AP_BattlecruiserSpecialize"/>
+        </Modification>
+        <DamageResponse ModifyMinimumDamage="1"/>
+    </CBehaviorBuff>
+    <CBehaviorBuff id="AP_SpecHurricane">
+        <InfoFlags index="Hidden" value="1"/>
+        <EditorCategories value="Race:Terran,AbilityorEffectType:Units"/>
+        <DisplayDuration index="Self" value="1"/>
+        <DisplayDuration index="Ally" value="1"/>
+        <Duration value="15"/>
+        <ExpireEffect value="AP_SpecHurricaneIssueOrder"/>
+        <!-- Looks like unused -->
+        <Modification>
+            <AbilLinkDisableArray value="AP_BattlecruiserSpecialize"/>
+        </Modification>
+    </CBehaviorBuff>
+    <CBehaviorBuff id="AP_SpecYamato">
+        <InfoFlags index="Hidden" value="1"/>
+        <EditorCategories value="Race:Terran,AbilityorEffectType:Units"/>
+        <DisplayDuration index="Self" value="1"/>
+        <DisplayDuration index="Ally" value="1"/>
+        <Duration value="15"/>
+        <ExpireEffect value="AP_SpecYamatoIssueOrder"/>
+        <!-- Looks like unused -->
+        <Modification>
+            <AbilLinkDisableArray value="AP_BattlecruiserSpecialize"/>
+        </Modification>
+    </CBehaviorBuff>
+    <CBehaviorBuff id="AP_HyperjumpTeleportOutTargetSuppressCollision">
+        <EditorCategories value="AbilityorEffectType:Units,Race:Terran"/>
+        <Duration value="0.0625"/>
+        <Modification>
+            <ModifyFlags index="SuppressMoving" value="1"/>
+            <ModifyFlags index="SuppressTurning" value="1"/>
+            <StateFlags index="Invulnerable" value="1"/>
+            <StateFlags index="Stasis" value="1"/>
+            <StateFlags index="SuppressCloak" value="1"/>
+            <StateFlags index="SuppressCollision" value="1"/>
+            <StateFlags index="Untargetable" value="1"/>
+        </Modification>
+        <ExpireEffect value="SuicideRemove"/>
+        <InfoFlags index="Hidden" value="1"/>
+    </CBehaviorBuff>
+    <CBehaviorBuff id="AP_HyperjumpTeleportOut">
+        <EditorCategories value="AbilityorEffectType:Units,Race:Terran"/>
+        <Duration value="0.6"/>
+        <Modification>
+            <ModifyFlags index="SuppressMoving" value="1"/>
+            <ModifyFlags index="SuppressTurning" value="1"/>
+            <StateFlags index="Invulnerable" value="1"/>
+            <StateFlags index="Stasis" value="1"/>
+            <StateFlags index="SuppressCloak" value="1"/>
+            <StateFlags index="Untargetable" value="1"/>
+        </Modification>
+        <ExpireEffect value="AP_HyperjumpTeleportSet"/>
+        <InfoFlags index="Hidden" value="1"/>
+    </CBehaviorBuff>
+    <CBehaviorBuff id="AP_HyperjumpTeleport">
+        <EditorCategories value="AbilityorEffectType:Units,Race:Terran"/>
+        <Duration value="4.8"/>
+        <Modification>
+            <StateFlags index="Invulnerable" value="1"/>
+            <StateFlags index="Stasis" value="1"/>
+            <StateFlags index="SuppressAttack" value="1"/>
+            <StateFlags index="SuppressCloak" value="1"/>
+            <StateFlags index="Untargetable" value="1"/>
+        </Modification>
+        <ExpireEffect value="AP_HyperjumpTeleportInAB"/>
+        <InfoFlags index="Hidden" value="1"/>
+    </CBehaviorBuff>
+    <CBehaviorBuff id="AP_HyperjumpTeleportIn">
+        <EditorCategories value="AbilityorEffectType:Units,Race:Terran"/>
+        <Duration value="0.6"/>
+        <Modification>
+            <ModifyFlags index="SuppressMoving" value="1"/>
+            <ModifyFlags index="SuppressTurning" value="1"/>
+            <StateFlags index="Invulnerable" value="1"/>
+            <StateFlags index="Stasis" value="1"/>
+            <StateFlags index="SuppressCloak" value="1"/>
+            <StateFlags index="Untargetable" value="1"/>
+        </Modification>
+        <InfoFlags index="Hidden" value="1"/>
+    </CBehaviorBuff>
+    <CBehaviorBuff id="AP_BattlecruiserCloak">
+        <Alignment value="Positive"/>
+        <InfoIcon value="Assets\Textures\btn-ability-terran-cloak.dds"/>
+        <EditorCategories value="Race:Terran,AbilityorEffectType:Units"/>
+        <RemoveValidatorArray value="CanSpendEnergy"/>
+        <RemoveValidatorArray value="hasEnergy"/>
+        <Modification>
+            <StateFlags index="Cloak" value="1"/>
+            <VitalRegenArray index="Energy" value="-1.4765"/>
+        </Modification>
+    </CBehaviorBuff>
+    <CBehaviorBuff id="AP_EMPDecloak">
+        <Alignment value="Negative"/>
+        <InfoIcon value="Assets\Textures\btn-ability-terran-emp.dds"/>
+        <EditorCategories value="Race:Terran,AbilityorEffectType:Units"/>
+        <RemoveValidatorArray value="IsNotBuried"/>
+        <Duration value="10"/>
+        <Modification>
+            <StateFlags index="SuppressCloak" value="1"/>
+        </Modification>
+    </CBehaviorBuff>
+    <CBehaviorBuff id="AP_GhostBlast">
+        <Alignment value="Negative"/>
+        <EditorCategories value="Race:Terran,AbilityorEffectType:Units"/>
+        <Duration value="10"/>
+        <Modification>
+            <ModifyFlags index="DisableAbils" value="1"/>
+            <ModifyFlags index="Reveal" value="1"/>
+            <ModifyFlags index="Detected" value="1"/>
+            <ModifyFlags index="SuppressMoving" value="1"/>
+            <ModifyFlags index="SuppressTurning" value="1"/>
+        </Modification>
+    </CBehaviorBuff>
+    <CBehaviorBuff id="AP_GhostCloak">
+        <Alignment value="Positive"/>
+        <InfoIcon value="Assets\Textures\btn-ability-terran-cloak.dds"/>
+        <EditorCategories value="Race:Terran,AbilityorEffectType:Units"/>
+        <RemoveValidatorArray value="CanSpendEnergy"/>
+        <RemoveValidatorArray value="hasEnergy"/>
+        <Modification>
+            <StateFlags index="Cloak" value="1"/>
+            <VitalRegenArray index="Energy" value="-1.4765"/>
+        </Modification>
+    </CBehaviorBuff>
+    <CBehaviorBuff id="AP_GhostHoldFire">
+        <InfoIcon value="Assets\Textures\btn-ability-terran-holdfire.dds"/>
+        <EditorCategories value="Race:Terran,AbilityorEffectType:Units"/>
+        <Duration value="0.07"/>
+        <ExpireEffect value="AP_GhostHoldFireB"/>
+        <Modification>
+            <StateFlags index="Passive" value="1"/>
+            <AbilClassDisableArray index="CAbilAttack" value="1"/>
+        </Modification>
+    </CBehaviorBuff>
+    <CBehaviorBuff id="AP_GhostHoldFireB">
+        <InfoIcon value="Assets\Textures\btn-ability-terran-holdfire.dds"/>
+        <EditorCategories value="Race:Terran,AbilityorEffectType:Units"/>
+        <RemoveValidatorArray value="CasterNotAttacking"/>
+        <Modification>
+            <StateFlags index="Passive" value="1"/>
+        </Modification>
+    </CBehaviorBuff>
+    <CBehaviorBuff id="AP_LockdownB">
+        <Alignment value="Negative"/>
+        <BehaviorCategories index="Restorable" value="1"/>
+        <EditorCategories value="Race:Terran,AbilityorEffectType:Units"/>
+        <Duration value="20"/>
+        <Modification>
+            <ModifyFlags index="DisableAbils" value="1"/>
+            <ModifyFlags index="Reveal" value="1"/>
+            <ModifyFlags index="Detected" value="1"/>
+            <ModifyFlags index="SuppressMoving" value="1"/>
+            <ModifyFlags index="SuppressTurning" value="1"/>
+            <BehaviorLinkDisableArray value="Detector10"/>
+            <BehaviorLinkDisableArray value="Detector11"/>
+            <BehaviorLinkDisableArray value="Detector12"/>
+        </Modification>
+    </CBehaviorBuff>
+    <CBehaviorBuff id="AP_PersonalCloakingFree">
+        <Alignment value="Positive"/>
+        <InfoIcon value="Assets\Textures\btn-ability-terran-cloak.dds"/>
+        <EditorCategories value="Race:Terran,AbilityorEffectType:Units"/>
+        <Modification>
+            <StateFlags index="Cloak" value="1"/>
+        </Modification>
+    </CBehaviorBuff>
+    <CBehaviorBuff id="AP_KillerPhantasm">
+        <InfoFlags index="Hidden" value="1"/>
+        <EditorCategories value="Race:Terran,AbilityorEffectType:Units"/>
+        <Modification>
+            <StateFlags index="Hallucination" value="1"/>
+            <StateFlags index="SuppressFoodUsed" value="1"/>
+            <AbilLinkDisableArray value="BanelingAspect"/>
+            <AbilLinkDisableArray value="LurkerAspect"/>
+        </Modification>
+    </CBehaviorBuff>
+    <CBehaviorBuff id="AP_KillerPhantasmTimedLife">
+        <InfoFlags index="Hidden" value="1"/>
+        <EditorCategories value="Race:Protoss,AbilityorEffectType:Units"/>
+        <DisplayDuration index="Self" value="1"/>
+        <DisplayDuration index="Ally" value="1"/>
+        <Duration value="60"/>
+        <ExpireEffect value="AP_KillKillerPhantasm"/>
+        <!-- Appears to be unused in Vanilla -->
+        <Modification>
+            <StateFlags index="Summoned" value="1"/>
+        </Modification>
+    </CBehaviorBuff>
+    <CBehaviorBuff id="AP_SpectreCloaking">
+        <Alignment value="Positive"/>
+        <InfoIcon value="Assets\Textures\btn-ability-terran-cloak.dds"/>
+        <EditorCategories value="Race:Terran,AbilityorEffectType:Units"/>
+        <RemoveValidatorArray value="CanSpendEnergy"/>
+        <RemoveValidatorArray value="hasEnergy"/>
+        <Modification>
+            <StateFlags index="Cloak" value="1"/>
+            <VitalRegenArray index="Energy" value="-1.4765"/>
+        </Modification>
+    </CBehaviorBuff>
+    <CBehaviorBuff id="AP_SpectreCloakingFree">
+        <Alignment value="Positive"/>
+        <InfoIcon value="Assets\Textures\btn-ability-terran-cloak.dds"/>
+        <EditorCategories value="Race:Terran,AbilityorEffectType:Units"/>
+        <Modification>
+            <StateFlags index="Cloak" value="1"/>
+        </Modification>
+    </CBehaviorBuff>
+    <CBehaviorBuff id="AP_SpectreHoldFire">
+        <InfoIcon value="Assets\Textures\btn-ability-terran-holdfire.dds"/>
+        <EditorCategories value="Race:Terran,AbilityorEffectType:Units"/>
+        <Duration value="0.07"/>
+        <ExpireEffect value="AP_SpectreHoldFireB"/>
+        <Modification>
+            <StateFlags index="Passive" value="1"/>
+            <AbilClassDisableArray index="CAbilAttack" value="1"/>
+        </Modification>
+    </CBehaviorBuff>
+    <CBehaviorBuff id="AP_SpectreHoldFireB">
+        <InfoIcon value="Assets\Textures\btn-ability-terran-holdfire.dds"/>
+        <EditorCategories value="Race:Terran,AbilityorEffectType:Units"/>
+        <RemoveValidatorArray value="CasterNotAttacking"/>
+        <Modification>
+            <StateFlags index="Passive" value="1"/>
+        </Modification>
+    </CBehaviorBuff>
+    <CBehaviorBuff id="AP_SpectreLockdownB">
+        <Alignment value="Negative"/>
+        <BehaviorCategories index="Restorable" value="1"/>
+        <EditorCategories value="Race:Terran,AbilityorEffectType:Units"/>
+        <Duration value="20"/>
+        <Modification>
+            <ModifyFlags index="DisableAbils" value="1"/>
+            <ModifyFlags index="Reveal" value="1"/>
+            <ModifyFlags index="Detected" value="1"/>
+            <ModifyFlags index="SuppressMoving" value="1"/>
+            <ModifyFlags index="SuppressTurning" value="1"/>
+            <BehaviorLinkDisableArray value="Detector10"/>
+            <BehaviorLinkDisableArray value="Detector11"/>
+            <BehaviorLinkDisableArray value="Detector12"/>
+        </Modification>
+    </CBehaviorBuff>
+    <CBehaviorBuff id="AP_SpectreMindSplatter">
+        <Alignment value="Negative"/>
+        <InfoFlags index="Hidden" value="1"/>
+        <InfoIcon value="Assets\Textures\btn-ability-zerg-explode-color.dds"/>
+        <EditorCategories value="Race:Terran,AbilityorEffectType:Units"/>
+        <Duration value="1"/>
+        <Modification>
+            <DeathResponse Chance="1" Effect="AP_SpectreMindSplatterExplosionDamage"/>
+        </Modification>
+        <!-- Appears to be unused in Vanilla -->
+    </CBehaviorBuff>
+    <CBehaviorBuff id="AP_SpectreNuclearReactorQueue">
+        <InfoFlags index="Hidden" value="1"/>
+        <EditorCategories value="Race:Terran,AbilityorEffectType:Structures"/>
+        <Requirements value="HaveAttachedNuclearReactor"/>
+        <Modification QueueCount="1" QueueSize="3"/>
+    </CBehaviorBuff>
+    <CBehaviorBuff id="AP_UltrasonicPulseStun">
+        <Alignment value="Negative"/>
+        <InfoIcon value="AP\Assets\Textures\btn-ability-terran-ultrasonicpulse.dds"/>
+        <BehaviorCategories index="Stun" value="1"/>
+        <EditorCategories value="Race:Terran,AbilityorEffectType:Units"/>
+        <Duration value="4"/>
+        <Modification>
+            <ModifyFlags index="DisableAbils" value="1"/>
+            <ModifyFlags index="Reveal" value="1"/>
+            <ModifyFlags index="Detected" value="1"/>
+            <ModifyFlags index="SuppressMoving" value="1"/>
+            <ModifyFlags index="SuppressTurning" value="1"/>
+        </Modification>
+    </CBehaviorBuff>
+    <CBehaviorBuff id="AP_ThorDontDie">
+        <Alignment value="Positive"/>
+        <InfoFlags index="Hidden" value="1"/>
+        <InfoIcon value="Assets\Textures\BTN-techupgrade-terran-combatshield-color.dds"/>
+        <EditorCategories value="Race:Terran,AbilityorEffectType:Units"/>
+        <Requirements value="AP_UseMechanicalRebirth"/>
+        <DamageResponse Fatal="1" Handled="AP_ThorWreckage" ModifyFraction="0">
+            <Chance value="1"/>
+        </DamageResponse>
+    </CBehaviorBuff>
+    <CBehaviorBuff id="AP_ThorEnergyUse">
+        <InfoFlags index="Hidden" value="1"/>
+        <EditorCategories value="AbilityorEffectType:Units"/>
+        <DisableValidatorArray value="AP_DontHave250mmCannons"/>
+        <Modification>
+            <VitalMaxArray index="Energy" value="-200"/>
+        </Modification>
+    </CBehaviorBuff>
+    <CBehaviorBuff id="AP_ThorEnergyUseCellular">
+        <InfoFlags index="Hidden" value="1"/>
+        <EditorCategories value="AbilityorEffectType:Units"/>
+        <DisableValidatorArray value="AP_DontHave250mmCannonsHaveCellularReactors"/>
+        <Modification>
+            <VitalMaxArray index="Energy" value="-100"/>
+        </Modification>
+    </CBehaviorBuff>
+    <CBehaviorBuff id="AP_AutoTurretTimedLife" parent="TimedLife">
+        <EditorCategories value="Race:Terran,AbilityorEffectType:Units"/>
+        <DisplayDuration index="Enemy" value="1"/>
+        <Duration value="180"/>
+    </CBehaviorBuff>
+    <CBehaviorBuff id="AP_PointDefenseDroneTimedLife" parent="TimedLife">
+        <EditorCategories value="Race:Terran,AbilityorEffectType:Units"/>
+        <DisplayDuration index="Enemy" value="1"/>
+        <Duration value="180"/>
+    </CBehaviorBuff>
+    <CBehaviorBuff id="AP_HealingDroneTimedLife" parent="TimedLife">
+        <EditorCategories value="Race:Terran,AbilityorEffectType:Units"/>
+        <DisplayDuration index="Enemy" value="1"/>
+        <Duration value="30"/>
+    </CBehaviorBuff>
+    <CBehaviorBuff id="AP_RailGunTurretTimedLife" parent="TimedLife">
+        <EditorCategories value="Race:Terran,AbilityorEffectType:Units"/>
+        <DisplayDuration index="Enemy" value="1"/>
+        <Duration value="180"/>
+    </CBehaviorBuff>
+    <CBehaviorBuff id="AP_PointDefenseReady">
+        <EditorCategories value="Race:Terran,AbilityorEffectType:Units"/>
+        <Duration value="3"/>
+        <InfoFlags index="Hidden" value="1"/>
+    </CBehaviorBuff>
+    <CBehaviorBuff id="AP_SeekerMissileTimeout">
+        <EditorCategories value="Race:Terran,AbilityorEffectType:Units"/>
+        <RemoveValidatorArray value="NotInLastMotionPhase"/>
+        <Duration value="15"/>
+        <ExpireEffect value="Kill"/>
+    </CBehaviorBuff>
+    <CBehaviorBuff id="AP_RavenScramblerMissile">
+        <Alignment value="Negative"/>
+        <InfoIcon value="Assets\Textures\btn-upgrade-terran-interferencematrix.dds"/>
+        <EditorCategories value="AbilityorEffectType:Units"/>
+        <Duration value="15"/>
+        <ExpireEffect value="AP_ImmortalBarrierCDFix"/>
+        <Modification>
+            <ModifyFlags index="DisableAbils" value="1"/>
+            <ModifyFlags index="EnableAttack" value="1"/>
+            <ModifyFlags index="EnableMove" value="1"/>
+            <StateFlags index="SuppressAttack" value="1"/>
+            <StateFlags index="SuppressCloak" value="1"/>
+            <StateFlags index="SuppressCombat" value="1"/>
+            <AbilClassEnableArray index="CAbilStop" value="1"/>
+            <BehaviorLinkDisableArray value="ImmortalBarrierSupressed"/>
+            <BehaviorLinkDisableArray value="AP_ImmortalBarrierSupressed"/>
+            <WeaponDisableArray value="InterceptorLaunch"/>
+            <WeaponDisableArray value="AP_InterceptorLaunch"/>
+        </Modification>
+        <DisplayDuration index="Self" value="1"/>
+        <DisplayDuration index="Ally" value="1"/>
+        <DisplayDuration index="Neutral" value="1"/>
+        <DisplayDuration index="Enemy" value="1"/>
+        <!--        <RemoveValidatorArray value="NotOracleStasisTrapped"/>-->
+        <!-- TODO: Oracle unit -->
+        <DisableValidatorArray value="AP_TargetNotTacticalJumping"/>
+        <BuffFlags index="UpdateDurationWhileDisabled" value="1"/>
+    </CBehaviorBuff>
+    <CBehaviorBuff id="AP_RavenShredderMissileTimeout">
+        <EditorCategories value="Race:Terran,AbilityorEffectType:Units"/>
+        <Duration value="1.9"/>
+        <Modification MoveSpeedMaximum="0"/>
+        <RemoveValidatorArray value="NotInLastMotionPhase"/>
+    </CBehaviorBuff>
+    <CBehaviorBuff id="AP_RavenShredderMissileTint">
+        <Alignment value="Negative"/>
+        <InfoIcon value="Assets\Textures\btn-ability-terran-huntermissile-color.dds"/>
+        <EditorCategories value="AbilityorEffectType:Units"/>
+        <Duration value="0.2"/>
+        <AINotifyEffect value="SeekerMissileDamage"/>
+    </CBehaviorBuff>
+    <CBehaviorBuff id="AP_RavenShredderMissileArmorReduction">
+        <Alignment value="Negative"/>
+        <InfoIcon value="Assets\Textures\btn-ability-terran-ignorearmor.dds"/>
+        <EditorCategories value="AbilityorEffectType:Units,Race:Terran"/>
+        <DisplayDuration index="Self" value="1"/>
+        <DisplayDuration index="Ally" value="1"/>
+        <DisplayDuration index="Neutral" value="1"/>
+        <DisplayDuration index="Enemy" value="1"/>
+        <!--        <RemoveValidatorArray value="NotOracleStasisTrapped"/>-->
+        <!-- TODO: Oracle unit -->
+        <Duration value="30"/>
+        <DamageResponse ModifyMinimumDamage="1">
+            <Kind index="Spell" value="0"/>
+            <Kind index="Splash" value="0"/>
+            <Kind index="NoProc" value="0"/>
+            <ModifyAmount value="3"/>
+            <Chance value="1"/>
+        </DamageResponse>
+    </CBehaviorBuff>
+    <CBehaviorBuff id="AP_RavenShredderMissileArmorReductionUIAdd">
+        <Alignment value="Negative"/>
+        <InfoIcon value="Assets\Textures\btn-ability-terran-ignorearmor.dds"/>
+        <EditorCategories value="AbilityorEffectType:Units,Race:Terran"/>
+        <!--        <RemoveValidatorArray value="NotOracleStasisTrapped"/>-->
+        <!-- TODO: Oracle unit -->
+        <Duration value="30"/>
+        <Modification ShieldArmorBonus="3">
+            <ModifyFlags index="HideChangeUI" value="1"/>
+            <LifeArmorBonus value="3"/>
+        </Modification>
+        <InfoFlags index="Hidden" value="1"/>
+    </CBehaviorBuff>
+    <CBehaviorBuff id="AP_RavenShredderMissileArmorReductionUISubtruct">
+        <Alignment value="Negative"/>
+        <InfoIcon value="Assets\Textures\btn-ability-terran-ignorearmor.dds"/>
+        <EditorCategories value="AbilityorEffectType:Units,Race:Terran"/>
+        <!--        <RemoveValidatorArray value="NotOracleStasisTrapped"/>-->
+        <!-- TODO: Oracle unit -->
+        <Duration value="30"/>
+        <Modification ShieldArmorBonus="-2">
+            <LifeArmorBonus value="-2"/>
+        </Modification>
+        <DisplayDuration index="Self" value="1"/>
+        <DisplayDuration index="Ally" value="1"/>
+        <DisplayDuration index="Neutral" value="1"/>
+        <DisplayDuration index="Enemy" value="1"/>
+    </CBehaviorBuff>
+    <CBehaviorBuff id="AP_Irradiate">
+        <Alignment value="Negative"/>
+        <InfoIcon value="AP\Assets\Textures\btn-ability-terran-irradiate.dds"/>
+        <EditorCategories value="AbilityorEffectType:Units"/>
+        <Duration value="30"/>
+        <Period value="1"/>
+        <PeriodicEffect value="AP_IrradiateSearchArea"/>
+    </CBehaviorBuff>
+    <CBehaviorBuff id="AP_ScienceVesselCloakField">
+        <Alignment value="Positive"/>
+        <InfoIcon value="Assets\Textures\btn-ability-protoss-cloakfield.dds"/>
+        <EditorCategories value="Race:Terran,AbilityorEffectType:Units"/>
+        <Duration value="60"/>
+        <Modification>
+            <StateFlags index="Cloak" value="1"/>
+        </Modification>
+    </CBehaviorBuff>
+    <CBehaviorBuff id="AP_PredatorCloaking">
+        <Alignment value="Positive"/>
+        <InfoIcon value="Assets\Textures\btn-ability-terran-cloak.dds"/>
+        <EditorCategories value="Race:Terran,AbilityorEffectType:Units"/>
+        <RemoveValidatorArray value="CanSpendEnergy"/>
+        <RemoveValidatorArray value="hasEnergy"/>
+        <Modification>
+            <StateFlags index="Cloak" value="1"/>
+            <VitalRegenArray index="Energy" value="-1.4765"/>
+        </Modification>
+    </CBehaviorBuff>
+    <CBehaviorBuff id="AP_RetributionField">
+        <InfoFlags index="Hidden" value="1"/>
+        <EditorCategories value="Race:Terran,AbilityorEffectType:Units"/>
+        <DamageResponse Handled="AP_RetributionFieldSearch">
+            <Kind index="Spell" value="0"/>
+            <Kind index="Ranged" value="0"/>
+            <Kind index="Splash" value="0"/>
+            <Chance value="1"/>
+            <Cost>
+                <Cooldown TimeUse="0.5"/>
+            </Cost>
+        </DamageResponse>
+    </CBehaviorBuff>
+    <CBehaviorBuff id="AP_RescuePods">
+        <InfoFlags index="Hidden" value="1"/>
+        <EditorCategories value="Race:Terran,AbilityorEffectType:Units"/>
+        <BuffFlags index="Channeling" value="1"/>
+        <Duration value="0.5625"/>
+        <Modification Height="3.75">
+            <HeightTime index="Start" value="0.0625"/>
+            <HeightTime index="Stop" value="0.5"/>
+            <PlaneDelta index="Ground" value="-1"/>
+            <PlaneDelta index="Air" value="1"/>
+        </Modification>
+    </CBehaviorBuff>
+    <CBehaviorBuff id="AP_LiberatorInitialMovable">
+        <InfoFlags index="Hidden" value="1"/>
+        <EditorCategories value="Race:Terran,AbilityorEffectType:Units"/>
+        <Duration value="3.5"/>
+        <Modification MoveSpeedBonus="3.375"/>
+    </CBehaviorBuff>
+    <CBehaviorBuff id="AP_LiberatorTargetMorphAGAttackable">
+        <InfoFlags index="Hidden" value="1"/>
+        <EditorCategories value="Race:Terran,AbilityorEffectType:Units"/>
+        <MaxStackCount value="65535"/>
+        <MaxStackCountPerCaster value="1"/>
+        <Duration value="0.3125"/>
+    </CBehaviorBuff>
+    <CBehaviorBuff id="AP_LiberatorTargetMorphBehavior">
+        <InfoFlags index="Hidden" value="1"/>
+        <EditorCategories value="Race:Terran,AbilityorEffectType:Units"/>
+        <RemoveValidatorArray value="AP_HasNoLiberatorYoink"/>
+        <RemoveValidatorArray value="AP_IsNotRecallingCombine"/>
+    </CBehaviorBuff>
+    <CBehaviorBuff id="AP_LiberatorCloak">
+        <Alignment value="Positive"/>
+        <InfoIcon value="Assets\Textures\btn-ability-terran-cloak.dds"/>
+        <EditorCategories value="Race:Terran,AbilityorEffectType:Units"/>
+        <RemoveValidatorArray value="CanSpendEnergy"/>
+        <RemoveValidatorArray value="hasEnergy"/>
+        <Modification>
+            <StateFlags index="Cloak" value="1"/>
+            <VitalRegenArray index="Energy" value="-1.4765"/>
+        </Modification>
+    </CBehaviorBuff>
+    <CBehaviorBuff id="AP_MineDroneCountdown">
+        <Alignment value="Negative"/>
+        <InfoIcon value="Assets\Textures\btn-unit-terran-widowmine.dds"/>
+        <EditorCategories value="Race:Terran,AbilityorEffectType:Units"/>
+        <DisplayDuration index="Self" value="1"/>
+        <DisplayDuration index="Ally" value="1"/>
+        <DisplayDuration index="Enemy" value="1"/>
+        <Duration value="10"/>
+        <Period value="5.1"/>
+        <InitialEffect value="AP_MineDroneCountdownDamageDummy"/>
+        <PeriodicEffect value="AP_MineDroneCountdownDamageDummy"/>
+        <ExpireEffect value="AP_MineDroneExplodeSet"/>
+        <Modification>
+            <ModifyFlags index="Reveal" value="1"/>
+            <ModifyFlags index="Detected" value="1"/>
+            <ModifyFlags index="ShareSight" value="1"/>
+            <AbilLinkDisableArray value="ZergBuild"/>
+            <AbilLinkDisableArray value="MorphZerglingToBaneling"/>
+            <AbilLinkDisableArray value="MorphToOverseer"/>
+            <AbilLinkDisableArray value="MorphToBroodLord"/>
+            <AbilLinkDisableArray value="ArchonWarp"/>
+        </Modification>
+    </CBehaviorBuff>
+    <CBehaviorBuff id="AP_WidowMineAnimationController">
+        <InfoFlags index="Hidden" value="1"/>
+        <EditorCategories value="AbilityorEffectType:Units"/>
+        <DisplayDuration index="Self" value="1"/>
+        <DisplayDuration index="Ally" value="1"/>
+        <DisableValidatorArray value="NotStasis"/>
+        <DisableValidatorArray value="NotVortexd"/>
+        <DisableValidatorArray value="NotGravitonBeamd"/>
+        <DisableValidatorArray value="NotThunderCannond"/>
+        <Duration value="40"/>
+    </CBehaviorBuff>
+    <CBehaviorBuff id="AP_WidowMineArmed">
+        <InfoFlags index="Hidden" value="1"/>
+        <EditorCategories value="AbilityorEffectType:Units"/>
+    </CBehaviorBuff>
+    <CBehaviorBuff id="AP_WidowMineBurrowedCloakingBehavior">
+        <InfoFlags index="Hidden" value="1"/>
+        <EditorCategories value="AbilityorEffectType:Units"/>
+        <DisableValidatorArray value="AP_NotHaveWidowMineImprovedConcealmentUpgrade"/>
+        <DisableValidatorArray value="AP_WidowMineAttackOnCooldown"/>
+        <Modification>
+            <StateFlags index="SuppressCloak" value="1"/>
+        </Modification>
+    </CBehaviorBuff>
+    <CBehaviorBuff id="AP_WidowMineDelayRemoveAB">
+        <InfoFlags index="Hidden" value="1"/>
+        <Duration value="2"/>
+        <FinalEffect value="SuicideRemove"/>
+        <Modification>
+            <ModifyFlags index="DisableAbils" value="1"/>
+            <StateFlags index="Invulnerable" value="1"/>
+            <StateFlags index="SuppressAttack" value="1"/>
+            <StateFlags index="NoDraw" value="1"/>
+        </Modification>
+    </CBehaviorBuff>
+    <CBehaviorBuff id="AP_WidowMineImprovedConcealmentUpgradeTracker">
+        <BehaviorFlags index="Permanent" value="1"/>
+        <InfoFlags index="Hidden" value="1"/>
+        <EditorCategories value="AbilityorEffectType:Units"/>
+        <DisableValidatorArray value="AP_HaveWidowMineImprovedConcealmentUpgrade"/>
+    </CBehaviorBuff>
+    <CBehaviorBuff id="AP_CycloneWeaponLaunchMissileAlternate">
+        <InfoFlags index="Hidden" value="1"/>
+        <EditorCategories value="Race:Terran,AbilityorEffectType:Units"/>
+    </CBehaviorBuff>
+    <CBehaviorBuff id="AP_LockOn">
+        <Alignment value="Negative"/>
+        <InfoIcon value="Assets\Textures\btn-ability-terran-snipe.dds"/>
+        <EditorCategories value="Race:Terran,AbilityorEffectType:Units"/>
+        <MaxStackCount value="65535"/>
+        <MaxStackCountPerCaster value="1"/>
+        <DamageResponse Fatal="1" Handled="AP_LockOnTurretClear">
+            <Chance value="1"/>
+        </DamageResponse>
+    </CBehaviorBuff>
+    <CBehaviorBuff id="AP_LockOnDummyWeapon">
+        <BehaviorFlags index="Permanent" value="1"/>
+        <InfoFlags index="Hidden" value="1"/>
+        <EditorCategories value="Race:Terran,AbilityorEffectType:Units"/>
+        <RemoveValidatorArray value="AP_LockOnTargetNotDeadNew"/>
+        <Modification WeaponRange="2" WeaponScanBonus="1.5"/>
+    </CBehaviorBuff>
+    <CBehaviorBuff id="AP_LockOnEndDisableAttack">
+        <InfoFlags index="Hidden" value="1"/>
+        <EditorCategories value="Race:Terran,AbilityorEffectType:Units"/>
+        <Duration value="0.5"/>
+        <Modification>
+            <AbilClassDisableArray index="CAbilAttack" value="1"/>
+        </Modification>
+    </CBehaviorBuff>
+    <CBehaviorBuff id="AP_LockOnDisableAttack">
+        <InfoFlags index="Hidden" value="1"/>
+        <InfoIcon value="Assets\Textures\btn-ability-terran-snipe.dds"/>
+        <EditorCategories value="Race:Terran,AbilityorEffectType:Units"/>
+        <RemoveValidatorArray value="AP_LockOnTargetNotDead"/>
+        <FinalEffect value="AP_LockOnClearSet"/>
+        <Modification>
+            <StateFlags index="SuppressAttack" value="1"/>
+            <StateFlags index="IsKiting" value="1"/>
+        </Modification>
+    </CBehaviorBuff>
+    <CBehaviorBuff id="AP_DuskWingDistortionBlasters">
+        <InfoFlags index="Hidden" value="1"/>
+        <EditorCategories value="Race:Terran,AbilityorEffectType:Units"/>
+        <DisableValidatorArray value="AP_IsCloaked"/>
+        <Modification>
+            <DamageDealtFraction index="Ranged" value="1.1"/>
+        </Modification>
+    </CBehaviorBuff>
+    <CBehaviorBuff id="AP_FireSuppressionSystem">
+        <InfoFlags index="Hidden" value="1"/>
+        <EditorCategories value="Race:Terran,AbilityorEffectType:Units"/>
+        <Requirements value="AP_FireSuppressionSystemsResearched"/>
+        <DisableValidatorArray value="NotDeadOrConstruction"/>
+        <DisableValidatorArray value="LifeLTHalf"/>
+        <Modification>
+            <VitalRegenArray index="Life" value="4"/>
+        </Modification>
+    </CBehaviorBuff>
+    <CBehaviorBuff id="AP_TerranBuildingBurnDown">
+        <InfoFlags index="Hidden" value="1"/>
+        <EditorCategories value="Race:Terran,AbilityorEffectType:Structures"/>
+        <Requirements value="AP_FireSuppressionSystemsNotResearched"/>
+        <DisableValidatorArray value="BurnDownFire"/>
+        <Period value="0.3332"/>
+        <PeriodicEffect value="AP_BurndownDamage"/>
+    </CBehaviorBuff>
+    <CBehaviorBuff id="AP_AutoHarvestVespeneTerran">
+        <InfoFlags index="Hidden" value="1"/>
+        <EditorCategories value="AbilityorEffectType:Units"/>
+        <DisableValidatorArray value="AP_AutoHarvesterHarvest"/>
+        <RemoveValidatorArray value="AP_AutoHarvesterFinish"/>
+        <BuffFlags index="DisableWhileUnderConstruction" value="1"/>
+        <Period value="2.1"/>
+        <PeriodicEffect value="AP_AutoHarvestVespeneTerran"/>
+    </CBehaviorBuff>
+    <CBehaviorBuff id="AP_AutoHarvestVespeneTerranRich">
+        <InfoFlags index="Hidden" value="1"/>
+        <EditorCategories value="AbilityorEffectType:Units"/>
+        <DisableValidatorArray value="AP_AutoHarvesterHarvest"/>
+        <RemoveValidatorArray value="AP_AutoHarvesterFinish"/>
+        <BuffFlags index="DisableWhileUnderConstruction" value="1"/>
+        <Period value="2.1"/>
+        <PeriodicEffect value="AP_AutoHarvestVespeneTerranRich"/>
+    </CBehaviorBuff>
+    <CBehaviorResource id="AP_AutomaticHarvestableVespene">
+        <InfoFlags index="Hidden" value="1"/>
+        <InfoIcon value="Assets\Textures\icon-gas.dds"/>
+        <Capacity value="32000"/>
+        <Contents value="10000"/>
+    </CBehaviorResource>
+    <CBehaviorBuff id="AP_RefineryMorph">
+        <InfoFlags index="Hidden" value="1"/>
+        <EditorCategories value="AbilityorEffectType:Units"/>
+        <Requirements value="AP_UseAutomatedRefinery"/>
+        <BuffFlags index="DisableWhileUnderConstruction" value="1"/>
+        <Duration value="0.1"/>
+        <ExpireEffect value="AP_RefineryMorph"/>
+    </CBehaviorBuff>
+    <CBehaviorResource id="AP_HarvestableRichVespeneGeyserGas">
+        <InfoFlags index="Hidden" value="1"/>
+        <InfoIcon value="Assets\Textures\icon-gas.dds"/>
+        <EditorCategories value="Race:Terran,AbilityorEffectType:Units"/>
+        <Capacity value="32000"/>
+        <HarvestTime value="1.981"/>
+        <HarvestAmount value="4"/>
+        <Flags index="HideHarvesters" value="1"/>
+        <RequiredAlliance value="Control"/>
+        <ExhaustedAlert value="ResourceExhausted_Vespene"/>
+        <IdealHarvesterCount value="3"/>
+        <CarryResourceBehavior value="CarryHarvestableRichVespeneGeyserGas"/>
+    </CBehaviorResource>
+    <CBehaviorResource id="AP_HarvestableVespeneGeyserGas">
+        <InfoFlags index="Hidden" value="1"/>
+        <InfoIcon value="Assets\Textures\icon-gas.dds"/>
+        <EditorCategories value="Race:Terran,AbilityorEffectType:Units"/>
+        <Capacity value="32000"/>
+        <HarvestTime value="1.981"/>
+        <HarvestAmount value="4"/>
+        <Flags index="HideHarvesters" value="1"/>
+        <RequiredAlliance value="Control"/>
+        <ExhaustedAlert value="ResourceExhausted_Vespene"/>
+        <IdealHarvesterCount value="3"/>
+        <CarryResourceBehavior value="CarryHarvestableVespeneGeyserGas"/>
+    </CBehaviorResource>
+    <CBehaviorBuff id="AP_SupplyDepotDropMorph">
+        <InfoFlags index="Hidden" value="1"/>
+        <EditorCategories value="AbilityorEffectType:Units"/>
+        <BuffFlags index="DisableWhileUnderConstruction" value="1"/>
+        <Duration value="0.001"/>
+        <ExpireEffect value="AP_SupplyDepotDropMorph"/>
+    </CBehaviorBuff>
+    <CBehaviorBuff id="AP_SupplyDepotMorphing">
+        <!--        <InfoFlags index="Hidden" value="1"/>-->
+        <EditorCategories value="AbilityorEffectType:Units,Race:Terran"/>
+        <Duration value="1.35"/>
+    </CBehaviorBuff>
+    <CBehaviorBuff id="AP_BarracksReactor">
+        <InfoFlags index="Hidden" value="1"/>
+        <EditorCategories value="Race:Terran,AbilityorEffectType:Structures"/>
+    </CBehaviorBuff>
+    <CBehaviorBuff id="AP_BarracksTechLab">
+        <InfoFlags index="Hidden" value="1"/>
+        <EditorCategories value="Race:Terran,AbilityorEffectType:Structures"/>
+    </CBehaviorBuff>
+    <CBehaviorBuff id="AP_BarracksTechReactor">
+        <InfoFlags index="Hidden" value="1"/>
+        <EditorCategories value="Race:Terran,AbilityorEffectType:Structures"/>
+    </CBehaviorBuff>
+    <CBehaviorBuff id="AP_FactoryReactor">
+        <InfoFlags index="Hidden" value="1"/>
+        <EditorCategories value="Race:Terran,AbilityorEffectType:Structures"/>
+    </CBehaviorBuff>
+    <CBehaviorBuff id="AP_FactoryTechLab">
+        <InfoFlags index="Hidden" value="1"/>
+        <EditorCategories value="Race:Terran,AbilityorEffectType:Structures"/>
+    </CBehaviorBuff>
+    <CBehaviorBuff id="AP_FactoryTechReactor">
+        <InfoFlags index="Hidden" value="1"/>
+        <EditorCategories value="Race:Terran,AbilityorEffectType:Structures"/>
+    </CBehaviorBuff>
+    <CBehaviorBuff id="AP_MorphToTechReactor">
+        <InfoFlags index="Hidden" value="1"/>
+        <EditorCategories value="Race:Terran,AbilityorEffectType:Units"/>
+        <Requirements value="AP_UseTechReactor"/>
+        <BuffFlags index="DisableWhileUnderConstruction" value="1"/>
+        <Duration value="0.1"/>
+        <ExpireEffect value="AP_MorphToTechReactor"/>
+    </CBehaviorBuff>
+    <CBehaviorBuff id="AP_ReactorQueue">
+        <InfoFlags index="Hidden" value="1"/>
+        <EditorCategories value="Race:Terran,AbilityorEffectType:Structures"/>
+        <Requirements value="HaveAttachedNuclearReactor"/>
+        <Modification QueueCount="1" QueueSize="3"/>
+    </CBehaviorBuff>
+    <CBehaviorBuff id="AP_StarportReactor">
+        <InfoFlags index="Hidden" value="1"/>
+        <EditorCategories value="Race:Terran,AbilityorEffectType:Structures"/>
+    </CBehaviorBuff>
+    <CBehaviorBuff id="AP_StarportTechLab">
+        <InfoFlags index="Hidden" value="1"/>
+        <EditorCategories value="Race:Terran,AbilityorEffectType:Structures"/>
+    </CBehaviorBuff>
+    <CBehaviorBuff id="AP_StarportTechReactor">
+        <InfoFlags index="Hidden" value="1"/>
+        <EditorCategories value="Race:Terran,AbilityorEffectType:Structures"/>
+    </CBehaviorBuff>
+    <CBehaviorBuff id="AP_DistortionSensors" parent="Detector">
+        <InfoFlags index="Hidden" value="1"/>
+        <InfoIcon value="Assets\Textures\btn-status-detector.dds"/>
+        <EditorCategories value="Race:Terran,AbilityorEffectType:Structures"/>
+        <Requirements value="AP_DistortionSensorsResearched"/>
+        <Modification Detect="10"/>
+    </CBehaviorBuff>
+    <CBehaviorBuff id="AP_SalvagePerditionTurret">
+        <InfoFlags index="Hidden" value="1"/>
+        <EditorCategories value="Race:Terran,AbilityorEffectType:Structures"/>
+        <DisplayDuration index="Self" value="1"/>
+        <Duration value="5"/>
+        <ExpireEffect value="AP_SalvagePerditionTurret"/>
+        <Modification>
+            <ModifyFlags index="DisableAbils" value="1"/>
+            <ModifyFlags index="SuppressMoving" value="1"/>
+            <ModifyFlags index="SuppressTurning" value="1"/>
+            <StateFlags index="SuppressAttack" value="1"/>
+            <StateFlags index="SuppressCloak" value="1"/>
+            <StateFlags index="SuppressDetection" value="1"/>
+            <StateFlags index="SuppressRadar" value="1"/>
+            <AbilLinkEnableArray value="AP_SalvagePerditionTurret"/>
+            <AbilLinkEnableArray value="AP_SalvagePerditionTurretRefund"/>
+        </Modification>
+    </CBehaviorBuff>
+    <CBehaviorBuff id="AP_TurretBurrow">
+        <InfoFlags index="Hidden" value="1"/>
+        <EditorCategories value="Race:Terran,AbilityorEffectType:Structures"/>
+        <Period value="1"/>
+        <PeriodicEffect value="AP_PerditionTurretBurrowOrder"/>
+    </CBehaviorBuff>
+    <CBehaviorBuff id="AP_PsiDisruption">
+        <Alignment value="Negative"/>
+        <InfoIcon value="AP\Assets\Textures\btn-ability-terran-psidisruption.dds"/>
+        <EditorCategories value="Race:Terran,AbilityorEffectType:Units"/>
+        <Duration value="0.1875"/>
+        <Modification MoveSpeedMultiplier="0.5" AttackSpeedMultiplier="0.5">
+            <RateMultiplierArray index="Queueable" value="0.5"/>
+        </Modification>
+    </CBehaviorBuff>
+    <CBehaviorBuff id="AP_PsiDisruptionSearch">
+        <InfoFlags index="Hidden" value="1"/>
+        <EditorCategories value="Race:Terran,AbilityorEffectType:Structures"/>
+        <DisableValidatorArray value="NotDeadOrConstruction"/>
+        <Period value="0.125"/>
+        <PeriodicEffect value="AP_PsiDisruptionSearchArea"/>
+    </CBehaviorBuff>
+    <CBehaviorBuff id="AP_BunkerNotJumbo">
+        <InfoFlags index="Hidden" value="1"/>
+        <RemoveValidatorArray value="AP_NeosteelFrameNotPurchased"/>
+    </CBehaviorBuff>
+    <CBehaviorBuff id="AP_BunkerWeaponRangeBonus">
+        <InfoFlags index="Hidden" value="1"/>
+        <EditorCategories value="Race:Terran,AbilityorEffectType:Structures"/>
+        <InitialEffect value="AP_ProjectileAccelerators"/>
+        <FinalEffect value="AP_ProjectileAcceleratorsRemove"/>
+        <Modification WeaponRange="1">
+            <AbilLinkEnableArray value="Stimpack"/>
+            <AbilLinkEnableArray value="AP_Stimpack"/>
+            <AbilLinkEnableArray value="heal"/>
+            <AbilLinkEnableArray value="AP_heal"/>
+            <AbilLinkEnableArray value="stop"/>
+            <AbilLinkEnableArray value="HoldFire"/>
+            <WeaponDisableArray value="FusionCutter"/>
+        </Modification>
+    </CBehaviorBuff>
+    <CBehaviorBuff id="AP_ProjectileAccelerators">
+        <InfoFlags index="Hidden" value="1"/>
+        <EditorCategories value="Race:Terran,AbilityorEffectType:Structures"/>
+        <DisableValidatorArray value="AP_ProjectileAcceleratorsPurchased"/>
+        <Modification WeaponRange="1"/>
+    </CBehaviorBuff>
+    <CBehaviorBuff id="AP_SalvageBunker" parent="Salvage">
+        <Name value="Behavior/Name/AP_SalvageBunker"/>
+    </CBehaviorBuff>
+    <CBehaviorBuff id="AP_ShrikeTurret">
+        <InfoFlags index="Hidden" value="1"/>
+        <EditorCategories value="Race:Terran,AbilityorEffectType:Structures"/>
+        <Requirements value="AP_ShrikeTurretResearched"/>
+        <Modification>
+            <WeaponEnableArray value="AP_ShrikeTurret"/>
+        </Modification>
+    </CBehaviorBuff>
+    <CBehaviorBuff id="AP_SalvageShared" parent="Salvage">
+        <Name value="Behavior/Name/SalvageShared"/>
+    </CBehaviorBuff>
+    <CBehaviorBuff id="AP_HellstormMissiles">
+        <InfoFlags index="Hidden" value="1"/>
+        <EditorCategories value="Race:Terran,AbilityorEffectType:Units"/>
+        <Requirements value="AP_HellstormMissilesResearched"/>
+        <Modification>
+            <WeaponEnableArray value="AP_MissileTurret"/>
+            <WeaponEnableArray value="AP_HailstormMissilePods"/>
+        </Modification>
+    </CBehaviorBuff>
+    <CBehaviorBuff id="AP_SwapToHailstormMissiles">
+        <InfoFlags index="Hidden" value="1"/>
+        <EditorCategories value="Race:Terran,AbilityorEffectType:Structures"/>
+        <Modification>
+            <WeaponEnableArray value="AP_HailstormMissilePods"/>
+            <WeaponDisableArray value="AP_MissileTurret"/>
+            <WeaponDisableArray value="AP_DevastatorMissiles"/>
+        </Modification>
+        <InitialEffect value="AP_MissileTurretWeaponSwapSwitchToHailstorm"/>
+        <!-- Looks like Unused in Vanilla -->
+    </CBehaviorBuff>
+    <CBehaviorBuff id="AP_SensorTowerRadar">
+        <Alignment value="Positive"/>
+        <InfoFlags index="Hidden" value="1"/>
+        <InfoIcon value="Assets\Textures\btn-status-radar.dds"/>
+        <EditorCategories value="Race:Terran,AbilityorEffectType:Structures"/>
+        <BuffFlags index="DisableWhileUnderConstruction" value="1"/>
+        <Modification Radar="30" RadarFilters="-;Neutral,RawResource,HarvestableResource,Missile,Destructible,Buried,Cloaked"/>
+    </CBehaviorBuff>
+    <CBehaviorBuff id="AP_MindControl">
+        <Alignment value="Negative"/>
+        <InfoIcon value="Assets\Textures\ui_debuff_hivemindemulator.dds"/>
+        <EditorCategories value="Race:Terran,AbilityorEffectType:Units"/>
+        <InitialEffect value="AP_MindControlKillCargo"/>
+        <Player Value="Caster"/>
+        <Modification>
+            <AbilLinkDisableArray value="NeuralParasite"/>
+        </Modification>
+    </CBehaviorBuff>
+    <CBehaviorBuff id="AP_MercAirDrop">
+        <InfoFlags index="Hidden" value="1"/>
+        <Duration value="0.1"/>
+        <ExpireEffect value="AP_MercAirDropB"/>
+        <Modification Height="10" MoveSpeedMultiplier="0.1">
+            <StateFlags index="Invulnerable" value="1"/>
+            <StateFlags index="Unselectable" value="1"/>
+            <StateFlags index="Untargetable" value="1"/>
+            <HeightTime index="Stop" value="3"/>
+            <AbilClassDisableArray index="CAbilAttack" value="1"/>
+        </Modification>
+    </CBehaviorBuff>
+    <CBehaviorBuff id="AP_MercAirDropB">
+        <InfoFlags index="Hidden" value="1"/>
+        <Duration value="1.1"/>
+        <ExpireEffect value="AP_MercAirDropC"/>
+        <Modification MoveSpeedMultiplier="0.1">
+            <StateFlags index="Invulnerable" value="1"/>
+            <StateFlags index="Unselectable" value="1"/>
+            <StateFlags index="Untargetable" value="1"/>
+            <AbilClassDisableArray index="CAbilAttack" value="1"/>
+        </Modification>
+    </CBehaviorBuff>
+    <CBehaviorBuff id="AP_MercAirDropC">
+        <InfoFlags index="Hidden" value="1"/>
+        <Duration value="0.9"/>
+        <ExpireEffect value="MercAirDropD"/>
+        <Modification MoveSpeedMultiplier="0.25">
+            <StateFlags index="Invulnerable" value="1"/>
+            <StateFlags index="Unselectable" value="1"/>
+            <StateFlags index="Untargetable" value="1"/>
+            <AbilClassDisableArray index="CAbilAttack" value="1"/>
+        </Modification>
+    </CBehaviorBuff>
+    <CBehaviorBuff id="AP_MercAirDropDelay">
+        <EditorCategories value="AbilityorEffectType:Units,Race:Terran"/>
+        <Duration value="0.5"/>
+        <DurationRandomMin value="0.5"/>
+        <ExpireEffect value="AP_MercAirDropApplyBehavior"/>
+    </CBehaviorBuff>
+    <CBehaviorBuff id="AP_MercGroundDrop">
+        <EditorCategories value="AbilityorEffectType:Units,Race:Terran"/>
+        <Duration value="3"/>
+        <DurationRandomMin value="1"/>
+        <ExpireEffect value="AP_RemovePrecursorMerc"/>
+    </CBehaviorBuff>
+    <CBehaviorBuff id="AP_MercGroundDropDelay">
+        <EditorCategories value="AbilityorEffectType:Units,Race:Terran"/>
+        <Duration value="1"/>
+        <DurationRandomMin value="1"/>
+        <ExpireEffect value="AP_MercGroundDropApplyBehavior"/>
+    </CBehaviorBuff>
+    <CBehaviorBuff id="AP_MercPHBehavior">
+        <InfoFlags index="Hidden" value="1"/>
+    </CBehaviorBuff>
+    <CBehaviorBuff id="AP_PrecursorMerc">
+        <InfoFlags index="Hidden" value="1"/>
+        <Modification MoveSpeedMultiplier="0.05">
+            <StateFlags index="Invulnerable" value="1"/>
+            <StateFlags index="NoDraw" value="1"/>
+            <StateFlags index="Unselectable" value="1"/>
+            <StateFlags index="Untargetable" value="1"/>
+            <AbilClassDisableArray index="CAbilAttack" value="1"/>
+        </Modification>
+    </CBehaviorBuff>
+    <CBehaviorBuff id="AP_CCTransportDummy">
+        <InfoFlags index="Hidden" value="1"/>
+    </CBehaviorBuff>
+    <CBehaviorBuff id="AP_CommandCenterQueue">
+        <InfoFlags index="Hidden" value="1"/>
+        <EditorCategories value="Race:Terran,AbilityorEffectType:Structures"/>
+        <Requirements value="AP_CommandCenterReactorResearched"/>
+        <Modification QueueCount="1" QueueSize="3"/>
+    </CBehaviorBuff>
+    <CBehaviorBuff id="AP_MULETimedLife" parent="TimedLife">
+        <EditorCategories value="Race:Terran,AbilityorEffectType:Units"/>
+        <Duration value="90"/>
+        <ExpireEffect value="AP_MULEFate"/>
+    </CBehaviorBuff>
+    <CBehaviorBuff id="AP_SupplyDrop">
+        <Alignment value="Positive"/>
+        <InfoIcon value="Assets\Textures\BTN-Building-Terran-SupplyDepot.dds"/>
+        <EditorCategories value="Race:Terran,AbilityorEffectType:Structures"/>
+        <Modification Food="8"/>
+    </CBehaviorBuff>
+    <CBehaviorBuff id="AP_SupplyDropEnRoute">
+        <InfoFlags index="Hidden" value="1"/>
+        <EditorCategories value="Race:Terran,AbilityorEffectType:Structures"/>
+        <Duration value="4"/>
+        <ExpireEffect value="AP_SupplyDropApplyBehavior"/>
+        <Modification>
+            <AbilClassDisableArray index="CAbilMorph" value="1"/>
+        </Modification>
+    </CBehaviorBuff>
+    <CBehaviorBuff id="AP_BileDucts">
+        <EditorCategories value="Race:Zerg,AbilityorEffectType:Units"/>
+        <Duration value="1.85"/>
+        <Period value="0.5"/>
+        <InitialEffect value="AP_BileDuctsDamage"/>
+        <PeriodicEffect value="AP_BileDuctsDamage"/>
+    </CBehaviorBuff>
+    <CBehaviorBuff id="AP_RoachCorpser">
+        <Alignment value="Negative"/>
+        <InfoIcon value="Assets\Textures\btn-unit-zerg-roachlings.dds"/>
+        <EditorCategories value="Race:Zerg,AbilityorEffectType:Units"/>
+        <RemoveValidatorArray value="AP_RoachCorpserFilters"/>
+        <Duration value="2.1"/>
+        <DamageResponse Fatal="1" Handled="AP_CorpserSet">
+            <Chance value="1"/>
+        </DamageResponse>
+    </CBehaviorBuff>
+    <CBehaviorBuff id="AP_RoachCorpserSpray">
+        <InfoFlags index="Hidden" value="1"/>
+        <EditorCategories value="Race:Terran,AbilityorEffectType:Structures"/>
+        <Requirements value="AP_HaveHotSBurstingGlands"/>
+        <Modification>
+            <WeaponEnableArray value="AP_RoachCorpserSpray"/>
+            <WeaponDisableArray value="AP_RoachCorpserAcidSaliva"/>
+            <WeaponDisableArray value="AP_RoachCorpserMelee"/>
+        </Modification>
+    </CBehaviorBuff>
+    <CBehaviorBuff id="AP_RoachRegenDummy">
+        <InfoFlags index="Hidden" value="1"/>
+        <EditorCategories value="Race:Zerg,AbilityorEffectType:Units"/>
+        <DisableValidatorArray value="LifeNotFull"/>
+    </CBehaviorBuff>
+    <CBehaviorBuff id="AP_RoachShield">
+        <InfoFlags index="Hidden" value="1"/>
+        <InfoIcon value="Assets\Textures\btn-upgrade-zerg-groundcarapace-level1.dds"/>
+        <EditorCategories value="Race:Zerg,AbilityorEffectType:Units"/>
+        <DisableValidatorArray value="LifeLTHalf"/>
+        <DisableValidatorArray value="AP_HaveHotSRoachShield"/>
+        <Modification>
+            <LifeArmorBonus value="3"/>
+        </Modification>
+    </CBehaviorBuff>
+    <CBehaviorBuff id="AP_RoachSpray">
+        <InfoFlags index="Hidden" value="1"/>
+        <EditorCategories value="Race:Terran,AbilityorEffectType:Structures"/>
+        <Requirements value="AP_HaveHotSBurstingGlands"/>
+        <Modification>
+            <WeaponEnableArray value="AP_RoachSpray"/>
+            <WeaponDisableArray value="AP_AcidSaliva"/>
+            <WeaponDisableArray value="AP_RoachMelee"/>
+        </Modification>
+    </CBehaviorBuff>
+    <CBehaviorBuff id="AP_RoachVileSpray">
+        <InfoFlags index="Hidden" value="1"/>
+        <EditorCategories value="Race:Terran,AbilityorEffectType:Structures"/>
+        <Requirements value="AP_HaveHotSBurstingGlands"/>
+        <Modification>
+            <WeaponEnableArray value="AP_RoachVileSpray"/>
+            <WeaponDisableArray value="AP_RoachVileAcidSaliva"/>
+            <WeaponDisableArray value="AP_RoachVileMelee"/>
+        </Modification>
+    </CBehaviorBuff>
+    <CBehaviorBuff id="AP_RoachlingFate" parent="TimedLife">
+        <InfoIcon value="Assets\Textures\btn-ability-zerg-explode.dds"/>
+        <EditorCategories value="Race:Zerg,AbilityorEffectType:Units"/>
+        <Duration value="30"/>
+    </CBehaviorBuff>
+    <CBehaviorBuff id="AP_SpawnerActive">
+        <InfoFlags index="Hidden" value="1"/>
+        <BuffFlags index="RefreshStack" value="1"/>
+        <MaxStackCount value="10"/>
+        <Duration value="60"/>
+    </CBehaviorBuff>
+    <CBehaviorBuff id="AP_VileAcidSlowFlatAmount">
+        <Alignment value="Negative"/>
+        <InfoIcon value="Assets\Textures\btn-ability-zerg-debilitatingbile.dds"/>
+        <EditorCategories value="AbilityorEffectType:Units"/>
+        <Duration value="5"/>
+        <Modification MoveSpeedMultiplier="0.25" AttackSpeedMultiplier="0.25"/>
+    </CBehaviorBuff>
+    <CBehaviorBuff id="AP_VileAcidSlowFlatAmountHeroic">
+        <Alignment value="Negative"/>
+        <InfoIcon value="Assets\Textures\btn-ability-zerg-debilitatingbile.dds"/>
+        <EditorCategories value="AbilityorEffectType:Units"/>
+        <Duration value="5"/>
+        <Modification MoveSpeedMultiplier="0.8" AttackSpeedMultiplier="0.8"/>
+    </CBehaviorBuff>
+    <CBehaviorBuff id="AP_VileAcidSlowFlatAmountStructure">
+        <Alignment value="Negative"/>
+        <InfoIcon value="Assets\Textures\btn-ability-zerg-debilitatingbile.dds"/>
+        <EditorCategories value="AbilityorEffectType:Units"/>
+        <Duration value="5"/>
+        <Modification MoveSpeedMultiplier="0.25" AttackSpeedMultiplier="0.25"/>
+    </CBehaviorBuff>
+    <CBehaviorBuff id="AP_UseRoachCorpserWeapon">
+        <InfoFlags index="Hidden" value="1"/>
+        <Requirements value="AP_UseRoachCorpserWeapon"/>
+        <Modification>
+            <WeaponEnableArray value="AP_RoachCorpserMelee"/>
+            <WeaponEnableArray value="AP_RoachCorpserAcidSaliva"/>
+            <WeaponDisableArray value="AP_RoachMelee"/>
+            <WeaponDisableArray value="AP_AcidSaliva"/>
+        </Modification>
+    </CBehaviorBuff>
+    <CBehaviorBuff id="AP_UseRoachVileWeapon">
+        <InfoFlags index="Hidden" value="1"/>
+        <Requirements value="AP_UseRoachVileWeapon"/>
+        <Modification>
+            <WeaponEnableArray value="AP_RoachVileMelee"/>
+            <WeaponEnableArray value="AP_RoachVileAcidSaliva"/>
+            <WeaponDisableArray value="AP_RoachMelee"/>
+            <WeaponDisableArray value="AP_AcidSaliva"/>
+        </Modification>
+    </CBehaviorBuff>
+    <CBehaviorBuff id="AP_UseRoachVileCorpserWeapon">
+        <InfoFlags index="Hidden" value="1"/>
+        <Requirements value="AP_UseRoachVileCorpserWeapon"/>
+        <Modification>
+            <WeaponEnableArray value="AP_RoachVileCorpserMelee"/>
+            <WeaponEnableArray value="AP_RoachVileCorpserAcidSaliva"/>
+            <WeaponDisableArray value="AP_RoachMelee"/>
+            <WeaponDisableArray value="AP_AcidSaliva"/>
+        </Modification>
+    </CBehaviorBuff>
+    <CBehaviorBuff id="AP_BurrowChargeMPKnockback">
+        <InfoFlags index="Hidden" value="1"/>
+        <EditorCategories value="Race:Zerg,AbilityorEffectType:Units"/>
+        <Duration value="0.8"/>
+    </CBehaviorBuff>
+    <CBehaviorBuff id="AP_BurrowCharging">
+        <InfoFlags index="Hidden" value="1"/>
+        <EditorCategories value="Race:Zerg,AbilityorEffectType:Units"/>
+        <Modification MoveSpeedBonus="2">
+            <ModifyFlags index="OrdersUninterruptible" value="1"/>
+            <StateFlags index="Bury" value="1"/>
+            <StateFlags index="Cloak" value="1"/>
+            <StateFlags index="SuppressCollision" value="1"/>
+            <WeaponDisableArray value="AP_KaiserBlades"/>
+        </Modification>
+    </CBehaviorBuff>
+    <CBehaviorBuff id="AP_Harmless">
+        <InfoFlags index="Hidden" value="1"/>
+        <EditorCategories value=""/>
+        <Modification>
+            <StateFlags index="Benign" value="1"/>
+            <StateFlags index="Passive" value="1"/>
+            <StateFlags index="SuppressThreat" value="1"/>
+        </Modification>
+    </CBehaviorBuff>
+    <CBehaviorBuff id="AP_MassiveVoidRayVulnerability">
+        <InfoFlags index="Hidden" value="1"/>
+        <DamageResponse ModifyFraction="1.2">
+            <RequireEffectArray value="PrismaticBeamMUx3"/>
+            <RequireEffectArray value="PrismaticBeamMUx1"/>
+            <RequireEffectArray value="PrismaticBeamMUx2"/>
+            <Chance value="1"/>
+        </DamageResponse>
+    </CBehaviorBuff>
+    <CBehaviorBuff id="AP_PrecursorBurrowChargeImpact">
+        <InfoFlags index="Hidden" value="1"/>
+        <Duration value="0.5"/>
+        <FinalEffect value="AP_SuicideRemove"/>
+        <Modification>
+            <ModifyFlags index="DisableAbils" value="1"/>
+            <ModifyFlags index="SuppressMoving" value="1"/>
+            <ModifyFlags index="SuppressTurning" value="1"/>
+            <StateFlags index="Invulnerable" value="1"/>
+            <StateFlags index="SuppressCollision" value="1"/>
+            <StateFlags index="NoDraw" value="1"/>
+            <StateFlags index="Uncommandable" value="1"/>
+            <StateFlags index="Unselectable" value="1"/>
+            <StateFlags index="Untargetable" value="1"/>
+        </Modification>
+    </CBehaviorBuff>
+    <CBehaviorBuff id="AP_UltraliskBurrowChargeHold">
+        <InfoFlags index="Hidden" value="1"/>
+        <EditorCategories value="Race:Zerg,AbilityorEffectType:Units"/>
+        <Duration value="1.5"/>
+    </CBehaviorBuff>
+    <CBehaviorBuff id="AP_UltraliskBurrowChargeStun">
+        <Alignment value="Negative"/>
+        <InfoIcon value="Assets\Textures\BTN-Upgrade-Zerg-BurrowCharge.dds"/>
+        <BehaviorCategories index="Stun" value="1"/>
+        <EditorCategories value="Race:Zerg,AbilityorEffectType:Units"/>
+        <Duration value="2"/>
+        <Modification>
+            <ModifyFlags index="SuppressTurning" value="1"/>
+            <StateFlags index="Stun" value="1"/>
+        </Modification>
+    </CBehaviorBuff>
+    <CBehaviorBuff id="AP_UltraliskOutOfCombat1">
+        <InfoFlags index="Hidden" value="1"/>
+        <EditorCategories value="Race:Zerg,AbilityorEffectType:Units"/>
+        <Period value="0.25"/>
+        <PeriodicEffect value="AP_UltraliskOutOfCombat2AB"/>
+    </CBehaviorBuff>
+    <CBehaviorBuff id="AP_UltraliskOutOfCombat2">
+        <InfoFlags index="Hidden" value="1"/>
+        <EditorCategories value="Race:Zerg,AbilityorEffectType:Units"/>
+        <RemoveValidatorArray value="AP_CasterNotInCombatShort"/>
+        <Period value="5"/>
+        <PeriodicEffect value="AP_UltraliskOutOfCombat3AB"/>
+    </CBehaviorBuff>
+    <CBehaviorBuff id="AP_UltraliskOutOfCombat3">
+        <InfoFlags index="Hidden" value="1"/>
+        <EditorCategories value="Race:Zerg,AbilityorEffectType:Units"/>
+        <RemoveValidatorArray value="AP_CasterNotInCombatShort"/>
+        <Modification>
+            <BehaviorLinkDisableArray value="AP_NoxiousDamageAura"/>
+        </Modification>
+    </CBehaviorBuff>
+    <CBehaviorBuff id="AP_BurrowChargingRevD">
+        <InfoFlags index="Hidden" value="1"/>
+        <EditorCategories value="Race:Zerg,AbilityorEffectType:Units"/>
+        <Modification MoveSpeedBonus="-0.5">
+            <ModifyFlags index="OrdersUninterruptible" value="1"/>
+            <StateFlags index="Bury" value="1"/>
+            <StateFlags index="Cloak" value="1"/>
+            <StateFlags index="SuppressCollision" value="1"/>
+            <WeaponDisableArray value="AP_KaiserBlades"/>
+        </Modification>
+    </CBehaviorBuff>
+    <CBehaviorBuff id="AP_TorrasqueDontDie">
+        <Alignment value="Positive"/>
+        <InfoFlags index="Hidden" value="1"/>
+        <EditorCategories value="Race:Zerg,AbilityorEffectType:Units"/>
+        <DisableValidatorArray value="AP_TorrasqueCantRevive"/>
+        <DisableValidatorArray value="AP_HaveHotSTorrasque"/>
+        <DamageResponse Fatal="1" Handled="AP_TorrasqueCorpse" ModifyFraction="0">
+            <Chance value="1"/>
+        </DamageResponse>
+    </CBehaviorBuff>
+    <CBehaviorBuff id="AP_TorrasqueTimerBehavior">
+        <Alignment value="Negative"/>
+        <Cost>
+            <Cooldown TimeStart="60"/>
+        </Cost>
+        <InfoIcon value="Assets\Textures\btn-ability-zerg-ultralisk-revive.dds"/>
+        <EditorCategories value="Race:Zerg,AbilityorEffectType:Units"/>
+        <Duration value="60"/>
+        <InitialEffect value="AP_TorrasqueCorpseRemoveDeathBehavior"/>
+        <ExpireEffect value="AP_TorrasqueCorpseApplyDeathBehavior"/>
+    </CBehaviorBuff>
+    <CBehaviorBuff id="AP_NoxiousDamage">
+        <Alignment value="Negative"/>
+        <InfoIcon value="Assets\Textures\btn-ability-zerg-contaminate-color.dds"/>
+        <EditorCategories value="Race:Zerg,AbilityorEffectType:Units"/>
+        <Duration value="1"/>
+        <InitialEffect value="AP_NoxiousDamage"/>
+    </CBehaviorBuff>
+    <CBehaviorBuff id="AP_NoxiousDamageAura">
+        <InfoFlags index="Hidden" value="1"/>
+        <EditorCategories value="Race:Zerg,AbilityorEffectType:Units"/>
+        <Period value="0.25"/>
+        <PeriodicEffect value="AP_NoxiousDamageAuraSearch"/>
+        <Requirements value="AP_HaveHotSNoxious"/>
+    </CBehaviorBuff>
+    <CBehaviorBuff id="AP_ImpalerWeaponDisabled">
+        <InfoFlags index="Hidden" value="1"/>
+    </CBehaviorBuff>
+    <CBehaviorBuff id="AP_ImpalerMissileGroundCracks">
+        <InfoFlags index="Hidden" value="1"/>
+        <EditorCategories value="Race:Terran,AbilityorEffectType:Units"/>
+        <Period value="0.1"/>
+        <PeriodicEffect value="AP_ImpalerDummySearch"/>
+    </CBehaviorBuff>
+    <CBehaviorBuff id="AP_LurkerWeaponDisabled">
+        <InfoFlags index="Hidden" value="1"/>
+    </CBehaviorBuff>
+    <CBehaviorBuff id="AP_HydraliskFrenzy">
+        <Alignment value="Positive"/>
+        <InfoIcon value="Assets\Textures\btn-upgrade-zerg-frenzy.dds"/>
+        <EditorCategories value="Race:Zerg,AbilityorEffectType:Units"/>
+        <Duration value="15"/>
+        <Modification AttackSpeedMultiplier="1.5"/>
+    </CBehaviorBuff>
+    <CBehaviorBuff id="AP_ParalyticSpines">
+        <EditorCategories value="AbilityorEffectType:Units"/>
+        <Duration value="2"/>
+        <Modification AttackSpeedMultiplier="0.8"/>
+    </CBehaviorBuff>
+    <CBehaviorBuff id="AP_SiegeTankJumpJetCreateTimeOut">
+        <InfoFlags index="Hidden" value="1"/>
+        <Duration value="1.75"/>
+        <FinalEffect value="SuicideRemove"/>
+    </CBehaviorBuff>
+    <CBehaviorJump id="AP_GoliathCliffJump">
+        <InfoFlags index="Hidden" value="1"/>
+        <EditorCategories value="Race:Terran,AbilityorEffectType:Units"/>
+        <TriggerHeightDeltaMin value="1.5"/>
+        <TriggerHeightDeltaMax value="4.5"/>
+        <InitiateRangeUp value="1.5"/>
+        <InitiateRangeDown value="0.5"/>
+        <JumpRangeMax value="12"/>
+        <Mover value="CliffJumper"/>
+        <MoverUp value="ReaperJumpDown"/>
+        <MoverDown value="ReaperJumpDown"/>
+        <DurationPreLaunch value="0.05"/>
+        <DurationPostLand value="0.075"/>
+        <DurationMoveOut value="0.08"/>
+        <Placeholder value="ReaperPlaceholder"/>
+        <LandAdjustmentDown value="1"/>
+        <LandArrivalRange value="0.05"/>
+        <LandCheckRadius value="5"/>
+    </CBehaviorJump>
+    <CBehaviorBuff id="AP_HellionTankReady">
+        <InfoFlags index="Hidden" value="1"/>
+        <EditorCategories value="Race:Terran,AbilityorEffectType:Units"/>
+        <Duration value="4"/>
+    </CBehaviorBuff>
+    <CBehaviorBuff id="AP_HellbatLeapStun">
+        <InfoIcon value="Assets\Textures\btn-upgrade-terran-jumpjets.dds"/>
+        <BehaviorCategories index="Stun" value="1"/>
+        <EditorCategories value="Race:Terran,AbilityorEffectType:Units"/>
+        <Modification>
+            <ModifyFlags index="Reveal" value="1"/>
+            <ModifyFlags index="Detected" value="1"/>
+            <StateFlags index="Stun" value="1"/>
+            <StateFlags index="SuppressAttack" value="1"/>
+            <AbilClassDisableArray index="CAbilAttack" value="1"/>
+        </Modification>
+        <Duration value="0.5"/>
+    </CBehaviorBuff>
+    <CBehaviorBuff id="AP_LocustLaunchDisabled">
+        <InfoFlags index="Hidden" value="1"/>
+    </CBehaviorBuff>
+    <CBehaviorBuff id="AP_LocustStun">
+        <InfoFlags index="Hidden" value="1"/>
+        <BehaviorCategories index="Stun" value="1"/>
+        <EditorCategories value="Race:Zerg,AbilityorEffectType:Units"/>
+        <Duration value="2"/>
+        <FinalEffect value="AP_LocustTimedLife"/>
+        <Modification>
+            <StateFlags index="Invulnerable" value="1"/>
+            <StateFlags index="Stun" value="1"/>
+            <StateFlags index="Unselectable" value="1"/>
+            <StateFlags index="Untargetable" value="1"/>
+        </Modification>
+    </CBehaviorBuff>
+    <CBehaviorBuff id="AP_LocustTimedLife">
+        <InfoFlags index="Hidden" value="1"/>
+        <InfoIcon value="Assets\Textures\btn-ability-zerg-explode.dds"/>
+        <EditorCategories value="Race:Zerg,AbilityorEffectType:Units"/>
+        <DisplayDuration index="Self" value="1"/>
+        <DisplayDuration index="Ally" value="1"/>
+        <Duration value="12"/>
+        <DurationRandomMax value="0.5"/>
+        <ExpireEffect value="TimedLifeFate"/>
+        <Modification>
+            <StateFlags index="Summoned" value="1"/>
+        </Modification>
+        <KillCredit Value="Caster"/>
+    </CBehaviorBuff>
+    <CBehaviorBuff id="AP_PrecursorLocust">
+        <InfoFlags index="Hidden" value="1"/>
+        <Modification>
+            <StateFlags index="Invulnerable" value="1"/>
+            <StateFlags index="Stun" value="1"/>
+            <StateFlags index="NoDraw" value="1"/>
+            <StateFlags index="Uncommandable" value="1"/>
+            <StateFlags index="Unselectable" value="1"/>
+            <StateFlags index="Untargetable" value="1"/>
+        </Modification>
+    </CBehaviorBuff>
+    <CBehaviorBuff id="AP_LocustFlyingStun">
+        <InfoFlags index="Hidden" value="1"/>
+        <BehaviorCategories index="Stun" value="1"/>
+        <EditorCategories value="Race:Zerg,AbilityorEffectType:Units"/>
+        <Duration value="0.1"/>
+        <FinalEffect value="AP_LocustTimedLife"/>
+        <Modification>
+            <StateFlags index="Invulnerable" value="1"/>
+            <StateFlags index="Stun" value="1"/>
+            <StateFlags index="Unselectable" value="1"/>
+            <StateFlags index="Untargetable" value="1"/>
+        </Modification>
+    </CBehaviorBuff>
+    <CBehaviorCreepSource id="AP_MakeCreepSwarmHost">
+        <InfoFlags index="Hidden" value="1"/>
+        <EditorCategories value="Race:Zerg,AbilityorEffectType:Structures"/>
+        <Delay value="2"/>
+        <Period value="1"/>
+        <Start value="AP_CreepSwarmHostStart"/>
+        <Birth value="AP_CreepSwarmHostStart"/>
+        <Grown value="AP_CreepSwarmHostGrown"/>
+        <DisableValidatorArray value="CasterIsStationary"/>
+        <DisableValidatorArray value="Pathable"/>
+        <Requirements value="AP_HotSHaveSwarmHostSplitB"/>
+    </CBehaviorCreepSource>
+    <CBehaviorBuff id="AP_SwarmHostSplitBPlacementRemove">
+        <InfoFlags index="Hidden" value="1"/>
+        <EditorCategories value="Race:Terran,AbilityorEffectType:Units"/>
+        <Duration value="0.1"/>
+        <FinalEffect value="AP_SuicideRemove"/>
+    </CBehaviorBuff>
+    <CBehaviorBuff id="AP_FlashBangGrenade">
+        <Alignment value="Negative"/>
+        <InfoIcon value="Assets\Textures\btn-upgrade-vorazun-shadowstun.dds"/>
+        <EditorCategories value="Race:Terran,AbilityorEffectType:Units"/>
+        <Duration value="5"/>
+        <DurationOverride>
+            <Duration value="2.5"/>
+            <ValidatorArray value="AP_IsHeroic"/>
+        </DurationOverride>
+        <DurationOverride>
+            <Duration value="2.5"/>
+            <ValidatorArray value="AP_IsStone"/>
+        </DurationOverride>
+        <Modification>
+            <StateFlags index="Stun" value="1"/>
+            <StateFlags index="SuppressCloak" value="1"/>
+            <StateFlags index="SuppressDetection" value="1"/>
+            <DamageTakenFraction index="Spell" value="0.15"/>
+            <DamageTakenFraction index="Melee" value="0.15"/>
+            <DamageTakenFraction index="Ranged" value="0.15"/>
+            <DamageTakenFraction index="Splash" value="0.15"/>
+            <DamageTakenFraction index="NoProc" value="0.15"/>
+            <AbilClassDisableArray index="CAbilEffectTarget" value="1"/>
+            <BehaviorLinkDisableArray value="NovaAlarmBotAura"/>
+            <BehaviorLinkDisableArray value="NovaAlarmBotDetectionMode"/>
+            <BehaviorLinkDisableArray value="AP_NovaAlarmBotAura"/>
+            <BehaviorLinkDisableArray value="AP_NovaAlarmBotDetectionMode"/>
+        </Modification>
+    </CBehaviorBuff>
+    <CBehaviorBuff id="AP_NovaAlarmBotAura">
+        <BehaviorFlags index="Permanent" value="1"/>
+        <InfoFlags index="Hidden" value="1"/>
+        <EditorCategories value="Race:Terran,AbilityorEffectType:Units"/>
+        <Period value="0.125"/>
+        <PeriodicEffect value="NovaAlarmBotAuraSearch"/>
+    </CBehaviorBuff>
+    <CBehaviorBuff id="AP_NovaAlarmBotDetectionMode">
+        <BehaviorFlags index="Permanent" value="1"/>
+        <InfoFlags index="Hidden" value="1"/>
+        <EditorCategories value="Race:Terran,AbilityorEffectType:Units"/>
+    </CBehaviorBuff>
+    <CBehaviorBuff id="AP_FlashBangGrenadeNovaTripWire">
+        <Alignment value="Negative"/>
+        <InfoFlags index="Hidden" value="1"/>
+        <InfoIcon value="Assets\Textures\btn-upgrade-vorazun-shadowstun.dds"/>
+        <EditorCategories value="Race:Terran,AbilityorEffectType:Units"/>
+        <Duration value="5"/>
+        <Period value="3"/>
+        <PeriodCount value="1"/>
+        <PeriodicEffect value="AP_FlashBangGrenadeNovaTripWireRestartWarning"/>
+        <Modification>
+            <StateFlags index="Stun" value="1"/>
+        </Modification>
+    </CBehaviorBuff>
+    <CBehaviorBuff id="AP_GlazeHolo">
+        <InfoFlags index="Hidden" value="1"/>
+    </CBehaviorBuff>
+    <CBehaviorBuff id="AP_InstantMorph">
+        <InfoFlags index="Hidden" value="1"/>
+        <TimeScaleSource Value="Global"/>
+        <Duration value="0.2"/>
+        <Modification>
+            <StateFlags index="SuppressCloak" value="1"/>
+            <StateFlags index="TransientMorph" value="1"/>
+        </Modification>
+    </CBehaviorBuff>
+    <CBehaviorBuff id="AP_NovaAlreadyDominated">
+        <InfoFlags index="Hidden" value="1"/>
+        <EditorCategories value="Race:Terran,AbilityorEffectType:Units"/>
+    </CBehaviorBuff>
+    <CBehaviorBuff id="AP_NovaApolloCloak">
+        <Alignment value="Positive"/>
+        <InfoIcon value="Assets\Textures\btn-ability-terran-cloak.dds"/>
+        <EditorCategories value="Race:Terran,AbilityorEffectType:Units"/>
+        <DisplayDuration index="Self" value="1"/>
+        <DisplayDuration index="Ally" value="1"/>
+        <Duration value="30"/>
+        <Modification>
+            <StateFlags index="Cloak" value="1"/>
+        </Modification>
+    </CBehaviorBuff>
+    <CBehaviorBuff id="AP_NovaArmorBlinkSuitBlinkCloaked">
+        <Alignment value="Positive"/>
+        <InfoIcon value="Assets\Textures\btn-ability-terran-cloak.dds"/>
+        <EditorCategories value="Race:Terran,AbilityorEffectType:Units"/>
+        <DisplayDuration index="Self" value="1"/>
+        <DisplayDuration index="Ally" value="1"/>
+        <Duration value="10"/>
+        <Modification>
+            <StateFlags index="Cloak" value="1"/>
+        </Modification>
+    </CBehaviorBuff>
+    <CBehaviorBuff id="AP_NovaArmorStealthSuit">
+        <InfoFlags index="Hidden" value="1"/>
+        <EditorCategories value="Race:Protoss,AbilityorEffectType:Units"/>
+        <DisableValidatorArray value="AP_HaveNovaArmorStealthSuit"/>
+        <Modification>
+            <StateFlags index="Cloak" value="1"/>
+        </Modification>
+    </CBehaviorBuff>
+    <CBehaviorJump id="AP_NovaCliffJump">
+        <InfoFlags index="Hidden" value="1"/>
+        <EditorCategories value="Race:Terran,AbilityorEffectType:Units"/>
+        <TriggerHeightDeltaMin value="1.5"/>
+        <TriggerHeightDeltaMax value="4.5"/>
+        <InitiateRangeUp value="1.5"/>
+        <InitiateRangeDown value="0.5"/>
+        <JumpRangeMax value="12"/>
+        <Mover value="CliffJumper"/>
+        <MoverUp value="ReaperJumpDown"/>
+        <MoverDown value="ReaperJumpDown"/>
+        <DurationPreLaunch value="0.05"/>
+        <DurationPostLand value="0.075"/>
+        <DurationMoveOut value="0.08"/>
+        <Placeholder value="ReaperPlaceholder"/>
+        <LandAdjustmentDown value="1"/>
+        <LandArrivalRange value="0.05"/>
+        <LandCheckRadius value="5"/>
+    </CBehaviorJump>
+    <CBehaviorBuff id="AP_NovaDefensiveDroneTimedLife" parent="TimedLife">
+        <EditorCategories value="Race:Terran,AbilityorEffectType:Units"/>
+        <DisplayDuration index="Enemy" value="1"/>
+        <Duration value="180"/>
+    </CBehaviorBuff>
+    <CBehaviorBuff id="AP_NovaDomination">
+        <Alignment value="Negative"/>
+        <InfoIcon value="Assets\Textures\BTN-Ability-Nova-Domination.dds"/>
+        <EditorCategories value="Race:Terran,AbilityorEffectType:Units"/>
+        <DisplayDuration index="Self" value="1"/>
+        <Player Value="Caster"/>
+    </CBehaviorBuff>
+    <CBehaviorBuff id="AP_NovaHelmetGhostVisorDetector">
+        <BehaviorFlags index="Permanent" value="1"/>
+        <InfoIcon value="Assets\Textures\btn-upgrade-nova-equipment-ghostvisor.dds"/>
+        <EditorCategories value="Race:Protoss,AbilityorEffectType:Units"/>
+        <DisableValidatorArray value="AP_HaveNovaHelmetGhostVisor"/>
+        <Modification Detect="20" Radar="20" RadarFilters="-;Player,Ally,Neutral,RawResource,HarvestableResource,Missile,Destructible,Invulnerable"/>
+    </CBehaviorBuff>
+    <CBehaviorBuff id="AP_NovaHelmetSensorVisor">
+        <InfoIcon value="Assets\Textures\btn-status-radar.dds"/>
+        <EditorCategories value="Race:Protoss,AbilityorEffectType:Units"/>
+        <DisableValidatorArray value="AP_HaveNovaHelmetSensorVisor"/>
+        <Modification Radar="40" RadarFilters="-;RawResource,HarvestableResource,Missile,Destructible,Buried"/>
+    </CBehaviorBuff>
+    <CBehaviorBuff id="AP_NovaHolographicDecoy">
+        <InfoFlags index="Hidden" value="1"/>
+        <EditorCategories value="Race:Terran,AbilityorEffectType:Units"/>
+        <Modification>
+            <DamageDealtFraction index="Spell" value="-0.75"/>
+            <DamageDealtFraction index="Melee" value="-0.75"/>
+            <DamageDealtFraction index="Ranged" value="-0.75"/>
+            <DamageDealtFraction index="Splash" value="-0.75"/>
+            <DamageDealtFraction index="NoProc" value="-0.75"/>
+            <AbilClassDisableArray index="CAbilEffectInstant" value="1"/>
+            <AbilClassDisableArray index="CAbilEffectTarget" value="1"/>
+        </Modification>
+        <DamageResponse ModifyFraction="0.75">
+            <Chance value="1"/>
+        </DamageResponse>
+    </CBehaviorBuff>
+    <CBehaviorBuff id="AP_NovaHolographicDecoyTimedLife" parent="TimedLife">
+        <EditorCategories value="Race:Terran,AbilityorEffectType:Units"/>
+        <Duration value="45"/>
+    </CBehaviorBuff>
+    <CBehaviorBuff id="AP_NovaJumpJetRegen">
+        <BehaviorFlags index="Permanent" value="1"/>
+        <InfoFlags index="Hidden" value="1"/>
+        <EditorCategories value="Race:Terran,AbilityorEffectType:Units"/>
+        <Requirements value="AP_HaveNovaArmoredSuit"/>
+        <DisableValidatorArray value="AP_CasterNotInCombat10s"/>
+        <DisableValidatorArray value="AP_NotFullLife"/>
+    </CBehaviorBuff>
+    <CBehaviorBuff id="AP_NovaPlasmaPuddleDamageDebuff">
+        <Alignment value="Negative"/>
+        <InfoIcon value="Assets\Textures\btn-ability-zerg-banelingspooge.dds"/>
+        <EditorCategories value="AbilityorEffectType:Units"/>
+        <Duration value="1.1"/>
+        <Period value="0.5"/>
+        <InitialEffect value="AP_NovaPlasmaPuddleDamageDebuffSlowSet"/>
+        <RefreshEffect value="AP_NovaPlasmaPuddleDamageDebuffSlowSet"/>
+        <PeriodicEffect value="AP_NovaPlasmaPuddleDamage"/>
+    </CBehaviorBuff>
+    <CBehaviorBuff id="AP_NovaPlasmaPuddleDamageDebuffSlow">
+        <Alignment value="Negative"/>
+        <InfoFlags index="Hidden" value="1"/>
+        <InfoIcon value="Assets\Textures\btn-ability-zerg-banelingspooge.dds"/>
+        <EditorCategories value="AbilityorEffectType:Units,Race:Terran"/>
+        <Duration value="1.1"/>
+        <Modification MoveSpeedMultiplier="0.25" AttackSpeedMultiplier="0.25"/>
+    </CBehaviorBuff>
+    <CBehaviorBuff id="AP_NovaPlasmaPuddleDamageDebuffSlowHeroic">
+        <Alignment value="Negative"/>
+        <InfoFlags index="Hidden" value="1"/>
+        <InfoIcon value="Assets\Textures\btn-ability-zerg-banelingspooge.dds"/>
+        <EditorCategories value="AbilityorEffectType:Units,Race:Terran"/>
+        <Duration value="1.1"/>
+        <Modification MoveSpeedMultiplier="0.8" AttackSpeedMultiplier="0.8"/>
+    </CBehaviorBuff>
+    <CBehaviorBuff id="AP_NovaPlasmaPuddleSmall">
+        <InfoFlags index="Hidden" value="1"/>
+        <EditorCategories value="AbilityorEffectType:Units"/>
+        <Duration value="6"/>
+        <Period value="0.5"/>
+        <PeriodicEffect value="AP_PlasmaPuddleSearchSmall"/>
+        <FinalEffect value="Suicide"/>
+    </CBehaviorBuff>
+    <CBehaviorBuff id="AP_NovaPlasmaPuddleLarge">
+        <InfoFlags index="Hidden" value="1"/>
+        <EditorCategories value="AbilityorEffectType:Units"/>
+        <Duration value="6"/>
+        <Period value="0.5"/>
+        <PeriodicEffect value="AP_PlasmaPuddleSearchLarge"/>
+        <FinalEffect value="Suicide"/>
+    </CBehaviorBuff>
+    <CBehaviorBuff id="AP_NovaPsiStrikeDamaged">
+        <InfoFlags index="Hidden" value="1"/>
+        <EditorCategories value="Race:Terran,AbilityorEffectType:Units"/>
+        <RemoveValidatorArray value="AP_CasterHasNovaPsiStrikeWalkSpeed"/>
+        <Duration value="1"/>
+    </CBehaviorBuff>
+    <CBehaviorBuff id="AP_NovaPsiStrikeWalkSpeed">
+        <InfoFlags index="Hidden" value="1"/>
+        <EditorCategories value="Race:Zerg,AbilityorEffectType:Units"/>
+        <Duration value="0.5625"/>
+        <Period value="0.0625"/>
+        <PeriodicEffect value="AP_NovaPsiStrikeTargetSearch"/>
+        <FinalEffect value="AP_NovaPsiStrikeWalkStopSet"/>
+        <Modification MoveSpeedMultiplier="7">
+            <StateFlags index="SuppressCollision" value="1"/>
+            <StateFlags index="Uncommandable" value="1"/>
+        </Modification>
+        <DamageResponse ModifyFraction="0" ModifyMinimumDamage="1">
+            <Chance value="1"/>
+        </DamageResponse>
+    </CBehaviorBuff>
+    <CBehaviorBuff id="AP_NovaPsiStrikeWalkStopStun">
+        <EditorCategories value="Race:Terran,AbilityorEffectType:Units"/>
+        <Duration value="0.125"/>
+        <Modification>
+            <StateFlags index="Stun" value="1"/>
+        </Modification>
+    </CBehaviorBuff>
+    <CBehaviorBuff id="AP_NovaSilentkillStunCaster">
+        <InfoFlags index="Hidden" value="1"/>
+        <BehaviorCategories index="Stun" value="1"/>
+        <EditorCategories value="Race:Terran,AbilityorEffectType:Units"/>
+        <Duration value="1"/>
+        <Modification>
+            <StateFlags index="Stun" value="1"/>
+        </Modification>
+    </CBehaviorBuff>
+    <CBehaviorBuff id="AP_NovaSilentkillStunTarget">
+        <InfoFlags index="Hidden" value="1"/>
+        <BehaviorCategories index="Stun" value="1"/>
+        <EditorCategories value="Race:Terran,AbilityorEffectType:Units"/>
+        <Duration value="1"/>
+        <Modification>
+            <StateFlags index="Stun" value="1"/>
+        </Modification>
+    </CBehaviorBuff>
+    <CBehaviorBuff id="AP_NovaWeaponBlazefireBlade">
+        <BehaviorFlags index="Permanent" value="1"/>
+        <BehaviorFlags index="EnabledWhileDead" value="1"/>
+        <InfoFlags index="Hidden" value="1"/>
+        <EditorCategories value="Race:Terran,AbilityorEffectType:Units"/>
+<!--        <DisableValidatorArray value="AP_HaveNovaWeaponBlazefireBlade"/>-->
+        <Modification>
+            <WeaponArray Link="AP_NovaWeaponBlazefireBlade"/>
+            <WeaponArray Link="AP_NovaWeaponBlazefireBladeGun"/>
+        </Modification>
+    </CBehaviorBuff>
+    <CBehaviorBuff id="AP_NovaWeaponBlazefireBladeShadowFuryController">
+        <InfoFlags index="Hidden" value="1"/>
+        <EditorCategories value="AbilityorEffectType:Units"/>
+        <RemoveValidatorArray value="AP_NovaWeaponBlazefireBladeShadowFuryTargetsInArea"/>
+        <Duration value="4"/>
+        <Period value="0.4"/>
+        <PeriodCount value="10"/>
+        <InitialEffect value="AP_NovaWeaponBlazefireBladeShadowFurySearch"/>
+        <PeriodicEffect value="AP_NovaWeaponBlazefireBladeShadowFurySearch"/>
+        <FinalEffect value="AP_NovaWeaponBlazefireBladeShadowFuryFinalDelayAB"/>
+        <Modification>
+            <ModifyFlags index="DisableWeapons" value="1"/>
+            <StateFlags index="Invulnerable" value="1"/>
+            <StateFlags index="Stun" value="1"/>
+        </Modification>
+    </CBehaviorBuff>
+    <CBehaviorBuff id="AP_NovaWeaponBlazefireBladeShadowFuryFinalDelay">
+        <InfoFlags index="Hidden" value="1"/>
+        <EditorCategories value="AbilityorEffectType:Units"/>
+        <Duration value="0.3"/>
+        <FinalEffect value="AP_NovaWeaponBlazefireBladeShadowFuryCP"/>
+        <Modification>
+            <ModifyFlags index="DisableWeapons" value="1"/>
+            <StateFlags index="Invulnerable" value="1"/>
+            <StateFlags index="Stun" value="1"/>
+        </Modification>
+    </CBehaviorBuff>
+    <CBehaviorBuff id="AP_NovaWeaponBlazefireBladeShadowFuryTargeted">
+        <InfoFlags index="Hidden" value="1"/>
+        <EditorCategories value="AbilityorEffectType:Units,Race:Protoss"/>
+        <RemoveValidatorArray value="CasterHasNovaWeaponBlazefireBladeShadowFury"/>
+        <MaxStackCount value="10"/>
+        <Duration value="3"/>
+    </CBehaviorBuff>
+    <CBehaviorBuff id="AP_NovaWeaponCanisterRifle">
+        <BehaviorFlags index="Permanent" value="1"/>
+        <BehaviorFlags index="EnabledWhileDead" value="1"/>
+        <InfoFlags index="Hidden" value="1"/>
+        <EditorCategories value="Race:Protoss,AbilityorEffectType:Units"/>
+<!--        <DisableValidatorArray value="AP_HaveNovaWeaponCanisterRifle"/>-->
+        <Modification>
+            <WeaponArray Link="AP_NovaWeaponCanisterRifle"/>
+        </Modification>
+    </CBehaviorBuff>
+    <CBehaviorBuff id="AP_NovaWeaponHellfireShotgun">
+        <BehaviorFlags index="Permanent" value="1"/>
+        <BehaviorFlags index="EnabledWhileDead" value="1"/>
+        <InfoFlags index="Hidden" value="1"/>
+        <EditorCategories value="Race:Protoss,AbilityorEffectType:Units"/>
+<!--        <DisableValidatorArray value="AP_HaveNovaWeaponHellfireShotgun"/>-->
+        <Modification>
+            <WeaponArray Link="AP_NovaWeaponHellfireShotgun"/>
+        </Modification>
+    </CBehaviorBuff>
+    <CBehaviorBuff id="AP_NovaWeaponInvictusLongshotLockdown">
+        <Alignment value="Negative"/>
+        <InfoIcon value="Assets\Textures\btn-upgrade-swann-defensivematrix.dds"/>
+        <BehaviorCategories index="Restorable" value="1"/>
+        <EditorCategories value="Race:Terran,AbilityorEffectType:Units"/>
+        <Duration value="60"/>
+        <Modification>
+            <ModifyFlags index="DisableAbils" value="1"/>
+            <ModifyFlags index="Reveal" value="1"/>
+            <ModifyFlags index="Detected" value="1"/>
+            <ModifyFlags index="SuppressMoving" value="1"/>
+            <ModifyFlags index="SuppressTurning" value="1"/>
+            <BehaviorLinkDisableArray value="Detector10"/>
+            <BehaviorLinkDisableArray value="Detector11"/>
+            <BehaviorLinkDisableArray value="Detector12"/>
+        </Modification>
+    </CBehaviorBuff>
+    <CBehaviorBuff id="AP_NovaWeaponPlasmaRifle">
+        <BehaviorFlags index="Permanent" value="1"/>
+        <BehaviorFlags index="EnabledWhileDead" value="1"/>
+        <InfoFlags index="Hidden" value="1"/>
+        <EditorCategories value="Race:Protoss,AbilityorEffectType:Units"/>
+<!--        <DisableValidatorArray value="AP_HaveNovaWeaponPlasmaRifle"/>-->
+        <Modification>
+            <WeaponArray Link="AP_NovaWeaponPlasmaRifle"/>
+        </Modification>
+    </CBehaviorBuff>
+    <CBehaviorBuff id="AP_NovaWeaponPsiBlade">
+        <BehaviorFlags index="Permanent" value="1"/>
+        <BehaviorFlags index="EnabledWhileDead" value="1"/>
+        <InfoFlags index="Hidden" value="1"/>
+        <EditorCategories value="Race:Protoss,AbilityorEffectType:Units"/>
+<!--        <DisableValidatorArray value="HaveNovaWeaponPsiBlade"/>-->
+        <Modification>
+            <WeaponArray Link="AP_NovaWeaponPsiBlade"/>
+        </Modification>
+    </CBehaviorBuff>
+    <CBehaviorBuff id="AP_NovaWeaponUnarmed">
+        <InfoFlags index="Hidden" value="1"/>
+        <EditorCategories value="Race:Protoss,AbilityorEffectType:Units"/>
+        <Period value="0.25"/>
+        <PeriodicEffect value="AP_NovaWeaponCheck"/>
+        <BehaviorFlags index="Permanent" value="1"/>
+        <BehaviorFlags index="EnabledWhileDead" value="1"/>
+<!--        <BehaviorCategories index="User9" value="1"/>-->
+    </CBehaviorBuff>
+    <CBehaviorBuff id="AP_PersonalDefensiveMatrix">
+        <Alignment value="Positive"/>
+        <InfoIcon value="Assets\Textures\btn-ability-terran-defensivematrix.dds"/>
+        <EditorCategories value="Race:Terran,AbilityorEffectType:Units"/>
+        <RemoveValidatorArray value="AP_TempShieldsNotEmptyOrNoTempShields"/>
+        <Duration value="10"/>
+        <Modification>
+            <VitalMaxArray index="Shields" value="500"/>
+        </Modification>
+        <DamageResponse ClampMaximum="10" Minimum="10">
+            <Kind index="Spell" value="0"/>
+            <Chance value="1"/>
+        </DamageResponse>
+    </CBehaviorBuff>
+    <CBehaviorBuff id="AP_PrecursorYoink">
+        <InfoFlags index="Hidden" value="1"/>
+        <Duration value="2.5"/>
+        <FinalEffect value="SuicideRemove"/>
+        <Modification>
+            <ModifyFlags index="DisableAbils" value="1"/>
+            <ModifyFlags index="SuppressMoving" value="1"/>
+            <ModifyFlags index="SuppressTurning" value="1"/>
+            <StateFlags index="Invulnerable" value="1"/>
+            <StateFlags index="SuppressCollision" value="1"/>
+            <StateFlags index="NoDraw" value="1"/>
+            <StateFlags index="Uncommandable" value="1"/>
+            <StateFlags index="Unselectable" value="1"/>
+            <StateFlags index="Untargetable" value="1"/>
+        </Modification>
+    </CBehaviorBuff>
+    <CBehaviorBuff id="AP_SuperStimNova">
+        <Alignment value="Positive"/>
+        <InfoIcon value="Assets\Textures\btn-ability-terran-stimpack.dds"/>
+        <EditorCategories value="Race:Terran,AbilityorEffectType:Units"/>
+        <Duration value="10"/>
+        <Modification MoveSpeedMultiplier="1.5" AttackSpeedMultiplier="1.5">
+            <VitalRegenArray index="Life" value="20"/>
+        </Modification>
+    </CBehaviorBuff>
+    <CBehaviorBuff id="AP_SwarmGrenade">
+        <Alignment value="Negative"/>
+        <InfoIcon value="Assets\Textures\btn-ability-zerg-blindingcloud.dds"/>
+        <EditorCategories value="Race:Zerg,AbilityorEffectType:Units"/>
+        <Duration value="0.625"/>
+        <Modification MoveSpeedMultiplier="0.5">
+            <StateFlags index="SuppressAttack" value="1"/>
+            <StateFlags index="SuppressEnergy" value="1"/>
+            <AbilClassDisableArray index="CAbilAttack" value="1"/>
+        </Modification>
+    </CBehaviorBuff>
+    <CBehaviorBuff id="AP_VoidDetectorRadar">
+        <InfoFlags index="Hidden" value="1"/>
+        <InfoIcon value="Assets\Textures\btn-status-radar.dds"/>
+        <EditorCategories value="Race:Terran,AbilityorEffectType:Units"/>
+    </CBehaviorBuff>
+    <CBehaviorBuff id="AP_Yoink">
+        <InfoFlags index="Hidden" value="1"/>
+        <EditorCategories value="Race:Zerg,AbilityorEffectType:Units"/>
+        <Duration value="2"/>
+        <Modification>
+            <StateFlags index="Stun" value="1"/>
+            <StateFlags index="SuppressCloak" value="1"/>
+            <StateFlags index="SuppressCollision" value="1"/>
+            <StateFlags index="SuppressPassenger" value="1"/>
+            <AbilLinkDisableArray value="WidowMineAttack"/>
+            <AbilLinkDisableArray value="TacNukeStrike"/>
+            <AbilLinkDisableArray value="SwarmHostDeepBurrow"/>
+        </Modification>
+    </CBehaviorBuff>
+    <CBehaviorBuff id="AP_YoinkEnemyStun">
+        <Alignment value="Negative"/>
+        <InfoFlags index="Hidden" value="1"/>
+        <InfoIcon value="AP\Assets\Textures\btn-ability-terran-ultrasonicpulse.dds"/>
+        <BehaviorCategories index="Stun" value="1"/>
+        <EditorCategories value="Race:Zerg,AbilityorEffectType:Units"/>
+        <Duration value="1"/>
+        <Modification>
+            <ModifyFlags index="SuppressMoving" value="1"/>
+            <StateFlags index="Stun" value="1"/>
+            <AbilLinkDisableArray value="AP_TacNukeStrike"/>
+        </Modification>
+    </CBehaviorBuff>
+    <CBehaviorBuff id="AP_YoinkMarker">
+        <InfoFlags index="Hidden" value="1"/>
+        <EditorCategories value="Race:Zerg,AbilityorEffectType:Units"/>
+        <Duration value="2"/>
+    </CBehaviorBuff>
+    <CBehaviorBuff id="AP_YoinkTentacle">
+        <InfoFlags index="Hidden" value="1"/>
+        <EditorCategories value="Race:Zerg,AbilityorEffectType:Units"/>
+        <Duration value="2"/>
+    </CBehaviorBuff>
+</Catalog>