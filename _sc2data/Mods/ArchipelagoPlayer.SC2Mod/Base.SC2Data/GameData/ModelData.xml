--- conflicted
+++ resolved
@@ -1,10212 +1,10210 @@
-<?xml version="1.0" encoding="utf-8"?>
-<Catalog>
-    <CModel id="AP_Medic" parent="Unit" Race="Terran">
-        <Model value="Assets\Units\Terran\Medic\Medic.m3"/>
-        <Occlusion value="Show"/>
-        <PlanetPanelCamera value="Star2CameraMid03"/>
-        <Radius value="0.375000"/>
-        <SelectionRadius value="0.375000"/>
-        <ShadowRadius value="0.375000"/>
-        <SquibTypeDefault value="Flesh"/>
-        <TechPurchaseCamera value="TechPurchaseInfantry"/>
-        <UnitGlossaryCamera value="Star2CameraMid03"/>
-    </CModel>
-    <CModel id="AP_MedicDeath" parent="UnitDeath" Race="Terran">
-        <Model value="Assets\Units\Terran\MedicDeath\MedicDeath.m3"/>
-        <LowQualityModel value="TerranBloodDeathLow"/>
-        <Occlusion value="Show"/>
-    </CModel>
-    <CModel id="AP_MedicHealBeam" parent="PersistentSpellFX">
-        <Model value="Assets\Effects\Terran\MedivacBeam\MedivacBeam.m3"/>
-        <EditorCategories value="Race:Terran"/>
-        <ScaleMax value="0.500000,0.500000,0.500000"/>
-        <ScaleMin value="0.500000,0.500000,0.500000"/>
-    </CModel>
-    <CModel id="AP_MedicHealModel" parent="OneShotSpellFX">
-        <Model value="Assets\Effects\Terran\MedicHeal\MedicHeal.m3"/>
-        <EditorCategories value="Race:Terran"/>
-    </CModel>
-    <CModel id="AP_MedicKillSquadDeath" parent="UnitDeath" Race="Terran">
-        <Model value="Assets\Units\Terran\MedicKillSquadDeath\MedicKillSquadDeath.m3"/>
-        <LowQualityModel value="TerranBloodDeathLow"/>
-        <Occlusion value="Show"/>
-    </CModel>
-    <CModel id="AP_MedicPortrait" parent="FXAPortrait" Race="Terran">
-        <Model value="Assets\Portraits\Terran\MedicPortrait\MedicPortrait.m3"/>
-        <FacialController value="LocalizedData\Facial\MedicPortrait.fxa"/>
-        <Image value="Assets\Textures\MedicPortrait_Static.dds"/>
-    </CModel>
-    <CModel id="AP_Firebat" parent="Unit" Race="Terran">
-        <Model value="Assets\Units\Terran\Firebat\Firebat.m3"/>
-        <Occlusion value="Show"/>
-        <PlanetPanelCamera value="Star2CameraMid04"/>
-        <TechPurchaseCamera value="TechPurchaseInfantry"/>
-        <UnitGlossaryCamera value="Star2CameraMid04"/>
-    </CModel>
-    <CModel id="AP_FirebatAttackLaunch" parent="LaunchFX">
-        <Model value="Assets\Effects\Terran\FirebatFireSprite\FirebatFireSprite.m3"/>
-        <EditorCategories value="Race:Terran"/>
-        <ScaleMax value="1.000000,1.500000,1.000000"/>
-        <ScaleMin value="1.000000,1.500000,1.000000"/>
-    </CModel>
-    <CModel id="AP_FirebatBunkerAttackLaunch" parent="LaunchFX">
-        <Model value="Assets\Effects\Terran\FirebatFireSprite\FirebatFireSprite.m3"/>
-        <EditorCategories value="Race:Terran"/>
-        <ScaleMax value="1.000000,3.000000,1.000000"/>
-        <ScaleMin value="1.000000,3.000000,1.000000"/>
-    </CModel>
-    <CModel id="AP_FirebatDeath" parent="UnitDeath" Race="Terran">
-        <Model value="Assets\Units\Terran\FirebatDeath\FirebatDeath.m3"/>
-        <LowQualityModel value="TerranSmallUnitDeathLow"/>
-        <Occlusion value="Show"/>
-    </CModel>
-    <CModel id="AP_FirebatPortrait" parent="FXAPortrait" Race="Terran">
-        <Model value="Assets\Portraits\Terran\FirebatPortrait\FirebatPortrait.m3"/>
-        <FacialController value="LocalizedData\Facial\FirebatPortrait.fxa"/>
-        <Flags index="Download" value="1"/>
-        <Image value="Assets\Textures\FirebatPortrait_Static.dds"/>
-    </CModel>
-    <CModel id="AP_ImpactModelFlames" parent="ImpactFX">
-        <Model value="Assets\Effects\Terran\FireImpact\FireImpact.m3"/>
-        <EditorCategories value="Race:Terran"/>
-    </CModel>
-    <CModel id="AP_MedicKillSquad" parent="Unit" Race="Terran">
-        <Model value="Assets\Units\Terran\MedicKillSquad\MedicKillSquad.m3"/>
-        <Lighting value="Medic"/>
-        <Occlusion value="Show"/>
-        <PlanetPanelCamera value="Star2CameraMid03"/>
-        <Radius value="0.375000"/>
-        <SelectionRadius value="0.375000"/>
-        <ShadowRadius value="0.375000"/>
-        <SquibTypeDefault value="Flesh"/>
-        <TechPurchaseCamera value="TechPurchaseInfantry"/>
-        <UnitGlossaryCamera value="Star2CameraMid03"/>
-    </CModel>
-    <CModel id="AP_D8Charge" parent="Unit" Race="Terran">
-        <Model value="Assets\Units\Terran\MagneticMine\MagneticMine.m3"/>
-        <LowQualityModel value="D8ChargeLow"/>
-        <SelectionLayer value="3"/>
-    </CModel>
-    <CModel id="AP_D8ChargeAttackLaunch" parent="LaunchFX">
-        <Model value="Assets\Effects\Terran\TerranSmallBlast\TerranSmallBlast.m3"/>
-        <EditorCategories value="Race:Terran"/>
-    </CModel>
-    <CModel id="AP_D8ChargeReleaseImpact" parent="ImpactFX">
-        <Model value="Assets\Effects\Terran\ReaperJumpLandDown\ReaperJumpLandDown.m3"/>
-        <EditorCategories value="Race:Terran"/>
-    </CModel>
-    <CModel id="AP_D8ChargeWeapon" parent="MissileFX">
-        <Model value="Assets\Effects\Terran\MagneticMineMissile\MagneticMineMissile.m3"/>
-        <EditorCategories value="Race:Terran"/>
-        <Occlusion value="Show"/>
-    </CModel>
-    <CModel id="AP_D8ClusterBomb" parent="Unit" Race="Terran">
-        <Model value="Assets\Units\Terran\MagneticMine\MagneticMine.m3"/>
-        <LowQualityModel value="AP_D8ClusterBombLow"/>
-        <ScaleMax value="0.600000,0.600000,0.600000"/>
-        <ScaleMin value="0.600000,0.600000,0.600000"/>
-        <SelectionLayer value="3"/>
-    </CModel>
-    <CModel id="AP_D8ClusterBombAttackLaunch" parent="LaunchFX">
-        <Model value="Assets\Effects\Terran\TerranSmallBlast\TerranSmallBlast.m3"/>
-        <EditorCategories value="Race:Terran"/>
-    </CModel>
-    <CModel id="AP_D8ClusterBombLow" parent="Unit" Race="Terran">
-        <Model value="Assets\Units\Terran\MagneticMine\MagneticMine_Low.m3"/>
-        <ScaleMax value="0.600000,0.600000,0.600000"/>
-        <ScaleMin value="0.600000,0.600000,0.600000"/>
-        <SelectionLayer value="3"/>
-    </CModel>
-    <CModel id="AP_D8ClusterBombReleaseImpact" parent="ImpactFX">
-        <Model value="Assets\Effects\Terran\ReaperJumpLandDown\ReaperJumpLandDown.m3"/>
-        <EditorCategories value="Race:Terran"/>
-    </CModel>
-    <CModel id="AP_D8ClusterBombWeapon" parent="MissileFX">
-        <Model value="Assets\Effects\Terran\MagneticMineMissile\MagneticMineMissile.m3"/>
-        <EditorCategories value="Race:Terran"/>
-        <Occlusion value="Show"/>
-        <ScaleMax value="0.600000,0.600000,0.600000"/>
-        <ScaleMin value="0.600000,0.600000,0.600000"/>
-    </CModel>
-    <CModel id="AP_NanoRepairBeamImpact" parent="PersistentSpellFX">
-        <Model value="Assets\Effects\Terran\NanoRepairBeamImpact\NanoRepairBeamImpact.m3"/>
-        <EditorCategories value="Race:Terran"/>
-    </CModel>
-    <CModel id="AP_SpiderMine" parent="Unit" Race="Terran">
-        <Model value="Assets\Units\Terran\SpiderMine\SpiderMine.m3"/>
-        <Occlusion value="Show"/>
-        <PlanetPanelCamera value="Star2CameraLow02"/>
-        <Radius value="0.250000"/>
-        <SelectionLayer value="3"/>
-        <SelectionRadius value="0.250000"/>
-        <ShadowRadius value="0.250000"/>
-        <TechPurchaseCamera value="Star2CameraLow02"/>
-        <UnitGlossaryCamera value="Star2CameraLow02"/>
-    </CModel>
-    <CModel id="AP_SpiderMineExplosion" parent="OneShotSpellFX">
-        <Model value="Assets\Effects\Terran\TerranSmallUnitDeath\TerranSmallUnitDeath.m3"/>
-        <LowQualityModel value="AP_SpiderMineExplosionLow"/>
-        <EditorCategories value="Race:Terran"/>
-        <Occlusion value="Show"/>
-        <ScaleMax value="0.250000,0.250000,0.250000"/>
-        <ScaleMin value="0.250000,0.250000,0.250000"/>
-        <SelectionRadius value="2.000000"/>
-        <ShadowRadius value="2.000000"/>
-    </CModel>
-    <CModel id="AP_SpiderMinePlacement" parent="Placement" Race="Terran">
-        <Model value="Assets\Effects\Terran\SpiderMinePlacement\SpiderMinePlacement.m3"/>
-        <LowQualityModel value="AP_SpiderMine"/>
-        <SelectionRadius value="0.250000"/>
-        <ShadowRadius value="0.250000"/>
-    </CModel>
-    <CModel id="AP_Vulture" parent="Unit">
-        <Model value="Assets\Units\Terran\Vulture\Vulture.m3"/>
-        <EditorCategories value="Race:Terran"/>
-        <Occlusion value="Show"/>
-        <PlanetPanelCamera value="Star2CameraMid07"/>
-        <Radius value="0.650000"/>
-        <ScaleMax value="0.850000,0.850000,0.850000"/>
-        <ScaleMin value="0.850000,0.850000,0.850000"/>
-        <SelectionRadius value="0.722000"/>
-        <ShadowRadius value="0.722000"/>
-        <TechPurchaseCamera value="TechPurchaseVehicle"/>
-        <Tipability value="1.000000"/>
-        <TipabilityLength value="0.800000"/>
-        <TipabilityWidth value="0.400000"/>
-        <UnitGlossaryCamera value="Star2CameraMid07"/>
-    </CModel>
-    <CModel id="AP_VultureAttackImpact" parent="ImpactFX">
-        <Model value="Assets\Effects\Terran\VikingFighterMissileImpact\VikingFighterMissileImpact.m3"/>
-        <EditorCategories value="Race:Terran"/>
-    </CModel>
-    <CModel id="AP_VultureAttackLaunch" parent="LaunchFX">
-        <Model value="Assets\Effects\Terran\GhostFireSprite\GhostFireSprite.m3"/>
-        <EditorCategories value="Race:Terran"/>
-    </CModel>
-    <CModel id="AP_VultureDeath" parent="UnitDeath" Race="Terran">
-        <Model value="Assets\Units\Terran\VultureDeath\VultureDeath.m3"/>
-        <LowQualityModel value="TerranMediumUnitDeathLow"/>
-    </CModel>
-    <CModel id="AP_VulturePortrait" parent="FXAPortrait" Race="Terran">
-        <Model value="Assets\Portraits\Terran\VulturePortrait\VulturePortrait.m3"/>
-        <FacialController value="LocalizedData\Facial\VulturePortrait.fxa"/>
-        <Image value="Assets\Textures\VulturePortrait_Static.dds"/>
-    </CModel>
-    <CModel id="AP_VultureSpiderMineAttackImpact" parent="ImpactFX">
-        <Model value="Assets\Effects\Terran\TerranSmallUnitDeath\TerranSmallUnitDeath.m3"/>
-        <EditorCategories value="Race:Terran"/>
-        <Lighting value="AP_SpiderMineAttackImpact"/>
-    </CModel>
-    <CModel id="AP_SpiderMineAttackImpact" parent="OneShotSpellFX">
-        <Model value="Assets\Effects\Terran\TerranSmallUnitDeath\TerranSmallUnitDeath.m3"/>
-        <EditorCategories value="Race:Terran"/>
-    </CModel>
-    <CModel id="AP_VultureWeapon" parent="MissileFX">
-        <Model value="Assets\Effects\Terran\GoliathMissile\GoliathMissile.m3"/>
-        <EditorCategories value="Race:Terran"/>
-    </CModel>
-    <CModel id="AP_Goliath" parent="Unit" Race="Terran">
-        <Model value="Assets\Units\Terran\Goliath\Goliath.m3"/>
-        <AttachProps Id="Ref_TurretZ">
-            <Keys index="Turret" value="0"/>
-        </AttachProps>
-        <AttachProps Id="Ref_Weapon">
-            <Keys index="SetA" value="0"/>
-        </AttachProps>
-        <AttachProps Id="Ref_Weapon 01">
-            <Keys index="SetA" value="0"/>
-        </AttachProps>
-        <AttachProps Id="Ref_Weapon 02">
-            <Keys index="SetB" value="0"/>
-        </AttachProps>
-        <AttachProps Id="Ref_Weapon 03">
-            <Keys index="SetB" value="2"/>
-        </AttachProps>
-        <AttachProps Id="Ref_Weapon 04">
-            <Keys index="SetB" value="4"/>
-        </AttachProps>
-        <AttachProps Id="Ref_Weapon 05">
-            <Keys index="SetB" value="1"/>
-        </AttachProps>
-        <AttachProps Id="Ref_Weapon 06">
-            <Keys index="SetB" value="3"/>
-        </AttachProps>
-        <AttachProps Id="Ref_Weapon 07">
-            <Keys index="SetB" value="5"/>
-        </AttachProps>
-        <Occlusion value="Show"/>
-        <PlanetPanelCamera value="Star2CameraHigh09"/>
-        <Radius value="0.650000"/>
-        <ScaleMax value="0.650000,0.650000,0.650000"/>
-        <ScaleMin value="0.650000,0.650000,0.650000"/>
-        <SelectionRadius value="0.999700"/>
-        <ShadowRadius value="0.999700"/>
-        <TechPurchaseCamera value="TechPurchaseGoliath"/>
-        <TextureDeclares Prefix="Goliath_">
-            <Adaptions TriggerOnSubstring="_Diffuse" Slot="main"/>
-            <Adaptions TriggerOnSubstring="_Specular" Slot="main"/>
-        </TextureDeclares>
-        <UnitGlossaryCamera value="Star2CameraHigh09"/>
-        <Variations Probability="1">
-            <TextureExpressionsForEditor Slot="main" Expression="RequireAll diffuse"/>
-        </Variations>
-    </CModel>
-    <CModel id="AP_GoliathAWeapon" parent="MissileFX">
-        <Model value="Assets\Effects\Terran\GoliathAirMissile\GoliathAirMissile.m3"/>
-        <EditorCategories value="Race:Terran"/>
-    </CModel>
-    <CModel id="AP_GoliathAirAttackImpact" parent="ImpactFX">
-        <Model value="Assets\Effects\Terran\GoliathAirMissileImpact\GoliathAirMissileImpact.m3"/>
-        <EditorCategories value="Race:Terran"/>
-    </CModel>
-    <CModel id="AP_GoliathAirAttackLaunch" parent="LaunchFX">
-        <Model value="Assets\Effects\Terran\VikingFighterMissileLaunch\VikingFighterMissileLaunch.m3"/>
-        <EditorCategories value="Race:Terran"/>
-    </CModel>
-    <CModel id="AP_GoliathDeath" parent="UnitDeath" Race="Terran">
-        <Model value="Assets\Units\Terran\GoliathDeath\GoliathDeath.m3"/>
-        <LowQualityModel value="TerranMediumUnitDeathLow"/>
-        <Events>
-            <Anim value="Death,00"/>
-            <Name value="GoliathDeathFXA"/>
-            <Type value="Sound"/>
-            <Time value="0.010000"/>
-            <Payload value="AP_Goliath_DeathFXA"/>
-        </Events>
-        <Events>
-            <Anim value="Death,01"/>
-            <Name value="GoliathDeathFXA"/>
-            <Type value="Sound"/>
-            <Time value="0.010000"/>
-            <Payload value="AP_Goliath_DeathFXA"/>
-        </Events>
-        <Events>
-            <Anim value="Death,00"/>
-            <Name value="GoliathDeathFXB"/>
-            <Type value="Sound"/>
-            <Time value="2.000000"/>
-            <Payload value="AP_Goliath_DeathFXB"/>
-        </Events>
-        <Events>
-            <Anim value="Death,02"/>
-            <Name value="GoliathDeathFXB"/>
-            <Type value="Sound"/>
-            <Time value="0.870000"/>
-            <Payload value="AP_Goliath_DeathFXB"/>
-        </Events>
-        <Occlusion value="Show"/>
-        <SelectionRadius value="0.999700"/>
-        <ShadowRadius value="0.999700"/>
-        <TextureDeclares Prefix="Goliath_">
-            <Adaptions TriggerOnSubstring="_Diffuse" Slot="main"/>
-            <Adaptions TriggerOnSubstring="_Specular" Slot="main"/>
-        </TextureDeclares>
-    </CModel>
-    <CModel id="AP_GoliathGroundAttackImpact" parent="ImpactFX">
-        <Model value="Assets\Effects\Terran\VikingAssaultWeaponImpact\VikingAssaultWeaponImpact.m3"/>
-        <EditorCategories value="Race:Terran"/>
-    </CModel>
-    <CModel id="AP_GoliathGroundAttackLaunch" parent="LaunchFX">
-        <Model value="Assets\Effects\Terran\VikingAssaultWeaponLaunch\VikingAssaultWeaponLaunch.m3"/>
-        <EditorCategories value="Race:Terran"/>
-    </CModel>
-    <CModel id="AP_GoliathPortrait" parent="FXAPortrait" Race="Terran">
-        <Model value="Assets\Portraits\Terran\GoliathPortrait\GoliathPortrait.m3"/>
-        <FacialController value="LocalizedData\Facial\GoliathPortrait.fxa"/>
-        <Image value="Assets\Textures\GoliathPortrait_Static.dds"/>
-        <Lighting value="GoliathPortrait"/>
-    </CModel>
-    <CModel id="AP_Diamondback" parent="Unit" Race="Terran">
-        <Model value="Assets\Units\Terran\Diamondback\Diamondback.m3"/>
-        <Events>
-            <Anim value="Stand,Morph,End"/>
-            <Name value="DiamondbackCapture"/>
-            <Type value="Sound"/>
-            <Time value="0.010000"/>
-            <Payload value="Diamondback_Capture"/>
-        </Events>
-        <Occlusion value="Show"/>
-        <PlanetPanelCamera value="Star2CameraMid07"/>
-        <Radius value="0.650000"/>
-        <ScaleMax value="0.900000,0.900000,0.900000"/>
-        <ScaleMin value="0.900000,0.900000,0.900000"/>
-        <SelectionRadius value="0.866400"/>
-        <ShadowRadius value="0.866400"/>
-        <TechPurchaseCamera value="TechPurchaseDiamondback"/>
-        <Tipability value="0.750000"/>
-        <TipabilityLength value="1.000000"/>
-        <TipabilityWidth value="0.800000"/>
-        <UnitGlossaryCamera value="Star2CameraMid07"/>
-    </CModel>
-    <CModel id="AP_DiamondbackAttackBeam" parent="PersistentSpellFX">
-        <Model value="Assets\Effects\Terran\DiamondbackBeam\DiamondbackBeam.m3"/>
-        <LowQualityModel value="AP_DiamondbackAttackBeamLow"/>
-        <EditorCategories value="Race:Terran"/>
-    </CModel>
-    <CModel id="AP_DiamondbackAttackBeamCharged" parent="PersistentSpellFX">
-        <Model value="Assets\Effects\Terran\DiamondbackWeaponChargedBeam\DiamondbackWeaponChargedBeam.m3"/>
-        <LowQualityModel value="AP_DiamondbackAttackBeamChargedLow"/>
-        <EditorCategories value="Race:Terran"/>
-    </CModel>
-    <CModel id="AP_DiamondbackAttackBeamChargedLow" parent="PersistentSpellFX">
-        <Model value="Assets\Effects\Terran\DiamondbackWeaponChargedBeam\DiamondbackWeaponChargedBeam_Low.m3"/>
-        <EditorCategories value="Race:Terran"/>
-    </CModel>
-    <CModel id="AP_DiamondbackAttackBeamLow" parent="PersistentSpellFX">
-        <Model value="Assets\Effects\Terran\DiamondbackBeam\DiamondbackBeam_Low.m3"/>
-        <EditorCategories value="Race:Terran"/>
-    </CModel>
-    <CModel id="AP_DiamondbackCharged" parent="LaunchFX">
-        <Model value="Assets\Effects\Terran\DiamondbackWeaponChargedLaunch\DiamondbackWeaponChargedLaunch.m3"/>
-        <EditorCategories value="Race:Terran"/>
-    </CModel>
-    <CModel id="AP_DiamondbackDeath" parent="UnitDeath" Race="Terran">
-        <Model value="Assets\Units\Terran\DiamondbackDeath\DiamondbackDeath.m3"/>
-        <LowQualityModel value="TerranMediumUnitDeathLow"/>
-        <Occlusion value="Show"/>
-    </CModel>
-    <CModel id="AP_DiamondbackPortrait" parent="FXAPortrait" Race="Terran">
-        <Model value="Assets\Portraits\Terran\DiamondbackPortrait\DiamondbackPortrait.m3"/>
-        <FacialController value="LocalizedData\Facial\DiamondbackPortrait.fxa"/>
-        <Image value="Assets\Textures\DiamondbackPortrait_Static.dds"/>
-    </CModel>
-    <CModel id="AP_Wraith" parent="Unit">
-        <Model value="Assets\Units\Terran\Wraith\Wraith.m3"/>
-        <EditorCategories value="Race:Terran"/>
-        <Occlusion value="Show"/>
-        <PlanetPanelCamera value="Star2CameraLow04"/>
-        <Radius value="0.625000"/>
-        <SelectionRadius value="0.625000"/>
-        <ShadowRadius value="0.625000"/>
-        <TechPurchaseCamera value="TechPurchaseStarship"/>
-        <Tipability value="0.750000"/>
-        <UnitGlossaryCamera value="Star2CameraLow04"/>
-    </CModel>
-    <CModel id="AP_WraithAirAttackImpact" parent="ImpactFX">
-        <Model value="Assets\Effects\Terran\WraithMissileImpact\WraithMissileImpact.m3"/>
-        <EditorCategories value="Race:Terran"/>
-    </CModel>
-    <CModel id="AP_WraithAirWeaponLeft" parent="MissileFX">
-        <Model value="Assets\Effects\Terran\WraithMissile\WraithMissile.m3"/>
-        <EditorCategories value="Race:Terran"/>
-    </CModel>
-    <CModel id="AP_WraithAirWeaponRight" parent="MissileFX">
-        <Model value="Assets\Effects\Terran\WraithMissile\WraithMissile.m3"/>
-        <EditorCategories value="Race:Terran"/>
-    </CModel>
-    <CModel id="AP_WraithDeath" parent="UnitDeath" Race="Terran">
-        <Model value="Assets\Units\Terran\WraithDeath\WraithDeath.m3"/>
-        <LowQualityModel value="TerranMediumUnitDeathLow"/>
-        <Radius value="0.625000"/>
-    </CModel>
-    <CModel id="AP_WraithEvade" parent="ImpactFX">
-        <Model value="Assets\Effects\Terran\DisplacementFieldImpact\DisplacementFieldImpact.m3"/>
-        <EditorCategories value="Race:Terran"/>
-    </CModel>
-    <CModel id="AP_WraithGroundAttackImpact" parent="ImpactFX">
-        <Model value="Assets\Effects\Terran\WraithLaserMissileImpact\WraithLaserMissileImpact.m3"/>
-        <EditorCategories value="Race:Terran"/>
-    </CModel>
-    <CModel id="AP_WraithGroundWeapon" parent="MissileFX">
-        <Model value="Assets\Effects\Terran\WraithLaserMissile\WraithLaserMissile.m3"/>
-        <EditorCategories value="Race:Terran"/>
-    </CModel>
-    <CModel id="AP_WraithPortrait" parent="FXAPortrait" Race="Terran">
-        <Model value="Assets\Portraits\Terran\WraithPortrait\WraithPortrait.m3"/>
-        <FacialController value="LocalizedData\Facial\WraithPortrait.fxa"/>
-        <Image value="Assets\Textures\WraithPortrait_Static.dds"/>
-    </CModel>
-    <CModel id="AP_BansheeCarpetBombImpact" parent="ImpactFX">
-        <Model value="Assets\Effects\Terran\BansheeMissileImpact\BansheeMissileImpact.m3"/>
-        <EditorCategories value="Race:Terran"/>
-    </CModel>
-    <CModel id="AP_DefensiveMatrix" parent="PersistentSpellFX">
-        <Model value="Assets\Effects\Terran\DefensiveMatrixShield\DefensiveMatrixShield.m3"/>
-        <EditorCategories value="Race:Terran"/>
-    </CModel>
-    <CModel id="AP_DefensiveMatrixModel" parent="PersistentSpellFX">
-        <Model value="Assets\Effects\Terran\BattlecruiserDefensiveMatrix\BattlecruiserDefensiveMatrix.m3"/>
-        <EditorCategories value="Race:Terran"/>
-        <Radius value="2.000000"/>
-        <ScaleMax value="0.900000,0.900000,0.900000"/>
-        <ScaleMin value="0.900000,0.900000,0.900000"/>
-        <SelectionRadius value="0.555400"/>
-        <ShadowRadius value="0.555400"/>
-    </CModel>
-    <CModel id="AP_HurricaneMissile" parent="MissileFX">
-        <Model value="Assets\Effects\Terran\MissilePodMissile\MissilePodMissile.m3"/>
-        <EditorCategories value="Race:Terran"/>
-    </CModel>
-    <CModel id="AP_MindBlastStun" parent="PersistentSpellFX">
-        <Model value="Assets\Effects\Zerg\UnitStunImpact\UnitStunImpact.m3"/>
-        <EditorCategories value="Race:Terran"/>
-    </CModel>
-    <CModel id="AP_ObliterateExplosion" parent="ImpactFX">
-        <Model value="Assets\Effects\Terran\PsionicLashImpact\PsionicLashImpact.m3"/>
-        <EditorCategories value="Race:Terran"/>
-    </CModel>
-    <CModel id="AP_SpecterAttackImpact" parent="ImpactFX">
-        <Model value="Assets\Effects\Terran\GhostWeaponImpact\GhostWeaponImpact.m3"/>
-        <EditorCategories value="Race:Terran"/>
-    </CModel>
-    <CModel id="AP_SpecterAttackLaunch" parent="LaunchFX">
-        <Model value="Assets\Effects\Terran\GhostWeaponLaunch\GhostWeaponLaunch.m3"/>
-        <EditorCategories value="Race:Terran"/>
-    </CModel>
-    <CModel id="AP_SpecterDeath" parent="UnitDeath" Race="Protoss">
-        <Model value="Assets\Units\Terran\SpectreDeath\SpectreDeath.m3"/>
-        <LowQualityModel value="TerranBloodDeathLow"/>
-        <EditorCategories value="Race:Terran"/>
-        <Lighting value=""/>
-        <Occlusion value="Show"/>
-    </CModel>
-    <CModel id="AP_Spectre" parent="Unit">
-        <Model value="Assets\Units\Terran\Spectre\Spectre.m3"/>
-        <EditorCategories value="Race:Terran"/>
-        <Flags index="AutoUnload" value="1"/>
-        <Occlusion value="Show"/>
-        <PlanetPanelCamera value="Star2CameraMid04"/>
-        <Radius value="0.375000"/>
-        <SelectionRadius value="0.375000"/>
-        <ShadowRadius value="0.375000"/>
-        <SquibTypeDefault value="Flesh"/>
-        <TechPurchaseCamera value="TechPurchaseInfantry"/>
-        <UnitGlossaryCamera value="Star2CameraMid04"/>
-    </CModel>
-    <CModel id="AP_SpectreNukeCollateralFire" parent="OneShotSpellFX">
-        <Model value="Assets\Effects\Terran\FirebatHitSprite\FirebatHitSprite.m3"/>
-        <EditorCategories value="Race:Terran"/>
-    </CModel>
-    <CModel id="AP_SpectreNukeCursorSplat" parent="UI">
-        <Model value="Assets\UI\Cursors\NukeCursor1\NukeCursor1.m3"/>
-        <ScaleMax value="0.200000,0.200000,0.200000"/>
-        <ScaleMin value="0.200000,0.200000,0.200000"/>
-        <SelectionRadius value="2.500000"/>
-        <ShadowRadius value="2.500000"/>
-    </CModel>
-    <CModel id="AP_SpectreNukeDrop" parent="OneShotSpellFX">
-        <Model value="Assets\Effects\Terran\NukeFalling\NukeFalling.m3"/>
-        <EditorCategories value="Race:Terran"/>
-    </CModel>
-    <CModel id="AP_SpectreNukeExplode" parent="OneShotSpellFX">
-        <Model value="Assets\Effects\Terran\Nuke\Nuke.m3"/>
-        <EditorCategories value="Race:Terran"/>
-    </CModel>
-    <CModel id="AP_SpectreNukeIndicator" parent="PersistentSpellFX">
-        <Model value="Assets\Effects\Terran\GhostLaseTargetTactical\GhostLaseTargetTactical.m3"/>
-        <EditorCategories value="Race:Terran"/>
-    </CModel>
-    <CModel id="AP_SpectreNukeLaunch" parent="OneShotSpellFX">
-        <Model value="Assets\Effects\Terran\NukeRising\NukeRising.m3"/>
-        <EditorCategories value="Race:Terran"/>
-    </CModel>
-    <CModel id="AP_SpectreNukeTarget" parent="PersistentSpellFX">
-        <Model value="Assets\Effects\Terran\GhostLaseTarget\GhostLaseTarget.m3"/>
-        <EditorCategories value="Race:Terran"/>
-    </CModel>
-    <CModel id="AP_SpectrePortrait" parent="Portrait" Race="Terran">
-        <Model value="Assets\Portraits\Terran\SpectrePortrait\SpectrePortrait.m3"/>
-        <Flags index="Download" value="1"/>
-        <Image value="Assets\Textures\SpectrePortrait_Static.dds"/>
-    </CModel>
-    <CModel id="AP_ConsumptionImpactModel" parent="ImpactFX">
-        <Model value="Assets\Effects\Protoss\EnergyTransferImpact\EnergyTransferImpact.m3"/>
-        <EditorCategories value="Race:Terran"/>
-        <Lighting value="ConsumptionModel"/>
-        <ScaleMax value="0.800000,0.800000,0.800000"/>
-        <ScaleMin value="0.800000,0.800000,0.800000"/>
-        <SelectionRadius value="0.625000"/>
-        <ShadowRadius value="0.625000"/>
-    </CModel>
-    <CModel id="AP_ConsumptionLaunchModel" parent="LaunchFX">
-        <Model value="Assets\Effects\Protoss\EnergyTransferLaunch\EnergyTransferLaunch.m3"/>
-        <EditorCategories value="Race:Terran"/>
-        <ScaleMax value="0.500000,0.500000,0.500000"/>
-        <ScaleMin value="0.500000,0.500000,0.500000"/>
-        <SelectionRadius value="1.000000"/>
-        <ShadowRadius value="1.000000"/>
-    </CModel>
-    <CModel id="AP_VoodooLockdownEffect" parent="PersistentSpellFX">
-        <EditorCategories value="Race:Terran"/>
-        <Model value="Assets\Effects\Terran\LockDown\LockDown.m3"/>
-    </CModel>
-    <CModel id="AP_MindSplatterBuff" parent="BuffFX">
-        <Model value="Assets\Effects\Terran\DiamondbackZapBuff\DiamondbackZapBuff.m3"/>
-        <EditorCategories value="Race:Terran"/>
-    </CModel>
-    <CModel id="AP_UltrasonicPulseAttackImpactEffect" parent="OneShotSpellFX">
-        <Model value="Assets\Effects\Terran\UltraSonicMissileImpact\UltraSonicMissileImpact.m3"/>
-        <ScaleMax value="0.850000,0.850000,0.850000"/>
-        <ScaleMin value="0.850000,0.850000,0.850000"/>
-        <EditorCategories value="Race:Terran"/>
-    </CModel>
-    <CModel id="AP_UltrasonicPulseWeapon" parent="MissileFX">
-        <Model value="Assets\Effects\Terran\UltraSonicMissile\UltraSonicMissile.m3"/>
-        <EditorCategories value="Race:Terran"/>
-    </CModel>
-    <CModel id="AP_ObliterateCasterChannel" parent="PersistentSpellFX">
-        <Model value="Assets\Effects\Terran\PsionicLashCasterLaunch\PsionicLashCasterLaunch.m3"/>
-        <EditorCategories value="Race:Terran"/>
-    </CModel>
-    <CModel id="AP_ThorWreckage" parent="Unit" Race="Terran">
-        <Model value="Assets\Units\Terran\ThorWrecked\ThorWrecked.m3"/>
-        <AttachProps Id="Ref_Weapon 01">
-            <Keys index="SetA" value="0"/>
-        </AttachProps>
-        <AttachProps Id="Ref_Weapon 02">
-            <Keys index="SetA" value="0"/>
-        </AttachProps>
-        <AttachProps Id="Ref_Weapon 03">
-            <Keys index="SetA" value="0"/>
-        </AttachProps>
-        <AttachProps Id="Ref_Weapon 04">
-            <Keys index="SetA" value="0"/>
-        </AttachProps>
-        <AttachProps Id="Ref_Weapon 05">
-            <Keys index="CustomA" value="1"/>
-            <Keys index="SetA" value="1"/>
-        </AttachProps>
-        <AttachProps Id="Ref_Weapon 06">
-            <Keys index="SetA" value="4"/>
-        </AttachProps>
-        <AttachProps Id="Ref_Weapon 07">
-            <Keys index="CustomA" value="1"/>
-            <Keys index="SetA" value="1"/>
-        </AttachProps>
-        <AttachProps Id="Ref_Weapon 08">
-            <Keys index="SetB" value="4"/>
-        </AttachProps>
-        <AttachProps Id="Ref_Weapon 15">
-            <Keys index="SetA" value="3"/>
-        </AttachProps>
-        <AttachProps Id="Ref_Weapon 16">
-            <Keys index="SetA" value="3"/>
-        </AttachProps>
-        <AttachProps Id="Ref_Weapon 17">
-            <Keys index="SetA" value="3"/>
-        </AttachProps>
-        <AttachProps Id="Ref_Weapon 18">
-            <Keys index="SetA" value="3"/>
-        </AttachProps>
-        <AttachProps Id="Ref_Center">
-            <Keys index="Turret" value="0"/>
-        </AttachProps>
-        <Events>
-            <Anim value="Stand,Morph,Start"/>
-            <Name value="ThorImmortalityProtocolBirth"/>
-            <Type value="Sound"/>
-            <Time value="0.010000"/>
-            <Payload value="AP_Thor_ImmortalityProtocolBirth"/>
-        </Events>
-        <Events>
-            <Anim value="Stand,Morph,End"/>
-            <Name value="ThorImmortalityProtocolDeath"/>
-            <Type value="Sound"/>
-            <Time value="0.010000"/>
-            <Payload value="AP_Thor_ImmortalityProtocolDeath"/>
-        </Events>
-        <Events>
-            <Anim value="Stand,Morph,00"/>
-            <Name value="Thor_ImmortalityProtocolWeld"/>
-            <Type value="Sound"/>
-            <Time value="0.600000"/>
-            <Payload value="AP_Thor_ImmortalityProtocolWeld"/>
-        </Events>
-        <Events>
-            <Anim value="Stand,Morph,00"/>
-            <Name value="Thor_ImmortalityProtocolWeld"/>
-            <Type value="Sound"/>
-            <Time value="1.933000"/>
-            <Payload value="AP_Thor_ImmortalityProtocolWeld"/>
-        </Events>
-        <Events>
-            <Anim value="Stand,Morph,00"/>
-            <Name value="Thor_ImmortalityProtocolWeld"/>
-            <Type value="Sound"/>
-            <Time value="3.100000"/>
-            <Payload value="AP_Thor_ImmortalityProtocolWeld"/>
-        </Events>
-        <Events>
-            <Anim value="Stand,Morph,00"/>
-            <Name value="Thor_ImmortalityProtocolWeld"/>
-            <Type value="Sound"/>
-            <Time value="4.433000"/>
-            <Payload value="AP_Thor_ImmortalityProtocolWeld"/>
-        </Events>
-        <Events>
-            <Anim value="Stand,Morph,00"/>
-            <Name value="Thor_ImmortalityProtocolWeld"/>
-            <Type value="Sound"/>
-            <Time value="5.733000"/>
-            <Payload value="AP_Thor_ImmortalityProtocolWeld"/>
-        </Events>
-        <Events>
-            <Anim value="Stand,Morph,00"/>
-            <Name value="Thor_ImmortalityProtocolWeld"/>
-            <Type value="Sound"/>
-            <Time value="6.933000"/>
-            <Payload value="AP_Thor_ImmortalityProtocolWeld"/>
-        </Events>
-        <Events>
-            <Anim value="Birth,00"/>
-            <Name value="ThorWreckageSparks"/>
-            <Type value="Sound"/>
-            <Time value="0.210000"/>
-            <Payload value="AP_ThorWreckageSparks"/>
-        </Events>
-        <Events>
-            <Anim value="Birth,00"/>
-            <Name value="ThorWreckageSparks"/>
-            <Type value="Sound"/>
-            <Time value="0.370000"/>
-            <Payload value="AP_ThorWreckageSparks"/>
-        </Events>
-        <Events>
-            <Anim value="Birth,00"/>
-            <Name value="ThorWreckageSparks"/>
-            <Type value="Sound"/>
-            <Time value="1.430000"/>
-            <Payload value="AP_ThorWreckageSparks"/>
-        </Events>
-        <Occlusion value="Show"/>
-        <Radius value="0.600000"/>
-        <ScaleMax value="0.500000,0.500000,0.500000"/>
-        <ScaleMin value="0.500000,0.500000,0.500000"/>
-        <SelectionRadius value="1.845700"/>
-        <ShadowRadius value="1.230700"/>
-    </CModel>
-    <CModel id="AP_ThorWreckageDeath" parent="UnitDeath">
-        <Model value="Assets\Units\Terran\ThorWrecked\ThorWrecked.m3"/>
-        <LowQualityModel value="AP_ThorWreckageDeathLow"/>
-        <EditorCategories value="Race:Terran"/>
-        <Events>
-            <Anim value="Death,00"/>
-            <Name value="TerranPreExplosionSmall"/>
-            <Type value="Sound"/>
-            <Time value="0.010000"/>
-        </Events>
-        <Events>
-            <Anim value="Death,00"/>
-            <Name value="TerranPreExplosionSmall"/>
-            <Type value="Sound"/>
-            <Time value="0.200000"/>
-        </Events>
-        <Events>
-            <Anim value="Death,00"/>
-            <Name value="TerranExplosionMedium"/>
-            <Type value="Sound"/>
-            <Time value="0.800000"/>
-        </Events>
-        <Events>
-            <Anim value="Death,00"/>
-            <Name value="TerranExplosionLarge"/>
-            <Type value="Sound"/>
-            <Time value="1.533000"/>
-        </Events>
-        <Occlusion value="Show"/>
-        <Radius value="1.400000"/>
-    </CModel>
-    <CModel id="AP_ThorWreckageDeathLow" parent="UnitDeath" Race="Terran">
-        <Model value="Assets\Effects\Terran\TerranLargeUnitDeath\TerranLargeUnitDeath_Low.m3"/>
-        <Events>
-            <Anim value="Death,00"/>
-            <Name value="TerranExplosionLarge"/>
-            <Type value="Sound"/>
-            <Time value="0.010000"/>
-        </Events>
-        <Flags index="TeenSafe" value="1"/>
-        <Lighting value="TerranLargeUnitDeathLow"/>
-        <SelectionRadius value="0.263000"/>
-        <ShadowRadius value="0.263000"/>
-    </CModel>
-    <CModel id="AP_330mmBarrageCannonsImpact" parent="ImpactFX">
-        <Model value="Assets\Effects\Terran\ThorShoulderMissileImpact\ThorShoulderMissileImpact.m3"/>
-        <EditorCategories value="Race:Terran"/>
-    </CModel>
-    <CModel id="AP_330mmBarrageCannonsStun" parent="PersistentSpellFX">
-        <Model value="Assets\Effects\Protoss\DisruptionWeb\DisruptionWeb.m3"/>
-        <EditorCategories value="Race:Terran"/>
-        <ScaleMax value="0.250000,0.250000,0.250000"/>
-        <ScaleMin value="0.250000,0.250000,0.250000"/>
-        <SelectionRadius value="2.000000"/>
-        <ShadowRadius value="2.000000"/>
-    </CModel>
-    <CModel id="AP_IrradiateEffect" parent="PersistentSpellFX">
-        <Model value="Assets\Effects\Zerg\DiseaseCloud\DiseaseCloud.m3"/>
-        <EditorCategories value="Race:Zerg"/>
-        <ScaleMax value="2.800000,2.800000,2.800000"/>
-        <ScaleMin value="2.800000,2.800000,2.800000"/>
-    </CModel>
-    <CModel id="AP_NanoRepairBeam" parent="PersistentSpellFX">
-        <Model value="Assets\Effects\Terran\NanoRepairBeam\NanoRepairBeam.m3"/>
-        <EditorCategories value="Race:Terran"/>
-    </CModel>
-    <CModel id="AP_PlasmaTorpedoesImpact" parent="MissileFX">
-        <Model value="Assets\Effects\Terran\BattlecruiserPlasmaMissile\BattlecruiserPlasmaMissile.m3"/>
-        <EditorCategories value="Race:Terran"/>
-        <Lighting value=""/>
-    </CModel>
-    <CModel id="AP_PlasmaTorpedoesWeapon" parent="MissileFX">
-        <Model value="Assets\Effects\Terran\BattlecruiserPlasmaMissile\BattlecruiserPlasmaMissile.m3"/>
-        <EditorCategories value="Race:Terran"/>
-        <Lighting value=""/>
-    </CModel>
-    <CModel id="AP_ScienceVessel" parent="Unit">
-        <Model value="Assets\Units\Terran\ScienceVessel\ScienceVessel.m3"/>
-        <EditorCategories value="Race:Terran"/>
-        <Occlusion value="Show"/>
-        <PlanetPanelCamera value="Star2CameraMid05"/>
-        <Radius value="1.000000"/>
-        <SelectionRadius value="1.000000"/>
-        <ShadowRadius value="1.000000"/>
-        <TechPurchaseCamera value="Star2CameraMid05"/>
-        <UnitGlossaryCamera value="Star2CameraMid05"/>
-    </CModel>
-    <CModel id="AP_ScienceVesselDeath" parent="UnitDeath" Race="Terran">
-        <Model value="Assets\Units\Terran\ScienceVesselDeath\ScienceVesselDeath.m3"/>
-        <LowQualityModel value="ScienceVesselDeathLow"/>
-        <Events>
-            <Anim value="Death,00"/>
-            <Name value="TerranPreExplosionSmall"/>
-            <Type value="Sound"/>
-            <Time value="0.010000"/>
-        </Events>
-        <Events>
-            <Anim value="Death,00"/>
-            <Name value="TerranExplosionMedium"/>
-            <Type value="Sound"/>
-            <Time value="0.933000"/>
-        </Events>
-        <Occlusion value="Show"/>
-    </CModel>
-    <CModel id="AP_ScienceVesselDeathLow" parent="UnitDeath" Race="Terran">
-        <Model value="Assets\Effects\Terran\TerranSmallUnitDeath\TerranSmallUnitDeath_Low.m3"/>
-        <Events>
-            <Anim value="Death,00"/>
-            <Name value="TerranExplosionMedium"/>
-            <Type value="Sound"/>
-            <Time value="0.010000"/>
-        </Events>
-        <Lighting value="TerranMediumUnitDeathLow"/>
-        <ScaleMax value="1.400000,1.400000,1.400000"/>
-        <ScaleMin value="1.400000,1.400000,1.400000"/>
-        <SelectionRadius value="0.263000"/>
-        <ShadowRadius value="0.263000"/>
-    </CModel>
-    <CModel id="AP_ScienceVesselPortrait" parent="FXAPortrait" Race="Terran">
-        <Model value="Assets\Portraits\Terran\ScienceVesselPortrait\ScienceVesselPortrait.m3"/>
-        <FacialController value="LocalizedData\Facial\ScienceVesselPortrait.fxa"/>
-        <Image value="Assets\Textures\ScienceVesselPortrait_Static.dds"/>
-    </CModel>
-    <CModel id="AP_CyberCatPortrait" parent="Portrait">
-        <Model value="Assets\Portraits\Terran\PredatorPortrait\PredatorPortrait.m3"/>
-        <Image value="Assets\Textures\PredatorPortrait_Static.dds"/>
-    </CModel>
-    <CModel id="AP_Predator" parent="Unit">
-        <Model value="Assets\Units\Terran\Predator\Predator.m3"/>
-        <EditorCategories value="Race:Terran"/>
-        <Occlusion value="Show"/>
-        <PlanetPanelCamera value="Star2CameraMid04"/>
-        <Radius value="0.650000"/>
-        <ScaleMax value="1.300000,1.300000,1.300000"/>
-        <ScaleMin value="1.300000,1.300000,1.300000"/>
-        <SelectionRadius value="0.400000"/>
-        <ShadowRadius value="0.400000"/>
-        <TechPurchaseCamera value="Star2CameraMid04"/>
-        <UnitGlossaryCamera value="Star2CameraMid04"/>
-    </CModel>
-    <CModel id="AP_PredatorDeath" parent="UnitDeath" Race="Terran">
-        <Model value="Assets\Units\Terran\PredatorDeath\PredatorDeath.m3"/>
-        <LowQualityModel value="TerranSmallUnitDeath"/>
-    </CModel>
-    <CModel id="AP_PredatorPortrait" parent="Portrait">
-        <Model value="Assets\Portraits\Terran\PredatorPortrait\PredatorPortrait.m3"/>
-        <Image value="Assets\Textures\PredatorPortrait_Static.dds"/>
-    </CModel>
-    <CModel id="AP_RetributionFieldLaunch" parent="ImpactFX">
-        <Model value="Assets\Effects\Terran\PredatorImpactShockwave\PredatorImpactShockwave.m3"/>
-        <Radius value="1.000000"/>
-        <EditorCategories value="Race:Terran"/>
-    </CModel>
-    <CModel id="AP_Hercules" parent="Unit" Race="Terran">
-        <Model value="Assets\Units\Terran\ColonistShip\ColonistShip.m3"/>
-        <Occlusion value="Show"/>
-        <PlanetPanelCamera value="Star2CameraLow26"/>
-        <Radius value="1.500000"/>
-        <RadiusLoose value="2.499700"/>
-        <ScaleMax value="0.600000,0.600000,0.600000"/>
-        <ScaleMin value="0.600000,0.600000,0.600000"/>
-        <SelectionOffset value="0.000000,0.000000,-0.500000"/>
-        <SelectionRadius value="2.499700"/>
-        <ShadowRadius value="2.499700"/>
-        <TechPurchaseCamera value="Star2CameraLow26"/>
-        <UnitGlossaryCamera value="Star2CameraLow26"/>
-    </CModel>
-    <CModel id="AP_HerculesDeath" parent="UnitDeath">
-        <Model value="Assets\Units\Terran\ColonistShipDeathFly\ColonistShipDeathFly.m3"/>
-        <LowQualityModel value="TerranLargeUnitDeathLow"/>
-        <EditorCategories value="Race:Terran"/>
-        <Events>
-            <Anim value="Death,00"/>
-            <Name value="TerranExplosionSmall"/>
-            <Type value="Sound"/>
-            <Time value="0.010000"/>
-        </Events>
-        <Events>
-            <Anim value="Death,00"/>
-            <Name value="TerranExplosionMedium"/>
-            <Type value="Sound"/>
-            <Time value="0.200000"/>
-        </Events>
-        <Events>
-            <Anim value="Death,00"/>
-            <Name value="TerranExplosionSmall"/>
-            <Type value="Sound"/>
-            <Time value="1.150000"/>
-        </Events>
-        <Events>
-            <Anim value="Death,00"/>
-            <Name value="TerranExplosionMedium"/>
-            <Type value="Sound"/>
-            <Time value="1.350000"/>
-        </Events>
-        <Occlusion value="Show"/>
-    </CModel>
-    <CModel id="AP_HerculesPortrait" parent="FXAPortrait" Race="Terran">
-        <Model value="Assets\Portraits\Terran\HerculesPortrait\HerculesPortrait.m3"/>
-        <FacialController value="LocalizedData\Facial\HerculesPortrait.fxa"/>
-        <Image value="Assets\Textures\HerculesPortrait_Static.dds"/>
-    </CModel>
-    <CModel id="AP_ValkyrieSCBW" parent="Unit">
-        <Model value="AP\Assets\Units\Terran\ValkyrieSCBW\ValkyrieSCBW.m3"/>
-        <AttachProps Id="Ref_Weapon">
-            <Keys index="SetA" value="0"/>
-        </AttachProps>
-        <AttachProps Id="Ref_Weapon 01">
-            <Keys index="SetA" value="1"/>
-        </AttachProps>
-        <AttachProps Id="Ref_Weapon 02">
-            <Keys index="SetA" value="2"/>
-        </AttachProps>
-        <AttachProps Id="Ref_Weapon 03">
-            <Keys index="SetA" value="3"/>
-        </AttachProps>
-        <EditorCategories value="Race:Terran"/>
-        <Occlusion value="Show"/>
-        <PlanetPanelCamera value="Star2CameraLow04"/>
-        <SelectionRadius value="0.625000"/>
-        <ShadowRadius value="0.625000"/>
-        <TechPurchaseCamera value="TechPurchaseStarship"/>
-        <Tipability value="0.750000"/>
-        <UnitGlossaryCamera value="Star2CameraLow04"/>
-    </CModel>
-    <CModel id="AP_ValkyrieSCBW@Death" parent="UnitDeath" Race="Terran">
-        <Model value="AP\Assets\Units\Terran\ValkyrieSCBW\ValkyrieSCBW@Death.m3"/>
-        <LowQualityModel value="TerranMediumUnitDeathLow"/>
-        <Radius value="0.625000"/>
-    </CModel>
-    <CModel id="AP_ValkyrieSCBW@Portrait" parent="FXAPortrait" Race="Terran">
-        <Model value="AP\Assets\Portraits\Terran\Valkyrie@PortraitSCBW\Valkyrie@PortraitSCBW.m3"/>
-        <FacialController value="LocalizedData\Facial\WraithPortrait.fxa"/>
-        <Image value="Assets\Textures\WraithPortrait_Static.dds"/>
-    </CModel>
-    <CModel id="AP_ValkyrieSCBWWeapon@Impact" parent="ImpactFX">
-        <Model value="Assets\Effects\Terran\WraithMissileImpact\WraithMissileImpact.m3"/>
-        <EditorCategories value="Race:Terran"/>
-    </CModel>
-    <CModel id="AP_ValkyrieSCBWWeapon@Missile" parent="MissileFX">
-        <Model value="Assets\Effects\Terran\Raven_Scrambler_Missile_MP\Raven_Scrambler_Missile_MP.m3"/>
-        <EditorCategories value="Race:Terran"/>
-        <ScaleMax value="0.750000,0.750000,0.750000"/>
-        <ScaleMin value="0.750000,0.750000,0.750000"/>
-        <SelectionRadius value="0.666500"/>
-        <ShadowRadius value="0.666500"/>
-    </CModel>
-    <CModel id="AP_KelmorianMinerDeath" parent="UnitDeath">
-        <Model value="Assets\Units\Terran\MarineMercenaryDeath\MarineMercenaryDeath.m3"/>
-        <LowQualityModel value="TerranBloodDeathLow"/>
-        <EditorCategories value="Race:Terran"/>
-        <Occlusion value="Show"/>
-    </CModel>
-    <CModel id="AP_MarineMercenaryPortrait" parent="FXAPortrait" Race="Terran">
-        <Model value="Assets\Portraits\Terran\MarineMercenaryPortrait\MarineMercenaryPortrait.m3"/>
-        <Image value="Assets\Textures\MarineMercenaryPortrait_Static.dds"/>
-        <Lighting value="MarineMercenaryPortrait"/>
-    </CModel>
-    <CModel id="AP_WarPig" parent="Unit">
-        <Model value="Assets\Units\Terran\MarineMercenary\MarineMercenary.m3"/>
-        <EditorCategories value="Race:Terran"/>
-        <Occlusion value="Show"/>
-        <Radius value="0.375000"/>
-        <ScaleMax value="1.100000,1.100000,1.100000"/>
-        <ScaleMin value="1.100000,1.100000,1.100000"/>
-        <SelectionRadius value="0.340800"/>
-        <ShadowRadius value="0.340800"/>
-        <UnitGlossaryCamera value="Star2CameraMid03"/>
-    </CModel>
-    <CModel id="AP_DevilDog" parent="Unit" Race="Terran">
-        <Model value="Assets\Units\Terran\FirebatMercenary\FirebatMercenary.m3"/>
-        <Occlusion value="Show"/>
-        <TextureDeclares Prefix="incinerator_">
-            <Adaptions Slot="main"/>
-        </TextureDeclares>
-        <TextureDeclares Prefix="merc_incinerator_">
-            <Adaptions Slot="main"/>
-        </TextureDeclares>
-        <UnitGlossaryCamera value="Star2CameraMid04"/>
-    </CModel>
-    <CModel id="AP_DevilDogDeath" parent="UnitDeath" Race="Terran">
-        <Model value="Assets\Units\Terran\FirebatMercenaryDeath\FirebatMercenaryDeath.m3"/>
-        <LowQualityModel value="TerranSmallUnitDeathLow"/>
-        <Occlusion value="Show"/>
-        <TextureDeclares Prefix="incinerator_">
-            <Adaptions Slot="main"/>
-        </TextureDeclares>
-        <TextureDeclares Prefix="merc_incinerator_">
-            <Adaptions Slot="main"/>
-        </TextureDeclares>
-    </CModel>
-    <CModel id="AP_FirebatMercenaryPortrait" parent="FXAPortrait" Race="Terran">
-        <Model value="Assets\Portraits\Terran\FirebatMercenaryPortrait\FirebatMercenaryPortrait.m3"/>
-        <FacialController value="LocalizedData\Facial\FirebatPortrait.fxa"/>
-        <Image value="Assets\Textures\FirebatMercenaryPortrait_Static.dds"/>
-    </CModel>
-    <CModel id="AP_HammerSecurity" parent="Unit">
-        <Model value="Assets\Units\Terran\MarauderMercenary\MarauderMercenary.m3"/>
-        <AttachProps Id="Ref_Weapon Left">
-            <Keys index="Weapon" value="0"/>
-        </AttachProps>
-        <AttachProps Id="Ref_Weapon Right">
-            <Keys index="Weapon" value="1"/>
-        </AttachProps>
-        <EditorCategories value="Race:Terran"/>
-        <Occlusion value="Show"/>
-        <TextureDeclares Prefix="marauder_">
-            <Adaptions Slot="main"/>
-        </TextureDeclares>
-        <TextureDeclares Prefix="merc_marauder_">
-            <Adaptions Slot="main"/>
-        </TextureDeclares>
-        <UnitGlossaryCamera value="Star2CameraMid04"/>
-    </CModel>
-    <CModel id="AP_HammerSecurityLMWeapon" parent="MissileFX">
-        <Model value="Assets\Effects\Terran\MarauderMissile\MarauderMissile.m3"/>
-        <EditorCategories value="Race:Terran"/>
-    </CModel>
-    <CModel id="AP_MarauderMercenaryDeath" parent="UnitDeath" Race="Terran">
-        <Model value="Assets\Units\Terran\MarauderMercenaryDeath\MarauderMercenaryDeath.m3"/>
-        <Occlusion value="Show"/>
-        <LowQualityModel value="TerranSmallUnitDeathLow"/>
-    </CModel>
-    <CModel id="AP_MarauderMercenaryPortrait" parent="FXAPortrait" Race="Terran">
-        <Model value="Assets\Portraits\Terran\MarauderMercenaryPortrait\MarauderMercenaryPortrait.m3"/>
-        <FacialController value="LocalizedData\Facial\MarauderPortrait.fxa"/>
-    </CModel>
-    <CModel id="AP_GoliathMercenaryPortrait" parent="FXAPortrait" Race="Terran">
-        <Model value="Assets\Portraits\Terran\GoliathMercenaryPortrait\GoliathMercenaryPortrait.m3"/>
-        <FacialController value="LocalizedData\Facial\GoliathPortrait.fxa"/>
-        <Image value="Assets\Textures\GoliathMercenaryPortrait_Static.dds"/>
-    </CModel>
-    <CModel id="AP_SpartanCompany" parent="Unit" Race="Terran">
-        <Model value="Assets\Units\Terran\GoliathMercenary\GoliathMercenary.m3"/>
-        <AttachProps Id="Ref_TurretZ">
-            <Keys index="Turret" value="0"/>
-        </AttachProps>
-        <AttachProps Id="Ref_Weapon">
-            <Keys index="SetA" value="0"/>
-        </AttachProps>
-        <AttachProps Id="Ref_Weapon 01">
-            <Keys index="SetA" value="0"/>
-        </AttachProps>
-        <AttachProps Id="Ref_Weapon 02">
-            <Keys index="SetB" value="0"/>
-        </AttachProps>
-        <AttachProps Id="Ref_Weapon 03">
-            <Keys index="SetB" value="2"/>
-        </AttachProps>
-        <AttachProps Id="Ref_Weapon 04">
-            <Keys index="SetB" value="4"/>
-        </AttachProps>
-        <AttachProps Id="Ref_Weapon 05">
-            <Keys index="SetB" value="1"/>
-        </AttachProps>
-        <AttachProps Id="Ref_Weapon 06">
-            <Keys index="SetB" value="3"/>
-        </AttachProps>
-        <AttachProps Id="Ref_Weapon 07">
-            <Keys index="SetB" value="5"/>
-        </AttachProps>
-        <Occlusion value="Show"/>
-        <PlanetPanelCamera value="Star2CameraHigh12"/>
-        <Radius value="0.650000"/>
-        <ScaleMax value="0.650000,0.650000,0.650000"/>
-        <ScaleMin value="0.650000,0.650000,0.650000"/>
-        <SelectionRadius value="0.999700"/>
-        <ShadowRadius value="0.999700"/>
-        <TechPurchaseCamera value="Star2CameraHigh12"/>
-        <UnitGlossaryCamera value="Star2CameraHigh12"/>
-    </CModel>
-    <CModel id="AP_SpartanCompanyAirAttackImpact" parent="ImpactFX">
-        <Model value="Assets\Effects\Terran\GoliathAirMissileImpact\GoliathAirMissileImpact.m3"/>
-        <EditorCategories value="Race:Terran"/>
-    </CModel>
-    <CModel id="AP_SpartanCompanyAirAttackLaunch" parent="LaunchFX">
-        <Model value="Assets\Effects\Terran\VikingFighterMissileLaunch\VikingFighterMissileLaunch.m3"/>
-        <EditorCategories value="Race:Terran"/>
-    </CModel>
-    <CModel id="AP_SpartanCompanyDeath" parent="UnitDeath" Race="Terran">
-        <Model value="Assets\Units\Terran\GoliathMercenaryDeath\GoliathMercenaryDeath.m3"/>
-        <LowQualityModel value="TerranMediumUnitDeathLow"/>
-        <Events>
-            <Anim value="Death,00"/>
-            <Name value="GoliathDeathFXA"/>
-            <Type value="Sound"/>
-            <Time value="0.010000"/>
-            <Payload value="Goliath_DeathFXA"/>
-        </Events>
-        <Events>
-            <Anim value="Death,01"/>
-            <Name value="GoliathDeathFXA"/>
-            <Type value="Sound"/>
-            <Time value="0.010000"/>
-            <Payload value="Goliath_DeathFXA"/>
-        </Events>
-        <Events>
-            <Anim value="Death,00"/>
-            <Name value="GoliathDeathFXB"/>
-            <Type value="Sound"/>
-            <Time value="2.000000"/>
-            <Payload value="Goliath_DeathFXB"/>
-        </Events>
-        <Events>
-            <Anim value="Death,02"/>
-            <Name value="GoliathDeathFXB"/>
-            <Type value="Sound"/>
-            <Time value="0.870000"/>
-            <Payload value="Goliath_DeathFXB"/>
-        </Events>
-        <Occlusion value="Show"/>
-    </CModel>
-    <CModel id="AP_SpartanCompanyGroundAttackImpact" parent="ImpactFX">
-        <Model value="Assets\Effects\Terran\VikingAssaultWeaponImpact\VikingAssaultWeaponImpact.m3"/>
-        <EditorCategories value="Race:Terran"/>
-    </CModel>
-    <CModel id="AP_SpartanCompanyGroundAttackLaunch" parent="LaunchFX">
-        <Model value="Assets\Effects\Terran\VikingAssaultWeaponLaunch\VikingAssaultWeaponLaunch.m3"/>
-        <EditorCategories value="Race:Terran"/>
-    </CModel>
-    <CModel id="AP_SiegeBreaker" parent="Unit">
-        <Model value="Assets\Units\Terran\TankMercenary\TankMercenary.m3"/>
-        <AttachProps Id="Ref_Hardpoint">
-            <Keys index="Turret" value="0"/>
-        </AttachProps>
-        <EditorCategories value="Race:Terran"/>
-        <Occlusion value="Show"/>
-        <Radius value="1.050000"/>
-        <ScaleMax value="0.900000,0.900000,0.900000"/>
-        <ScaleMin value="0.900000,0.900000,0.900000"/>
-        <SelectionRadius value="1.250000"/>
-        <ShadowRadius value="1.250000"/>
-        <Tipability value="0.750000"/>
-        <TipabilityLength value="0.800000"/>
-        <TipabilityWidth value="0.400000"/>
-        <UnitGlossaryCamera value="Star2CameraMid08"/>
-    </CModel>
-    <CModel id="AP_SiegeBreakerDeath" parent="UnitDeath">
-        <Model value="Assets\Units\Terran\SiegeTankMercenaryDeath\SiegeTankMercenaryDeath.m3"/>
-        <LowQualityModel value="TerranLargeUnitDeathLow"/>
-        <EditorCategories value="Race:Terran"/>
-        <Occlusion value="Show"/>
-    </CModel>
-    <CModel id="AP_SiegeBreakerSieged" parent="Unit">
-        <Model value="Assets\Units\Terran\SiegeTankMercenary\SiegeTankMercenary.m3"/>
-        <AttachProps Id="Ref_Hardpoint">
-            <Keys index="Turret" value="0"/>
-        </AttachProps>
-        <EditorCategories value="Race:Terran"/>
-        <Occlusion value="Show"/>
-        <Radius value="1.050000"/>
-        <ScaleMax value="0.900000,0.900000,0.900000"/>
-        <ScaleMin value="0.900000,0.900000,0.900000"/>
-        <SelectionRadius value="1.250000"/>
-        <ShadowRadius value="1.250000"/>
-        <Tipability value="0.750000"/>
-        <TipabilityLength value="0.800000"/>
-        <TipabilityWidth value="0.400000"/>
-        <UnitGlossaryCamera value="Star2CameraMid08"/>
-    </CModel>
-    <CModel id="AP_SiegeBreakerSiegedAttackDamage" parent="ImpactFX">
-        <Model value="Assets\Effects\Terran\FireImpact\FireImpact.m3"/>
-        <EditorCategories value="Race:Terran"/>
-    </CModel>
-    <CModel id="AP_SiegeBreakerSiegedAttackDirectedDamage" parent="ImpactFX">
-        <Model value="Assets\Effects\Terran\FireImpact\FireImpact.m3"/>
-        <EditorCategories value="Race:Terran"/>
-    </CModel>
-    <CModel id="AP_SiegeBreakerSiegedAttackDirectedImpact" parent="ImpactFX">
-        <Model value="Assets\Effects\Terran\SiegeTankWeaponImpact\SiegeTankWeaponImpact.m3"/>
-        <EditorCategories value="Race:Terran"/>
-        <ScaleMax value="0.750000,0.750000,1.000000"/>
-        <ScaleMin value="0.750000,0.750000,1.000000"/>
-    </CModel>
-    <CModel id="AP_SiegeBreakerSiegedAttackDirectedLaunch" parent="LaunchFX">
-        <Model value="Assets\Effects\Terran\SiegeTankWeaponLaunch\SiegeTankWeaponLaunch.m3"/>
-        <EditorCategories value="Race:Terran"/>
-    </CModel>
-    <CModel id="AP_SiegeBreakerSiegedAttackImpact" parent="ImpactFX">
-        <Model value="Assets\Effects\Terran\SiegeTankWeaponImpact\SiegeTankWeaponImpact.m3"/>
-        <EditorCategories value="Race:Terran"/>
-    </CModel>
-    <CModel id="AP_SiegeBreakerSiegedAttackLaunch" parent="LaunchFX">
-        <Model value="Assets\Effects\Terran\SiegeTankWeaponLaunch\SiegeTankWeaponLaunch.m3"/>
-        <EditorCategories value="Race:Terran"/>
-    </CModel>
-    <CModel id="AP_SiegeBreakerSiegedDeath" parent="UnitDeath">
-        <Model value="Assets\Units\Terran\SiegeTankMercenarySiegedDeath\SiegeTankMercenarySiegedDeath.m3"/>
-        <LowQualityModel value="TerranLargeUnitDeathLow"/>
-        <EditorCategories value="Race:Terran"/>
-        <Occlusion value="Show"/>
-    </CModel>
-    <CModel id="AP_SiegeBreakerSiegedMorph" parent="Unit">
-        <Model value="Assets\Units\Terran\SiegeTankMercenaryMorph\SiegeTankMercenaryMorph.m3"/>
-        <EditorCategories value="Race:Terran"/>
-        <Occlusion value="Show"/>
-        <Radius value="1.050000"/>
-        <ScaleMax value="0.900000,0.900000,0.900000"/>
-        <ScaleMin value="0.900000,0.900000,0.900000"/>
-        <SelectionRadius value="1.250000"/>
-        <ShadowRadius value="1.250000"/>
-        <Tipability value="0.750000"/>
-        <TipabilityLength value="0.800000"/>
-        <TipabilityWidth value="0.400000"/>
-    </CModel>
-    <CModel id="AP_SiegeTankMercenaryPortrait" parent="FXAPortrait" Race="Terran">
-        <Model value="Assets\Portraits\Terran\SiegeTankMercenaryPortrait\SiegeTankMercenaryPortrait.m3"/>
-        <FacialController value="LocalizedData\Facial\SiegeTankPortrait.fxa"/>
-        <Image value="Assets\Textures\SiegeTankMercenaryPortrait_Static.dds"/>
-    </CModel>
-    <CModel id="AP_HelsAngelAssault" parent="Unit" Race="Terran">
-        <Model value="Assets\Units\Terran\VikingMercenaryAssault\VikingMercenaryAssault.m3"/>
-        <AttachProps Id="Ref_Weapon Left">
-            <Keys index="SetA" value="0"/>
-        </AttachProps>
-        <AttachProps Id="Ref_Weapon Right">
-            <Keys index="SetA" value="0"/>
-        </AttachProps>
-        <AttachProps Id="Ref_Weapon">
-            <Keys index="SetA" value="1"/>
-        </AttachProps>
-        <AttachProps Id="Ref_Weapon 01">
-            <Keys index="SetA" value="1"/>
-        </AttachProps>
-        <AttachProps Id="Ref_Weapon 02">
-            <Keys index="SetA" value="1"/>
-        </AttachProps>
-        <AttachProps Id="Ref_Weapon 03">
-            <Keys index="SetA" value="1"/>
-        </AttachProps>
-        <AttachProps Id="Ref_Weapon 04">
-            <Keys index="SetA" value="2"/>
-        </AttachProps>
-        <AttachProps Id="Ref_Weapon 05">
-            <Keys index="SetA" value="2"/>
-        </AttachProps>
-        <AttachProps Id="Ref_Weapon 06">
-            <Keys index="SetA" value="2"/>
-        </AttachProps>
-        <AttachProps Id="Ref_Weapon 07">
-            <Keys index="SetA" value="2"/>
-        </AttachProps>
-        <Occlusion value="Show"/>
-        <Radius value="0.650000"/>
-        <ScaleMax value="0.950000,0.950000,0.950000"/>
-        <ScaleMin value="0.950000,0.950000,0.950000"/>
-        <SelectionRadius value="0.764400"/>
-        <ShadowRadius value="0.764400"/>
-        <UnitGlossaryCamera value="Star2CameraMid07"/>
-    </CModel>
-    <CModel id="AP_HelsAngelFighter" parent="Unit" Race="Terran">
-        <Model value="Assets\Units\Terran\VikingMercenaryFighter\VikingMercenaryFighter.m3"/>
-        <Occlusion value="Show"/>
-        <PlanetPanelCamera value="Star2CameraLow07"/>
-        <Radius value="0.650000"/>
-        <ScaleMax value="0.950000,0.950000,0.950000"/>
-        <ScaleMin value="0.950000,0.950000,0.950000"/>
-        <SelectionOffset value="0.000000,0.000000,-0.600000"/>
-        <SelectionRadius value="0.764400"/>
-        <ShadowRadius value="0.764400"/>
-        <TechPurchaseCamera value="Star2CameraLow07"/>
-        <UnitGlossaryCamera value="Star2CameraLow07"/>
-    </CModel>
-    <CModel id="AP_VikingMercenaryAssaultPortrait" parent="FXAPortrait" Race="Terran">
-        <Model value="Assets\Portraits\Terran\VikingMercenaryAssaultPortrait\VikingMercenaryAssaultPortrait.m3"/>
-        <FacialController value="LocalizedData\Facial\VikingAssaultPortrait.fxa"/>
-        <Image value="Assets\Textures\VikingMercenaryAssaultPortrait_Static.dds"/>
-    </CModel>
-    <CModel id="AP_VikingMercenaryFighterPortrait" parent="FXAPortrait" Race="Terran">
-        <Model value="Assets\Portraits\Terran\VikingMercenaryFighterPortrait\VikingMercenaryFighterPortrait.m3"/>
-        <Image value="Assets\Textures\VikingMercenaryFighterPortrait_Static.dds"/>
-    </CModel>
-    <CModel id="AP_WreckingCrewAssaultAttackImpact" parent="ImpactFX">
-        <Model value="Assets\Effects\Terran\VikingAssaultWeaponImpact\VikingAssaultWeaponImpact.m3"/>
-        <EditorCategories value="Race:Terran"/>
-    </CModel>
-    <CModel id="AP_WreckingCrewAssaultAttackLaunch" parent="LaunchFX">
-        <Model value="Assets\Effects\Terran\VikingAssaultWeaponLaunch\VikingAssaultWeaponLaunch.m3"/>
-        <EditorCategories value="Race:Terran"/>
-    </CModel>
-    <CModel id="AP_WreckingCrewAssaultDeath" parent="UnitDeath" Race="Terran">
-        <Model value="Assets\Units\Terran\VikingMercenaryAssaultDeath\VikingMercenaryAssaultDeath.m3"/>
-        <LowQualityModel value="TerranLargeUnitDeathLow"/>
-        <Occlusion value="Show"/>
-    </CModel>
-    <CModel id="AP_WreckingCrewFighterAttackImpact" parent="ImpactFX">
-        <Model value="Assets\Effects\Terran\VikingFighterMissileImpact\VikingFighterMissileImpact.m3"/>
-        <EditorCategories value="Race:Terran"/>
-    </CModel>
-    <CModel id="AP_WreckingCrewFighterAttackLaunch" parent="LaunchFX">
-        <Model value="Assets\Effects\Terran\VikingFighterMissileLaunch\VikingFighterMissileLaunch.m3"/>
-        <EditorCategories value="Race:Terran"/>
-    </CModel>
-    <CModel id="AP_WreckingCrewFighterDeath" parent="UnitDeath" Race="Terran">
-        <Model value="Assets\Units\Terran\VikingMercenaryFighterDeath\VikingMercenaryFighterDeath.m3"/>
-        <LowQualityModel value="TerranLargeUnitDeathLow"/>
-        <Occlusion value="Show"/>
-        <VariationCount value="2"/>
-    </CModel>
-    <CModel id="AP_WreckingCrewFighterWeapon" parent="MissileFX">
-        <Model value="Assets\Effects\Terran\VikingFighterMissile\VikingFighterMissile.m3"/>
-        <EditorCategories value="Race:Terran"/>
-    </CModel>
-    <CModel id="AP_WreckingCrewMorph" parent="Unit" Race="Terran">
-        <Model value="Assets\Units\Terran\VikingMercenaryMorph\VikingMercenaryMorph.m3"/>
-        <Occlusion value="Show"/>
-        <Radius value="0.650000"/>
-        <ScaleMax value="0.950000,0.950000,0.950000"/>
-        <ScaleMin value="0.950000,0.950000,0.950000"/>
-        <SelectionOffset value="0.000000,0.000000,-0.600000"/>
-        <SelectionRadius value="0.764400"/>
-        <ShadowRadius value="0.764400"/>
-    </CModel>
-    <CModel id="AP_VikingMercenaryFighterReentry" parent="FX">
-        <Model value="Assets\Effects\Terran\VikingMercenaryFighterReentry\VikingMercenaryFighterReentry.m3"/>
-        <EditorCategories value="Race:Terran"/>
-    </CModel>
-    <CModel id="AP_DuskWing" parent="Unit">
-        <Model value="Assets\Units\Terran\BansheeMercenary\BansheeMercenary.m3"/>
-        <AttachProps Id="Ref_Hit 01">
-            <Keys index="Weapon" value="0"/>
-        </AttachProps>
-        <AttachProps Id="Ref_Hit 04">
-            <Keys index="Weapon" value="1"/>
-        </AttachProps>
-        <EditorCategories value="Race:Terran"/>
-        <Occlusion value="Show"/>
-        <Radius value="0.850000"/>
-        <ScaleMax value="0.900000,0.900000,0.900000"/>
-        <ScaleMin value="0.900000,0.900000,0.900000"/>
-        <SelectionOffset value="0.000000,0.000000,-0.500000"/>
-        <SelectionRadius value="0.937500"/>
-        <ShadowRadius value="0.937500"/>
-        <Tipability value="0.650000"/>
-        <UnitGlossaryCamera value="Star2CameraLow07"/>
-    </CModel>
-    <CModel id="AP_DuskWingBansheeDeath" parent="UnitDeath">
-        <Model value="Assets\Units\Terran\BansheeMercenaryDeath\BansheeMercenaryDeath.m3"/>
-        <LowQualityModel value="TerranLargeUnitDeathLow"/>
-        <EditorCategories value="Race:Terran"/>
-    </CModel>
-    <CModel id="AP_DuskWingWeapon" parent="MissileFX">
-        <Model value="Assets\Effects\Terran\BansheeMissile\BansheeMissile.m3"/>
-        <EditorCategories value="Race:Terran"/>
-    </CModel>
-    <CModel id="AP_BansheeMercenaryReentry" parent="FX">
-        <Model value="Assets\Effects\Terran\BansheeMercenaryReentry\BansheeMercenaryReentry.m3"/>
-        <EditorCategories value="Race:Terran"/>
-    </CModel>
-    <CModel id="AP_BansheeMercenaryPortrait" parent="FXAPortrait" Race="Terran">
-        <Model value="Assets\Portraits\Terran\BansheeMercenaryPortrait\BansheeMercenaryPortrait.m3"/>
-        <FacialController value="LocalizedData\Facial\BansheePortrait.fxa"/>
-    </CModel>
-    <CModel id="AP_BattlecruiserMercenaryPortrait" parent="FXAPortrait" Race="Terran">
-        <Model value="Assets\Portraits\Terran\BattlecruiserMercenaryPortrait\BattlecruiserMercenaryPortrait.m3"/>
-        <FacialController value="LocalizedData\Facial\BattlecruiserPortrait.fxa"/>
-        <Image value="Assets\Textures\BattlecruiserMercenaryPortrait_Static.dds"/>
-        <Lighting value="BattlecruiserMercenaryPortrait"/>
-    </CModel>
-    <CModel id="AP_DRBattlecruiserALMWeapon" parent="MissileFX">
-        <Model value="Assets\Effects\Terran\BattleCruiserMissile\BattleCruiserMissile.m3"/>
-        <EditorCategories value="Race:Terran"/>
-    </CModel>
-    <CModel id="AP_DRBattlecruiserAirAttackImpact" parent="ImpactFX">
-        <Model value="Assets\Effects\Terran\BattlecruiserMissileImpact\BattleCruiserMissileImpact.m3"/>
-        <EditorCategories value="Race:Terran"/>
-    </CModel>
-    <CModel id="AP_DRBattlecruiserGLMWeapon" parent="MissileFX">
-        <Model value="Assets\Effects\Terran\BattleCruiserMissile\BattleCruiserMissile.m3"/>
-        <EditorCategories value="Race:Terran"/>
-    </CModel>
-    <CModel id="AP_DRBattlecruiserGroundAttackImpact" parent="ImpactFX">
-        <Model value="Assets\Effects\Terran\BattlecruiserMissileImpact\BattleCruiserMissileImpact.m3"/>
-        <EditorCategories value="Race:Terran"/>
-        <Lighting value="BattlecruiserAirAttackImpact"/>
-    </CModel>
-    <CModel id="AP_DRCannonsImpact" parent="ImpactFX">
-        <Model value="Assets\Effects\Terran\ThorArmMissileImpact\ThorArmMissileImpact.m3"/>
-        <EditorCategories value="Race:Terran"/>
-    </CModel>
-    <CModel id="AP_DRCannonsLaunch" parent="LaunchFX">
-        <Model value="Assets\Effects\Terran\ThorArmMissileLaunch\ThorArmMissileLaunch.m3"/>
-        <EditorCategories value="Race:Terran"/>
-    </CModel>
-    <CModel id="AP_DukesRevenge" parent="Unit">
-        <Model value="Assets\Units\Terran\BattlecruiserLoki\BattlecruiserLoki.m3"/>
-        <AttachProps Id="Ref_Weapon 20">
-            <Keys index="SetA" value="0"/>
-        </AttachProps>
-        <AttachProps Id="Ref_Weapon 21">
-            <Keys index="SetA" value="0"/>
-        </AttachProps>
-        <AttachProps Id="Ref_Weapon 22">
-            <Keys index="SetA" value="0"/>
-        </AttachProps>
-        <AttachProps Id="Ref_Weapon 23">
-            <Keys index="SetA" value="0"/>
-        </AttachProps>
-        <AttachProps Id="Ref_Weapon 24">
-            <Keys index="SetA" value="0"/>
-        </AttachProps>
-        <AttachProps Id="Ref_Weapon 25">
-            <Keys index="SetA" value="0"/>
-        </AttachProps>
-        <AttachProps Id="Ref_Weapon 10">
-            <Keys index="SetA" value="1"/>
-        </AttachProps>
-        <AttachProps Id="Ref_Weapon 11">
-            <Keys index="SetA" value="1"/>
-        </AttachProps>
-        <AttachProps Id="Ref_Weapon 20">
-            <Keys index="SetA" value="2"/>
-        </AttachProps>
-        <AttachProps Id="Ref_Weapon 21">
-            <Keys index="SetA" value="2"/>
-        </AttachProps>
-        <AttachProps Id="Ref_Weapon 22">
-            <Keys index="SetA" value="2"/>
-        </AttachProps>
-        <AttachProps Id="Ref_Weapon 23">
-            <Keys index="SetA" value="2"/>
-        </AttachProps>
-        <AttachProps Id="Ref_Weapon 24">
-            <Keys index="SetA" value="2"/>
-        </AttachProps>
-        <AttachProps Id="Ref_Weapon 25">
-            <Keys index="SetA" value="2"/>
-        </AttachProps>
-        <EditorCategories value="Race:Terran"/>
-        <Occlusion value="Show"/>
-        <Radius value="1.300000"/>
-        <ScaleMax value="0.800000,0.800000,0.800000"/>
-        <ScaleMin value="0.800000,0.800000,0.800000"/>
-        <SelectionOffset value="0.000000,0.000000,-0.700000"/>
-        <SelectionRadius value="1.562500"/>
-        <ShadowRadius value="1.562500"/>
-        <Tipability value="0.150000"/>
-        <UnitGlossaryCamera value="Star2CameraLow12"/>
-    </CModel>
-    <CModel id="AP_DukesRevengeDeath" parent="UnitDeath">
-        <Model value="Assets\Units\Terran\BattlecruiserLokiDeath\BattlecruiserLokiDeath.m3"/>
-        <LowQualityModel value="AP_DukesRevengeDeathLow"/>
-        <Events>
-            <Anim value="Death,00"/>
-            <Name value="TerranPreExplosionSmall"/>
-            <Type value="Sound"/>
-            <Time value="0.010000"/>
-        </Events>
-        <Events>
-            <Anim value="Death,00"/>
-            <Name value="TerranPreExplosionSmall"/>
-            <Type value="Sound"/>
-            <Time value="0.333000"/>
-        </Events>
-        <Events>
-            <Anim value="Death,00"/>
-            <Name value="TerranPreExplosionSmall"/>
-            <Type value="Sound"/>
-            <Time value="0.666000"/>
-        </Events>
-        <Events>
-            <Anim value="Death,00"/>
-            <Name value="TerranPreExplosionSmall"/>
-            <Type value="Sound"/>
-            <Time value="1.000000"/>
-        </Events>
-        <Events>
-            <Anim value="Death,00"/>
-            <Name value="TerranExplosionLarge"/>
-            <Type value="Sound"/>
-            <Time value="1.600000"/>
-        </Events>
-    </CModel>
-    <CModel id="AP_DukesRevengeDeathLow" parent="UnitDeath" Race="Terran">
-        <Model value="Assets\Effects\Terran\TerranLargeUnitDeath\TerranLargeUnitDeath_Low.m3"/>
-        <Events>
-            <Anim value="Death,00"/>
-            <Name value="TerranExplosionLarge"/>
-            <Type value="Sound"/>
-            <Time value="0.010000"/>
-        </Events>
-        <Flags index="TeenSafe" value="1"/>
-        <Lighting value="TerranLargeUnitDeathLow"/>
-        <SelectionRadius value="0.263000"/>
-        <ShadowRadius value="0.263000"/>
-    </CModel>
-    <CModel id="AP_BattlecruiserLokiReentry" parent="FX">
-        <Model value="Assets\Effects\Terran\BattlecruiserLokiReentry\BattlecruiserLokiReentry.m3"/>
-        <EditorCategories value="Race:Terran"/>
-    </CModel>
-    <CModel id="AP_FireSuppressionBots" parent="PersistentSpellFX">
-        <Model value="Assets\Effects\Terran\FireSuppressionBots\FireSuppressionBots.m3"/>
-        <EditorCategories value="Race:Terran"/>
-        <Events>
-            <Anim value="Stand,00"/>
-            <Name value="Spray"/>
-            <Type value="Sound"/>
-            <Time value="0.833000"/>
-            <Payload value="FireSuppressionBots_Water"/>
-        </Events>
-        <Events>
-            <Anim value="Stand,00"/>
-            <Name value="Spray"/>
-            <Type value="Sound"/>
-            <Time value="1.666000"/>
-            <Payload value="FireSuppressionBots_Water"/>
-        </Events>
-        <Events>
-            <Anim value="Stand,00"/>
-            <Name value="Spray"/>
-            <Type value="Sound"/>
-            <Time value="4.000000"/>
-            <Payload value="FireSuppressionBots_Water"/>
-        </Events>
-        <Events>
-            <Anim value="Stand,00"/>
-            <Name value="Spray"/>
-            <Type value="Sound"/>
-            <Time value="5.666000"/>
-            <Payload value="FireSuppressionBots_Water"/>
-        </Events>
-        <Events>
-            <Anim value="Stand,00"/>
-            <Name value="Spray"/>
-            <Type value="Sound"/>
-            <Time value="7.666000"/>
-            <Payload value="FireSuppressionBots_Water"/>
-        </Events>
-        <Events>
-            <Anim value="Stand,00"/>
-            <Name value="Whizzby"/>
-            <Type value="Sound"/>
-            <Time value="0.033000"/>
-            <Payload value="FireSuppressionBots_Whizzby"/>
-        </Events>
-        <Events>
-            <Anim value="Stand,00"/>
-            <Name value="Whizzby"/>
-            <Type value="Sound"/>
-            <Time value="2.166000"/>
-            <Payload value="FireSuppressionBots_Whizzby"/>
-        </Events>
-        <Events>
-            <Anim value="Stand,00"/>
-            <Name value="Whizzby"/>
-            <Type value="Sound"/>
-            <Time value="5.000000"/>
-            <Payload value="FireSuppressionBots_Whizzby"/>
-        </Events>
-        <Events>
-            <Anim value="Stand,00"/>
-            <Name value="Whizzby"/>
-            <Type value="Sound"/>
-            <Time value="8.666000"/>
-            <Payload value="FireSuppressionBots_Whizzby"/>
-        </Events>
-    </CModel>
-    <CModel id="AP_AutomatedRefinery" parent="Building" Race="Terran">
-        <Model value="Assets\Buildings\Terran\RefineryAutomated\RefineryAutomated.m3"/>
-        <Radius value="1.500000"/>
-        <ScaleMax value="0.800000,0.800000,0.800000"/>
-        <ScaleMin value="0.800000,0.800000,0.800000"/>
-        <SelectionLayer value="2"/>
-        <SelectionRadius value="2.250000"/>
-        <ShadowRadius value="2.250000"/>
-    </CModel>
-    <CModel id="AP_AutomatedRefineryDeath" parent="BuildingDeath">
-        <Model value="Assets\Buildings\Terran\AutomatedRefineryDeath\AutomatedRefineryDeath.m3"/>
-        <LowQualityModel value="TerranBuildingDeathLow"/>
-        <EditorCategories value="Race:Terran"/>
-    </CModel>
-    <CModel id="AP_AutomatedRefineryPlacement" parent="Placement" Race="Terran">
-        <Model value="Assets\Buildings\Terran\RefineryAutomatedPlacement\RefineryAutomatedPlacement.m3"/>
-        <LowQualityModel value="RefineryAutomated"/>
-        <Lighting value="Refinery"/>
-        <ScaleMax value="0.800000,0.800000,0.800000"/>
-        <ScaleMin value="0.800000,0.800000,0.800000"/>
-        <ShadowRadius value="0.000000"/>
-    </CModel>
-    <CModel id="AP_AutomatedRefineryBuild" parent="Building" Race="Terran">
-        <Model value="Assets\Buildings\Terran\RefineryBuild\RefineryBuild.m3"/>
-        <SelectionLayer value="2"/>
-    </CModel>
-    <CModel id="AP_SupplyDepotDrop" parent="Building" Race="Terran">
-        <Model value="Assets\Buildings\Terran\SupplyDepot\SupplyDepot.m3"/>
-        <Radius value="1.250000"/>
-        <ScaleMax value="0.600000,0.600000,0.600000"/>
-        <ScaleMin value="0.600000,0.600000,0.600000"/>
-        <SelectionLayer value="2"/>
-        <SelectionRadius value="2.083000"/>
-        <ShadowRadius value="2.083000"/>
-        <Tipability value="0.250000"/>
-    </CModel>
-    <CModel id="AP_SupplyDepotDropLights" parent="OneShotSpellFX">
-        <Model value="Assets\Effects\Terran\OrbitalDepotImpact\OrbitalDepotImpact.m3"/>
-        <EditorCategories value="Race:Terran"/>
-    </CModel>
-    <CModel id="AP_BarracksTechReactor" parent="TechLabBase">
-        <Model value="Assets\Buildings\Terran\TechReactor\TechReactor.m3"/>
-        <Lighting value="TechLab"/>
-    </CModel>
-    <CModel id="AP_FactoryTechReactor" parent="TechLabBase">
-        <Model value="Assets\Buildings\Terran\TechReactor\TechReactor.m3"/>
-        <Lighting value="TechLab"/>
-    </CModel>
-    <CModel id="AP_StarportTechReactor" parent="TechLabBase">
-        <Model value="Assets\Buildings\Terran\TechReactor\TechReactor.m3"/>
-        <Lighting value="TechLab"/>
-    </CModel>
-    <CModel id="AP_TechReactor" parent="TechLabBase">
-        <Model value="Assets\Buildings\Terran\TechReactor\TechReactor.m3"/>
-        <Lighting value="TechLab"/>
-    </CModel>
-    <CModel id="AP_TechReactorBuild" parent="TerranBuildingBuildSmall"/>
-    <CModel id="AP_TechReactorDeath" parent="BuildingDeath" Race="Terran">
-        <Model value="Assets\Buildings\Terran\TechReactorDeath\TechReactorDeath.m3"/>
-        <LowQualityModel value="TerranBuildingDeathLow"/>
-        <Lighting value="TechLab"/>
-        <Radius value="1.000000"/>
-        <SelectionLayer value="2"/>
-        <SelectionRadius value="1.000000"/>
-        <ShadowRadius value="1.000000"/>
-    </CModel>
-    <CModel id="AP_TechReactorDetachedDeath" parent="BuildingDeath" Race="Terran">
-        <Model value="Assets\Buildings\Terran\TechReactorDetachedDeath\TechReactorDetachedDeath.m3"/>
-        <LowQualityModel value="TerranBuildingDeathLow"/>
-        <Flags index="TeenSafe" value="1"/>
-        <Lighting value="TechLab"/>
-        <Radius value="1.000000"/>
-        <SelectionLayer value="2"/>
-        <SelectionRadius value="1.000000"/>
-        <ShadowRadius value="1.000000"/>
-    </CModel>
-    <CModel id="AP_TechReactorPlacement" parent="Placement" Race="Terran">
-        <Model value="Assets\Buildings\Terran\TechReactorPlacement\TechReactorPlacement.m3"/>
-        <LowQualityModel value="TechLab"/>
-        <Lighting value="TechLab"/>
-        <Radius value="-1.000000"/>
-        <ScaleMax value="0.850000,0.850000,0.850000"/>
-        <ScaleMin value="0.850000,0.850000,0.850000"/>
-        <SelectionRadius value="0.000000"/>
-        <ShadowRadius value="0.000000"/>
-    </CModel>
-    <CModel id="AP_BarracksDropPod" parent="PersistentSpellFX">
-        <Model value="Assets\Effects\Terran\DropPodFalling\DropPodFalling.m3"/>
-        <EditorCategories value="Race:Terran"/>
-        <ScaleMax value="0.850000,0.850000,0.850000"/>
-        <ScaleMin value="0.850000,0.850000,0.850000"/>
-        <Events>
-            <Anim value="Birth,00"/>
-            <Name value="BarracksDropPodLand"/>
-            <Type value="Sound"/>
-            <Time value="2.200000"/>
-        </Events>
-        <Events>
-            <Anim value="Death,00"/>
-            <Name value="OrbitalCommandDropPodDeathA"/>
-            <Type value="Sound"/>
-            <Time value="0.010000"/>
-            <Payload value="OrbitalCommand_DropPodDeathA"/>
-        </Events>
-        <Events>
-            <Anim value="Death,00"/>
-            <Name value="OrbitalCommandDropPodDeathB"/>
-            <Type value="Sound"/>
-            <Time value="1.600000"/>
-            <Payload value="OrbitalCommand_DropPodDeathB"/>
-        </Events>
-    </CModel>
-    <CModel id="AP_PerditionTurret" parent="Building" Race="Terran">
-        <Model value="Assets\Buildings\Terran\PerditionTurret\PerditionTurret.m3"/>
-        <PlanetPanelCamera value="Star2CameraHigh06"/>
-        <Radius value="1.000000"/>
-        <ScaleMax value="0.800000,0.800000,0.800000"/>
-        <ScaleMin value="0.800000,0.800000,0.800000"/>
-        <SelectionLayer value="2"/>
-        <SelectionRadius value="1.250000"/>
-        <ShadowRadius value="1.250000"/>
-        <TechPurchaseCamera value="Star2CameraHigh06"/>
-        <UnitGlossaryCamera value="Star2CameraHigh06"/>
-    </CModel>
-    <CModel id="AP_PerditionTurretAttackLaunch" parent="LaunchFX">
-        <Model value="Assets\Effects\Terran\FirebatFireSprite\FirebatFireSprite.m3"/>
-        <EditorCategories value="Race:Terran"/>
-        <ScaleMax value="0.600000,3.500000,0.650000"/>
-        <ScaleMin value="0.600000,3.500000,0.650000"/>
-        <SelectionRadius value="0.833200"/>
-        <ShadowRadius value="0.833200"/>
-    </CModel>
-    <CModel id="AP_PerditionTurretDeath" parent="BuildingDeath" Race="Terran">
-        <Model value="Assets\Buildings\Terran\PerditionTurretDeath\PerditionTurretDeath.m3"/>
-        <LowQualityModel value="TerranBuildingDeathLow"/>
-    </CModel>
-    <CModel id="AP_PerditionTurretPlacement" parent="Placement">
-        <Model value="Assets\Buildings\Terran\PerditionTurretPlacement\PerditionTurretPlacement.m3"/>
-        <EditorCategories value="Race:Terran"/>
-    </CModel>
-    <CModel id="AP_PerditionTurretBuild" parent="TerranBuildingBuildSmall"/>
-    <CModel id="AP_PsiDisruptor" parent="Building">
-        <Model value="Assets\Buildings\Terran\SigmaProjector\SigmaProjector.m3"/>
-        <EditorCategories value="Race:Terran"/>
-        <Lighting value=""/>
-        <PlanetPanelCamera value="Star2CameraHigh06"/>
-        <SelectionLayer value="2"/>
-        <SelectionRadius value="0.800000"/>
-        <ShadowRadius value="0.800000"/>
-        <TechPurchaseCamera value="Star2CameraHigh06"/>
-        <UnitGlossaryCamera value="Star2CameraHigh06"/>
-    </CModel>
-    <CModel id="AP_PsiDisruptorBuild" parent="TerranBuildingBuildSmall"/>
-    <CModel id="AP_PsiDisruptorDeath" parent="BuildingDeath">
-        <Model value="Assets\Buildings\Terran\SigmaProjectorDeath\SigmaProjectorDeath.m3"/>
-        <LowQualityModel value="AP_PsiDisruptorDeathLow"/>
-        <EditorCategories value="Race:Terran"/>
-    </CModel>
-    <CModel id="AP_PsiDisruptorDeathLow" parent="BuildingDeath" Race="Terran">
-        <Model value="Assets\Effects\Terran\TerranBuildingDeath\TerranBuildingDeath_Low.m3"/>
-        <Events>
-            <Anim value="Death,00"/>
-            <Name value="TerranExplosionSmall"/>
-            <Type value="Sound"/>
-            <Time value="0.010000"/>
-        </Events>
-        <Lighting value="TerranBuildingDeathLow"/>
-        <ScaleMax value="1.200000,1.200000,1.200000"/>
-        <ScaleMin value="1.200000,1.200000,1.200000"/>
-        <SelectionRadius value="0.416500"/>
-        <ShadowRadius value="0.416500"/>
-    </CModel>
-    <CModel id="AP_PsiDisruptorDebuff" parent="BuffFX">
-        <Model value="Assets\Effects\Terran\PsiDisruptorImpact\PsiDisruptorImpact.m3"/>
-        <EditorCategories value="Race:Terran"/>
-        <Lighting value=""/>
-        <SelectionRadius value="0.400000"/>
-        <ShadowRadius value="0.400000"/>
-    </CModel>
-    <CModel id="AP_PsiDisruptorPlacement" parent="Placement">
-        <Model value="Assets\Buildings\Terran\SigmaProjectorPlacement\SigmaProjectorPlacement.m3"/>
-        <LowQualityModel value="AP_PsiDisruptor"/>
-        <EditorCategories value="Race:Terran"/>
-    </CModel>
-    <CModel id="AP_BunkerShrikePlacement" parent="Placement">
-        <Model value="Assets\Buildings\Terran\BunkerShrikePlacement\BunkerShrikePlacement.m3"/>
-        <LowQualityModel value="Bunker"/>
-        <EditorCategories value="Race:Terran"/>
-        <Lighting value="Bunker"/>
-        <Radius value="-1.000000"/>
-        <SelectionRadius value="0.000000"/>
-        <ShadowRadius value="0.000000"/>
-    </CModel>
-    <CModel id="AP_BunkerShrikeUpgradePlacement" parent="Placement">
-        <Model value="Assets\Buildings\Terran\BunkerShrikeUpgradePlacement\BunkerShrikeUpgradePlacement.m3"/>
-        <LowQualityModel value="Bunker"/>
-        <EditorCategories value="Race:Terran"/>
-        <Lighting value="Bunker"/>
-        <Radius value="-1.000000"/>
-        <SelectionRadius value="0.000000"/>
-        <ShadowRadius value="0.000000"/>
-    </CModel>
-    <CModel id="AP_JumboBunker" parent="Building" Race="Terran">
-        <Model value="Assets\Buildings\Terran\BunkerUpgrade\BunkerUpgrade.m3"/>
-        <Radius value="1.250000"/>
-        <SelectionLayer value="2"/>
-        <SelectionRadius value="1.500000"/>
-        <ShadowRadius value="1.500000"/>
-    </CModel>
-    <CModel id="AP_MercFirebatBunkerAttackLaunch" parent="LaunchFX">
-        <Model value="Assets\Effects\Terran\FirebatFireSprite\FirebatFireSprite.m3"/>
-        <EditorCategories value="Race:Terran"/>
-        <ScaleMax value="1.000000,3.000000,1.000000"/>
-        <ScaleMin value="1.000000,3.000000,1.000000"/>
-    </CModel>
-    <CModel id="AP_ShrikeTurret" parent="PersistentSpellFX">
-        <Model value="Assets\Buildings\Terran\BunkerShrikeTurret\BunkerShrikeTurret.m3"/>
-        <EditorCategories value="Race:Terran"/>
-        <ScaleMax value="0.800000,0.800000,0.800000"/>
-        <ScaleMin value="0.800000,0.800000,0.800000"/>
-    </CModel>
-    <CModel id="AP_ShrikeTurretDeath" parent="PersistentSpellFX">
-        <Model value="Assets\Buildings\Terran\BunkerShrikeTurretDeath\BunkerShrikeTurretDeath.m3"/>
-        <LowQualityModel value="TerranBuildingDeathLow"/>
-        <EditorCategories value="Race:Terran"/>
-    </CModel>
-    <CModel id="AP_ShrikeTurretAttackImpact" parent="ImpactFX">
-        <Model value="Assets\Effects\Terran\AutoTurretWeaponImpact\AutoTurretWeaponImpact.m3"/>
-        <EditorCategories value="Race:Terran"/>
-    </CModel>
-    <CModel id="AP_ShrikeTurretAttackLaunch" parent="LaunchFX">
-        <Model value="Assets\Effects\Terran\AutoTurretWeaponLaunch\AutoTurretWeaponLaunch.m3"/>
-        <EditorCategories value="Race:Terran"/>
-    </CModel>
-    <CModel id="AP_HailstormMissilesWeapon" parent="MissileFX">
-        <Model value="Assets\Effects\Terran\MissileTurretMissile\MissileTurretMissile.m3"/>
-        <EditorCategories value="Race:Terran"/>
-        <ScaleMax value="0.375000,0.375000,0.375000"/>
-        <ScaleMin value="0.375000,0.375000,0.375000"/>
-        <SelectionRadius value="0.666500"/>
-        <ShadowRadius value="0.666500"/>
-    </CModel>
-    <CModel id="AP_HailstormMissileVolleyDeath" parent="ImpactFX">
-        <Model value="Assets\Effects\Terran\VikingFighterMissileImpact\VikingFighterMissileImpact.m3"/>
-        <EditorCategories value="Race:Terran"/>
-        <ScaleMax value="0.500000,0.500000,0.500000"/>
-        <ScaleMin value="0.500000,0.500000,0.500000"/>
-        <SelectionRadius value="0.250000"/>
-        <ShadowRadius value="0.250000"/>
-    </CModel>
-    <CModel id="AP_MissileTurretTitaniumHousing" parent="Building" Race="Terran">
-        <Model value="Assets\Buildings\Terran\MissileTurretTitaniumHousing\MissileTurretTitaniumHousing.m3"/>
-        <AttachProps Id="Ref_Hardpoint">
-            <Keys index="Turret" value="0"/>
-        </AttachProps>
-        <PlanetPanelCamera value="Star2CameraHigh05"/>
-        <Radius value="0.750000"/>
-        <SelectionLayer value="2"/>
-        <SelectionRadius value="0.750000"/>
-        <ShadowRadius value="0.750000"/>
-        <SquibTypeDefault value="Metal"/>
-        <TechPurchaseCamera value="Star2CameraHigh05"/>
-        <UnitGlossaryCamera value="Star2CameraHigh05"/>
-    </CModel>
-    <CModel id="AP_MissileTurretTitaniumHousingDeath" parent="BuildingDeath" Race="Terran">
-        <Model value="Assets\Buildings\Terran\MissileTurretTitaniumHousingDeath\MissileTurretTitaniumHousingDeath.m3"/>
-        <LowQualityModel value="MissileTurretDeathLow"/>
-    </CModel>
-    <CModel id="AP_HiveMindEmulator" parent="Building">
-        <Model value="Assets\Buildings\Terran\HiveMindEmulator\HiveMindEmulator.m3"/>
-        <EditorCategories value="Race:Terran"/>
-        <Lighting value=""/>
-        <PlanetPanelCamera value="Star2CameraHigher10"/>
-        <ScaleMax value="0.750000,0.750000,0.750000"/>
-        <ScaleMin value="0.750000,0.750000,0.750000"/>
-        <SelectionLayer value="2"/>
-        <SelectionRadius value="1.100000"/>
-        <ShadowRadius value="1.100000"/>
-        <TechPurchaseCamera value="Star2CameraHigher10"/>
-        <UnitGlossaryCamera value="Star2CameraHigher10"/>
-    </CModel>
-    <CModel id="AP_HiveMindEmulatorBeam" parent="PersistentSpellFX">
-        <Model value="Assets\Effects\Terran\DominationBeam\DominationBeam.m3"/>
-        <EditorCategories value="Race:Terran"/>
-    </CModel>
-    <CModel id="AP_HiveMindEmulatorBuild" parent="TerranBuildingBuildSmall"/>
-    <CModel id="AP_HiveMindEmulatorDeath" parent="BuildingDeath">
-        <Model value="Assets\Buildings\Terran\HiveMindEmulatorDeath\HiveMindEmulatorDeath.m3"/>
-        <LowQualityModel value="AP_HiveMindEmulatorDeathLow"/>
-        <EditorCategories value="Race:Terran"/>
-        <Events>
-            <Anim value="Death,00"/>
-            <Name value="TerranExplosionSmall"/>
-            <Type value="Sound"/>
-            <Time value="0.300000"/>
-        </Events>
-        <Events>
-            <Anim value="Death,00"/>
-            <Name value="TerranExplosionMedium"/>
-            <Type value="Sound"/>
-            <Time value="3.333000"/>
-        </Events>
-    </CModel>
-    <CModel id="AP_HiveMindEmulatorImpactModel" parent="ImpactFX">
-        <Model value="Assets\Effects\Terran\DominationImpact\DominationImpact.m3"/>
-        <EditorCategories value="Race:Terran"/>
-        <Lighting value=""/>
-    </CModel>
-    <CModel id="AP_HiveMindEmulatorPlacement" parent="Placement" Race="Terran">
-        <Model value="Assets\Buildings\Terran\HiveMindEmulatorPlacement\HiveMindEmulatorPlacement.m3"/>
-        <LowQualityModel value="AP_HiveMindEmulator"/>
-        <Radius value="-1.000000"/>
-        <ScaleMax value="0.750000,0.750000,0.750000"/>
-        <ScaleMin value="0.750000,0.750000,0.750000"/>
-        <SelectionRadius value="0.000000"/>
-        <ShadowRadius value="0.000000"/>
-    </CModel>
-    <CModel id="AP_MercCompound" parent="Building" Race="Terran">
-        <Model value="Assets\Buildings\Terran\MercCompound\MercCompound.m3"/>
-        <Radius value="1.500000"/>
-        <SelectionLayer value="2"/>
-        <SelectionRadius value="2.300000"/>
-        <ShadowRadius value="2.300000"/>
-        <SquibTypeDefault value="Metal"/>
-    </CModel>
-    <CModel id="AP_MercCompoundBuild" parent="TerranBuildingBuild">
-        <Radius value="2.000000"/>
-        <SelectionRadius value="2.000000"/>
-        <ShadowRadius value="2.000000"/>
-    </CModel>
-    <CModel id="AP_MercCompoundDeath" parent="BuildingDeath">
-        <Model value="Assets\Buildings\Terran\MercCompoundDeath\MercCompoundDeath.m3"/>
-        <LowQualityModel value="AP_MercCompoundDeathLow"/>
-        <EditorCategories value="Race:Terran"/>
-        <Events>
-            <Anim value="Death,00"/>
-            <Name value="TerranPreExplosionSmall"/>
-            <Type value="Sound"/>
-            <Time value="0.010000"/>
-        </Events>
-        <Events>
-            <Anim value="Death,00"/>
-            <Name value="TerranExplosionLarge"/>
-            <Type value="Sound"/>
-            <Time value="0.633000"/>
-        </Events>
-        <Events>
-            <Anim value="Death,01"/>
-            <Name value="TerranExplosionLarge"/>
-            <Type value="Sound"/>
-            <Time value="0.010000"/>
-        </Events>
-        <Radius value="-1.000000"/>
-        <SelectionRadius value="0.000000"/>
-        <ShadowRadius value="0.000000"/>
-    </CModel>
-    <CModel id="AP_MercCompoundDeathLow" parent="BuildingDeath" Race="Terran">
-        <Model value="Assets\Effects\Terran\TerranLargeBuildingDeath\TerranLargeBuildingDeath_Low.m3"/>
-        <Events>
-            <Anim value="Death,00"/>
-            <Name value="TerranExplosionLarge"/>
-            <Type value="Sound"/>
-            <Time value="0.010000"/>
-        </Events>
-        <Lighting value="TerranLargeBuildingDeathLow"/>
-        <SelectionRadius value="0.250000"/>
-        <ShadowRadius value="0.250000"/>
-    </CModel>
-    <CModel id="AP_MercCompoundPlacement" parent="Placement" Race="Terran">
-        <Model value="Assets\Buildings\Terran\MercCompoundPlacement\MercCompoundPlacement.m3"/>
-        <LowQualityModel value="MercCompound"/>
-        <Lighting value="BlackMarket"/>
-    </CModel>
-    <CModel id="AP_MercCompoundSplat" parent="Splat">
-        <Model value="Assets\Splats\Splat_MercCompound\Splat_MercCompound.m3"/>
-        <EditorCategories value="Race:Terran"/>
-    </CModel>
-    <CModel id="AP_CommandCenterReactor" parent="PersistentSpellFX">
-        <Model value="Assets\Buildings\Terran\CommandCenterReactor\CommandCenterReactor.m3"/>
-        <EditorCategories value="Race:Terran"/>
-    </CModel>
-    <CModel id="AP_CommandCenterReactorDeath" parent="PersistentSpellFX">
-        <Model value="Assets\Buildings\Terran\CommandCenterReactorDeath\CommandCenterReactorDeath.m3"/>
-        <EditorCategories value="Race:Terran"/>
-        <LowQualityModel value="TerranLargeBuildingDeathLow"/>
-    </CModel>
-    <CModel id="AP_SupplyDepotDropPod" parent="OneShotSpellFX">
-        <Model value="Assets\Effects\Terran\OrbitalDepot\OrbitalDepot.m3"/>
-        <ScaleMin value="0.600000,0.600000,0.600000"/>
-        <ScaleMax value="0.600000,0.600000,0.600000"/>
-        <EditorCategories value="Race:Terran"/>
-        <Events>
-            <Anim value="Death,00"/>
-            <Name value="OrbitalCommandDropPodDeathA"/>
-            <Type value="Sound"/>
-            <Time value="0.010000"/>
-            <Payload value="OrbitalCommand_DropPodDeathA"/>
-        </Events>
-        <Events>
-            <Anim value="Death,00"/>
-            <Name value="OrbitalCommandDropPodDeathB"/>
-            <Type value="Sound"/>
-            <Time value="1.600000"/>
-            <Payload value="OrbitalCommand_DropPodDeathB"/>
-        </Events>
-    </CModel>
-    <CModel id="AP_ZealotAiur">
-        <Model value="Assets\Units\Protoss\Zealot_Aiur\Zealot_Aiur.m3"/>
-        <RequiredAnims value="Assets\Units\Protoss\Zealot_SwarmAnims\Zealot_SwarmAnims.m3a"/>
-        <Occlusion value="Show"/>
-        <ScaleMax value="0.900000,0.900000,0.900000"/>
-        <ScaleMin value="0.900000,0.900000,0.900000"/>
-        <SelectionRadius value="0.416500"/>
-        <SquibTypeDefault value="Metal"/>
-        <Radius value="0.375000"/>
-        <TechPurchaseCamera value="Star2CameraMid05"/>
-        <UnitGlossaryCamera value="Star2CameraMid05"/>
-        <PlanetPanelCamera value="Star2CameraMid05"/>
-        <ShadowRadius value="0.416500"/>
-        <TextureDeclares Prefix="zealot_">
-            <Adaptions TriggerOnSubstring="_Diffuse" Slot="main"/>
-        </TextureDeclares>
-        <Events>
-            <Anim value="Attack,00"/>
-            <Name value="ZealotAiur_AttackSweetener"/>
-            <Type value="Sound"/>
-            <Time value="0.018000"/>
-            <Payload value="ZealotAiur_AttackSweetener"/>
-        </Events>
-        <Events>
-            <Anim value="Attack,03"/>
-            <Name value="ZealotAiur_AttackSweetener"/>
-            <Type value="Sound"/>
-            <Time value="0.012000"/>
-            <Payload value="ZealotAiur_AttackSweetener"/>
-        </Events>
-        <Events>
-            <Anim value="Attack,04"/>
-            <Name value="ZealotAiur_AttackSweetener"/>
-            <Type value="Sound"/>
-            <Time value="0.012000"/>
-            <Payload value="ZealotAiur_AttackSweetener"/>
-        </Events>
-    </CModel>
-    <CModel id="AP_RoachCorpserAcidSalivaWeapon" parent="MissileFX">
-        <Model value="Assets\Effects\Zerg\RoachMissileEx1\RoachMissileEx1.m3"/>
-        <EditorCategories value="Race:Zerg"/>
-    </CModel>
-    <CModel id="AP_RoachCorpserDeath" parent="UnitDeath">
-        <Model value="Assets\Units\Zerg\RoachEx1ADeath\RoachEx1ADeath.m3"/>
-        <LowQualityModel value="ZergMediumUnitDeathLow"/>
-        <EditorCategories value="Race:Zerg"/>
-        <Occlusion value="Show"/>
-    </CModel>
-    <CModel id="AP_RoachVileAcidSalivaWeapon" parent="MissileFX">
-        <Model value="Assets\Effects\Zerg\RoachMissileEx1B\RoachMissileEx1B.m3"/>
-        <EditorCategories value="Race:Zerg"/>
-    </CModel>
-    <CModel id="AP_RoachVileAttackImpact" parent="ImpactFX">
-        <Model value="Assets\Effects\Zerg\RoachWeaponImpact\RoachWeaponImpact.m3"/>
-        <EditorCategories value="Race:Zerg"/>
-    </CModel>
-    <CModel id="AP_RoachVileDeath" parent="UnitDeath">
-        <Model value="Assets\Units\Zerg\RoachEx1BDeath\RoachEx1BDeath.m3"/>
-        <LowQualityModel value="ZergMediumUnitDeathLow"/>
-        <EditorCategories value="Race:Zerg"/>
-        <Occlusion value="Show"/>
-    </CModel>
-    <CModel id="AP_RoachVileDeathAcid" parent="UnitDeath" Race="Zerg">
-        <Model value="Assets\Units\Zerg\RoachDeathAcid\RoachDeathAcid.m3"/>
-        <LowQualityModel value="ZergMediumUnitDeathLow"/>
-        <Lighting value="RoachDeath"/>
-        <Occlusion value="Show"/>
-    </CModel>
-    <CModel id="AP_RoachVileDeathFire" parent="UnitDeath" Race="Zerg">
-        <Model value="Assets\Units\Zerg\RoachDeathFire\RoachDeathFire.m3"/>
-        <LowQualityModel value="ZergMediumUnitDeathLow"/>
-        <Lighting value="RoachDeath"/>
-        <Occlusion value="Show"/>
-    </CModel>
-    <CModel id="AP_RoachVileMissileImpact" parent="ImpactFX">
-        <Model value="Assets\Effects\Zerg\RoachMissileImpactEx1B\RoachMissileImpactEx1B.m3"/>
-        <EditorCategories value="Race:Zerg"/>
-    </CModel>
-    <CModel id="AP_RoachVilePortrait" parent="Portrait" Race="Zerg">
-        <Model value="Assets\Portraits\Zerg\RoachPortrait\RoachPortrait.m3"/>
-        <Image value="Assets\Textures\RoachPortrait_Static.dds"/>
-    </CModel>
-    <CModel id="AP_RoachVileUpgrade" parent="RoachBase">
-        <Model value="Assets\Units\Zerg\RoachUpgrade\RoachUpgrade.m3"/>
-        <Lighting value="Roach"/>
-        <ScaleMax value="1.200000,1.200000,1.200000"/>
-        <ScaleMin value="1.000000,1.000000,1.000000"/>
-    </CModel>
-    <CModel id="AP_Roachling" parent="Unit" Race="Zerg">
-        <Model value="Assets\Units\Zerg\RoachEx1\RoachEx1.m3"/>
-        <RequiredAnims value="Assets\Units\Zerg\Roach_SwarmAnims\Roach_SwarmAnims.m3a"/>
-        <Occlusion value="Show"/>
-        <PlanetPanelCamera value="Star2CameraLow05"/>
-        <ScaleMax value="0.750000,0.750000,0.750000"/>
-        <ScaleMin value="0.750000,0.750000,0.750000"/>
-        <SquibTypeDefault value="Flesh"/>
-        <TechPurchaseCamera value="Star2CameraLow05"/>
-        <UnitGlossaryCamera value="Star2CameraLow05"/>
-    </CModel>
-    <CModel id="AP_VileRoachDebuff" parent="PersistentSpellFX">
-        <Model value="Assets\Effects\Zerg\VileRoachDebuff\VileRoachDebuff.m3"/>
-        <EditorCategories value="Race:Zerg"/>
-    </CModel>
-    <CModel id="AP_RoachShield" parent="PersistentSpellFX">
-        <Model value="Assets\Effects\Zerg\AdaptivePlating\AdaptivePlating.m3"/>
-        <!--ScaleMax value="0.100000,0.100000,0.100000"/>
-        <ScaleMin value="0.100000,0.100000,0.100000"/-->
-        <EditorCategories value="Race:Zerg"/>
-    </CModel>
-    <CModel id="AP_CorpserBirth" parent="OneShotSpellFX">
-        <Model value="Assets\Effects\Zerg\CorpserBirth\CorpserBirth.m3"/>
-        <EditorCategories value="Race:Zerg"/>
-    </CModel>
-    <CModel id="AP_RoachCorpser" parent="Unit" Race="Zerg">
-        <Model value="Assets\Units\Zerg\RoachEx1A\RoachEx1A.m3"/>
-        <RequiredAnims value="Assets\Units\Zerg\Roach_SwarmAnims\Roach_SwarmAnims.m3a"/>
-        <Occlusion value="Show"/>
-        <SelectionRadius value="0.541500"/>
-        <Tipability value="0.750000"/>
-        <TipabilityWidth value="0.800000"/>
-        <TipabilityLength value="0.800000"/>
-        <SquibTypeDefault value="Flesh"/>
-        <Radius value="0.450000"/>
-        <ScaleMax value="1.100000,1.100000,1.100000"/>
-        <ScaleMin value="1.100000,1.100000,1.100000"/>
-        <TechPurchaseCamera value="Star2CameraMid04"/>
-        <UnitGlossaryCamera value="Star2CameraMid04"/>
-        <PlanetPanelCamera value="Star2CameraMid04"/>
-        <ShadowRadius value="0.541500"/>
-    </CModel>
-    <CModel id="AP_RoachVile" parent="Unit" Race="Zerg">
-        <Model value="Assets\Units\Zerg\RoachEx1B\RoachEx1B.m3"/>
-        <RequiredAnims value="Assets\Units\Zerg\Roach_SwarmAnims\Roach_SwarmAnims.m3a"/>
-        <Occlusion value="Show"/>
-        <SelectionRadius value="0.541500"/>
-        <Tipability value="0.750000"/>
-        <TipabilityWidth value="0.800000"/>
-        <TipabilityLength value="0.800000"/>
-        <SquibTypeDefault value="Flesh"/>
-        <Radius value="0.450000"/>
-        <ScaleMax value="1.100000,1.100000,1.100000"/>
-        <ScaleMin value="1.100000,1.100000,1.100000"/>
-        <TechPurchaseCamera value="Star2CameraMid04"/>
-        <UnitGlossaryCamera value="Star2CameraMid04"/>
-        <PlanetPanelCamera value="Star2CameraMid04"/>
-        <ShadowRadius value="0.541500"/>
-    </CModel>
-    <CModel id="AP_AberrationPortrait" parent="Portrait" Race="Zerg">
-        <Model value="Assets\Portraits\Zerg\AberrationPortrait\AberrationPortrait.m3"/>
-        <FacialController value="LocalizedData\Facial\AberrationPortrait.fxa"/>
-        <Flags index="Facial" value="1"/>
-        <Image value="Assets\Textures\AberrationPortrait_Static.dds"/>
-    </CModel>
-    <CModel id="AP_InfestedAbomination" parent="Unit" Race="Zerg">
-        <Model value="Assets\Units\Zerg\Aberration\Aberration.m3"/>
-        <RequiredAnims value="Assets\Units\Zerg\Aberration_SwarmAnims\Aberration_SwarmAnims.m3a"/>
-        <PlanetPanelCamera value="Star2CameraHigh08"/>
-        <Radius value="0.875000"/>
-        <ScaleMax value="1.100000,1.100000,1.100000"/>
-        <ScaleMin value="1.100000,1.100000,1.100000"/>
-        <SelectionRadius value="0.972100"/>
-        <ShadowRadius value="0.972100"/>
-        <TechPurchaseCamera value="Star2CameraHigh08"/>
-        <Tipability value="0.750000"/>
-        <TipabilityLength value="0.800000"/>
-        <TipabilityWidth value="0.400000"/>
-        <UnitGlossaryCamera value="Star2CameraHigh08"/>
-    </CModel>
-    <CModel id="AP_InfestedAbominationDeath" parent="UnitDeath" Race="Zerg">
-        <Model value="Assets\Units\Zerg\AberrationDeath\AberrationDeath.m3"/>
-        <LowQualityModel value="ZergLargeUnitDeathLow"/>
-        <Events>
-            <Anim value="Death,00"/>
-            <Name value="AbberationExplosion"/>
-            <Type value="Sound"/>
-            <Time value="0.550000"/>
-            <Attachment value="Ref_Origin"/>
-            <Payload value="Aberration_Explode"/>
-        </Events>
-        <Events>
-            <Anim value="Death,00"/>
-            <Name value="AbberationExplosion"/>
-            <Type value="Sound"/>
-            <Time value="1.500000"/>
-            <Attachment value="Ref_Origin"/>
-            <Payload value="Aberration_Explode"/>
-        </Events>
-        <Events>
-            <Anim value="Death,00"/>
-            <Name value="AbberationExplosion"/>
-            <Type value="Sound"/>
-            <Time value="2.550000"/>
-            <Attachment value="Ref_Origin"/>
-            <Payload value="Aberration_Explode"/>
-        </Events>
-        <Lighting value=""/>
-    </CModel>
-    <CModel id="AP_BurrowChargeStun" parent="PersistentSpellFX">
-        <Model value="Assets\Effects\Zerg\UnitStunImpact\UnitStunImpact.m3"/>
-        <EditorCategories value="Race:Terran"/>
-    </CModel>
-    <CModel id="AP_TissueAssimilationModel" parent="PersistentSpellFX">
-        <Model value="Assets\Effects\Zerg\MendBuff\MendBuff.m3"/>
-        <EditorCategories value="Race:Terran"/>
-    </CModel>
-    <CModel id="AP_TorrasqueChrysalis" parent="Unit" Race="Zerg">
-        <Model value="Assets\Units\Zerg\UltraliskEx1Egg\UltraliskEx1Egg.m3"/>
-        <Occlusion value="Show"/>
-        <SelectionLayer value="2"/>
-        <SelectionRadius value="0.750000"/>
-        <ShadowRadius value="0.750000"/>
-        <SquibTypeDefault value="Flesh"/>
-    </CModel>
-    <CModel id="AP_TorrasqueCorpse" parent="UnitDeath" Race="Zerg">
-        <Model value="Assets\Units\Test\InvisibleUnit\InvisibleUnit.m3"/>
-        <Occlusion value="Show"/>
-    </CModel>
-    <CModel id="AP_TorrasqueCorpseExplosion" parent="UnitDeath" Race="Zerg">
-        <Model value="Assets\Units\Zerg\UltraliskEx1BDeath\UltraliskEx1BDeath.m3"/>
-        <LowQualityModel value="ZergLargeUnitDeathLow"/>
-        <Occlusion value="Show"/>
-        <Radius value="1.250000"/>
-        <ScaleMax value="0.950000,0.950000,0.950000"/>
-        <ScaleMin value="0.950000,0.950000,0.950000"/>
-        <SelectionRadius value="1.176200"/>
-        <SquibTypeDefault value="Flesh"/>
-        <Tipability value="0.750000"/>
-        <TipabilityLength value="1.000000"/>
-        <TipabilityWidth value="1.000000"/>
-    </CModel>
-    <CModel id="AP_HotSTorrasque" parent="Unit" Race="Zerg">
-        <Model value="Assets\Units\Zerg\UltraliskEx1B\UltraliskEx1B.m3"/>
-        <RequiredAnims value="Assets\Units\Zerg\UltraliskEx1_RequiredAnims\UltraliskEx1_RequiredAnims.m3a"/>
-        <Events>
-            <Anim value="Attack,00"/>
-            <Name value="UltraliskAttack"/>
-            <Type value="Sound"/>
-            <Time value="0.010000"/>
-        </Events>
-        <Events>
-            <Anim value="Attack,00"/>
-            <Name value="UltraliskAttack"/>
-            <Type value="Sound"/>
-            <Time value="0.160000"/>
-        </Events>
-        <Events>
-            <Anim value="Attack,01"/>
-            <Name value="UltraliskAttack"/>
-            <Type value="Sound"/>
-            <Time value="0.040000"/>
-        </Events>
-        <Events>
-            <Anim value="Attack,01"/>
-            <Name value="UltraliskAttack"/>
-            <Type value="Sound"/>
-            <Time value="0.160000"/>
-        </Events>
-        <Events>
-            <Anim value="Spell,A"/>
-            <Name value="UltraliskAttack"/>
-            <Type value="Sound"/>
-            <Time value="0.020000"/>
-        </Events>
-        <Events>
-            <Anim value="Spell,A"/>
-            <Name value="UltraliskAttack"/>
-            <Type value="Sound"/>
-            <Time value="0.190000"/>
-        </Events>
-        <Events>
-            <Anim value="Spell,00"/>
-            <Name value="UltraliskHeadAttack"/>
-            <Type value="Sound"/>
-            <Time value="0.550000"/>
-        </Events>
-        <Events>
-            <Anim value="Spell,00"/>
-            <Name value="UltraliskAttack"/>
-            <Type value="Sound"/>
-            <Time value="0.350000"/>
-        </Events>
-        <Events>
-            <Anim value="Spell,00"/>
-            <Name value="UltraliskAttack"/>
-            <Type value="Sound"/>
-            <Time value="0.490000"/>
-        </Events>
-        <Events>
-            <Anim value="Spell,01"/>
-            <Name value="UltraliskHeadAttack"/>
-            <Type value="Sound"/>
-            <Time value="0.450000"/>
-        </Events>
-        <Events>
-            <Anim value="Spell,01"/>
-            <Name value="UltraliskAttack"/>
-            <Type value="Sound"/>
-            <Time value="0.400000"/>
-        </Events>
-        <Events>
-            <Anim value="Spell,01"/>
-            <Name value="UltraliskAttack"/>
-            <Type value="Sound"/>
-            <Time value="0.490000"/>
-        </Events>
-        <Events>
-            <Anim value="Spell,D"/>
-            <Name value="UltraliskAttack"/>
-            <Type value="Sound"/>
-            <Time value="0.020000"/>
-        </Events>
-        <Events>
-            <Anim value="Spell,D"/>
-            <Name value="UltraliskAttack"/>
-            <Type value="Sound"/>
-            <Time value="0.190000"/>
-        </Events>
-        <Occlusion value="Show"/>
-        <PlanetPanelCamera value="Star2CameraHigh13"/>
-        <Radius value="1.250000"/>
-        <ScaleMax value="0.950000,0.950000,0.950000"/>
-        <ScaleMin value="0.950000,0.950000,0.950000"/>
-        <SelectionRadius value="1.176200"/>
-        <ShadowRadius value="1.176200"/>
-        <SquibTypeDefault value="Flesh"/>
-        <TechPurchaseCamera value="Star2CameraHigh13"/>
-        <Tipability value="0.750000"/>
-        <TipabilityLength value="1.000000"/>
-        <TipabilityWidth value="1.000000"/>
-        <UnitGlossaryCamera value="Star2CameraHigh13"/>
-    </CModel>
-    <CModel id="AP_TorrasquePortrait" parent="Portrait" Race="Zerg">
-        <Model value="Assets\Portraits\Zerg\UltraliskPortrait\UltraliskPortrait.m3"/>
-        <Image value="Assets\Textures\UltraliskPortrait_Static.dds"/>
-    </CModel>
-    <CModel id="AP_UltraliskEx1BDeath" parent="UnitDeath" Race="Zerg">
-        <Model value="Assets\Units\Zerg\UltraliskEx1BDeath\UltraliskEx1BDeath.m3"/>
-        <LowQualityModel value="ZergLargeUnitDeathLow"/>
-        <Occlusion value="Show"/>
-    </CModel>
-    <CModel id="AP_HotSNoxious" parent="Unit" Race="Zerg">
-        <Model value="Assets\Units\Zerg\UltraliskEx1A\UltraliskEx1A.m3"/>
-        <RequiredAnims value="Assets\Units\Zerg\UltraliskEx1_RequiredAnims\UltraliskEx1_RequiredAnims.m3a"/>
-        <Events>
-            <Anim value="Attack,00"/>
-            <Name value="UltraliskAttack"/>
-            <Type value="Sound"/>
-            <Time value="0.010000"/>
-        </Events>
-        <Events>
-            <Anim value="Attack,00"/>
-            <Name value="UltraliskAttack"/>
-            <Type value="Sound"/>
-            <Time value="0.160000"/>
-        </Events>
-        <Events>
-            <Anim value="Attack,01"/>
-            <Name value="UltraliskAttack"/>
-            <Type value="Sound"/>
-            <Time value="0.040000"/>
-        </Events>
-        <Events>
-            <Anim value="Attack,01"/>
-            <Name value="UltraliskAttack"/>
-            <Type value="Sound"/>
-            <Time value="0.160000"/>
-        </Events>
-        <Events>
-            <Anim value="Spell,A"/>
-            <Name value="UltraliskAttack"/>
-            <Type value="Sound"/>
-            <Time value="0.020000"/>
-        </Events>
-        <Events>
-            <Anim value="Spell,A"/>
-            <Name value="UltraliskAttack"/>
-            <Type value="Sound"/>
-            <Time value="0.190000"/>
-        </Events>
-        <Events>
-            <Anim value="Spell,00"/>
-            <Name value="UltraliskHeadAttack"/>
-            <Type value="Sound"/>
-            <Time value="0.550000"/>
-        </Events>
-        <Events>
-            <Anim value="Spell,00"/>
-            <Name value="UltraliskAttack"/>
-            <Type value="Sound"/>
-            <Time value="0.350000"/>
-        </Events>
-        <Events>
-            <Anim value="Spell,00"/>
-            <Name value="UltraliskAttack"/>
-            <Type value="Sound"/>
-            <Time value="0.490000"/>
-        </Events>
-        <Events>
-            <Anim value="Spell,01"/>
-            <Name value="UltraliskHeadAttack"/>
-            <Type value="Sound"/>
-            <Time value="0.450000"/>
-        </Events>
-        <Events>
-            <Anim value="Spell,01"/>
-            <Name value="UltraliskAttack"/>
-            <Type value="Sound"/>
-            <Time value="0.400000"/>
-        </Events>
-        <Events>
-            <Anim value="Spell,01"/>
-            <Name value="UltraliskAttack"/>
-            <Type value="Sound"/>
-            <Time value="0.490000"/>
-        </Events>
-        <Events>
-            <Anim value="Spell,D"/>
-            <Name value="UltraliskAttack"/>
-            <Type value="Sound"/>
-            <Time value="0.020000"/>
-        </Events>
-        <Events>
-            <Anim value="Spell,D"/>
-            <Name value="UltraliskAttack"/>
-            <Type value="Sound"/>
-            <Time value="0.190000"/>
-        </Events>
-        <Occlusion value="Show"/>
-        <PlanetPanelCamera value="Star2CameraHigh13"/>
-        <Radius value="1.250000"/>
-        <ScaleMax value="0.950000,0.950000,0.950000"/>
-        <ScaleMin value="0.950000,0.950000,0.950000"/>
-        <SelectionRadius value="1.176200"/>
-        <ShadowRadius value="1.176200"/>
-        <SquibTypeDefault value="Flesh"/>
-        <TechPurchaseCamera value="Star2CameraHigh13"/>
-        <Tipability value="0.750000"/>
-        <TipabilityLength value="1.000000"/>
-        <TipabilityWidth value="1.000000"/>
-        <UnitGlossaryCamera value="Star2CameraHigh13"/>
-    </CModel>
-    <CModel id="AP_MiasmaImpact">
-        <Model value="Assets\Effects\Zerg\MiasmaImpact\MiasmaImpact.m3"/>
-    </CModel>
-    <CModel id="AP_NoxiousCloud" parent="Unit">
-        <Model value="Assets\Effects\Zerg\MiasmaliskPoisonCloud\MiasmaliskPoisonCloud.m3"/>
-        <Radius value="3.000000"/>
-        <SelectionRadius value="3.000000"/>
-    </CModel>
-    <CModel id="AP_NoxiousPortrait" parent="Portrait" Race="Zerg">
-        <Model value="Assets\Portraits\Zerg\UltraliskPortrait\UltraliskPortrait.m3"/>
-        <Image value="Assets\Textures\UltraliskPortrait_Static.dds"/>
-    </CModel>
-    <CModel id="AP_PoisonNovaModel">
-        <Model value="Assets\Effects\Zerg\MiasmaliskPoisonCloudBirth\MiasmaliskPoisonCloudBirth.m3"/>
-        <ScaleMax value="0.750000,0.750000,0.750000"/>
-        <ScaleMin value="0.750000,0.750000,0.750000"/>
-    </CModel>
-    <CModel id="AP_UltraliskEx1ADeath" parent="UnitDeath" Race="Zerg">
-        <Model value="Assets\Units\Zerg\UltraliskEx1ADeath\UltraliskEx1ADeath.m3"/>
-        <LowQualityModel value="ZergLargeUnitDeathLow"/>
-        <Occlusion value="Show"/>
-    </CModel>
-    <CModel id="AP_HealingDrone" parent="Unit" Race="Terran">
-        <Model value="Assets\Units\Terran\PointDefenseDrone\PointDefenseDrone.m3"/>
-        <PlanetPanelCamera value="Star2CameraLow05"/>
-        <Radius value="0.600000"/>
-        <ScaleMax value="0.800000,0.800000,0.800000"/>
-        <ScaleMin value="0.800000,0.800000,0.800000"/>
-        <SelectionRadius value="0.857100"/>
-        <ShadowRadius value="0.857100"/>
-        <SquibTypeDefault value="Metal"/>
-        <TechPurchaseCamera value="Star2CameraLow05"/>
-        <UnitGlossaryCamera value="Star2CameraLow05"/>
-    </CModel>
-    <CModel id="AP_HealingDronePlacement" parent="Placement" Race="Terran">
-        <Model value="Assets\Units\Terran\PointDefenseDronePlacement\PointDefenseDronePlacement.m3"/>
-        <ScaleMax value="0.800000,0.800000,0.800000"/>
-        <ScaleMin value="0.800000,0.800000,0.800000"/>
-    </CModel>
-    <CModel id="AP_HealingDroneReleaseWeapon" parent="MissileFX">
-        <Model value="Assets\Effects\Terran\AutoTurretPodMissile\AutoTurretPodMissile.m3"/>
-        <EditorCategories value="Race:Terran"/>
-    </CModel>
-    <CModel id="AP_DeploySpiderMinesMissile" parent="MissileFX">
-        <Model value="Assets\Units\Terran\SpiderMine\SpiderMine.m3"/>
-        <EditorCategories value="Race:Terran"/>
-        <Occlusion value="Show"/>
-    </CModel>
-    <CModel id="AP_AttackDummyCursorModel" parent="UI">
-        <Model value="Assets\UI\Cursors\AttackMoveSwarm\AttackMoveSwarm.m3"/>
-        <EditorCategories value="Race:Terran"/>
-        <SelectionRadius value="2.500000"/>
-        <ShadowRadius value="2.500000"/>
-    </CModel>
-    <CModel id="AP_Impaler" parent="Unit" Race="Zerg">
-        <Model value="Assets\Units\Zerg\LurkerEx1A\LurkerEx1A.m3"/>
-        <Occlusion value="Show"/>
-        <PlanetPanelCamera value="Star2CameraMid08"/>
-        <Radius value="0.700000"/>
-        <ScaleMax value="1.100000,1.100000,1.100000"/>
-        <ScaleMin value="1.100000,1.100000,1.100000"/>
-        <SelectionRadius value="0.590500"/>
-        <ShadowRadius value="0.900000"/>
-        <SquibTypeDefault value="Flesh"/>
-        <TechPurchaseCamera value="Star2CameraMid08"/>
-        <Tipability value="0.750000"/>
-        <TipabilityLength value="0.800000"/>
-        <TipabilityWidth value="0.800000"/>
-        <UnitGlossaryCamera value="Star2CameraMid08"/>
-    </CModel>
-    <CModel id="AP_ImpalerAttackImpact" parent="ImpactFX">
-        <Model value="Assets\Effects\Zerg\PrimalSunkenColonyAttackImpact\PrimalSunkenColonyAttackImpact.m3"/>
-        <EditorCategories value="Race:Zerg"/>
-        <ScaleMax value="0.550000,0.550000,0.550000"/>
-        <ScaleMin value="0.550000,0.550000,0.550000"/>
-    </CModel>
-    <CModel id="AP_ImpalerDeath" parent="UnitDeath" Race="Zerg">
-        <Model value="Assets\Units\Zerg\LurkerEx1ADeath\LurkerEx1ADeath.m3"/>
-        <LowQualityModel value="ZergMediumUnitDeathLow"/>
-        <Occlusion value="Show"/>
-    </CModel>
-    <CModel id="AP_ImpalerDeathAcid" parent="UnitDeath" Race="Zerg">
-        <Model value="Assets\Units\Zerg\LurkerDeathAcid\LurkerDeathAcid.m3"/>
-        <LowQualityModel value="ZergMediumUnitDeathLow"/>
-        <Occlusion value="Show"/>
-    </CModel>
-    <CModel id="AP_ImpalerDeathFire" parent="UnitDeath" Race="Zerg">
-        <Model value="Assets\Units\Zerg\LurkerDeathFire\LurkerDeathFire.m3"/>
-        <LowQualityModel value="ZergMediumUnitDeathLow"/>
-        <Occlusion value="Show"/>
-    </CModel>
-    <CModel id="AP_LurkerEx1APortrait" parent="Portrait" Race="Zerg">
-        <Model value="Assets\Portraits\Zerg\LurkerPortrait\LurkerPortrait.m3"/>
-        <Image value="Assets\Textures\LurkerPortrait_Static.dds"/>
-    </CModel>
-    <CModel id="AP_HydraliskLurkerEggDeath" parent="UnitDeath">
-        <Model value="Assets\Units\Zerg\LurkerEggDeath\LurkerEggDeath.m3"/>
-        <LowQualityModel value="ZergSmallUnitDeathLow"/>
-        <EditorCategories value="Race:Zerg"/>
-        <!-- Missing in vanilla -->
-        <Lighting value="AP_LurkerEgg"/>
-        <Occlusion value="Show"/>
-        <ScaleMax value="0.850000,0.850000,0.850000"/>
-        <ScaleMin value="0.850000,0.850000,0.850000"/>
-        <SelectionRadius value="0.764400"/>
-        <ShadowRadius value="0.764400"/>
-    </CModel>
-    <CModel id="AP_ImpalerEgg" parent="Unit" Race="Zerg">
-        <Model value="Assets\Units\Zerg\LurkerEgg\LurkerEgg.m3"/>
-        <Occlusion value="Show"/>
-        <ScaleMax value="0.850000,0.850000,0.850000"/>
-        <ScaleMin value="0.850000,0.850000,0.850000"/>
-        <SelectionRadius value="0.764400"/>
-        <ShadowRadius value="0.764400"/>
-        <SquibTypeDefault value="Flesh"/>
-    </CModel>
-    <CModel id="AP_ImpalerMissileGroundCracks" parent="ImpactFX">
-        <Model value="Assets\Effects\Zerg\PrimalLurkerMissile\PrimalLurkerMissile.m3"/>
-        <EditorCategories value="Race:Zerg"/>
-    </CModel>
-    <CModel id="AP_HydraliskLurkerEgg" parent="Unit" Race="Zerg">
-        <Model value="Assets\Units\Zerg\LurkerEgg\LurkerEgg.m3"/>
-        <Occlusion value="Show"/>
-        <ScaleMax value="0.850000,0.850000,0.850000"/>
-        <ScaleMin value="0.850000,0.850000,0.850000"/>
-        <SelectionRadius value="0.764400"/>
-        <ShadowRadius value="0.764400"/>
-        <SquibTypeDefault value="Flesh"/>
-    </CModel>
-    <CModel id="AP_Lurker" parent="Unit" Race="Zerg">
-        <Model value="Assets\Units\Zerg\LurkerEx1B\LurkerEx1B.m3"/>
-        <Occlusion value="Show"/>
-        <PlanetPanelCamera value="Star2CameraMid07"/>
-        <Radius value="0.700000"/>
-        <ScaleMax value="1.100000,1.100000,1.100000"/>
-        <ScaleMin value="1.100000,1.100000,1.100000"/>
-        <SelectionRadius value="0.590500"/>
-        <ShadowRadius value="0.900000"/>
-        <SquibTypeDefault value="Flesh"/>
-        <TechPurchaseCamera value="Star2CameraMid07"/>
-        <UnitGlossaryCamera value="Star2CameraMid07"/>
-    </CModel>
-    <CModel id="AP_LurkerAttackDeathBloodGeyser" parent="ImpactFX">
-        <Model value="Assets\Effects\Zerg\BloodFountainImpact\BloodFountainImpact.m3"/>
-        <EditorCategories value="Race:Zerg"/>
-    </CModel>
-    <CModel id="AP_LurkerAttackSpike" parent="MissileFX">
-        <Model value="Assets\Effects\Zerg\LurkerMissile\LurkerMissile.m3"/>
-        <EditorCategories value="Race:Zerg"/>
-    </CModel>
-    <CModel id="AP_LurkerDeath" parent="UnitDeath" Race="Zerg">
-        <Model value="Assets\Units\Zerg\LurkerEx1BDeath\LurkerEx1BDeath.m3"/>
-        <LowQualityModel value="ZergMediumUnitDeathLow"/>
-        <Occlusion value="Show"/>
-    </CModel>
-    <CModel id="AP_LurkerDeathAcid" parent="UnitDeath" Race="Zerg">
-        <Model value="Assets\Units\Zerg\LurkerDeathAcid\LurkerDeathAcid.m3"/>
-        <LowQualityModel value="ZergMediumUnitDeathLow"/>
-        <Occlusion value="Show"/>
-    </CModel>
-    <CModel id="AP_LurkerDeathFire" parent="UnitDeath" Race="Zerg">
-        <Model value="Assets\Units\Zerg\LurkerDeathFire\LurkerDeathFire.m3"/>
-        <LowQualityModel value="ZergMediumUnitDeathLow"/>
-        <Occlusion value="Show"/>
-    </CModel>
-    <CModel id="AP_LurkerEx1BPortrait" parent="Portrait" Race="Zerg">
-        <Model value="Assets\Portraits\Zerg\LurkerPortrait\LurkerPortrait.m3"/>
-        <Image value="Assets\Textures\LurkerPortrait_Static.dds"/>
-    </CModel>
-    <CModel id="AP_ExplosiveSpinesModel" parent="OneShotSpellFX">
-        <Model value="Assets\Effects\Zerg\SymbioteImpact\SymbioteImpact.m3"/>
-        <EditorCategories value="Race:Zerg"/>
-        <ScaleMax value="2.000000,2.000000,1.000000"/>
-        <ScaleMin value="2.000000,2.000000,1.000000"/>
-    </CModel>
-    <CModel id="AP_HydraliskFrenzyBirthModel" parent="OneShotSpellFX">
-        <Model value="Assets\Effects\Zerg\HydraliskFrenzyBirth\HydraliskFrenzyBirth.m3"/>
-        <EditorCategories value="Race:Zerg"/>
-    </CModel>
-    <CModel id="AP_HydraliskFrenzyModel" parent="PersistentSpellFX">
-        <Model value="Assets\Effects\Zerg\HydraliskFrenzy\HydraliskFrenzy.m3"/>
-        <EditorCategories value="Race:Zerg"/>
-    </CModel>
-    <CModel id="AP_HydraliskImpaler" parent="Unit" Race="Zerg">
-        <Model value="Assets\Units\Zerg\HydraliskEx1A\HydraliskEx1A.m3"/>
-        <RequiredAnims value="Assets\Units\Zerg\Hydralisk_SwarmAnims\Hydralisk_SwarmAnims.m3a"/>
-        <AttachProps Id="Ref_Weapon">
-            <Keys index="SetA" value="0"/>
-        </AttachProps>
-        <AttachProps Id="Ref_Weapon Right">
-            <Keys index="SetA" value="1"/>
-        </AttachProps>
-        <AttachProps Id="Ref_Weapon Left">
-            <Keys index="SetA" value="1"/>
-        </AttachProps>
-        <Events>
-            <Anim value="Attack,Cover,00"/>
-            <Name value="HydraliskAttackImpactMelee"/>
-            <Type value="Sound"/>
-            <Time value="0.500000"/>
-        </Events>
-        <Events>
-            <Anim value="Attack,Cover,00"/>
-            <Name value="HydraliskAttackImpactMelee"/>
-            <Type value="Sound"/>
-            <Time value="0.550000"/>
-        </Events>
-        <Events>
-            <Anim value="Attack,Cover,01"/>
-            <Name value="HydraliskAttackImpactMelee"/>
-            <Type value="Sound"/>
-            <Time value="0.230000"/>
-        </Events>
-        <Events>
-            <Anim value="Attack,Cover,01"/>
-            <Name value="HydraliskAttackImpactMelee"/>
-            <Type value="Sound"/>
-            <Time value="0.400000"/>
-        </Events>
-        <Occlusion value="Show"/>
-        <PlanetPanelCamera value="Star2CameraMid08"/>
-        <Radius value="0.600000"/>
-        <ScaleMax value="0.750000,0.750000,0.750000"/>
-        <ScaleMin value="0.750000,0.750000,0.750000"/>
-        <SelectionRadius value="0.571000"/>
-        <ShadowRadius value="0.571000"/>
-        <SquibTypeDefault value="Flesh"/>
-        <TechPurchaseCamera value="Star2CameraMid08"/>
-        <Tipability value="0.750000"/>
-        <TipabilityLength value="0.800000"/>
-        <TipabilityWidth value="0.800000"/>
-        <UnitGlossaryCamera value="Star2CameraMid08"/>
-    </CModel>
-    <CModel id="AP_HydraliskImpalerDeath" parent="UnitDeath" Race="Zerg">
-        <Model value="Assets\Units\Zerg\HydraliskEx1ADeath\HydraliskEx1ADeath.m3"/>
-        <LowQualityModel value="ZergSmallUnitDeathLow"/>
-        <Occlusion value="Show"/>
-    </CModel>
-    <CModel id="AP_HydraliskImpalerPortrait" parent="Portrait" Race="Zerg">
-        <Model value="Assets\Portraits\Zerg\HydraliskPortrait\HydraliskPortrait.m3"/>
-        <Image value="Assets\Textures\HydraliskPortrait_Static.dds"/>
-    </CModel>
-    <CModel id="AP_HydraliskLurker" parent="Unit" Race="Zerg">
-        <Model value="Assets\Units\Zerg\HydraliskEx1B\HydraliskEx1B.m3"/>
-        <RequiredAnims value="Assets\Units\Zerg\Hydralisk_SwarmAnims\Hydralisk_SwarmAnims.m3a"/>
-        <AttachProps Id="Ref_Weapon">
-            <Keys index="SetA" value="0"/>
-        </AttachProps>
-        <AttachProps Id="Ref_Weapon Right">
-            <Keys index="SetA" value="1"/>
-        </AttachProps>
-        <AttachProps Id="Ref_Weapon Left">
-            <Keys index="SetA" value="1"/>
-        </AttachProps>
-        <Events>
-            <Anim value="Attack,Cover,00"/>
-            <Name value="HydraliskAttackImpactMelee"/>
-            <Type value="Sound"/>
-            <Time value="0.500000"/>
-        </Events>
-        <Events>
-            <Anim value="Attack,Cover,00"/>
-            <Name value="HydraliskAttackImpactMelee"/>
-            <Type value="Sound"/>
-            <Time value="0.550000"/>
-        </Events>
-        <Events>
-            <Anim value="Attack,Cover,01"/>
-            <Name value="HydraliskAttackImpactMelee"/>
-            <Type value="Sound"/>
-            <Time value="0.230000"/>
-        </Events>
-        <Events>
-            <Anim value="Attack,Cover,01"/>
-            <Name value="HydraliskAttackImpactMelee"/>
-            <Type value="Sound"/>
-            <Time value="0.400000"/>
-        </Events>
-        <Occlusion value="Show"/>
-        <PlanetPanelCamera value="Star2CameraMid08"/>
-        <Radius value="0.600000"/>
-        <ScaleMax value="0.750000,0.750000,0.750000"/>
-        <ScaleMin value="0.750000,0.750000,0.750000"/>
-        <SelectionRadius value="0.571000"/>
-        <ShadowRadius value="0.571000"/>
-        <SquibTypeDefault value="Flesh"/>
-        <TechPurchaseCamera value="Star2CameraMid08"/>
-        <Tipability value="0.750000"/>
-        <TipabilityLength value="0.800000"/>
-        <TipabilityWidth value="0.800000"/>
-        <UnitGlossaryCamera value="Star2CameraMid08"/>
-    </CModel>
-    <CModel id="AP_HydraliskLurkerDeath" parent="UnitDeath" Race="Zerg">
-        <Model value="Assets\Units\Zerg\HydraliskEx1BDeath\HydraliskEx1BDeath.m3"/>
-        <LowQualityModel value="ZergSmallUnitDeathLow"/>
-        <Occlusion value="Show"/>
-    </CModel>
-    <CModel id="AP_HydraliskLurkerPortrait" parent="Portrait" Race="Zerg">
-        <Model value="Assets\Portraits\Zerg\HydraliskPortrait\HydraliskPortrait.m3"/>
-        <Image value="Assets\Textures\HydraliskPortrait_Static.dds"/>
-    </CModel>
-    <CModel id="AP_LocustEggAMissileWeapon" parent="MissileFX">
-        <Model value="Assets\Units\Zerg\SwarmHostEgg\SwarmHostEgg.m3"/>
-        <Events>
-            <Anim value="Death"/>
-            <Name value="EggPop"/>
-            <Type value="Sound"/>
-            <Time value="0.010000"/>
-            <Payload value="SwarmHost_SpawnLaunch"/>
-        </Events>
-        <Occlusion value="Show"/>
-        <SelectionLayer value="3"/>
-        <SelectionRadius value="0.666500"/>
-        <ShadowRadius value="0.666500"/>
-        <SquibTypeDefault value="Flesh"/>
-    </CModel>
-    <CModel id="AP_LocustEggBMissileWeapon" parent="MissileFX">
-        <Model value="Assets\Units\Zerg\SwarmHostEgg\SwarmHostEgg.m3"/>
-        <Events>
-            <Anim value="Death"/>
-            <Name value="EggPop"/>
-            <Type value="Sound"/>
-            <Time value="0.010000"/>
-            <Payload value="SwarmHost_SpawnLaunch"/>
-        </Events>
-        <Occlusion value="Show"/>
-        <SelectionLayer value="3"/>
-        <SelectionRadius value="0.666500"/>
-        <ShadowRadius value="0.666500"/>
-        <SquibTypeDefault value="Flesh"/>
-    </CModel>
-    <CModel id="AP_LocustFlying" parent="Unit" Race="Zerg">
-        <Model value="Assets\Units\Zerg\SwarmHostSpawnFlyer\SwarmHostSpawnFlyer.m3"/>
-        <Occlusion value="Show"/>
-        <PlanetPanelCamera value="Star2CameraLow05"/>
-        <ScaleMax value="0.600000,0.600000,0.600000"/>
-        <ScaleMin value="0.600000,0.600000,0.600000"/>
-        <SelectionOffset value="0.000000,0.000000,-0.500000"/>
-        <SelectionRadius value="0.375000"/>
-        <ShadowRadius value="0.375000"/>
-        <TechPurchaseCamera value="Star2CameraLow05"/>
-        <Tipability value="0.750000"/>
-        <UnitGlossaryCamera value="Star2CameraLow05"/>
-    </CModel>
-    <CModel id="AP_LocustFlyingAttackImpact" parent="ImpactFX">
-        <Model value="Assets\Effects\Zerg\SwarmHostSpawnMissileImpact\SwarmHostSpawnMissileImpact.m3"/>
-        <EditorCategories value="Race:Zerg"/>
-    </CModel>
-    <CModel id="AP_LocustFlyingWeapon" parent="MissileFX">
-        <Model value="Assets\Effects\Zerg\SwarmHostSpawnAAMissile\SwarmHostSpawnAAMissile.m3"/>
-        <EditorCategories value="Race:Zerg"/>
-    </CModel>
-    <CModel id="AP_LocustWeapon" parent="MissileFX">
-        <Model value="Assets\Effects\Zerg\SwarmHostSpawnMissile\SwarmHostSpawnMissile.m3"/>
-        <EditorCategories value="Race:Zerg"/>
-    </CModel>
-    <CModel id="AP_SwarmHostSpawnFlyerDeath" parent="UnitDeath" Race="Zerg">
-        <Model value="Assets\Units\Zerg\SwarmHostSpawnFlyerDeath\SwarmHostSpawnFlyerDeath.m3"/>
-        <LowQualityModel value="ZergSmallUnitDeathLow"/>
-        <Occlusion value="Show"/>
-    </CModel>
-    <CModel id="AP_LocustFlyingEggAMissileWeapon" parent="MissileFX">
-        <Model value="Assets\Units\Zerg\SwarmHostEggEx1A\SwarmHostEggEx1A.m3"/>
-        <Events>
-            <Anim value="Death"/>
-            <Name value="EggPop"/>
-            <Type value="Sound"/>
-            <Time value="0.010000"/>
-            <Payload value="SwarmHost_SpawnLaunch"/>
-        </Events>
-        <Occlusion value="Show"/>
-        <SelectionLayer value="3"/>
-        <SelectionRadius value="0.666500"/>
-        <ShadowRadius value="0.666500"/>
-        <SquibTypeDefault value="Flesh"/>
-    </CModel>
-    <CModel id="AP_LocustFlyingEggAMissileWeaponDeath" parent="UnitDeath">
-        <Model value="Assets\Units\Zerg\SwarmHostEggEx1A\SwarmHostEggEx1A.m3"/>
-        <Events>
-            <Anim value="Death"/>
-            <Name value="EggPop"/>
-            <Type value="Sound"/>
-            <Time value="0.010000"/>
-            <Payload value="SwarmHost_SpawnLaunch"/>
-        </Events>
-        <Occlusion value="Show"/>
-        <SelectionLayer value="3"/>
-        <SelectionRadius value="0.666500"/>
-        <ShadowRadius value="0.666500"/>
-        <SquibTypeDefault value="Flesh"/>
-    </CModel>
-    <CModel id="AP_LocustFlyingEggBMissileWeapon" parent="MissileFX">
-        <Model value="Assets\Units\Zerg\SwarmHostEggEx1A\SwarmHostEggEx1A.m3"/>
-        <Events>
-            <Anim value="Death"/>
-            <Name value="EggPop"/>
-            <Type value="Sound"/>
-            <Time value="0.010000"/>
-            <Payload value="SwarmHost_SpawnLaunch"/>
-        </Events>
-        <Occlusion value="Show"/>
-        <SelectionLayer value="3"/>
-        <SelectionRadius value="0.666500"/>
-        <ShadowRadius value="0.666500"/>
-        <SquibTypeDefault value="Flesh"/>
-    </CModel>
-    <CModel id="AP_LocustFlyingEggBMissileWeaponDeath" parent="UnitDeath">
-        <Model value="Assets\Units\Zerg\SwarmHostEggEx1A\SwarmHostEggEx1A.m3"/>
-        <Events>
-            <Anim value="Death"/>
-            <Name value="EggPop"/>
-            <Type value="Sound"/>
-            <Time value="0.010000"/>
-            <Payload value="SwarmHost_SpawnLaunch"/>
-        </Events>
-        <Occlusion value="Show"/>
-        <SelectionLayer value="3"/>
-        <SelectionRadius value="0.666500"/>
-        <ShadowRadius value="0.666500"/>
-        <SquibTypeDefault value="Flesh"/>
-    </CModel>
-    <CModel id="AP_SwarmHostDeepBurrow" parent="OneShotSpellFX">
-        <Model value="Assets\Effects\Zerg\ZagaraDeepBurrow\ZagaraDeepBurrow.m3"/>
-        <EditorCategories value="Race:Zerg"/>
-    </CModel>
-    <CModel id="AP_LurkerEggDeath" parent="UnitDeath">
-        <Model value="Assets\Units\Zerg\LurkerEggDeath\LurkerEggDeath.m3"/>
-        <LowQualityModel value="ZergSmallUnitDeathLow"/>
-        <EditorCategories value="Race:Zerg"/>
-        <!-- Missing in vanilla -->
-        <Lighting value="AP_LurkerEgg"/>
-        <Occlusion value="Show"/>
-        <SelectionRadius value="0.764400"/>
-        <ShadowRadius value="0.764400"/>
-    </CModel>
-    <CModel id="AP_MendBuff" parent="PersistentSpellFX">
-        <Model value="Assets\Effects\Zerg\MendBuff\MendBuff.m3"/>
-        <EditorCategories value="Race:Terran"/>
-    </CModel>
-    <CModel id="AP_SwarmHostEx1ADeath" parent="UnitDeath" Race="Zerg">
-        <Model value="Assets\Units\Zerg\SwarmHostEx1ADeath\SwarmHostEx1ADeath.m3"/>
-        <LowQualityModel value="ZergMediumUnitDeathLow"/>
-        <Occlusion value="Show"/>
-        <VariationCount value="2"/>
-    </CModel>
-    <CModel id="AP_SwarmHostEx1BDeath" parent="UnitDeath" Race="Zerg">
-        <Model value="Assets\Units\Zerg\SwarmHostEx1BDeath\SwarmHostEx1BDeath.m3"/>
-        <LowQualityModel value="ZergMediumUnitDeathLow"/>
-        <Occlusion value="Show"/>
-        <VariationCount value="2"/>
-    </CModel>
-    <CModel id="AP_SwarmHostSplitAPortrait" parent="Portrait" Race="Zerg">
-        <Model value="Assets\Portraits\Zerg\EggMonsterPortrait\EggMonsterPortrait.m3"/>
-        <Image value="Assets\Textures\EggMonsterPortrait_Static.dds"/>
-    </CModel>
-    <CModel id="AP_SwarmHostSplitBPortrait" parent="Portrait" Race="Zerg">
-        <Model value="Assets\Portraits\Zerg\EggMonsterPortrait\EggMonsterPortrait.m3"/>
-        <Image value="Assets\Textures\EggMonsterPortrait_Static.dds"/>
-    </CModel>
-    <CModel id="AP_SwarmHostEggCreeperCampaign" parent="PersistentSpellFX">
-        <Model value="Assets\Units\Zerg\SwarmHostEggEx1B\SwarmHostEggEx1B.m3"/>
-        <EditorCategories value="Race:Zerg"/>
-        <Events>
-            <Anim value="Death"/>
-            <Name value="EggPop"/>
-            <Type value="Sound"/>
-            <Time value="0.010000"/>
-            <Payload value="SwarmHost_SpawnLaunch"/>
-        </Events>
-    </CModel>
-    <CModel id="AP_SwarmHostSplitA" parent="Unit" Race="Zerg">
-        <Model value="Assets\Units\Zerg\SwarmHostEx1A\SwarmHostEx1A.m3"/>
-        <RequiredAnims value="Assets\Units\Zerg\SwarmHost_Campaign_RequiredAnims\SwarmHost_Campaign_RequiredAnims.m3a"/>
-        <AnimBlendTime value="0.400000"/>
-        <AttachProps Id="Ref_Target 03">
-            <Keys index="SetB" value="0"/>
-        </AttachProps>
-        <AttachProps Id="Ref_Target 04">
-            <Keys index="SetB" value="0"/>
-        </AttachProps>
-        <AttachProps Id="Ref_Target 05">
-            <Keys index="SetB" value="0"/>
-        </AttachProps>
-        <AttachProps Id="Ref_Target 06">
-            <Keys index="SetB" value="0"/>
-        </AttachProps>
-        <Occlusion value="Show"/>
-        <Radius value="0.750000"/>
-        <SelectionRadius value="1.000000"/>
-        <ShadowRadius value="1.000000"/>
-        <SquibTypeDefault value="Flesh"/>
-        <Tipability value="0.750000"/>
-        <TipabilityLength value="1.000000"/>
-        <TipabilityWidth value="1.000000"/>
-    </CModel>
-    <CModel id="AP_SwarmHostSplitB" parent="Unit" Race="Zerg">
-        <Model value="Assets\Units\Zerg\SwarmHostEx1B\SwarmHostEx1B.m3"/>
-        <RequiredAnims value="Assets\Units\Zerg\SwarmHost_Campaign_RequiredAnims\SwarmHost_Campaign_RequiredAnims.m3a"/>
-        <AnimBlendTime value="0.400000"/>
-        <AttachProps Id="Ref_Target 03">
-            <Keys index="SetB" value="0"/>
-        </AttachProps>
-        <AttachProps Id="Ref_Target 04">
-            <Keys index="SetB" value="0"/>
-        </AttachProps>
-        <AttachProps Id="Ref_Target 05">
-            <Keys index="SetB" value="0"/>
-        </AttachProps>
-        <AttachProps Id="Ref_Target 06">
-            <Keys index="SetB" value="0"/>
-        </AttachProps>
-        <Occlusion value="Show"/>
-        <Radius value="0.750000"/>
-        <SelectionRadius value="1.000000"/>
-        <ShadowRadius value="1.000000"/>
-        <SquibTypeDefault value="Flesh"/>
-        <Tipability value="0.750000"/>
-        <TipabilityLength value="1.000000"/>
-        <TipabilityWidth value="1.000000"/>
-    </CModel>
-    <CModel id="AP_MagrailMunition_Impact" parent="RaceImpactFX" Race="Terran">
-        <Model value="Assets\Effects\Terran\MagrailMunition_Impact\MagrailMunition_Impact.m3"/>
-        <Events>
-            <Anim value="Birth,00"/>
-            <Name value="RailGun_Model_Impact"/>
-            <Type value="Sound"/>
-            <Time value="0.081000"/>
-            <Payload value="RailGun_Model_Impact"/>
-        </Events>
-    </CModel>
-    <CModel id="AP_MagrailMunition_Launch" parent="RaceLaunchFX" Race="Terran">
-        <Model value="Assets\Effects\Terran\MagrailMunition_Launch\MagrailMunition_Launch.m3"/>
-    </CModel>
-    <CModel id="AP_MagrailMunition_Missile" parent="RaceMissileFX" Race="Terran">
-        <Model value="Assets\Effects\Terran\MagrailMunition_Missile\MagrailMunition_Missile.m3"/>
-    </CModel>
-    <CModel id="AP_RailGunTurret" parent="Building" Race="Terran">
-        <Model value="Assets\Buildings\Terran\AutoTurret\AutoTurret.m3"/>
-        <AttachProps Id="Ref_Hardpoint">
-            <Keys index="Turret" value="0"/>
-        </AttachProps>
-        <Occlusion value="Show"/>
-        <PlanetPanelCamera value="Star2CameraMid05"/>
-        <Radius value="0.750000"/>
-        <ScaleMax value="0.800000,0.800000,0.800000"/>
-        <ScaleMin value="0.800000,0.800000,0.800000"/>
-        <SelectionLayer value="2"/>
-        <SelectionRadius value="0.937500"/>
-        <ShadowRadius value="0.937500"/>
-        <TechPurchaseCamera value="Star2CameraMid05"/>
-        <UnitGlossaryCamera value="Star2CameraMid05"/>
-    </CModel>
-    <CModel id="AP_RailGunTurretDeath" parent="BuildingDeath">
-        <Model value="Assets\Buildings\Terran\AutoTurretDeath\AutoTurretDeath.m3"/>
-        <LowQualityModel value="TerranBuildingDeathLow"/>
-        <EditorCategories value="Race:Terran"/>
-        <Radius value="-1.000000"/>
-        <SelectionRadius value="0.000000"/>
-        <ShadowRadius value="0.000000"/>
-    </CModel>
-    <CModel id="AP_RailGunTurretPlacement" parent="Placement" Race="Terran">
-        <Model value="Assets\Buildings\Terran\AutoturretPlacement\AutoturretPlacement.m3"/>
-        <LowQualityModel value="RailGunTurret"/>
-        <ScaleMax value="0.800000,0.800000,0.800000"/>
-        <ScaleMin value="0.800000,0.800000,0.800000"/>
-        <SelectionRadius value="0.625000"/>
-        <ShadowRadius value="0.625000"/>
-    </CModel>
-    <CModel id="AP_RailGunTurretReleaseWeapon" parent="MissileFX">
-        <Model value="Assets\Effects\Terran\AutoTurretPodMissile\AutoTurretPodMissile.m3"/>
-        <EditorCategories value="Race:Terran"/>
-    </CModel>
-    <CModel id="AP_RailGunTurretReleaseMissileImpact" parent="OneShotSpellFX">
-        <Model value="Assets\Effects\Terran\AutoTurretPodMissile\AutoTurretPodMissile.m3"/>
-        <EditorCategories value="Race:Terran"/>
-    </CModel>
-    <CModel id="AP_ShredderWeapon" parent="MissileFX">
-        <Model value="Assets\Effects\Terran\Raven_Shredder_Missile_MP\Raven_Shredder_Missile_MP.m3"/>
-        <EditorCategories value="Race:Terran"/>
-        <PhysicsMaterialOverride value="MetalLight"/>
-    </CModel>
-    <CModel id="AP_AntiArmorMissileAttackImpact" parent="ImpactFX">
-        <Model value="Assets\Effects\Protoss\AmonShards_Orange_AnimaShower_Missile_Impact\AmonShards_Orange_AnimaShower_Missile_Impact.m3"/>
-        <EditorCategories value="Race:Terran"/>
-        <ScaleMax value="0.500000,0.500000,0.500000"/>
-        <ScaleMin value="0.500000,0.500000,0.500000"/>
-    </CModel>
-    <CModel id="AP_SiegeTankJumpJetLaunchModel">
-        <Model value="Assets\Doodads\SmokeMedium\SmokeMedium.m3"/>
-        <ScaleMax value="3.000000,3.000000,0.500000"/>
-        <ScaleMin value="3.000000,3.000000,0.500000"/>
-    </CModel>
-    <CModel id="AP_SiegeTankJumpJetPlaceholder">
-        <Model value="AP\Assets\Effects\Terran\SiegeTank_BlackOps_Tank_Placement\SiegeTank_BlackOps_Tank_Placement.m3"/>
-        <Occlusion value="Show"/>
-        <ScaleMax value="0.800000,0.800000,0.800000"/>
-        <ScaleMin value="0.800000,0.800000,0.800000"/>
-    </CModel>
-    <CModel id="AP_SiegeTankSiegedJumpJetPlaceholder">
-        <Model value="AP\Assets\Effects\Terran\SiegeTank_BlackOps_Placement\SiegeTank_BlackOps_Placement.m3"/>
-        <Occlusion value="Show"/>
-        <ScaleMax value="0.800000,0.800000,0.800000"/>
-        <ScaleMin value="0.800000,0.800000,0.800000"/>
-    </CModel>
-    <CModel id="AP_SiegeTankJumpJetPlaceholderAttachment">
-        <Model value="AP\Assets\Effects\Terran\SiegeTank_BlackOps_Tank_Placement\SiegeTank_BlackOps_Tank_Placement.m3"/>
-        <Occlusion value="Show"/>
-        <ScaleMax value="0.800000,0.800000,0.800000"/>
-        <ScaleMin value="0.800000,0.800000,0.800000"/>
-    </CModel>
-    <CModel id="AP_SiegeTankSiegedJumpJetPlaceholderAttachment">
-        <Model value="AP\Assets\Effects\Terran\SiegeTank_BlackOps_Placement\SiegeTank_BlackOps_Placement.m3"/>
-        <Occlusion value="Show"/>
-        <ScaleMax value="0.800000,0.800000,0.800000"/>
-        <ScaleMin value="0.800000,0.800000,0.800000"/>
-    </CModel>
-    <CModel id="AP_SiegeTank_BlackOps_JumpJets_Land" parent="ImpactFX">
-        <Model value="AP\Assets\Effects\Terran\SiegeTank_BlackOps_JumpJets_Land\SiegeTank_BlackOps_JumpJets_Land.m3"/>
-    </CModel>
-    <CModel id="AP_Merc_SiegeTank_BlackOps_Tank" parent="SiegeTankBase">
-        <Model value="Assets\Units\Terran\SiegeTank_BlackOps_Tank\SiegeTank_BlackOps_Tank.m3"/>
-        <ScaleMax value="1.000000,1.000000,1.000000"/>
-        <ScaleMin value="1.000000,1.000000,1.000000"/>
-    </CModel>
-    <CModel id="AP_Merc_SiegeTank_BlackOps" parent="SiegeTankBase">
-        <Model value="Assets\Units\Terran\SiegeTank_BlackOps\SiegeTank_BlackOps.m3"/>
-        <ScaleMax value="1.000000,1.000000,1.000000"/>
-        <ScaleMin value="1.000000,1.000000,1.000000"/>
-    </CModel>
-    <CModel id="AP_Merc_SiegeTankMorph_BlackOps" parent="SiegeTankBase">
-        <Model value="Assets\Units\Terran\SiegeTankMorph_BlackOps\SiegeTankMorph_BlackOps.m3"/>
-        <ScaleMax value="1.000000,1.000000,1.000000"/>
-        <ScaleMin value="1.000000,1.000000,1.000000"/>
-    </CModel>
-    <CModel id="AP_Goliath_BlackOps" parent="Unit" Race="Terran">
-        <Model value="Assets\Units\Terran\Goliath_BlackOps\Goliath_BlackOps.m3"/>
-        <AttachProps Id="Ref_TurretZ">
-            <Keys index="Turret" value="0"/>
-        </AttachProps>
-        <AttachProps Id="Ref_Weapon">
-            <Keys index="SetA" value="0"/>
-        </AttachProps>
-        <AttachProps Id="Ref_Weapon 01">
-            <Keys index="SetA" value="0"/>
-        </AttachProps>
-        <AttachProps Id="Ref_Weapon 02">
-            <Keys index="SetB" value="0"/>
-        </AttachProps>
-        <AttachProps Id="Ref_Weapon 03">
-            <Keys index="SetB" value="2"/>
-        </AttachProps>
-        <!--AttachProps Id="Ref_Weapon 04">
-        <Keys index="SetB" value="4"/>
-    </AttachProps-->
-        <AttachProps Id="Ref_Weapon 05">
-            <Keys index="SetB" value="1"/>
-        </AttachProps>
-        <AttachProps Id="Ref_Weapon 06">
-            <Keys index="SetB" value="3"/>
-        </AttachProps>
-        <AttachProps Id="Ref_Weapon 07">
-            <Keys index="SetC" value="0"/>
-        </AttachProps>
-        <Occlusion value="Show"/>
-        <PlanetPanelCamera value="Star2CameraHigh09"/>
-        <!--AttachProps Id="Ref_Weapon 07">
-        <Keys index="SetB" value="5"/>
-    </AttachProps-->
-        <Radius value="1.200000"/>
-        <ScaleMax value="0.550000,0.550000,0.550000"/>
-        <ScaleMin value="0.550000,0.550000,0.550000"/>
-        <SelectionRadius value="0.999700"/>
-        <ShadowRadius value="0.999700"/>
-        <TechPurchaseCamera value="TechPurchaseGoliath"/>
-        <UnitGlossaryCamera value="Star2CameraHigh09"/>
-    </CModel>
-    <CModel id="AP_Goliath_BlackOps_Death" parent="UnitDeath" Race="Terran">
-        <Model value="Assets\Units\Terran\Goliath_BlackOps_Death\Goliath_BlackOps_Death.m3"/>
-        <LowQualityModel value="TerranMediumUnitDeathLow"/>
-        <Events>
-            <Anim value="Death,00"/>
-            <Name value="Goliath_Death_Fx_A"/>
-            <Type value="Sound"/>
-            <Time value="0.011000"/>
-            <Payload value="Goliath_Death_Fx_A"/>
-        </Events>
-        <Events>
-            <Anim value="Death,00"/>
-            <Name value="Marauder_Death_Evis_Ronk_02"/>
-            <Type value="Sound"/>
-            <Time value="0.988000"/>
-            <Payload value="Marauder_Death_Evis_Ronk_02"/>
-        </Events>
-        <Events>
-            <Anim value="Death,00"/>
-            <Name value="Marauder_BodyFall_Metal_Hits"/>
-            <Type value="Sound"/>
-            <Time value="2.221000"/>
-            <Payload value="Marauder_BodyFall_Metal_Hits"/>
-        </Events>
-        <Events>
-            <Anim value="Death,01"/>
-            <Name value="Goliath_Death_Fx_A"/>
-            <Type value="Sound"/>
-            <Time value="0.098000"/>
-            <Payload value="Goliath_Death_Fx_A"/>
-        </Events>
-        <Events>
-            <Anim value="Death,01"/>
-            <Name value="Moebius02_Reactor_Metal_Impact"/>
-            <Type value="Sound"/>
-            <Time value="0.214000"/>
-            <Payload value="Moebius02_Reactor_Metal_Impact"/>
-        </Events>
-        <Events>
-            <Anim value="Death,02"/>
-            <Name value="Marauder_Death_Evis_Ronk_02"/>
-            <Type value="Sound"/>
-            <Time value="0.018000"/>
-            <Payload value="Marauder_Death_Evis_Ronk_02"/>
-        </Events>
-        <Events>
-            <Anim value="Death,02"/>
-            <Name value="Marauder_Body_Eviscerate_Sparks"/>
-            <Type value="Sound"/>
-            <Time value="0.009000"/>
-            <Payload value="Marauder_Body_Eviscerate_Sparks"/>
-        </Events>
-        <Events>
-            <Anim value="Death,02"/>
-            <Name value="Goliath_Death_Fx_B"/>
-            <Type value="Sound"/>
-            <Time value="0.661000"/>
-            <Payload value="Goliath_Death_Fx_B"/>
-        </Events>
-        <Occlusion value="Show"/>
-        <SelectionRadius value="0.999700"/>
-        <ShadowRadius value="0.999700"/>
-        <TextureDeclares Prefix="Goliath_">
-            <Adaptions TriggerOnSubstring="_Diffuse" Slot="main"/>
-            <Adaptions TriggerOnSubstring="_Specular" Slot="main"/>
-        </TextureDeclares>
-    </CModel>
-    <CModel id="AP_MercGoliath_BlackOps" parent="Unit" Race="Terran">
-        <Model value="Assets\Units\Terran\Goliath_BlackOps\Goliath_BlackOps.m3"/>
-        <AttachProps Id="Ref_TurretZ">
-            <Keys index="Turret" value="0"/>
-        </AttachProps>
-        <AttachProps Id="Ref_Weapon">
-            <Keys index="SetA" value="0"/>
-        </AttachProps>
-        <AttachProps Id="Ref_Weapon 01">
-            <Keys index="SetA" value="0"/>
-        </AttachProps>
-        <AttachProps Id="Ref_Weapon 02">
-            <Keys index="SetB" value="0"/>
-        </AttachProps>
-        <AttachProps Id="Ref_Weapon 03">
-            <Keys index="SetB" value="2"/>
-        </AttachProps>
-        <!--AttachProps Id="Ref_Weapon 04">
-            <Keys index="SetB" value="4"/>
-        </AttachProps-->
-        <AttachProps Id="Ref_Weapon 05">
-            <Keys index="SetB" value="1"/>
-        </AttachProps>
-        <AttachProps Id="Ref_Weapon 06">
-            <Keys index="SetB" value="3"/>
-        </AttachProps>
-        <AttachProps Id="Ref_Weapon 07">
-            <Keys index="SetC" value="0"/>
-        </AttachProps>
-        <Occlusion value="Show"/>
-        <PlanetPanelCamera value="Star2CameraHigh09"/>
-        <!--AttachProps Id="Ref_Weapon 07">
-            <Keys index="SetB" value="5"/>
-        </AttachProps-->
-        <Radius value="1.200000"/>
-        <ScaleMax value="0.650000,0.650000,0.650000"/>
-        <ScaleMin value="0.650000,0.650000,0.650000"/>
-        <SelectionRadius value="0.999700"/>
-        <ShadowRadius value="0.999700"/>
-        <TechPurchaseCamera value="TechPurchaseGoliath"/>
-        <UnitGlossaryCamera value="Star2CameraHigh09"/>
-    </CModel>
-    <CModel id="AP_MercGoliath_BlackOps_Death" parent="UnitDeath" Race="Terran">
-        <Model value="Assets\Units\Terran\Goliath_BlackOps_Death\Goliath_BlackOps_Death.m3"/>
-        <LowQualityModel value="TerranMediumUnitDeathLow"/>
-        <Events>
-            <Anim value="Death,00"/>
-            <Name value="Goliath_Death_Fx_A"/>
-            <Type value="Sound"/>
-            <Time value="0.011000"/>
-            <Payload value="Goliath_Death_Fx_A"/>
-        </Events>
-        <Events>
-            <Anim value="Death,00"/>
-            <Name value="Marauder_Death_Evis_Ronk_02"/>
-            <Type value="Sound"/>
-            <Time value="0.988000"/>
-            <Payload value="Marauder_Death_Evis_Ronk_02"/>
-        </Events>
-        <Events>
-            <Anim value="Death,00"/>
-            <Name value="Marauder_BodyFall_Metal_Hits"/>
-            <Type value="Sound"/>
-            <Time value="2.221000"/>
-            <Payload value="Marauder_BodyFall_Metal_Hits"/>
-        </Events>
-        <Events>
-            <Anim value="Death,01"/>
-            <Name value="Goliath_Death_Fx_A"/>
-            <Type value="Sound"/>
-            <Time value="0.098000"/>
-            <Payload value="Goliath_Death_Fx_A"/>
-        </Events>
-        <Events>
-            <Anim value="Death,01"/>
-            <Name value="Moebius02_Reactor_Metal_Impact"/>
-            <Type value="Sound"/>
-            <Time value="0.214000"/>
-            <Payload value="Moebius02_Reactor_Metal_Impact"/>
-        </Events>
-        <Events>
-            <Anim value="Death,02"/>
-            <Name value="Marauder_Death_Evis_Ronk_02"/>
-            <Type value="Sound"/>
-            <Time value="0.018000"/>
-            <Payload value="Marauder_Death_Evis_Ronk_02"/>
-        </Events>
-        <Events>
-            <Anim value="Death,02"/>
-            <Name value="Marauder_Body_Eviscerate_Sparks"/>
-            <Type value="Sound"/>
-            <Time value="0.009000"/>
-            <Payload value="Marauder_Body_Eviscerate_Sparks"/>
-        </Events>
-        <Events>
-            <Anim value="Death,02"/>
-            <Name value="Goliath_Death_Fx_B"/>
-            <Type value="Sound"/>
-            <Time value="0.661000"/>
-            <Payload value="Goliath_Death_Fx_B"/>
-        </Events>
-        <Occlusion value="Show"/>
-        <SelectionRadius value="0.999700"/>
-        <ShadowRadius value="0.999700"/>
-        <TextureDeclares Prefix="Goliath_">
-            <Adaptions TriggerOnSubstring="_Diffuse" Slot="main"/>
-            <Adaptions TriggerOnSubstring="_Specular" Slot="main"/>
-        </TextureDeclares>
-    </CModel>
-    <CModel id="AP_ArtanisAreaStunModel" parent="PersistentSpellFX">
-        <Model value="Assets\Effects\Neutral\Stun_Void\Stun_Void.m3"/>
-        <EditorCategories value="Race:Zerg"/>
-    </CModel>
-    <CModel id="AP_SuperStimpackEndImpact" parent="OneShotSpellFX">
-        <Model value="Assets\Effects\Terran\StimpackEndImpact\StimpackEndImpact.m3"/>
-        <EditorCategories value="Race:Terran"/>
-    </CModel>
-    <CModel id="AP_SuperStimpackStartImpact" parent="OneShotSpellFX">
-        <Model value="Assets\Effects\Terran\StimpackStartImpact\StimpackStartImpact.m3"/>
-        <EditorCategories value="Race:Terran"/>
-    </CModel>
-    <CModel id="AP_FlashBangStun" parent="PersistentSpellFX">
-        <Model value="Assets\Effects\Zerg\UnitStunImpact\UnitStunImpact.m3"/>
-        <EditorCategories value="Race:Terran"/>
-    </CModel>
-    <CModel id="AP_HeroNukeCollateralFire" parent="OneShotSpellFX">
-        <Model value="Assets\Effects\Terran\FirebatHitSprite\FirebatHitSprite.m3"/>
-        <EditorCategories value="Race:Terran"/>
-    </CModel>
-    <CModel id="AP_HeroNukeDrop" parent="OneShotSpellFX">
-        <Model value="Assets\Effects\Terran\NukeFalling\NukeFalling.m3"/>
-        <EditorCategories value="Race:Terran"/>
-    </CModel>
-    <CModel id="AP_HeroNukeExplode" parent="OneShotSpellFX">
-        <Model value="Assets\Effects\Terran\Nuke\Nuke.m3"/>
-        <EditorCategories value="Race:Terran"/>
-    </CModel>
-    <CModel id="AP_HeroNukeLaunch" parent="OneShotSpellFX">
-        <Model value="Assets\Effects\Terran\NukeRising\NukeRising.m3"/>
-        <EditorCategories value="Race:Terran"/>
-    </CModel>
-    <CModel id="AP_LongshotLockdown" parent="PersistentSpellFX">
-        <Model value="Assets\Effects\Terran\LockDown\LockDown.m3"/>
-        <EditorCategories value="Race:Terran"/>
-    </CModel>
-    <CModel id="AP_NovaDefensiveDroneRelease" parent="MissileFX">
-        <Model value="Assets\Effects\Terran\AutoTurretPodMissile\AutoTurretPodMissile.m3"/>
-        <EditorCategories value="Race:Terran"/>
-    </CModel>
-    <CModel id="AP_NovaEx3_DeathAcid" parent="UnitDeath" Race="Terran">
-        <Model value="Assets\Units\Terran\NovaEx3_DeathAcid\NovaEx3_DeathAcid.m3"/>
-        <LowQualityModel value="TerranBloodDeathLow"/>
-        <Occlusion value="Show"/>
-    </CModel>
-    <CModel id="AP_NovaEx3_DeathFire" parent="UnitDeath" Race="Terran">
-        <Model value="Assets\Units\Terran\NovaEx3_DeathFire\NovaEx3_DeathFire.m3"/>
-        <LowQualityModel value="TerranBloodDeathLow"/>
-        <Occlusion value="Show"/>
-    </CModel>
-    <CModel id="AP_NovaGadgetFlashBangGrenadesAttackImpact" parent="ImpactFX">
-        <Model value="AP\Assets\Effects\Terran\Nova_FlashGrenade\Nova_FlashGrenade.m3"/>
-        <EditorCategories value="Race:Terran"/>
-    </CModel>
-    <CModel id="AP_NovaGadgetFlashBangGrenadesWeapon" parent="MissileFX">
-        <Model value="Assets\Effects\Terran\Nova_FlashGrenade_Missile\Nova_FlashGrenade_Missile.m3"/>
-        <EditorCategories value="Race:Terran"/>
-        <ScaleMax value="0.400000,0.400000,0.400000"/>
-        <ScaleMin value="0.400000,0.400000,0.400000"/>
-        <SelectionRadius value="0.833200"/>
-        <ShadowRadius value="0.833200"/>
-    </CModel>
-    <CModel id="AP_NovaGadgetPulseGrenadesAttackImpact" parent="ImpactFX">
-        <Model value="AP\Assets\Effects\Terran\Nova_PulseGrenade\Nova_PulseGrenade.m3"/>
-        <EditorCategories value="Race:Terran"/>
-    </CModel>
-    <CModel id="AP_NovaGadgetPulseGrenadesWeapon" parent="MissileFX">
-        <Model value="Assets\Effects\Terran\Nova_PulseGrenade_Missile\Nova_PulseGrenade_Missile.m3"/>
-        <EditorCategories value="Race:Terran"/>
-        <ScaleMax value="0.400000,0.400000,0.400000"/>
-        <ScaleMin value="0.400000,0.400000,0.400000"/>
-        <SelectionRadius value="0.833200"/>
-        <ShadowRadius value="0.833200"/>
-    </CModel>
-    <CModel id="AP_NovaGadgetSwarmGrenadesWeapon" parent="MissileFX">
-        <Model value="Assets\Effects\Terran\PodMissile\PodMissile.m3"/>
-        <EditorCategories value="Race:Terran"/>
-        <ScaleMax value="0.600000,0.600000,0.600000"/>
-        <ScaleMin value="0.600000,0.600000,0.600000"/>
-        <SelectionRadius value="0.833200"/>
-        <ShadowRadius value="0.833200"/>
-    </CModel>
-    <CModel id="AP_NovaHeroApolloInfantrySuit" parent="Unit">
-        <Model value="Assets\Units\Terran\NovaEquipment_ApolloInfantrySuit\NovaEquipment_ApolloInfantrySuit.m3"/>
-        <RequiredAnims value="Assets\Units\Terran\NovaEx3_RequiredAnims\NovaEx3_RequiredAnims.m3a"/>
-        <RequiredAnims value="Assets\Units\Terran\NovaEx3_DLC2Anims\NovaEx3_DLC2Anims.m3a"/>
-        <EditorCategories value="Race:Terran"/>
-        <Events>
-            <Anim value="Spell,D,End"/>
-            <Name value="WalkingCheck"/>
-            <Type value="Custom"/>
-            <Time value="0.250000"/>
-        </Events>
-        <Events>
-            <Anim value="Attack,B,00"/>
-            <Name value="AP_Nova_HellfireShotgun_HandPump"/>
-            <Type value="Sound"/>
-            <Time value="0.644000"/>
-            <Payload value="AP_Nova_HellfireShotgun_HandPump"/>
-        </Events>
-        <Events>
-            <Anim value="Attack,B,00"/>
-            <Name value="AP_Nova_HellfireShotgun_Foley"/>
-            <Type value="Sound"/>
-            <Time value="3.070000"/>
-            <Payload value="AP_Nova_HellfireShotgun_Foley"/>
-        </Events>
-        <Events>
-            <Anim value="Attack,B,01"/>
-            <Name value="AP_Nova_HellfireShotgun_Foley"/>
-            <Type value="Sound"/>
-            <Time value="3.147000"/>
-            <Payload value="AP_Nova_HellfireShotgun_Foley"/>
-        </Events>
-        <Events>
-            <Anim value="Attack,B,01"/>
-            <Name value="AP_Nova_HellfireShotgun_AutoPump"/>
-            <Type value="Sound"/>
-            <Time value="1.019000"/>
-            <Payload value="AP_Nova_HellfireShotgun_AutoPump"/>
-        </Events>
-        <Events>
-            <Anim value="Attack,Superior,B,00"/>
-            <Name value="AP_Nova_HellfireShotgun_Foley"/>
-            <Type value="Sound"/>
-            <Time value="3.147000"/>
-            <Payload value="AP_Nova_HellfireShotgun_Foley"/>
-        </Events>
-        <Events>
-            <Anim value="Attack,Superior,B,00"/>
-            <Name value="AP_Nova_HellfireShotgun_AutoPump"/>
-            <Type value="Sound"/>
-            <Time value="1.019000"/>
-            <Payload value="AP_Nova_HellfireShotgun_AutoPump"/>
-        </Events>
-        <Events>
-            <Anim value="Attack,Inferior,B,00"/>
-            <Name value="AP_Nova_HellfireShotgun_Foley"/>
-            <Type value="Sound"/>
-            <Time value="3.147000"/>
-            <Payload value="AP_Nova_HellfireShotgun_Foley"/>
-        </Events>
-        <Events>
-            <Anim value="Attack,Inferior,B,00"/>
-            <Name value="AP_Nova_HellfireShotgun_KneePump"/>
-            <Type value="Sound"/>
-            <Time value="0.878000"/>
-            <Payload value="AP_Nova_HellfireShotgun_KneePump"/>
-        </Events>
-        <Events>
-            <Anim value="Attack,C,00"/>
-            <Name value="AP_NovaPsiBlade_Launch_C"/>
-            <Type value="Sound"/>
-            <Time value="0.010000"/>
-            <Payload value="AP_NovaPsiBlade_Launch_C"/>
-        </Events>
-        <Events>
-            <Anim value="Attack,C,00"/>
-            <Name value="AP_NovaPsiBlade_Impact"/>
-            <Type value="Sound"/>
-            <Time value="0.122000"/>
-            <Payload value="AP_NovaPsiBlade_Impact"/>
-        </Events>
-        <Events>
-            <Anim value="Attack,C,00"/>
-            <Name value="AP_NovaPsiBlade_Impact"/>
-            <Type value="Sound"/>
-            <Time value="4.498000"/>
-            <Payload value="AP_NovaPsiBlade_Impact"/>
-        </Events>
-        <Events>
-            <Anim value="Attack,C,00"/>
-            <Name value="AP_NovaPsiBlade_Impact_Dx_Exert"/>
-            <Type value="Sound"/>
-            <Time value="0.073000"/>
-            <Payload value="AP_NovaPsiBlade_Impact_Dx_Exert"/>
-        </Events>
-        <Events>
-            <Anim value="Attack,C,00"/>
-            <Name value="AP_NovaPsiBlade_Foley_C"/>
-            <Type value="Sound"/>
-            <Time value="0.167000"/>
-            <Payload value="AP_NovaPsiBlade_Foley_C"/>
-        </Events>
-        <Events>
-            <Anim value="Attack,C,00"/>
-            <Name value="AP_NovaPsiBlade_Launch_C_a"/>
-            <Type value="Sound"/>
-            <Time value="4.098000"/>
-            <Payload value="AP_NovaPsiBlade_Launch_C_a"/>
-        </Events>
-        <Events>
-            <Anim value="Attack,C,00"/>
-            <Name value="AP_NovaPsiBlade_Foley_C_a"/>
-            <Type value="Sound"/>
-            <Time value="4.098000"/>
-            <Payload value="AP_NovaPsiBlade_Foley_C_a"/>
-        </Events>
-        <Events>
-            <Anim value="Attack,C,01"/>
-            <Name value="AP_NovaPsiBlade_Launch_C01"/>
-            <Type value="Sound"/>
-            <Time value="0.010000"/>
-            <Payload value="AP_NovaPsiBlade_Launch_C01"/>
-        </Events>
-        <Events>
-            <Anim value="Attack,C,01"/>
-            <Name value="AP_NovaPsiBlade_Impact"/>
-            <Type value="Sound"/>
-            <Time value="0.122000"/>
-            <Payload value="AP_NovaPsiBlade_Impact"/>
-        </Events>
-        <Events>
-            <Anim value="Attack,C,01"/>
-            <Name value="AP_NovaPsiBlade_Impact"/>
-            <Type value="Sound"/>
-            <Time value="4.498000"/>
-            <Payload value="AP_NovaPsiBlade_Impact"/>
-        </Events>
-        <Events>
-            <Anim value="Attack,C,01"/>
-            <Name value="AP_NovaPsiBlade_Impact_Dx_Exert"/>
-            <Type value="Sound"/>
-            <Time value="0.073000"/>
-            <Payload value="AP_NovaPsiBlade_Impact_Dx_Exert"/>
-        </Events>
-        <Events>
-            <Anim value="Attack,C,01"/>
-            <Name value="AP_NovaPsiBlade_Foley_C2"/>
-            <Type value="Sound"/>
-            <Time value="0.010000"/>
-            <Payload value="AP_NovaPsiBlade_Foley_C2"/>
-        </Events>
-        <Events>
-            <Anim value="Attack,C,01"/>
-            <Name value="AP_NovaPsiBlade_Launch_C01a"/>
-            <Type value="Sound"/>
-            <Time value="4.092000"/>
-            <Payload value="AP_NovaPsiBlade_Launch_C01a"/>
-        </Events>
-        <Events>
-            <Anim value="Attack,C,01"/>
-            <Name value="AP_NovaPsiBlade_Foley_C01a"/>
-            <Type value="Sound"/>
-            <Time value="4.092000"/>
-            <Payload value="AP_NovaPsiBlade_Foley_C01a"/>
-        </Events>
-        <Events>
-            <Anim value="Attack,C,02"/>
-            <Name value="AP_NovaPsiBlade_Launch_C02"/>
-            <Type value="Sound"/>
-            <Payload value="AP_NovaPsiBlade_Launch_C02"/>
-        </Events>
-        <Events>
-            <Anim value="Attack,C,02"/>
-            <Name value="AP_NovaPsiBlade_Impact"/>
-            <Type value="Sound"/>
-            <Time value="0.122000"/>
-            <Payload value="AP_NovaPsiBlade_Impact"/>
-        </Events>
-        <Events>
-            <Anim value="Attack,C,02"/>
-            <Name value="AP_NovaPsiBlade_Impact"/>
-            <Type value="Sound"/>
-            <Time value="4.498000"/>
-            <Payload value="AP_NovaPsiBlade_Impact"/>
-        </Events>
-        <Events>
-            <Anim value="Attack,C,02"/>
-            <Name value="AP_NovaPsiBlade_Impact_Dx_Exert"/>
-            <Type value="Sound"/>
-            <Time value="0.073000"/>
-            <Payload value="AP_NovaPsiBlade_Impact_Dx_Exert"/>
-        </Events>
-        <Events>
-            <Anim value="Attack,C,02"/>
-            <Name value="AP_NovaPsiBlade_Foley_C02"/>
-            <Type value="Sound"/>
-            <Time value="0.010000"/>
-            <Payload value="AP_NovaPsiBlade_Foley_C02"/>
-        </Events>
-        <Events>
-            <Anim value="Attack,C,02"/>
-            <Name value="AP_NovaPsiBlade_Launch_C02a"/>
-            <Type value="Sound"/>
-            <Time value="4.109000"/>
-            <Payload value="AP_NovaPsiBlade_Launch_C02a"/>
-        </Events>
-        <Events>
-            <Anim value="Attack,C,02"/>
-            <Name value="AP_NovaPsiBlade_Foley_C02a"/>
-            <Type value="Sound"/>
-            <Time value="4.109000"/>
-            <Payload value="AP_NovaPsiBlade_Foley_C02a"/>
-        </Events>
-        <Events>
-            <Anim value="Attack,C,03"/>
-            <Name value="AP_NovaPsiBlade_Launch_C03"/>
-            <Type value="Sound"/>
-            <Time value="0.010000"/>
-            <Payload value="AP_NovaPsiBlade_Launch_C03"/>
-        </Events>
-        <Events>
-            <Anim value="Attack,C,03"/>
-            <Name value="AP_NovaPsiBlade_Impact"/>
-            <Type value="Sound"/>
-            <Time value="0.122000"/>
-            <Payload value="AP_NovaPsiBlade_Impact"/>
-        </Events>
-        <Events>
-            <Anim value="Attack,C,03"/>
-            <Name value="AP_NovaPsiBlade_Impact"/>
-            <Type value="Sound"/>
-            <Time value="4.498000"/>
-            <Payload value="AP_NovaPsiBlade_Impact"/>
-        </Events>
-        <Events>
-            <Anim value="Attack,C,03"/>
-            <Name value="AP_NovaPsiBlade_Launch_Dx_Exert"/>
-            <Type value="Sound"/>
-            <Time value="0.066000"/>
-            <Payload value="AP_NovaPsiBlade_Launch_Dx_Exert"/>
-        </Events>
-        <Events>
-            <Anim value="Attack,C,03"/>
-            <Name value="AP_NovaPsiBlade_Foley_C03"/>
-            <Type value="Sound"/>
-            <Time value="0.010000"/>
-            <Payload value="AP_NovaPsiBlade_Foley_C03"/>
-        </Events>
-        <Events>
-            <Anim value="Attack,C,03"/>
-            <Name value="AP_NovaPsiBlade_Launch_C03a"/>
-            <Type value="Sound"/>
-            <Time value="4.078000"/>
-            <Payload value="AP_NovaPsiBlade_Launch_C03a"/>
-        </Events>
-        <Events>
-            <Anim value="Attack,C,03"/>
-            <Name value="AP_NovaPsiBlade_Foley_C03a"/>
-            <Type value="Sound"/>
-            <Time value="4.078000"/>
-            <Payload value="AP_NovaPsiBlade_Foley_C03a"/>
-        </Events>
-        <Events>
-            <Anim value="Attack,C,04"/>
-            <Name value="AP_NovaPsiBlade_Launch_C04"/>
-            <Type value="Sound"/>
-            <Time value="0.010000"/>
-            <Payload value="AP_NovaPsiBlade_Launch_C04"/>
-        </Events>
-        <Events>
-            <Anim value="Attack,C,04"/>
-            <Name value="AP_NovaPsiBlade_Impact"/>
-            <Type value="Sound"/>
-            <Time value="0.122000"/>
-            <Payload value="AP_NovaPsiBlade_Impact"/>
-        </Events>
-        <Events>
-            <Anim value="Attack,C,04"/>
-            <Name value="AP_NovaPsiBlade_Impact"/>
-            <Type value="Sound"/>
-            <Time value="4.498000"/>
-            <Payload value="AP_NovaPsiBlade_Impact"/>
-        </Events>
-        <Events>
-            <Anim value="Attack,C,04"/>
-            <Name value="AP_NovaPsiBlade_Impact_Dx_Exert"/>
-            <Type value="Sound"/>
-            <Time value="4.428000"/>
-            <Payload value="AP_NovaPsiBlade_Impact_Dx_Exert"/>
-        </Events>
-        <Events>
-            <Anim value="Attack,C,04"/>
-            <Name value="AP_NovaPsiBlade_Foley_C04"/>
-            <Type value="Sound"/>
-            <Time value="0.010000"/>
-            <Payload value="AP_NovaPsiBlade_Foley_C04"/>
-        </Events>
-        <Events>
-            <Anim value="Attack,C,04"/>
-            <Name value="AP_NovaPsiBlade_Launch_C04a"/>
-            <Type value="Sound"/>
-            <Time value="4.030000"/>
-            <Payload value="AP_NovaPsiBlade_Launch_C04a"/>
-        </Events>
-        <Events>
-            <Anim value="Attack,C,04"/>
-            <Name value="AP_NovaPsiBlade_Foley_C04a"/>
-            <Type value="Sound"/>
-            <Time value="4.030000"/>
-            <Payload value="AP_NovaPsiBlade_Foley_C04a"/>
-        </Events>
-        <Events>
-            <Anim value="Attack,C,05"/>
-            <Name value="AP_NovaPsiBlade_Launch_C05"/>
-            <Type value="Sound"/>
-            <Time value="0.010000"/>
-            <Payload value="AP_NovaPsiBlade_Launch_C05"/>
-        </Events>
-        <Events>
-            <Anim value="Attack,C,05"/>
-            <Name value="AP_NovaPsiBlade_Impact"/>
-            <Type value="Sound"/>
-            <Time value="0.122000"/>
-            <Payload value="AP_NovaPsiBlade_Impact"/>
-        </Events>
-        <Events>
-            <Anim value="Attack,C,05"/>
-            <Name value="AP_NovaPsiBlade_Impact"/>
-            <Type value="Sound"/>
-            <Time value="4.498000"/>
-            <Payload value="AP_NovaPsiBlade_Impact"/>
-        </Events>
-        <Events>
-            <Anim value="Attack,C,05"/>
-            <Name value="AP_NovaPsiBlade_Impact_Dx_Exert"/>
-            <Type value="Sound"/>
-            <Time value="4.428000"/>
-            <Payload value="AP_NovaPsiBlade_Impact_Dx_Exert"/>
-        </Events>
-        <Events>
-            <Anim value="Attack,C,05"/>
-            <Name value="AP_NovaPsiBlade_Impact_Dx_Exert"/>
-            <Type value="Sound"/>
-            <Time value="0.051000"/>
-            <Payload value="AP_NovaPsiBlade_Impact_Dx_Exert"/>
-        </Events>
-        <Events>
-            <Anim value="Attack,C,05"/>
-            <Name value="AP_NovaPsiBlade_Foley_C05"/>
-            <Type value="Sound"/>
-            <Time value="0.010000"/>
-            <Payload value="AP_NovaPsiBlade_Foley_C05"/>
-        </Events>
-        <Events>
-            <Anim value="Attack,C,05"/>
-            <Name value="AP_NovaPsiBlade_Launch_C05a"/>
-            <Type value="Sound"/>
-            <Time value="4.034000"/>
-            <Payload value="AP_NovaPsiBlade_Launch_C05a"/>
-        </Events>
-        <Events>
-            <Anim value="Attack,C,05"/>
-            <Name value="AP_NovaPsiBlade_Foley_C05a"/>
-            <Type value="Sound"/>
-            <Time value="4.034000"/>
-            <Payload value="AP_NovaPsiBlade_Foley_C05a"/>
-        </Events>
-        <Events>
-            <Anim value="Attack,C,06"/>
-            <Name value="AP_NovaPsiBlade_Launch_C06"/>
-            <Type value="Sound"/>
-            <Time value="0.010000"/>
-            <Payload value="AP_NovaPsiBlade_Launch_C06"/>
-        </Events>
-        <Events>
-            <Anim value="Attack,C,06"/>
-            <Name value="AP_NovaPsiBlade_Impact"/>
-            <Type value="Sound"/>
-            <Time value="0.122000"/>
-            <Payload value="AP_NovaPsiBlade_Impact"/>
-        </Events>
-        <Events>
-            <Anim value="Attack,C,06"/>
-            <Name value="AP_NovaPsiBlade_Impact"/>
-            <Type value="Sound"/>
-            <Time value="4.859000"/>
-            <Payload value="AP_NovaPsiBlade_Impact"/>
-        </Events>
-        <Events>
-            <Anim value="Attack,C,06"/>
-            <Name value="AP_NovaPsiBlade_Impact"/>
-            <Type value="Sound"/>
-            <Time value="0.530000"/>
-            <Payload value="AP_NovaPsiBlade_Impact"/>
-        </Events>
-        <Events>
-            <Anim value="Attack,C,06"/>
-            <Name value="AP_NovaPsiBlade_Impact_Dx_Exert"/>
-            <Type value="Sound"/>
-            <Time value="4.739000"/>
-            <Payload value="AP_NovaPsiBlade_Impact_Dx_Exert"/>
-        </Events>
-        <Events>
-            <Anim value="Attack,C,06"/>
-            <Name value="AP_NovaPsiBlade_Launch_Dx_Exert"/>
-            <Type value="Sound"/>
-            <Time value="0.403000"/>
-            <Payload value="AP_NovaPsiBlade_Launch_Dx_Exert"/>
-        </Events>
-        <Events>
-            <Anim value="Attack,C,06"/>
-            <Name value="AP_NovaPsiBlade_Foley_C06"/>
-            <Type value="Sound"/>
-            <Time value="0.010000"/>
-            <Payload value="AP_NovaPsiBlade_Foley_C06"/>
-        </Events>
-        <Events>
-            <Anim value="Attack,C,06"/>
-            <Name value="AP_NovaPsiBlade_Launch_C06a"/>
-            <Type value="Sound"/>
-            <Time value="4.393000"/>
-            <Payload value="AP_NovaPsiBlade_Launch_C06a"/>
-        </Events>
-        <Events>
-            <Anim value="Attack,C,06"/>
-            <Name value="AP_NovaPsiBlade_Foley_C06a"/>
-            <Type value="Sound"/>
-            <Time value="4.393000"/>
-            <Payload value="AP_NovaPsiBlade_Foley_C06a"/>
-        </Events>
-        <Events>
-            <Anim value="Attack,Superior,C,00"/>
-            <Name value="AP_NovaPsiBlade_Launch_C_Superior"/>
-            <Type value="Sound"/>
-            <Time value="0.010000"/>
-            <Payload value="AP_NovaPsiBlade_Launch_C_Superior"/>
-        </Events>
-        <Events>
-            <Anim value="Attack,Superior,C,00"/>
-            <Name value="AP_NovaPsiBlade_Impact"/>
-            <Type value="Sound"/>
-            <Time value="0.122000"/>
-            <Payload value="AP_NovaPsiBlade_Impact"/>
-        </Events>
-        <Events>
-            <Anim value="Attack,Superior,C,00"/>
-            <Name value="AP_NovaPsiBlade_Impact"/>
-            <Type value="Sound"/>
-            <Time value="4.653000"/>
-            <Payload value="AP_NovaPsiBlade_Impact"/>
-        </Events>
-        <Events>
-            <Anim value="Attack,Superior,C,00"/>
-            <Name value="AP_NovaPsiBlade_Impact_Dx_Exert"/>
-            <Type value="Sound"/>
-            <Time value="0.084000"/>
-            <Payload value="AP_NovaPsiBlade_Impact_Dx_Exert"/>
-        </Events>
-        <Events>
-            <Anim value="Attack,Superior,C,00"/>
-            <Name value="AP_NovaPsiBlade_Launch_Dx_Exert"/>
-            <Type value="Sound"/>
-            <Time value="4.517000"/>
-            <Payload value="AP_NovaPsiBlade_Launch_Dx_Exert"/>
-        </Events>
-        <Events>
-            <Anim value="Attack,Superior,C,00"/>
-            <Name value="AP_NovaPsiBlade_Foley_C_Superior"/>
-            <Type value="Sound"/>
-            <Time value="0.010000"/>
-            <Payload value="AP_NovaPsiBlade_Foley_C_Superior"/>
-        </Events>
-        <Events>
-            <Anim value="Attack,Superior,C,00"/>
-            <Name value="AP_NovaPsiBlade_Launch_C_Superior_a"/>
-            <Type value="Sound"/>
-            <Time value="4.129000"/>
-            <Payload value="AP_NovaPsiBlade_Launch_C_Superior_a"/>
-        </Events>
-        <Events>
-            <Anim value="Attack,Superior,C,00"/>
-            <Name value="AP_NovaPsiBlade_Foley_C_Superior_a"/>
-            <Type value="Sound"/>
-            <Time value="4.129000"/>
-            <Payload value="AP_NovaPsiBlade_Foley_C_Superior_a"/>
-        </Events>
-        <Events>
-            <Anim value="Attack,Superior,C,01"/>
-            <Name value="AP_NovaPsiBlade_Launch_C01_Superior"/>
-            <Type value="Sound"/>
-            <Time value="0.010000"/>
-            <Payload value="AP_NovaPsiBlade_Launch_C01_Superior"/>
-        </Events>
-        <Events>
-            <Anim value="Attack,Superior,C,01"/>
-            <Name value="AP_NovaPsiBlade_Impact"/>
-            <Type value="Sound"/>
-            <Time value="0.162000"/>
-            <Payload value="AP_NovaPsiBlade_Impact"/>
-        </Events>
-        <Events>
-            <Anim value="Attack,Superior,C,01"/>
-            <Name value="AP_NovaPsiBlade_Impact"/>
-            <Type value="Sound"/>
-            <Time value="4.653000"/>
-            <Payload value="AP_NovaPsiBlade_Impact"/>
-        </Events>
-        <Events>
-            <Anim value="Attack,Superior,C,01"/>
-            <Name value="AP_NovaPsiBlade_Launch_C_BladeTwirl"/>
-            <Type value="Sound"/>
-            <Time value="0.272000"/>
-            <Payload value="AP_NovaPsiBlade_Launch_C_BladeTwirl"/>
-        </Events>
-        <Events>
-            <Anim value="Attack,Superior,C,01"/>
-            <Name value="AP_NovaPsiBlade_Impact_Dx_Exert"/>
-            <Type value="Sound"/>
-            <Time value="4.523000"/>
-            <Payload value="AP_NovaPsiBlade_Impact_Dx_Exert"/>
-        </Events>
-        <Events>
-            <Anim value="Attack,Superior,C,01"/>
-            <Name value="AP_NovaPsiBlade_Launch_Dx_Exert"/>
-            <Type value="Sound"/>
-            <Time value="0.124000"/>
-            <Payload value="AP_NovaPsiBlade_Launch_Dx_Exert"/>
-        </Events>
-        <Events>
-            <Anim value="Attack,Superior,C,01"/>
-            <Name value="AP_NovaPsiBlade_Foley_C01_Superior"/>
-            <Type value="Sound"/>
-            <Time value="0.259000"/>
-            <Payload value="AP_NovaPsiBlade_Foley_C01_Superior"/>
-        </Events>
-        <Events>
-            <Anim value="Attack,Superior,C,01"/>
-            <Name value="AP_NovaPsiBlade_Launch_C01_Superior_a"/>
-            <Type value="Sound"/>
-            <Time value="4.129000"/>
-            <Payload value="AP_NovaPsiBlade_Launch_C01_Superior_a"/>
-        </Events>
-        <Events>
-            <Anim value="Attack,Superior,C,01"/>
-            <Name value="AP_NovaPsiBlade_Foley_C01_Superior_a"/>
-            <Type value="Sound"/>
-            <Time value="4.129000"/>
-            <Payload value="AP_NovaPsiBlade_Foley_C01_Superior_a"/>
-        </Events>
-        <Events>
-            <Anim value="Attack,Inferior,C,00"/>
-            <Name value="AP_NovaPsiBlade_Launch_C_Inferior"/>
-            <Type value="Sound"/>
-            <Time value="0.010000"/>
-            <Payload value="AP_NovaPsiBlade_Launch_C_Inferior"/>
-        </Events>
-        <Events>
-            <Anim value="Attack,Inferior,C,00"/>
-            <Name value="AP_NovaPsiBlade_Impact"/>
-            <Type value="Sound"/>
-            <Time value="0.165000"/>
-            <Payload value="AP_NovaPsiBlade_Impact"/>
-        </Events>
-        <Events>
-            <Anim value="Attack,Inferior,C,00"/>
-            <Name value="AP_NovaPsiBlade_Impact"/>
-            <Type value="Sound"/>
-            <Time value="4.573000"/>
-            <Payload value="AP_NovaPsiBlade_Impact"/>
-        </Events>
-        <Events>
-            <Anim value="Attack,Inferior,C,00"/>
-            <Name value="AP_NovaPsiBlade_Impact_Dx_Exert"/>
-            <Type value="Sound"/>
-            <Time value="0.148000"/>
-            <Payload value="AP_NovaPsiBlade_Impact_Dx_Exert"/>
-        </Events>
-        <Events>
-            <Anim value="Attack,Inferior,C,00"/>
-            <Name value="AP_NovaPsiBlade_Launch_Dx_Exert"/>
-            <Type value="Sound"/>
-            <Time value="4.324000"/>
-            <Payload value="AP_NovaPsiBlade_Launch_Dx_Exert"/>
-        </Events>
-        <Events>
-            <Anim value="Attack,Inferior,C,00"/>
-            <Name value="AP_NovaPsiBlade_Foley_C_Inferior"/>
-            <Type value="Sound"/>
-            <Time value="0.010000"/>
-            <Payload value="AP_NovaPsiBlade_Foley_C_Inferior"/>
-        </Events>
-        <Events>
-            <Anim value="Attack,Inferior,C,00"/>
-            <Name value="AP_NovaPsiBlade_Launch_C_Inferior_a"/>
-            <Type value="Sound"/>
-            <Time value="4.121000"/>
-            <Payload value="AP_NovaPsiBlade_Launch_C_Inferior_a"/>
-        </Events>
-        <Events>
-            <Anim value="Attack,Inferior,C,00"/>
-            <Name value="AP_NovaPsiBlade_Foley_C_Inferior_a"/>
-            <Type value="Sound"/>
-            <Time value="4.380000"/>
-            <Payload value="AP_NovaPsiBlade_Foley_C_Inferior_a"/>
-        </Events>
-        <Events>
-            <Anim value="Attack,Inferior,C,01"/>
-            <Name value="AP_NovaPsiBlade_Launch_C01_Inferior"/>
-            <Type value="Sound"/>
-            <Time value="0.010000"/>
-            <Payload value="AP_NovaPsiBlade_Launch_C01_Inferior"/>
-        </Events>
-        <Events>
-            <Anim value="Attack,Inferior,C,01"/>
-            <Name value="AP_NovaPsiBlade_Impact"/>
-            <Type value="Sound"/>
-            <Time value="0.165000"/>
-            <Payload value="AP_NovaPsiBlade_Impact"/>
-        </Events>
-        <Events>
-            <Anim value="Attack,Inferior,C,01"/>
-            <Name value="AP_NovaPsiBlade_Impact"/>
-            <Type value="Sound"/>
-            <Time value="4.573000"/>
-            <Payload value="AP_NovaPsiBlade_Impact"/>
-        </Events>
-        <Events>
-            <Anim value="Attack,Inferior,C,01"/>
-            <Name value="AP_NovaPsiBlade_Impact_Dx_Exert"/>
-            <Type value="Sound"/>
-            <Time value="0.148000"/>
-            <Payload value="AP_NovaPsiBlade_Impact_Dx_Exert"/>
-        </Events>
-        <Events>
-            <Anim value="Attack,Inferior,C,01"/>
-            <Name value="AP_NovaPsiBlade_Foley_C01_Inferior"/>
-            <Type value="Sound"/>
-            <Time value="0.552000"/>
-            <Payload value="AP_NovaPsiBlade_Foley_C01_Inferior"/>
-        </Events>
-        <Events>
-            <Anim value="Attack,Inferior,C,01"/>
-            <Name value="AP_NovaPsiBlade_Launch_C01_Inferior_a"/>
-            <Type value="Sound"/>
-            <Time value="4.078000"/>
-            <Payload value="AP_NovaPsiBlade_Launch_C01_Inferior_a"/>
-        </Events>
-        <Events>
-            <Anim value="Attack,Inferior,C,01"/>
-            <Name value="AP_NovaPsiBlade_Foley_C01_Inferior_a"/>
-            <Type value="Sound"/>
-            <Time value="4.078000"/>
-            <Payload value="AP_NovaPsiBlade_Foley_C01_Inferior_a"/>
-        </Events>
-        <Events>
-            <Anim value="Spell,C,00"/>
-            <Name value="AP_NovaPsiBlade_Launch_C02"/>
-            <Type value="Sound"/>
-            <Time value="0.010000"/>
-            <Payload value="AP_NovaPsiBlade_Launch_C02"/>
-        </Events>
-        <Events>
-            <Anim value="Spell,D,00"/>
-            <Name value="AP_NovaPsiBlade_Launch_C"/>
-            <Type value="Sound"/>
-            <Time value="0.010000"/>
-            <Payload value="AP_NovaPsiBlade_Launch_C"/>
-        </Events>
-        <Events>
-            <Anim value="Attack,C,07"/>
-            <Name value="AP_NovaPsiBlade_Launch_C03a"/>
-            <Type value="Sound"/>
-            <Time value="0.010000"/>
-            <Payload value="AP_NovaPsiBlade_Launch_C03a"/>
-        </Events>
-        <Events>
-            <Anim value="Attack,C,07"/>
-            <Name value="AP_NovaPsiBlade_Impact"/>
-            <Type value="Sound"/>
-            <Time value="0.123000"/>
-            <Payload value="AP_NovaPsiBlade_Impact"/>
-        </Events>
-        <Events>
-            <Anim value="Attack,C,07"/>
-            <Name value="AP_NovaPsiBlade_Impact"/>
-            <Type value="Sound"/>
-            <Time value="0.492000"/>
-            <Payload value="AP_NovaPsiBlade_Impact"/>
-        </Events>
-        <Events>
-            <Anim value="Attack,C,07"/>
-            <Name value="AP_NovaPsiBlade_Launch_C_BladeTwirl"/>
-            <Type value="Sound"/>
-            <Time value="0.694000"/>
-            <Payload value="AP_NovaPsiBlade_Launch_C_BladeTwirl"/>
-        </Events>
-        <Events>
-            <Anim value="Attack,C,07"/>
-            <Name value="AP_NovaPsiBlade_Impact"/>
-            <Type value="Sound"/>
-            <Time value="4.990000"/>
-            <Payload value="AP_NovaPsiBlade_Impact"/>
-        </Events>
-        <Events>
-            <Anim value="Attack,C,07"/>
-            <Name value="AP_NovaPsiBlade_Launch_Dx_Exert"/>
-            <Type value="Sound"/>
-            <Time value="0.020000"/>
-            <Payload value="AP_NovaPsiBlade_Launch_Dx_Exert"/>
-        </Events>
-        <Events>
-            <Anim value="Attack,C,07"/>
-            <Name value="AP_NovaPsiBlade_Impact_Dx_Exert"/>
-            <Type value="Sound"/>
-            <Time value="0.431000"/>
-            <Payload value="AP_NovaPsiBlade_Impact_Dx_Exert"/>
-        </Events>
-        <Events>
-            <Anim value="Attack,C,07"/>
-            <Name value="AP_NovaPsiBlade_Launch_C06"/>
-            <Type value="Sound"/>
-            <Time value="4.394000"/>
-            <Payload value="AP_NovaPsiBlade_Launch_C06"/>
-        </Events>
-        <Events>
-            <Anim value="Attack,C,07"/>
-            <Name value="AP_NovaPsiBlade_Launch_C_Inferior_a"/>
-            <Type value="Sound"/>
-            <Time value="0.044000"/>
-            <Payload value="AP_NovaPsiBlade_Launch_C_Inferior_a"/>
-        </Events>
-        <Events>
-            <Anim value="Attack,C,07"/>
-            <Name value="AP_NovaPsiBlade_Launch_C_Superior"/>
-            <Type value="Sound"/>
-            <Time value="4.883000"/>
-            <Payload value="AP_NovaPsiBlade_Launch_C_Superior"/>
-        </Events>
-        <Events>
-            <Anim value="Death,Pickup,C,00"/>
-            <Name value="AP_NovaPsiBlade_Foley_C03"/>
-            <Type value="Sound"/>
-            <Time value="0.010000"/>
-            <Payload value="AP_NovaPsiBlade_Foley_C03"/>
-        </Events>
-        <Events>
-            <Anim value="Death,Pickup,C,00"/>
-            <Name value="AP_NovaPsiBlade_Foley_C2"/>
-            <Type value="Sound"/>
-            <Time value="2.607000"/>
-            <Payload value="AP_NovaPsiBlade_Foley_C2"/>
-        </Events>
-        <Events>
-            <Anim value="Attack,A,00"/>
-            <Name value="AP_Nova_HellfireShotgun_Foley"/>
-            <Type value="Sound"/>
-            <Time value="3.000000"/>
-            <Payload value="AP_Nova_HellfireShotgun_Foley"/>
-        </Events>
-        <Events>
-            <Anim value="Attack,A,01"/>
-            <Name value="AP_Nova_HellfireShotgun_Foley"/>
-            <Type value="Sound"/>
-            <Time value="2.936000"/>
-            <Payload value="AP_Nova_HellfireShotgun_Foley"/>
-        </Events>
-        <Events>
-            <Anim value="Attack,Superior,A,00"/>
-            <Name value="AP_Nova_HellfireShotgun_Foley"/>
-            <Type value="Sound"/>
-            <Time value="2.936000"/>
-            <Payload value="AP_Nova_HellfireShotgun_Foley"/>
-        </Events>
-        <Events>
-            <Anim value="Attack,Inferior,A,00"/>
-            <Name value="AP_Nova_HellfireShotgun_Foley"/>
-            <Type value="Sound"/>
-            <Time value="2.936000"/>
-            <Payload value="AP_Nova_HellfireShotgun_Foley"/>
-        </Events>
-        <Events>
-            <Anim value="Attack,B,02"/>
-            <Name value="AP_Nova_HellfireShotgun_Foley"/>
-            <Type value="Sound"/>
-            <Time value="0.745000"/>
-            <Payload value="AP_Nova_HellfireShotgun_Foley"/>
-        </Events>
-        <Events>
-            <Anim value="Attack,B,02"/>
-            <Name value="AP_Nova_HellfireShotgun_KneePump"/>
-            <Type value="Sound"/>
-            <Time value="1.258000"/>
-            <Payload value="AP_Nova_HellfireShotgun_KneePump"/>
-        </Events>
-        <Events>
-            <Anim value="Attack,B,02"/>
-            <Name value="AP_Nova_HellfireShotgun_Foley"/>
-            <Type value="Sound"/>
-            <Time value="3.139000"/>
-            <Payload value="AP_Nova_HellfireShotgun_Foley"/>
-        </Events>
-        <Events>
-            <Anim value="Spell,G,00"/>
-            <Name value="AP_Nova_HellfireShotgun_Foley"/>
-            <Type value="Sound"/>
-            <Time value="1.570000"/>
-            <Payload value="AP_Nova_HellfireShotgun_Foley"/>
-        </Events>
-        <Events>
-            <Anim value="Death,Pickup"/>
-            <Name value="DeathWarpOutBase"/>
-            <Type value="Custom"/>
-            <Time value="1.660000"/>
-        </Events>
-        <Events>
-            <Anim value="Death,Pickup,A"/>
-            <Name value="DeathWarpOutBaseA"/>
-            <Type value="Custom"/>
-            <Time value="1.660000"/>
-        </Events>
-        <Events>
-            <Anim value="Death,Pickup,B"/>
-            <Name value="DeathWarpOutBaseB"/>
-            <Type value="Custom"/>
-            <Time value="1.660000"/>
-        </Events>
-        <Events>
-            <Anim value="Death,Pickup,C"/>
-            <Name value="DeathWarpOutBaseC"/>
-            <Type value="Custom"/>
-            <Time value="1.660000"/>
-        </Events>
-        <Events>
-            <Anim value="Death,Pickup,M"/>
-            <Name value="DeathWarpOutBaseM"/>
-            <Type value="Custom"/>
-            <Time value="1.660000"/>
-        </Events>
-        <Flags index="AutoUnload" value="1"/>
-        <Occlusion value="Show"/>
-        <PlanetPanelCamera value="Star2CameraMid04"/>
-        <Radius value="0.375000"/>
-        <SelectionRadius value="0.375000"/>
-        <ShadowRadius value="0.375000"/>
-        <TechPurchaseCamera value="Star2CameraMid04"/>
-        <UnitGlossaryCamera value="Star2CameraMid04"/>
-    </CModel>
-    <CModel id="AP_NovaHeroBase" parent="Unit">
-        <Model value="Assets\Units\Terran\NovaEx3\NovaEx3.m3"/>
-        <RequiredAnims value="Assets\Units\Terran\NovaEx3_RequiredAnims\NovaEx3_RequiredAnims.m3a"/>
-        <RequiredAnims value="Assets\Units\Terran\NovaEx3_DLC2Anims\NovaEx3_DLC2Anims.m3a"/>
-        <EditorCategories value="Race:Terran"/>
-        <Events>
-            <Anim value="Spell,D,End"/>
-            <Name value="WalkingCheck"/>
-            <Type value="Custom"/>
-            <Time value="0.250000"/>
-        </Events>
-        <Events>
-            <Anim value="Attack,B,00"/>
-            <Name value="AP_Nova_HellfireShotgun_HandPump"/>
-            <Type value="Sound"/>
-            <Time value="0.644000"/>
-            <Payload value="AP_Nova_HellfireShotgun_HandPump"/>
-        </Events>
-        <Events>
-            <Anim value="Attack,B,00"/>
-            <Name value="AP_Nova_HellfireShotgun_Foley"/>
-            <Type value="Sound"/>
-            <Time value="3.070000"/>
-            <Payload value="AP_Nova_HellfireShotgun_Foley"/>
-        </Events>
-        <Events>
-            <Anim value="Attack,B,01"/>
-            <Name value="AP_Nova_HellfireShotgun_Foley"/>
-            <Type value="Sound"/>
-            <Time value="3.147000"/>
-            <Payload value="AP_Nova_HellfireShotgun_Foley"/>
-        </Events>
-        <Events>
-            <Anim value="Attack,B,01"/>
-            <Name value="AP_Nova_HellfireShotgun_AutoPump"/>
-            <Type value="Sound"/>
-            <Time value="1.019000"/>
-            <Payload value="AP_Nova_HellfireShotgun_AutoPump"/>
-        </Events>
-        <Events>
-            <Anim value="Attack,Superior,B,00"/>
-            <Name value="AP_Nova_HellfireShotgun_Foley"/>
-            <Type value="Sound"/>
-            <Time value="3.147000"/>
-            <Payload value="AP_Nova_HellfireShotgun_Foley"/>
-        </Events>
-        <Events>
-            <Anim value="Attack,Superior,B,00"/>
-            <Name value="AP_Nova_HellfireShotgun_AutoPump"/>
-            <Type value="Sound"/>
-            <Time value="1.019000"/>
-            <Payload value="AP_Nova_HellfireShotgun_AutoPump"/>
-        </Events>
-        <Events>
-            <Anim value="Attack,Inferior,B,00"/>
-            <Name value="AP_Nova_HellfireShotgun_Foley"/>
-            <Type value="Sound"/>
-            <Time value="3.147000"/>
-            <Payload value="AP_Nova_HellfireShotgun_Foley"/>
-        </Events>
-        <Events>
-            <Anim value="Attack,Inferior,B,00"/>
-            <Name value="AP_Nova_HellfireShotgun_KneePump"/>
-            <Type value="Sound"/>
-            <Time value="0.878000"/>
-            <Payload value="AP_Nova_HellfireShotgun_KneePump"/>
-        </Events>
-        <Events>
-            <Anim value="Attack,C,00"/>
-            <Name value="AP_NovaPsiBlade_Launch_C"/>
-            <Type value="Sound"/>
-            <Time value="0.010000"/>
-            <Payload value="AP_NovaPsiBlade_Launch_C"/>
-        </Events>
-        <Events>
-            <Anim value="Attack,C,00"/>
-            <Name value="AP_NovaPsiBlade_Impact"/>
-            <Type value="Sound"/>
-            <Time value="0.122000"/>
-            <Payload value="AP_NovaPsiBlade_Impact"/>
-        </Events>
-        <Events>
-            <Anim value="Attack,C,00"/>
-            <Name value="AP_NovaPsiBlade_Impact"/>
-            <Type value="Sound"/>
-            <Time value="4.498000"/>
-            <Payload value="AP_NovaPsiBlade_Impact"/>
-        </Events>
-        <Events>
-            <Anim value="Attack,C,00"/>
-            <Name value="AP_NovaPsiBlade_Impact_Dx_Exert"/>
-            <Type value="Sound"/>
-            <Time value="0.073000"/>
-            <Payload value="AP_NovaPsiBlade_Impact_Dx_Exert"/>
-        </Events>
-        <Events>
-            <Anim value="Attack,C,00"/>
-            <Name value="AP_NovaPsiBlade_Foley_C"/>
-            <Type value="Sound"/>
-            <Time value="0.167000"/>
-            <Payload value="AP_NovaPsiBlade_Foley_C"/>
-        </Events>
-        <Events>
-            <Anim value="Attack,C,00"/>
-            <Name value="AP_NovaPsiBlade_Launch_C_a"/>
-            <Type value="Sound"/>
-            <Time value="4.098000"/>
-            <Payload value="AP_NovaPsiBlade_Launch_C_a"/>
-        </Events>
-        <Events>
-            <Anim value="Attack,C,00"/>
-            <Name value="AP_NovaPsiBlade_Foley_C_a"/>
-            <Type value="Sound"/>
-            <Time value="4.098000"/>
-            <Payload value="AP_NovaPsiBlade_Foley_C_a"/>
-        </Events>
-        <Events>
-            <Anim value="Attack,C,01"/>
-            <Name value="AP_NovaPsiBlade_Launch_C01"/>
-            <Type value="Sound"/>
-            <Time value="0.010000"/>
-            <Payload value="AP_NovaPsiBlade_Launch_C01"/>
-        </Events>
-        <Events>
-            <Anim value="Attack,C,01"/>
-            <Name value="AP_NovaPsiBlade_Impact"/>
-            <Type value="Sound"/>
-            <Time value="0.122000"/>
-            <Payload value="AP_NovaPsiBlade_Impact"/>
-        </Events>
-        <Events>
-            <Anim value="Attack,C,01"/>
-            <Name value="AP_NovaPsiBlade_Impact"/>
-            <Type value="Sound"/>
-            <Time value="4.498000"/>
-            <Payload value="AP_NovaPsiBlade_Impact"/>
-        </Events>
-        <Events>
-            <Anim value="Attack,C,01"/>
-            <Name value="AP_NovaPsiBlade_Impact_Dx_Exert"/>
-            <Type value="Sound"/>
-            <Time value="0.073000"/>
-            <Payload value="AP_NovaPsiBlade_Impact_Dx_Exert"/>
-        </Events>
-        <Events>
-            <Anim value="Attack,C,01"/>
-            <Name value="AP_NovaPsiBlade_Foley_C2"/>
-            <Type value="Sound"/>
-            <Time value="0.010000"/>
-            <Payload value="AP_NovaPsiBlade_Foley_C2"/>
-        </Events>
-        <Events>
-            <Anim value="Attack,C,01"/>
-            <Name value="AP_NovaPsiBlade_Launch_C01a"/>
-            <Type value="Sound"/>
-            <Time value="4.092000"/>
-            <Payload value="AP_NovaPsiBlade_Launch_C01a"/>
-        </Events>
-        <Events>
-            <Anim value="Attack,C,01"/>
-            <Name value="AP_NovaPsiBlade_Foley_C01a"/>
-            <Type value="Sound"/>
-            <Time value="4.092000"/>
-            <Payload value="AP_NovaPsiBlade_Foley_C01a"/>
-        </Events>
-        <Events>
-            <Anim value="Attack,C,02"/>
-            <Name value="AP_NovaPsiBlade_Launch_C02"/>
-            <Type value="Sound"/>
-            <Payload value="AP_NovaPsiBlade_Launch_C02"/>
-        </Events>
-        <Events>
-            <Anim value="Attack,C,02"/>
-            <Name value="AP_NovaPsiBlade_Impact"/>
-            <Type value="Sound"/>
-            <Time value="0.122000"/>
-            <Payload value="AP_NovaPsiBlade_Impact"/>
-        </Events>
-        <Events>
-            <Anim value="Attack,C,02"/>
-            <Name value="AP_NovaPsiBlade_Impact"/>
-            <Type value="Sound"/>
-            <Time value="4.498000"/>
-            <Payload value="AP_NovaPsiBlade_Impact"/>
-        </Events>
-        <Events>
-            <Anim value="Attack,C,02"/>
-            <Name value="AP_NovaPsiBlade_Impact_Dx_Exert"/>
-            <Type value="Sound"/>
-            <Time value="0.073000"/>
-            <Payload value="AP_NovaPsiBlade_Impact_Dx_Exert"/>
-        </Events>
-        <Events>
-            <Anim value="Attack,C,02"/>
-            <Name value="AP_NovaPsiBlade_Foley_C02"/>
-            <Type value="Sound"/>
-            <Time value="0.010000"/>
-            <Payload value="AP_NovaPsiBlade_Foley_C02"/>
-        </Events>
-        <Events>
-            <Anim value="Attack,C,02"/>
-            <Name value="AP_NovaPsiBlade_Launch_C02a"/>
-            <Type value="Sound"/>
-            <Time value="4.109000"/>
-            <Payload value="AP_NovaPsiBlade_Launch_C02a"/>
-        </Events>
-        <Events>
-            <Anim value="Attack,C,02"/>
-            <Name value="AP_NovaPsiBlade_Foley_C02a"/>
-            <Type value="Sound"/>
-            <Time value="4.109000"/>
-            <Payload value="AP_NovaPsiBlade_Foley_C02a"/>
-        </Events>
-        <Events>
-            <Anim value="Attack,C,03"/>
-            <Name value="AP_NovaPsiBlade_Launch_C03"/>
-            <Type value="Sound"/>
-            <Time value="0.010000"/>
-            <Payload value="AP_NovaPsiBlade_Launch_C03"/>
-        </Events>
-        <Events>
-            <Anim value="Attack,C,03"/>
-            <Name value="AP_NovaPsiBlade_Impact"/>
-            <Type value="Sound"/>
-            <Time value="0.122000"/>
-            <Payload value="AP_NovaPsiBlade_Impact"/>
-        </Events>
-        <Events>
-            <Anim value="Attack,C,03"/>
-            <Name value="AP_NovaPsiBlade_Impact"/>
-            <Type value="Sound"/>
-            <Time value="4.498000"/>
-            <Payload value="AP_NovaPsiBlade_Impact"/>
-        </Events>
-        <Events>
-            <Anim value="Attack,C,03"/>
-            <Name value="AP_NovaPsiBlade_Launch_Dx_Exert"/>
-            <Type value="Sound"/>
-            <Time value="0.066000"/>
-            <Payload value="AP_NovaPsiBlade_Launch_Dx_Exert"/>
-        </Events>
-        <Events>
-            <Anim value="Attack,C,03"/>
-            <Name value="AP_NovaPsiBlade_Foley_C03"/>
-            <Type value="Sound"/>
-            <Time value="0.010000"/>
-            <Payload value="AP_NovaPsiBlade_Foley_C03"/>
-        </Events>
-        <Events>
-            <Anim value="Attack,C,03"/>
-            <Name value="AP_NovaPsiBlade_Launch_C03a"/>
-            <Type value="Sound"/>
-            <Time value="4.078000"/>
-            <Payload value="AP_NovaPsiBlade_Launch_C03a"/>
-        </Events>
-        <Events>
-            <Anim value="Attack,C,03"/>
-            <Name value="AP_NovaPsiBlade_Foley_C03a"/>
-            <Type value="Sound"/>
-            <Time value="4.078000"/>
-            <Payload value="AP_NovaPsiBlade_Foley_C03a"/>
-        </Events>
-        <Events>
-            <Anim value="Attack,C,04"/>
-            <Name value="AP_NovaPsiBlade_Launch_C04"/>
-            <Type value="Sound"/>
-            <Time value="0.010000"/>
-            <Payload value="AP_NovaPsiBlade_Launch_C04"/>
-        </Events>
-        <Events>
-            <Anim value="Attack,C,04"/>
-            <Name value="AP_NovaPsiBlade_Impact"/>
-            <Type value="Sound"/>
-            <Time value="0.122000"/>
-            <Payload value="AP_NovaPsiBlade_Impact"/>
-        </Events>
-        <Events>
-            <Anim value="Attack,C,04"/>
-            <Name value="AP_NovaPsiBlade_Impact"/>
-            <Type value="Sound"/>
-            <Time value="4.498000"/>
-            <Payload value="AP_NovaPsiBlade_Impact"/>
-        </Events>
-        <Events>
-            <Anim value="Attack,C,04"/>
-            <Name value="AP_NovaPsiBlade_Impact_Dx_Exert"/>
-            <Type value="Sound"/>
-            <Time value="4.428000"/>
-            <Payload value="AP_NovaPsiBlade_Impact_Dx_Exert"/>
-        </Events>
-        <Events>
-            <Anim value="Attack,C,04"/>
-            <Name value="AP_NovaPsiBlade_Foley_C04"/>
-            <Type value="Sound"/>
-            <Time value="0.010000"/>
-            <Payload value="AP_NovaPsiBlade_Foley_C04"/>
-        </Events>
-        <Events>
-            <Anim value="Attack,C,04"/>
-            <Name value="AP_NovaPsiBlade_Launch_C04a"/>
-            <Type value="Sound"/>
-            <Time value="4.030000"/>
-            <Payload value="AP_NovaPsiBlade_Launch_C04a"/>
-        </Events>
-        <Events>
-            <Anim value="Attack,C,04"/>
-            <Name value="AP_NovaPsiBlade_Foley_C04a"/>
-            <Type value="Sound"/>
-            <Time value="4.030000"/>
-            <Payload value="AP_NovaPsiBlade_Foley_C04a"/>
-        </Events>
-        <Events>
-            <Anim value="Attack,C,05"/>
-            <Name value="AP_NovaPsiBlade_Launch_C05"/>
-            <Type value="Sound"/>
-            <Time value="0.010000"/>
-            <Payload value="AP_NovaPsiBlade_Launch_C05"/>
-        </Events>
-        <Events>
-            <Anim value="Attack,C,05"/>
-            <Name value="AP_NovaPsiBlade_Impact"/>
-            <Type value="Sound"/>
-            <Time value="0.122000"/>
-            <Payload value="AP_NovaPsiBlade_Impact"/>
-        </Events>
-        <Events>
-            <Anim value="Attack,C,05"/>
-            <Name value="AP_NovaPsiBlade_Impact"/>
-            <Type value="Sound"/>
-            <Time value="4.498000"/>
-            <Payload value="AP_NovaPsiBlade_Impact"/>
-        </Events>
-        <Events>
-            <Anim value="Attack,C,05"/>
-            <Name value="AP_NovaPsiBlade_Impact_Dx_Exert"/>
-            <Type value="Sound"/>
-            <Time value="4.428000"/>
-            <Payload value="AP_NovaPsiBlade_Impact_Dx_Exert"/>
-        </Events>
-        <Events>
-            <Anim value="Attack,C,05"/>
-            <Name value="AP_NovaPsiBlade_Impact_Dx_Exert"/>
-            <Type value="Sound"/>
-            <Time value="0.051000"/>
-            <Payload value="AP_NovaPsiBlade_Impact_Dx_Exert"/>
-        </Events>
-        <Events>
-            <Anim value="Attack,C,05"/>
-            <Name value="AP_NovaPsiBlade_Foley_C05"/>
-            <Type value="Sound"/>
-            <Time value="0.010000"/>
-            <Payload value="AP_NovaPsiBlade_Foley_C05"/>
-        </Events>
-        <Events>
-            <Anim value="Attack,C,05"/>
-            <Name value="AP_NovaPsiBlade_Launch_C05a"/>
-            <Type value="Sound"/>
-            <Time value="4.034000"/>
-            <Payload value="AP_NovaPsiBlade_Launch_C05a"/>
-        </Events>
-        <Events>
-            <Anim value="Attack,C,05"/>
-            <Name value="AP_NovaPsiBlade_Foley_C05a"/>
-            <Type value="Sound"/>
-            <Time value="4.034000"/>
-            <Payload value="AP_NovaPsiBlade_Foley_C05a"/>
-        </Events>
-        <Events>
-            <Anim value="Attack,C,06"/>
-            <Name value="AP_NovaPsiBlade_Launch_C06"/>
-            <Type value="Sound"/>
-            <Time value="0.010000"/>
-            <Payload value="AP_NovaPsiBlade_Launch_C06"/>
-        </Events>
-        <Events>
-            <Anim value="Attack,C,06"/>
-            <Name value="AP_NovaPsiBlade_Impact"/>
-            <Type value="Sound"/>
-            <Time value="0.122000"/>
-            <Payload value="AP_NovaPsiBlade_Impact"/>
-        </Events>
-        <Events>
-            <Anim value="Attack,C,06"/>
-            <Name value="AP_NovaPsiBlade_Impact"/>
-            <Type value="Sound"/>
-            <Time value="4.859000"/>
-            <Payload value="AP_NovaPsiBlade_Impact"/>
-        </Events>
-        <Events>
-            <Anim value="Attack,C,06"/>
-            <Name value="AP_NovaPsiBlade_Impact"/>
-            <Type value="Sound"/>
-            <Time value="0.530000"/>
-            <Payload value="AP_NovaPsiBlade_Impact"/>
-        </Events>
-        <Events>
-            <Anim value="Attack,C,06"/>
-            <Name value="AP_NovaPsiBlade_Impact_Dx_Exert"/>
-            <Type value="Sound"/>
-            <Time value="4.739000"/>
-            <Payload value="AP_NovaPsiBlade_Impact_Dx_Exert"/>
-        </Events>
-        <Events>
-            <Anim value="Attack,C,06"/>
-            <Name value="AP_NovaPsiBlade_Launch_Dx_Exert"/>
-            <Type value="Sound"/>
-            <Time value="0.403000"/>
-            <Payload value="AP_NovaPsiBlade_Launch_Dx_Exert"/>
-        </Events>
-        <Events>
-            <Anim value="Attack,C,06"/>
-            <Name value="AP_NovaPsiBlade_Foley_C06"/>
-            <Type value="Sound"/>
-            <Time value="0.010000"/>
-            <Payload value="AP_NovaPsiBlade_Foley_C06"/>
-        </Events>
-        <Events>
-            <Anim value="Attack,C,06"/>
-            <Name value="AP_NovaPsiBlade_Launch_C06a"/>
-            <Type value="Sound"/>
-            <Time value="4.393000"/>
-            <Payload value="AP_NovaPsiBlade_Launch_C06a"/>
-        </Events>
-        <Events>
-            <Anim value="Attack,C,06"/>
-            <Name value="AP_NovaPsiBlade_Foley_C06a"/>
-            <Type value="Sound"/>
-            <Time value="4.393000"/>
-            <Payload value="AP_NovaPsiBlade_Foley_C06a"/>
-        </Events>
-        <Events>
-            <Anim value="Attack,Superior,C,00"/>
-            <Name value="AP_NovaPsiBlade_Launch_C_Superior"/>
-            <Type value="Sound"/>
-            <Time value="0.010000"/>
-            <Payload value="AP_NovaPsiBlade_Launch_C_Superior"/>
-        </Events>
-        <Events>
-            <Anim value="Attack,Superior,C,00"/>
-            <Name value="AP_NovaPsiBlade_Impact"/>
-            <Type value="Sound"/>
-            <Time value="0.122000"/>
-            <Payload value="AP_NovaPsiBlade_Impact"/>
-        </Events>
-        <Events>
-            <Anim value="Attack,Superior,C,00"/>
-            <Name value="AP_NovaPsiBlade_Impact"/>
-            <Type value="Sound"/>
-            <Time value="4.653000"/>
-            <Payload value="AP_NovaPsiBlade_Impact"/>
-        </Events>
-        <Events>
-            <Anim value="Attack,Superior,C,00"/>
-            <Name value="AP_NovaPsiBlade_Impact_Dx_Exert"/>
-            <Type value="Sound"/>
-            <Time value="0.084000"/>
-            <Payload value="AP_NovaPsiBlade_Impact_Dx_Exert"/>
-        </Events>
-        <Events>
-            <Anim value="Attack,Superior,C,00"/>
-            <Name value="AP_NovaPsiBlade_Launch_Dx_Exert"/>
-            <Type value="Sound"/>
-            <Time value="4.517000"/>
-            <Payload value="AP_NovaPsiBlade_Launch_Dx_Exert"/>
-        </Events>
-        <Events>
-            <Anim value="Attack,Superior,C,00"/>
-            <Name value="AP_NovaPsiBlade_Foley_C_Superior"/>
-            <Type value="Sound"/>
-            <Time value="0.010000"/>
-            <Payload value="AP_NovaPsiBlade_Foley_C_Superior"/>
-        </Events>
-        <Events>
-            <Anim value="Attack,Superior,C,00"/>
-            <Name value="AP_NovaPsiBlade_Launch_C_Superior_a"/>
-            <Type value="Sound"/>
-            <Time value="4.129000"/>
-            <Payload value="AP_NovaPsiBlade_Launch_C_Superior_a"/>
-        </Events>
-        <Events>
-            <Anim value="Attack,Superior,C,00"/>
-            <Name value="AP_NovaPsiBlade_Foley_C_Superior_a"/>
-            <Type value="Sound"/>
-            <Time value="4.129000"/>
-            <Payload value="AP_NovaPsiBlade_Foley_C_Superior_a"/>
-        </Events>
-        <Events>
-            <Anim value="Attack,Superior,C,01"/>
-            <Name value="AP_NovaPsiBlade_Launch_C01_Superior"/>
-            <Type value="Sound"/>
-            <Time value="0.010000"/>
-            <Payload value="AP_NovaPsiBlade_Launch_C01_Superior"/>
-        </Events>
-        <Events>
-            <Anim value="Attack,Superior,C,01"/>
-            <Name value="AP_NovaPsiBlade_Impact"/>
-            <Type value="Sound"/>
-            <Time value="0.162000"/>
-            <Payload value="AP_NovaPsiBlade_Impact"/>
-        </Events>
-        <Events>
-            <Anim value="Attack,Superior,C,01"/>
-            <Name value="AP_NovaPsiBlade_Impact"/>
-            <Type value="Sound"/>
-            <Time value="4.653000"/>
-            <Payload value="AP_NovaPsiBlade_Impact"/>
-        </Events>
-        <Events>
-            <Anim value="Attack,Superior,C,01"/>
-            <Name value="AP_NovaPsiBlade_Launch_C_BladeTwirl"/>
-            <Type value="Sound"/>
-            <Time value="0.272000"/>
-            <Payload value="AP_NovaPsiBlade_Launch_C_BladeTwirl"/>
-        </Events>
-        <Events>
-            <Anim value="Attack,Superior,C,01"/>
-            <Name value="AP_NovaPsiBlade_Impact_Dx_Exert"/>
-            <Type value="Sound"/>
-            <Time value="4.523000"/>
-            <Payload value="AP_NovaPsiBlade_Impact_Dx_Exert"/>
-        </Events>
-        <Events>
-            <Anim value="Attack,Superior,C,01"/>
-            <Name value="AP_NovaPsiBlade_Launch_Dx_Exert"/>
-            <Type value="Sound"/>
-            <Time value="0.124000"/>
-            <Payload value="AP_NovaPsiBlade_Launch_Dx_Exert"/>
-        </Events>
-        <Events>
-            <Anim value="Attack,Superior,C,01"/>
-            <Name value="AP_NovaPsiBlade_Foley_C01_Superior"/>
-            <Type value="Sound"/>
-            <Time value="0.259000"/>
-            <Payload value="AP_NovaPsiBlade_Foley_C01_Superior"/>
-        </Events>
-        <Events>
-            <Anim value="Attack,Superior,C,01"/>
-            <Name value="AP_NovaPsiBlade_Launch_C01_Superior_a"/>
-            <Type value="Sound"/>
-            <Time value="4.129000"/>
-            <Payload value="AP_NovaPsiBlade_Launch_C01_Superior_a"/>
-        </Events>
-        <Events>
-            <Anim value="Attack,Superior,C,01"/>
-            <Name value="AP_NovaPsiBlade_Foley_C01_Superior_a"/>
-            <Type value="Sound"/>
-            <Time value="4.129000"/>
-            <Payload value="AP_NovaPsiBlade_Foley_C01_Superior_a"/>
-        </Events>
-        <Events>
-            <Anim value="Attack,Inferior,C,00"/>
-            <Name value="AP_NovaPsiBlade_Launch_C_Inferior"/>
-            <Type value="Sound"/>
-            <Time value="0.010000"/>
-            <Payload value="AP_NovaPsiBlade_Launch_C_Inferior"/>
-        </Events>
-        <Events>
-            <Anim value="Attack,Inferior,C,00"/>
-            <Name value="AP_NovaPsiBlade_Impact"/>
-            <Type value="Sound"/>
-            <Time value="0.165000"/>
-            <Payload value="AP_NovaPsiBlade_Impact"/>
-        </Events>
-        <Events>
-            <Anim value="Attack,Inferior,C,00"/>
-            <Name value="AP_NovaPsiBlade_Impact"/>
-            <Type value="Sound"/>
-            <Time value="4.573000"/>
-            <Payload value="AP_NovaPsiBlade_Impact"/>
-        </Events>
-        <Events>
-            <Anim value="Attack,Inferior,C,00"/>
-            <Name value="AP_NovaPsiBlade_Impact_Dx_Exert"/>
-            <Type value="Sound"/>
-            <Time value="0.148000"/>
-            <Payload value="AP_NovaPsiBlade_Impact_Dx_Exert"/>
-        </Events>
-        <Events>
-            <Anim value="Attack,Inferior,C,00"/>
-            <Name value="AP_NovaPsiBlade_Launch_Dx_Exert"/>
-            <Type value="Sound"/>
-            <Time value="4.324000"/>
-            <Payload value="AP_NovaPsiBlade_Launch_Dx_Exert"/>
-        </Events>
-        <Events>
-            <Anim value="Attack,Inferior,C,00"/>
-            <Name value="AP_NovaPsiBlade_Foley_C_Inferior"/>
-            <Type value="Sound"/>
-            <Time value="0.010000"/>
-            <Payload value="AP_NovaPsiBlade_Foley_C_Inferior"/>
-        </Events>
-        <Events>
-            <Anim value="Attack,Inferior,C,00"/>
-            <Name value="AP_NovaPsiBlade_Launch_C_Inferior_a"/>
-            <Type value="Sound"/>
-            <Time value="4.121000"/>
-            <Payload value="AP_NovaPsiBlade_Launch_C_Inferior_a"/>
-        </Events>
-        <Events>
-            <Anim value="Attack,Inferior,C,00"/>
-            <Name value="AP_NovaPsiBlade_Foley_C_Inferior_a"/>
-            <Type value="Sound"/>
-            <Time value="4.380000"/>
-            <Payload value="AP_NovaPsiBlade_Foley_C_Inferior_a"/>
-        </Events>
-        <Events>
-            <Anim value="Attack,Inferior,C,01"/>
-            <Name value="AP_NovaPsiBlade_Launch_C01_Inferior"/>
-            <Type value="Sound"/>
-            <Time value="0.010000"/>
-            <Payload value="AP_NovaPsiBlade_Launch_C01_Inferior"/>
-        </Events>
-        <Events>
-            <Anim value="Attack,Inferior,C,01"/>
-            <Name value="AP_NovaPsiBlade_Impact"/>
-            <Type value="Sound"/>
-            <Time value="0.165000"/>
-            <Payload value="AP_NovaPsiBlade_Impact"/>
-        </Events>
-        <Events>
-            <Anim value="Attack,Inferior,C,01"/>
-            <Name value="AP_NovaPsiBlade_Impact"/>
-            <Type value="Sound"/>
-            <Time value="4.573000"/>
-            <Payload value="AP_NovaPsiBlade_Impact"/>
-        </Events>
-        <Events>
-            <Anim value="Attack,Inferior,C,01"/>
-            <Name value="AP_NovaPsiBlade_Impact_Dx_Exert"/>
-            <Type value="Sound"/>
-            <Time value="0.148000"/>
-            <Payload value="AP_NovaPsiBlade_Impact_Dx_Exert"/>
-        </Events>
-        <Events>
-            <Anim value="Attack,Inferior,C,01"/>
-            <Name value="AP_NovaPsiBlade_Foley_C01_Inferior"/>
-            <Type value="Sound"/>
-            <Time value="0.552000"/>
-            <Payload value="AP_NovaPsiBlade_Foley_C01_Inferior"/>
-        </Events>
-        <Events>
-            <Anim value="Attack,Inferior,C,01"/>
-            <Name value="AP_NovaPsiBlade_Launch_C01_Inferior_a"/>
-            <Type value="Sound"/>
-            <Time value="4.078000"/>
-            <Payload value="AP_NovaPsiBlade_Launch_C01_Inferior_a"/>
-        </Events>
-        <Events>
-            <Anim value="Attack,Inferior,C,01"/>
-            <Name value="AP_NovaPsiBlade_Foley_C01_Inferior_a"/>
-            <Type value="Sound"/>
-            <Time value="4.078000"/>
-            <Payload value="AP_NovaPsiBlade_Foley_C01_Inferior_a"/>
-        </Events>
-        <Events>
-            <Anim value="Spell,C,00"/>
-            <Name value="AP_NovaPsiBlade_Launch_C02"/>
-            <Type value="Sound"/>
-            <Time value="0.010000"/>
-            <Payload value="AP_NovaPsiBlade_Launch_C02"/>
-        </Events>
-        <Events>
-            <Anim value="Spell,D,00"/>
-            <Name value="AP_NovaPsiBlade_Launch_C"/>
-            <Type value="Sound"/>
-            <Time value="0.010000"/>
-            <Payload value="AP_NovaPsiBlade_Launch_C"/>
-        </Events>
-        <Events>
-            <Anim value="Attack,C,07"/>
-            <Name value="AP_NovaPsiBlade_Launch_C03a"/>
-            <Type value="Sound"/>
-            <Time value="0.010000"/>
-            <Payload value="AP_NovaPsiBlade_Launch_C03a"/>
-        </Events>
-        <Events>
-            <Anim value="Attack,C,07"/>
-            <Name value="AP_NovaPsiBlade_Impact"/>
-            <Type value="Sound"/>
-            <Time value="0.123000"/>
-            <Payload value="AP_NovaPsiBlade_Impact"/>
-        </Events>
-        <Events>
-            <Anim value="Attack,C,07"/>
-            <Name value="AP_NovaPsiBlade_Impact"/>
-            <Type value="Sound"/>
-            <Time value="0.492000"/>
-            <Payload value="AP_NovaPsiBlade_Impact"/>
-        </Events>
-        <Events>
-            <Anim value="Attack,C,07"/>
-            <Name value="AP_NovaPsiBlade_Launch_C_BladeTwirl"/>
-            <Type value="Sound"/>
-            <Time value="0.694000"/>
-            <Payload value="AP_NovaPsiBlade_Launch_C_BladeTwirl"/>
-        </Events>
-        <Events>
-            <Anim value="Attack,C,07"/>
-            <Name value="AP_NovaPsiBlade_Impact"/>
-            <Type value="Sound"/>
-            <Time value="4.990000"/>
-            <Payload value="AP_NovaPsiBlade_Impact"/>
-        </Events>
-        <Events>
-            <Anim value="Attack,C,07"/>
-            <Name value="AP_NovaPsiBlade_Launch_Dx_Exert"/>
-            <Type value="Sound"/>
-            <Time value="0.020000"/>
-            <Payload value="AP_NovaPsiBlade_Launch_Dx_Exert"/>
-        </Events>
-        <Events>
-            <Anim value="Attack,C,07"/>
-            <Name value="AP_NovaPsiBlade_Impact_Dx_Exert"/>
-            <Type value="Sound"/>
-            <Time value="0.431000"/>
-            <Payload value="AP_NovaPsiBlade_Impact_Dx_Exert"/>
-        </Events>
-        <Events>
-            <Anim value="Attack,C,07"/>
-            <Name value="AP_NovaPsiBlade_Launch_C06"/>
-            <Type value="Sound"/>
-            <Time value="4.394000"/>
-            <Payload value="AP_NovaPsiBlade_Launch_C06"/>
-        </Events>
-        <Events>
-            <Anim value="Attack,C,07"/>
-            <Name value="AP_NovaPsiBlade_Launch_C_Inferior_a"/>
-            <Type value="Sound"/>
-            <Time value="0.044000"/>
-            <Payload value="AP_NovaPsiBlade_Launch_C_Inferior_a"/>
-        </Events>
-        <Events>
-            <Anim value="Attack,C,07"/>
-            <Name value="AP_NovaPsiBlade_Launch_C_Superior"/>
-            <Type value="Sound"/>
-            <Time value="4.883000"/>
-            <Payload value="AP_NovaPsiBlade_Launch_C_Superior"/>
-        </Events>
-        <Events>
-            <Anim value="Death,Pickup,C,00"/>
-            <Name value="AP_NovaPsiBlade_Foley_C03"/>
-            <Type value="Sound"/>
-            <Time value="0.010000"/>
-            <Payload value="AP_NovaPsiBlade_Foley_C03"/>
-        </Events>
-        <Events>
-            <Anim value="Death,Pickup,C,00"/>
-            <Name value="AP_NovaPsiBlade_Foley_C2"/>
-            <Type value="Sound"/>
-            <Time value="2.607000"/>
-            <Payload value="AP_NovaPsiBlade_Foley_C2"/>
-        </Events>
-        <Events>
-            <Anim value="Attack,A,00"/>
-            <Name value="AP_Nova_HellfireShotgun_Foley"/>
-            <Type value="Sound"/>
-            <Time value="3.000000"/>
-            <Payload value="AP_Nova_HellfireShotgun_Foley"/>
-        </Events>
-        <Events>
-            <Anim value="Attack,A,01"/>
-            <Name value="AP_Nova_HellfireShotgun_Foley"/>
-            <Type value="Sound"/>
-            <Time value="2.936000"/>
-            <Payload value="AP_Nova_HellfireShotgun_Foley"/>
-        </Events>
-        <Events>
-            <Anim value="Attack,Superior,A,00"/>
-            <Name value="AP_Nova_HellfireShotgun_Foley"/>
-            <Type value="Sound"/>
-            <Time value="2.936000"/>
-            <Payload value="AP_Nova_HellfireShotgun_Foley"/>
-        </Events>
-        <Events>
-            <Anim value="Attack,Inferior,A,00"/>
-            <Name value="AP_Nova_HellfireShotgun_Foley"/>
-            <Type value="Sound"/>
-            <Time value="2.936000"/>
-            <Payload value="AP_Nova_HellfireShotgun_Foley"/>
-        </Events>
-        <Events>
-            <Anim value="Attack,B,02"/>
-            <Name value="AP_Nova_HellfireShotgun_Foley"/>
-            <Type value="Sound"/>
-            <Time value="0.745000"/>
-            <Payload value="AP_Nova_HellfireShotgun_Foley"/>
-        </Events>
-        <Events>
-            <Anim value="Attack,B,02"/>
-            <Name value="AP_Nova_HellfireShotgun_KneePump"/>
-            <Type value="Sound"/>
-            <Time value="1.258000"/>
-            <Payload value="AP_Nova_HellfireShotgun_KneePump"/>
-        </Events>
-        <Events>
-            <Anim value="Attack,B,02"/>
-            <Name value="AP_Nova_HellfireShotgun_Foley"/>
-            <Type value="Sound"/>
-            <Time value="3.139000"/>
-            <Payload value="AP_Nova_HellfireShotgun_Foley"/>
-        </Events>
-        <Events>
-            <Anim value="Spell,G,00"/>
-            <Name value="AP_Nova_HellfireShotgun_Foley"/>
-            <Type value="Sound"/>
-            <Time value="1.570000"/>
-            <Payload value="AP_Nova_HellfireShotgun_Foley"/>
-        </Events>
-        <Events>
-            <Anim value="Death,Pickup"/>
-            <Name value="DeathWarpOutBase"/>
-            <Type value="Custom"/>
-            <Time value="1.660000"/>
-        </Events>
-        <Events>
-            <Anim value="Death,Pickup,A"/>
-            <Name value="DeathWarpOutBaseA"/>
-            <Type value="Custom"/>
-            <Time value="1.660000"/>
-        </Events>
-        <Events>
-            <Anim value="Death,Pickup,B"/>
-            <Name value="DeathWarpOutBaseB"/>
-            <Type value="Custom"/>
-            <Time value="1.660000"/>
-        </Events>
-        <Events>
-            <Anim value="Death,Pickup,C"/>
-            <Name value="DeathWarpOutBaseC"/>
-            <Type value="Custom"/>
-            <Time value="1.660000"/>
-        </Events>
-        <Events>
-            <Anim value="Death,Pickup,M"/>
-            <Name value="DeathWarpOutBaseM"/>
-            <Type value="Custom"/>
-            <Time value="1.660000"/>
-        </Events>
-        <Flags index="AutoUnload" value="1"/>
-        <Occlusion value="Show"/>
-        <PlanetPanelCamera value="Star2CameraMid04"/>
-        <Radius value="0.375000"/>
-        <SelectionRadius value="0.375000"/>
-        <ShadowRadius value="0.375000"/>
-        <TechPurchaseCamera value="Star2CameraMid04"/>
-        <UnitGlossaryCamera value="Star2CameraMid04"/>
-    </CModel>
-    <CModel id="AP_NovaHeroBlinkSuit" parent="Unit">
-        <Model value="Assets\Units\Terran\NovaEquipment_BlinkSuit\NovaEquipment_BlinkSuit.m3"/>
-        <RequiredAnims value="Assets\Units\Terran\NovaEx3_RequiredAnims\NovaEx3_RequiredAnims.m3a"/>
-        <RequiredAnims value="Assets\Units\Terran\NovaEx3_DLC2Anims\NovaEx3_DLC2Anims.m3a"/>
-        <EditorCategories value="Race:Terran"/>
-        <Events>
-            <Anim value="Spell,D,End"/>
-            <Name value="WalkingCheck"/>
-            <Type value="Custom"/>
-            <Time value="0.250000"/>
-        </Events>
-        <Events>
-            <Anim value="Attack,B,00"/>
-            <Name value="AP_Nova_HellfireShotgun_HandPump"/>
-            <Type value="Sound"/>
-            <Time value="0.644000"/>
-            <Payload value="AP_Nova_HellfireShotgun_HandPump"/>
-        </Events>
-        <Events>
-            <Anim value="Attack,B,00"/>
-            <Name value="AP_Nova_HellfireShotgun_Foley"/>
-            <Type value="Sound"/>
-            <Time value="3.070000"/>
-            <Payload value="AP_Nova_HellfireShotgun_Foley"/>
-        </Events>
-        <Events>
-            <Anim value="Attack,B,01"/>
-            <Name value="AP_Nova_HellfireShotgun_Foley"/>
-            <Type value="Sound"/>
-            <Time value="3.147000"/>
-            <Payload value="AP_Nova_HellfireShotgun_Foley"/>
-        </Events>
-        <Events>
-            <Anim value="Attack,B,01"/>
-            <Name value="AP_Nova_HellfireShotgun_AutoPump"/>
-            <Type value="Sound"/>
-            <Time value="1.019000"/>
-            <Payload value="AP_Nova_HellfireShotgun_AutoPump"/>
-        </Events>
-        <Events>
-            <Anim value="Attack,Superior,B,00"/>
-            <Name value="AP_Nova_HellfireShotgun_Foley"/>
-            <Type value="Sound"/>
-            <Time value="3.147000"/>
-            <Payload value="AP_Nova_HellfireShotgun_Foley"/>
-        </Events>
-        <Events>
-            <Anim value="Attack,Superior,B,00"/>
-            <Name value="AP_Nova_HellfireShotgun_AutoPump"/>
-            <Type value="Sound"/>
-            <Time value="1.019000"/>
-            <Payload value="AP_Nova_HellfireShotgun_AutoPump"/>
-        </Events>
-        <Events>
-            <Anim value="Attack,Inferior,B,00"/>
-            <Name value="AP_Nova_HellfireShotgun_Foley"/>
-            <Type value="Sound"/>
-            <Time value="3.147000"/>
-            <Payload value="AP_Nova_HellfireShotgun_Foley"/>
-        </Events>
-        <Events>
-            <Anim value="Attack,Inferior,B,00"/>
-            <Name value="AP_Nova_HellfireShotgun_KneePump"/>
-            <Type value="Sound"/>
-            <Time value="0.878000"/>
-            <Payload value="AP_Nova_HellfireShotgun_KneePump"/>
-        </Events>
-        <Events>
-            <Anim value="Attack,C,00"/>
-            <Name value="AP_NovaPsiBlade_Launch_C"/>
-            <Type value="Sound"/>
-            <Time value="0.010000"/>
-            <Payload value="AP_NovaPsiBlade_Launch_C"/>
-        </Events>
-        <Events>
-            <Anim value="Attack,C,00"/>
-            <Name value="AP_NovaPsiBlade_Impact"/>
-            <Type value="Sound"/>
-            <Time value="0.122000"/>
-            <Payload value="AP_NovaPsiBlade_Impact"/>
-        </Events>
-        <Events>
-            <Anim value="Attack,C,00"/>
-            <Name value="AP_NovaPsiBlade_Impact"/>
-            <Type value="Sound"/>
-            <Time value="4.498000"/>
-            <Payload value="AP_NovaPsiBlade_Impact"/>
-        </Events>
-        <Events>
-            <Anim value="Attack,C,00"/>
-            <Name value="AP_NovaPsiBlade_Impact_Dx_Exert"/>
-            <Type value="Sound"/>
-            <Time value="0.073000"/>
-            <Payload value="AP_NovaPsiBlade_Impact_Dx_Exert"/>
-        </Events>
-        <Events>
-            <Anim value="Attack,C,00"/>
-            <Name value="AP_NovaPsiBlade_Foley_C"/>
-            <Type value="Sound"/>
-            <Time value="0.167000"/>
-            <Payload value="AP_NovaPsiBlade_Foley_C"/>
-        </Events>
-        <Events>
-            <Anim value="Attack,C,00"/>
-            <Name value="AP_NovaPsiBlade_Launch_C_a"/>
-            <Type value="Sound"/>
-            <Time value="4.098000"/>
-            <Payload value="AP_NovaPsiBlade_Launch_C_a"/>
-        </Events>
-        <Events>
-            <Anim value="Attack,C,00"/>
-            <Name value="AP_NovaPsiBlade_Foley_C_a"/>
-            <Type value="Sound"/>
-            <Time value="4.098000"/>
-            <Payload value="AP_NovaPsiBlade_Foley_C_a"/>
-        </Events>
-        <Events>
-            <Anim value="Attack,C,01"/>
-            <Name value="AP_NovaPsiBlade_Launch_C01"/>
-            <Type value="Sound"/>
-            <Time value="0.010000"/>
-            <Payload value="AP_NovaPsiBlade_Launch_C01"/>
-        </Events>
-        <Events>
-            <Anim value="Attack,C,01"/>
-            <Name value="AP_NovaPsiBlade_Impact"/>
-            <Type value="Sound"/>
-            <Time value="0.122000"/>
-            <Payload value="AP_NovaPsiBlade_Impact"/>
-        </Events>
-        <Events>
-            <Anim value="Attack,C,01"/>
-            <Name value="AP_NovaPsiBlade_Impact"/>
-            <Type value="Sound"/>
-            <Time value="4.498000"/>
-            <Payload value="AP_NovaPsiBlade_Impact"/>
-        </Events>
-        <Events>
-            <Anim value="Attack,C,01"/>
-            <Name value="AP_NovaPsiBlade_Impact_Dx_Exert"/>
-            <Type value="Sound"/>
-            <Time value="0.073000"/>
-            <Payload value="AP_NovaPsiBlade_Impact_Dx_Exert"/>
-        </Events>
-        <Events>
-            <Anim value="Attack,C,01"/>
-            <Name value="AP_NovaPsiBlade_Foley_C2"/>
-            <Type value="Sound"/>
-            <Time value="0.010000"/>
-            <Payload value="AP_NovaPsiBlade_Foley_C2"/>
-        </Events>
-        <Events>
-            <Anim value="Attack,C,01"/>
-            <Name value="AP_NovaPsiBlade_Launch_C01a"/>
-            <Type value="Sound"/>
-            <Time value="4.092000"/>
-            <Payload value="AP_NovaPsiBlade_Launch_C01a"/>
-        </Events>
-        <Events>
-            <Anim value="Attack,C,01"/>
-            <Name value="AP_NovaPsiBlade_Foley_C01a"/>
-            <Type value="Sound"/>
-            <Time value="4.092000"/>
-            <Payload value="AP_NovaPsiBlade_Foley_C01a"/>
-        </Events>
-        <Events>
-            <Anim value="Attack,C,02"/>
-            <Name value="AP_NovaPsiBlade_Launch_C02"/>
-            <Type value="Sound"/>
-            <Payload value="AP_NovaPsiBlade_Launch_C02"/>
-        </Events>
-        <Events>
-            <Anim value="Attack,C,02"/>
-            <Name value="AP_NovaPsiBlade_Impact"/>
-            <Type value="Sound"/>
-            <Time value="0.122000"/>
-            <Payload value="AP_NovaPsiBlade_Impact"/>
-        </Events>
-        <Events>
-            <Anim value="Attack,C,02"/>
-            <Name value="AP_NovaPsiBlade_Impact"/>
-            <Type value="Sound"/>
-            <Time value="4.498000"/>
-            <Payload value="AP_NovaPsiBlade_Impact"/>
-        </Events>
-        <Events>
-            <Anim value="Attack,C,02"/>
-            <Name value="AP_NovaPsiBlade_Impact_Dx_Exert"/>
-            <Type value="Sound"/>
-            <Time value="0.073000"/>
-            <Payload value="AP_NovaPsiBlade_Impact_Dx_Exert"/>
-        </Events>
-        <Events>
-            <Anim value="Attack,C,02"/>
-            <Name value="AP_NovaPsiBlade_Foley_C02"/>
-            <Type value="Sound"/>
-            <Time value="0.010000"/>
-            <Payload value="AP_NovaPsiBlade_Foley_C02"/>
-        </Events>
-        <Events>
-            <Anim value="Attack,C,02"/>
-            <Name value="AP_NovaPsiBlade_Launch_C02a"/>
-            <Type value="Sound"/>
-            <Time value="4.109000"/>
-            <Payload value="AP_NovaPsiBlade_Launch_C02a"/>
-        </Events>
-        <Events>
-            <Anim value="Attack,C,02"/>
-            <Name value="AP_NovaPsiBlade_Foley_C02a"/>
-            <Type value="Sound"/>
-            <Time value="4.109000"/>
-            <Payload value="AP_NovaPsiBlade_Foley_C02a"/>
-        </Events>
-        <Events>
-            <Anim value="Attack,C,03"/>
-            <Name value="AP_NovaPsiBlade_Launch_C03"/>
-            <Type value="Sound"/>
-            <Time value="0.010000"/>
-            <Payload value="AP_NovaPsiBlade_Launch_C03"/>
-        </Events>
-        <Events>
-            <Anim value="Attack,C,03"/>
-            <Name value="AP_NovaPsiBlade_Impact"/>
-            <Type value="Sound"/>
-            <Time value="0.122000"/>
-            <Payload value="AP_NovaPsiBlade_Impact"/>
-        </Events>
-        <Events>
-            <Anim value="Attack,C,03"/>
-            <Name value="AP_NovaPsiBlade_Impact"/>
-            <Type value="Sound"/>
-            <Time value="4.498000"/>
-            <Payload value="AP_NovaPsiBlade_Impact"/>
-        </Events>
-        <Events>
-            <Anim value="Attack,C,03"/>
-            <Name value="AP_NovaPsiBlade_Launch_Dx_Exert"/>
-            <Type value="Sound"/>
-            <Time value="0.066000"/>
-            <Payload value="AP_NovaPsiBlade_Launch_Dx_Exert"/>
-        </Events>
-        <Events>
-            <Anim value="Attack,C,03"/>
-            <Name value="AP_NovaPsiBlade_Foley_C03"/>
-            <Type value="Sound"/>
-            <Time value="0.010000"/>
-            <Payload value="AP_NovaPsiBlade_Foley_C03"/>
-        </Events>
-        <Events>
-            <Anim value="Attack,C,03"/>
-            <Name value="AP_NovaPsiBlade_Launch_C03a"/>
-            <Type value="Sound"/>
-            <Time value="4.078000"/>
-            <Payload value="AP_NovaPsiBlade_Launch_C03a"/>
-        </Events>
-        <Events>
-            <Anim value="Attack,C,03"/>
-            <Name value="AP_NovaPsiBlade_Foley_C03a"/>
-            <Type value="Sound"/>
-            <Time value="4.078000"/>
-            <Payload value="AP_NovaPsiBlade_Foley_C03a"/>
-        </Events>
-        <Events>
-            <Anim value="Attack,C,04"/>
-            <Name value="AP_NovaPsiBlade_Launch_C04"/>
-            <Type value="Sound"/>
-            <Time value="0.010000"/>
-            <Payload value="AP_NovaPsiBlade_Launch_C04"/>
-        </Events>
-        <Events>
-            <Anim value="Attack,C,04"/>
-            <Name value="AP_NovaPsiBlade_Impact"/>
-            <Type value="Sound"/>
-            <Time value="0.122000"/>
-            <Payload value="AP_NovaPsiBlade_Impact"/>
-        </Events>
-        <Events>
-            <Anim value="Attack,C,04"/>
-            <Name value="AP_NovaPsiBlade_Impact"/>
-            <Type value="Sound"/>
-            <Time value="4.498000"/>
-            <Payload value="AP_NovaPsiBlade_Impact"/>
-        </Events>
-        <Events>
-            <Anim value="Attack,C,04"/>
-            <Name value="AP_NovaPsiBlade_Impact_Dx_Exert"/>
-            <Type value="Sound"/>
-            <Time value="4.428000"/>
-            <Payload value="AP_NovaPsiBlade_Impact_Dx_Exert"/>
-        </Events>
-        <Events>
-            <Anim value="Attack,C,04"/>
-            <Name value="AP_NovaPsiBlade_Foley_C04"/>
-            <Type value="Sound"/>
-            <Time value="0.010000"/>
-            <Payload value="AP_NovaPsiBlade_Foley_C04"/>
-        </Events>
-        <Events>
-            <Anim value="Attack,C,04"/>
-            <Name value="AP_NovaPsiBlade_Launch_C04a"/>
-            <Type value="Sound"/>
-            <Time value="4.030000"/>
-            <Payload value="AP_NovaPsiBlade_Launch_C04a"/>
-        </Events>
-        <Events>
-            <Anim value="Attack,C,04"/>
-            <Name value="AP_NovaPsiBlade_Foley_C04a"/>
-            <Type value="Sound"/>
-            <Time value="4.030000"/>
-            <Payload value="AP_NovaPsiBlade_Foley_C04a"/>
-        </Events>
-        <Events>
-            <Anim value="Attack,C,05"/>
-            <Name value="AP_NovaPsiBlade_Launch_C05"/>
-            <Type value="Sound"/>
-            <Time value="0.010000"/>
-            <Payload value="AP_NovaPsiBlade_Launch_C05"/>
-        </Events>
-        <Events>
-            <Anim value="Attack,C,05"/>
-            <Name value="AP_NovaPsiBlade_Impact"/>
-            <Type value="Sound"/>
-            <Time value="0.122000"/>
-            <Payload value="AP_NovaPsiBlade_Impact"/>
-        </Events>
-        <Events>
-            <Anim value="Attack,C,05"/>
-            <Name value="AP_NovaPsiBlade_Impact"/>
-            <Type value="Sound"/>
-            <Time value="4.498000"/>
-            <Payload value="AP_NovaPsiBlade_Impact"/>
-        </Events>
-        <Events>
-            <Anim value="Attack,C,05"/>
-            <Name value="AP_NovaPsiBlade_Impact_Dx_Exert"/>
-            <Type value="Sound"/>
-            <Time value="4.428000"/>
-            <Payload value="AP_NovaPsiBlade_Impact_Dx_Exert"/>
-        </Events>
-        <Events>
-            <Anim value="Attack,C,05"/>
-            <Name value="AP_NovaPsiBlade_Impact_Dx_Exert"/>
-            <Type value="Sound"/>
-            <Time value="0.051000"/>
-            <Payload value="AP_NovaPsiBlade_Impact_Dx_Exert"/>
-        </Events>
-        <Events>
-            <Anim value="Attack,C,05"/>
-            <Name value="AP_NovaPsiBlade_Foley_C05"/>
-            <Type value="Sound"/>
-            <Time value="0.010000"/>
-            <Payload value="AP_NovaPsiBlade_Foley_C05"/>
-        </Events>
-        <Events>
-            <Anim value="Attack,C,05"/>
-            <Name value="AP_NovaPsiBlade_Launch_C05a"/>
-            <Type value="Sound"/>
-            <Time value="4.034000"/>
-            <Payload value="AP_NovaPsiBlade_Launch_C05a"/>
-        </Events>
-        <Events>
-            <Anim value="Attack,C,05"/>
-            <Name value="AP_NovaPsiBlade_Foley_C05a"/>
-            <Type value="Sound"/>
-            <Time value="4.034000"/>
-            <Payload value="AP_NovaPsiBlade_Foley_C05a"/>
-        </Events>
-        <Events>
-            <Anim value="Attack,C,06"/>
-            <Name value="AP_NovaPsiBlade_Launch_C06"/>
-            <Type value="Sound"/>
-            <Time value="0.010000"/>
-            <Payload value="AP_NovaPsiBlade_Launch_C06"/>
-        </Events>
-        <Events>
-            <Anim value="Attack,C,06"/>
-            <Name value="AP_NovaPsiBlade_Impact"/>
-            <Type value="Sound"/>
-            <Time value="0.122000"/>
-            <Payload value="AP_NovaPsiBlade_Impact"/>
-        </Events>
-        <Events>
-            <Anim value="Attack,C,06"/>
-            <Name value="AP_NovaPsiBlade_Impact"/>
-            <Type value="Sound"/>
-            <Time value="4.859000"/>
-            <Payload value="AP_NovaPsiBlade_Impact"/>
-        </Events>
-        <Events>
-            <Anim value="Attack,C,06"/>
-            <Name value="AP_NovaPsiBlade_Impact"/>
-            <Type value="Sound"/>
-            <Time value="0.530000"/>
-            <Payload value="AP_NovaPsiBlade_Impact"/>
-        </Events>
-        <Events>
-            <Anim value="Attack,C,06"/>
-            <Name value="AP_NovaPsiBlade_Impact_Dx_Exert"/>
-            <Type value="Sound"/>
-            <Time value="4.739000"/>
-            <Payload value="AP_NovaPsiBlade_Impact_Dx_Exert"/>
-        </Events>
-        <Events>
-            <Anim value="Attack,C,06"/>
-            <Name value="AP_NovaPsiBlade_Launch_Dx_Exert"/>
-            <Type value="Sound"/>
-            <Time value="0.403000"/>
-            <Payload value="AP_NovaPsiBlade_Launch_Dx_Exert"/>
-        </Events>
-        <Events>
-            <Anim value="Attack,C,06"/>
-            <Name value="AP_NovaPsiBlade_Foley_C06"/>
-            <Type value="Sound"/>
-            <Time value="0.010000"/>
-            <Payload value="AP_NovaPsiBlade_Foley_C06"/>
-        </Events>
-        <Events>
-            <Anim value="Attack,C,06"/>
-            <Name value="AP_NovaPsiBlade_Launch_C06a"/>
-            <Type value="Sound"/>
-            <Time value="4.393000"/>
-            <Payload value="AP_NovaPsiBlade_Launch_C06a"/>
-        </Events>
-        <Events>
-            <Anim value="Attack,C,06"/>
-            <Name value="AP_NovaPsiBlade_Foley_C06a"/>
-            <Type value="Sound"/>
-            <Time value="4.393000"/>
-            <Payload value="AP_NovaPsiBlade_Foley_C06a"/>
-        </Events>
-        <Events>
-            <Anim value="Attack,Superior,C,00"/>
-            <Name value="AP_NovaPsiBlade_Launch_C_Superior"/>
-            <Type value="Sound"/>
-            <Time value="0.010000"/>
-            <Payload value="AP_NovaPsiBlade_Launch_C_Superior"/>
-        </Events>
-        <Events>
-            <Anim value="Attack,Superior,C,00"/>
-            <Name value="AP_NovaPsiBlade_Impact"/>
-            <Type value="Sound"/>
-            <Time value="0.122000"/>
-            <Payload value="AP_NovaPsiBlade_Impact"/>
-        </Events>
-        <Events>
-            <Anim value="Attack,Superior,C,00"/>
-            <Name value="AP_NovaPsiBlade_Impact"/>
-            <Type value="Sound"/>
-            <Time value="4.653000"/>
-            <Payload value="AP_NovaPsiBlade_Impact"/>
-        </Events>
-        <Events>
-            <Anim value="Attack,Superior,C,00"/>
-            <Name value="AP_NovaPsiBlade_Impact_Dx_Exert"/>
-            <Type value="Sound"/>
-            <Time value="0.084000"/>
-            <Payload value="AP_NovaPsiBlade_Impact_Dx_Exert"/>
-        </Events>
-        <Events>
-            <Anim value="Attack,Superior,C,00"/>
-            <Name value="AP_NovaPsiBlade_Launch_Dx_Exert"/>
-            <Type value="Sound"/>
-            <Time value="4.517000"/>
-            <Payload value="AP_NovaPsiBlade_Launch_Dx_Exert"/>
-        </Events>
-        <Events>
-            <Anim value="Attack,Superior,C,00"/>
-            <Name value="AP_NovaPsiBlade_Foley_C_Superior"/>
-            <Type value="Sound"/>
-            <Time value="0.010000"/>
-            <Payload value="AP_NovaPsiBlade_Foley_C_Superior"/>
-        </Events>
-        <Events>
-            <Anim value="Attack,Superior,C,00"/>
-            <Name value="AP_NovaPsiBlade_Launch_C_Superior_a"/>
-            <Type value="Sound"/>
-            <Time value="4.129000"/>
-            <Payload value="AP_NovaPsiBlade_Launch_C_Superior_a"/>
-        </Events>
-        <Events>
-            <Anim value="Attack,Superior,C,00"/>
-            <Name value="AP_NovaPsiBlade_Foley_C_Superior_a"/>
-            <Type value="Sound"/>
-            <Time value="4.129000"/>
-            <Payload value="AP_NovaPsiBlade_Foley_C_Superior_a"/>
-        </Events>
-        <Events>
-            <Anim value="Attack,Superior,C,01"/>
-            <Name value="AP_NovaPsiBlade_Launch_C01_Superior"/>
-            <Type value="Sound"/>
-            <Time value="0.010000"/>
-            <Payload value="AP_NovaPsiBlade_Launch_C01_Superior"/>
-        </Events>
-        <Events>
-            <Anim value="Attack,Superior,C,01"/>
-            <Name value="AP_NovaPsiBlade_Impact"/>
-            <Type value="Sound"/>
-            <Time value="0.162000"/>
-            <Payload value="AP_NovaPsiBlade_Impact"/>
-        </Events>
-        <Events>
-            <Anim value="Attack,Superior,C,01"/>
-            <Name value="AP_NovaPsiBlade_Impact"/>
-            <Type value="Sound"/>
-            <Time value="4.653000"/>
-            <Payload value="AP_NovaPsiBlade_Impact"/>
-        </Events>
-        <Events>
-            <Anim value="Attack,Superior,C,01"/>
-            <Name value="AP_NovaPsiBlade_Launch_C_BladeTwirl"/>
-            <Type value="Sound"/>
-            <Time value="0.272000"/>
-            <Payload value="AP_NovaPsiBlade_Launch_C_BladeTwirl"/>
-        </Events>
-        <Events>
-            <Anim value="Attack,Superior,C,01"/>
-            <Name value="AP_NovaPsiBlade_Impact_Dx_Exert"/>
-            <Type value="Sound"/>
-            <Time value="4.523000"/>
-            <Payload value="AP_NovaPsiBlade_Impact_Dx_Exert"/>
-        </Events>
-        <Events>
-            <Anim value="Attack,Superior,C,01"/>
-            <Name value="AP_NovaPsiBlade_Launch_Dx_Exert"/>
-            <Type value="Sound"/>
-            <Time value="0.124000"/>
-            <Payload value="AP_NovaPsiBlade_Launch_Dx_Exert"/>
-        </Events>
-        <Events>
-            <Anim value="Attack,Superior,C,01"/>
-            <Name value="AP_NovaPsiBlade_Foley_C01_Superior"/>
-            <Type value="Sound"/>
-            <Time value="0.259000"/>
-            <Payload value="AP_NovaPsiBlade_Foley_C01_Superior"/>
-        </Events>
-        <Events>
-            <Anim value="Attack,Superior,C,01"/>
-            <Name value="AP_NovaPsiBlade_Launch_C01_Superior_a"/>
-            <Type value="Sound"/>
-            <Time value="4.129000"/>
-            <Payload value="AP_NovaPsiBlade_Launch_C01_Superior_a"/>
-        </Events>
-        <Events>
-            <Anim value="Attack,Superior,C,01"/>
-            <Name value="AP_NovaPsiBlade_Foley_C01_Superior_a"/>
-            <Type value="Sound"/>
-            <Time value="4.129000"/>
-            <Payload value="AP_NovaPsiBlade_Foley_C01_Superior_a"/>
-        </Events>
-        <Events>
-            <Anim value="Attack,Inferior,C,00"/>
-            <Name value="AP_NovaPsiBlade_Launch_C_Inferior"/>
-            <Type value="Sound"/>
-            <Time value="0.010000"/>
-            <Payload value="AP_NovaPsiBlade_Launch_C_Inferior"/>
-        </Events>
-        <Events>
-            <Anim value="Attack,Inferior,C,00"/>
-            <Name value="AP_NovaPsiBlade_Impact"/>
-            <Type value="Sound"/>
-            <Time value="0.165000"/>
-            <Payload value="AP_NovaPsiBlade_Impact"/>
-        </Events>
-        <Events>
-            <Anim value="Attack,Inferior,C,00"/>
-            <Name value="AP_NovaPsiBlade_Impact"/>
-            <Type value="Sound"/>
-            <Time value="4.573000"/>
-            <Payload value="AP_NovaPsiBlade_Impact"/>
-        </Events>
-        <Events>
-            <Anim value="Attack,Inferior,C,00"/>
-            <Name value="AP_NovaPsiBlade_Impact_Dx_Exert"/>
-            <Type value="Sound"/>
-            <Time value="0.148000"/>
-            <Payload value="AP_NovaPsiBlade_Impact_Dx_Exert"/>
-        </Events>
-        <Events>
-            <Anim value="Attack,Inferior,C,00"/>
-            <Name value="AP_NovaPsiBlade_Launch_Dx_Exert"/>
-            <Type value="Sound"/>
-            <Time value="4.324000"/>
-            <Payload value="AP_NovaPsiBlade_Launch_Dx_Exert"/>
-        </Events>
-        <Events>
-            <Anim value="Attack,Inferior,C,00"/>
-            <Name value="AP_NovaPsiBlade_Foley_C_Inferior"/>
-            <Type value="Sound"/>
-            <Time value="0.010000"/>
-            <Payload value="AP_NovaPsiBlade_Foley_C_Inferior"/>
-        </Events>
-        <Events>
-            <Anim value="Attack,Inferior,C,00"/>
-            <Name value="AP_NovaPsiBlade_Launch_C_Inferior_a"/>
-            <Type value="Sound"/>
-            <Time value="4.121000"/>
-            <Payload value="AP_NovaPsiBlade_Launch_C_Inferior_a"/>
-        </Events>
-        <Events>
-            <Anim value="Attack,Inferior,C,00"/>
-            <Name value="AP_NovaPsiBlade_Foley_C_Inferior_a"/>
-            <Type value="Sound"/>
-            <Time value="4.380000"/>
-            <Payload value="AP_NovaPsiBlade_Foley_C_Inferior_a"/>
-        </Events>
-        <Events>
-            <Anim value="Attack,Inferior,C,01"/>
-            <Name value="AP_NovaPsiBlade_Launch_C01_Inferior"/>
-            <Type value="Sound"/>
-            <Time value="0.010000"/>
-            <Payload value="AP_NovaPsiBlade_Launch_C01_Inferior"/>
-        </Events>
-        <Events>
-            <Anim value="Attack,Inferior,C,01"/>
-            <Name value="AP_NovaPsiBlade_Impact"/>
-            <Type value="Sound"/>
-            <Time value="0.165000"/>
-            <Payload value="AP_NovaPsiBlade_Impact"/>
-        </Events>
-        <Events>
-            <Anim value="Attack,Inferior,C,01"/>
-            <Name value="AP_NovaPsiBlade_Impact"/>
-            <Type value="Sound"/>
-            <Time value="4.573000"/>
-            <Payload value="AP_NovaPsiBlade_Impact"/>
-        </Events>
-        <Events>
-            <Anim value="Attack,Inferior,C,01"/>
-            <Name value="AP_NovaPsiBlade_Impact_Dx_Exert"/>
-            <Type value="Sound"/>
-            <Time value="0.148000"/>
-            <Payload value="AP_NovaPsiBlade_Impact_Dx_Exert"/>
-        </Events>
-        <Events>
-            <Anim value="Attack,Inferior,C,01"/>
-            <Name value="AP_NovaPsiBlade_Foley_C01_Inferior"/>
-            <Type value="Sound"/>
-            <Time value="0.552000"/>
-            <Payload value="AP_NovaPsiBlade_Foley_C01_Inferior"/>
-        </Events>
-        <Events>
-            <Anim value="Attack,Inferior,C,01"/>
-            <Name value="AP_NovaPsiBlade_Launch_C01_Inferior_a"/>
-            <Type value="Sound"/>
-            <Time value="4.078000"/>
-            <Payload value="AP_NovaPsiBlade_Launch_C01_Inferior_a"/>
-        </Events>
-        <Events>
-            <Anim value="Attack,Inferior,C,01"/>
-            <Name value="AP_NovaPsiBlade_Foley_C01_Inferior_a"/>
-            <Type value="Sound"/>
-            <Time value="4.078000"/>
-            <Payload value="AP_NovaPsiBlade_Foley_C01_Inferior_a"/>
-        </Events>
-        <Events>
-            <Anim value="Spell,C,00"/>
-            <Name value="AP_NovaPsiBlade_Launch_C02"/>
-            <Type value="Sound"/>
-            <Time value="0.010000"/>
-            <Payload value="AP_NovaPsiBlade_Launch_C02"/>
-        </Events>
-        <Events>
-            <Anim value="Spell,D,00"/>
-            <Name value="AP_NovaPsiBlade_Launch_C"/>
-            <Type value="Sound"/>
-            <Time value="0.010000"/>
-            <Payload value="AP_NovaPsiBlade_Launch_C"/>
-        </Events>
-        <Events>
-            <Anim value="Attack,C,07"/>
-            <Name value="AP_NovaPsiBlade_Launch_C03a"/>
-            <Type value="Sound"/>
-            <Time value="0.010000"/>
-            <Payload value="AP_NovaPsiBlade_Launch_C03a"/>
-        </Events>
-        <Events>
-            <Anim value="Attack,C,07"/>
-            <Name value="AP_NovaPsiBlade_Impact"/>
-            <Type value="Sound"/>
-            <Time value="0.123000"/>
-            <Payload value="AP_NovaPsiBlade_Impact"/>
-        </Events>
-        <Events>
-            <Anim value="Attack,C,07"/>
-            <Name value="AP_NovaPsiBlade_Impact"/>
-            <Type value="Sound"/>
-            <Time value="0.492000"/>
-            <Payload value="AP_NovaPsiBlade_Impact"/>
-        </Events>
-        <Events>
-            <Anim value="Attack,C,07"/>
-            <Name value="AP_NovaPsiBlade_Launch_C_BladeTwirl"/>
-            <Type value="Sound"/>
-            <Time value="0.694000"/>
-            <Payload value="AP_NovaPsiBlade_Launch_C_BladeTwirl"/>
-        </Events>
-        <Events>
-            <Anim value="Attack,C,07"/>
-            <Name value="AP_NovaPsiBlade_Impact"/>
-            <Type value="Sound"/>
-            <Time value="4.990000"/>
-            <Payload value="AP_NovaPsiBlade_Impact"/>
-        </Events>
-        <Events>
-            <Anim value="Attack,C,07"/>
-            <Name value="AP_NovaPsiBlade_Launch_Dx_Exert"/>
-            <Type value="Sound"/>
-            <Time value="0.020000"/>
-            <Payload value="AP_NovaPsiBlade_Launch_Dx_Exert"/>
-        </Events>
-        <Events>
-            <Anim value="Attack,C,07"/>
-            <Name value="AP_NovaPsiBlade_Impact_Dx_Exert"/>
-            <Type value="Sound"/>
-            <Time value="0.431000"/>
-            <Payload value="AP_NovaPsiBlade_Impact_Dx_Exert"/>
-        </Events>
-        <Events>
-            <Anim value="Attack,C,07"/>
-            <Name value="AP_NovaPsiBlade_Launch_C06"/>
-            <Type value="Sound"/>
-            <Time value="4.394000"/>
-            <Payload value="AP_NovaPsiBlade_Launch_C06"/>
-        </Events>
-        <Events>
-            <Anim value="Attack,C,07"/>
-            <Name value="AP_NovaPsiBlade_Launch_C_Inferior_a"/>
-            <Type value="Sound"/>
-            <Time value="0.044000"/>
-            <Payload value="AP_NovaPsiBlade_Launch_C_Inferior_a"/>
-        </Events>
-        <Events>
-            <Anim value="Attack,C,07"/>
-            <Name value="AP_NovaPsiBlade_Launch_C_Superior"/>
-            <Type value="Sound"/>
-            <Time value="4.883000"/>
-            <Payload value="AP_NovaPsiBlade_Launch_C_Superior"/>
-        </Events>
-        <Events>
-            <Anim value="Death,Pickup,C,00"/>
-            <Name value="AP_NovaPsiBlade_Foley_C03"/>
-            <Type value="Sound"/>
-            <Time value="0.010000"/>
-            <Payload value="AP_NovaPsiBlade_Foley_C03"/>
-        </Events>
-        <Events>
-            <Anim value="Death,Pickup,C,00"/>
-            <Name value="AP_NovaPsiBlade_Foley_C2"/>
-            <Type value="Sound"/>
-            <Time value="2.607000"/>
-            <Payload value="AP_NovaPsiBlade_Foley_C2"/>
-        </Events>
-        <Events>
-            <Anim value="Attack,A,00"/>
-            <Name value="AP_Nova_HellfireShotgun_Foley"/>
-            <Type value="Sound"/>
-            <Time value="3.000000"/>
-            <Payload value="AP_Nova_HellfireShotgun_Foley"/>
-        </Events>
-        <Events>
-            <Anim value="Attack,A,01"/>
-            <Name value="AP_Nova_HellfireShotgun_Foley"/>
-            <Type value="Sound"/>
-            <Time value="2.936000"/>
-            <Payload value="AP_Nova_HellfireShotgun_Foley"/>
-        </Events>
-        <Events>
-            <Anim value="Attack,Superior,A,00"/>
-            <Name value="AP_Nova_HellfireShotgun_Foley"/>
-            <Type value="Sound"/>
-            <Time value="2.936000"/>
-            <Payload value="AP_Nova_HellfireShotgun_Foley"/>
-        </Events>
-        <Events>
-            <Anim value="Attack,Inferior,A,00"/>
-            <Name value="AP_Nova_HellfireShotgun_Foley"/>
-            <Type value="Sound"/>
-            <Time value="2.936000"/>
-            <Payload value="AP_Nova_HellfireShotgun_Foley"/>
-        </Events>
-        <Events>
-            <Anim value="Attack,B,02"/>
-            <Name value="AP_Nova_HellfireShotgun_Foley"/>
-            <Type value="Sound"/>
-            <Time value="0.745000"/>
-            <Payload value="AP_Nova_HellfireShotgun_Foley"/>
-        </Events>
-        <Events>
-            <Anim value="Attack,B,02"/>
-            <Name value="AP_Nova_HellfireShotgun_KneePump"/>
-            <Type value="Sound"/>
-            <Time value="1.258000"/>
-            <Payload value="AP_Nova_HellfireShotgun_KneePump"/>
-        </Events>
-        <Events>
-            <Anim value="Attack,B,02"/>
-            <Name value="AP_Nova_HellfireShotgun_Foley"/>
-            <Type value="Sound"/>
-            <Time value="3.139000"/>
-            <Payload value="AP_Nova_HellfireShotgun_Foley"/>
-        </Events>
-        <Events>
-            <Anim value="Spell,G,00"/>
-            <Name value="AP_Nova_HellfireShotgun_Foley"/>
-            <Type value="Sound"/>
-            <Time value="1.570000"/>
-            <Payload value="AP_Nova_HellfireShotgun_Foley"/>
-        </Events>
-        <Events>
-            <Anim value="Death,Pickup"/>
-            <Name value="DeathWarpOutBase"/>
-            <Type value="Custom"/>
-            <Time value="1.660000"/>
-        </Events>
-        <Events>
-            <Anim value="Death,Pickup,A"/>
-            <Name value="DeathWarpOutBaseA"/>
-            <Type value="Custom"/>
-            <Time value="1.660000"/>
-        </Events>
-        <Events>
-            <Anim value="Death,Pickup,B"/>
-            <Name value="DeathWarpOutBaseB"/>
-            <Type value="Custom"/>
-            <Time value="1.660000"/>
-        </Events>
-        <Events>
-            <Anim value="Death,Pickup,C"/>
-            <Name value="DeathWarpOutBaseC"/>
-            <Type value="Custom"/>
-            <Time value="1.660000"/>
-        </Events>
-        <Events>
-            <Anim value="Death,Pickup,M"/>
-            <Name value="DeathWarpOutBaseM"/>
-            <Type value="Custom"/>
-            <Time value="1.660000"/>
-        </Events>
-        <Flags index="AutoUnload" value="1"/>
-        <Occlusion value="Show"/>
-        <PlanetPanelCamera value="Star2CameraMid04"/>
-        <Radius value="0.375000"/>
-        <SelectionRadius value="0.375000"/>
-        <ShadowRadius value="0.375000"/>
-        <TechPurchaseCamera value="Star2CameraMid04"/>
-        <UnitGlossaryCamera value="Star2CameraMid04"/>
-    </CModel>
-    <CModel id="AP_NovaHeroJetpack" parent="Unit">
-        <Model value="Assets\Units\Terran\NovaEX3_Jetpack\NovaEX3_Jetpack.m3"/>
-        <RequiredAnims value="Assets\Units\Terran\NovaEX3_Jetpack_DLC2Anims\NovaEX3_Jetpack_DLC2Anims.m3a"/>
-        <EditorCategories value="Race:Terran"/>
-        <Events>
-            <Anim value="Spell,D,End"/>
-            <Name value="WalkingCheck"/>
-            <Type value="Custom"/>
-            <Time value="0.250000"/>
-        </Events>
-        <Events>
-            <Anim value="Attack,B,00"/>
-            <Name value="AP_Nova_HellfireShotgun_HandPump"/>
-            <Type value="Sound"/>
-            <Time value="0.644000"/>
-            <Payload value="AP_Nova_HellfireShotgun_HandPump"/>
-        </Events>
-        <Events>
-            <Anim value="Attack,B,00"/>
-            <Name value="AP_Nova_HellfireShotgun_Foley"/>
-            <Type value="Sound"/>
-            <Time value="3.070000"/>
-            <Payload value="AP_Nova_HellfireShotgun_Foley"/>
-        </Events>
-        <Events>
-            <Anim value="Attack,B,01"/>
-            <Name value="AP_Nova_HellfireShotgun_Foley"/>
-            <Type value="Sound"/>
-            <Time value="3.147000"/>
-            <Payload value="AP_Nova_HellfireShotgun_Foley"/>
-        </Events>
-        <Events>
-            <Anim value="Attack,B,01"/>
-            <Name value="AP_Nova_HellfireShotgun_AutoPump"/>
-            <Type value="Sound"/>
-            <Time value="1.019000"/>
-            <Payload value="AP_Nova_HellfireShotgun_AutoPump"/>
-        </Events>
-        <Events>
-            <Anim value="Attack,Superior,B,00"/>
-            <Name value="AP_Nova_HellfireShotgun_Foley"/>
-            <Type value="Sound"/>
-            <Time value="3.147000"/>
-            <Payload value="AP_Nova_HellfireShotgun_Foley"/>
-        </Events>
-        <Events>
-            <Anim value="Attack,Superior,B,00"/>
-            <Name value="AP_Nova_HellfireShotgun_AutoPump"/>
-            <Type value="Sound"/>
-            <Time value="1.019000"/>
-            <Payload value="AP_Nova_HellfireShotgun_AutoPump"/>
-        </Events>
-        <Events>
-            <Anim value="Attack,Inferior,B,00"/>
-            <Name value="AP_Nova_HellfireShotgun_Foley"/>
-            <Type value="Sound"/>
-            <Time value="3.147000"/>
-            <Payload value="AP_Nova_HellfireShotgun_Foley"/>
-        </Events>
-        <Events>
-            <Anim value="Attack,Inferior,B,00"/>
-            <Name value="AP_Nova_HellfireShotgun_KneePump"/>
-            <Type value="Sound"/>
-            <Time value="0.878000"/>
-            <Payload value="AP_Nova_HellfireShotgun_KneePump"/>
-        </Events>
-        <Events>
-            <Anim value="Attack,C,00"/>
-            <Name value="AP_NovaPsiBlade_Launch_C"/>
-            <Type value="Sound"/>
-            <Time value="0.010000"/>
-            <Payload value="AP_NovaPsiBlade_Launch_C"/>
-        </Events>
-        <Events>
-            <Anim value="Attack,C,00"/>
-            <Name value="AP_NovaPsiBlade_Impact"/>
-            <Type value="Sound"/>
-            <Time value="0.122000"/>
-            <Payload value="AP_NovaPsiBlade_Impact"/>
-        </Events>
-        <Events>
-            <Anim value="Attack,C,00"/>
-            <Name value="AP_NovaPsiBlade_Impact"/>
-            <Type value="Sound"/>
-            <Time value="4.498000"/>
-            <Payload value="AP_NovaPsiBlade_Impact"/>
-        </Events>
-        <Events>
-            <Anim value="Attack,C,00"/>
-            <Name value="AP_NovaPsiBlade_Impact_Dx_Exert"/>
-            <Type value="Sound"/>
-            <Time value="0.073000"/>
-            <Payload value="AP_NovaPsiBlade_Impact_Dx_Exert"/>
-        </Events>
-        <Events>
-            <Anim value="Attack,C,00"/>
-            <Name value="AP_NovaPsiBlade_Foley_C"/>
-            <Type value="Sound"/>
-            <Time value="0.167000"/>
-            <Payload value="AP_NovaPsiBlade_Foley_C"/>
-        </Events>
-        <Events>
-            <Anim value="Attack,C,00"/>
-            <Name value="AP_NovaPsiBlade_Launch_C_a"/>
-            <Type value="Sound"/>
-            <Time value="4.098000"/>
-            <Payload value="AP_NovaPsiBlade_Launch_C_a"/>
-        </Events>
-        <Events>
-            <Anim value="Attack,C,00"/>
-            <Name value="AP_NovaPsiBlade_Foley_C_a"/>
-            <Type value="Sound"/>
-            <Time value="4.098000"/>
-            <Payload value="AP_NovaPsiBlade_Foley_C_a"/>
-        </Events>
-        <Events>
-            <Anim value="Attack,C,01"/>
-            <Name value="AP_NovaPsiBlade_Launch_C01"/>
-            <Type value="Sound"/>
-            <Time value="0.010000"/>
-            <Payload value="AP_NovaPsiBlade_Launch_C01"/>
-        </Events>
-        <Events>
-            <Anim value="Attack,C,01"/>
-            <Name value="AP_NovaPsiBlade_Impact"/>
-            <Type value="Sound"/>
-            <Time value="0.122000"/>
-            <Payload value="AP_NovaPsiBlade_Impact"/>
-        </Events>
-        <Events>
-            <Anim value="Attack,C,01"/>
-            <Name value="AP_NovaPsiBlade_Impact"/>
-            <Type value="Sound"/>
-            <Time value="4.498000"/>
-            <Payload value="AP_NovaPsiBlade_Impact"/>
-        </Events>
-        <Events>
-            <Anim value="Attack,C,01"/>
-            <Name value="AP_NovaPsiBlade_Impact_Dx_Exert"/>
-            <Type value="Sound"/>
-            <Time value="0.073000"/>
-            <Payload value="AP_NovaPsiBlade_Impact_Dx_Exert"/>
-        </Events>
-        <Events>
-            <Anim value="Attack,C,01"/>
-            <Name value="AP_NovaPsiBlade_Foley_C2"/>
-            <Type value="Sound"/>
-            <Time value="0.010000"/>
-            <Payload value="AP_NovaPsiBlade_Foley_C2"/>
-        </Events>
-        <Events>
-            <Anim value="Attack,C,01"/>
-            <Name value="AP_NovaPsiBlade_Launch_C01a"/>
-            <Type value="Sound"/>
-            <Time value="4.092000"/>
-            <Payload value="AP_NovaPsiBlade_Launch_C01a"/>
-        </Events>
-        <Events>
-            <Anim value="Attack,C,01"/>
-            <Name value="AP_NovaPsiBlade_Foley_C01a"/>
-            <Type value="Sound"/>
-            <Time value="4.092000"/>
-            <Payload value="AP_NovaPsiBlade_Foley_C01a"/>
-        </Events>
-        <Events>
-            <Anim value="Attack,C,02"/>
-            <Name value="AP_NovaPsiBlade_Launch_C02"/>
-            <Type value="Sound"/>
-            <Payload value="AP_NovaPsiBlade_Launch_C02"/>
-        </Events>
-        <Events>
-            <Anim value="Attack,C,02"/>
-            <Name value="AP_NovaPsiBlade_Impact"/>
-            <Type value="Sound"/>
-            <Time value="0.122000"/>
-            <Payload value="AP_NovaPsiBlade_Impact"/>
-        </Events>
-        <Events>
-            <Anim value="Attack,C,02"/>
-            <Name value="AP_NovaPsiBlade_Impact"/>
-            <Type value="Sound"/>
-            <Time value="4.498000"/>
-            <Payload value="AP_NovaPsiBlade_Impact"/>
-        </Events>
-        <Events>
-            <Anim value="Attack,C,02"/>
-            <Name value="AP_NovaPsiBlade_Impact_Dx_Exert"/>
-            <Type value="Sound"/>
-            <Time value="0.073000"/>
-            <Payload value="AP_NovaPsiBlade_Impact_Dx_Exert"/>
-        </Events>
-        <Events>
-            <Anim value="Attack,C,02"/>
-            <Name value="AP_NovaPsiBlade_Foley_C02"/>
-            <Type value="Sound"/>
-            <Time value="0.010000"/>
-            <Payload value="AP_NovaPsiBlade_Foley_C02"/>
-        </Events>
-        <Events>
-            <Anim value="Attack,C,02"/>
-            <Name value="AP_NovaPsiBlade_Launch_C02a"/>
-            <Type value="Sound"/>
-            <Time value="4.109000"/>
-            <Payload value="AP_NovaPsiBlade_Launch_C02a"/>
-        </Events>
-        <Events>
-            <Anim value="Attack,C,02"/>
-            <Name value="AP_NovaPsiBlade_Foley_C02a"/>
-            <Type value="Sound"/>
-            <Time value="4.109000"/>
-            <Payload value="AP_NovaPsiBlade_Foley_C02a"/>
-        </Events>
-        <Events>
-            <Anim value="Attack,C,03"/>
-            <Name value="AP_NovaPsiBlade_Launch_C03"/>
-            <Type value="Sound"/>
-            <Time value="0.010000"/>
-            <Payload value="AP_NovaPsiBlade_Launch_C03"/>
-        </Events>
-        <Events>
-            <Anim value="Attack,C,03"/>
-            <Name value="AP_NovaPsiBlade_Impact"/>
-            <Type value="Sound"/>
-            <Time value="0.122000"/>
-            <Payload value="AP_NovaPsiBlade_Impact"/>
-        </Events>
-        <Events>
-            <Anim value="Attack,C,03"/>
-            <Name value="AP_NovaPsiBlade_Impact"/>
-            <Type value="Sound"/>
-            <Time value="4.498000"/>
-            <Payload value="AP_NovaPsiBlade_Impact"/>
-        </Events>
-        <Events>
-            <Anim value="Attack,C,03"/>
-            <Name value="AP_NovaPsiBlade_Launch_Dx_Exert"/>
-            <Type value="Sound"/>
-            <Time value="0.066000"/>
-            <Payload value="AP_NovaPsiBlade_Launch_Dx_Exert"/>
-        </Events>
-        <Events>
-            <Anim value="Attack,C,03"/>
-            <Name value="AP_NovaPsiBlade_Foley_C03"/>
-            <Type value="Sound"/>
-            <Time value="0.010000"/>
-            <Payload value="AP_NovaPsiBlade_Foley_C03"/>
-        </Events>
-        <Events>
-            <Anim value="Attack,C,03"/>
-            <Name value="AP_NovaPsiBlade_Launch_C03a"/>
-            <Type value="Sound"/>
-            <Time value="4.078000"/>
-            <Payload value="AP_NovaPsiBlade_Launch_C03a"/>
-        </Events>
-        <Events>
-            <Anim value="Attack,C,03"/>
-            <Name value="AP_NovaPsiBlade_Foley_C03a"/>
-            <Type value="Sound"/>
-            <Time value="4.078000"/>
-            <Payload value="AP_NovaPsiBlade_Foley_C03a"/>
-        </Events>
-        <Events>
-            <Anim value="Attack,C,04"/>
-            <Name value="AP_NovaPsiBlade_Launch_C04"/>
-            <Type value="Sound"/>
-            <Time value="0.010000"/>
-            <Payload value="AP_NovaPsiBlade_Launch_C04"/>
-        </Events>
-        <Events>
-            <Anim value="Attack,C,04"/>
-            <Name value="AP_NovaPsiBlade_Impact"/>
-            <Type value="Sound"/>
-            <Time value="0.122000"/>
-            <Payload value="AP_NovaPsiBlade_Impact"/>
-        </Events>
-        <Events>
-            <Anim value="Attack,C,04"/>
-            <Name value="AP_NovaPsiBlade_Impact"/>
-            <Type value="Sound"/>
-            <Time value="4.498000"/>
-            <Payload value="AP_NovaPsiBlade_Impact"/>
-        </Events>
-        <Events>
-            <Anim value="Attack,C,04"/>
-            <Name value="AP_NovaPsiBlade_Impact_Dx_Exert"/>
-            <Type value="Sound"/>
-            <Time value="4.428000"/>
-            <Payload value="AP_NovaPsiBlade_Impact_Dx_Exert"/>
-        </Events>
-        <Events>
-            <Anim value="Attack,C,04"/>
-            <Name value="AP_NovaPsiBlade_Foley_C04"/>
-            <Type value="Sound"/>
-            <Time value="0.010000"/>
-            <Payload value="AP_NovaPsiBlade_Foley_C04"/>
-        </Events>
-        <Events>
-            <Anim value="Attack,C,04"/>
-            <Name value="AP_NovaPsiBlade_Launch_C04a"/>
-            <Type value="Sound"/>
-            <Time value="4.030000"/>
-            <Payload value="AP_NovaPsiBlade_Launch_C04a"/>
-        </Events>
-        <Events>
-            <Anim value="Attack,C,04"/>
-            <Name value="AP_NovaPsiBlade_Foley_C04a"/>
-            <Type value="Sound"/>
-            <Time value="4.030000"/>
-            <Payload value="AP_NovaPsiBlade_Foley_C04a"/>
-        </Events>
-        <Events>
-            <Anim value="Attack,C,05"/>
-            <Name value="AP_NovaPsiBlade_Launch_C05"/>
-            <Type value="Sound"/>
-            <Time value="0.010000"/>
-            <Payload value="AP_NovaPsiBlade_Launch_C05"/>
-        </Events>
-        <Events>
-            <Anim value="Attack,C,05"/>
-            <Name value="AP_NovaPsiBlade_Impact"/>
-            <Type value="Sound"/>
-            <Time value="0.122000"/>
-            <Payload value="AP_NovaPsiBlade_Impact"/>
-        </Events>
-        <Events>
-            <Anim value="Attack,C,05"/>
-            <Name value="AP_NovaPsiBlade_Impact"/>
-            <Type value="Sound"/>
-            <Time value="4.498000"/>
-            <Payload value="AP_NovaPsiBlade_Impact"/>
-        </Events>
-        <Events>
-            <Anim value="Attack,C,05"/>
-            <Name value="AP_NovaPsiBlade_Impact_Dx_Exert"/>
-            <Type value="Sound"/>
-            <Time value="4.428000"/>
-            <Payload value="AP_NovaPsiBlade_Impact_Dx_Exert"/>
-        </Events>
-        <Events>
-            <Anim value="Attack,C,05"/>
-            <Name value="AP_NovaPsiBlade_Impact_Dx_Exert"/>
-            <Type value="Sound"/>
-            <Time value="0.051000"/>
-            <Payload value="AP_NovaPsiBlade_Impact_Dx_Exert"/>
-        </Events>
-        <Events>
-            <Anim value="Attack,C,05"/>
-            <Name value="AP_NovaPsiBlade_Foley_C05"/>
-            <Type value="Sound"/>
-            <Time value="0.010000"/>
-            <Payload value="AP_NovaPsiBlade_Foley_C05"/>
-        </Events>
-        <Events>
-            <Anim value="Attack,C,05"/>
-            <Name value="AP_NovaPsiBlade_Launch_C05a"/>
-            <Type value="Sound"/>
-            <Time value="4.034000"/>
-            <Payload value="AP_NovaPsiBlade_Launch_C05a"/>
-        </Events>
-        <Events>
-            <Anim value="Attack,C,05"/>
-            <Name value="AP_NovaPsiBlade_Foley_C05a"/>
-            <Type value="Sound"/>
-            <Time value="4.034000"/>
-            <Payload value="AP_NovaPsiBlade_Foley_C05a"/>
-        </Events>
-        <Events>
-            <Anim value="Attack,C,06"/>
-            <Name value="AP_NovaPsiBlade_Launch_C06"/>
-            <Type value="Sound"/>
-            <Time value="0.010000"/>
-            <Payload value="AP_NovaPsiBlade_Launch_C06"/>
-        </Events>
-        <Events>
-            <Anim value="Attack,C,06"/>
-            <Name value="AP_NovaPsiBlade_Impact"/>
-            <Type value="Sound"/>
-            <Time value="0.122000"/>
-            <Payload value="AP_NovaPsiBlade_Impact"/>
-        </Events>
-        <Events>
-            <Anim value="Attack,C,06"/>
-            <Name value="AP_NovaPsiBlade_Impact"/>
-            <Type value="Sound"/>
-            <Time value="4.859000"/>
-            <Payload value="AP_NovaPsiBlade_Impact"/>
-        </Events>
-        <Events>
-            <Anim value="Attack,C,06"/>
-            <Name value="AP_NovaPsiBlade_Impact"/>
-            <Type value="Sound"/>
-            <Time value="0.530000"/>
-            <Payload value="AP_NovaPsiBlade_Impact"/>
-        </Events>
-        <Events>
-            <Anim value="Attack,C,06"/>
-            <Name value="AP_NovaPsiBlade_Impact_Dx_Exert"/>
-            <Type value="Sound"/>
-            <Time value="4.739000"/>
-            <Payload value="AP_NovaPsiBlade_Impact_Dx_Exert"/>
-        </Events>
-        <Events>
-            <Anim value="Attack,C,06"/>
-            <Name value="AP_NovaPsiBlade_Launch_Dx_Exert"/>
-            <Type value="Sound"/>
-            <Time value="0.403000"/>
-            <Payload value="AP_NovaPsiBlade_Launch_Dx_Exert"/>
-        </Events>
-        <Events>
-            <Anim value="Attack,C,06"/>
-            <Name value="AP_NovaPsiBlade_Foley_C06"/>
-            <Type value="Sound"/>
-            <Time value="0.010000"/>
-            <Payload value="AP_NovaPsiBlade_Foley_C06"/>
-        </Events>
-        <Events>
-            <Anim value="Attack,C,06"/>
-            <Name value="AP_NovaPsiBlade_Launch_C06a"/>
-            <Type value="Sound"/>
-            <Time value="4.393000"/>
-            <Payload value="AP_NovaPsiBlade_Launch_C06a"/>
-        </Events>
-        <Events>
-            <Anim value="Attack,C,06"/>
-            <Name value="AP_NovaPsiBlade_Foley_C06a"/>
-            <Type value="Sound"/>
-            <Time value="4.393000"/>
-            <Payload value="AP_NovaPsiBlade_Foley_C06a"/>
-        </Events>
-        <Events>
-            <Anim value="Attack,Superior,C,00"/>
-            <Name value="AP_NovaPsiBlade_Launch_C_Superior"/>
-            <Type value="Sound"/>
-            <Time value="0.010000"/>
-            <Payload value="AP_NovaPsiBlade_Launch_C_Superior"/>
-        </Events>
-        <Events>
-            <Anim value="Attack,Superior,C,00"/>
-            <Name value="AP_NovaPsiBlade_Impact"/>
-            <Type value="Sound"/>
-            <Time value="0.122000"/>
-            <Payload value="AP_NovaPsiBlade_Impact"/>
-        </Events>
-        <Events>
-            <Anim value="Attack,Superior,C,00"/>
-            <Name value="AP_NovaPsiBlade_Impact"/>
-            <Type value="Sound"/>
-            <Time value="4.653000"/>
-            <Payload value="AP_NovaPsiBlade_Impact"/>
-        </Events>
-        <Events>
-            <Anim value="Attack,Superior,C,00"/>
-            <Name value="AP_NovaPsiBlade_Impact_Dx_Exert"/>
-            <Type value="Sound"/>
-            <Time value="0.084000"/>
-            <Payload value="AP_NovaPsiBlade_Impact_Dx_Exert"/>
-        </Events>
-        <Events>
-            <Anim value="Attack,Superior,C,00"/>
-            <Name value="AP_NovaPsiBlade_Launch_Dx_Exert"/>
-            <Type value="Sound"/>
-            <Time value="4.517000"/>
-            <Payload value="AP_NovaPsiBlade_Launch_Dx_Exert"/>
-        </Events>
-        <Events>
-            <Anim value="Attack,Superior,C,00"/>
-            <Name value="AP_NovaPsiBlade_Foley_C_Superior"/>
-            <Type value="Sound"/>
-            <Time value="0.010000"/>
-            <Payload value="AP_NovaPsiBlade_Foley_C_Superior"/>
-        </Events>
-        <Events>
-            <Anim value="Attack,Superior,C,00"/>
-            <Name value="AP_NovaPsiBlade_Launch_C_Superior_a"/>
-            <Type value="Sound"/>
-            <Time value="4.129000"/>
-            <Payload value="AP_NovaPsiBlade_Launch_C_Superior_a"/>
-        </Events>
-        <Events>
-            <Anim value="Attack,Superior,C,00"/>
-            <Name value="AP_NovaPsiBlade_Foley_C_Superior_a"/>
-            <Type value="Sound"/>
-            <Time value="4.129000"/>
-            <Payload value="AP_NovaPsiBlade_Foley_C_Superior_a"/>
-        </Events>
-        <Events>
-            <Anim value="Attack,Superior,C,01"/>
-            <Name value="AP_NovaPsiBlade_Launch_C01_Superior"/>
-            <Type value="Sound"/>
-            <Time value="0.010000"/>
-            <Payload value="AP_NovaPsiBlade_Launch_C01_Superior"/>
-        </Events>
-        <Events>
-            <Anim value="Attack,Superior,C,01"/>
-            <Name value="AP_NovaPsiBlade_Impact"/>
-            <Type value="Sound"/>
-            <Time value="0.162000"/>
-            <Payload value="AP_NovaPsiBlade_Impact"/>
-        </Events>
-        <Events>
-            <Anim value="Attack,Superior,C,01"/>
-            <Name value="AP_NovaPsiBlade_Impact"/>
-            <Type value="Sound"/>
-            <Time value="4.653000"/>
-            <Payload value="AP_NovaPsiBlade_Impact"/>
-        </Events>
-        <Events>
-            <Anim value="Attack,Superior,C,01"/>
-            <Name value="AP_NovaPsiBlade_Launch_C_BladeTwirl"/>
-            <Type value="Sound"/>
-            <Time value="0.272000"/>
-            <Payload value="AP_NovaPsiBlade_Launch_C_BladeTwirl"/>
-        </Events>
-        <Events>
-            <Anim value="Attack,Superior,C,01"/>
-            <Name value="AP_NovaPsiBlade_Impact_Dx_Exert"/>
-            <Type value="Sound"/>
-            <Time value="4.523000"/>
-            <Payload value="AP_NovaPsiBlade_Impact_Dx_Exert"/>
-        </Events>
-        <Events>
-            <Anim value="Attack,Superior,C,01"/>
-            <Name value="AP_NovaPsiBlade_Launch_Dx_Exert"/>
-            <Type value="Sound"/>
-            <Time value="0.124000"/>
-            <Payload value="AP_NovaPsiBlade_Launch_Dx_Exert"/>
-        </Events>
-        <Events>
-            <Anim value="Attack,Superior,C,01"/>
-            <Name value="AP_NovaPsiBlade_Foley_C01_Superior"/>
-            <Type value="Sound"/>
-            <Time value="0.259000"/>
-            <Payload value="AP_NovaPsiBlade_Foley_C01_Superior"/>
-        </Events>
-        <Events>
-            <Anim value="Attack,Superior,C,01"/>
-            <Name value="AP_NovaPsiBlade_Launch_C01_Superior_a"/>
-            <Type value="Sound"/>
-            <Time value="4.129000"/>
-            <Payload value="AP_NovaPsiBlade_Launch_C01_Superior_a"/>
-        </Events>
-        <Events>
-            <Anim value="Attack,Superior,C,01"/>
-            <Name value="AP_NovaPsiBlade_Foley_C01_Superior_a"/>
-            <Type value="Sound"/>
-            <Time value="4.129000"/>
-            <Payload value="AP_NovaPsiBlade_Foley_C01_Superior_a"/>
-        </Events>
-        <Events>
-            <Anim value="Attack,Inferior,C,00"/>
-            <Name value="AP_NovaPsiBlade_Launch_C_Inferior"/>
-            <Type value="Sound"/>
-            <Time value="0.010000"/>
-            <Payload value="AP_NovaPsiBlade_Launch_C_Inferior"/>
-        </Events>
-        <Events>
-            <Anim value="Attack,Inferior,C,00"/>
-            <Name value="AP_NovaPsiBlade_Impact"/>
-            <Type value="Sound"/>
-            <Time value="0.165000"/>
-            <Payload value="AP_NovaPsiBlade_Impact"/>
-        </Events>
-        <Events>
-            <Anim value="Attack,Inferior,C,00"/>
-            <Name value="AP_NovaPsiBlade_Impact"/>
-            <Type value="Sound"/>
-            <Time value="4.573000"/>
-            <Payload value="AP_NovaPsiBlade_Impact"/>
-        </Events>
-        <Events>
-            <Anim value="Attack,Inferior,C,00"/>
-            <Name value="AP_NovaPsiBlade_Impact_Dx_Exert"/>
-            <Type value="Sound"/>
-            <Time value="0.148000"/>
-            <Payload value="AP_NovaPsiBlade_Impact_Dx_Exert"/>
-        </Events>
-        <Events>
-            <Anim value="Attack,Inferior,C,00"/>
-            <Name value="AP_NovaPsiBlade_Launch_Dx_Exert"/>
-            <Type value="Sound"/>
-            <Time value="4.324000"/>
-            <Payload value="AP_NovaPsiBlade_Launch_Dx_Exert"/>
-        </Events>
-        <Events>
-            <Anim value="Attack,Inferior,C,00"/>
-            <Name value="AP_NovaPsiBlade_Foley_C_Inferior"/>
-            <Type value="Sound"/>
-            <Time value="0.010000"/>
-            <Payload value="AP_NovaPsiBlade_Foley_C_Inferior"/>
-        </Events>
-        <Events>
-            <Anim value="Attack,Inferior,C,00"/>
-            <Name value="AP_NovaPsiBlade_Launch_C_Inferior_a"/>
-            <Type value="Sound"/>
-            <Time value="4.121000"/>
-            <Payload value="AP_NovaPsiBlade_Launch_C_Inferior_a"/>
-        </Events>
-        <Events>
-            <Anim value="Attack,Inferior,C,00"/>
-            <Name value="AP_NovaPsiBlade_Foley_C_Inferior_a"/>
-            <Type value="Sound"/>
-            <Time value="4.380000"/>
-            <Payload value="AP_NovaPsiBlade_Foley_C_Inferior_a"/>
-        </Events>
-        <Events>
-            <Anim value="Attack,Inferior,C,01"/>
-            <Name value="AP_NovaPsiBlade_Launch_C01_Inferior"/>
-            <Type value="Sound"/>
-            <Time value="0.010000"/>
-            <Payload value="AP_NovaPsiBlade_Launch_C01_Inferior"/>
-        </Events>
-        <Events>
-            <Anim value="Attack,Inferior,C,01"/>
-            <Name value="AP_NovaPsiBlade_Impact"/>
-            <Type value="Sound"/>
-            <Time value="0.165000"/>
-            <Payload value="AP_NovaPsiBlade_Impact"/>
-        </Events>
-        <Events>
-            <Anim value="Attack,Inferior,C,01"/>
-            <Name value="AP_NovaPsiBlade_Impact"/>
-            <Type value="Sound"/>
-            <Time value="4.573000"/>
-            <Payload value="AP_NovaPsiBlade_Impact"/>
-        </Events>
-        <Events>
-            <Anim value="Attack,Inferior,C,01"/>
-            <Name value="AP_NovaPsiBlade_Impact_Dx_Exert"/>
-            <Type value="Sound"/>
-            <Time value="0.148000"/>
-            <Payload value="AP_NovaPsiBlade_Impact_Dx_Exert"/>
-        </Events>
-        <Events>
-            <Anim value="Attack,Inferior,C,01"/>
-            <Name value="AP_NovaPsiBlade_Foley_C01_Inferior"/>
-            <Type value="Sound"/>
-            <Time value="0.552000"/>
-            <Payload value="AP_NovaPsiBlade_Foley_C01_Inferior"/>
-        </Events>
-        <Events>
-            <Anim value="Attack,Inferior,C,01"/>
-            <Name value="AP_NovaPsiBlade_Launch_C01_Inferior_a"/>
-            <Type value="Sound"/>
-            <Time value="4.078000"/>
-            <Payload value="AP_NovaPsiBlade_Launch_C01_Inferior_a"/>
-        </Events>
-        <Events>
-            <Anim value="Attack,Inferior,C,01"/>
-            <Name value="AP_NovaPsiBlade_Foley_C01_Inferior_a"/>
-            <Type value="Sound"/>
-            <Time value="4.078000"/>
-            <Payload value="AP_NovaPsiBlade_Foley_C01_Inferior_a"/>
-        </Events>
-        <Events>
-            <Anim value="Spell,C,00"/>
-            <Name value="AP_NovaPsiBlade_Launch_C02"/>
-            <Type value="Sound"/>
-            <Time value="0.010000"/>
-            <Payload value="AP_NovaPsiBlade_Launch_C02"/>
-        </Events>
-        <Events>
-            <Anim value="Spell,D,00"/>
-            <Name value="AP_NovaPsiBlade_Launch_C"/>
-            <Type value="Sound"/>
-            <Time value="0.010000"/>
-            <Payload value="AP_NovaPsiBlade_Launch_C"/>
-        </Events>
-        <Events>
-            <Anim value="Attack,C,07"/>
-            <Name value="AP_NovaPsiBlade_Launch_C03a"/>
-            <Type value="Sound"/>
-            <Time value="0.010000"/>
-            <Payload value="AP_NovaPsiBlade_Launch_C03a"/>
-        </Events>
-        <Events>
-            <Anim value="Attack,C,07"/>
-            <Name value="AP_NovaPsiBlade_Impact"/>
-            <Type value="Sound"/>
-            <Time value="0.123000"/>
-            <Payload value="AP_NovaPsiBlade_Impact"/>
-        </Events>
-        <Events>
-            <Anim value="Attack,C,07"/>
-            <Name value="AP_NovaPsiBlade_Impact"/>
-            <Type value="Sound"/>
-            <Time value="0.492000"/>
-            <Payload value="AP_NovaPsiBlade_Impact"/>
-        </Events>
-        <Events>
-            <Anim value="Attack,C,07"/>
-            <Name value="AP_NovaPsiBlade_Launch_C_BladeTwirl"/>
-            <Type value="Sound"/>
-            <Time value="0.694000"/>
-            <Payload value="AP_NovaPsiBlade_Launch_C_BladeTwirl"/>
-        </Events>
-        <Events>
-            <Anim value="Attack,C,07"/>
-            <Name value="AP_NovaPsiBlade_Impact"/>
-            <Type value="Sound"/>
-            <Time value="4.990000"/>
-            <Payload value="AP_NovaPsiBlade_Impact"/>
-        </Events>
-        <Events>
-            <Anim value="Attack,C,07"/>
-            <Name value="AP_NovaPsiBlade_Launch_Dx_Exert"/>
-            <Type value="Sound"/>
-            <Time value="0.020000"/>
-            <Payload value="AP_NovaPsiBlade_Launch_Dx_Exert"/>
-        </Events>
-        <Events>
-            <Anim value="Attack,C,07"/>
-            <Name value="AP_NovaPsiBlade_Impact_Dx_Exert"/>
-            <Type value="Sound"/>
-            <Time value="0.431000"/>
-            <Payload value="AP_NovaPsiBlade_Impact_Dx_Exert"/>
-        </Events>
-        <Events>
-            <Anim value="Attack,C,07"/>
-            <Name value="AP_NovaPsiBlade_Launch_C06"/>
-            <Type value="Sound"/>
-            <Time value="4.394000"/>
-            <Payload value="AP_NovaPsiBlade_Launch_C06"/>
-        </Events>
-        <Events>
-            <Anim value="Attack,C,07"/>
-            <Name value="AP_NovaPsiBlade_Launch_C_Inferior_a"/>
-            <Type value="Sound"/>
-            <Time value="0.044000"/>
-            <Payload value="AP_NovaPsiBlade_Launch_C_Inferior_a"/>
-        </Events>
-        <Events>
-            <Anim value="Attack,C,07"/>
-            <Name value="AP_NovaPsiBlade_Launch_C_Superior"/>
-            <Type value="Sound"/>
-            <Time value="4.883000"/>
-            <Payload value="AP_NovaPsiBlade_Launch_C_Superior"/>
-        </Events>
-        <Events>
-            <Anim value="Death,Pickup,C,00"/>
-            <Name value="AP_NovaPsiBlade_Foley_C03"/>
-            <Type value="Sound"/>
-            <Time value="0.010000"/>
-            <Payload value="AP_NovaPsiBlade_Foley_C03"/>
-        </Events>
-        <Events>
-            <Anim value="Death,Pickup,C,00"/>
-            <Name value="AP_NovaPsiBlade_Foley_C2"/>
-            <Type value="Sound"/>
-            <Time value="2.607000"/>
-            <Payload value="AP_NovaPsiBlade_Foley_C2"/>
-        </Events>
-        <Events>
-            <Anim value="Attack,A,00"/>
-            <Name value="AP_Nova_HellfireShotgun_Foley"/>
-            <Type value="Sound"/>
-            <Time value="3.000000"/>
-            <Payload value="AP_Nova_HellfireShotgun_Foley"/>
-        </Events>
-        <Events>
-            <Anim value="Attack,A,01"/>
-            <Name value="AP_Nova_HellfireShotgun_Foley"/>
-            <Type value="Sound"/>
-            <Time value="2.936000"/>
-            <Payload value="AP_Nova_HellfireShotgun_Foley"/>
-        </Events>
-        <Events>
-            <Anim value="Attack,Superior,A,00"/>
-            <Name value="AP_Nova_HellfireShotgun_Foley"/>
-            <Type value="Sound"/>
-            <Time value="2.936000"/>
-            <Payload value="AP_Nova_HellfireShotgun_Foley"/>
-        </Events>
-        <Events>
-            <Anim value="Attack,Inferior,A,00"/>
-            <Name value="AP_Nova_HellfireShotgun_Foley"/>
-            <Type value="Sound"/>
-            <Time value="2.936000"/>
-            <Payload value="AP_Nova_HellfireShotgun_Foley"/>
-        </Events>
-        <Events>
-            <Anim value="Attack,B,02"/>
-            <Name value="AP_Nova_HellfireShotgun_Foley"/>
-            <Type value="Sound"/>
-            <Time value="0.745000"/>
-            <Payload value="AP_Nova_HellfireShotgun_Foley"/>
-        </Events>
-        <Events>
-            <Anim value="Attack,B,02"/>
-            <Name value="AP_Nova_HellfireShotgun_KneePump"/>
-            <Type value="Sound"/>
-            <Time value="1.258000"/>
-            <Payload value="AP_Nova_HellfireShotgun_KneePump"/>
-        </Events>
-        <Events>
-            <Anim value="Attack,B,02"/>
-            <Name value="AP_Nova_HellfireShotgun_Foley"/>
-            <Type value="Sound"/>
-            <Time value="3.139000"/>
-            <Payload value="AP_Nova_HellfireShotgun_Foley"/>
-        </Events>
-        <Events>
-            <Anim value="Spell,G,00"/>
-            <Name value="AP_Nova_HellfireShotgun_Foley"/>
-            <Type value="Sound"/>
-            <Time value="1.570000"/>
-            <Payload value="AP_Nova_HellfireShotgun_Foley"/>
-        </Events>
-        <Events>
-            <Anim value="Death,Pickup"/>
-            <Name value="DeathWarpOutBase"/>
-            <Type value="Custom"/>
-            <Time value="1.660000"/>
-        </Events>
-        <Events>
-            <Anim value="Death,Pickup,A"/>
-            <Name value="DeathWarpOutBaseA"/>
-            <Type value="Custom"/>
-            <Time value="1.660000"/>
-        </Events>
-        <Events>
-            <Anim value="Death,Pickup,B"/>
-            <Name value="DeathWarpOutBaseB"/>
-            <Type value="Custom"/>
-            <Time value="1.660000"/>
-        </Events>
-        <Events>
-            <Anim value="Death,Pickup,C"/>
-            <Name value="DeathWarpOutBaseC"/>
-            <Type value="Custom"/>
-            <Time value="1.660000"/>
-        </Events>
-        <Events>
-            <Anim value="Death,Pickup,M"/>
-            <Name value="DeathWarpOutBaseM"/>
-            <Type value="Custom"/>
-            <Time value="1.660000"/>
-        </Events>
-        <Flags index="AutoUnload" value="1"/>
-        <Occlusion value="Show"/>
-        <PlanetPanelCamera value="Star2CameraMid04"/>
-        <Radius value="0.375000"/>
-        <SelectionRadius value="0.375000"/>
-        <ShadowRadius value="0.375000"/>
-        <TechPurchaseCamera value="Star2CameraMid04"/>
-        <UnitGlossaryCamera value="Star2CameraMid04"/>
-    </CModel>
-    <CModel id="AP_NovaJumpJetRegen" parent="PersistentSpellFX">
-        <Model value="Assets\Effects\Zerg\RegenerativeBileBuff\RegenerativeBileBuff.m3"/>
-        <EditorCategories value="Race:Terran"/>
-    </CModel>
-    <CModel id="AP_NovaLockdownMissile" parent="MissileFX">
-        <Model value="Assets\Effects\Terran\LockDownMissile\LockDownMissile.m3"/>
-        <EditorCategories value="Race:Terran"/>
-    </CModel>
-    <CModel id="AP_NovaNeckBreakImpact" parent="ImpactFX">
-        <Model value="Assets\Effects\Terran\Nova_NeckBreak_Impact\Nova_NeckBreak_Impact.m3"/>
-        <EditorCategories value="Race:Terran"/>
-    </CModel>
-    <CModel id="AP_NovaPsiStrikeModel" parent="PersistentSpellFX">
-        <Model value="AP\Assets\Effects\Terran\Nova_DashAttack\Nova_DashAttack.m3"/>
-        <EditorCategories value="Race:Protoss"/>
-    </CModel>
-    <CModel id="AP_NovaWeaponBlazefireBladeShadowFury" parent="OneShotSpellFX">
-        <Model value="Assets\Effects\Protoss\ShadowFury\ShadowFury.m3"/>
-        <EditorCategories value="Race:Protoss"/>
-    </CModel>
-    <CModel id="AP_NovaWeaponBlazefireBladeShadowFuryImpact">
-        <Model value="Assets\Effects\Protoss\ShadowFury_Impact\ShadowFury_Impact.m3"/>
-    </CModel>
-    <CModel id="AP_NovaWeaponCanisterRifleSnipeAttackBeam" parent="PersistentSpellFX">
-        <Model value="AP\Assets\Effects\Terran\Nova_Snipe_Beam\Nova_Snipe_Beam.m3"/>
-        <EditorCategories value="Race:Terran"/>
-    </CModel>
-    <CModel id="AP_NovaWeaponCanisterRifleSnipeAttackImpact" parent="ImpactFX">
-        <Model value="AP\Assets\Effects\Terran\Nova_Snipe_Impact\Nova_Snipe_Impact.m3"/>
-        <EditorCategories value="Race:Terran"/>
-    </CModel>
-    <CModel id="AP_NovaWeaponCanisterRifleSnipeAttackLaunch" parent="LaunchFX">
-        <Model value="AP\Assets\Effects\Terran\Nova_Snipe_Launch\Nova_Snipe_Launch.m3"/>
-        <EditorCategories value="Race:Terran"/>
-    </CModel>
-    <CModel id="AP_NovaWeaponHellfireShotgunBlastImpact" parent="ImpactFX">
-        <Model value="AP\Assets\Effects\Terran\Nova_PenetratingShot_Impact\Nova_PenetratingShot_Impact.m3"/>
-        <EditorCategories value="Race:Terran"/>
-    </CModel>
-    <CModel id="AP_NovaWeaponHellfireShotgunBlastLaunchModel" parent="LaunchFX">
-        <Model value="AP\Assets\Effects\Terran\Nova_PenetratingShot_Launch\Nova_PenetratingShot_Launch.m3"/>
-        <EditorCategories value="Race:Terran"/>
-    </CModel>
-    <CModel id="AP_NovaWeaponPlasmaBlastNewHitImpact" parent="WizImpactFX">
-        <Model value="Assets\Effects\Terran\PlasmaBurst_Missile_Impact\PlasmaBurst_Missile_Impact.m3"/>
-        <Lighting value="NovaWeaponPlasmaBlastNewImpact"/>
-    </CModel>
-    <CModel id="AP_NovaWeaponPlasmaBlastNewImpact" parent="WizImpactFX">
-        <Model value="Assets\Effects\Zerg\HybridPlasmaMissileImpact\HybridPlasmaMissileImpact.m3"/>
-        <ScaleMax value="0.500000,0.500000,0.500000"/>
-        <ScaleMin value="0.500000,0.500000,0.500000"/>
-    </CModel>
-    <CModel id="AP_NovaWeaponPlasmaBlastNewLaunch" parent="WizLaunchFX">
-        <Model value="Assets\Effects\Terran\PlasmaRifle_Launch\PlasmaRifle_Launch.m3"/>
-    </CModel>
-    <CModel id="AP_NovaWeaponPlasmaBlastNewLaunchMissile" parent="WizSimpleMissile">
-        <Model value="Assets\Effects\Zerg\HybridPlasmaMissile\HybridPlasmaMissile.m3"/>
-    </CModel>
-    <CModel id="AP_NovaWeaponPsiStrikeImpact" parent="ImpactFX">
-        <Model value="AP\Assets\Effects\Terran\Nova_DashAttack_Impact\Nova_DashAttack_Impact.m3"/>
-        <EditorCategories value="Race:Terran"/>
-    </CModel>
-    <CModel id="AP_Nova_BlinkIn" parent="RaceOneShotSpellFX" Race="Terran">
-        <Model value="Assets\Effects\Terran\Nova_BlinkIn\Nova_BlinkIn.m3"/>
-    </CModel>
-    <CModel id="AP_Nova_BlinkOut" parent="RaceOneShotSpellFX" Race="Terran">
-        <Model value="Assets\Effects\Terran\Nova_BlinkOut\Nova_BlinkOut.m3"/>
-    </CModel>
-    <CModel id="AP_Nova_Blink_Shield" parent="RacePersistentSpellFX" Race="Terran">
-        <Model value="Assets\Effects\Terran\Nova_Blink_Shield\Nova_Blink_Shield.m3"/>
-        <ScaleMax value="0.770000,0.770000,0.770000"/>
-        <ScaleMin value="0.770000,0.770000,0.770000"/>
-    </CModel>
-    <CModel id="AP_Nova_DominationVisor_Beam" parent="RacePersistentSpellFX" Race="Terran">
-        <Model value="Assets\Effects\Terran\Nova_DominationVisor_Beam\Nova_DominationVisor_Beam.m3"/>
-    </CModel>
-    <CModel id="AP_Nova_DominationVisor_Impact" parent="RaceOneShotSpellFX" Race="Terran">
-        <Model value="Assets\Effects\Terran\Nova_DominationVisor_Impact\Nova_DominationVisor_Impact.m3"/>
-        <Priority value="24"/>
-    </CModel>
-    <CModel id="AP_SuperStimNovaHoT">
-        <Model value="Assets\Effects\Zerg\RegenerativeBileBuff\RegenerativeBileBuff.m3"/>
-        <EditorCategories value="Race:Terran"/>
-    </CModel>
-    <CModel id="AP_SuperStimpackNovaEndImpact" parent="OneShotSpellFX">
-        <Model value="Assets\Effects\Terran\StimpackEndImpact\StimpackEndImpact.m3"/>
-        <EditorCategories value="Race:Terran"/>
-    </CModel>
-    <CModel id="AP_SwarmGrenade" parent="PersistentSpellFX">
-        <Model value="Assets\Effects\Zerg\DisablingCloud\DisablingCloud.m3"/>
-        <EditorCategories value="Race:Zerg"/>
-        <RadiusLoose value="0.650000"/>
-        <ScaleMax value="0.550000,0.550000,0.550000"/>
-        <ScaleMin value="0.550000,0.550000,0.550000"/>
-    </CModel>
-    <CModel id="AP_SwarmGrenadeModelAttachment" parent="PersistentSpellFX">
-        <Model value="Assets\Effects\Zerg\DisablingCloudImpact\DisablingCloudImpact.m3"/>
-        <EditorCategories value="Race:Zerg"/>
-        <SelectionRadius value="0.312500"/>
-        <ShadowRadius value="0.312500"/>
-    </CModel>
-    <CModel id="AP_YoinkImpactModel" parent="PersistentSpellFX">
-        <Model value="Assets\Effects\Zerg\ViperTongueImpact\ViperTongueImpact.m3"/>
-        <EditorCategories value="Race:Zerg"/>
-    </CModel>
-    <CModel id="AP_YoinkTentacle" parent="PersistentSpellFX">
-        <Model value="Assets\Effects\Zerg\ViperTongue\ViperTongue.m3"/>
-        <EditorCategories value="Race:Zerg"/>
-    </CModel>
-    <CModel id="AP_NovaHeroDeathWarpOutBase" parent="UnitDeath" Race="Terran">
-        <Model value="Assets\Effects\Terran\NovaEx3_WarpOut\NovaEx3_WarpOut.m3"/>
-        <Occlusion value="Show"/>
-    </CModel>
-    <CModel id="AP_NovaHeroDeathWarpOutJetpack" parent="UnitDeath" Race="Terran">
-        <Model value="Assets\Effects\Terran\NovaEx3_Jetpack_WarpOut\NovaEx3_Jetpack_WarpOut.m3"/>
-        <Occlusion value="Show"/>
-    </CModel>
-    <CModel id="AP_StimPackDevice_Nova" parent="PersistentSpellFX">
-        <Model value="AP\Assets\Effects\Terran\StimPackDevice_Nova\StimPackDevice_Nova.m3"/>
-        <EditorCategories value="Race:Zerg"/>
-    </CModel>
-    <CModel id="AP_SuperStimpackNovaStartImpact" parent="OneShotSpellFX">
-        <Model value="Assets\Effects\Terran\StimpackStartImpact\StimpackStartImpact.m3"/>
-        <EditorCategories value="Race:Terran"/>
-    </CModel>
-    <CModel id="AP_Nova_Holographic_Decoy" parent="Unit" Race="Terran">
-        <Events>
-            <Anim value="Spell,D,End"/>
-            <Name value="WalkingCheck"/>
-            <Type value="Custom"/>
-            <Time value="0.250000"/>
-        </Events>
-        <Events>
-            <Anim value="Attack,B,00"/>
-            <Name value="AP_Nova_HellfireShotgun_HandPump"/>
-            <Type value="Sound"/>
-            <Time value="0.644000"/>
-            <Payload value="AP_Nova_HellfireShotgun_HandPump"/>
-        </Events>
-        <Events>
-            <Anim value="Attack,B,00"/>
-            <Name value="AP_Nova_HellfireShotgun_Foley"/>
-            <Type value="Sound"/>
-            <Time value="3.070000"/>
-            <Payload value="AP_Nova_HellfireShotgun_Foley"/>
-        </Events>
-        <Events>
-            <Anim value="Attack,B,01"/>
-            <Name value="AP_Nova_HellfireShotgun_Foley"/>
-            <Type value="Sound"/>
-            <Time value="3.147000"/>
-            <Payload value="AP_Nova_HellfireShotgun_Foley"/>
-        </Events>
-        <Events>
-            <Anim value="Attack,B,01"/>
-            <Name value="AP_Nova_HellfireShotgun_AutoPump"/>
-            <Type value="Sound"/>
-            <Time value="1.019000"/>
-            <Payload value="AP_Nova_HellfireShotgun_AutoPump"/>
-        </Events>
-        <Events>
-            <Anim value="Attack,Superior,B,00"/>
-            <Name value="AP_Nova_HellfireShotgun_Foley"/>
-            <Type value="Sound"/>
-            <Time value="3.147000"/>
-            <Payload value="AP_Nova_HellfireShotgun_Foley"/>
-        </Events>
-        <Events>
-            <Anim value="Attack,Superior,B,00"/>
-            <Name value="AP_Nova_HellfireShotgun_AutoPump"/>
-            <Type value="Sound"/>
-            <Time value="1.019000"/>
-            <Payload value="AP_Nova_HellfireShotgun_AutoPump"/>
-        </Events>
-        <Events>
-            <Anim value="Attack,Inferior,B,00"/>
-            <Name value="AP_Nova_HellfireShotgun_Foley"/>
-            <Type value="Sound"/>
-            <Time value="3.147000"/>
-            <Payload value="AP_Nova_HellfireShotgun_Foley"/>
-        </Events>
-        <Events>
-            <Anim value="Attack,Inferior,B,00"/>
-            <Name value="AP_Nova_HellfireShotgun_KneePump"/>
-            <Type value="Sound"/>
-            <Time value="0.878000"/>
-            <Payload value="AP_Nova_HellfireShotgun_KneePump"/>
-        </Events>
-        <Events>
-            <Anim value="Attack,C,00"/>
-            <Name value="AP_NovaPsiBlade_Launch_C"/>
-            <Type value="Sound"/>
-            <Time value="0.010000"/>
-            <Payload value="AP_NovaPsiBlade_Launch_C"/>
-        </Events>
-        <Events>
-            <Anim value="Attack,C,00"/>
-            <Name value="AP_NovaPsiBlade_Impact"/>
-            <Type value="Sound"/>
-            <Time value="0.122000"/>
-            <Payload value="AP_NovaPsiBlade_Impact"/>
-        </Events>
-        <Events>
-            <Anim value="Attack,C,00"/>
-            <Name value="AP_NovaPsiBlade_Impact"/>
-            <Type value="Sound"/>
-            <Time value="4.498000"/>
-            <Payload value="AP_NovaPsiBlade_Impact"/>
-        </Events>
-        <Events>
-            <Anim value="Attack,C,00"/>
-            <Name value="AP_NovaHoloDecoyPsiBlade_Impact_Dx_Exert"/>
-            <Type value="Sound"/>
-            <Time value="0.073000"/>
-            <Payload value="AP_NovaHoloDecoyPsiBlade_Impact_Dx_Exert"/>
-        </Events>
-        <Events>
-            <Anim value="Attack,C,00"/>
-            <Name value="AP_NovaPsiBlade_Foley_C"/>
-            <Type value="Sound"/>
-            <Time value="0.167000"/>
-            <Payload value="AP_NovaPsiBlade_Foley_C"/>
-        </Events>
-        <Events>
-            <Anim value="Attack,C,00"/>
-            <Name value="AP_NovaPsiBlade_Launch_C_a"/>
-            <Type value="Sound"/>
-            <Time value="4.098000"/>
-            <Payload value="AP_NovaPsiBlade_Launch_C_a"/>
-        </Events>
-        <Events>
-            <Anim value="Attack,C,00"/>
-            <Name value="AP_NovaPsiBlade_Foley_C_a"/>
-            <Type value="Sound"/>
-            <Time value="4.098000"/>
-            <Payload value="AP_NovaPsiBlade_Foley_C_a"/>
-        </Events>
-        <Events>
-            <Anim value="Attack,C,01"/>
-            <Name value="AP_NovaPsiBlade_Launch_C01"/>
-            <Type value="Sound"/>
-            <Time value="0.010000"/>
-            <Payload value="AP_NovaPsiBlade_Launch_C01"/>
-        </Events>
-        <Events>
-            <Anim value="Attack,C,01"/>
-            <Name value="AP_NovaPsiBlade_Impact"/>
-            <Type value="Sound"/>
-            <Time value="0.122000"/>
-            <Payload value="AP_NovaPsiBlade_Impact"/>
-        </Events>
-        <Events>
-            <Anim value="Attack,C,01"/>
-            <Name value="AP_NovaPsiBlade_Impact"/>
-            <Type value="Sound"/>
-            <Time value="4.498000"/>
-            <Payload value="AP_NovaPsiBlade_Impact"/>
-        </Events>
-        <Events>
-            <Anim value="Attack,C,01"/>
-            <Name value="AP_NovaHoloDecoyPsiBlade_Impact_Dx_Exert"/>
-            <Type value="Sound"/>
-            <Time value="0.073000"/>
-            <Payload value="AP_NovaHoloDecoyPsiBlade_Impact_Dx_Exert"/>
-        </Events>
-        <Events>
-            <Anim value="Attack,C,01"/>
-            <Name value="AP_NovaPsiBlade_Foley_C2"/>
-            <Type value="Sound"/>
-            <Time value="0.010000"/>
-            <Payload value="AP_NovaPsiBlade_Foley_C2"/>
-        </Events>
-        <Events>
-            <Anim value="Attack,C,01"/>
-            <Name value="AP_NovaPsiBlade_Launch_C01a"/>
-            <Type value="Sound"/>
-            <Time value="4.092000"/>
-            <Payload value="AP_NovaPsiBlade_Launch_C01a"/>
-        </Events>
-        <Events>
-            <Anim value="Attack,C,01"/>
-            <Name value="AP_NovaPsiBlade_Foley_C01a"/>
-            <Type value="Sound"/>
-            <Time value="4.092000"/>
-            <Payload value="AP_NovaPsiBlade_Foley_C01a"/>
-        </Events>
-        <Events>
-            <Anim value="Attack,C,02"/>
-            <Name value="AP_NovaPsiBlade_Launch_C02"/>
-            <Type value="Sound"/>
-            <Payload value="AP_NovaPsiBlade_Launch_C02"/>
-        </Events>
-        <Events>
-            <Anim value="Attack,C,02"/>
-            <Name value="AP_NovaPsiBlade_Impact"/>
-            <Type value="Sound"/>
-            <Time value="0.122000"/>
-            <Payload value="AP_NovaPsiBlade_Impact"/>
-        </Events>
-        <Events>
-            <Anim value="Attack,C,02"/>
-            <Name value="AP_NovaPsiBlade_Impact"/>
-            <Type value="Sound"/>
-            <Time value="4.498000"/>
-            <Payload value="AP_NovaPsiBlade_Impact"/>
-        </Events>
-        <Events>
-            <Anim value="Attack,C,02"/>
-            <Name value="AP_NovaHoloDecoyPsiBlade_Impact_Dx_Exert"/>
-            <Type value="Sound"/>
-            <Time value="0.073000"/>
-            <Payload value="AP_NovaHoloDecoyPsiBlade_Impact_Dx_Exert"/>
-        </Events>
-        <Events>
-            <Anim value="Attack,C,02"/>
-            <Name value="AP_NovaPsiBlade_Foley_C02"/>
-            <Type value="Sound"/>
-            <Time value="0.010000"/>
-            <Payload value="AP_NovaPsiBlade_Foley_C02"/>
-        </Events>
-        <Events>
-            <Anim value="Attack,C,02"/>
-            <Name value="AP_NovaPsiBlade_Launch_C02a"/>
-            <Type value="Sound"/>
-            <Time value="4.109000"/>
-            <Payload value="AP_NovaPsiBlade_Launch_C02a"/>
-        </Events>
-        <Events>
-            <Anim value="Attack,C,02"/>
-            <Name value="AP_NovaPsiBlade_Foley_C02a"/>
-            <Type value="Sound"/>
-            <Time value="4.109000"/>
-            <Payload value="AP_NovaPsiBlade_Foley_C02a"/>
-        </Events>
-        <Events>
-            <Anim value="Attack,C,03"/>
-            <Name value="AP_NovaPsiBlade_Launch_C03"/>
-            <Type value="Sound"/>
-            <Time value="0.010000"/>
-            <Payload value="AP_NovaPsiBlade_Launch_C03"/>
-        </Events>
-        <Events>
-            <Anim value="Attack,C,03"/>
-            <Name value="AP_NovaPsiBlade_Impact"/>
-            <Type value="Sound"/>
-            <Time value="0.122000"/>
-            <Payload value="AP_NovaPsiBlade_Impact"/>
-        </Events>
-        <Events>
-            <Anim value="Attack,C,03"/>
-            <Name value="AP_NovaPsiBlade_Impact"/>
-            <Type value="Sound"/>
-            <Time value="4.498000"/>
-            <Payload value="AP_NovaPsiBlade_Impact"/>
-        </Events>
-        <Events>
-            <Anim value="Attack,C,03"/>
-            <Name value="AP_NovaHoloDecoyPsiBlade_Launch_Dx_Exert"/>
-            <Type value="Sound"/>
-            <Time value="0.066000"/>
-            <Payload value="AP_NovaHoloDecoyPsiBlade_Launch_Dx_Exert"/>
-        </Events>
-        <Events>
-            <Anim value="Attack,C,03"/>
-            <Name value="AP_NovaPsiBlade_Foley_C03"/>
-            <Type value="Sound"/>
-            <Time value="0.010000"/>
-            <Payload value="AP_NovaPsiBlade_Foley_C03"/>
-        </Events>
-        <Events>
-            <Anim value="Attack,C,03"/>
-            <Name value="AP_NovaPsiBlade_Launch_C03a"/>
-            <Type value="Sound"/>
-            <Time value="4.078000"/>
-            <Payload value="AP_NovaPsiBlade_Launch_C03a"/>
-        </Events>
-        <Events>
-            <Anim value="Attack,C,03"/>
-            <Name value="AP_NovaPsiBlade_Foley_C03a"/>
-            <Type value="Sound"/>
-            <Time value="4.078000"/>
-            <Payload value="AP_NovaPsiBlade_Foley_C03a"/>
-        </Events>
-        <Events>
-            <Anim value="Attack,C,04"/>
-            <Name value="AP_NovaPsiBlade_Launch_C04"/>
-            <Type value="Sound"/>
-            <Time value="0.010000"/>
-            <Payload value="AP_NovaPsiBlade_Launch_C04"/>
-        </Events>
-        <Events>
-            <Anim value="Attack,C,04"/>
-            <Name value="AP_NovaPsiBlade_Impact"/>
-            <Type value="Sound"/>
-            <Time value="0.122000"/>
-            <Payload value="AP_NovaPsiBlade_Impact"/>
-        </Events>
-        <Events>
-            <Anim value="Attack,C,04"/>
-            <Name value="AP_NovaPsiBlade_Impact"/>
-            <Type value="Sound"/>
-            <Time value="4.498000"/>
-            <Payload value="AP_NovaPsiBlade_Impact"/>
-        </Events>
-        <Events>
-            <Anim value="Attack,C,04"/>
-            <Name value="AP_NovaHoloDecoyPsiBlade_Impact_Dx_Exert"/>
-            <Type value="Sound"/>
-            <Time value="4.428000"/>
-            <Payload value="AP_NovaHoloDecoyPsiBlade_Impact_Dx_Exert"/>
-        </Events>
-        <Events>
-            <Anim value="Attack,C,04"/>
-            <Name value="AP_NovaPsiBlade_Foley_C04"/>
-            <Type value="Sound"/>
-            <Time value="0.010000"/>
-            <Payload value="AP_NovaPsiBlade_Foley_C04"/>
-        </Events>
-        <Events>
-            <Anim value="Attack,C,04"/>
-            <Name value="AP_NovaPsiBlade_Launch_C04a"/>
-            <Type value="Sound"/>
-            <Time value="4.030000"/>
-            <Payload value="AP_NovaPsiBlade_Launch_C04a"/>
-        </Events>
-        <Events>
-            <Anim value="Attack,C,04"/>
-            <Name value="AP_NovaPsiBlade_Foley_C04a"/>
-            <Type value="Sound"/>
-            <Time value="4.030000"/>
-            <Payload value="AP_NovaPsiBlade_Foley_C04a"/>
-        </Events>
-        <Events>
-            <Anim value="Attack,C,05"/>
-            <Name value="AP_NovaPsiBlade_Launch_C05"/>
-            <Type value="Sound"/>
-            <Time value="0.010000"/>
-            <Payload value="AP_NovaPsiBlade_Launch_C05"/>
-        </Events>
-        <Events>
-            <Anim value="Attack,C,05"/>
-            <Name value="AP_NovaPsiBlade_Impact"/>
-            <Type value="Sound"/>
-            <Time value="0.122000"/>
-            <Payload value="AP_NovaPsiBlade_Impact"/>
-        </Events>
-        <Events>
-            <Anim value="Attack,C,05"/>
-            <Name value="AP_NovaPsiBlade_Impact"/>
-            <Type value="Sound"/>
-            <Time value="4.498000"/>
-            <Payload value="AP_NovaPsiBlade_Impact"/>
-        </Events>
-        <Events>
-            <Anim value="Attack,C,05"/>
-            <Name value="AP_NovaHoloDecoyPsiBlade_Impact_Dx_Exert"/>
-            <Type value="Sound"/>
-            <Time value="4.428000"/>
-            <Payload value="AP_NovaHoloDecoyPsiBlade_Impact_Dx_Exert"/>
-        </Events>
-        <Events>
-            <Anim value="Attack,C,05"/>
-            <Name value="AP_NovaHoloDecoyPsiBlade_Impact_Dx_Exert"/>
-            <Type value="Sound"/>
-            <Time value="0.051000"/>
-            <Payload value="AP_NovaHoloDecoyPsiBlade_Impact_Dx_Exert"/>
-        </Events>
-        <Events>
-            <Anim value="Attack,C,05"/>
-            <Name value="AP_NovaPsiBlade_Foley_C05"/>
-            <Type value="Sound"/>
-            <Time value="0.010000"/>
-            <Payload value="AP_NovaPsiBlade_Foley_C05"/>
-        </Events>
-        <Events>
-            <Anim value="Attack,C,05"/>
-            <Name value="AP_NovaPsiBlade_Launch_C05a"/>
-            <Type value="Sound"/>
-            <Time value="4.034000"/>
-            <Payload value="AP_NovaPsiBlade_Launch_C05a"/>
-        </Events>
-        <Events>
-            <Anim value="Attack,C,05"/>
-            <Name value="AP_NovaPsiBlade_Foley_C05a"/>
-            <Type value="Sound"/>
-            <Time value="4.034000"/>
-            <Payload value="AP_NovaPsiBlade_Foley_C05a"/>
-        </Events>
-        <Events>
-            <Anim value="Attack,C,06"/>
-            <Name value="AP_NovaPsiBlade_Launch_C06"/>
-            <Type value="Sound"/>
-            <Time value="0.010000"/>
-            <Payload value="AP_NovaPsiBlade_Launch_C06"/>
-        </Events>
-        <Events>
-            <Anim value="Attack,C,06"/>
-            <Name value="AP_NovaPsiBlade_Impact"/>
-            <Type value="Sound"/>
-            <Time value="0.122000"/>
-            <Payload value="AP_NovaPsiBlade_Impact"/>
-        </Events>
-        <Events>
-            <Anim value="Attack,C,06"/>
-            <Name value="AP_NovaPsiBlade_Impact"/>
-            <Type value="Sound"/>
-            <Time value="4.859000"/>
-            <Payload value="AP_NovaPsiBlade_Impact"/>
-        </Events>
-        <Events>
-            <Anim value="Attack,C,06"/>
-            <Name value="AP_NovaPsiBlade_Impact"/>
-            <Type value="Sound"/>
-            <Time value="0.530000"/>
-            <Payload value="AP_NovaPsiBlade_Impact"/>
-        </Events>
-        <Events>
-            <Anim value="Attack,C,06"/>
-            <Name value="AP_NovaHoloDecoyPsiBlade_Impact_Dx_Exert"/>
-            <Type value="Sound"/>
-            <Time value="4.739000"/>
-            <Payload value="AP_NovaHoloDecoyPsiBlade_Impact_Dx_Exert"/>
-        </Events>
-        <Events>
-            <Anim value="Attack,C,06"/>
-            <Name value="AP_NovaHoloDecoyPsiBlade_Launch_Dx_Exert"/>
-            <Type value="Sound"/>
-            <Time value="0.403000"/>
-            <Payload value="AP_NovaHoloDecoyPsiBlade_Launch_Dx_Exert"/>
-        </Events>
-        <Events>
-            <Anim value="Attack,C,06"/>
-            <Name value="AP_NovaPsiBlade_Foley_C06"/>
-            <Type value="Sound"/>
-            <Time value="0.010000"/>
-            <Payload value="AP_NovaPsiBlade_Foley_C06"/>
-        </Events>
-        <Events>
-            <Anim value="Attack,C,06"/>
-            <Name value="AP_NovaPsiBlade_Launch_C06a"/>
-            <Type value="Sound"/>
-            <Time value="4.393000"/>
-            <Payload value="AP_NovaPsiBlade_Launch_C06a"/>
-        </Events>
-        <Events>
-            <Anim value="Attack,C,06"/>
-            <Name value="AP_NovaPsiBlade_Foley_C06a"/>
-            <Type value="Sound"/>
-            <Time value="4.393000"/>
-            <Payload value="AP_NovaPsiBlade_Foley_C06a"/>
-        </Events>
-        <Events>
-            <Anim value="Attack,Superior,C,00"/>
-            <Name value="AP_NovaPsiBlade_Launch_C_Superior"/>
-            <Type value="Sound"/>
-            <Time value="0.010000"/>
-            <Payload value="AP_NovaPsiBlade_Launch_C_Superior"/>
-        </Events>
-        <Events>
-            <Anim value="Attack,Superior,C,00"/>
-            <Name value="AP_NovaPsiBlade_Impact"/>
-            <Type value="Sound"/>
-            <Time value="0.122000"/>
-            <Payload value="AP_NovaPsiBlade_Impact"/>
-        </Events>
-        <Events>
-            <Anim value="Attack,Superior,C,00"/>
-            <Name value="AP_NovaPsiBlade_Impact"/>
-            <Type value="Sound"/>
-            <Time value="4.653000"/>
-            <Payload value="AP_NovaPsiBlade_Impact"/>
-        </Events>
-        <Events>
-            <Anim value="Attack,Superior,C,00"/>
-            <Name value="AP_NovaHoloDecoyPsiBlade_Impact_Dx_Exert"/>
-            <Type value="Sound"/>
-            <Time value="0.084000"/>
-            <Payload value="AP_NovaHoloDecoyPsiBlade_Impact_Dx_Exert"/>
-        </Events>
-        <Events>
-            <Anim value="Attack,Superior,C,00"/>
-            <Name value="AP_NovaHoloDecoyPsiBlade_Launch_Dx_Exert"/>
-            <Type value="Sound"/>
-            <Time value="4.517000"/>
-            <Payload value="AP_NovaHoloDecoyPsiBlade_Launch_Dx_Exert"/>
-        </Events>
-        <Events>
-            <Anim value="Attack,Superior,C,00"/>
-            <Name value="AP_NovaPsiBlade_Foley_C_Superior"/>
-            <Type value="Sound"/>
-            <Time value="0.010000"/>
-            <Payload value="AP_NovaPsiBlade_Foley_C_Superior"/>
-        </Events>
-        <Events>
-            <Anim value="Attack,Superior,C,00"/>
-            <Name value="AP_NovaPsiBlade_Launch_C_Superior_a"/>
-            <Type value="Sound"/>
-            <Time value="4.129000"/>
-            <Payload value="AP_NovaPsiBlade_Launch_C_Superior_a"/>
-        </Events>
-        <Events>
-            <Anim value="Attack,Superior,C,00"/>
-            <Name value="AP_NovaPsiBlade_Foley_C_Superior_a"/>
-            <Type value="Sound"/>
-            <Time value="4.129000"/>
-            <Payload value="AP_NovaPsiBlade_Foley_C_Superior_a"/>
-        </Events>
-        <Events>
-            <Anim value="Attack,Superior,C,01"/>
-            <Name value="AP_NovaPsiBlade_Launch_C01_Superior"/>
-            <Type value="Sound"/>
-            <Time value="0.010000"/>
-            <Payload value="AP_NovaPsiBlade_Launch_C01_Superior"/>
-        </Events>
-        <Events>
-            <Anim value="Attack,Superior,C,01"/>
-            <Name value="AP_NovaPsiBlade_Impact"/>
-            <Type value="Sound"/>
-            <Time value="0.162000"/>
-            <Payload value="AP_NovaPsiBlade_Impact"/>
-        </Events>
-        <Events>
-            <Anim value="Attack,Superior,C,01"/>
-            <Name value="AP_NovaPsiBlade_Impact"/>
-            <Type value="Sound"/>
-            <Time value="4.653000"/>
-            <Payload value="AP_NovaPsiBlade_Impact"/>
-        </Events>
-        <Events>
-            <Anim value="Attack,Superior,C,01"/>
-            <Name value="AP_NovaPsiBlade_Launch_C_BladeTwirl"/>
-            <Type value="Sound"/>
-            <Time value="0.272000"/>
-            <Payload value="AP_NovaPsiBlade_Launch_C_BladeTwirl"/>
-        </Events>
-        <Events>
-            <Anim value="Attack,Superior,C,01"/>
-            <Name value="AP_NovaHoloDecoyPsiBlade_Impact_Dx_Exert"/>
-            <Type value="Sound"/>
-            <Time value="4.523000"/>
-            <Payload value="AP_NovaHoloDecoyPsiBlade_Impact_Dx_Exert"/>
-        </Events>
-        <Events>
-            <Anim value="Attack,Superior,C,01"/>
-            <Name value="AP_NovaHoloDecoyPsiBlade_Launch_Dx_Exert"/>
-            <Type value="Sound"/>
-            <Time value="0.124000"/>
-            <Payload value="AP_NovaHoloDecoyPsiBlade_Launch_Dx_Exert"/>
-        </Events>
-        <Events>
-            <Anim value="Attack,Superior,C,01"/>
-            <Name value="AP_NovaPsiBlade_Foley_C01_Superior"/>
-            <Type value="Sound"/>
-            <Time value="0.259000"/>
-            <Payload value="AP_NovaPsiBlade_Foley_C01_Superior"/>
-        </Events>
-        <Events>
-            <Anim value="Attack,Superior,C,01"/>
-            <Name value="AP_NovaPsiBlade_Launch_C01_Superior_a"/>
-            <Type value="Sound"/>
-            <Time value="4.129000"/>
-            <Payload value="AP_NovaPsiBlade_Launch_C01_Superior_a"/>
-        </Events>
-        <Events>
-            <Anim value="Attack,Superior,C,01"/>
-            <Name value="AP_NovaPsiBlade_Foley_C01_Superior_a"/>
-            <Type value="Sound"/>
-            <Time value="4.129000"/>
-            <Payload value="AP_NovaPsiBlade_Foley_C01_Superior_a"/>
-        </Events>
-        <Events>
-            <Anim value="Attack,Inferior,C,00"/>
-            <Name value="AP_NovaPsiBlade_Launch_C_Inferior"/>
-            <Type value="Sound"/>
-            <Time value="0.010000"/>
-            <Payload value="AP_NovaPsiBlade_Launch_C_Inferior"/>
-        </Events>
-        <Events>
-            <Anim value="Attack,Inferior,C,00"/>
-            <Name value="AP_NovaPsiBlade_Impact"/>
-            <Type value="Sound"/>
-            <Time value="0.165000"/>
-            <Payload value="AP_NovaPsiBlade_Impact"/>
-        </Events>
-        <Events>
-            <Anim value="Attack,Inferior,C,00"/>
-            <Name value="AP_NovaPsiBlade_Impact"/>
-            <Type value="Sound"/>
-            <Time value="4.573000"/>
-            <Payload value="AP_NovaPsiBlade_Impact"/>
-        </Events>
-        <Events>
-            <Anim value="Attack,Inferior,C,00"/>
-            <Name value="AP_NovaHoloDecoyPsiBlade_Impact_Dx_Exert"/>
-            <Type value="Sound"/>
-            <Time value="0.148000"/>
-            <Payload value="AP_NovaHoloDecoyPsiBlade_Impact_Dx_Exert"/>
-        </Events>
-        <Events>
-            <Anim value="Attack,Inferior,C,00"/>
-            <Name value="AP_NovaHoloDecoyPsiBlade_Launch_Dx_Exert"/>
-            <Type value="Sound"/>
-            <Time value="4.324000"/>
-            <Payload value="AP_NovaHoloDecoyPsiBlade_Launch_Dx_Exert"/>
-        </Events>
-        <Events>
-            <Anim value="Attack,Inferior,C,00"/>
-            <Name value="AP_NovaPsiBlade_Foley_C_Inferior"/>
-            <Type value="Sound"/>
-            <Time value="0.010000"/>
-            <Payload value="AP_NovaPsiBlade_Foley_C_Inferior"/>
-        </Events>
-        <Events>
-            <Anim value="Attack,Inferior,C,00"/>
-            <Name value="AP_NovaPsiBlade_Launch_C_Inferior_a"/>
-            <Type value="Sound"/>
-            <Time value="4.121000"/>
-            <Payload value="AP_NovaPsiBlade_Launch_C_Inferior_a"/>
-        </Events>
-        <Events>
-            <Anim value="Attack,Inferior,C,00"/>
-            <Name value="AP_NovaPsiBlade_Foley_C_Inferior_a"/>
-            <Type value="Sound"/>
-            <Time value="4.380000"/>
-            <Payload value="AP_NovaPsiBlade_Foley_C_Inferior_a"/>
-        </Events>
-        <Events>
-            <Anim value="Attack,Inferior,C,01"/>
-            <Name value="AP_NovaPsiBlade_Launch_C01_Inferior"/>
-            <Type value="Sound"/>
-            <Time value="0.010000"/>
-            <Payload value="AP_NovaPsiBlade_Launch_C01_Inferior"/>
-        </Events>
-        <Events>
-            <Anim value="Attack,Inferior,C,01"/>
-            <Name value="AP_NovaPsiBlade_Impact"/>
-            <Type value="Sound"/>
-            <Time value="0.165000"/>
-            <Payload value="AP_NovaPsiBlade_Impact"/>
-        </Events>
-        <Events>
-            <Anim value="Attack,Inferior,C,01"/>
-            <Name value="AP_NovaPsiBlade_Impact"/>
-            <Type value="Sound"/>
-            <Time value="4.573000"/>
-            <Payload value="AP_NovaPsiBlade_Impact"/>
-        </Events>
-        <Events>
-            <Anim value="Attack,Inferior,C,01"/>
-            <Name value="AP_NovaHoloDecoyPsiBlade_Impact_Dx_Exert"/>
-            <Type value="Sound"/>
-            <Time value="0.148000"/>
-            <Payload value="AP_NovaHoloDecoyPsiBlade_Impact_Dx_Exert"/>
-        </Events>
-        <Events>
-            <Anim value="Attack,Inferior,C,01"/>
-            <Name value="AP_NovaPsiBlade_Foley_C01_Inferior"/>
-            <Type value="Sound"/>
-            <Time value="0.552000"/>
-            <Payload value="AP_NovaPsiBlade_Foley_C01_Inferior"/>
-        </Events>
-        <Events>
-            <Anim value="Attack,Inferior,C,01"/>
-            <Name value="AP_NovaPsiBlade_Launch_C01_Inferior_a"/>
-            <Type value="Sound"/>
-            <Time value="4.078000"/>
-            <Payload value="AP_NovaPsiBlade_Launch_C01_Inferior_a"/>
-        </Events>
-        <Events>
-            <Anim value="Attack,Inferior,C,01"/>
-            <Name value="AP_NovaPsiBlade_Foley_C01_Inferior_a"/>
-            <Type value="Sound"/>
-            <Time value="4.078000"/>
-            <Payload value="AP_NovaPsiBlade_Foley_C01_Inferior_a"/>
-        </Events>
-        <Events>
-            <Anim value="Spell,C,00"/>
-            <Name value="AP_NovaPsiBlade_Launch_C02"/>
-            <Type value="Sound"/>
-            <Time value="0.010000"/>
-            <Payload value="AP_NovaPsiBlade_Launch_C02"/>
-        </Events>
-        <Events>
-            <Anim value="Spell,D,00"/>
-            <Name value="AP_NovaPsiBlade_Launch_C"/>
-            <Type value="Sound"/>
-            <Time value="0.010000"/>
-            <Payload value="AP_NovaPsiBlade_Launch_C"/>
-        </Events>
-        <Events>
-            <Anim value="Attack,C,07"/>
-            <Name value="AP_NovaPsiBlade_Launch_C03a"/>
-            <Type value="Sound"/>
-            <Time value="0.010000"/>
-            <Payload value="AP_NovaPsiBlade_Launch_C03a"/>
-        </Events>
-        <Events>
-            <Anim value="Attack,C,07"/>
-            <Name value="AP_NovaPsiBlade_Impact"/>
-            <Type value="Sound"/>
-            <Time value="0.123000"/>
-            <Payload value="AP_NovaPsiBlade_Impact"/>
-        </Events>
-        <Events>
-            <Anim value="Attack,C,07"/>
-            <Name value="AP_NovaPsiBlade_Impact"/>
-            <Type value="Sound"/>
-            <Time value="0.492000"/>
-            <Payload value="AP_NovaPsiBlade_Impact"/>
-        </Events>
-        <Events>
-            <Anim value="Attack,C,07"/>
-            <Name value="AP_NovaPsiBlade_Launch_C_BladeTwirl"/>
-            <Type value="Sound"/>
-            <Time value="0.694000"/>
-            <Payload value="AP_NovaPsiBlade_Launch_C_BladeTwirl"/>
-        </Events>
-        <Events>
-            <Anim value="Attack,C,07"/>
-            <Name value="AP_NovaPsiBlade_Impact"/>
-            <Type value="Sound"/>
-            <Time value="4.990000"/>
-            <Payload value="AP_NovaPsiBlade_Impact"/>
-        </Events>
-        <Events>
-            <Anim value="Attack,C,07"/>
-            <Name value="AP_NovaHoloDecoyPsiBlade_Launch_Dx_Exert"/>
-            <Type value="Sound"/>
-            <Time value="0.020000"/>
-            <Payload value="AP_NovaHoloDecoyPsiBlade_Launch_Dx_Exert"/>
-        </Events>
-        <Events>
-            <Anim value="Attack,C,07"/>
-            <Name value="AP_NovaHoloDecoyPsiBlade_Impact_Dx_Exert"/>
-            <Type value="Sound"/>
-            <Time value="0.431000"/>
-            <Payload value="AP_NovaHoloDecoyPsiBlade_Impact_Dx_Exert"/>
-        </Events>
-        <Events>
-            <Anim value="Attack,C,07"/>
-            <Name value="AP_NovaPsiBlade_Launch_C06"/>
-            <Type value="Sound"/>
-            <Time value="4.394000"/>
-            <Payload value="AP_NovaPsiBlade_Launch_C06"/>
-        </Events>
-        <Events>
-            <Anim value="Attack,C,07"/>
-            <Name value="AP_NovaPsiBlade_Launch_C_Inferior_a"/>
-            <Type value="Sound"/>
-            <Time value="0.044000"/>
-            <Payload value="AP_NovaPsiBlade_Launch_C_Inferior_a"/>
-        </Events>
-        <Events>
-            <Anim value="Attack,C,07"/>
-            <Name value="AP_NovaPsiBlade_Launch_C_Superior"/>
-            <Type value="Sound"/>
-            <Time value="4.883000"/>
-            <Payload value="AP_NovaPsiBlade_Launch_C_Superior"/>
-        </Events>
-        <Events>
-            <Anim value="Death,Pickup,C,00"/>
-            <Name value="AP_NovaPsiBlade_Foley_C03"/>
-            <Type value="Sound"/>
-            <Time value="0.010000"/>
-            <Payload value="AP_NovaPsiBlade_Foley_C03"/>
-        </Events>
-        <Events>
-            <Anim value="Death,Pickup,C,00"/>
-            <Name value="AP_NovaPsiBlade_Foley_C2"/>
-            <Type value="Sound"/>
-            <Time value="2.607000"/>
-            <Payload value="AP_NovaPsiBlade_Foley_C2"/>
-        </Events>
-        <Events>
-            <Anim value="Attack,A,00"/>
-            <Name value="AP_Nova_HellfireShotgun_Foley"/>
-            <Type value="Sound"/>
-            <Time value="3.000000"/>
-            <Payload value="AP_Nova_HellfireShotgun_Foley"/>
-        </Events>
-        <Events>
-            <Anim value="Attack,A,01"/>
-            <Name value="AP_Nova_HellfireShotgun_Foley"/>
-            <Type value="Sound"/>
-            <Time value="2.936000"/>
-            <Payload value="AP_Nova_HellfireShotgun_Foley"/>
-        </Events>
-        <Events>
-            <Anim value="Attack,Superior,A,00"/>
-            <Name value="AP_Nova_HellfireShotgun_Foley"/>
-            <Type value="Sound"/>
-            <Time value="2.936000"/>
-            <Payload value="AP_Nova_HellfireShotgun_Foley"/>
-        </Events>
-        <Events>
-            <Anim value="Attack,Inferior,A,00"/>
-            <Name value="AP_Nova_HellfireShotgun_Foley"/>
-            <Type value="Sound"/>
-            <Time value="2.936000"/>
-            <Payload value="AP_Nova_HellfireShotgun_Foley"/>
-        </Events>
-        <Events>
-            <Anim value="Attack,B,02"/>
-            <Name value="AP_Nova_HellfireShotgun_Foley"/>
-            <Type value="Sound"/>
-            <Time value="0.745000"/>
-            <Payload value="AP_Nova_HellfireShotgun_Foley"/>
-        </Events>
-        <Events>
-            <Anim value="Attack,B,02"/>
-            <Name value="AP_Nova_HellfireShotgun_KneePump"/>
-            <Type value="Sound"/>
-            <Time value="1.258000"/>
-            <Payload value="AP_Nova_HellfireShotgun_KneePump"/>
-        </Events>
-        <Events>
-            <Anim value="Attack,B,02"/>
-            <Name value="AP_Nova_HellfireShotgun_Foley"/>
-            <Type value="Sound"/>
-            <Time value="3.139000"/>
-            <Payload value="AP_Nova_HellfireShotgun_Foley"/>
-        </Events>
-        <Events>
-            <Anim value="Spell,G,00"/>
-            <Name value="AP_Nova_HellfireShotgun_Foley"/>
-            <Type value="Sound"/>
-            <Time value="1.570000"/>
-            <Payload value="AP_Nova_HellfireShotgun_Foley"/>
-        </Events>
-        <Events>
-            <Anim value="Death,Pickup"/>
-            <Name value="DeathWarpOutBase"/>
-            <Type value="Custom"/>
-            <Time value="1.660000"/>
-        </Events>
-        <Events>
-            <Anim value="Death,Pickup,A"/>
-            <Name value="DeathWarpOutBaseA"/>
-            <Type value="Custom"/>
-            <Time value="1.660000"/>
-        </Events>
-        <Events>
-            <Anim value="Death,Pickup,B"/>
-            <Name value="DeathWarpOutBaseB"/>
-            <Type value="Custom"/>
-            <Time value="1.660000"/>
-        </Events>
-        <Events>
-            <Anim value="Death,Pickup,C"/>
-            <Name value="DeathWarpOutBaseC"/>
-            <Type value="Custom"/>
-            <Time value="1.660000"/>
-        </Events>
-        <Flags index="AutoUnload" value="1"/>
-        <Occlusion value="Show"/>
-        <PlanetPanelCamera value="Star2CameraMid04"/>
-        <Radius value="0.375000"/>
-        <SelectionRadius value="0.375000"/>
-        <ShadowRadius value="0.375000"/>
-        <TechPurchaseCamera value="Star2CameraMid04"/>
-        <UnitGlossaryCamera value="Star2CameraMid04"/>
-        <Model value="Assets\Units\Terran\NovaEx3\NovaEx3.m3"/>
-    </CModel>
-    <CModel id="AP_Nova_Holographic_Decoy_Impact" parent="OneShotSpellFX">
-        <Model value="Assets\Effects\Terran\Nova_Holographic_Decoy_Impact\Nova_Holographic_Decoy_Impact.m3"/>
-        <EditorCategories value="Race:Terran"/>
-    </CModel>
-    <CModel id="AP_Nova_Holographic_Decoy_Birth" parent="Unit" Race="Terran">
-        <!-- <Events>
-            <Anim value="Birth,00"/>
-            <Name value="NovaHoloDecoyBirthSound"/>
-            <Type value="Sound"/>
-            <Time value="0.010000"/>
-            <Payload value="Nova_Holographic_Decoy_Birth"/>
-        </Events> -->
-    </CModel>
-    <CModel id="AP_Nova_Holographic_Decoy_Death" parent="UnitDeath" Race="Terran">
-        <Model value="Assets\Units\Terran\Nova_Holographic_Decoy_Death\Nova_Holographic_Decoy_Death.m3"/>
-        <Events>
-            <Anim value="Death,00"/>
-            <Name value="NovaHoloDecoyDeathSound"/>
-            <Type value="Sound"/>
-            <Time value="0.010000"/>
-            <Payload value="AP_Nova_Holographic_Decoy_Death"/>
-        </Events>
-    </CModel>
-    <CModel id="AP_NovaWeaponHellfireShotgunImpact" parent="ImpactFX">
-        <Model value="AP\Assets\Effects\Terran\Nova_Shotgun_Impact\Nova_Shotgun_Impact.m3"/>
-        <EditorCategories value="Race:Terran"/>
-    </CModel>
-    <CModel id="AP_NovaWeaponHellfireShotgunLaunchModel" parent="LaunchFX">
-        <Model value="AP\Assets\Effects\Terran\Nova_Shotgun_Launch\Nova_Shotgun_Launch.m3"/>
-        <EditorCategories value="Race:Terran"/>
-    </CModel>
-    <CModel id="AP_Nova_ShotGunCone" parent="Splat">
-        <Model value="Assets\Splats\Nova_ShotGunCone\Nova_ShotGunCone.m3"/>
-    </CModel>
-    <CModel id="AP_NovaPlasmaRifleWeaponLaunch" parent="LaunchFX">
-        <Events>
-            <Anim value="Birth"/>
-            <Name value="AP_Nova_PlasmaRifle_Launch_Tail_L"/>
-            <Type value="Sound"/>
-            <Time value="0.010000"/>
-            <Payload value="AP_Nova_PlasmaRifle_Launch_Tail_L"/>
-        </Events>
-        <Events>
-            <Anim value="Birth"/>
-            <Name value="AP_Nova_PlasmaRifle_Launch_Tail_R"/>
-            <Type value="Sound"/>
-            <Time value="0.010000"/>
-            <Payload value="AP_Nova_PlasmaRifle_Launch_Tail_R"/>
-        </Events>
-        <Model value="Assets\Effects\Terran\PlasmaRifle_Launch\PlasmaRifle_Launch.m3"/>
-        <EditorCategories value="Race:Terran"/>
-    </CModel>
-    <CModel id="AP_NovaPlasmaBlastWeaponImpact" parent="OneShotSpellFX">
-        <Model value="Assets\Effects\Terran\PlasmaBurst_Missile_Impact\PlasmaBurst_Missile_Impact.m3"/>
-        <EditorCategories value="Race:Terran"/>
-        <SelectionRadius value="1.000000"/>
-        <ShadowRadius value="1.000000"/>
-    </CModel>
-    <CModel id="AP_NovaPlasmaRifleWeaponImpact" parent="OneShotSpellFX">
-        <Model value="Assets\Effects\Terran\PlasmaRifle_Missile_Impact\PlasmaRifle_Missile_Impact.m3"/>
-        <EditorCategories value="Race:Terran"/>
-        <SelectionRadius value="1.000000"/>
-        <ShadowRadius value="1.000000"/>
-    </CModel>
-    <CModel id="AP_NovaPlasmaRifleWeapon" parent="MissileFX">
-        <Model value="Assets\Effects\Terran\PlasmaRifle_Missile\PlasmaRifle_Missile.m3"/>
-        <EditorCategories value="Race:Terran"/>
-        <SelectionRadius value="1.000000"/>
-        <ShadowRadius value="1.000000"/>
-    </CModel>
-    <CModel id="AP_NovaPlasmaPuddle" parent="Unit" Race="Zerg">
-        <Model value="Assets\Effects\Terran\PlasmaRifle_Puddle_Medium\PlasmaRifle_Puddle_Medium.m3"/>
-        <Occlusion value="Show"/>
-        <!--ScaleMax value="0.250000,0.250000,1.000000"/>
-        <ScaleMin value="0.250000,0.250000,1.000000"/-->
-    </CModel>
-    <CModel id="AP_NovaPlasmaPuddleSmall" parent="Unit" Race="Zerg">
-        <Model value="Assets\Effects\Terran\PlasmaRifle_Puddle_Small\PlasmaRifle_Puddle_Small.m3"/>
-        <Occlusion value="Show"/>
-        <!--ScaleMax value="0.100000,0.100000,1.000000"/>
-        <ScaleMin value="0.100000,0.100000,1.000000"/-->
-    </CModel>
-    <CModel id="AP_NovaPlasmaPuddleLarge" parent="Unit" Race="Zerg">
-        <Model value="Assets\Effects\Terran\PlasmaRifle_Puddle\PlasmaRifle_Puddle.m3"/>
-        <Occlusion value="Show"/>
-        <!--ScaleMax value="0.500000,0.500000,1.000000"/>
-        <ScaleMin value="0.500000,0.500000,1.000000"/-->
-    </CModel>
-    <CModel id="AP_NPSwarmWeapon" parent="MissileFX">
-        <Model value="Assets\Effects\Zerg\InfestorParasiteMissile\InfestorParasiteMissile.m3"/>
-        <EditorCategories value="Race:Zerg"/>
-    </CModel>
-    <CModel id="AP_BroodLordEx1" parent="Unit" Race="Zerg">
-        <Model value="Assets\Units\Zerg\BroodLordEx1\BroodLordEx1.m3"/>
-        <RequiredAnims value="Assets\Units\Zerg\BroodLord_SwarmAnims\BroodLord_SwarmAnims.m3a"/>
-        <AnimBlendTime value="0.400000"/>
-        <Events>
-            <Anim value="Stand,00"/>
-            <Name value="BroodLord_wings"/>
-            <Type value="Sound"/>
-            <Time value="0.916000"/>
-            <Payload value="BroodLord_wings"/>
-        </Events>
-        <Events>
-            <Anim value="Walk,00"/>
-            <Name value="BroodLord_wings"/>
-            <Type value="Sound"/>
-            <Time value="0.600000"/>
-            <Payload value="BroodLord_wings"/>
-        </Events>
-        <Events>
-            <Anim value="Walk,01"/>
-            <Name value="BroodLord_wings"/>
-            <Type value="Sound"/>
-            <Time value="0.625000"/>
-            <Payload value="BroodLord_wings"/>
-        </Events>
-        <Events>
-            <Anim value="Walk,01"/>
-            <Name value="BroodLord_wings"/>
-            <Type value="Sound"/>
-            <Time value="2.793000"/>
-            <Payload value="BroodLord_wings"/>
-        </Events>
-        <Events>
-            <Anim value="Stand,01"/>
-            <Name value="BroodLord_wings"/>
-            <Type value="Sound"/>
-            <Time value="0.663000"/>
-            <Payload value="BroodLord_wings"/>
-        </Events>
-        <Events>
-            <Anim value="Stand,01"/>
-            <Name value="BroodLord_wings"/>
-            <Type value="Sound"/>
-            <Time value="2.041000"/>
-            <Payload value="BroodLord_wings"/>
-        </Events>
-        <Events>
-            <Anim value="Stand,02"/>
-            <Name value="BroodLord_wings"/>
-            <Type value="Sound"/>
-            <Time value="1.754000"/>
-            <Payload value="BroodLord_wings"/>
-        </Events>
-        <Occlusion value="Show"/>
-        <PlanetPanelCamera value="Star2CameraLow08"/>
-        <Radius value="0.850000"/>
-        <ScaleMax value="0.800000,0.800000,0.800000"/>
-        <ScaleMin value="0.800000,0.800000,0.800000"/>
-        <SelectionOffset value="0.000000,0.000000,-0.700000"/>
-        <SelectionRadius value="1.250000"/>
-        <ShadowRadius value="1.250000"/>
-        <SquibTypeDefault value="Flesh"/>
-        <TechPurchaseCamera value="Star2CameraLow08"/>
-        <Tipability value="0.750000"/>
-        <UnitGlossaryCamera value="Star2CameraLow08"/>
-    </CModel>
-    <CModel id="AP_BroodLordEx1Death" parent="UnitDeath" Race="Zerg">
-        <Model value="Assets/Units/Zerg/BroodLordDeath/BroodLordDeath.m3"/>
-        <LowQualityModel value="ZergMediumUnitDeathLow"/>
-        <Occlusion value="Show"/>
-        <VariationCount value="2"/>
-    </CModel>
-    <CModel id="AP_BroodLordEx1Portrait" parent="Portrait" Race="Zerg">
-        <Model value="Assets\Portraits\Zerg\BroodLordPortrait\BroodLordPortrait.m3"/>
-        <Image value="Assets\Textures\BroodLordPortrait_Static.dds"/>
-    </CModel>
-    <CModel id="AP_Viper" parent="ViperBase">
-        <Model value="Assets\Units\Zerg\SnakeCasterEx1B\SnakeCasterEx1B.m3"/>
-    </CModel>
-    <CModel id="AP_ViperAirAttackImpact" parent="ImpactFX">
-        <Model value="Assets\Effects\Zerg\PrimalGuardianMissileImpact\PrimalGuardianMissileImpact.m3"/>
-        <EditorCategories value="Race:Zerg"/>
-    </CModel>
-    <CModel id="AP_ViperAirWeapon" parent="Unit" Race="Zerg">
-        <Model value="Assets\Effects\Zerg\PrimalGuardianMissile\PrimalGuardianMissile.m3"/>
-        <Occlusion value="Show"/>
-        <Radius value="0.250000"/>
-        <SelectionRadius value="0.250000"/>
-        <ShadowRadius value="0.250000"/>
-        <SquibTypeDefault value="Flesh"/>
-    </CModel>
-    <CModel id="AP_ViperEx1Portrait" parent="Portrait" Race="Zerg">
-        <Model value="Assets\Portraits\Zerg\ViperPortrait\ViperPortrait.m3"/>
-        <Image value="Assets\Textures\ViperPortrait_Static.dds"/>
-    </CModel>
-    <CModel id="AP_ViperCocoonDeath" parent="UnitDeath">
-        <Model value="Assets\Units\Zerg\BroodLordEgg\BroodLordEgg.m3"/>
-        <LowQualityModel value="ZergMediumUnitDeathLow"/>
-        <EditorCategories value="Race:Zerg"/>
-        <Lighting value="BroodLordCocoon"/>
-        <Occlusion value="Show"/>
-        <ScaleMax value="0.850000,0.850000,0.850000"/>
-        <ScaleMin value="0.850000,0.850000,0.850000"/>
-        <SelectionOffset value="0.000000,0.000000,-0.400000"/>
-        <SelectionRadius value="0.735000"/>
-        <ShadowRadius value="0.735000"/>
-        <SquibTypeDefault value="Flesh"/>
-    </CModel>
-    <CModel id="AP_ViperCocoon" parent="Unit" Race="Zerg">
-        <Model value="Assets\Units\Zerg\BroodLordEgg\BroodLordEgg.m3"/>
-        <Lighting value="BroodLordCocoon"/>
-        <Occlusion value="Show"/>
-        <Radius value="0.625000"/>
-        <ScaleMax value="0.850000,0.850000,0.850000"/>
-        <ScaleMin value="0.850000,0.850000,0.850000"/>
-        <SelectionOffset value="0.000000,0.000000,-0.400000"/>
-        <SelectionRadius value="0.735000"/>
-        <ShadowRadius value="0.735000"/>
-        <SquibTypeDefault value="Flesh"/>
-    </CModel>
-    <CModel id="AP_ExplosiveGlaiveImpact" parent="ImpactFX">
-        <Model value="Assets\Effects\Zerg\ExplosiveGlaiveImpact\ExplosiveGlaiveImpact.m3"/>
-        <EditorCategories value="Race:Zerg"/>
-    </CModel>
-    <CModel id="AP_GlaiveWurmM4Weapon" parent="MissileFX">
-        <Model value="Assets\Effects\Zerg\MutaliskMissile\MutaliskMissile.m3"/>
-        <EditorCategories value="Race:Zerg"/>
-    </CModel>
-    <CModel id="AP_GlaiveWurmM5Weapon" parent="MissileFX">
-        <Model value="Assets\Effects\Zerg\MutaliskMissile\MutaliskMissile.m3"/>
-        <EditorCategories value="Race:Zerg"/>
-    </CModel>
-    <CModel id="AP_GlaiveWurmM6Weapon" parent="MissileFX">
-        <Model value="Assets\Effects\Zerg\MutaliskMissile\MutaliskMissile.m3"/>
-        <EditorCategories value="Race:Zerg"/>
-    </CModel>
-    <CModel id="AP_MutaliskExtraDamageModel" parent="PersistentSpellFX">
-        <Model value="Assets\Effects\Protoss\ArcadePlasmaMissile\ArcadePlasmaMissile.m3"/>
-        <EditorCategories value="Race:Zerg"/>
-        <Lighting value=""/>
-    </CModel>
-    <CModel id="AP_MutaliskHealModel" parent="PersistentSpellFX">
-        <Model value="Assets\Effects\Zerg\MendBuff\MendBuff.m3"/>
-        <EditorCategories value="Race:Terran"/>
-    </CModel>
-    <CModel id="AP_ViciouisGlaiveAttackImpact" parent="ImpactFX">
-        <Model value="Assets\Effects\Zerg\ViciousGlaiveImpact\ViciousGlaiveImpact.m3"/>
-        <EditorCategories value="Race:Zerg"/>
-        <Lighting value="MutaliskAttackSegment1Impact"/>
-    </CModel>
-    <CModel id="AP_Mutalisk" parent="MutaliskBase">
-        <Model value="Assets\Units\Zerg\Mutalisk\Mutalisk.m3"/>
-        <ScaleMax value="0.660000,0.660000,0.660000"/>
-        <ScaleMin value="0.540000,0.540000,0.540000"/>
-    </CModel>
-    <CModel id="AP_MutaliskBroodlord" parent="Unit" Race="Zerg">
-        <Model value="Assets\Units\Zerg\MutaliskEx1A\MutaliskEx1A.m3"/>
-        <AnimBlendTime value="0.300000"/>
-        <Occlusion value="Show"/>
-        <PlanetPanelCamera value="Star2CameraMid11"/>
-        <ScaleMax value="0.600000,0.600000,0.600000"/>
-        <ScaleMin value="0.600000,0.600000,0.600000"/>
-        <SelectionOffset value="0.000000,0.000000,-0.350000"/>
-        <SelectionRadius value="0.833200"/>
-        <ShadowRadius value="0.833200"/>
-        <SquibTypeDefault value="Flesh"/>
-        <TechPurchaseCamera value="Star2CameraMid11"/>
-        <Tipability value="0.750000"/>
-        <UnitGlossaryCamera value="Star2CameraMid11"/>
-    </CModel>
-    <CModel id="AP_MutaliskBroodlordDeath" parent="UnitDeath" Race="Zerg">
-        <Model value="Assets\Units\Zerg\MutaliskEx1ADeath\MutaliskEx1ADeath.m3"/>
-        <LowQualityModel value="ZergMediumUnitDeathLow"/>
-        <Occlusion value="Show"/>
-        <Variations Number="0" Probability="3"/>
-        <Variations Number="1" Probability="1"/>
-    </CModel>
-    <CModel id="AP_MutaliskBroodlordPortrait" parent="Portrait" Race="Zerg">
-        <Model value="Assets\Portraits\Zerg\MutaliskPortrait\MutaliskPortrait.m3"/>
-        <Image value="Assets\Textures\MutaliskPortrait_Static.dds"/>
-        <Lighting value="MutaliskBroodlordPortrait"/>
-    </CModel>
-    <CModel id="AP_MutaliskViper" parent="Unit" Race="Zerg">
-        <Model value="Assets\Units\Zerg\MutaliskEx1B\MutaliskEx1B.m3"/>
-        <AnimBlendTime value="0.300000"/>
-        <Occlusion value="Show"/>
-        <PlanetPanelCamera value="Star2CameraMid11"/>
-        <ScaleMax value="0.600000,0.600000,0.600000"/>
-        <ScaleMin value="0.600000,0.600000,0.600000"/>
-        <SelectionOffset value="0.000000,0.000000,-0.350000"/>
-        <SelectionRadius value="0.833200"/>
-        <ShadowRadius value="0.833200"/>
-        <SquibTypeDefault value="Flesh"/>
-        <TechPurchaseCamera value="Star2CameraMid11"/>
-        <Tipability value="0.750000"/>
-        <UnitGlossaryCamera value="Star2CameraMid11"/>
-    </CModel>
-    <CModel id="AP_MutaliskViperDeath" parent="UnitDeath" Race="Zerg">
-        <Model value="Assets\Units\Zerg\MutaliskEx1BDeath\MutaliskEx1BDeath.m3"/>
-        <LowQualityModel value="ZergMediumUnitDeathLow"/>
-        <Occlusion value="Show"/>
-        <Variations Number="0" Probability="3"/>
-        <Variations Number="1" Probability="1"/>
-    </CModel>
-    <CModel id="AP_MutaliskViperPortrait" parent="Portrait" Race="Zerg">
-        <Model value="Assets\Portraits\Zerg\MutaliskPortrait\MutaliskPortrait.m3"/>
-        <Image value="Assets\Textures\MutaliskPortrait_Static.dds"/>
-        <Lighting value="MutaliskViperPortrait"/>
-    </CModel>
-    <CModel id="AP_VoidRayShakuras" parent="Unit" Race="Protoss">
-        <Model value="Assets\Units\Protoss\VoidRayHero\VoidRayHero.m3"/>
-        <Occlusion value="Show"/>
-        <PlanetPanelCamera value="Star2CameraLow08"/>
-        <Radius value="0.750000"/>
-        <ScaleMax value="0.850000,0.850000,0.850000"/>
-        <ScaleMin value="0.850000,0.850000,0.850000"/>
-        <SelectionOffset value="0.000000,0.000000,-0.750000"/>
-        <SelectionRadius value="0.882000"/>
-        <ShadowRadius value="0.882000"/>
-        <SquibTypeDefault value="Metal"/>
-        <TechPurchaseCamera value="Star2CameraLow08"/>
-        <UnitGlossaryCamera value="Star2CameraLow08"/>
-    </CModel>
-    <CModel id="AP_VoidRayShakurasDeath" parent="UnitDeath" Race="Protoss">
-        <Model value="Assets\Units\Protoss\VoidRayHeroDeath\VoidRayHeroDeath.m3"/>
-        <LowQualityModel value="ProtossMediumUnitDeathLow"/>
-        <Occlusion value="Show"/>
-        <SelectionRadius value="0.555400"/>
-        <ShadowRadius value="0.555400"/>
-    </CModel>
-    <CModel id="AP_VoidRayShakurasPlacement">
-        <Model value="Assets\Units\Protoss\VoidRay_Shakuras_Placement\VoidRay_Shakuras_Placement.m3"/>
-        <ScaleMax value="0.850000,0.850000,0.850000"/>
-        <ScaleMin value="0.850000,0.850000,0.850000"/>
-    </CModel>
-    <CModel id="AP_VoidRayShakurasWarpIn" parent="OneShotSpellFX">
-        <Model value="Assets\Units\Protoss\VoidRayHeroWarpIn\VoidRayHeroWarpIn.m3"/>
-        <LowQualityModel value="ProtossUnitBirth"/>
-        <EditorCategories value="Race:Protoss"/>
-        <Occlusion value="Show"/>
-        <ScaleMax value="0.850000,0.850000,0.850000"/>
-        <ScaleMin value="0.850000,0.850000,0.850000"/>
-        <SelectionOffset value="0.000000,0.000000,-0.750000"/>
-        <SelectionRadius value="0.882000"/>
-        <ShadowRadius value="0.882000"/>
-    </CModel>
-    <CModel id="AP_VoidRayTalDarimPlacement">
-        <Model value="Assets\Units\Protoss\VoidRay_TalDarim_Placement\VoidRay_TalDarim_Placement.m3"/>
-        <ScaleMax value="0.850000,0.850000,0.850000"/>
-        <ScaleMin value="0.850000,0.850000,0.850000"/>
-    </CModel>
-    <CModel id="AP_VoidRayTaldarim" parent="Unit" Race="Protoss">
-        <Model value="Assets\Units\Protoss\VoidRay_TalDarim\VoidRay_TalDarim.m3"/>
-        <Occlusion value="Show"/>
-        <PlanetPanelCamera value="Star2CameraLow08"/>
-        <Radius value="0.750000"/>
-        <ScaleMax value="0.850000,0.850000,0.850000"/>
-        <ScaleMin value="0.850000,0.850000,0.850000"/>
-        <SelectionOffset value="0.000000,0.000000,-0.750000"/>
-        <SelectionRadius value="0.882000"/>
-        <ShadowRadius value="0.882000"/>
-        <SquibTypeDefault value="Metal"/>
-        <TechPurchaseCamera value="Star2CameraLow08"/>
-        <UnitGlossaryCamera value="Star2CameraLow08"/>
-    </CModel>
-    <CModel id="AP_VoidRayTaldarimDeath" parent="UnitDeath" Race="Protoss">
-        <Model value="Assets\Units\Protoss\VoidRay_TalDarim_Death\VoidRay_TalDarim_Death.m3"/>
-        <LowQualityModel value="ProtossLargeTaldarimUnitDeathLow"/>
-        <Occlusion value="Show"/>
-        <ScaleMax value="0.850000,0.850000,0.850000"/>
-        <ScaleMin value="0.850000,0.850000,0.850000"/>
-        <SelectionRadius value="0.555400"/>
-        <ShadowRadius value="0.555400"/>
-    </CModel>
-    <CModel id="AP_VoidRayTaldarimPortrait" parent="Portrait" Race="Protoss">
-        <Model value="Assets\Portraits\Zerg\DestroyerEx2Portrait\DestroyerEx2Portrait.m3"/>
-        <Image value="Assets\Textures\destroyerportrait_static.dds"/>
-        <Lighting value="AP_DestroyerEx2Portrait"/>
-    </CModel>
-    <CModel id="AP_VoidRayTaldarimWarpIn" parent="OneShotSpellFX">
-        <Model value="Assets\Units\Protoss\VoidRay_TalDarim_WarpIn\VoidRay_TalDarim_WarpIn.m3"/>
-        <LowQualityModel value="ProtossUnitBirth"/>
-        <EditorCategories value="Race:Protoss"/>
-        <Occlusion value="Show"/>
-        <ScaleMax value="0.850000,0.850000,0.850000"/>
-        <ScaleMin value="0.850000,0.850000,0.850000"/>
-        <SelectionOffset value="0.000000,0.000000,-0.750000"/>
-        <SelectionRadius value="0.882000"/>
-        <ShadowRadius value="0.882000"/>
-    </CModel>
-    <CModel id="AP_VoidRayTaldarimAttackBounceBeam" parent="MissileFX">
-        <Model value="Assets\Effects\Protoss\BeamBounceMissile\BeamBounceMissile.m3"/>
-        <EditorCategories value="Race:Protoss"/>
-        <RadiusLoose value="1.000000"/>
-    </CModel>
-    <CModel id="AP_VoidRayTaldarimWarpInStargate" parent="PersistentSpellFX">
-        <Model value="Assets\Units\Protoss\Destroyer_WarpIn_StarGate\Destroyer_WarpIn_StarGate.m3"/>
-        <Occlusion value="Show"/>
-        <ScaleMax value="0.850000,0.850000,0.850000"/>
-        <ScaleMin value="0.850000,0.850000,0.850000"/>
-        <SelectionOffset value="0.000000,0.000000,-0.750000"/>
-        <SelectionRadius value="0.882000"/>
-        <SquibTypeDefault value="Metal"/>
-        <Radius value="0.750000"/>
-        <ShadowRadius value="0.882000"/>
-        <EditorCategories value="Race:Protoss"/>
-    </CModel>
-    <CModel id="AP_VoidRayTaldarimAttackBeam" parent="MissileFX">
-        <Model value="Assets\Effects\Protoss\VoidRayBeamBounceMissile\VoidRayBeamBounceMissile.m3"/>
-        <EditorCategories value="Race:Protoss"/>
-        <RadiusLoose value="1.000000"/>
-    </CModel>
-    <CModel id="AP_MedivacUpgrade" parent="Unit" Race="Terran">
-        <Model value="Assets\Units\Terran\MedivacUpgrade\MedivacUpgrade.m3"/>
-        <Occlusion value="Show"/>
-        <ScaleMax value="0.700000,0.700000,0.700000"/>
-        <ScaleMin value="0.700000,0.700000,0.700000"/>
-        <SelectionOffset value="0.000000,0.000000,-0.500000"/>
-        <SelectionRadius value="1.071200"/>
-        <Radius value="0.750000"/>
-        <TechPurchaseCamera value="Star2CameraLow09"/>
-        <UnitGlossaryCamera value="Star2CameraLow09"/>
-        <PlanetPanelCamera value="Star2CameraLow09"/>
-        <ShadowRadius value="1.071200"/>
-    </CModel>
-    <CModel id="AP_CarrierAiur" parent="Unit" Race="Protoss">
-        <Model value="Assets\Units\Protoss\CarrierHero_Ex2\CarrierHero_Ex2.m3"/>
-        <Occlusion value="Show"/>
-        <PlanetPanelCamera value="Star2CameraLow11"/>
-        <Radius value="1.375000"/>
-        <ScaleMax value="0.800000,0.800000,0.800000"/>
-        <ScaleMin value="0.800000,0.800000,0.800000"/>
-        <SelectionOffset value="0.000000,0.000000,-0.750000"/>
-        <SelectionRadius value="1.718700"/>
-        <ShadowRadius value="1.718700"/>
-        <SquibTypeDefault value="Metal"/>
-        <TechPurchaseCamera value="Star2CameraLow11"/>
-        <UnitGlossaryCamera value="Star2CameraLow11"/>
-    </CModel>
-    <CModel id="AP_CarrierAiurDeath" parent="UnitDeath" Race="Protoss">
-        <Model value="Assets\Units\Protoss\CarrierHero_Ex2_Death\CarrierHero_Ex2_Death.m3"/>
-        <LowQualityModel value="CarrierDeathLow"/>
-        <Events>
-            <Anim value="Death,00"/>
-            <Name value="Explosion01"/>
-            <Type value="Sound"/>
-            <Time value="0.200000"/>
-            <Payload value="Protoss_ExplosionSmall"/>
-        </Events>
-        <Events>
-            <Anim value="Death,00"/>
-            <Name value="Explosion02"/>
-            <Type value="Sound"/>
-            <Time value="0.360000"/>
-            <Payload value="Protoss_ExplosionSmall"/>
-        </Events>
-        <Events>
-            <Anim value="Death,00"/>
-            <Name value="Explosion03"/>
-            <Type value="Sound"/>
-            <Time value="0.660000"/>
-            <Payload value="Protoss_ExplosionSmall"/>
-        </Events>
-        <Events>
-            <Anim value="Death,00"/>
-            <Name value="Explosion04"/>
-            <Type value="Sound"/>
-            <Time value="0.800000"/>
-            <Payload value="Protoss_ExplosionSmall"/>
-        </Events>
-        <Events>
-            <Anim value="Death,00"/>
-            <Name value="FinalExplosion"/>
-            <Type value="Sound"/>
-            <Time value="1.950000"/>
-            <Payload value="Protoss_ExplosionLarge"/>
-        </Events>
-        <Events>
-            <Anim value="Death,01"/>
-            <Name value="Explosion01"/>
-            <Type value="Sound"/>
-            <Time value="0.200000"/>
-            <Payload value="Protoss_ExplosionSmall"/>
-        </Events>
-        <Events>
-            <Anim value="Death,01"/>
-            <Name value="Explosion02"/>
-            <Type value="Sound"/>
-            <Time value="0.360000"/>
-            <Payload value="Protoss_ExplosionSmall"/>
-        </Events>
-        <Events>
-            <Anim value="Death,01"/>
-            <Name value="Explosion03"/>
-            <Type value="Sound"/>
-            <Time value="0.660000"/>
-            <Payload value="Protoss_ExplosionSmall"/>
-        </Events>
-        <Events>
-            <Anim value="Death,01"/>
-            <Name value="Explosion04"/>
-            <Type value="Sound"/>
-            <Time value="0.800000"/>
-            <Payload value="Protoss_ExplosionSmall"/>
-        </Events>
-        <Events>
-            <Anim value="Death,01"/>
-            <Name value="FinalExplosion"/>
-            <Type value="Sound"/>
-            <Time value="1.460000"/>
-            <Payload value="Protoss_ExplosionLarge"/>
-        </Events>
-        <Events>
-            <Anim value="Death,02"/>
-            <Name value="FinalExplosion"/>
-            <Type value="Sound"/>
-            <Time value="0.270000"/>
-            <Payload value="Protoss_ExplosionLarge"/>
-        </Events>
-        <Occlusion value="Show"/>
-    </CModel>
-    <CModel id="AP_CarrierAiurPlacement" parent="Placement" Race="Protoss">
-        <Model value="Assets\Units\Protoss\CarrierHero_Ex2_Placement\CarrierHero_Ex2_Placement.m3"/>
-        <Occlusion value="Show"/>
-        <ScaleMax value="0.800000,0.800000,0.800000"/>
-        <ScaleMin value="0.800000,0.800000,0.800000"/>
-        <SelectionOffset value="0.000000,0.000000,-0.750000"/>
-        <SelectionRadius value="1.718700"/>
-        <ShadowRadius value="1.718700"/>
-    </CModel>
-    <CModel id="AP_CarrierAiurPortrait" parent="Portrait" Race="Protoss">
-        <Model value="Assets\Portraits\Protoss\CarrierPortrait\CarrierPortrait.m3"/>
-    </CModel>
-    <CModel id="AP_CarrierAiurWarpIn" parent="OneShotSpellFX">
-        <Model value="Assets\Units\Protoss\CarrierHero_Ex2_WarpIn\CarrierHero_Ex2_WarpIn.m3"/>
-        <LowQualityModel value="CarrierNerazimWarpInLow"/>
-        <EditorCategories value="Race:Protoss"/>
-        <Occlusion value="Show"/>
-        <ScaleMax value="0.800000,0.800000,0.800000"/>
-        <ScaleMin value="0.800000,0.800000,0.800000"/>
-        <SelectionOffset value="0.000000,0.000000,-0.750000"/>
-        <SelectionRadius value="1.718700"/>
-        <ShadowRadius value="1.718700"/>
-    </CModel>
-    <CModel id="AP_CarrierAiurWarpInLow" parent="OneShotSpellFX">
-        <Model value="Assets\Effects\Protoss\ProtossUnitWarpIn\ProtossUnitWarpIn.m3"/>
-        <ScaleMax value="1.900000,1.900000,1.900000"/>
-        <ScaleMin value="1.900000,1.900000,1.900000"/>
-    </CModel>
-    <CModel id="AP_CarrierAiurWarpInStargate" parent="PersistentSpellFX">
-        <Model value="Assets\Units\Protoss\CarrierHero_Ex2_WarpIn_StarGate\CarrierHero_Ex2_WarpIn_StarGate.m3"/>
-        <EditorCategories value="Race:Protoss"/>
-        <Occlusion value="Show"/>
-        <PlanetPanelCamera value="Star2CameraLow13"/>
-        <Radius value="1.375000"/>
-        <ScaleMax value="0.800000,0.800000,0.800000"/>
-        <ScaleMin value="0.800000,0.800000,0.800000"/>
-        <SelectionOffset value="0.000000,0.000000,-0.750000"/>
-        <SelectionRadius value="1.718700"/>
-        <ShadowRadius value="1.718700"/>
-        <SquibTypeDefault value="Metal"/>
-        <TechPurchaseCamera value="Star2CameraLow13"/>
-        <UnitGlossaryCamera value="Star2CameraLow13"/>
-    </CModel>
-    <CModel id="AP_CarrierPortalDeath" parent="Phoenix">
-        <Model value="Assets\Effects\Protoss\CarrierHero_PortalDeath\CarrierHero_PortalDeath.m3"/>
-        <PlanetPanelCamera value="Star2Camera01"/>
-        <TechPurchaseCamera value="Star2Camera01"/>
-        <UnitGlossaryCamera value="Star2Camera01"/>
-    </CModel>
-    <CModel id="AP_CarrierInterceptorBombWeapon" parent="MissileFX">
-        <Model value="Assets\Effects\Protoss\PhaseCannonMissile\PhaseCannonMissile.m3"/>
-        <EditorCategories value="Race:Protoss"/>
-        <ScaleMax value="0.850000,0.850000,0.850000"/>
-        <ScaleMin value="0.850000,0.850000,0.850000"/>
-    </CModel>
-    <CModel id="AP_CarrierInterceptorBombImpact" parent="ImpactFX">
-        <Model value="Assets\Effects\Protoss\PhaseCannonMissileImpact\PhaseCannonMissileImpact.m3"/>
-        <EditorCategories value="Race:Protoss"/>
-        <ScaleMax value="2.000000,2.000000,1.000000"/>
-        <ScaleMin value="2.000000,2.000000,1.000000"/>
-    </CModel>
-    <CModel id="AP_CarrierRepairDrone" parent="Unit" Race="Protoss">
-        <Model value="Assets\Units\Protoss\Carrier_RepairDrone\Carrier_RepairDrone.m3"/>
-        <Occlusion value="Show"/>
-        <PlanetPanelCamera value="Star2CameraLow05"/>
-        <SquibTypeDefault value="Metal"/>
-        <TechPurchaseCamera value="Star2CameraLow05"/>
-        <UnitGlossaryCamera value="Star2CameraLow05"/>
-    </CModel>
-    <CModel id="AP_CarrierRepairDroneDeath" parent="UnitDeath" Race="Protoss">
-        <Model value="Assets\Units\Protoss\Carrier_RepairDrone_Death\Carrier_RepairDrone_Death.m3"/>
-    </CModel>
-    <CModel id="AP_CarrierRepairDroneHealBeam" parent="PersistentSpellFX">
-        <Model value="Assets\Effects\Protoss\Sentry_HealingBeam\Sentry_HealingBeam.m3"/>
-        <EditorCategories value="Race:Terran"/>
-    </CModel>
-    <CModel id="AP_CarrierRepairDroneHealImpact" parent="PersistentSpellFX">
-        <Model value="Assets\Effects\Protoss\Sentry_HealingBeam_Impact\Sentry_HealingBeam_Impact.m3"/>
-        <EditorCategories value="Race:Terran"/>
-    </CModel>
-    <CModel id="AP_PhoenixAirAttackImpact" parent="ImpactFX">
-        <Model value="Assets\Effects\Protoss\PhoenixMissileImpact\PhoenixMissileImpact.m3"/>
-        <EditorCategories value="Race:Protoss"/>
-    </CModel>
-    <CModel id="AP_PhoenixAiur" parent="Unit" Race="Protoss">
-        <Model value="Assets\Units\Protoss\Phoenix_Ex2\Phoenix_Ex2.m3"/>
-        <AttachProps Id="Ref_Weapon 01">
-            <Keys index="Air" value="0"/>
-        </AttachProps>
-        <AttachProps Id="Ref_Weapon 03">
-            <Keys index="Air" value="0"/>
-        </AttachProps>
-        <Occlusion value="Show"/>
-        <PlanetPanelCamera value="Star2CameraLow05"/>
-        <Radius value="0.750000"/>
-        <ScaleMax value="0.850000,0.850000,0.850000"/>
-        <ScaleMin value="0.850000,0.850000,0.850000"/>
-        <SelectionOffset value="0.000000,0.000000,-0.400000"/>
-        <SelectionRadius value="0.882000"/>
-        <ShadowRadius value="0.882000"/>
-        <SquibTypeDefault value="Metal"/>
-        <TechPurchaseCamera value="Star2CameraLow05"/>
-        <UnitGlossaryCamera value="Star2CameraLow05"/>
-    </CModel>
-    <CModel id="AP_PhoenixAiurDeath" parent="UnitDeath" Race="Protoss">
-        <Model value="Assets\Units\Protoss\PhoenixDeathEx1\PhoenixDeathEx1.m3"/>
-        <LowQualityModel value="ProtossMediumUnitDeathLow"/>
-        <Occlusion value="Show"/>
-        <SelectionRadius value="0.588100"/>
-        <ShadowRadius value="0.588100"/>
-    </CModel>
-    <CModel id="AP_PhoenixAiurWarpIn" parent="OneShotSpellFX">
-        <Model value="Assets\Units\Protoss\PhoenixWarpIn\PhoenixWarpIn.m3"/>
-        <LowQualityModel value="ProtossUnitBirth"/>
-        <EditorCategories value="Race:Protoss"/>
-        <Occlusion value="Show"/>
-        <ScaleMax value="0.850000,0.850000,0.850000"/>
-        <ScaleMin value="0.850000,0.850000,0.850000"/>
-        <SelectionOffset value="0.000000,0.000000,-0.400000"/>
-        <SelectionRadius value="0.882000"/>
-        <ShadowRadius value="0.882000"/>
-        <SquibTypeDefault value="Metal"/>
-    </CModel>
-    <CModel id="AP_PhoenixPurifier" parent="Unit" Race="Protoss">
-        <Model value="Assets\Units\Protoss\Phoenix_Purifier\Phoenix_Purifier.m3"/>
-        <AttachProps Id="Ref_Weapon 01">
-            <Keys index="Air" value="0"/>
-        </AttachProps>
-        <AttachProps Id="Ref_Weapon 03">
-            <Keys index="Air" value="0"/>
-        </AttachProps>
-        <Occlusion value="Show"/>
-        <PlanetPanelCamera value="Star2CameraLow05"/>
-        <Radius value="0.750000"/>
-        <ScaleMax value="0.850000,0.850000,0.850000"/>
-        <ScaleMin value="0.850000,0.850000,0.850000"/>
-        <SelectionOffset value="0.000000,0.000000,-0.400000"/>
-        <SelectionRadius value="0.882000"/>
-        <ShadowRadius value="0.882000"/>
-        <SquibTypeDefault value="Metal"/>
-        <TechPurchaseCamera value="Star2CameraLow05"/>
-        <UnitGlossaryCamera value="Star2CameraLow05"/>
-    </CModel>
-    <CModel id="AP_PhoenixPurifierDeath" parent="UnitDeath" Race="Protoss">
-        <Model value="Assets\Units\Protoss\Phoenix_Purifier_Death\Phoenix_Purifier_Death.m3"/>
-        <LowQualityModel value="ProtossMediumUnitDeathLow"/>
-        <Occlusion value="Show"/>
-        <SelectionRadius value="0.588100"/>
-        <ShadowRadius value="0.588100"/>
-    </CModel>
-    <CModel id="AP_PhoenixPurifierPhaseArmorGlaze">
-        <Model value="Assets\Effects\Glaze\Glaze_PhaseArmor\Glaze_PhaseArmor.m3"/>
-    </CModel>
-    <CModel id="AP_PhoenixPurifierPlacement" parent="Placement" Race="Protoss">
-        <Model value="Assets\Units\Protoss\Phoenix_Purifier_Placement\Phoenix_Purifier_Placement.m3"/>
-        <Occlusion value="Show"/>
-        <ScaleMax value="0.850000,0.850000,0.850000"/>
-        <ScaleMin value="0.850000,0.850000,0.850000"/>
-    </CModel>
-    <CModel id="AP_PhoenixPurifierPortrait" parent="Portrait" Race="Protoss">
-        <Model value="Assets\Portraits\Protoss\PhoenixPortrait_Purifier\PhoenixPortrait_Purifier.m3"/>
-        <Image value="Assets\Textures\purifierphoenixportrait_static.dds"/>
-        <Lighting value="AP_PurifierPhoenixPortrait"/>
-    </CModel>
-    <CModel id="AP_PhoenixPurifierWarpIn" parent="OneShotSpellFX">
-        <Model value="Assets\Effects\Protoss\Phoenix_Purifier_WarpIn\Phoenix_Purifier_WarpIn.m3"/>
-        <LowQualityModel value="ProtossUnitBirth"/>
-        <EditorCategories value="Race:Protoss"/>
-        <Occlusion value="Show"/>
-        <ScaleMax value="0.850000,0.850000,0.850000"/>
-        <ScaleMin value="0.850000,0.850000,0.850000"/>
-        <SelectionOffset value="0.000000,0.000000,-0.400000"/>
-        <SelectionRadius value="0.882000"/>
-        <ShadowRadius value="0.882000"/>
-        <SquibTypeDefault value="Metal"/>
-    </CModel>
-    <CModel id="AP_ImmortalAiur" parent="Unit" Race="Protoss">
-        <Model value="Assets\Units\Protoss\Immortal_EX2\Immortal_EX2.m3"/>
-        <RequiredAnims value="Assets\Units\Protoss\Immortal_SwarmAnims\Immortal_SwarmAnims.m3a"/>
-        <AttachProps Id="Ref_Hardpoint">
-            <Keys index="Turret" value="0"/>
-        </AttachProps>
-        <Occlusion value="Show"/>
-        <PlanetPanelCamera value="Star2CameraHigh08"/>
-        <Radius value="0.650000"/>
-        <ScaleMax value="0.750000,0.750000,0.750000"/>
-        <ScaleMin value="0.750000,0.750000,0.750000"/>
-        <SelectionRadius value="0.866400"/>
-        <ShadowRadius value="0.866400"/>
-        <SquibTypeDefault value="Metal"/>
-        <TechPurchaseCamera value="Star2CameraHigh08"/>
-        <Tipability value="0.750000"/>
-        <TipabilityLength value="0.800000"/>
-        <TipabilityWidth value="0.800000"/>
-        <UnitGlossaryCamera value="Star2CameraHigh08"/>
-    </CModel>
-    <CModel id="AP_ImmortalAiurDeath" parent="UnitDeath" Race="Protoss">
-        <Model value="Assets\Units\Protoss\ImmortalDeathEx1\ImmortalDeathEx1.m3"/>
-        <LowQualityModel value="ProtossMediumUnitDeathLow"/>
-        <Events>
-            <Variation value="0"/>
-            <Anim value="Death,00"/>
-            <Name value="Uni_DeathFXincidentallFire"/>
-            <Type value="Sound"/>
-            <Time value="0.450000"/>
-            <Payload value="Uni_DeathFXincidentallFire"/>
-        </Events>
-        <Events>
-            <Variation value="0"/>
-            <Anim value="Death,02"/>
-            <Name value="Uni_DeathFXincidentallFire"/>
-            <Type value="Sound"/>
-            <Time value="0.450000"/>
-            <Payload value="Uni_DeathFXincidentallFire"/>
-        </Events>
-        <Events>
-            <Anim value="Death,00"/>
-            <Name value="Immortal_Explode_Legs_Start"/>
-            <Type value="Sound"/>
-            <Time value="0.160000"/>
-            <Payload value="Immortal_Explode_Legs_Start"/>
-        </Events>
-        <Events>
-            <Anim value="Death,00"/>
-            <Name value="Immortal_Explode_Legs_Mech"/>
-            <Type value="Sound"/>
-            <Time value="0.703000"/>
-            <Payload value="Immortal_Explode_Legs_Mech"/>
-        </Events>
-        <Events>
-            <Anim value="Death,00"/>
-            <Name value="Immortal_Explode_Legs_Impact"/>
-            <Type value="Sound"/>
-            <Time value="1.050000"/>
-            <Payload value="Immortal_Explode_Legs_Impact"/>
-        </Events>
-        <Events>
-            <Anim value="Death,00"/>
-            <Name value="Immortal_Explode_Var"/>
-            <Type value="Sound"/>
-            <Time value="0.010000"/>
-            <Payload value="Immortal_Explode_Var"/>
-        </Events>
-        <Events>
-            <Anim value="Death,02"/>
-            <Name value="Immortal_Explode_Legs_Impact"/>
-            <Type value="Sound"/>
-            <Time value="0.800000"/>
-            <Payload value="Immortal_Explode_Legs_Impact"/>
-        </Events>
-        <Events>
-            <Anim value="Death,03"/>
-            <Name value="Immortal_Explode_Body_Start"/>
-            <Type value="Sound"/>
-            <Time value="0.187000"/>
-            <Payload value="Immortal_Explode_Body_Start"/>
-        </Events>
-        <Events>
-            <Anim value="Death,03"/>
-            <Name value="Immortal_Explode_Body_Impact"/>
-            <Type value="Sound"/>
-            <Time value="0.887000"/>
-            <Payload value="Immortal_Explode_Body_Impact"/>
-        </Events>
-        <Events>
-            <Variation value="1"/>
-            <Anim value="Death,03"/>
-            <Name value="Immortal_Explode_Var"/>
-            <Type value="Sound"/>
-            <Time value="0.010000"/>
-            <Payload value="Immortal_Explode_Var"/>
-        </Events>
-        <Events>
-            <Variation value="1"/>
-            <Anim value="Death,00"/>
-            <Name value="Uni_DeathFXincidentallFire"/>
-            <Type value="Sound"/>
-            <Time value="0.450000"/>
-            <Payload value="Uni_DeathFXincidentallFire"/>
-        </Events>
-        <Events>
-            <Variation value="1"/>
-            <Anim value="Death,03"/>
-            <Name value="Uni_DeathFXincidentallFire"/>
-            <Type value="Sound"/>
-            <Time value="0.450000"/>
-            <Payload value="Uni_DeathFXincidentallFire"/>
-        </Events>
-        <Events>
-            <Anim value="Death,01"/>
-            <Name value="Immortal_Explode"/>
-            <Type value="Sound"/>
-            <Time value="0.010000"/>
-            <Payload value="Immortal_Explode"/>
-        </Events>
-        <Events>
-            <Anim value="Death,02"/>
-            <Name value="Immortal_Explode"/>
-            <Type value="Sound"/>
-            <Time value="0.010000"/>
-            <Payload value="Immortal_Explode"/>
-        </Events>
-        <Occlusion value="Show"/>
-        <VariationCount value="2"/>
-    </CModel>
-    <CModel id="AP_ImmortalAiurPlacement" parent="Placement" Race="Protoss">
-        <Model value="Assets\Units\Protoss\ImmortalPlacement\ImmortalPlacement.m3"/>
-        <Lighting value="Immortal"/>
-        <Occlusion value="Show"/>
-        <Radius value="-1.000000"/>
-        <ScaleMax value="0.750000,0.750000,0.750000"/>
-        <ScaleMin value="0.750000,0.750000,0.750000"/>
-        <SelectionRadius value="0.866400"/>
-        <ShadowRadius value="0.866400"/>
-    </CModel>
-    <CModel id="AP_ImmortalAiurPortrait" parent="Portrait" Race="Protoss">
-        <Model value="Assets\Portraits\Protoss\ImmortalPortrait\ImmortalPortrait.m3"/>
-    </CModel>
-    <CModel id="AP_ImmortalAiurWarpIn" parent="OneShotSpellFX">
-        <Model value="Assets\Units\Protoss\ImmortalWarpIn\ImmortalWarpIn.m3"/>
-        <LowQualityModel value="ProtossUnitBirth"/>
-        <EditorCategories value="Race:Protoss"/>
-        <Occlusion value="Show"/>
-        <ScaleMax value="0.750000,0.750000,0.750000"/>
-        <ScaleMin value="0.750000,0.750000,0.750000"/>
-        <SelectionRadius value="0.666500"/>
-        <ShadowRadius value="0.666500"/>
-    </CModel>
-    <CModel id="AP_ImmortalAttackStrafeImpact" parent="ImpactFX">
-        <Model value="Assets\Effects\Protoss\ImmortalMissileImpact\ImmortalMissileImpact.m3"/>
-        <LowQualityModel value="ImmortalAttackImpactLow"/>
-        <EditorCategories value="Race:Protoss"/>
-    </CModel>
-    <CModel id="AP_ImmortalShakuras" parent="Unit" Race="Protoss">
-        <Model value="Assets\Units\Protoss\Immortal_Nerazim\Immortal_Nerazim.m3"/>
-        <RequiredAnims value="Assets\Units\Protoss\Immortal_SwarmAnims\Immortal_SwarmAnims.m3a"/>
-        <AttachProps Id="Ref_Weapon Right">
-            <Keys index="Weapon" value="0"/>
-        </AttachProps>
-        <AttachProps Id="Ref_Weapon Left">
-            <Keys index="Weapon" value="1"/>
-        </AttachProps>
-        <AttachProps Id="Ref_Hardpoint">
-            <Keys index="Turret" value="0"/>
-        </AttachProps>
-        <Occlusion value="Show"/>
-        <PlanetPanelCamera value="Star2CameraHigh08"/>
-        <Radius value="0.650000"/>
-        <ScaleMax value="0.750000,0.750000,0.750000"/>
-        <ScaleMin value="0.750000,0.750000,0.750000"/>
-        <SelectionRadius value="0.866400"/>
-        <ShadowRadius value="0.866400"/>
-        <SquibTypeDefault value="Metal"/>
-        <TechPurchaseCamera value="Star2CameraHigh08"/>
-        <Tipability value="0.750000"/>
-        <TipabilityLength value="0.800000"/>
-        <TipabilityWidth value="0.800000"/>
-        <UnitGlossaryCamera value="Star2CameraHigh08"/>
-    </CModel>
-    <CModel id="AP_ImmortalShakurasAirAttackImpact" parent="ImpactFX">
-        <Model value="Assets\Effects\Protoss\ImmortalMissileImpact\ImmortalMissileImpact.m3"/>
-        <LowQualityModel value="ImmortalShakurasAirAttackImpactLow"/>
-        <EditorCategories value="Race:Protoss"/>
-    </CModel>
-    <CModel id="AP_ImmortalShakurasAirAttackImpactLow" parent="ImpactFX">
-        <Model value="Assets\Effects\Protoss\ImmortalMissileImpact\ImmortalMissileImpact_Low.m3"/>
-        <EditorCategories value="Race:Protoss"/>
-    </CModel>
-    <CModel id="AP_ImmortalShakurasDeath" parent="UnitDeath" Race="Protoss">
-        <Model value="Assets\Units\Protoss\Immortal_Nerazim_Death\Immortal_Nerazim_Death.m3"/>
-        <LowQualityModel value="ProtossMediumUnitDeathLow"/>
-        <Events>
-            <Variation value="0"/>
-            <Anim value="Death,00"/>
-            <Name value="Uni_DeathFXincidentallFire"/>
-            <Type value="Sound"/>
-            <Time value="0.450000"/>
-            <Payload value="Uni_DeathFXincidentallFire"/>
-        </Events>
-        <Events>
-            <Variation value="0"/>
-            <Anim value="Death,02"/>
-            <Name value="Uni_DeathFXincidentallFire"/>
-            <Type value="Sound"/>
-            <Time value="0.450000"/>
-            <Payload value="Uni_DeathFXincidentallFire"/>
-        </Events>
-        <Events>
-            <Anim value="Death,00"/>
-            <Name value="Immortal_Explode_Legs_Start"/>
-            <Type value="Sound"/>
-            <Time value="0.160000"/>
-            <Payload value="Immortal_Explode_Legs_Start"/>
-        </Events>
-        <Events>
-            <Anim value="Death,00"/>
-            <Name value="Immortal_Explode_Legs_Mech"/>
-            <Type value="Sound"/>
-            <Time value="0.703000"/>
-            <Payload value="Immortal_Explode_Legs_Mech"/>
-        </Events>
-        <Events>
-            <Anim value="Death,00"/>
-            <Name value="Immortal_Explode_Legs_Impact"/>
-            <Type value="Sound"/>
-            <Time value="1.050000"/>
-            <Payload value="Immortal_Explode_Legs_Impact"/>
-        </Events>
-        <Events>
-            <Anim value="Death,00"/>
-            <Name value="Immortal_Explode_Var"/>
-            <Type value="Sound"/>
-            <Time value="0.010000"/>
-            <Payload value="Immortal_Explode_Var"/>
-        </Events>
-        <Events>
-            <Anim value="Death,02"/>
-            <Name value="Immortal_Explode_Legs_Impact"/>
-            <Type value="Sound"/>
-            <Time value="0.800000"/>
-            <Payload value="Immortal_Explode_Legs_Impact"/>
-        </Events>
-        <Events>
-            <Anim value="Death,03"/>
-            <Name value="Immortal_Explode_Body_Start"/>
-            <Type value="Sound"/>
-            <Time value="0.187000"/>
-            <Payload value="Immortal_Explode_Body_Start"/>
-        </Events>
-        <Events>
-            <Anim value="Death,03"/>
-            <Name value="Immortal_Explode_Body_Impact"/>
-            <Type value="Sound"/>
-            <Time value="0.887000"/>
-            <Payload value="Immortal_Explode_Body_Impact"/>
-        </Events>
-        <Events>
-            <Variation value="1"/>
-            <Anim value="Death,03"/>
-            <Name value="Immortal_Explode_Var"/>
-            <Type value="Sound"/>
-            <Time value="0.010000"/>
-            <Payload value="Immortal_Explode_Var"/>
-        </Events>
-        <Events>
-            <Variation value="1"/>
-            <Anim value="Death,00"/>
-            <Name value="Uni_DeathFXincidentallFire"/>
-            <Type value="Sound"/>
-            <Time value="0.450000"/>
-            <Payload value="Uni_DeathFXincidentallFire"/>
-        </Events>
-        <Events>
-            <Variation value="1"/>
-            <Anim value="Death,03"/>
-            <Name value="Uni_DeathFXincidentallFire"/>
-            <Type value="Sound"/>
-            <Time value="0.450000"/>
-            <Payload value="Uni_DeathFXincidentallFire"/>
-        </Events>
-        <Events>
-            <Anim value="Death,01"/>
-            <Name value="Immortal_Explode"/>
-            <Type value="Sound"/>
-            <Time value="0.010000"/>
-            <Payload value="Immortal_Explode"/>
-        </Events>
-        <Events>
-            <Anim value="Death,02"/>
-            <Name value="Immortal_Explode"/>
-            <Type value="Sound"/>
-            <Time value="0.010000"/>
-            <Payload value="Immortal_Explode"/>
-        </Events>
-        <Occlusion value="Show"/>
-    </CModel>
-    <CModel id="AP_ImmortalShakurasGroundAttackImpact" parent="ImpactFX">
-        <Model value="Assets\Effects\Protoss\ImmortalMissileImpact\ImmortalMissileImpact.m3"/>
-        <LowQualityModel value="ImmortalShakurasGroundAttackImpactLow"/>
-        <EditorCategories value="Race:Protoss"/>
-    </CModel>
-    <CModel id="AP_ImmortalShakurasGroundAttackImpactLow" parent="ImpactFX">
-        <Model value="Assets\Effects\Protoss\ImmortalMissileImpact\ImmortalMissileImpact_Low.m3"/>
-        <EditorCategories value="Race:Protoss"/>
-    </CModel>
-    <CModel id="AP_ImmortalShakurasPlacement" parent="Placement" Race="Protoss">
-        <Model value="Assets\Units\Protoss\ImmortalNerazim_Placement\ImmortalNerazim_Placement.m3"/>
-        <Lighting value="Immortal"/>
-        <Occlusion value="Show"/>
-        <Radius value="-1.000000"/>
-        <ScaleMax value="0.750000,0.750000,0.750000"/>
-        <ScaleMin value="0.750000,0.750000,0.750000"/>
-        <SelectionRadius value="0.866400"/>
-        <ShadowRadius value="0.866400"/>
-    </CModel>
-    <CModel id="AP_ImmortalShakurasPortrait" parent="Portrait" Race="Protoss">
-        <Model value="Assets\Portraits\Protoss\Immortal_Nerazim_Portrait\Immortal_Nerazim_Portrait.m3"/>
-        <Image value="Assets\Textures\nerazimimmortalportrait_static.dds"/>
-        <Lighting value="AP_PortraitNerazimImmortal"/>
-    </CModel>
-    <CModel id="AP_ImmortalShakurasShadowCannonAttackLaunch" parent="LaunchFX">
-        <Model value="Assets\Effects\Protoss\ShadowCannonLaunch\ShadowCannonLaunch.m3"/>
-        <EditorCategories value="Race:Protoss"/>
-    </CModel>
-    <CModel id="AP_ImmortalShakurasShadowCannonMissile" parent="MissileFX">
-        <Model value="Assets\Effects\Protoss\ShadowCannonMissile\ShadowCannonMissile.m3"/>
-        <EditorCategories value="Race:Protoss"/>
-    </CModel>
-    <CModel id="AP_ImmortalShakurasWarpIn" parent="OneShotSpellFX">
-        <Model value="Assets\Units\Protoss\ImmortalNerazim_WarpIn\ImmortalNerazim_WarpIn.m3"/>
-        <LowQualityModel value="ProtossUnitBirth"/>
-        <EditorCategories value="Race:Protoss"/>
-        <Occlusion value="Show"/>
-        <ScaleMax value="0.750000,0.750000,0.750000"/>
-        <ScaleMin value="0.750000,0.750000,0.750000"/>
-        <SelectionRadius value="0.666500"/>
-        <ShadowRadius value="0.666500"/>
-    </CModel>
-    <CModel id="AP_ImmortalTaldarim" parent="Unit" Race="Protoss">
-        <Model value="Assets\Units\Protoss\Immortal_Taldarim\Immortal_Taldarim.m3"/>
-        <RequiredAnims value="Assets\Units\Protoss\Immortal_SwarmAnims\Immortal_SwarmAnims.m3a"/>
-        <AttachProps Id="Ref_Weapon Right">
-            <Keys index="Weapon" value="0"/>
-        </AttachProps>
-        <AttachProps Id="Ref_Weapon Left">
-            <Keys index="Weapon" value="1"/>
-        </AttachProps>
-        <AttachProps Id="Ref_Hardpoint">
-            <Keys index="Turret" value="0"/>
-        </AttachProps>
-        <Occlusion value="Show"/>
-        <PlanetPanelCamera value="Star2CameraHigh08"/>
-        <Radius value="0.650000"/>
-        <ScaleMax value="0.750000,0.750000,0.750000"/>
-        <ScaleMin value="0.750000,0.750000,0.750000"/>
-        <SelectionRadius value="0.866400"/>
-        <ShadowRadius value="0.866400"/>
-        <SquibTypeDefault value="Metal"/>
-        <TechPurchaseCamera value="Star2CameraHigh08"/>
-        <Tipability value="0.750000"/>
-        <TipabilityLength value="0.800000"/>
-        <TipabilityWidth value="0.800000"/>
-        <UnitGlossaryCamera value="Star2CameraHigh08"/>
-    </CModel>
-    <CModel id="AP_ImmortalTaldarimDeath" parent="UnitDeath" Race="Protoss">
-        <Model value="Assets\Units\Protoss\Immortal_Taldarim_Death\Immortal_Taldarim_Death.m3"/>
-        <LowQualityModel value="ProtossLargeTaldarimUnitDeathLow"/>
-        <Events>
-            <Variation value="0"/>
-            <Anim value="Death,00"/>
-            <Name value="Uni_DeathFXincidentallFire"/>
-            <Type value="Sound"/>
-            <Time value="0.450000"/>
-            <Payload value="Uni_DeathFXincidentallFire"/>
-        </Events>
-        <Events>
-            <Variation value="0"/>
-            <Anim value="Death,02"/>
-            <Name value="Uni_DeathFXincidentallFire"/>
-            <Type value="Sound"/>
-            <Time value="0.450000"/>
-            <Payload value="Uni_DeathFXincidentallFire"/>
-        </Events>
-        <Events>
-            <Anim value="Death,00"/>
-            <Name value="Immortal_Explode_Legs_Start"/>
-            <Type value="Sound"/>
-            <Time value="0.160000"/>
-            <Payload value="Immortal_Explode_Legs_Start"/>
-        </Events>
-        <Events>
-            <Anim value="Death,00"/>
-            <Name value="Immortal_Explode_Legs_Mech"/>
-            <Type value="Sound"/>
-            <Time value="0.703000"/>
-            <Payload value="Immortal_Explode_Legs_Mech"/>
-        </Events>
-        <Events>
-            <Anim value="Death,00"/>
-            <Name value="Immortal_Explode_Legs_Impact"/>
-            <Type value="Sound"/>
-            <Time value="1.050000"/>
-            <Payload value="Immortal_Explode_Legs_Impact"/>
-        </Events>
-        <Events>
-            <Anim value="Death,00"/>
-            <Name value="Immortal_Explode_Var"/>
-            <Type value="Sound"/>
-            <Time value="0.010000"/>
-            <Payload value="Immortal_Explode_Var"/>
-        </Events>
-        <Events>
-            <Anim value="Death,02"/>
-            <Name value="Immortal_Explode_Legs_Impact"/>
-            <Type value="Sound"/>
-            <Time value="0.800000"/>
-            <Payload value="Immortal_Explode_Legs_Impact"/>
-        </Events>
-        <Events>
-            <Anim value="Death,03"/>
-            <Name value="Immortal_Explode_Body_Start"/>
-            <Type value="Sound"/>
-            <Time value="0.187000"/>
-            <Payload value="Immortal_Explode_Body_Start"/>
-        </Events>
-        <Events>
-            <Anim value="Death,03"/>
-            <Name value="Immortal_Explode_Body_Impact"/>
-            <Type value="Sound"/>
-            <Time value="0.887000"/>
-            <Payload value="Immortal_Explode_Body_Impact"/>
-        </Events>
-        <Events>
-            <Variation value="1"/>
-            <Anim value="Death,03"/>
-            <Name value="Immortal_Explode_Var"/>
-            <Type value="Sound"/>
-            <Time value="0.010000"/>
-            <Payload value="Immortal_Explode_Var"/>
-        </Events>
-        <Events>
-            <Variation value="1"/>
-            <Anim value="Death,00"/>
-            <Name value="Uni_DeathFXincidentallFire"/>
-            <Type value="Sound"/>
-            <Time value="0.450000"/>
-            <Payload value="Uni_DeathFXincidentallFire"/>
-        </Events>
-        <Events>
-            <Variation value="1"/>
-            <Anim value="Death,03"/>
-            <Name value="Uni_DeathFXincidentallFire"/>
-            <Type value="Sound"/>
-            <Time value="0.450000"/>
-            <Payload value="Uni_DeathFXincidentallFire"/>
-        </Events>
-        <Events>
-            <Anim value="Death,01"/>
-            <Name value="Immortal_Explode"/>
-            <Type value="Sound"/>
-            <Time value="0.010000"/>
-            <Payload value="Immortal_Explode"/>
-        </Events>
-        <Events>
-            <Anim value="Death,02"/>
-            <Name value="Immortal_Explode"/>
-            <Type value="Sound"/>
-            <Time value="0.010000"/>
-            <Payload value="Immortal_Explode"/>
-        </Events>
-        <Occlusion value="Show"/>
-    </CModel>
-    <CModel id="AP_ImmortalTaldarimPlacement" parent="Placement" Race="Protoss">
-        <Model value="Assets\Units\Protoss\ImmortalTaldarim_Placement\ImmortalTaldarim_Placement.m3"/>
-        <Lighting value="Immortal"/>
-        <Occlusion value="Show"/>
-        <Radius value="-1.000000"/>
-        <ScaleMax value="0.750000,0.750000,0.750000"/>
-        <ScaleMin value="0.750000,0.750000,0.750000"/>
-        <SelectionRadius value="0.866400"/>
-        <ShadowRadius value="0.866400"/>
-    </CModel>
-    <CModel id="AP_ImmortalTaldarimPortrait" parent="Portrait" Race="Protoss">
-        <Model value="Assets\Portraits\Protoss\Immortal_TalDarim_Portrait\Immortal_TalDarim_Portrait.m3"/>
-        <Image value="Assets\Textures\taldarimimmortalportrait_static.dds"/>
-        <Lighting value="AP_PortraitTalDarimImmortal"/>
-    </CModel>
-    <CModel id="AP_ImmortalTaldarimWarpIn" parent="OneShotSpellFX">
-        <Model value="Assets\Units\Protoss\Immortal_Taldarim_WarpIn\Immortal_Taldarim_WarpIn.m3"/>
-        <LowQualityModel value="ProtossUnitBirth"/>
-        <EditorCategories value="Race:Protoss"/>
-        <Occlusion value="Show"/>
-        <ScaleMax value="0.750000,0.750000,0.750000"/>
-        <ScaleMin value="0.750000,0.750000,0.750000"/>
-        <SelectionRadius value="0.666500"/>
-        <ShadowRadius value="0.666500"/>
-    </CModel>
-    <CModel id="AP_ImmortalTaldarimWeaponAttackLaunchModel" parent="LaunchFX">
-        <Model value="Assets\Effects\Protoss\ScatterCannonLaunch\ScatterCannonLaunch.m3"/>
-        <EditorCategories value="Race:Protoss"/>
-    </CModel>
-    <CModel id="AP_ImmortalTaldarimWeaponImpact" parent="ImpactFX">
-        <Model value="Assets\Effects\Protoss\ScatterCannonMissileImpact\ScatterCannonMissileImpact.m3"/>
-        <EditorCategories value="Race:Protoss"/>
-    </CModel>
-    <CModel id="AP_ImmortalTaldarimWeaponMissile" parent="MissileFX">
-        <Model value="Assets\Effects\Protoss\ScatterCannonMissile\ScatterCannonMissile.m3"/>
-        <EditorCategories value="Race:Protoss"/>
-    </CModel>
-    <CModel id="AP_PhoenixScoutMissileWeaponLeft" parent="MissileFX">
-        <Model value="Assets\Effects\Protoss\ScoutAirMissile\ScoutAirMissile.m3"/>
-        <EditorCategories value="Race:Protoss"/>
-    </CModel>
-    <CModel id="AP_ScoutAirLeftAttackImpact" parent="ImpactFX">
-        <Model value="Assets\Effects\Protoss\PhoenixMissileImpact\PhoenixMissileImpact.m3"/>
-        <EditorCategories value="Race:Protoss"/>
-    </CModel>
-    <CModel id="AP_ImmortalShakurasShadowCannonAttackImpact" parent="ImpactFX">
-        <Model value="Assets\Effects\Protoss\ShadowCannonImpact\ShadowCannonImpact.m3"/>
-        <EditorCategories value="Race:Protoss"/>
-    </CModel>
-    <CModel id="AP_ImmortalStasisHealImpact">
-        <Model value="Assets\Effects\Terran\ArcadeVikingShield\ArcadeVikingShield.m3"/>
-        <ScaleMax value="0.700000,0.700000,0.700000"/>
-        <ScaleMin value="0.700000,0.700000,0.700000"/>
-    </CModel>
-    <CModel id="AP_AnnihilatorAttackImpact" parent="ImpactFX">
-        <Model value="Assets\Effects\Protoss\ImmortalMissileImpact\ImmortalMissileImpact.m3"/>
-        <EditorCategories value="Race:Protoss"/>
-        <LowQualityModel value="ImmortalAttackImpactLow"/>
-    </CModel>
-    <CModel id="AP_ColossusTaldarim" parent="Unit" Race="Protoss">
-        <Model value="Assets\Units\Protoss\Colossus_TaldarimEx3\Colossus_TaldarimEx3.m3"/>
-        <RequiredAnims value="Assets\Units\Protoss\Colossus_SwarmAnims\Colossus_SwarmAnims.m3a"/>
-        <AttachProps Id="Ref_Target 02">
-            <Keys index="Ground" value="0"/>
-        </AttachProps>
-        <AttachProps Id="Ref_Target 03">
-            <Keys index="Ground" value="0"/>
-        </AttachProps>
-        <AttachProps Id="Ref_Target 04">
-            <Keys index="Ground" value="0"/>
-        </AttachProps>
-        <AttachProps Id="Ref_Target 05">
-            <Keys index="Ground" value="0"/>
-        </AttachProps>
-        <AttachProps Id="Ref_Weapon 02">
-            <Keys index="CustomA" value="2"/>
-        </AttachProps>
-        <AttachProps Id="Ref_Weapon 03">
-            <Keys index="CustomA" value="3"/>
-        </AttachProps>
-        <Occlusion value="Show"/>
-        <PlanetPanelCamera value="Star2CameraHigher22"/>
-        <Radius value="1.000000"/>
-        <ScaleMax value="0.750000,0.750000,0.750000"/>
-        <ScaleMin value="0.750000,0.750000,0.750000"/>
-        <SelectionRadius value="1.333200"/>
-        <ShadowRadius value="1.333200"/>
-        <SquibTypeDefault value="Metal"/>
-        <TechPurchaseCamera value="Star2CameraHigher22"/>
-        <UnitGlossaryCamera value="Star2CameraHigher22"/>
-    </CModel>
-    <CModel id="AP_ColossusTaldarimAttackBeamImpact" parent="ImpactFX">
-        <Model value="Assets\Effects\Protoss\ColossusTaldarim_Beam_Impact\ColossusTaldarim_Beam_Impact.m3"/>
-        <EditorCategories value="Race:Protoss"/>
-    </CModel>
-    <CModel id="AP_ColossusTaldarimDeath" parent="UnitDeath" Race="Protoss">
-        <Model value="Assets\Units\Protoss\Colossus_Taldarim_Death\Colossus_Taldarim_Death.m3"/>
-        <LowQualityModel value="ProtossLargeTaldarimUnitDeathLow"/>
-        <Events>
-            <Anim value="Death,00"/>
-            <Name value="Colossus_Explode_Small"/>
-            <Type value="Sound"/>
-            <Payload value="Colossus_Explode_Small"/>
-        </Events>
-        <Events>
-            <Anim value="Death,00"/>
-            <Name value="Colossus_Explode_Small"/>
-            <Type value="Sound"/>
-            <Time value="0.200000"/>
-            <Payload value="Colossus_Explode_Small"/>
-        </Events>
-        <Events>
-            <Anim value="Death,00"/>
-            <Name value="Colossus_Explode_Small"/>
-            <Type value="Sound"/>
-            <Time value="0.400000"/>
-            <Payload value="Colossus_Explode_Small"/>
-        </Events>
-        <Events>
-            <Anim value="Death,00"/>
-            <Name value="Colossus_Explode_Large"/>
-            <Type value="Sound"/>
-            <Time value="1.200000"/>
-            <Payload value="Colossus_Explode_Large"/>
-        </Events>
-        <Events>
-            <Anim value="Death,00"/>
-            <Name value="Colossus_Explode_Vocalize"/>
-            <Type value="Sound"/>
-            <Payload value="Colossus_Explode_Vocalize"/>
-        </Events>
-        <Events>
-            <Anim value="Death,01"/>
-            <Name value="Colossus_Explode_Small"/>
-            <Type value="Sound"/>
-            <Payload value="Colossus_Explode_Small"/>
-        </Events>
-        <Events>
-            <Anim value="Death,01"/>
-            <Name value="Colossus_Explode_Small"/>
-            <Type value="Sound"/>
-            <Time value="0.200000"/>
-            <Payload value="Colossus_Explode_Small"/>
-        </Events>
-        <Events>
-            <Anim value="Death,01"/>
-            <Name value="Colossus_Explode_Small"/>
-            <Type value="Sound"/>
-            <Time value="0.400000"/>
-            <Payload value="Colossus_Explode_Small"/>
-        </Events>
-        <Events>
-            <Anim value="Death,01"/>
-            <Name value="Colossus_Explode_Large"/>
-            <Type value="Sound"/>
-            <Time value="1.200000"/>
-            <Payload value="Colossus_Explode_Large"/>
-        </Events>
-        <Events>
-            <Anim value="Death,01"/>
-            <Name value="Colossus_Explode_Vocalize"/>
-            <Type value="Sound"/>
-            <Payload value="Colossus_Explode_Vocalize"/>
-        </Events>
-        <Events>
-            <Anim value="Death,02"/>
-            <Name value="Colossus_Explode_Small"/>
-            <Type value="Sound"/>
-            <Payload value="Colossus_Explode_Small"/>
-        </Events>
-        <Events>
-            <Anim value="Death,02"/>
-            <Name value="Colossus_Explode_Small"/>
-            <Type value="Sound"/>
-            <Time value="0.200000"/>
-            <Payload value="Colossus_Explode_Small"/>
-        </Events>
-        <Events>
-            <Anim value="Death,02"/>
-            <Name value="Colossus_Explode_Small"/>
-            <Type value="Sound"/>
-            <Time value="0.400000"/>
-            <Payload value="Colossus_Explode_Small"/>
-        </Events>
-        <Events>
-            <Anim value="Death,02"/>
-            <Name value="Colossus_Explode_Large"/>
-            <Type value="Sound"/>
-            <Time value="1.200000"/>
-            <Payload value="Colossus_Explode_Large"/>
-        </Events>
-        <Events>
-            <Anim value="Death,02"/>
-            <Name value="Colossus_Explode_Vocalize"/>
-            <Type value="Sound"/>
-            <Payload value="Colossus_Explode_Vocalize"/>
-        </Events>
-        <Events>
-            <Anim value="Death,03"/>
-            <Name value="Colossus_Explode_Small"/>
-            <Type value="Sound"/>
-            <Payload value="Colossus_Explode_Small"/>
-        </Events>
-        <Events>
-            <Anim value="Death,03"/>
-            <Name value="Colossus_Explode_Small"/>
-            <Type value="Sound"/>
-            <Time value="0.200000"/>
-            <Payload value="Colossus_Explode_Small"/>
-        </Events>
-        <Events>
-            <Anim value="Death,03"/>
-            <Name value="Colossus_Explode_Small"/>
-            <Type value="Sound"/>
-            <Time value="0.400000"/>
-            <Payload value="Colossus_Explode_Small"/>
-        </Events>
-        <Events>
-            <Anim value="Death,03"/>
-            <Name value="Colossus_Explode_Large"/>
-            <Type value="Sound"/>
-            <Time value="1.200000"/>
-            <Payload value="Colossus_Explode_Large"/>
-        </Events>
-        <Events>
-            <Anim value="Death,03"/>
-            <Name value="Colossus_Explode_Vocalize"/>
-            <Type value="Sound"/>
-            <Payload value="Colossus_Explode_Vocalize"/>
-        </Events>
-        <Events>
-            <Anim value="Death,04"/>
-            <Name value="Colossus_Explode_Large"/>
-            <Type value="Sound"/>
-            <Time value="0.010000"/>
-            <Payload value="Colossus_Explode_Large"/>
-        </Events>
-        <Events>
-            <Anim value="Death,04"/>
-            <Name value="Colossus_Explode_Legs_Whoosh"/>
-            <Type value="Sound"/>
-            <Time value="0.437000"/>
-            <Payload value="Colossus_Explode_Legs_Whoosh"/>
-        </Events>
-        <Events>
-            <Anim value="Death,04"/>
-            <Name value="Colossus_Explode_Legs_Impact"/>
-            <Type value="Sound"/>
-            <Time value="2.000000"/>
-            <Payload value="Colossus_Explode_Legs_Impact"/>
-        </Events>
-        <Events>
-            <Anim value="Death,04"/>
-            <Name value="Colossus_Explode_Legs_Spark_A"/>
-            <Type value="Sound"/>
-            <Time value="2.981000"/>
-            <Payload value="Colossus_Explode_Legs_Spark_A"/>
-        </Events>
-        <Events>
-            <Anim value="Death,04"/>
-            <Name value="Colossus_Explode_Legs_Spark_B"/>
-            <Type value="Sound"/>
-            <Time value="4.445000"/>
-            <Payload value="Colossus_Explode_Legs_Spark_B"/>
-        </Events>
-        <Occlusion value="Show"/>
-    </CModel>
-    <CModel id="AP_ColossusTaldarimPlacement" parent="Placement" Race="Protoss">
-        <Model value="Assets\Units\Protoss\Colossus_Taldarim_Placement\Colossus_Taldarim_Placement.m3"/>
-        <Occlusion value="Show"/>
-        <Radius value="-1.000000"/>
-        <ScaleMax value="0.850000,0.850000,0.850000"/>
-        <ScaleMin value="0.850000,0.850000,0.850000"/>
-        <SelectionRadius value="0.588100"/>
-        <ShadowRadius value="0.588100"/>
-    </CModel>
-    <CModel id="AP_ColossusTaldarimPortrait" parent="Portrait" Race="Protoss">
-        <Model value="Assets\Portraits\Protoss\Taldarim_Colossus_Portrait\Taldarim_Colossus_Portrait.m3"/>
-        <Image value="Assets\Textures\taldarimcolossusportrait_static.dds"/>
-        <Lighting value="AP_PortraitTaldarimColossus"/>
-    </CModel>
-    <CModel id="AP_ColossusTaldarimWarpIn" parent="OneShotSpellFX">
-        <Model value="Assets\Units\Protoss\Colossus_Taldarim_WarpIn\Colossus_Taldarim_WarpIn.m3"/>
-        <LowQualityModel value="ColossusWarpInLow"/>
-        <EditorCategories value="Race:Protoss"/>
-        <Occlusion value="Show"/>
-        <ScaleMax value="0.750000,0.750000,0.750000"/>
-        <ScaleMin value="0.750000,0.750000,0.750000"/>
-        <SelectionRadius value="0.555400"/>
-        <ShadowRadius value="0.555400"/>
-    </CModel>
-    <CModel id="AP_ColossusTaldarimWeapon" parent="MissileFX">
-        <Model value="Assets\Effects\Protoss\ColossusTaldarim_Missile\ColossusTaldarim_Missile.m3"/>
-        <EditorCategories value="Race:Protoss"/>
-    </CModel>
-    <CModel id="AP_ColossusPurifierAttackBeamImpact" parent="ImpactFX">
-        <Model value="Assets\Effects\Protoss\Colossus_FireBeam_Impact\Colossus_FireBeam_Impact.m3"/>
-        <EditorCategories value="Race:Protoss"/>
-    </CModel>
-    <CModel id="AP_ColossusPurifierAttackBeam" parent="PersistentSpellFX">
-        <Model value="Assets\Effects\Protoss\Colossus_FireBeam\Colossus_FireBeam.m3"/>
-        <EditorCategories value="Race:Protoss"/>
-        <RadiusLoose value="1.000000"/>
-    </CModel>
-    <CModel id="AP_ColossusPurifierAttackBeamUnitImpact" parent="ImpactFX">
-        <Model value="Assets\Effects\Protoss\Colossus_FireBeam_Unit_Impact\Colossus_FireBeam_Unit_Impact.m3"/>
-        <EditorCategories value="Race:Protoss"/>
-    </CModel>
-    <CModel id="AP_ThermalLancesFireBeamModel" parent="PersistentSpellFX">
-        <!--Model value="Assets\Doodads\FireMedium\FireMedium.m3"/-->
-        <!--Model value="Assets\Effects\Protoss\ColossusBeamBurn\ColossusBeamBurn.m3"/-->
-        <Model value="Assets\Effects\Protoss\Colossus_FireBeam_GroundFire\Colossus_FireBeam_GroundFire.m3"/>
-        <Occlusion value="Show"/>
-    </CModel>
-    <CModel id="AP_ColossusPurifier" parent="Unit" Race="Protoss">
-        <Model value="Assets\Units\Protoss\Colossus_Purifier\Colossus_Purifier.m3"/>
-        <RequiredAnims value="Assets\Units\Protoss\Colossus_SwarmAnims\Colossus_SwarmAnims.m3a"/>
-        <Occlusion value="Show"/>
-        <ScaleMax value="0.750000,0.750000,0.750000"/>
-        <ScaleMin value="0.750000,0.750000,0.750000"/>
-        <SelectionRadius value="1.333200"/>
-        <SquibTypeDefault value="Metal"/>
-        <AttachProps Id="Ref_Target 02">
-            <Keys index="Ground" value="0"/>
-        </AttachProps>
-        <AttachProps Id="Ref_Target 03">
-            <Keys index="Ground" value="0"/>
-        </AttachProps>
-        <AttachProps Id="Ref_Target 04">
-            <Keys index="Ground" value="0"/>
-        </AttachProps>
-        <AttachProps Id="Ref_Target 05">
-            <Keys index="Ground" value="0"/>
-        </AttachProps>
-        <AttachProps Id="Ref_Weapon 02">
-            <Keys index="CustomA" value="2"/>
-        </AttachProps>
-        <AttachProps Id="Ref_Weapon 03">
-            <Keys index="CustomA" value="3"/>
-        </AttachProps>
-        <Radius value="1.000000"/>
-        <TechPurchaseCamera value="Star2CameraHigher22"/>
-        <UnitGlossaryCamera value="Star2CameraHigher22"/>
-        <PlanetPanelCamera value="Star2CameraHigher22"/>
-        <ShadowRadius value="1.333200"/>
-    </CModel>
-    <CModel id="AP_ColossusPurifierDeath" parent="UnitDeath" Race="Protoss">
-        <Occlusion value="Show"/>
-        <LowQualityModel value="ProtossLargeUnitDeathLow"/>
-        <Model value="Assets\Units\Protoss\Colossus_Purifier_Death\Colossus_Purifier_Death.m3"/>
-        <Events>
-            <Anim value="Death,00"/>
-            <Name value="Colossus_Explode_Small"/>
-            <Type value="Sound"/>
-            <Payload value="Colossus_Explode_Small"/>
-        </Events>
-        <Events>
-            <Anim value="Death,00"/>
-            <Name value="Colossus_Explode_Small"/>
-            <Type value="Sound"/>
-            <Time value="0.200000"/>
-            <Payload value="Colossus_Explode_Small"/>
-        </Events>
-        <Events>
-            <Anim value="Death,00"/>
-            <Name value="Colossus_Explode_Small"/>
-            <Type value="Sound"/>
-            <Time value="0.400000"/>
-            <Payload value="Colossus_Explode_Small"/>
-        </Events>
-        <Events>
-            <Anim value="Death,00"/>
-            <Name value="Colossus_Explode_Large"/>
-            <Type value="Sound"/>
-            <Time value="1.200000"/>
-            <Payload value="Colossus_Explode_Large"/>
-        </Events>
-        <Events>
-            <Anim value="Death,00"/>
-            <Name value="Colossus_Explode_Vocalize"/>
-            <Type value="Sound"/>
-            <Payload value="Colossus_Explode_Vocalize"/>
-        </Events>
-        <Events>
-            <Anim value="Death,01"/>
-            <Name value="Colossus_Explode_Small"/>
-            <Type value="Sound"/>
-            <Payload value="Colossus_Explode_Small"/>
-        </Events>
-        <Events>
-            <Anim value="Death,01"/>
-            <Name value="Colossus_Explode_Small"/>
-            <Type value="Sound"/>
-            <Time value="0.200000"/>
-            <Payload value="Colossus_Explode_Small"/>
-        </Events>
-        <Events>
-            <Anim value="Death,01"/>
-            <Name value="Colossus_Explode_Small"/>
-            <Type value="Sound"/>
-            <Time value="0.400000"/>
-            <Payload value="Colossus_Explode_Small"/>
-        </Events>
-        <Events>
-            <Anim value="Death,01"/>
-            <Name value="Colossus_Explode_Large"/>
-            <Type value="Sound"/>
-            <Time value="1.200000"/>
-            <Payload value="Colossus_Explode_Large"/>
-        </Events>
-        <Events>
-            <Anim value="Death,01"/>
-            <Name value="Colossus_Explode_Vocalize"/>
-            <Type value="Sound"/>
-            <Payload value="Colossus_Explode_Vocalize"/>
-        </Events>
-        <Events>
-            <Anim value="Death,02"/>
-            <Name value="Colossus_Explode_Small"/>
-            <Type value="Sound"/>
-            <Payload value="Colossus_Explode_Small"/>
-        </Events>
-        <Events>
-            <Anim value="Death,02"/>
-            <Name value="Colossus_Explode_Small"/>
-            <Type value="Sound"/>
-            <Time value="0.200000"/>
-            <Payload value="Colossus_Explode_Small"/>
-        </Events>
-        <Events>
-            <Anim value="Death,02"/>
-            <Name value="Colossus_Explode_Small"/>
-            <Type value="Sound"/>
-            <Time value="0.400000"/>
-            <Payload value="Colossus_Explode_Small"/>
-        </Events>
-        <Events>
-            <Anim value="Death,02"/>
-            <Name value="Colossus_Explode_Large"/>
-            <Type value="Sound"/>
-            <Time value="1.200000"/>
-            <Payload value="Colossus_Explode_Large"/>
-        </Events>
-        <Events>
-            <Anim value="Death,02"/>
-            <Name value="Colossus_Explode_Vocalize"/>
-            <Type value="Sound"/>
-            <Payload value="Colossus_Explode_Vocalize"/>
-        </Events>
-        <Events>
-            <Anim value="Death,03"/>
-            <Name value="Colossus_Explode_Small"/>
-            <Type value="Sound"/>
-            <Payload value="Colossus_Explode_Small"/>
-        </Events>
-        <Events>
-            <Anim value="Death,03"/>
-            <Name value="Colossus_Explode_Small"/>
-            <Type value="Sound"/>
-            <Time value="0.200000"/>
-            <Payload value="Colossus_Explode_Small"/>
-        </Events>
-        <Events>
-            <Anim value="Death,03"/>
-            <Name value="Colossus_Explode_Small"/>
-            <Type value="Sound"/>
-            <Time value="0.400000"/>
-            <Payload value="Colossus_Explode_Small"/>
-        </Events>
-        <Events>
-            <Anim value="Death,03"/>
-            <Name value="Colossus_Explode_Large"/>
-            <Type value="Sound"/>
-            <Time value="1.200000"/>
-            <Payload value="Colossus_Explode_Large"/>
-        </Events>
-        <Events>
-            <Anim value="Death,03"/>
-            <Name value="Colossus_Explode_Vocalize"/>
-            <Type value="Sound"/>
-            <Payload value="Colossus_Explode_Vocalize"/>
-        </Events>
-        <Events>
-            <Anim value="Death,04"/>
-            <Name value="Colossus_Explode_Large"/>
-            <Type value="Sound"/>
-            <Time value="0.010000"/>
-            <Payload value="Colossus_Explode_Large"/>
-        </Events>
-        <Events>
-            <Anim value="Death,04"/>
-            <Name value="Colossus_Explode_Legs_Whoosh"/>
-            <Type value="Sound"/>
-            <Time value="0.437000"/>
-            <Payload value="Colossus_Explode_Legs_Whoosh"/>
-        </Events>
-        <Events>
-            <Anim value="Death,04"/>
-            <Name value="Colossus_Explode_Legs_Impact"/>
-            <Type value="Sound"/>
-            <Time value="2.000000"/>
-            <Payload value="Colossus_Explode_Legs_Impact"/>
-        </Events>
-        <Events>
-            <Anim value="Death,04"/>
-            <Name value="Colossus_Explode_Legs_Spark_A"/>
-            <Type value="Sound"/>
-            <Time value="2.981000"/>
-            <Payload value="Colossus_Explode_Legs_Spark_A"/>
-        </Events>
-        <Events>
-            <Anim value="Death,04"/>
-            <Name value="Colossus_Explode_Legs_Spark_B"/>
-            <Type value="Sound"/>
-            <Time value="4.445000"/>
-            <Payload value="Colossus_Explode_Legs_Spark_B"/>
-        </Events>
-    </CModel>
-    <CModel id="AP_ColossusPurifierPlacement" parent="Placement" Race="Protoss">
-        <Model value="Assets\Units\Protoss\Colossus_Purifier_Placement\Colossus_Purifier_Placement.m3"/>
-        <Radius value="-1.000000"/>
-        <Occlusion value="Show"/>
-        <ScaleMax value="0.750000,0.750000,0.750000"/>
-        <ScaleMin value="0.750000,0.750000,0.750000"/>
-        <SelectionRadius value="0.588100"/>
-        <ShadowRadius value="0.588100"/>
-    </CModel>
-    <CModel id="AP_ColossusPurifierPortrait" parent="Portrait" Race="Protoss">
-        <Model value="Assets\Portraits\Protoss\Purifier_Colossus_Portrait\Purifier_Colossus_Portrait.m3"/>
-        <Image value="Assets\Textures\purifiercolossusportrait_static.dds"/>
-        <Lighting value="AP_PortraitPurifierColossus"/>
-    </CModel>
-    <CModel id="AP_ColossusTaldarimChargedBeamPowerUpModel" parent="OneShotSpellFX">
-        <Model value="Assets\Effects\Protoss\ColossusTaldarim_Powerup\ColossusTaldarim_Powerup.m3"/>
-        <EditorCategories value="Race:Protoss"/>
-    </CModel>
-    <CModel id="AP_DarkTemplarAiur" parent="Unit" Race="Protoss">
-        <Model value="Assets\Units\Protoss\DarkTemplar_Aiur\DarkTemplar_Aiur.m3"/>
-        <RequiredAnims value="Assets\Units\Protoss\DarkTemplar_01_SwarmAnims\DarkTemplar_01_SwarmAnims.m3a"/>
-        <Occlusion value="Show"/>
-        <PlanetPanelCamera value="Star2CameraMid05"/>
-        <Radius value="0.400000"/>
-        <ScaleMax value="0.850000,0.850000,0.850000"/>
-        <ScaleMin value="0.850000,0.850000,0.850000"/>
-        <SelectionRadius value="0.375000"/>
-        <ShadowRadius value="0.375000"/>
-        <SquibTypeDefault value="LightArmor"/>
-        <TechPurchaseCamera value="Star2CameraMid05"/>
-        <UnitGlossaryCamera value="Star2CameraMid05"/>
-    </CModel>
-    <CModel id="AP_DarkTemplarAiurDeath" parent="UnitDeath" Race="Protoss">
-        <Model value="Assets\Units\Protoss\DarkTemplar_Aiur_Death\DarkTemplar_Aiur_Death.m3"/>
-        <LowQualityModel value="ProtossSpiritDeathLow"/>
-    </CModel>
-    <CModel id="AP_DarkTemplarAiurPlacement" parent="Placement" Race="Protoss">
-        <Model value="Assets\Units\Protoss\DarkTemplar_Aiur_Placement\DarkTemplar_Aiur_Placement.m3"/>
-        <Occlusion value="Show"/>
-        <Radius value="-1.000000"/>
-        <ScaleMax value="0.850000,0.850000,0.850000"/>
-        <ScaleMin value="0.850000,0.850000,0.850000"/>
-        <SelectionRadius value="0.588100"/>
-        <ShadowRadius value="0.588100"/>
-    </CModel>
-    <CModel id="AP_DarkTemplarAiurPortrait" parent="Portrait" Race="Protoss">
-        <Model value="Assets\Portraits\Protoss\DarkTemplar_Aiur_Portrait\DarkTemplar_Aiur_Portrait.m3"/>
-        <Image value="Assets\Textures\avengerportrait_static.dds"/>
-    </CModel>
-    <CModel id="AP_DarkTemplarAiurRecallStart" parent="OneShotSpellFX">
-        <Model value="Assets\Effects\Protoss\DarkTemplarAiurWarpOut\DarkTemplarAiurWarpOut.m3"/>
-        <EditorCategories value="Race:Protoss"/>
-        <Occlusion value="Show"/>
-        <SelectionRadius value="0.555400"/>
-        <ShadowRadius value="0.555400"/>
-    </CModel>
-    <CModel id="AP_DarkTemplarAiurRecallStop" parent="OneShotSpellFX">
-        <Model value="Assets\Effects\Protoss\DarkTemplarAiurWarpIn\DarkTemplarAiurWarpIn.m3"/>
-        <EditorCategories value="Race:Protoss"/>
-        <Occlusion value="Show"/>
-        <SelectionRadius value="0.555400"/>
-        <ShadowRadius value="0.555400"/>
-    </CModel>
-    <CModel id="AP_DarkTemplarAiurWarpIn" parent="OneShotSpellFX">
-        <Model value="Assets\Units\Protoss\DarkTemplar_Aiur_WarpIn\DarkTemplar_Aiur_WarpIn.m3"/>
-        <LowQualityModel value="DarkTemplarWarpInLow"/>
-        <EditorCategories value="Race:Protoss"/>
-        <Occlusion value="Show"/>
-        <ScaleMax value="0.850000,0.850000,0.850000"/>
-        <ScaleMin value="0.850000,0.850000,0.850000"/>
-        <SelectionRadius value="0.588100"/>
-        <ShadowRadius value="0.588100"/>
-    </CModel>
-    <CModel id="AP_DarkTemplarShakuras" parent="Unit" Race="Protoss">
-        <Model value="Assets\Units\Protoss\DarkTemplar\DarkTemplar_00.m3"/>
-        <RequiredAnims value="Assets\Units\Protoss\DarkTemplar_01_SwarmAnims\DarkTemplar_01_SwarmAnims.m3a"/>
-        <Occlusion value="Show"/>
-        <PlanetPanelCamera value="Star2CameraMid05"/>
-        <Radius value="0.400000"/>
-        <ScaleMax value="0.850000,0.850000,0.850000"/>
-        <ScaleMin value="0.850000,0.850000,0.850000"/>
-        <SelectionRadius value="0.375000"/>
-        <ShadowRadius value="0.375000"/>
-        <SquibTypeDefault value="LightArmor"/>
-        <TechPurchaseCamera value="Star2CameraMid05"/>
-        <UnitGlossaryCamera value="Star2CameraMid05"/>
-    </CModel>
-    <CModel id="AP_DarkTemplarShakurasDeath" parent="UnitDeath" Race="Protoss">
-        <Model value="Assets\Units\Protoss\DarkTemplarDeath\DarkTemplarDeath_00.m3"/>
-        <LowQualityModel value="ProtossSpiritDeathLow"/>
-    </CModel>
-    <CModel id="AP_DarkTemplarShakurasPlacement" parent="Placement" Race="Protoss">
-        <Model value="Assets\Units\Protoss\DarkTemplar_Aiur_Placement\DarkTemplar_Aiur_Placement.m3"/>
-        <Occlusion value="Show"/>
-        <Radius value="-1.000000"/>
-        <ScaleMax value="0.850000,0.850000,0.850000"/>
-        <ScaleMin value="0.850000,0.850000,0.850000"/>
-        <SelectionRadius value="0.588100"/>
-        <ShadowRadius value="0.588100"/>
-    </CModel>
-    <CModel id="AP_DarkTemplarShakurasWarpIn" parent="OneShotSpellFX">
-        <Model value="Assets\Units\Protoss\DarkTemplarWarpIn\DarkTemplarWarpIn_00.m3"/>
-        <LowQualityModel value="DarkTemplarWarpInLow"/>
-        <EditorCategories value="Race:Protoss"/>
-        <Occlusion value="Show"/>
-        <ScaleMax value="0.850000,0.850000,0.850000"/>
-        <ScaleMin value="0.850000,0.850000,0.850000"/>
-        <SelectionRadius value="0.588100"/>
-        <ShadowRadius value="0.588100"/>
-    </CModel>
-    <CModel id="AP_DarkTemplarTaldarim" parent="Unit" Race="Protoss">
-        <Model value="Assets\Units\Protoss\DarkTemplar_TalDarim\DarkTemplar_TalDarim.m3"/>
-        <RequiredAnims value="Assets\Units\Protoss\DarkTemplar_00_SwarmAnims\DarkTemplar_00_SwarmAnims.m3a"/>
-        <Occlusion value="Show"/>
-        <PlanetPanelCamera value="Star2CameraMid05"/>
-        <Radius value="0.400000"/>
-        <ScaleMax value="0.850000,0.850000,0.850000"/>
-        <ScaleMin value="0.850000,0.850000,0.850000"/>
-        <SelectionRadius value="0.375000"/>
-        <ShadowRadius value="0.375000"/>
-        <SquibTypeDefault value="LightArmor"/>
-        <TechPurchaseCamera value="Star2CameraMid05"/>
-        <UnitGlossaryCamera value="Star2CameraMid05"/>
-    </CModel>
-    <CModel id="AP_DarkTemplarTaldarimDeath" parent="UnitDeath" Race="Protoss">
-        <Model value="Assets\Units\Protoss\DarkTemplar_TalDarim_Death\DarkTemplar_TalDarim_Death.m3"/>
-        <LowQualityModel value="AP_ProtossSpiritTaldarimDeathLow"/>
-    </CModel>
-    <CModel id="AP_ProtossSpiritTaldarimDeathLow" parent="UnitDeath" Race="Protoss">
-        <Model value="Assets\Units\Protoss\ProtossSpirit_Taldarim_Death\ProtossSpirit_Taldarim_Death_Low.m3"/>
-        <SelectionRadius value="0.270200"/>
-        <ShadowRadius value="0.270200"/>
-        <Flags index="TeenSafe" value="1"/>
-    </CModel>
-    <CModel id="AP_DarkTemplarTaldarimPlacement" parent="Placement" Race="Protoss">
-        <Model value="Assets\Units\Protoss\DarkTemplar_Taldarim_Placement\DarkTemplar_Taldarim_Placement.m3"/>
-        <Occlusion value="Show"/>
-        <Radius value="-1.000000"/>
-        <ScaleMax value="0.850000,0.850000,0.850000"/>
-        <ScaleMin value="0.850000,0.850000,0.850000"/>
-        <SelectionRadius value="0.588100"/>
-        <ShadowRadius value="0.588100"/>
-    </CModel>
-    <CModel id="AP_DarkTemplarTaldarimPortrait" parent="Portrait" Race="Protoss">
-        <Model value="Assets\Portraits\Protoss\DarkTemplar_TalDarim_Portrait\DarkTemplar_TalDarim_Portrait.m3"/>
-        <Image value="Assets\Textures\shadowhunterportrait_static.dds"/>
-    </CModel>
-    <CModel id="AP_DarkTemplarTaldarimWarpIn" parent="OneShotSpellFX">
-        <Model value="Assets\Units\Protoss\DarkTemplar_Taldarim_WarpIn\DarkTemplar_Taldarim_WarpIn.m3"/>
-        <LowQualityModel value="DarkTemplarWarpInLow"/>
-        <EditorCategories value="Race:Protoss"/>
-        <Occlusion value="Show"/>
-        <ScaleMax value="0.850000,0.850000,0.850000"/>
-        <ScaleMin value="0.850000,0.850000,0.850000"/>
-        <SelectionRadius value="0.588100"/>
-        <ShadowRadius value="0.588100"/>
-    </CModel>
-    <CModel id="AP_HotSRaptor" parent="Unit" Race="Zerg">
-        <ScaleMax value="0.770000,0.770000,0.770000"/>
-        <ScaleMin value="0.770000,0.770000,0.770000"/>
-        <Model value="Assets\Units\Zerg\ZerglingEx1A\ZerglingEx1A.m3"/>
-        <RequiredAnims value="Assets\Units\Zerg\Zergling_SwarmAnims\Zergling_SwarmAnims.m3a"/>
-        <Occlusion value="Show"/>
-        <SelectionRadius value="0.441400"/>
-        <Tipability value="0.750000"/>
-        <TipabilityWidth value="0.400000"/>
-        <TipabilityLength value="0.400000"/>
-        <AttachProps Id="Ref_Weapon Left">
-            <Keys index="Weapon" value="1"/>
-            <Keys index="Work" value="0"/>
-        </AttachProps>
-        <AttachProps Id="Ref_Weapon Right">
-            <!-- This is currently here to prevent two launches per zergling attack. -->
-            <Keys index="Weapon" value="1"/>
-        </AttachProps>
-        <SquibTypeDefault value="Flesh"/>
-        <Radius value="0.300000"/>
-        <TechPurchaseCamera value="Star2CameraMid05"/>
-        <UnitGlossaryCamera value="Star2CameraMid05"/>
-        <PlanetPanelCamera value="Star2CameraMid05"/>
-        <ShadowRadius value="0.441400"/>
-    </CModel>
-    <CModel id="AP_ZeratulBlinkOut" parent="OneShotSpellFX">
-        <Model value="Assets\Effects\Protoss\ZeratulBlinkOut\ZeratulBlinkOut.m3"/>
-        <EditorCategories value="Race:Protoss"/>
-    </CModel>
-    <CModel id="AP_ZeratulBlinkIn" parent="OneShotSpellFX">
-        <Model value="Assets\Effects\Protoss\ZeratulBlinkIn\ZeratulBlinkIn.m3"/>
-        <EditorCategories value="Race:Protoss"/>
-    </CModel>
-    <CModel id="AP_VoidStatsis" parent="PersistentSpellFX">
-        <Model value="Assets\Effects\Protoss\VoidStasis\VoidStasis.m3"/>
-        <EditorCategories value="Race:Protoss"/>
-    </CModel>
-    <CModel id="AP_VoidDarkTemplarShadowFury" parent="OneShotSpellFX">
-        <Model value="Assets\Effects\Protoss\ShadowFury\ShadowFury.m3"/>
-        <EditorCategories value="Race:Protoss"/>
-    </CModel>
-    <CModel id="AP_VoidDarkTemplarShadowFuryImpact" parent="OneShotSpellFX">
-        <Model value="Assets\Effects\Protoss\ShadowFury_Impact\ShadowFury_Impact.m3"/>
-        <EditorCategories value="Race:Protoss"/>
-    </CModel>
-    <CModel id="AP_DarkTemplarShadowFuryImpact">
-        <Model value="Assets\Effects\Protoss\ShadowFury_Impact\ShadowFury_Impact.m3"/>
-    </CModel>
-    <CModel id="AP_AscendantAttackImpact" parent="MissileFX">
-        <Model value="Assets\Effects\Protoss\HighTemplarTaldarim_AgonizingBlast_Impact\HighTemplarTaldarim_AgonizingBlast_Impact.m3"/>
-        <EditorCategories value="Race:Protoss"/>
-    </CModel>
-    <CModel id="AP_AscendantSacrificeDummy1AttackImpact" parent="ImpactFX">
-        <Model value="Assets\Effects\Protoss\HighTemplarTaldarim_Sacrifice_Impact\HighTemplarTaldarim_Sacrifice_Impact.m3"/>
-        <EditorCategories value="Race:Protoss"/>
-    </CModel>
-    <CModel id="AP_AscendantSacrificeDummy2AttackImpact" parent="ImpactFX">
-        <Model value="Assets\Effects\Protoss\HighTemplarTaldarim_Sacrifice_Impact\HighTemplarTaldarim_Sacrifice_Impact.m3"/>
-        <EditorCategories value="Race:Protoss"/>
-    </CModel>
-    <CModel id="AP_AscendantSacrificeDummy3AttackImpact" parent="ImpactFX">
-        <Model value="Assets\Effects\Protoss\HighTemplarTaldarim_Sacrifice_Impact\HighTemplarTaldarim_Sacrifice_Impact.m3"/>
-        <EditorCategories value="Race:Protoss"/>
-    </CModel>
-    <CModel id="AP_AscendantSacrificeWeapon1" parent="MissileFX">
-        <Model value="Assets\Effects\Protoss\HighTemplarTaldarim_Sacrifice_Missile\HighTemplarTaldarim_Sacrifice_Missile.m3"/>
-        <EditorCategories value="Race:Protoss"/>
-        <Events>
-            <Anim value="Stand,00"/>
-            <Name value="AP_Ascendant_SacrificeMissile"/>
-            <Type value="Sound"/>
-            <Time value="0.010000"/>
-            <Payload value="AP_Ascendant_SacrificeMissile"/>
-        </Events>
-    </CModel>
-    <CModel id="AP_AscendantSacrificeWeapon2" parent="MissileFX">
-        <Model value="Assets\Effects\Protoss\HighTemplarTaldarim_Sacrifice_Missile\HighTemplarTaldarim_Sacrifice_Missile.m3"/>
-        <EditorCategories value="Race:Protoss"/>
-        <Events>
-            <Anim value="Stand,00"/>
-            <Name value="AP_Ascendant_SacrificeMissile"/>
-            <Type value="Sound"/>
-            <Time value="0.008000"/>
-            <Payload value="AP_Ascendant_SacrificeMissile"/>
-        </Events>
-    </CModel>
-    <CModel id="AP_AscendantSacrificeWeapon3" parent="MissileFX">
-        <Model value="Assets\Effects\Protoss\HighTemplarTaldarim_Sacrifice_Missile\HighTemplarTaldarim_Sacrifice_Missile.m3"/>
-        <EditorCategories value="Race:Protoss"/>
-        <Events>
-            <Anim value="Stand,00"/>
-            <Name value="AP_Ascendant_SacrificeMissile"/>
-            <Type value="Sound"/>
-            <Time value="0.010000"/>
-            <Payload value="AP_Ascendant_SacrificeMissile"/>
-        </Events>
-    </CModel>
-    <CModel id="AP_AscendantWeapon" parent="MissileFX">
-        <Model value="Assets\Effects\Protoss\HighTemplarTaldarim_AgonizingBlast\HighTemplarTaldarim_AgonizingBlast.m3"/>
-        <EditorCategories value="Race:Protoss"/>
-    </CModel>
-    <CModel id="AP_HighArchonPsiStormImpact" parent="ImpactFX">
-        <Model value="Assets\Effects\Protoss\PsiStormImpact\PsiStormImpact.m3"/>
-        <EditorCategories value="Race:Protoss"/>
-        <Radius value="1.000000"/>
-    </CModel>
-    <CModel id="AP_HighArchonPsiStormModel" parent="PersistentSpellFX">
-        <Model value="Assets\Effects\Protoss\PsiStorm\PsiStorm.m3"/>
-        <EditorCategories value="Race:Protoss"/>
-        <RadiusLoose value="1.000000"/>
-        <ScaleMax value="1.200000,1.200000,1.200000"/>
-        <ScaleMin value="1.200000,1.200000,1.200000"/>
-    </CModel>
-    <CModel id="AP_HighArchonTemplar" parent="Unit" Race="Protoss">
-        <Model value="Assets\Units\Protoss\HighTemplar\HighTemplar.m3"/>
-        <RequiredAnims value="Assets\Units\Protoss\HighTemplar_SwarmAnims\HighTemplar_SwarmAnims.m3a"/>
-        <Occlusion value="Show"/>
-        <PlanetPanelCamera value="Star2CameraHigh05"/>
-        <Radius value="0.400000"/>
-        <ScaleMax value="0.950000,0.950000,0.950000"/>
-        <ScaleMin value="0.950000,0.950000,0.950000"/>
-        <SelectionRadius value="0.375000"/>
-        <ShadowRadius value="0.375000"/>
-        <SquibTypeDefault value="LightArmor"/>
-        <TechPurchaseCamera value="Star2CameraHigh05"/>
-        <TextureDeclares Prefix="templar_">
-            <Adaptions TriggerOnSubstring="_Diffuse" Slot="main"/>
-        </TextureDeclares>
-        <UnitGlossaryCamera value="Star2CameraHigh05"/>
-    </CModel>
-    <CModel id="AP_HighTemplarShakuras" parent="Unit" Race="Protoss">
-        <Model value="Assets\Units\Protoss\HighTemplar\HighTemplar.m3"/>
-        <RequiredAnims value="Assets\Units\Protoss\HighTemplar_SwarmAnims\HighTemplar_SwarmAnims.m3a"/>
-        <Occlusion value="Show"/>
-        <PlanetPanelCamera value="Star2CameraHigh05"/>
-        <Radius value="0.400000"/>
-        <ScaleMax value="0.950000,0.950000,0.950000"/>
-        <ScaleMin value="0.950000,0.950000,0.950000"/>
-        <SelectionRadius value="0.375000"/>
-        <ShadowRadius value="0.375000"/>
-        <SquibTypeDefault value="LightArmor"/>
-        <TechPurchaseCamera value="Star2CameraHigh05"/>
-        <UnitGlossaryCamera value="Star2CameraHigh05"/>
-    </CModel>
-    <CModel id="AP_HighTemplarShakurasDeath" parent="UnitDeath" Race="Protoss">
-        <Model value="Assets\Units\Protoss\HighTemplarDeath\HighTemplarDeath.m3"/>
-        <LowQualityModel value="ProtossSpiritDeathLow"/>
-        <Occlusion value="Show"/>
-        <SelectionRadius value="0.625000"/>
-        <ShadowRadius value="0.625000"/>
-    </CModel>
-    <CModel id="AP_HighTemplarShakurasPlacement" parent="Placement" Race="Protoss">
-        <Model value="Assets\Units\Protoss\HighTemplarPlacement\HighTemplarPlacement.m3"/>
-        <Lighting value="HighTemplar"/>
-        <Occlusion value="Show"/>
-        <Radius value="-1.000000"/>
-        <ScaleMax value="0.850000,0.850000,0.850000"/>
-        <ScaleMin value="0.850000,0.850000,0.850000"/>
-        <SelectionRadius value="0.588100"/>
-        <ShadowRadius value="0.588100"/>
-    </CModel>
-    <CModel id="AP_HighTemplarShakurasPortrait" parent="Portrait" Race="Protoss">
-        <Model value="Assets\Portraits\Protoss\HighTemplarPortrait\HighTemplarPortrait.m3"/>
-    </CModel>
-    <CModel id="AP_HighTemplarShakurasWarpIn" parent="OneShotSpellFX">
-        <Model value="Assets\Units\Protoss\HighTemplarWarpIn\HighTemplarWarpIn.m3"/>
-        <LowQualityModel value="ProtossUnitBirth"/>
-        <EditorCategories value="Race:Protoss"/>
-        <Occlusion value="Show"/>
-        <ScaleMax value="0.950000,0.950000,0.950000"/>
-        <ScaleMin value="0.950000,0.950000,0.950000"/>
-        <SelectionRadius value="0.526100"/>
-        <ShadowRadius value="0.526100"/>
-    </CModel>
-    <CModel id="AP_HighTemplarTaldarim" parent="Unit" Race="Protoss">
-        <Model value="Assets\Units\Protoss\HighTemplar_TaldarimEx3\HighTemplar_TaldarimEx3.m3"/>
-        <RequiredAnims value="Assets\Units\Protoss\HighTemplar_SwarmAnims\HighTemplar_SwarmAnims.m3a"/>
-        <Occlusion value="Show"/>
-        <PlanetPanelCamera value="Star2CameraHigh05"/>
-        <Radius value="0.400000"/>
-        <ScaleMax value="0.950000,0.950000,0.950000"/>
-        <ScaleMin value="0.950000,0.950000,0.950000"/>
-        <SelectionRadius value="0.375000"/>
-        <ShadowRadius value="0.375000"/>
-        <SquibTypeDefault value="LightArmor"/>
-        <TechPurchaseCamera value="Star2CameraHigh05"/>
-        <UnitGlossaryCamera value="Star2CameraHigh05"/>
-    </CModel>
-    <CModel id="AP_HighTemplarTaldarimDeath" parent="UnitDeath" Race="Protoss">
-        <Model value="Assets\Units\Protoss\HighTemplar_Taldarim_Death\HighTemplar_Taldarim_Death.m3"/>
-        <LowQualityModel value="ProtossSpiritTaldarimDeathLow"/>
-        <Events>
-            <Anim value="Death,00"/>
-            <Name value="AP_Ascendant_Death_Fx_Missile"/>
-            <Type value="Sound"/>
-            <Time value="0.208000"/>
-            <Payload value="AP_Ascendant_Death_Fx_Missile"/>
-        </Events>
-        <Occlusion value="Show"/>
-        <SelectionRadius value="0.625000"/>
-        <ShadowRadius value="0.625000"/>
-    </CModel>
-    <CModel id="AP_HighTemplarTaldarimPlacement" parent="Placement" Race="Protoss">
-        <Model value="Assets\Units\Protoss\HighTemplarTaldarim_Placement\HighTemplarTaldarim_Placement.m3"/>
-        <Lighting value="HighTemplar"/>
-        <Occlusion value="Show"/>
-        <Radius value="-1.000000"/>
-        <ScaleMax value="0.950000,0.950000,0.950000"/>
-        <ScaleMin value="0.950000,0.950000,0.950000"/>
-        <SelectionRadius value="0.588100"/>
-        <ShadowRadius value="0.588100"/>
-    </CModel>
-    <CModel id="AP_HighTemplarTaldarimPortrait" parent="Portrait" Race="Protoss">
-        <Model value="Assets\Portraits\Protoss\HighTemplar_TalDarim_Portrait\HighTemplar_TalDarim_Portrait.m3"/>
-        <Flags index="Download" value="1"/>
-        <Image value="Assets\Textures\taldarimhightemplarportrait_static.dds"/>
-        <Lighting value="AP_PortraitTalDarim_HighTemplar"/>
-    </CModel>
-    <CModel id="AP_HighTemplarTaldarimWarpIn" parent="OneShotSpellFX">
-        <Model value="Assets\Units\Protoss\HighTemplarTaldarim_WarpIn\HighTemplarTaldarim_WarpIn.m3"/>
-        <LowQualityModel value="ProtossUnitBirth"/>
-        <EditorCategories value="Race:Protoss"/>
-        <Occlusion value="Show"/>
-        <ScaleMax value="0.950000,0.950000,0.950000"/>
-        <ScaleMin value="0.950000,0.950000,0.950000"/>
-        <SelectionRadius value="0.526100"/>
-        <ShadowRadius value="0.526100"/>
-    </CModel>
-    <CModel id="AP_HighTemplarWeapon" parent="MissileFX">
-        <Model value="Assets\Effects\Protoss\AdeptSoulMissile\AdeptSoulMissile.m3"/>
-        <EditorCategories value="Race:Protoss"/>
-    </CModel>
-    <CModel id="AP_VoidHighTemplarMindBlastExplosion" parent="ImpactFX">
-        <Model value="Assets\Effects\Protoss\HighTemplarTaldarim_MindBlast\HighTemplarTaldarim_MindBlast.m3"/>
-        <SelectionRadius value="0.200000"/>
-        <ShadowRadius value="0.200000"/>
-    </CModel>
-    <CModel id="AP_VoidHighTemplarPsiOrbBeam" parent="PersistentSpellFX">
-        <Model value="Assets\Effects\Protoss\HighTemplarTaldarim_PsionicOrb_Beam\HighTemplarTaldarim_PsionicOrb_Beam.m3"/>
-        <EditorCategories value="Race:Protoss"/>
-        <RadiusLoose value="1.000000"/>
-    </CModel>
-    <CModel id="AP_VoidHighTemplarPsiOrbFinalImpactModel">
-        <Model value="Assets\Effects\Protoss\HighTemplarTaldarim_PsionicOrb_Impact\HighTemplarTaldarim_PsionicOrb_Impact.m3"/>
-    </CModel>
-    <CModel id="AP_VoidHighTemplarPsiOrbMissile" parent="MissileFX">
-        <Model value="Assets\Effects\Protoss\HighTemplarTaldarim_PsionicOrb_Missile\HighTemplarTaldarim_PsionicOrb_Missile.m3"/>
-        <EditorCategories value="Race:Protoss"/>
-    </CModel>
-    <CModel id="AP_HighTemplarNoCords" parent="Unit" Race="Protoss">
-        <Occlusion value="Show"/>
-        <Radius value="0.400000"/>
-        <ScaleMax value="0.950000,0.950000,0.950000"/>
-        <ScaleMin value="0.950000,0.950000,0.950000"/>
-        <SquibTypeDefault value="LightArmor"/>
-        <TechPurchaseCamera value="Star2CameraHigh05"/>
-        <UnitGlossaryCamera value="Star2CameraHigh05"/>
-        <PlanetPanelCamera value="Star2CameraHigh05"/>
-        <SelectionRadius value="0.375000"/>
-        <ShadowRadius value="0.375000"/>
-        <RequiredAnims value="Assets\Units\Protoss\HighTemplar_SwarmAnims\HighTemplar_SwarmAnims.m3a"/>
-        <TextureDeclares Prefix="templar_">
-            <Adaptions TriggerOnSubstring="_Diffuse" Slot="main"/>
-        </TextureDeclares>
-        <Model value="Assets\Units\Protoss\HighTemplar_NoCords\HighTemplar_NoCords.m3"/>
-    </CModel>
-    <CModel id="AP_HighTemplar_NoNerveCordsPortrait" parent="Portrait" Race="Protoss">
-        <Image value="Assets\Textures\HighTemplarNoNerveCordPortrait_static.dds"/>
-        <Lighting value="HighTemplarPortrait"/>
-    </CModel>
-    <CModel id="AP_VoidHighTemplarPsiOrbCursorSplat" parent="UI">
-        <Model value="Assets\UI\Cursors\ProtossCursor1\ProtossCursor1.m3"/>
-        <EditorCategories value="Race:Protoss"/>
-        <ScaleMax value="0.250000,0.250000,0.250000"/>
-        <ScaleMin value="0.250000,0.250000,0.250000"/>
-        <SelectionRadius value="2.500000"/>
-        <ShadowRadius value="2.500000"/>
-    </CModel>
-<<<<<<< HEAD
-    <CModel id="AP_BlinkMultipleOriginModel" parent="OneShotSpellFX">
-        <Model value="Assets\Effects\Protoss\Stalker_Purifier_BlinkOut\Stalker_Purifier_BlinkOut.m3"/>
-        <EditorCategories value="Race:Protoss"/>
-        <ScaleMax value="0.690000,0.690000,0.690000"/>
-        <ScaleMin value="0.690000,0.690000,0.690000"/>
-        <SelectionRadius value="0.833200"/>
-        <ShadowRadius value="0.833200"/>
-    </CModel>
-    <CModel id="AP_BlinkMultipleStopModel" parent="OneShotSpellFX">
-        <Model value="Assets\Effects\Protoss\Stalker_Purifier_BlinkIn\Stalker_Purifier_BlinkIn.m3"/>
-        <EditorCategories value="Race:Protoss"/>
-    </CModel>
-    <CModel id="AP_StalkerPurifier" parent="Unit" Race="Protoss">
-        <Model value="Assets\Units\Protoss\Stalker_Purifier\Stalker_Purifier.m3"/>
-        <RequiredAnims value="Assets\Units\Protoss\Stalker_SwarmAnims\Stalker_SwarmAnims.m3a"/>
-        <Occlusion value="Show"/>
-        <PlanetPanelCamera value="Star2CameraHigh10"/>
-        <Radius value="0.850000"/>
-        <ScaleMax value="0.690000,0.690000,0.690000"/>
-        <ScaleMin value="0.690000,0.690000,0.690000"/>
-        <SelectionRadius value="1.087000"/>
-        <ShadowRadius value="1.087000"/>
-        <SquibTypeDefault value="Metal"/>
-        <TechPurchaseCamera value="Star2CameraHigh10"/>
-        <Tipability value="0.750000"/>
-        <TipabilityLength value="0.800000"/>
-        <TipabilityWidth value="0.800000"/>
-        <UnitGlossaryCamera value="Star2CameraHigh10"/>
-    </CModel>
-    <CModel id="AP_StalkerPurifierDeath" parent="UnitDeath" Race="Protoss">
-        <Model value="Assets\Units\Protoss\Stalker_Purifier_Death\Stalker_Purifier_Death.m3"/>
-        <LowQualityModel value="ProtossMediumUnitDeathLow"/>
-        <Events>
-            <Anim value="Death,00"/>
-            <Name value="Uni_DeathFXincidentallFire"/>
-            <Type value="Sound"/>
-            <Time value="0.250000"/>
-            <Payload value="Uni_DeathFXincidentallFire"/>
-        </Events>
-        <Events>
-            <Anim value="Death,01"/>
-            <Name value="Uni_DeathFXincidentallFire"/>
-            <Type value="Sound"/>
-            <Time value="0.250000"/>
-            <Payload value="Uni_DeathFXincidentallFire"/>
-        </Events>
-        <Events>
-            <Anim value="Death,02"/>
-            <Name value="Uni_DeathFXincidentallFire"/>
-            <Type value="Sound"/>
-            <Time value="0.250000"/>
-            <Payload value="Uni_DeathFXincidentallFire"/>
-        </Events>
-        <Events>
-            <Anim value="Death,03"/>
-            <Name value="Uni_DeathFXincidentallFire"/>
-            <Type value="Sound"/>
-            <Time value="0.250000"/>
-            <Payload value="Uni_DeathFXincidentallFire"/>
-        </Events>
-        <Events>
-            <Anim value="Death,00"/>
-            <Name value="Stalker_Explode_Legs_Start"/>
-            <Type value="Sound"/>
-            <Time value="0.193000"/>
-            <Payload value="Stalker_Explode_Legs_Start"/>
-        </Events>
-        <Events>
-            <Anim value="Death,00"/>
-            <Name value="Stalker_Explode_Legs_Impact"/>
-            <Type value="Sound"/>
-            <Time value="0.692000"/>
-            <Payload value="Stalker_Explode_Legs_Impact"/>
-        </Events>
-        <Events>
-            <Anim value="Death,00"/>
-            <Name value="Stalker_Explode_Var"/>
-            <Type value="Sound"/>
-            <Time value="0.010000"/>
-            <Payload value="Stalker_Explode_Var"/>
-        </Events>
-        <Events>
-            <Anim value="Death,00"/>
-            <Name value="Stalker_Explode_Var"/>
-            <Type value="Sound"/>
-            <Time value="0.010000"/>
-            <Payload value="Stalker_Explode_Var"/>
-        </Events>
-        <Events>
-            <Anim value="Death,03"/>
-            <Name value="Stalker_Explode_Fall_Start"/>
-            <Type value="Sound"/>
-            <Payload value="Stalker_Explode_Fall_Start"/>
-        </Events>
-        <Events>
-            <Anim value="Death,03"/>
-            <Name value="Stalker_Explode_Fall_Body"/>
-            <Type value="Sound"/>
-            <Time value="0.206000"/>
-            <Payload value="Stalker_Explode_Fall_Body"/>
-        </Events>
-        <Events>
-            <Anim value="Death,03"/>
-            <Name value="Stalker_Explode_Fall_Impact"/>
-            <Type value="Sound"/>
-            <Time value="0.602000"/>
-            <Payload value="Stalker_Explode_Fall_Impact"/>
-        </Events>
-        <Events>
-            <Anim value="Death,03"/>
-            <Name value="Stalker_Explode_Var"/>
-            <Type value="Sound"/>
-            <Time value="0.010000"/>
-            <Payload value="Stalker_Explode_Var"/>
-        </Events>
-        <Events>
-            <Anim value="Death,01"/>
-            <Name value="Stalker_Explode"/>
-            <Type value="Sound"/>
-            <Time value="0.010000"/>
-            <Payload value="Stalker_Explode"/>
-        </Events>
-        <Events>
-            <Anim value="Death,02"/>
-            <Name value="Stalker_Explode"/>
-            <Type value="Sound"/>
-            <Time value="0.010000"/>
-            <Payload value="Stalker_Explode"/>
-        </Events>
-        <Occlusion value="Show"/>
-    </CModel>
-    <CModel id="AP_StalkerPurifierPlacement" parent="Placement" Race="Protoss">
-        <Model value="Assets\Units\Protoss\StalkerPlacement\StalkerPlacement.m3"/>
-        <Lighting value="Stalker"/>
-        <Occlusion value="Show"/>
-        <Radius value="-1.000000"/>
-        <ScaleMax value="0.690000,0.690000,0.690000"/>
-        <ScaleMin value="0.690000,0.690000,0.690000"/>
-        <SelectionRadius value="0.941600"/>
-        <ShadowRadius value="0.941600"/>
-    </CModel>
-    <CModel id="AP_StalkerPurifierPortrait" parent="Portrait" Race="Protoss">
-        <Model value="Assets\Portraits\Protoss\Stalker_Purifier_Portrait\Stalker_Purifier_Portrait.m3"/>
-        <Image value="Assets\Textures\purifierstalkerportrait_static.dds"/>
-        <Lighting value="AP_PortraitPurifierStalker"/>
-    </CModel>
-    <CModel id="AP_StalkerPurifierWarpIn" parent="OneShotSpellFX">
-        <Model value="Assets\Units\Protoss\StalkerWarpIn\StalkerWarpIn.m3"/>
-        <LowQualityModel value="ProtossUnitBirth"/>
-        <EditorCategories value="Race:Protoss"/>
-        <ScaleMax value="0.690000,0.690000,0.690000"/>
-        <ScaleMin value="0.690000,0.690000,0.690000"/>
-        <SelectionRadius value="0.724600"/>
-        <ShadowRadius value="0.724600"/>
-    </CModel>
-    <CModel id="AP_StalkerShakuras" parent="Unit" Race="Protoss">
-        <Model value="Assets\Units\Protoss\Stalker\Stalker.m3"/>
-        <RequiredAnims value="Assets\Units\Protoss\Stalker_SwarmAnims\Stalker_SwarmAnims.m3a"/>
-        <Occlusion value="Show"/>
-        <PlanetPanelCamera value="Star2CameraHigh10"/>
-        <Radius value="0.850000"/>
-        <ScaleMax value="0.690000,0.690000,0.690000"/>
-        <ScaleMin value="0.690000,0.690000,0.690000"/>
-        <SelectionRadius value="1.087000"/>
-        <ShadowRadius value="1.087000"/>
-        <SquibTypeDefault value="Metal"/>
-        <TechPurchaseCamera value="Star2CameraHigh10"/>
-        <Tipability value="0.750000"/>
-        <TipabilityLength value="0.800000"/>
-        <TipabilityWidth value="0.800000"/>
-        <UnitGlossaryCamera value="Star2CameraHigh10"/>
-    </CModel>
-    <CModel id="AP_StalkerShakurasDeath" parent="UnitDeath" Race="Protoss">
-        <Model value="Assets\Units\Protoss\StalkerDeathEx1\StalkerDeathEx1.m3"/>
-        <LowQualityModel value="ProtossMediumUnitDeathLow"/>
-        <Events>
-            <Anim value="Death,00"/>
-            <Name value="Uni_DeathFXincidentallFire"/>
-            <Type value="Sound"/>
-            <Time value="0.250000"/>
-            <Payload value="Uni_DeathFXincidentallFire"/>
-        </Events>
-        <Events>
-            <Anim value="Death,01"/>
-            <Name value="Uni_DeathFXincidentallFire"/>
-            <Type value="Sound"/>
-            <Time value="0.250000"/>
-            <Payload value="Uni_DeathFXincidentallFire"/>
-        </Events>
-        <Events>
-            <Anim value="Death,02"/>
-            <Name value="Uni_DeathFXincidentallFire"/>
-            <Type value="Sound"/>
-            <Time value="0.250000"/>
-            <Payload value="Uni_DeathFXincidentallFire"/>
-        </Events>
-        <Events>
-            <Anim value="Death,03"/>
-            <Name value="Uni_DeathFXincidentallFire"/>
-            <Type value="Sound"/>
-            <Time value="0.250000"/>
-            <Payload value="Uni_DeathFXincidentallFire"/>
-        </Events>
-        <Events>
-            <Anim value="Death,00"/>
-            <Name value="Stalker_Explode_Legs_Start"/>
-            <Type value="Sound"/>
-            <Time value="0.193000"/>
-            <Payload value="Stalker_Explode_Legs_Start"/>
-        </Events>
-        <Events>
-            <Anim value="Death,00"/>
-            <Name value="Stalker_Explode_Legs_Impact"/>
-            <Type value="Sound"/>
-            <Time value="0.692000"/>
-            <Payload value="Stalker_Explode_Legs_Impact"/>
-        </Events>
-        <Events>
-            <Anim value="Death,00"/>
-            <Name value="Stalker_Explode_Var"/>
-            <Type value="Sound"/>
-            <Time value="0.010000"/>
-            <Payload value="Stalker_Explode_Var"/>
-        </Events>
-        <Events>
-            <Anim value="Death,00"/>
-            <Name value="Stalker_Explode_Var"/>
-            <Type value="Sound"/>
-            <Time value="0.010000"/>
-            <Payload value="Stalker_Explode_Var"/>
-        </Events>
-        <Events>
-            <Anim value="Death,03"/>
-            <Name value="Stalker_Explode_Fall_Start"/>
-            <Type value="Sound"/>
-            <Payload value="Stalker_Explode_Fall_Start"/>
-        </Events>
-        <Events>
-            <Anim value="Death,03"/>
-            <Name value="Stalker_Explode_Fall_Body"/>
-            <Type value="Sound"/>
-            <Time value="0.206000"/>
-            <Payload value="Stalker_Explode_Fall_Body"/>
-        </Events>
-        <Events>
-            <Anim value="Death,03"/>
-            <Name value="Stalker_Explode_Fall_Impact"/>
-            <Type value="Sound"/>
-            <Time value="0.602000"/>
-            <Payload value="Stalker_Explode_Fall_Impact"/>
-        </Events>
-        <Events>
-            <Anim value="Death,03"/>
-            <Name value="Stalker_Explode_Var"/>
-            <Type value="Sound"/>
-            <Time value="0.010000"/>
-            <Payload value="Stalker_Explode_Var"/>
-        </Events>
-        <Events>
-            <Anim value="Death,01"/>
-            <Name value="Stalker_Explode"/>
-            <Type value="Sound"/>
-            <Time value="0.010000"/>
-            <Payload value="Stalker_Explode"/>
-        </Events>
-        <Events>
-            <Anim value="Death,02"/>
-            <Name value="Stalker_Explode"/>
-            <Type value="Sound"/>
-            <Time value="0.010000"/>
-            <Payload value="Stalker_Explode"/>
-        </Events>
-        <Occlusion value="Show"/>
-    </CModel>
-    <CModel id="AP_StalkerShakurasPlacement" parent="Placement" Race="Protoss">
-        <Model value="Assets\Units\Protoss\StalkerPlacement\StalkerPlacement.m3"/>
-        <Lighting value="Stalker"/>
-        <Occlusion value="Show"/>
-        <Radius value="-1.000000"/>
-        <ScaleMax value="0.690000,0.690000,0.690000"/>
-        <ScaleMin value="0.690000,0.690000,0.690000"/>
-        <SelectionRadius value="0.941600"/>
-        <ShadowRadius value="0.941600"/>
-    </CModel>
-    <CModel id="AP_StalkerShakurasWarpIn" parent="OneShotSpellFX">
-        <Model value="Assets\Units\Protoss\StalkerWarpIn\StalkerWarpIn.m3"/>
-        <LowQualityModel value="ProtossUnitBirth"/>
-        <EditorCategories value="Race:Protoss"/>
-        <ScaleMax value="0.690000,0.690000,0.690000"/>
-        <ScaleMin value="0.690000,0.690000,0.690000"/>
-        <SelectionRadius value="0.724600"/>
-        <ShadowRadius value="0.724600"/>
-    </CModel>
-    <CModel id="AP_StalkerSecondaryWeapon" parent="MissileFX">
-        <Model value="Assets\Effects\Protoss\ZeratulMissileBeams\ZeratulMissileBeams.m3"/>
-        <EditorCategories value="Race:Protoss"/>
-=======
-    <CModel id="AP_Baneling" parent="BanelingBase">
-        <Model value="Assets\Units\Zerg\BanelingEx1\BanelingEx1.m3"/>
-        <ScaleMax value="0.880000,0.880000,0.880000"/>
-        <ScaleMin value="0.720000,0.720000,0.720000"/>
-    </CModel>
-    <CModel id="AP_BanelingCorrosiveExplosion" parent="OneShotSpellFX">
-        <Model value="Assets\Units\Zerg\BanelingEx1DeathCorrosive\BanelingEx1DeathCorrosive.m3"/>
-        <LowQualityModel value="BanelingDeathLow"/>
-        <EditorCategories value="Race:Zerg"/>
-        <Flags index="TeenSafe" value="1"/>
-    </CModel>
-    <CModel id="AP_BanelingRuptureExplosion" parent="OneShotSpellFX">
-        <Model value="Assets\Units\Zerg\BanelingEx1DeathRupture\BanelingEx1DeathRupture.m3"/>
-        <LowQualityModel value="AP_BanelingDeathLowHotSRupture"/>
-        <EditorCategories value="Race:Zerg"/>
-        <Flags index="TeenSafe" value="1"/>
-        <ScaleMax value="1.333330,1.333330,1.333330"/>
-        <ScaleMin value="1.333330,1.333330,1.333330"/>
-    </CModel>
-    <CModel id="AP_CorrosiveBileImpact" parent="ImpactFX">
-        <Model value="Assets\Effects\Zerg\CorrosiveBileImpact\CorrosiveBileImpact.m3"/>
-        <EditorCategories value="Race:Zerg"/>
-    </CModel>
-    <CModel id="AP_HotSSplitterlingMedium" parent="Unit" Race="Zerg">
-        <Model value="Assets\Units\Zerg\Splitterling\Splitterling.m3"/>
-        <Occlusion value="Show"/>
-        <PlanetPanelCamera value="Star2CameraMid04"/>
-        <Radius value="0.400000"/>
-        <ScaleMax value="0.600000,0.600000,0.600000"/>
-        <ScaleMin value="0.600000,0.600000,0.600000"/>
-        <SelectionOffset value="0.000000,0.000000,-0.200000"/>
-        <SelectionRadius value="0.468700"/>
-        <ShadowRadius value="0.468700"/>
-        <TechPurchaseCamera value="Star2CameraMid04"/>
-        <Tipability value="0.750000"/>
-        <TipabilityLength value="0.600000"/>
-        <TipabilityWidth value="0.600000"/>
-        <UnitGlossaryCamera value="Star2CameraMid04"/>
-    </CModel>
-    <CModel id="AP_SplitterlingMediumCorrosiveExplosion" parent="OneShotSpellFX">
-        <Model value="Assets\Units\Zerg\BanelingEx1DeathCorrosive\BanelingEx1DeathCorrosive.m3"/>
-        <EditorCategories value="Race:Zerg"/>
-        <Flags index="TeenSafe" value="1"/>
-        <ScaleMax value="0.666666,0.666666,0.666666"/>
-        <ScaleMin value="0.666666,0.666666,0.666666"/>
-    </CModel>
-    <CModel id="AP_SplitterlingMediumRuptureExplosion" parent="OneShotSpellFX">
-        <Model value="Assets\Units\Zerg\SplitterlingDeathRupture\SplitterlingDeathRupture.m3"/>
-        <EditorCategories value="Race:Zerg"/>
-        <Flags index="TeenSafe" value="1"/>
-        <ScaleMax value="1.333330,1.333330,1.333330"/>
-        <ScaleMin value="1.333330,1.333330,1.333330"/>
-    </CModel>
-    <CModel id="AP_SplitterlingPortrait" parent="Portrait" Race="Zerg">
-        <Model value="Assets\Portraits\Zerg\BanelingPortrait\BanelingPortrait.m3"/>
-        <Image value="Assets\Textures\BanelingPortrait_Static.dds"/>
-    </CModel>
-    <CModel id="AP_SplitterlingSmallDeath" parent="UnitDeath" Race="Zerg">
-        <Model value="Assets\Units\Zerg\SplitterlingDeath\SplitterlingDeath.m3"/>
-        <LowQualityModel value="BanelingDeathLow"/>
-        <Occlusion value="Show"/>
-    </CModel>
-    <CModel id="AP_BanelingDeathLowHotSRupture" parent="UnitDeath" Race="Zerg">
-        <Model value="Assets\Units\Zerg\BanelingDeath\BanelingDeath_Low.m3"/>
-        <Lighting value="BanelingDeathLow"/>
-        <Occlusion value="Show"/>
-        <ScaleMax value="1.450000,1.450000,1.450000"/>
-        <ScaleMin value="1.450000,1.450000,1.450000"/>
-    </CModel>
-    <CModel id="AP_HotSSplitterlingBig" parent="Unit" Race="Zerg">
-        <Model value="Assets\Units\Zerg\BanelingEx1A\BanelingEx1A.m3"/>
-        <Occlusion value="Show"/>
-        <PlanetPanelCamera value="Star2CameraMid04"/>
-        <Radius value="0.400000"/>
-        <ScaleMax value="0.800000,0.800000,0.800000"/>
-        <ScaleMin value="0.800000,0.800000,0.800000"/>
-        <SelectionRadius value="0.468700"/>
-        <ShadowRadius value="0.468700"/>
-        <TechPurchaseCamera value="Star2CameraMid04"/>
-        <Tipability value="0.750000"/>
-        <TipabilityLength value="0.600000"/>
-        <TipabilityWidth value="0.600000"/>
-        <UnitGlossaryCamera value="Star2CameraMid04"/>
-    </CModel>
-    <CModel id="AP_Hunter" parent="Unit" Race="Zerg">
-        <Model value="Assets\Units\Zerg\BanelingEx1B\BanelingEx1B.m3"/>
-        <Occlusion value="Show"/>
-        <PlanetPanelCamera value="Star2CameraMid04"/>
-        <Radius value="0.400000"/>
-        <ScaleMax value="0.800000,0.800000,0.800000"/>
-        <ScaleMin value="0.800000,0.800000,0.800000"/>
-        <SelectionRadius value="0.468700"/>
-        <ShadowRadius value="0.468700"/>
-        <TechPurchaseCamera value="Star2CameraMid04"/>
-        <Tipability value="0.750000"/>
-        <TipabilityLength value="0.600000"/>
-        <TipabilityWidth value="0.600000"/>
-        <UnitGlossaryCamera value="Star2CameraMid04"/>
-    </CModel>
-    <CModel id="AP_HunterCorrosiveExplosion" parent="OneShotSpellFX">
-        <Model value="Assets\Units\Zerg\BanelingEx1BDeathCorrosive\BanelingEx1BDeathCorrosive.m3"/>
-        <EditorCategories value="Race:Zerg"/>
-        <Flags index="TeenSafe" value="1"/>
-    </CModel>
-    <CModel id="AP_HunterDeath" parent="UnitDeath">
-        <Model value="Assets\Units\Zerg\BanelingEx1BDeath\BanelingEx1BDeath.m3"/>
-        <LowQualityModel value="AP_HunterDeathLow"/>
-        <EditorCategories value="Race:Zerg"/>
-        <Occlusion value="Show"/>
-    </CModel>
-    <CModel id="AP_HunterDeathLow" parent="UnitDeath" Race="Zerg">
-        <Model value="Assets\Units\Zerg\BanelingEx1BDeath\BanelingEx1BDeath_Low.m3"/>
-        <Occlusion value="Show"/>
-    </CModel>
-    <CModel id="AP_HunterPortrait" parent="Portrait" Race="Zerg">
-        <Model value="Assets\Portraits\Zerg\BanelingPortrait\BanelingPortrait.m3"/>
-        <Image value="Assets\Textures\BanelingPortrait_Static.dds"/>
-    </CModel>
-    <CModel id="AP_HunterRuptureExplosion" parent="OneShotSpellFX">
-        <Model value="Assets\Units\Zerg\BanelingEx1BDeathRupture\BanelingEx1BDeathRupture.m3"/>
-        <EditorCategories value="Race:Zerg"/>
-        <Flags index="TeenSafe" value="1"/>
-        <ScaleMax value="1.333330,1.333330,1.333330"/>
-        <ScaleMin value="1.333330,1.333330,1.333330"/>
-    </CModel>
-    <CModel id="AP_CorrosiveBileImpactB" parent="ImpactFX">
-        <Model value="Assets\Effects\Zerg\CorrosiveBileImpactB\CorrosiveBileImpactB.m3"/>
-        <EditorCategories value="Race:Zerg"/>
->>>>>>> cbd349cc
-    </CModel>
-</Catalog>
+<?xml version="1.0" encoding="utf-8"?>
+<Catalog>
+    <CModel id="AP_Medic" parent="Unit" Race="Terran">
+        <Model value="Assets\Units\Terran\Medic\Medic.m3"/>
+        <Occlusion value="Show"/>
+        <PlanetPanelCamera value="Star2CameraMid03"/>
+        <Radius value="0.375000"/>
+        <SelectionRadius value="0.375000"/>
+        <ShadowRadius value="0.375000"/>
+        <SquibTypeDefault value="Flesh"/>
+        <TechPurchaseCamera value="TechPurchaseInfantry"/>
+        <UnitGlossaryCamera value="Star2CameraMid03"/>
+    </CModel>
+    <CModel id="AP_MedicDeath" parent="UnitDeath" Race="Terran">
+        <Model value="Assets\Units\Terran\MedicDeath\MedicDeath.m3"/>
+        <LowQualityModel value="TerranBloodDeathLow"/>
+        <Occlusion value="Show"/>
+    </CModel>
+    <CModel id="AP_MedicHealBeam" parent="PersistentSpellFX">
+        <Model value="Assets\Effects\Terran\MedivacBeam\MedivacBeam.m3"/>
+        <EditorCategories value="Race:Terran"/>
+        <ScaleMax value="0.500000,0.500000,0.500000"/>
+        <ScaleMin value="0.500000,0.500000,0.500000"/>
+    </CModel>
+    <CModel id="AP_MedicHealModel" parent="OneShotSpellFX">
+        <Model value="Assets\Effects\Terran\MedicHeal\MedicHeal.m3"/>
+        <EditorCategories value="Race:Terran"/>
+    </CModel>
+    <CModel id="AP_MedicKillSquadDeath" parent="UnitDeath" Race="Terran">
+        <Model value="Assets\Units\Terran\MedicKillSquadDeath\MedicKillSquadDeath.m3"/>
+        <LowQualityModel value="TerranBloodDeathLow"/>
+        <Occlusion value="Show"/>
+    </CModel>
+    <CModel id="AP_MedicPortrait" parent="FXAPortrait" Race="Terran">
+        <Model value="Assets\Portraits\Terran\MedicPortrait\MedicPortrait.m3"/>
+        <FacialController value="LocalizedData\Facial\MedicPortrait.fxa"/>
+        <Image value="Assets\Textures\MedicPortrait_Static.dds"/>
+    </CModel>
+    <CModel id="AP_Firebat" parent="Unit" Race="Terran">
+        <Model value="Assets\Units\Terran\Firebat\Firebat.m3"/>
+        <Occlusion value="Show"/>
+        <PlanetPanelCamera value="Star2CameraMid04"/>
+        <TechPurchaseCamera value="TechPurchaseInfantry"/>
+        <UnitGlossaryCamera value="Star2CameraMid04"/>
+    </CModel>
+    <CModel id="AP_FirebatAttackLaunch" parent="LaunchFX">
+        <Model value="Assets\Effects\Terran\FirebatFireSprite\FirebatFireSprite.m3"/>
+        <EditorCategories value="Race:Terran"/>
+        <ScaleMax value="1.000000,1.500000,1.000000"/>
+        <ScaleMin value="1.000000,1.500000,1.000000"/>
+    </CModel>
+    <CModel id="AP_FirebatBunkerAttackLaunch" parent="LaunchFX">
+        <Model value="Assets\Effects\Terran\FirebatFireSprite\FirebatFireSprite.m3"/>
+        <EditorCategories value="Race:Terran"/>
+        <ScaleMax value="1.000000,3.000000,1.000000"/>
+        <ScaleMin value="1.000000,3.000000,1.000000"/>
+    </CModel>
+    <CModel id="AP_FirebatDeath" parent="UnitDeath" Race="Terran">
+        <Model value="Assets\Units\Terran\FirebatDeath\FirebatDeath.m3"/>
+        <LowQualityModel value="TerranSmallUnitDeathLow"/>
+        <Occlusion value="Show"/>
+    </CModel>
+    <CModel id="AP_FirebatPortrait" parent="FXAPortrait" Race="Terran">
+        <Model value="Assets\Portraits\Terran\FirebatPortrait\FirebatPortrait.m3"/>
+        <FacialController value="LocalizedData\Facial\FirebatPortrait.fxa"/>
+        <Flags index="Download" value="1"/>
+        <Image value="Assets\Textures\FirebatPortrait_Static.dds"/>
+    </CModel>
+    <CModel id="AP_ImpactModelFlames" parent="ImpactFX">
+        <Model value="Assets\Effects\Terran\FireImpact\FireImpact.m3"/>
+        <EditorCategories value="Race:Terran"/>
+    </CModel>
+    <CModel id="AP_MedicKillSquad" parent="Unit" Race="Terran">
+        <Model value="Assets\Units\Terran\MedicKillSquad\MedicKillSquad.m3"/>
+        <Lighting value="Medic"/>
+        <Occlusion value="Show"/>
+        <PlanetPanelCamera value="Star2CameraMid03"/>
+        <Radius value="0.375000"/>
+        <SelectionRadius value="0.375000"/>
+        <ShadowRadius value="0.375000"/>
+        <SquibTypeDefault value="Flesh"/>
+        <TechPurchaseCamera value="TechPurchaseInfantry"/>
+        <UnitGlossaryCamera value="Star2CameraMid03"/>
+    </CModel>
+    <CModel id="AP_D8Charge" parent="Unit" Race="Terran">
+        <Model value="Assets\Units\Terran\MagneticMine\MagneticMine.m3"/>
+        <LowQualityModel value="D8ChargeLow"/>
+        <SelectionLayer value="3"/>
+    </CModel>
+    <CModel id="AP_D8ChargeAttackLaunch" parent="LaunchFX">
+        <Model value="Assets\Effects\Terran\TerranSmallBlast\TerranSmallBlast.m3"/>
+        <EditorCategories value="Race:Terran"/>
+    </CModel>
+    <CModel id="AP_D8ChargeReleaseImpact" parent="ImpactFX">
+        <Model value="Assets\Effects\Terran\ReaperJumpLandDown\ReaperJumpLandDown.m3"/>
+        <EditorCategories value="Race:Terran"/>
+    </CModel>
+    <CModel id="AP_D8ChargeWeapon" parent="MissileFX">
+        <Model value="Assets\Effects\Terran\MagneticMineMissile\MagneticMineMissile.m3"/>
+        <EditorCategories value="Race:Terran"/>
+        <Occlusion value="Show"/>
+    </CModel>
+    <CModel id="AP_D8ClusterBomb" parent="Unit" Race="Terran">
+        <Model value="Assets\Units\Terran\MagneticMine\MagneticMine.m3"/>
+        <LowQualityModel value="AP_D8ClusterBombLow"/>
+        <ScaleMax value="0.600000,0.600000,0.600000"/>
+        <ScaleMin value="0.600000,0.600000,0.600000"/>
+        <SelectionLayer value="3"/>
+    </CModel>
+    <CModel id="AP_D8ClusterBombAttackLaunch" parent="LaunchFX">
+        <Model value="Assets\Effects\Terran\TerranSmallBlast\TerranSmallBlast.m3"/>
+        <EditorCategories value="Race:Terran"/>
+    </CModel>
+    <CModel id="AP_D8ClusterBombLow" parent="Unit" Race="Terran">
+        <Model value="Assets\Units\Terran\MagneticMine\MagneticMine_Low.m3"/>
+        <ScaleMax value="0.600000,0.600000,0.600000"/>
+        <ScaleMin value="0.600000,0.600000,0.600000"/>
+        <SelectionLayer value="3"/>
+    </CModel>
+    <CModel id="AP_D8ClusterBombReleaseImpact" parent="ImpactFX">
+        <Model value="Assets\Effects\Terran\ReaperJumpLandDown\ReaperJumpLandDown.m3"/>
+        <EditorCategories value="Race:Terran"/>
+    </CModel>
+    <CModel id="AP_D8ClusterBombWeapon" parent="MissileFX">
+        <Model value="Assets\Effects\Terran\MagneticMineMissile\MagneticMineMissile.m3"/>
+        <EditorCategories value="Race:Terran"/>
+        <Occlusion value="Show"/>
+        <ScaleMax value="0.600000,0.600000,0.600000"/>
+        <ScaleMin value="0.600000,0.600000,0.600000"/>
+    </CModel>
+    <CModel id="AP_NanoRepairBeamImpact" parent="PersistentSpellFX">
+        <Model value="Assets\Effects\Terran\NanoRepairBeamImpact\NanoRepairBeamImpact.m3"/>
+        <EditorCategories value="Race:Terran"/>
+    </CModel>
+    <CModel id="AP_SpiderMine" parent="Unit" Race="Terran">
+        <Model value="Assets\Units\Terran\SpiderMine\SpiderMine.m3"/>
+        <Occlusion value="Show"/>
+        <PlanetPanelCamera value="Star2CameraLow02"/>
+        <Radius value="0.250000"/>
+        <SelectionLayer value="3"/>
+        <SelectionRadius value="0.250000"/>
+        <ShadowRadius value="0.250000"/>
+        <TechPurchaseCamera value="Star2CameraLow02"/>
+        <UnitGlossaryCamera value="Star2CameraLow02"/>
+    </CModel>
+    <CModel id="AP_SpiderMineExplosion" parent="OneShotSpellFX">
+        <Model value="Assets\Effects\Terran\TerranSmallUnitDeath\TerranSmallUnitDeath.m3"/>
+        <LowQualityModel value="AP_SpiderMineExplosionLow"/>
+        <EditorCategories value="Race:Terran"/>
+        <Occlusion value="Show"/>
+        <ScaleMax value="0.250000,0.250000,0.250000"/>
+        <ScaleMin value="0.250000,0.250000,0.250000"/>
+        <SelectionRadius value="2.000000"/>
+        <ShadowRadius value="2.000000"/>
+    </CModel>
+    <CModel id="AP_SpiderMinePlacement" parent="Placement" Race="Terran">
+        <Model value="Assets\Effects\Terran\SpiderMinePlacement\SpiderMinePlacement.m3"/>
+        <LowQualityModel value="AP_SpiderMine"/>
+        <SelectionRadius value="0.250000"/>
+        <ShadowRadius value="0.250000"/>
+    </CModel>
+    <CModel id="AP_Vulture" parent="Unit">
+        <Model value="Assets\Units\Terran\Vulture\Vulture.m3"/>
+        <EditorCategories value="Race:Terran"/>
+        <Occlusion value="Show"/>
+        <PlanetPanelCamera value="Star2CameraMid07"/>
+        <Radius value="0.650000"/>
+        <ScaleMax value="0.850000,0.850000,0.850000"/>
+        <ScaleMin value="0.850000,0.850000,0.850000"/>
+        <SelectionRadius value="0.722000"/>
+        <ShadowRadius value="0.722000"/>
+        <TechPurchaseCamera value="TechPurchaseVehicle"/>
+        <Tipability value="1.000000"/>
+        <TipabilityLength value="0.800000"/>
+        <TipabilityWidth value="0.400000"/>
+        <UnitGlossaryCamera value="Star2CameraMid07"/>
+    </CModel>
+    <CModel id="AP_VultureAttackImpact" parent="ImpactFX">
+        <Model value="Assets\Effects\Terran\VikingFighterMissileImpact\VikingFighterMissileImpact.m3"/>
+        <EditorCategories value="Race:Terran"/>
+    </CModel>
+    <CModel id="AP_VultureAttackLaunch" parent="LaunchFX">
+        <Model value="Assets\Effects\Terran\GhostFireSprite\GhostFireSprite.m3"/>
+        <EditorCategories value="Race:Terran"/>
+    </CModel>
+    <CModel id="AP_VultureDeath" parent="UnitDeath" Race="Terran">
+        <Model value="Assets\Units\Terran\VultureDeath\VultureDeath.m3"/>
+        <LowQualityModel value="TerranMediumUnitDeathLow"/>
+    </CModel>
+    <CModel id="AP_VulturePortrait" parent="FXAPortrait" Race="Terran">
+        <Model value="Assets\Portraits\Terran\VulturePortrait\VulturePortrait.m3"/>
+        <FacialController value="LocalizedData\Facial\VulturePortrait.fxa"/>
+        <Image value="Assets\Textures\VulturePortrait_Static.dds"/>
+    </CModel>
+    <CModel id="AP_VultureSpiderMineAttackImpact" parent="ImpactFX">
+        <Model value="Assets\Effects\Terran\TerranSmallUnitDeath\TerranSmallUnitDeath.m3"/>
+        <EditorCategories value="Race:Terran"/>
+        <Lighting value="AP_SpiderMineAttackImpact"/>
+    </CModel>
+    <CModel id="AP_SpiderMineAttackImpact" parent="OneShotSpellFX">
+        <Model value="Assets\Effects\Terran\TerranSmallUnitDeath\TerranSmallUnitDeath.m3"/>
+        <EditorCategories value="Race:Terran"/>
+    </CModel>
+    <CModel id="AP_VultureWeapon" parent="MissileFX">
+        <Model value="Assets\Effects\Terran\GoliathMissile\GoliathMissile.m3"/>
+        <EditorCategories value="Race:Terran"/>
+    </CModel>
+    <CModel id="AP_Goliath" parent="Unit" Race="Terran">
+        <Model value="Assets\Units\Terran\Goliath\Goliath.m3"/>
+        <AttachProps Id="Ref_TurretZ">
+            <Keys index="Turret" value="0"/>
+        </AttachProps>
+        <AttachProps Id="Ref_Weapon">
+            <Keys index="SetA" value="0"/>
+        </AttachProps>
+        <AttachProps Id="Ref_Weapon 01">
+            <Keys index="SetA" value="0"/>
+        </AttachProps>
+        <AttachProps Id="Ref_Weapon 02">
+            <Keys index="SetB" value="0"/>
+        </AttachProps>
+        <AttachProps Id="Ref_Weapon 03">
+            <Keys index="SetB" value="2"/>
+        </AttachProps>
+        <AttachProps Id="Ref_Weapon 04">
+            <Keys index="SetB" value="4"/>
+        </AttachProps>
+        <AttachProps Id="Ref_Weapon 05">
+            <Keys index="SetB" value="1"/>
+        </AttachProps>
+        <AttachProps Id="Ref_Weapon 06">
+            <Keys index="SetB" value="3"/>
+        </AttachProps>
+        <AttachProps Id="Ref_Weapon 07">
+            <Keys index="SetB" value="5"/>
+        </AttachProps>
+        <Occlusion value="Show"/>
+        <PlanetPanelCamera value="Star2CameraHigh09"/>
+        <Radius value="0.650000"/>
+        <ScaleMax value="0.650000,0.650000,0.650000"/>
+        <ScaleMin value="0.650000,0.650000,0.650000"/>
+        <SelectionRadius value="0.999700"/>
+        <ShadowRadius value="0.999700"/>
+        <TechPurchaseCamera value="TechPurchaseGoliath"/>
+        <TextureDeclares Prefix="Goliath_">
+            <Adaptions TriggerOnSubstring="_Diffuse" Slot="main"/>
+            <Adaptions TriggerOnSubstring="_Specular" Slot="main"/>
+        </TextureDeclares>
+        <UnitGlossaryCamera value="Star2CameraHigh09"/>
+        <Variations Probability="1">
+            <TextureExpressionsForEditor Slot="main" Expression="RequireAll diffuse"/>
+        </Variations>
+    </CModel>
+    <CModel id="AP_GoliathAWeapon" parent="MissileFX">
+        <Model value="Assets\Effects\Terran\GoliathAirMissile\GoliathAirMissile.m3"/>
+        <EditorCategories value="Race:Terran"/>
+    </CModel>
+    <CModel id="AP_GoliathAirAttackImpact" parent="ImpactFX">
+        <Model value="Assets\Effects\Terran\GoliathAirMissileImpact\GoliathAirMissileImpact.m3"/>
+        <EditorCategories value="Race:Terran"/>
+    </CModel>
+    <CModel id="AP_GoliathAirAttackLaunch" parent="LaunchFX">
+        <Model value="Assets\Effects\Terran\VikingFighterMissileLaunch\VikingFighterMissileLaunch.m3"/>
+        <EditorCategories value="Race:Terran"/>
+    </CModel>
+    <CModel id="AP_GoliathDeath" parent="UnitDeath" Race="Terran">
+        <Model value="Assets\Units\Terran\GoliathDeath\GoliathDeath.m3"/>
+        <LowQualityModel value="TerranMediumUnitDeathLow"/>
+        <Events>
+            <Anim value="Death,00"/>
+            <Name value="GoliathDeathFXA"/>
+            <Type value="Sound"/>
+            <Time value="0.010000"/>
+            <Payload value="AP_Goliath_DeathFXA"/>
+        </Events>
+        <Events>
+            <Anim value="Death,01"/>
+            <Name value="GoliathDeathFXA"/>
+            <Type value="Sound"/>
+            <Time value="0.010000"/>
+            <Payload value="AP_Goliath_DeathFXA"/>
+        </Events>
+        <Events>
+            <Anim value="Death,00"/>
+            <Name value="GoliathDeathFXB"/>
+            <Type value="Sound"/>
+            <Time value="2.000000"/>
+            <Payload value="AP_Goliath_DeathFXB"/>
+        </Events>
+        <Events>
+            <Anim value="Death,02"/>
+            <Name value="GoliathDeathFXB"/>
+            <Type value="Sound"/>
+            <Time value="0.870000"/>
+            <Payload value="AP_Goliath_DeathFXB"/>
+        </Events>
+        <Occlusion value="Show"/>
+        <SelectionRadius value="0.999700"/>
+        <ShadowRadius value="0.999700"/>
+        <TextureDeclares Prefix="Goliath_">
+            <Adaptions TriggerOnSubstring="_Diffuse" Slot="main"/>
+            <Adaptions TriggerOnSubstring="_Specular" Slot="main"/>
+        </TextureDeclares>
+    </CModel>
+    <CModel id="AP_GoliathGroundAttackImpact" parent="ImpactFX">
+        <Model value="Assets\Effects\Terran\VikingAssaultWeaponImpact\VikingAssaultWeaponImpact.m3"/>
+        <EditorCategories value="Race:Terran"/>
+    </CModel>
+    <CModel id="AP_GoliathGroundAttackLaunch" parent="LaunchFX">
+        <Model value="Assets\Effects\Terran\VikingAssaultWeaponLaunch\VikingAssaultWeaponLaunch.m3"/>
+        <EditorCategories value="Race:Terran"/>
+    </CModel>
+    <CModel id="AP_GoliathPortrait" parent="FXAPortrait" Race="Terran">
+        <Model value="Assets\Portraits\Terran\GoliathPortrait\GoliathPortrait.m3"/>
+        <FacialController value="LocalizedData\Facial\GoliathPortrait.fxa"/>
+        <Image value="Assets\Textures\GoliathPortrait_Static.dds"/>
+        <Lighting value="GoliathPortrait"/>
+    </CModel>
+    <CModel id="AP_Diamondback" parent="Unit" Race="Terran">
+        <Model value="Assets\Units\Terran\Diamondback\Diamondback.m3"/>
+        <Events>
+            <Anim value="Stand,Morph,End"/>
+            <Name value="DiamondbackCapture"/>
+            <Type value="Sound"/>
+            <Time value="0.010000"/>
+            <Payload value="Diamondback_Capture"/>
+        </Events>
+        <Occlusion value="Show"/>
+        <PlanetPanelCamera value="Star2CameraMid07"/>
+        <Radius value="0.650000"/>
+        <ScaleMax value="0.900000,0.900000,0.900000"/>
+        <ScaleMin value="0.900000,0.900000,0.900000"/>
+        <SelectionRadius value="0.866400"/>
+        <ShadowRadius value="0.866400"/>
+        <TechPurchaseCamera value="TechPurchaseDiamondback"/>
+        <Tipability value="0.750000"/>
+        <TipabilityLength value="1.000000"/>
+        <TipabilityWidth value="0.800000"/>
+        <UnitGlossaryCamera value="Star2CameraMid07"/>
+    </CModel>
+    <CModel id="AP_DiamondbackAttackBeam" parent="PersistentSpellFX">
+        <Model value="Assets\Effects\Terran\DiamondbackBeam\DiamondbackBeam.m3"/>
+        <LowQualityModel value="AP_DiamondbackAttackBeamLow"/>
+        <EditorCategories value="Race:Terran"/>
+    </CModel>
+    <CModel id="AP_DiamondbackAttackBeamCharged" parent="PersistentSpellFX">
+        <Model value="Assets\Effects\Terran\DiamondbackWeaponChargedBeam\DiamondbackWeaponChargedBeam.m3"/>
+        <LowQualityModel value="AP_DiamondbackAttackBeamChargedLow"/>
+        <EditorCategories value="Race:Terran"/>
+    </CModel>
+    <CModel id="AP_DiamondbackAttackBeamChargedLow" parent="PersistentSpellFX">
+        <Model value="Assets\Effects\Terran\DiamondbackWeaponChargedBeam\DiamondbackWeaponChargedBeam_Low.m3"/>
+        <EditorCategories value="Race:Terran"/>
+    </CModel>
+    <CModel id="AP_DiamondbackAttackBeamLow" parent="PersistentSpellFX">
+        <Model value="Assets\Effects\Terran\DiamondbackBeam\DiamondbackBeam_Low.m3"/>
+        <EditorCategories value="Race:Terran"/>
+    </CModel>
+    <CModel id="AP_DiamondbackCharged" parent="LaunchFX">
+        <Model value="Assets\Effects\Terran\DiamondbackWeaponChargedLaunch\DiamondbackWeaponChargedLaunch.m3"/>
+        <EditorCategories value="Race:Terran"/>
+    </CModel>
+    <CModel id="AP_DiamondbackDeath" parent="UnitDeath" Race="Terran">
+        <Model value="Assets\Units\Terran\DiamondbackDeath\DiamondbackDeath.m3"/>
+        <LowQualityModel value="TerranMediumUnitDeathLow"/>
+        <Occlusion value="Show"/>
+    </CModel>
+    <CModel id="AP_DiamondbackPortrait" parent="FXAPortrait" Race="Terran">
+        <Model value="Assets\Portraits\Terran\DiamondbackPortrait\DiamondbackPortrait.m3"/>
+        <FacialController value="LocalizedData\Facial\DiamondbackPortrait.fxa"/>
+        <Image value="Assets\Textures\DiamondbackPortrait_Static.dds"/>
+    </CModel>
+    <CModel id="AP_Wraith" parent="Unit">
+        <Model value="Assets\Units\Terran\Wraith\Wraith.m3"/>
+        <EditorCategories value="Race:Terran"/>
+        <Occlusion value="Show"/>
+        <PlanetPanelCamera value="Star2CameraLow04"/>
+        <Radius value="0.625000"/>
+        <SelectionRadius value="0.625000"/>
+        <ShadowRadius value="0.625000"/>
+        <TechPurchaseCamera value="TechPurchaseStarship"/>
+        <Tipability value="0.750000"/>
+        <UnitGlossaryCamera value="Star2CameraLow04"/>
+    </CModel>
+    <CModel id="AP_WraithAirAttackImpact" parent="ImpactFX">
+        <Model value="Assets\Effects\Terran\WraithMissileImpact\WraithMissileImpact.m3"/>
+        <EditorCategories value="Race:Terran"/>
+    </CModel>
+    <CModel id="AP_WraithAirWeaponLeft" parent="MissileFX">
+        <Model value="Assets\Effects\Terran\WraithMissile\WraithMissile.m3"/>
+        <EditorCategories value="Race:Terran"/>
+    </CModel>
+    <CModel id="AP_WraithAirWeaponRight" parent="MissileFX">
+        <Model value="Assets\Effects\Terran\WraithMissile\WraithMissile.m3"/>
+        <EditorCategories value="Race:Terran"/>
+    </CModel>
+    <CModel id="AP_WraithDeath" parent="UnitDeath" Race="Terran">
+        <Model value="Assets\Units\Terran\WraithDeath\WraithDeath.m3"/>
+        <LowQualityModel value="TerranMediumUnitDeathLow"/>
+        <Radius value="0.625000"/>
+    </CModel>
+    <CModel id="AP_WraithEvade" parent="ImpactFX">
+        <Model value="Assets\Effects\Terran\DisplacementFieldImpact\DisplacementFieldImpact.m3"/>
+        <EditorCategories value="Race:Terran"/>
+    </CModel>
+    <CModel id="AP_WraithGroundAttackImpact" parent="ImpactFX">
+        <Model value="Assets\Effects\Terran\WraithLaserMissileImpact\WraithLaserMissileImpact.m3"/>
+        <EditorCategories value="Race:Terran"/>
+    </CModel>
+    <CModel id="AP_WraithGroundWeapon" parent="MissileFX">
+        <Model value="Assets\Effects\Terran\WraithLaserMissile\WraithLaserMissile.m3"/>
+        <EditorCategories value="Race:Terran"/>
+    </CModel>
+    <CModel id="AP_WraithPortrait" parent="FXAPortrait" Race="Terran">
+        <Model value="Assets\Portraits\Terran\WraithPortrait\WraithPortrait.m3"/>
+        <FacialController value="LocalizedData\Facial\WraithPortrait.fxa"/>
+        <Image value="Assets\Textures\WraithPortrait_Static.dds"/>
+    </CModel>
+    <CModel id="AP_BansheeCarpetBombImpact" parent="ImpactFX">
+        <Model value="Assets\Effects\Terran\BansheeMissileImpact\BansheeMissileImpact.m3"/>
+        <EditorCategories value="Race:Terran"/>
+    </CModel>
+    <CModel id="AP_DefensiveMatrix" parent="PersistentSpellFX">
+        <Model value="Assets\Effects\Terran\DefensiveMatrixShield\DefensiveMatrixShield.m3"/>
+        <EditorCategories value="Race:Terran"/>
+    </CModel>
+    <CModel id="AP_DefensiveMatrixModel" parent="PersistentSpellFX">
+        <Model value="Assets\Effects\Terran\BattlecruiserDefensiveMatrix\BattlecruiserDefensiveMatrix.m3"/>
+        <EditorCategories value="Race:Terran"/>
+        <Radius value="2.000000"/>
+        <ScaleMax value="0.900000,0.900000,0.900000"/>
+        <ScaleMin value="0.900000,0.900000,0.900000"/>
+        <SelectionRadius value="0.555400"/>
+        <ShadowRadius value="0.555400"/>
+    </CModel>
+    <CModel id="AP_HurricaneMissile" parent="MissileFX">
+        <Model value="Assets\Effects\Terran\MissilePodMissile\MissilePodMissile.m3"/>
+        <EditorCategories value="Race:Terran"/>
+    </CModel>
+    <CModel id="AP_MindBlastStun" parent="PersistentSpellFX">
+        <Model value="Assets\Effects\Zerg\UnitStunImpact\UnitStunImpact.m3"/>
+        <EditorCategories value="Race:Terran"/>
+    </CModel>
+    <CModel id="AP_ObliterateExplosion" parent="ImpactFX">
+        <Model value="Assets\Effects\Terran\PsionicLashImpact\PsionicLashImpact.m3"/>
+        <EditorCategories value="Race:Terran"/>
+    </CModel>
+    <CModel id="AP_SpecterAttackImpact" parent="ImpactFX">
+        <Model value="Assets\Effects\Terran\GhostWeaponImpact\GhostWeaponImpact.m3"/>
+        <EditorCategories value="Race:Terran"/>
+    </CModel>
+    <CModel id="AP_SpecterAttackLaunch" parent="LaunchFX">
+        <Model value="Assets\Effects\Terran\GhostWeaponLaunch\GhostWeaponLaunch.m3"/>
+        <EditorCategories value="Race:Terran"/>
+    </CModel>
+    <CModel id="AP_SpecterDeath" parent="UnitDeath" Race="Protoss">
+        <Model value="Assets\Units\Terran\SpectreDeath\SpectreDeath.m3"/>
+        <LowQualityModel value="TerranBloodDeathLow"/>
+        <EditorCategories value="Race:Terran"/>
+        <Lighting value=""/>
+        <Occlusion value="Show"/>
+    </CModel>
+    <CModel id="AP_Spectre" parent="Unit">
+        <Model value="Assets\Units\Terran\Spectre\Spectre.m3"/>
+        <EditorCategories value="Race:Terran"/>
+        <Flags index="AutoUnload" value="1"/>
+        <Occlusion value="Show"/>
+        <PlanetPanelCamera value="Star2CameraMid04"/>
+        <Radius value="0.375000"/>
+        <SelectionRadius value="0.375000"/>
+        <ShadowRadius value="0.375000"/>
+        <SquibTypeDefault value="Flesh"/>
+        <TechPurchaseCamera value="TechPurchaseInfantry"/>
+        <UnitGlossaryCamera value="Star2CameraMid04"/>
+    </CModel>
+    <CModel id="AP_SpectreNukeCollateralFire" parent="OneShotSpellFX">
+        <Model value="Assets\Effects\Terran\FirebatHitSprite\FirebatHitSprite.m3"/>
+        <EditorCategories value="Race:Terran"/>
+    </CModel>
+    <CModel id="AP_SpectreNukeCursorSplat" parent="UI">
+        <Model value="Assets\UI\Cursors\NukeCursor1\NukeCursor1.m3"/>
+        <ScaleMax value="0.200000,0.200000,0.200000"/>
+        <ScaleMin value="0.200000,0.200000,0.200000"/>
+        <SelectionRadius value="2.500000"/>
+        <ShadowRadius value="2.500000"/>
+    </CModel>
+    <CModel id="AP_SpectreNukeDrop" parent="OneShotSpellFX">
+        <Model value="Assets\Effects\Terran\NukeFalling\NukeFalling.m3"/>
+        <EditorCategories value="Race:Terran"/>
+    </CModel>
+    <CModel id="AP_SpectreNukeExplode" parent="OneShotSpellFX">
+        <Model value="Assets\Effects\Terran\Nuke\Nuke.m3"/>
+        <EditorCategories value="Race:Terran"/>
+    </CModel>
+    <CModel id="AP_SpectreNukeIndicator" parent="PersistentSpellFX">
+        <Model value="Assets\Effects\Terran\GhostLaseTargetTactical\GhostLaseTargetTactical.m3"/>
+        <EditorCategories value="Race:Terran"/>
+    </CModel>
+    <CModel id="AP_SpectreNukeLaunch" parent="OneShotSpellFX">
+        <Model value="Assets\Effects\Terran\NukeRising\NukeRising.m3"/>
+        <EditorCategories value="Race:Terran"/>
+    </CModel>
+    <CModel id="AP_SpectreNukeTarget" parent="PersistentSpellFX">
+        <Model value="Assets\Effects\Terran\GhostLaseTarget\GhostLaseTarget.m3"/>
+        <EditorCategories value="Race:Terran"/>
+    </CModel>
+    <CModel id="AP_SpectrePortrait" parent="Portrait" Race="Terran">
+        <Model value="Assets\Portraits\Terran\SpectrePortrait\SpectrePortrait.m3"/>
+        <Flags index="Download" value="1"/>
+        <Image value="Assets\Textures\SpectrePortrait_Static.dds"/>
+    </CModel>
+    <CModel id="AP_ConsumptionImpactModel" parent="ImpactFX">
+        <Model value="Assets\Effects\Protoss\EnergyTransferImpact\EnergyTransferImpact.m3"/>
+        <EditorCategories value="Race:Terran"/>
+        <Lighting value="ConsumptionModel"/>
+        <ScaleMax value="0.800000,0.800000,0.800000"/>
+        <ScaleMin value="0.800000,0.800000,0.800000"/>
+        <SelectionRadius value="0.625000"/>
+        <ShadowRadius value="0.625000"/>
+    </CModel>
+    <CModel id="AP_ConsumptionLaunchModel" parent="LaunchFX">
+        <Model value="Assets\Effects\Protoss\EnergyTransferLaunch\EnergyTransferLaunch.m3"/>
+        <EditorCategories value="Race:Terran"/>
+        <ScaleMax value="0.500000,0.500000,0.500000"/>
+        <ScaleMin value="0.500000,0.500000,0.500000"/>
+        <SelectionRadius value="1.000000"/>
+        <ShadowRadius value="1.000000"/>
+    </CModel>
+    <CModel id="AP_VoodooLockdownEffect" parent="PersistentSpellFX">
+        <EditorCategories value="Race:Terran"/>
+        <Model value="Assets\Effects\Terran\LockDown\LockDown.m3"/>
+    </CModel>
+    <CModel id="AP_MindSplatterBuff" parent="BuffFX">
+        <Model value="Assets\Effects\Terran\DiamondbackZapBuff\DiamondbackZapBuff.m3"/>
+        <EditorCategories value="Race:Terran"/>
+    </CModel>
+    <CModel id="AP_UltrasonicPulseAttackImpactEffect" parent="OneShotSpellFX">
+        <Model value="Assets\Effects\Terran\UltraSonicMissileImpact\UltraSonicMissileImpact.m3"/>
+        <ScaleMax value="0.850000,0.850000,0.850000"/>
+        <ScaleMin value="0.850000,0.850000,0.850000"/>
+        <EditorCategories value="Race:Terran"/>
+    </CModel>
+    <CModel id="AP_UltrasonicPulseWeapon" parent="MissileFX">
+        <Model value="Assets\Effects\Terran\UltraSonicMissile\UltraSonicMissile.m3"/>
+        <EditorCategories value="Race:Terran"/>
+    </CModel>
+    <CModel id="AP_ObliterateCasterChannel" parent="PersistentSpellFX">
+        <Model value="Assets\Effects\Terran\PsionicLashCasterLaunch\PsionicLashCasterLaunch.m3"/>
+        <EditorCategories value="Race:Terran"/>
+    </CModel>
+    <CModel id="AP_ThorWreckage" parent="Unit" Race="Terran">
+        <Model value="Assets\Units\Terran\ThorWrecked\ThorWrecked.m3"/>
+        <AttachProps Id="Ref_Weapon 01">
+            <Keys index="SetA" value="0"/>
+        </AttachProps>
+        <AttachProps Id="Ref_Weapon 02">
+            <Keys index="SetA" value="0"/>
+        </AttachProps>
+        <AttachProps Id="Ref_Weapon 03">
+            <Keys index="SetA" value="0"/>
+        </AttachProps>
+        <AttachProps Id="Ref_Weapon 04">
+            <Keys index="SetA" value="0"/>
+        </AttachProps>
+        <AttachProps Id="Ref_Weapon 05">
+            <Keys index="CustomA" value="1"/>
+            <Keys index="SetA" value="1"/>
+        </AttachProps>
+        <AttachProps Id="Ref_Weapon 06">
+            <Keys index="SetA" value="4"/>
+        </AttachProps>
+        <AttachProps Id="Ref_Weapon 07">
+            <Keys index="CustomA" value="1"/>
+            <Keys index="SetA" value="1"/>
+        </AttachProps>
+        <AttachProps Id="Ref_Weapon 08">
+            <Keys index="SetB" value="4"/>
+        </AttachProps>
+        <AttachProps Id="Ref_Weapon 15">
+            <Keys index="SetA" value="3"/>
+        </AttachProps>
+        <AttachProps Id="Ref_Weapon 16">
+            <Keys index="SetA" value="3"/>
+        </AttachProps>
+        <AttachProps Id="Ref_Weapon 17">
+            <Keys index="SetA" value="3"/>
+        </AttachProps>
+        <AttachProps Id="Ref_Weapon 18">
+            <Keys index="SetA" value="3"/>
+        </AttachProps>
+        <AttachProps Id="Ref_Center">
+            <Keys index="Turret" value="0"/>
+        </AttachProps>
+        <Events>
+            <Anim value="Stand,Morph,Start"/>
+            <Name value="ThorImmortalityProtocolBirth"/>
+            <Type value="Sound"/>
+            <Time value="0.010000"/>
+            <Payload value="AP_Thor_ImmortalityProtocolBirth"/>
+        </Events>
+        <Events>
+            <Anim value="Stand,Morph,End"/>
+            <Name value="ThorImmortalityProtocolDeath"/>
+            <Type value="Sound"/>
+            <Time value="0.010000"/>
+            <Payload value="AP_Thor_ImmortalityProtocolDeath"/>
+        </Events>
+        <Events>
+            <Anim value="Stand,Morph,00"/>
+            <Name value="Thor_ImmortalityProtocolWeld"/>
+            <Type value="Sound"/>
+            <Time value="0.600000"/>
+            <Payload value="AP_Thor_ImmortalityProtocolWeld"/>
+        </Events>
+        <Events>
+            <Anim value="Stand,Morph,00"/>
+            <Name value="Thor_ImmortalityProtocolWeld"/>
+            <Type value="Sound"/>
+            <Time value="1.933000"/>
+            <Payload value="AP_Thor_ImmortalityProtocolWeld"/>
+        </Events>
+        <Events>
+            <Anim value="Stand,Morph,00"/>
+            <Name value="Thor_ImmortalityProtocolWeld"/>
+            <Type value="Sound"/>
+            <Time value="3.100000"/>
+            <Payload value="AP_Thor_ImmortalityProtocolWeld"/>
+        </Events>
+        <Events>
+            <Anim value="Stand,Morph,00"/>
+            <Name value="Thor_ImmortalityProtocolWeld"/>
+            <Type value="Sound"/>
+            <Time value="4.433000"/>
+            <Payload value="AP_Thor_ImmortalityProtocolWeld"/>
+        </Events>
+        <Events>
+            <Anim value="Stand,Morph,00"/>
+            <Name value="Thor_ImmortalityProtocolWeld"/>
+            <Type value="Sound"/>
+            <Time value="5.733000"/>
+            <Payload value="AP_Thor_ImmortalityProtocolWeld"/>
+        </Events>
+        <Events>
+            <Anim value="Stand,Morph,00"/>
+            <Name value="Thor_ImmortalityProtocolWeld"/>
+            <Type value="Sound"/>
+            <Time value="6.933000"/>
+            <Payload value="AP_Thor_ImmortalityProtocolWeld"/>
+        </Events>
+        <Events>
+            <Anim value="Birth,00"/>
+            <Name value="ThorWreckageSparks"/>
+            <Type value="Sound"/>
+            <Time value="0.210000"/>
+            <Payload value="AP_ThorWreckageSparks"/>
+        </Events>
+        <Events>
+            <Anim value="Birth,00"/>
+            <Name value="ThorWreckageSparks"/>
+            <Type value="Sound"/>
+            <Time value="0.370000"/>
+            <Payload value="AP_ThorWreckageSparks"/>
+        </Events>
+        <Events>
+            <Anim value="Birth,00"/>
+            <Name value="ThorWreckageSparks"/>
+            <Type value="Sound"/>
+            <Time value="1.430000"/>
+            <Payload value="AP_ThorWreckageSparks"/>
+        </Events>
+        <Occlusion value="Show"/>
+        <Radius value="0.600000"/>
+        <ScaleMax value="0.500000,0.500000,0.500000"/>
+        <ScaleMin value="0.500000,0.500000,0.500000"/>
+        <SelectionRadius value="1.845700"/>
+        <ShadowRadius value="1.230700"/>
+    </CModel>
+    <CModel id="AP_ThorWreckageDeath" parent="UnitDeath">
+        <Model value="Assets\Units\Terran\ThorWrecked\ThorWrecked.m3"/>
+        <LowQualityModel value="AP_ThorWreckageDeathLow"/>
+        <EditorCategories value="Race:Terran"/>
+        <Events>
+            <Anim value="Death,00"/>
+            <Name value="TerranPreExplosionSmall"/>
+            <Type value="Sound"/>
+            <Time value="0.010000"/>
+        </Events>
+        <Events>
+            <Anim value="Death,00"/>
+            <Name value="TerranPreExplosionSmall"/>
+            <Type value="Sound"/>
+            <Time value="0.200000"/>
+        </Events>
+        <Events>
+            <Anim value="Death,00"/>
+            <Name value="TerranExplosionMedium"/>
+            <Type value="Sound"/>
+            <Time value="0.800000"/>
+        </Events>
+        <Events>
+            <Anim value="Death,00"/>
+            <Name value="TerranExplosionLarge"/>
+            <Type value="Sound"/>
+            <Time value="1.533000"/>
+        </Events>
+        <Occlusion value="Show"/>
+        <Radius value="1.400000"/>
+    </CModel>
+    <CModel id="AP_ThorWreckageDeathLow" parent="UnitDeath" Race="Terran">
+        <Model value="Assets\Effects\Terran\TerranLargeUnitDeath\TerranLargeUnitDeath_Low.m3"/>
+        <Events>
+            <Anim value="Death,00"/>
+            <Name value="TerranExplosionLarge"/>
+            <Type value="Sound"/>
+            <Time value="0.010000"/>
+        </Events>
+        <Flags index="TeenSafe" value="1"/>
+        <Lighting value="TerranLargeUnitDeathLow"/>
+        <SelectionRadius value="0.263000"/>
+        <ShadowRadius value="0.263000"/>
+    </CModel>
+    <CModel id="AP_330mmBarrageCannonsImpact" parent="ImpactFX">
+        <Model value="Assets\Effects\Terran\ThorShoulderMissileImpact\ThorShoulderMissileImpact.m3"/>
+        <EditorCategories value="Race:Terran"/>
+    </CModel>
+    <CModel id="AP_330mmBarrageCannonsStun" parent="PersistentSpellFX">
+        <Model value="Assets\Effects\Protoss\DisruptionWeb\DisruptionWeb.m3"/>
+        <EditorCategories value="Race:Terran"/>
+        <ScaleMax value="0.250000,0.250000,0.250000"/>
+        <ScaleMin value="0.250000,0.250000,0.250000"/>
+        <SelectionRadius value="2.000000"/>
+        <ShadowRadius value="2.000000"/>
+    </CModel>
+    <CModel id="AP_IrradiateEffect" parent="PersistentSpellFX">
+        <Model value="Assets\Effects\Zerg\DiseaseCloud\DiseaseCloud.m3"/>
+        <EditorCategories value="Race:Zerg"/>
+        <ScaleMax value="2.800000,2.800000,2.800000"/>
+        <ScaleMin value="2.800000,2.800000,2.800000"/>
+    </CModel>
+    <CModel id="AP_NanoRepairBeam" parent="PersistentSpellFX">
+        <Model value="Assets\Effects\Terran\NanoRepairBeam\NanoRepairBeam.m3"/>
+        <EditorCategories value="Race:Terran"/>
+    </CModel>
+    <CModel id="AP_PlasmaTorpedoesImpact" parent="MissileFX">
+        <Model value="Assets\Effects\Terran\BattlecruiserPlasmaMissile\BattlecruiserPlasmaMissile.m3"/>
+        <EditorCategories value="Race:Terran"/>
+        <Lighting value=""/>
+    </CModel>
+    <CModel id="AP_PlasmaTorpedoesWeapon" parent="MissileFX">
+        <Model value="Assets\Effects\Terran\BattlecruiserPlasmaMissile\BattlecruiserPlasmaMissile.m3"/>
+        <EditorCategories value="Race:Terran"/>
+        <Lighting value=""/>
+    </CModel>
+    <CModel id="AP_ScienceVessel" parent="Unit">
+        <Model value="Assets\Units\Terran\ScienceVessel\ScienceVessel.m3"/>
+        <EditorCategories value="Race:Terran"/>
+        <Occlusion value="Show"/>
+        <PlanetPanelCamera value="Star2CameraMid05"/>
+        <Radius value="1.000000"/>
+        <SelectionRadius value="1.000000"/>
+        <ShadowRadius value="1.000000"/>
+        <TechPurchaseCamera value="Star2CameraMid05"/>
+        <UnitGlossaryCamera value="Star2CameraMid05"/>
+    </CModel>
+    <CModel id="AP_ScienceVesselDeath" parent="UnitDeath" Race="Terran">
+        <Model value="Assets\Units\Terran\ScienceVesselDeath\ScienceVesselDeath.m3"/>
+        <LowQualityModel value="ScienceVesselDeathLow"/>
+        <Events>
+            <Anim value="Death,00"/>
+            <Name value="TerranPreExplosionSmall"/>
+            <Type value="Sound"/>
+            <Time value="0.010000"/>
+        </Events>
+        <Events>
+            <Anim value="Death,00"/>
+            <Name value="TerranExplosionMedium"/>
+            <Type value="Sound"/>
+            <Time value="0.933000"/>
+        </Events>
+        <Occlusion value="Show"/>
+    </CModel>
+    <CModel id="AP_ScienceVesselDeathLow" parent="UnitDeath" Race="Terran">
+        <Model value="Assets\Effects\Terran\TerranSmallUnitDeath\TerranSmallUnitDeath_Low.m3"/>
+        <Events>
+            <Anim value="Death,00"/>
+            <Name value="TerranExplosionMedium"/>
+            <Type value="Sound"/>
+            <Time value="0.010000"/>
+        </Events>
+        <Lighting value="TerranMediumUnitDeathLow"/>
+        <ScaleMax value="1.400000,1.400000,1.400000"/>
+        <ScaleMin value="1.400000,1.400000,1.400000"/>
+        <SelectionRadius value="0.263000"/>
+        <ShadowRadius value="0.263000"/>
+    </CModel>
+    <CModel id="AP_ScienceVesselPortrait" parent="FXAPortrait" Race="Terran">
+        <Model value="Assets\Portraits\Terran\ScienceVesselPortrait\ScienceVesselPortrait.m3"/>
+        <FacialController value="LocalizedData\Facial\ScienceVesselPortrait.fxa"/>
+        <Image value="Assets\Textures\ScienceVesselPortrait_Static.dds"/>
+    </CModel>
+    <CModel id="AP_CyberCatPortrait" parent="Portrait">
+        <Model value="Assets\Portraits\Terran\PredatorPortrait\PredatorPortrait.m3"/>
+        <Image value="Assets\Textures\PredatorPortrait_Static.dds"/>
+    </CModel>
+    <CModel id="AP_Predator" parent="Unit">
+        <Model value="Assets\Units\Terran\Predator\Predator.m3"/>
+        <EditorCategories value="Race:Terran"/>
+        <Occlusion value="Show"/>
+        <PlanetPanelCamera value="Star2CameraMid04"/>
+        <Radius value="0.650000"/>
+        <ScaleMax value="1.300000,1.300000,1.300000"/>
+        <ScaleMin value="1.300000,1.300000,1.300000"/>
+        <SelectionRadius value="0.400000"/>
+        <ShadowRadius value="0.400000"/>
+        <TechPurchaseCamera value="Star2CameraMid04"/>
+        <UnitGlossaryCamera value="Star2CameraMid04"/>
+    </CModel>
+    <CModel id="AP_PredatorDeath" parent="UnitDeath" Race="Terran">
+        <Model value="Assets\Units\Terran\PredatorDeath\PredatorDeath.m3"/>
+        <LowQualityModel value="TerranSmallUnitDeath"/>
+    </CModel>
+    <CModel id="AP_PredatorPortrait" parent="Portrait">
+        <Model value="Assets\Portraits\Terran\PredatorPortrait\PredatorPortrait.m3"/>
+        <Image value="Assets\Textures\PredatorPortrait_Static.dds"/>
+    </CModel>
+    <CModel id="AP_RetributionFieldLaunch" parent="ImpactFX">
+        <Model value="Assets\Effects\Terran\PredatorImpactShockwave\PredatorImpactShockwave.m3"/>
+        <Radius value="1.000000"/>
+        <EditorCategories value="Race:Terran"/>
+    </CModel>
+    <CModel id="AP_Hercules" parent="Unit" Race="Terran">
+        <Model value="Assets\Units\Terran\ColonistShip\ColonistShip.m3"/>
+        <Occlusion value="Show"/>
+        <PlanetPanelCamera value="Star2CameraLow26"/>
+        <Radius value="1.500000"/>
+        <RadiusLoose value="2.499700"/>
+        <ScaleMax value="0.600000,0.600000,0.600000"/>
+        <ScaleMin value="0.600000,0.600000,0.600000"/>
+        <SelectionOffset value="0.000000,0.000000,-0.500000"/>
+        <SelectionRadius value="2.499700"/>
+        <ShadowRadius value="2.499700"/>
+        <TechPurchaseCamera value="Star2CameraLow26"/>
+        <UnitGlossaryCamera value="Star2CameraLow26"/>
+    </CModel>
+    <CModel id="AP_HerculesDeath" parent="UnitDeath">
+        <Model value="Assets\Units\Terran\ColonistShipDeathFly\ColonistShipDeathFly.m3"/>
+        <LowQualityModel value="TerranLargeUnitDeathLow"/>
+        <EditorCategories value="Race:Terran"/>
+        <Events>
+            <Anim value="Death,00"/>
+            <Name value="TerranExplosionSmall"/>
+            <Type value="Sound"/>
+            <Time value="0.010000"/>
+        </Events>
+        <Events>
+            <Anim value="Death,00"/>
+            <Name value="TerranExplosionMedium"/>
+            <Type value="Sound"/>
+            <Time value="0.200000"/>
+        </Events>
+        <Events>
+            <Anim value="Death,00"/>
+            <Name value="TerranExplosionSmall"/>
+            <Type value="Sound"/>
+            <Time value="1.150000"/>
+        </Events>
+        <Events>
+            <Anim value="Death,00"/>
+            <Name value="TerranExplosionMedium"/>
+            <Type value="Sound"/>
+            <Time value="1.350000"/>
+        </Events>
+        <Occlusion value="Show"/>
+    </CModel>
+    <CModel id="AP_HerculesPortrait" parent="FXAPortrait" Race="Terran">
+        <Model value="Assets\Portraits\Terran\HerculesPortrait\HerculesPortrait.m3"/>
+        <FacialController value="LocalizedData\Facial\HerculesPortrait.fxa"/>
+        <Image value="Assets\Textures\HerculesPortrait_Static.dds"/>
+    </CModel>
+    <CModel id="AP_ValkyrieSCBW" parent="Unit">
+        <Model value="AP\Assets\Units\Terran\ValkyrieSCBW\ValkyrieSCBW.m3"/>
+        <AttachProps Id="Ref_Weapon">
+            <Keys index="SetA" value="0"/>
+        </AttachProps>
+        <AttachProps Id="Ref_Weapon 01">
+            <Keys index="SetA" value="1"/>
+        </AttachProps>
+        <AttachProps Id="Ref_Weapon 02">
+            <Keys index="SetA" value="2"/>
+        </AttachProps>
+        <AttachProps Id="Ref_Weapon 03">
+            <Keys index="SetA" value="3"/>
+        </AttachProps>
+        <EditorCategories value="Race:Terran"/>
+        <Occlusion value="Show"/>
+        <PlanetPanelCamera value="Star2CameraLow04"/>
+        <SelectionRadius value="0.625000"/>
+        <ShadowRadius value="0.625000"/>
+        <TechPurchaseCamera value="TechPurchaseStarship"/>
+        <Tipability value="0.750000"/>
+        <UnitGlossaryCamera value="Star2CameraLow04"/>
+    </CModel>
+    <CModel id="AP_ValkyrieSCBW@Death" parent="UnitDeath" Race="Terran">
+        <Model value="AP\Assets\Units\Terran\ValkyrieSCBW\ValkyrieSCBW@Death.m3"/>
+        <LowQualityModel value="TerranMediumUnitDeathLow"/>
+        <Radius value="0.625000"/>
+    </CModel>
+    <CModel id="AP_ValkyrieSCBW@Portrait" parent="FXAPortrait" Race="Terran">
+        <Model value="AP\Assets\Portraits\Terran\Valkyrie@PortraitSCBW\Valkyrie@PortraitSCBW.m3"/>
+        <FacialController value="LocalizedData\Facial\WraithPortrait.fxa"/>
+        <Image value="Assets\Textures\WraithPortrait_Static.dds"/>
+    </CModel>
+    <CModel id="AP_ValkyrieSCBWWeapon@Impact" parent="ImpactFX">
+        <Model value="Assets\Effects\Terran\WraithMissileImpact\WraithMissileImpact.m3"/>
+        <EditorCategories value="Race:Terran"/>
+    </CModel>
+    <CModel id="AP_ValkyrieSCBWWeapon@Missile" parent="MissileFX">
+        <Model value="Assets\Effects\Terran\Raven_Scrambler_Missile_MP\Raven_Scrambler_Missile_MP.m3"/>
+        <EditorCategories value="Race:Terran"/>
+        <ScaleMax value="0.750000,0.750000,0.750000"/>
+        <ScaleMin value="0.750000,0.750000,0.750000"/>
+        <SelectionRadius value="0.666500"/>
+        <ShadowRadius value="0.666500"/>
+    </CModel>
+    <CModel id="AP_KelmorianMinerDeath" parent="UnitDeath">
+        <Model value="Assets\Units\Terran\MarineMercenaryDeath\MarineMercenaryDeath.m3"/>
+        <LowQualityModel value="TerranBloodDeathLow"/>
+        <EditorCategories value="Race:Terran"/>
+        <Occlusion value="Show"/>
+    </CModel>
+    <CModel id="AP_MarineMercenaryPortrait" parent="FXAPortrait" Race="Terran">
+        <Model value="Assets\Portraits\Terran\MarineMercenaryPortrait\MarineMercenaryPortrait.m3"/>
+        <Image value="Assets\Textures\MarineMercenaryPortrait_Static.dds"/>
+        <Lighting value="MarineMercenaryPortrait"/>
+    </CModel>
+    <CModel id="AP_WarPig" parent="Unit">
+        <Model value="Assets\Units\Terran\MarineMercenary\MarineMercenary.m3"/>
+        <EditorCategories value="Race:Terran"/>
+        <Occlusion value="Show"/>
+        <Radius value="0.375000"/>
+        <ScaleMax value="1.100000,1.100000,1.100000"/>
+        <ScaleMin value="1.100000,1.100000,1.100000"/>
+        <SelectionRadius value="0.340800"/>
+        <ShadowRadius value="0.340800"/>
+        <UnitGlossaryCamera value="Star2CameraMid03"/>
+    </CModel>
+    <CModel id="AP_DevilDog" parent="Unit" Race="Terran">
+        <Model value="Assets\Units\Terran\FirebatMercenary\FirebatMercenary.m3"/>
+        <Occlusion value="Show"/>
+        <TextureDeclares Prefix="incinerator_">
+            <Adaptions Slot="main"/>
+        </TextureDeclares>
+        <TextureDeclares Prefix="merc_incinerator_">
+            <Adaptions Slot="main"/>
+        </TextureDeclares>
+        <UnitGlossaryCamera value="Star2CameraMid04"/>
+    </CModel>
+    <CModel id="AP_DevilDogDeath" parent="UnitDeath" Race="Terran">
+        <Model value="Assets\Units\Terran\FirebatMercenaryDeath\FirebatMercenaryDeath.m3"/>
+        <LowQualityModel value="TerranSmallUnitDeathLow"/>
+        <Occlusion value="Show"/>
+        <TextureDeclares Prefix="incinerator_">
+            <Adaptions Slot="main"/>
+        </TextureDeclares>
+        <TextureDeclares Prefix="merc_incinerator_">
+            <Adaptions Slot="main"/>
+        </TextureDeclares>
+    </CModel>
+    <CModel id="AP_FirebatMercenaryPortrait" parent="FXAPortrait" Race="Terran">
+        <Model value="Assets\Portraits\Terran\FirebatMercenaryPortrait\FirebatMercenaryPortrait.m3"/>
+        <FacialController value="LocalizedData\Facial\FirebatPortrait.fxa"/>
+        <Image value="Assets\Textures\FirebatMercenaryPortrait_Static.dds"/>
+    </CModel>
+    <CModel id="AP_HammerSecurity" parent="Unit">
+        <Model value="Assets\Units\Terran\MarauderMercenary\MarauderMercenary.m3"/>
+        <AttachProps Id="Ref_Weapon Left">
+            <Keys index="Weapon" value="0"/>
+        </AttachProps>
+        <AttachProps Id="Ref_Weapon Right">
+            <Keys index="Weapon" value="1"/>
+        </AttachProps>
+        <EditorCategories value="Race:Terran"/>
+        <Occlusion value="Show"/>
+        <TextureDeclares Prefix="marauder_">
+            <Adaptions Slot="main"/>
+        </TextureDeclares>
+        <TextureDeclares Prefix="merc_marauder_">
+            <Adaptions Slot="main"/>
+        </TextureDeclares>
+        <UnitGlossaryCamera value="Star2CameraMid04"/>
+    </CModel>
+    <CModel id="AP_HammerSecurityLMWeapon" parent="MissileFX">
+        <Model value="Assets\Effects\Terran\MarauderMissile\MarauderMissile.m3"/>
+        <EditorCategories value="Race:Terran"/>
+    </CModel>
+    <CModel id="AP_MarauderMercenaryDeath" parent="UnitDeath" Race="Terran">
+        <Model value="Assets\Units\Terran\MarauderMercenaryDeath\MarauderMercenaryDeath.m3"/>
+        <Occlusion value="Show"/>
+        <LowQualityModel value="TerranSmallUnitDeathLow"/>
+    </CModel>
+    <CModel id="AP_MarauderMercenaryPortrait" parent="FXAPortrait" Race="Terran">
+        <Model value="Assets\Portraits\Terran\MarauderMercenaryPortrait\MarauderMercenaryPortrait.m3"/>
+        <FacialController value="LocalizedData\Facial\MarauderPortrait.fxa"/>
+    </CModel>
+    <CModel id="AP_GoliathMercenaryPortrait" parent="FXAPortrait" Race="Terran">
+        <Model value="Assets\Portraits\Terran\GoliathMercenaryPortrait\GoliathMercenaryPortrait.m3"/>
+        <FacialController value="LocalizedData\Facial\GoliathPortrait.fxa"/>
+        <Image value="Assets\Textures\GoliathMercenaryPortrait_Static.dds"/>
+    </CModel>
+    <CModel id="AP_SpartanCompany" parent="Unit" Race="Terran">
+        <Model value="Assets\Units\Terran\GoliathMercenary\GoliathMercenary.m3"/>
+        <AttachProps Id="Ref_TurretZ">
+            <Keys index="Turret" value="0"/>
+        </AttachProps>
+        <AttachProps Id="Ref_Weapon">
+            <Keys index="SetA" value="0"/>
+        </AttachProps>
+        <AttachProps Id="Ref_Weapon 01">
+            <Keys index="SetA" value="0"/>
+        </AttachProps>
+        <AttachProps Id="Ref_Weapon 02">
+            <Keys index="SetB" value="0"/>
+        </AttachProps>
+        <AttachProps Id="Ref_Weapon 03">
+            <Keys index="SetB" value="2"/>
+        </AttachProps>
+        <AttachProps Id="Ref_Weapon 04">
+            <Keys index="SetB" value="4"/>
+        </AttachProps>
+        <AttachProps Id="Ref_Weapon 05">
+            <Keys index="SetB" value="1"/>
+        </AttachProps>
+        <AttachProps Id="Ref_Weapon 06">
+            <Keys index="SetB" value="3"/>
+        </AttachProps>
+        <AttachProps Id="Ref_Weapon 07">
+            <Keys index="SetB" value="5"/>
+        </AttachProps>
+        <Occlusion value="Show"/>
+        <PlanetPanelCamera value="Star2CameraHigh12"/>
+        <Radius value="0.650000"/>
+        <ScaleMax value="0.650000,0.650000,0.650000"/>
+        <ScaleMin value="0.650000,0.650000,0.650000"/>
+        <SelectionRadius value="0.999700"/>
+        <ShadowRadius value="0.999700"/>
+        <TechPurchaseCamera value="Star2CameraHigh12"/>
+        <UnitGlossaryCamera value="Star2CameraHigh12"/>
+    </CModel>
+    <CModel id="AP_SpartanCompanyAirAttackImpact" parent="ImpactFX">
+        <Model value="Assets\Effects\Terran\GoliathAirMissileImpact\GoliathAirMissileImpact.m3"/>
+        <EditorCategories value="Race:Terran"/>
+    </CModel>
+    <CModel id="AP_SpartanCompanyAirAttackLaunch" parent="LaunchFX">
+        <Model value="Assets\Effects\Terran\VikingFighterMissileLaunch\VikingFighterMissileLaunch.m3"/>
+        <EditorCategories value="Race:Terran"/>
+    </CModel>
+    <CModel id="AP_SpartanCompanyDeath" parent="UnitDeath" Race="Terran">
+        <Model value="Assets\Units\Terran\GoliathMercenaryDeath\GoliathMercenaryDeath.m3"/>
+        <LowQualityModel value="TerranMediumUnitDeathLow"/>
+        <Events>
+            <Anim value="Death,00"/>
+            <Name value="GoliathDeathFXA"/>
+            <Type value="Sound"/>
+            <Time value="0.010000"/>
+            <Payload value="Goliath_DeathFXA"/>
+        </Events>
+        <Events>
+            <Anim value="Death,01"/>
+            <Name value="GoliathDeathFXA"/>
+            <Type value="Sound"/>
+            <Time value="0.010000"/>
+            <Payload value="Goliath_DeathFXA"/>
+        </Events>
+        <Events>
+            <Anim value="Death,00"/>
+            <Name value="GoliathDeathFXB"/>
+            <Type value="Sound"/>
+            <Time value="2.000000"/>
+            <Payload value="Goliath_DeathFXB"/>
+        </Events>
+        <Events>
+            <Anim value="Death,02"/>
+            <Name value="GoliathDeathFXB"/>
+            <Type value="Sound"/>
+            <Time value="0.870000"/>
+            <Payload value="Goliath_DeathFXB"/>
+        </Events>
+        <Occlusion value="Show"/>
+    </CModel>
+    <CModel id="AP_SpartanCompanyGroundAttackImpact" parent="ImpactFX">
+        <Model value="Assets\Effects\Terran\VikingAssaultWeaponImpact\VikingAssaultWeaponImpact.m3"/>
+        <EditorCategories value="Race:Terran"/>
+    </CModel>
+    <CModel id="AP_SpartanCompanyGroundAttackLaunch" parent="LaunchFX">
+        <Model value="Assets\Effects\Terran\VikingAssaultWeaponLaunch\VikingAssaultWeaponLaunch.m3"/>
+        <EditorCategories value="Race:Terran"/>
+    </CModel>
+    <CModel id="AP_SiegeBreaker" parent="Unit">
+        <Model value="Assets\Units\Terran\TankMercenary\TankMercenary.m3"/>
+        <AttachProps Id="Ref_Hardpoint">
+            <Keys index="Turret" value="0"/>
+        </AttachProps>
+        <EditorCategories value="Race:Terran"/>
+        <Occlusion value="Show"/>
+        <Radius value="1.050000"/>
+        <ScaleMax value="0.900000,0.900000,0.900000"/>
+        <ScaleMin value="0.900000,0.900000,0.900000"/>
+        <SelectionRadius value="1.250000"/>
+        <ShadowRadius value="1.250000"/>
+        <Tipability value="0.750000"/>
+        <TipabilityLength value="0.800000"/>
+        <TipabilityWidth value="0.400000"/>
+        <UnitGlossaryCamera value="Star2CameraMid08"/>
+    </CModel>
+    <CModel id="AP_SiegeBreakerDeath" parent="UnitDeath">
+        <Model value="Assets\Units\Terran\SiegeTankMercenaryDeath\SiegeTankMercenaryDeath.m3"/>
+        <LowQualityModel value="TerranLargeUnitDeathLow"/>
+        <EditorCategories value="Race:Terran"/>
+        <Occlusion value="Show"/>
+    </CModel>
+    <CModel id="AP_SiegeBreakerSieged" parent="Unit">
+        <Model value="Assets\Units\Terran\SiegeTankMercenary\SiegeTankMercenary.m3"/>
+        <AttachProps Id="Ref_Hardpoint">
+            <Keys index="Turret" value="0"/>
+        </AttachProps>
+        <EditorCategories value="Race:Terran"/>
+        <Occlusion value="Show"/>
+        <Radius value="1.050000"/>
+        <ScaleMax value="0.900000,0.900000,0.900000"/>
+        <ScaleMin value="0.900000,0.900000,0.900000"/>
+        <SelectionRadius value="1.250000"/>
+        <ShadowRadius value="1.250000"/>
+        <Tipability value="0.750000"/>
+        <TipabilityLength value="0.800000"/>
+        <TipabilityWidth value="0.400000"/>
+        <UnitGlossaryCamera value="Star2CameraMid08"/>
+    </CModel>
+    <CModel id="AP_SiegeBreakerSiegedAttackDamage" parent="ImpactFX">
+        <Model value="Assets\Effects\Terran\FireImpact\FireImpact.m3"/>
+        <EditorCategories value="Race:Terran"/>
+    </CModel>
+    <CModel id="AP_SiegeBreakerSiegedAttackDirectedDamage" parent="ImpactFX">
+        <Model value="Assets\Effects\Terran\FireImpact\FireImpact.m3"/>
+        <EditorCategories value="Race:Terran"/>
+    </CModel>
+    <CModel id="AP_SiegeBreakerSiegedAttackDirectedImpact" parent="ImpactFX">
+        <Model value="Assets\Effects\Terran\SiegeTankWeaponImpact\SiegeTankWeaponImpact.m3"/>
+        <EditorCategories value="Race:Terran"/>
+        <ScaleMax value="0.750000,0.750000,1.000000"/>
+        <ScaleMin value="0.750000,0.750000,1.000000"/>
+    </CModel>
+    <CModel id="AP_SiegeBreakerSiegedAttackDirectedLaunch" parent="LaunchFX">
+        <Model value="Assets\Effects\Terran\SiegeTankWeaponLaunch\SiegeTankWeaponLaunch.m3"/>
+        <EditorCategories value="Race:Terran"/>
+    </CModel>
+    <CModel id="AP_SiegeBreakerSiegedAttackImpact" parent="ImpactFX">
+        <Model value="Assets\Effects\Terran\SiegeTankWeaponImpact\SiegeTankWeaponImpact.m3"/>
+        <EditorCategories value="Race:Terran"/>
+    </CModel>
+    <CModel id="AP_SiegeBreakerSiegedAttackLaunch" parent="LaunchFX">
+        <Model value="Assets\Effects\Terran\SiegeTankWeaponLaunch\SiegeTankWeaponLaunch.m3"/>
+        <EditorCategories value="Race:Terran"/>
+    </CModel>
+    <CModel id="AP_SiegeBreakerSiegedDeath" parent="UnitDeath">
+        <Model value="Assets\Units\Terran\SiegeTankMercenarySiegedDeath\SiegeTankMercenarySiegedDeath.m3"/>
+        <LowQualityModel value="TerranLargeUnitDeathLow"/>
+        <EditorCategories value="Race:Terran"/>
+        <Occlusion value="Show"/>
+    </CModel>
+    <CModel id="AP_SiegeBreakerSiegedMorph" parent="Unit">
+        <Model value="Assets\Units\Terran\SiegeTankMercenaryMorph\SiegeTankMercenaryMorph.m3"/>
+        <EditorCategories value="Race:Terran"/>
+        <Occlusion value="Show"/>
+        <Radius value="1.050000"/>
+        <ScaleMax value="0.900000,0.900000,0.900000"/>
+        <ScaleMin value="0.900000,0.900000,0.900000"/>
+        <SelectionRadius value="1.250000"/>
+        <ShadowRadius value="1.250000"/>
+        <Tipability value="0.750000"/>
+        <TipabilityLength value="0.800000"/>
+        <TipabilityWidth value="0.400000"/>
+    </CModel>
+    <CModel id="AP_SiegeTankMercenaryPortrait" parent="FXAPortrait" Race="Terran">
+        <Model value="Assets\Portraits\Terran\SiegeTankMercenaryPortrait\SiegeTankMercenaryPortrait.m3"/>
+        <FacialController value="LocalizedData\Facial\SiegeTankPortrait.fxa"/>
+        <Image value="Assets\Textures\SiegeTankMercenaryPortrait_Static.dds"/>
+    </CModel>
+    <CModel id="AP_HelsAngelAssault" parent="Unit" Race="Terran">
+        <Model value="Assets\Units\Terran\VikingMercenaryAssault\VikingMercenaryAssault.m3"/>
+        <AttachProps Id="Ref_Weapon Left">
+            <Keys index="SetA" value="0"/>
+        </AttachProps>
+        <AttachProps Id="Ref_Weapon Right">
+            <Keys index="SetA" value="0"/>
+        </AttachProps>
+        <AttachProps Id="Ref_Weapon">
+            <Keys index="SetA" value="1"/>
+        </AttachProps>
+        <AttachProps Id="Ref_Weapon 01">
+            <Keys index="SetA" value="1"/>
+        </AttachProps>
+        <AttachProps Id="Ref_Weapon 02">
+            <Keys index="SetA" value="1"/>
+        </AttachProps>
+        <AttachProps Id="Ref_Weapon 03">
+            <Keys index="SetA" value="1"/>
+        </AttachProps>
+        <AttachProps Id="Ref_Weapon 04">
+            <Keys index="SetA" value="2"/>
+        </AttachProps>
+        <AttachProps Id="Ref_Weapon 05">
+            <Keys index="SetA" value="2"/>
+        </AttachProps>
+        <AttachProps Id="Ref_Weapon 06">
+            <Keys index="SetA" value="2"/>
+        </AttachProps>
+        <AttachProps Id="Ref_Weapon 07">
+            <Keys index="SetA" value="2"/>
+        </AttachProps>
+        <Occlusion value="Show"/>
+        <Radius value="0.650000"/>
+        <ScaleMax value="0.950000,0.950000,0.950000"/>
+        <ScaleMin value="0.950000,0.950000,0.950000"/>
+        <SelectionRadius value="0.764400"/>
+        <ShadowRadius value="0.764400"/>
+        <UnitGlossaryCamera value="Star2CameraMid07"/>
+    </CModel>
+    <CModel id="AP_HelsAngelFighter" parent="Unit" Race="Terran">
+        <Model value="Assets\Units\Terran\VikingMercenaryFighter\VikingMercenaryFighter.m3"/>
+        <Occlusion value="Show"/>
+        <PlanetPanelCamera value="Star2CameraLow07"/>
+        <Radius value="0.650000"/>
+        <ScaleMax value="0.950000,0.950000,0.950000"/>
+        <ScaleMin value="0.950000,0.950000,0.950000"/>
+        <SelectionOffset value="0.000000,0.000000,-0.600000"/>
+        <SelectionRadius value="0.764400"/>
+        <ShadowRadius value="0.764400"/>
+        <TechPurchaseCamera value="Star2CameraLow07"/>
+        <UnitGlossaryCamera value="Star2CameraLow07"/>
+    </CModel>
+    <CModel id="AP_VikingMercenaryAssaultPortrait" parent="FXAPortrait" Race="Terran">
+        <Model value="Assets\Portraits\Terran\VikingMercenaryAssaultPortrait\VikingMercenaryAssaultPortrait.m3"/>
+        <FacialController value="LocalizedData\Facial\VikingAssaultPortrait.fxa"/>
+        <Image value="Assets\Textures\VikingMercenaryAssaultPortrait_Static.dds"/>
+    </CModel>
+    <CModel id="AP_VikingMercenaryFighterPortrait" parent="FXAPortrait" Race="Terran">
+        <Model value="Assets\Portraits\Terran\VikingMercenaryFighterPortrait\VikingMercenaryFighterPortrait.m3"/>
+        <Image value="Assets\Textures\VikingMercenaryFighterPortrait_Static.dds"/>
+    </CModel>
+    <CModel id="AP_WreckingCrewAssaultAttackImpact" parent="ImpactFX">
+        <Model value="Assets\Effects\Terran\VikingAssaultWeaponImpact\VikingAssaultWeaponImpact.m3"/>
+        <EditorCategories value="Race:Terran"/>
+    </CModel>
+    <CModel id="AP_WreckingCrewAssaultAttackLaunch" parent="LaunchFX">
+        <Model value="Assets\Effects\Terran\VikingAssaultWeaponLaunch\VikingAssaultWeaponLaunch.m3"/>
+        <EditorCategories value="Race:Terran"/>
+    </CModel>
+    <CModel id="AP_WreckingCrewAssaultDeath" parent="UnitDeath" Race="Terran">
+        <Model value="Assets\Units\Terran\VikingMercenaryAssaultDeath\VikingMercenaryAssaultDeath.m3"/>
+        <LowQualityModel value="TerranLargeUnitDeathLow"/>
+        <Occlusion value="Show"/>
+    </CModel>
+    <CModel id="AP_WreckingCrewFighterAttackImpact" parent="ImpactFX">
+        <Model value="Assets\Effects\Terran\VikingFighterMissileImpact\VikingFighterMissileImpact.m3"/>
+        <EditorCategories value="Race:Terran"/>
+    </CModel>
+    <CModel id="AP_WreckingCrewFighterAttackLaunch" parent="LaunchFX">
+        <Model value="Assets\Effects\Terran\VikingFighterMissileLaunch\VikingFighterMissileLaunch.m3"/>
+        <EditorCategories value="Race:Terran"/>
+    </CModel>
+    <CModel id="AP_WreckingCrewFighterDeath" parent="UnitDeath" Race="Terran">
+        <Model value="Assets\Units\Terran\VikingMercenaryFighterDeath\VikingMercenaryFighterDeath.m3"/>
+        <LowQualityModel value="TerranLargeUnitDeathLow"/>
+        <Occlusion value="Show"/>
+        <VariationCount value="2"/>
+    </CModel>
+    <CModel id="AP_WreckingCrewFighterWeapon" parent="MissileFX">
+        <Model value="Assets\Effects\Terran\VikingFighterMissile\VikingFighterMissile.m3"/>
+        <EditorCategories value="Race:Terran"/>
+    </CModel>
+    <CModel id="AP_WreckingCrewMorph" parent="Unit" Race="Terran">
+        <Model value="Assets\Units\Terran\VikingMercenaryMorph\VikingMercenaryMorph.m3"/>
+        <Occlusion value="Show"/>
+        <Radius value="0.650000"/>
+        <ScaleMax value="0.950000,0.950000,0.950000"/>
+        <ScaleMin value="0.950000,0.950000,0.950000"/>
+        <SelectionOffset value="0.000000,0.000000,-0.600000"/>
+        <SelectionRadius value="0.764400"/>
+        <ShadowRadius value="0.764400"/>
+    </CModel>
+    <CModel id="AP_VikingMercenaryFighterReentry" parent="FX">
+        <Model value="Assets\Effects\Terran\VikingMercenaryFighterReentry\VikingMercenaryFighterReentry.m3"/>
+        <EditorCategories value="Race:Terran"/>
+    </CModel>
+    <CModel id="AP_DuskWing" parent="Unit">
+        <Model value="Assets\Units\Terran\BansheeMercenary\BansheeMercenary.m3"/>
+        <AttachProps Id="Ref_Hit 01">
+            <Keys index="Weapon" value="0"/>
+        </AttachProps>
+        <AttachProps Id="Ref_Hit 04">
+            <Keys index="Weapon" value="1"/>
+        </AttachProps>
+        <EditorCategories value="Race:Terran"/>
+        <Occlusion value="Show"/>
+        <Radius value="0.850000"/>
+        <ScaleMax value="0.900000,0.900000,0.900000"/>
+        <ScaleMin value="0.900000,0.900000,0.900000"/>
+        <SelectionOffset value="0.000000,0.000000,-0.500000"/>
+        <SelectionRadius value="0.937500"/>
+        <ShadowRadius value="0.937500"/>
+        <Tipability value="0.650000"/>
+        <UnitGlossaryCamera value="Star2CameraLow07"/>
+    </CModel>
+    <CModel id="AP_DuskWingBansheeDeath" parent="UnitDeath">
+        <Model value="Assets\Units\Terran\BansheeMercenaryDeath\BansheeMercenaryDeath.m3"/>
+        <LowQualityModel value="TerranLargeUnitDeathLow"/>
+        <EditorCategories value="Race:Terran"/>
+    </CModel>
+    <CModel id="AP_DuskWingWeapon" parent="MissileFX">
+        <Model value="Assets\Effects\Terran\BansheeMissile\BansheeMissile.m3"/>
+        <EditorCategories value="Race:Terran"/>
+    </CModel>
+    <CModel id="AP_BansheeMercenaryReentry" parent="FX">
+        <Model value="Assets\Effects\Terran\BansheeMercenaryReentry\BansheeMercenaryReentry.m3"/>
+        <EditorCategories value="Race:Terran"/>
+    </CModel>
+    <CModel id="AP_BansheeMercenaryPortrait" parent="FXAPortrait" Race="Terran">
+        <Model value="Assets\Portraits\Terran\BansheeMercenaryPortrait\BansheeMercenaryPortrait.m3"/>
+        <FacialController value="LocalizedData\Facial\BansheePortrait.fxa"/>
+    </CModel>
+    <CModel id="AP_BattlecruiserMercenaryPortrait" parent="FXAPortrait" Race="Terran">
+        <Model value="Assets\Portraits\Terran\BattlecruiserMercenaryPortrait\BattlecruiserMercenaryPortrait.m3"/>
+        <FacialController value="LocalizedData\Facial\BattlecruiserPortrait.fxa"/>
+        <Image value="Assets\Textures\BattlecruiserMercenaryPortrait_Static.dds"/>
+        <Lighting value="BattlecruiserMercenaryPortrait"/>
+    </CModel>
+    <CModel id="AP_DRBattlecruiserALMWeapon" parent="MissileFX">
+        <Model value="Assets\Effects\Terran\BattleCruiserMissile\BattleCruiserMissile.m3"/>
+        <EditorCategories value="Race:Terran"/>
+    </CModel>
+    <CModel id="AP_DRBattlecruiserAirAttackImpact" parent="ImpactFX">
+        <Model value="Assets\Effects\Terran\BattlecruiserMissileImpact\BattleCruiserMissileImpact.m3"/>
+        <EditorCategories value="Race:Terran"/>
+    </CModel>
+    <CModel id="AP_DRBattlecruiserGLMWeapon" parent="MissileFX">
+        <Model value="Assets\Effects\Terran\BattleCruiserMissile\BattleCruiserMissile.m3"/>
+        <EditorCategories value="Race:Terran"/>
+    </CModel>
+    <CModel id="AP_DRBattlecruiserGroundAttackImpact" parent="ImpactFX">
+        <Model value="Assets\Effects\Terran\BattlecruiserMissileImpact\BattleCruiserMissileImpact.m3"/>
+        <EditorCategories value="Race:Terran"/>
+        <Lighting value="BattlecruiserAirAttackImpact"/>
+    </CModel>
+    <CModel id="AP_DRCannonsImpact" parent="ImpactFX">
+        <Model value="Assets\Effects\Terran\ThorArmMissileImpact\ThorArmMissileImpact.m3"/>
+        <EditorCategories value="Race:Terran"/>
+    </CModel>
+    <CModel id="AP_DRCannonsLaunch" parent="LaunchFX">
+        <Model value="Assets\Effects\Terran\ThorArmMissileLaunch\ThorArmMissileLaunch.m3"/>
+        <EditorCategories value="Race:Terran"/>
+    </CModel>
+    <CModel id="AP_DukesRevenge" parent="Unit">
+        <Model value="Assets\Units\Terran\BattlecruiserLoki\BattlecruiserLoki.m3"/>
+        <AttachProps Id="Ref_Weapon 20">
+            <Keys index="SetA" value="0"/>
+        </AttachProps>
+        <AttachProps Id="Ref_Weapon 21">
+            <Keys index="SetA" value="0"/>
+        </AttachProps>
+        <AttachProps Id="Ref_Weapon 22">
+            <Keys index="SetA" value="0"/>
+        </AttachProps>
+        <AttachProps Id="Ref_Weapon 23">
+            <Keys index="SetA" value="0"/>
+        </AttachProps>
+        <AttachProps Id="Ref_Weapon 24">
+            <Keys index="SetA" value="0"/>
+        </AttachProps>
+        <AttachProps Id="Ref_Weapon 25">
+            <Keys index="SetA" value="0"/>
+        </AttachProps>
+        <AttachProps Id="Ref_Weapon 10">
+            <Keys index="SetA" value="1"/>
+        </AttachProps>
+        <AttachProps Id="Ref_Weapon 11">
+            <Keys index="SetA" value="1"/>
+        </AttachProps>
+        <AttachProps Id="Ref_Weapon 20">
+            <Keys index="SetA" value="2"/>
+        </AttachProps>
+        <AttachProps Id="Ref_Weapon 21">
+            <Keys index="SetA" value="2"/>
+        </AttachProps>
+        <AttachProps Id="Ref_Weapon 22">
+            <Keys index="SetA" value="2"/>
+        </AttachProps>
+        <AttachProps Id="Ref_Weapon 23">
+            <Keys index="SetA" value="2"/>
+        </AttachProps>
+        <AttachProps Id="Ref_Weapon 24">
+            <Keys index="SetA" value="2"/>
+        </AttachProps>
+        <AttachProps Id="Ref_Weapon 25">
+            <Keys index="SetA" value="2"/>
+        </AttachProps>
+        <EditorCategories value="Race:Terran"/>
+        <Occlusion value="Show"/>
+        <Radius value="1.300000"/>
+        <ScaleMax value="0.800000,0.800000,0.800000"/>
+        <ScaleMin value="0.800000,0.800000,0.800000"/>
+        <SelectionOffset value="0.000000,0.000000,-0.700000"/>
+        <SelectionRadius value="1.562500"/>
+        <ShadowRadius value="1.562500"/>
+        <Tipability value="0.150000"/>
+        <UnitGlossaryCamera value="Star2CameraLow12"/>
+    </CModel>
+    <CModel id="AP_DukesRevengeDeath" parent="UnitDeath">
+        <Model value="Assets\Units\Terran\BattlecruiserLokiDeath\BattlecruiserLokiDeath.m3"/>
+        <LowQualityModel value="AP_DukesRevengeDeathLow"/>
+        <Events>
+            <Anim value="Death,00"/>
+            <Name value="TerranPreExplosionSmall"/>
+            <Type value="Sound"/>
+            <Time value="0.010000"/>
+        </Events>
+        <Events>
+            <Anim value="Death,00"/>
+            <Name value="TerranPreExplosionSmall"/>
+            <Type value="Sound"/>
+            <Time value="0.333000"/>
+        </Events>
+        <Events>
+            <Anim value="Death,00"/>
+            <Name value="TerranPreExplosionSmall"/>
+            <Type value="Sound"/>
+            <Time value="0.666000"/>
+        </Events>
+        <Events>
+            <Anim value="Death,00"/>
+            <Name value="TerranPreExplosionSmall"/>
+            <Type value="Sound"/>
+            <Time value="1.000000"/>
+        </Events>
+        <Events>
+            <Anim value="Death,00"/>
+            <Name value="TerranExplosionLarge"/>
+            <Type value="Sound"/>
+            <Time value="1.600000"/>
+        </Events>
+    </CModel>
+    <CModel id="AP_DukesRevengeDeathLow" parent="UnitDeath" Race="Terran">
+        <Model value="Assets\Effects\Terran\TerranLargeUnitDeath\TerranLargeUnitDeath_Low.m3"/>
+        <Events>
+            <Anim value="Death,00"/>
+            <Name value="TerranExplosionLarge"/>
+            <Type value="Sound"/>
+            <Time value="0.010000"/>
+        </Events>
+        <Flags index="TeenSafe" value="1"/>
+        <Lighting value="TerranLargeUnitDeathLow"/>
+        <SelectionRadius value="0.263000"/>
+        <ShadowRadius value="0.263000"/>
+    </CModel>
+    <CModel id="AP_BattlecruiserLokiReentry" parent="FX">
+        <Model value="Assets\Effects\Terran\BattlecruiserLokiReentry\BattlecruiserLokiReentry.m3"/>
+        <EditorCategories value="Race:Terran"/>
+    </CModel>
+    <CModel id="AP_FireSuppressionBots" parent="PersistentSpellFX">
+        <Model value="Assets\Effects\Terran\FireSuppressionBots\FireSuppressionBots.m3"/>
+        <EditorCategories value="Race:Terran"/>
+        <Events>
+            <Anim value="Stand,00"/>
+            <Name value="Spray"/>
+            <Type value="Sound"/>
+            <Time value="0.833000"/>
+            <Payload value="FireSuppressionBots_Water"/>
+        </Events>
+        <Events>
+            <Anim value="Stand,00"/>
+            <Name value="Spray"/>
+            <Type value="Sound"/>
+            <Time value="1.666000"/>
+            <Payload value="FireSuppressionBots_Water"/>
+        </Events>
+        <Events>
+            <Anim value="Stand,00"/>
+            <Name value="Spray"/>
+            <Type value="Sound"/>
+            <Time value="4.000000"/>
+            <Payload value="FireSuppressionBots_Water"/>
+        </Events>
+        <Events>
+            <Anim value="Stand,00"/>
+            <Name value="Spray"/>
+            <Type value="Sound"/>
+            <Time value="5.666000"/>
+            <Payload value="FireSuppressionBots_Water"/>
+        </Events>
+        <Events>
+            <Anim value="Stand,00"/>
+            <Name value="Spray"/>
+            <Type value="Sound"/>
+            <Time value="7.666000"/>
+            <Payload value="FireSuppressionBots_Water"/>
+        </Events>
+        <Events>
+            <Anim value="Stand,00"/>
+            <Name value="Whizzby"/>
+            <Type value="Sound"/>
+            <Time value="0.033000"/>
+            <Payload value="FireSuppressionBots_Whizzby"/>
+        </Events>
+        <Events>
+            <Anim value="Stand,00"/>
+            <Name value="Whizzby"/>
+            <Type value="Sound"/>
+            <Time value="2.166000"/>
+            <Payload value="FireSuppressionBots_Whizzby"/>
+        </Events>
+        <Events>
+            <Anim value="Stand,00"/>
+            <Name value="Whizzby"/>
+            <Type value="Sound"/>
+            <Time value="5.000000"/>
+            <Payload value="FireSuppressionBots_Whizzby"/>
+        </Events>
+        <Events>
+            <Anim value="Stand,00"/>
+            <Name value="Whizzby"/>
+            <Type value="Sound"/>
+            <Time value="8.666000"/>
+            <Payload value="FireSuppressionBots_Whizzby"/>
+        </Events>
+    </CModel>
+    <CModel id="AP_AutomatedRefinery" parent="Building" Race="Terran">
+        <Model value="Assets\Buildings\Terran\RefineryAutomated\RefineryAutomated.m3"/>
+        <Radius value="1.500000"/>
+        <ScaleMax value="0.800000,0.800000,0.800000"/>
+        <ScaleMin value="0.800000,0.800000,0.800000"/>
+        <SelectionLayer value="2"/>
+        <SelectionRadius value="2.250000"/>
+        <ShadowRadius value="2.250000"/>
+    </CModel>
+    <CModel id="AP_AutomatedRefineryDeath" parent="BuildingDeath">
+        <Model value="Assets\Buildings\Terran\AutomatedRefineryDeath\AutomatedRefineryDeath.m3"/>
+        <LowQualityModel value="TerranBuildingDeathLow"/>
+        <EditorCategories value="Race:Terran"/>
+    </CModel>
+    <CModel id="AP_AutomatedRefineryPlacement" parent="Placement" Race="Terran">
+        <Model value="Assets\Buildings\Terran\RefineryAutomatedPlacement\RefineryAutomatedPlacement.m3"/>
+        <LowQualityModel value="RefineryAutomated"/>
+        <Lighting value="Refinery"/>
+        <ScaleMax value="0.800000,0.800000,0.800000"/>
+        <ScaleMin value="0.800000,0.800000,0.800000"/>
+        <ShadowRadius value="0.000000"/>
+    </CModel>
+    <CModel id="AP_AutomatedRefineryBuild" parent="Building" Race="Terran">
+        <Model value="Assets\Buildings\Terran\RefineryBuild\RefineryBuild.m3"/>
+        <SelectionLayer value="2"/>
+    </CModel>
+    <CModel id="AP_SupplyDepotDrop" parent="Building" Race="Terran">
+        <Model value="Assets\Buildings\Terran\SupplyDepot\SupplyDepot.m3"/>
+        <Radius value="1.250000"/>
+        <ScaleMax value="0.600000,0.600000,0.600000"/>
+        <ScaleMin value="0.600000,0.600000,0.600000"/>
+        <SelectionLayer value="2"/>
+        <SelectionRadius value="2.083000"/>
+        <ShadowRadius value="2.083000"/>
+        <Tipability value="0.250000"/>
+    </CModel>
+    <CModel id="AP_SupplyDepotDropLights" parent="OneShotSpellFX">
+        <Model value="Assets\Effects\Terran\OrbitalDepotImpact\OrbitalDepotImpact.m3"/>
+        <EditorCategories value="Race:Terran"/>
+    </CModel>
+    <CModel id="AP_BarracksTechReactor" parent="TechLabBase">
+        <Model value="Assets\Buildings\Terran\TechReactor\TechReactor.m3"/>
+        <Lighting value="TechLab"/>
+    </CModel>
+    <CModel id="AP_FactoryTechReactor" parent="TechLabBase">
+        <Model value="Assets\Buildings\Terran\TechReactor\TechReactor.m3"/>
+        <Lighting value="TechLab"/>
+    </CModel>
+    <CModel id="AP_StarportTechReactor" parent="TechLabBase">
+        <Model value="Assets\Buildings\Terran\TechReactor\TechReactor.m3"/>
+        <Lighting value="TechLab"/>
+    </CModel>
+    <CModel id="AP_TechReactor" parent="TechLabBase">
+        <Model value="Assets\Buildings\Terran\TechReactor\TechReactor.m3"/>
+        <Lighting value="TechLab"/>
+    </CModel>
+    <CModel id="AP_TechReactorBuild" parent="TerranBuildingBuildSmall"/>
+    <CModel id="AP_TechReactorDeath" parent="BuildingDeath" Race="Terran">
+        <Model value="Assets\Buildings\Terran\TechReactorDeath\TechReactorDeath.m3"/>
+        <LowQualityModel value="TerranBuildingDeathLow"/>
+        <Lighting value="TechLab"/>
+        <Radius value="1.000000"/>
+        <SelectionLayer value="2"/>
+        <SelectionRadius value="1.000000"/>
+        <ShadowRadius value="1.000000"/>
+    </CModel>
+    <CModel id="AP_TechReactorDetachedDeath" parent="BuildingDeath" Race="Terran">
+        <Model value="Assets\Buildings\Terran\TechReactorDetachedDeath\TechReactorDetachedDeath.m3"/>
+        <LowQualityModel value="TerranBuildingDeathLow"/>
+        <Flags index="TeenSafe" value="1"/>
+        <Lighting value="TechLab"/>
+        <Radius value="1.000000"/>
+        <SelectionLayer value="2"/>
+        <SelectionRadius value="1.000000"/>
+        <ShadowRadius value="1.000000"/>
+    </CModel>
+    <CModel id="AP_TechReactorPlacement" parent="Placement" Race="Terran">
+        <Model value="Assets\Buildings\Terran\TechReactorPlacement\TechReactorPlacement.m3"/>
+        <LowQualityModel value="TechLab"/>
+        <Lighting value="TechLab"/>
+        <Radius value="-1.000000"/>
+        <ScaleMax value="0.850000,0.850000,0.850000"/>
+        <ScaleMin value="0.850000,0.850000,0.850000"/>
+        <SelectionRadius value="0.000000"/>
+        <ShadowRadius value="0.000000"/>
+    </CModel>
+    <CModel id="AP_BarracksDropPod" parent="PersistentSpellFX">
+        <Model value="Assets\Effects\Terran\DropPodFalling\DropPodFalling.m3"/>
+        <EditorCategories value="Race:Terran"/>
+        <ScaleMax value="0.850000,0.850000,0.850000"/>
+        <ScaleMin value="0.850000,0.850000,0.850000"/>
+        <Events>
+            <Anim value="Birth,00"/>
+            <Name value="BarracksDropPodLand"/>
+            <Type value="Sound"/>
+            <Time value="2.200000"/>
+        </Events>
+        <Events>
+            <Anim value="Death,00"/>
+            <Name value="OrbitalCommandDropPodDeathA"/>
+            <Type value="Sound"/>
+            <Time value="0.010000"/>
+            <Payload value="OrbitalCommand_DropPodDeathA"/>
+        </Events>
+        <Events>
+            <Anim value="Death,00"/>
+            <Name value="OrbitalCommandDropPodDeathB"/>
+            <Type value="Sound"/>
+            <Time value="1.600000"/>
+            <Payload value="OrbitalCommand_DropPodDeathB"/>
+        </Events>
+    </CModel>
+    <CModel id="AP_PerditionTurret" parent="Building" Race="Terran">
+        <Model value="Assets\Buildings\Terran\PerditionTurret\PerditionTurret.m3"/>
+        <PlanetPanelCamera value="Star2CameraHigh06"/>
+        <Radius value="1.000000"/>
+        <ScaleMax value="0.800000,0.800000,0.800000"/>
+        <ScaleMin value="0.800000,0.800000,0.800000"/>
+        <SelectionLayer value="2"/>
+        <SelectionRadius value="1.250000"/>
+        <ShadowRadius value="1.250000"/>
+        <TechPurchaseCamera value="Star2CameraHigh06"/>
+        <UnitGlossaryCamera value="Star2CameraHigh06"/>
+    </CModel>
+    <CModel id="AP_PerditionTurretAttackLaunch" parent="LaunchFX">
+        <Model value="Assets\Effects\Terran\FirebatFireSprite\FirebatFireSprite.m3"/>
+        <EditorCategories value="Race:Terran"/>
+        <ScaleMax value="0.600000,3.500000,0.650000"/>
+        <ScaleMin value="0.600000,3.500000,0.650000"/>
+        <SelectionRadius value="0.833200"/>
+        <ShadowRadius value="0.833200"/>
+    </CModel>
+    <CModel id="AP_PerditionTurretDeath" parent="BuildingDeath" Race="Terran">
+        <Model value="Assets\Buildings\Terran\PerditionTurretDeath\PerditionTurretDeath.m3"/>
+        <LowQualityModel value="TerranBuildingDeathLow"/>
+    </CModel>
+    <CModel id="AP_PerditionTurretPlacement" parent="Placement">
+        <Model value="Assets\Buildings\Terran\PerditionTurretPlacement\PerditionTurretPlacement.m3"/>
+        <EditorCategories value="Race:Terran"/>
+    </CModel>
+    <CModel id="AP_PerditionTurretBuild" parent="TerranBuildingBuildSmall"/>
+    <CModel id="AP_PsiDisruptor" parent="Building">
+        <Model value="Assets\Buildings\Terran\SigmaProjector\SigmaProjector.m3"/>
+        <EditorCategories value="Race:Terran"/>
+        <Lighting value=""/>
+        <PlanetPanelCamera value="Star2CameraHigh06"/>
+        <SelectionLayer value="2"/>
+        <SelectionRadius value="0.800000"/>
+        <ShadowRadius value="0.800000"/>
+        <TechPurchaseCamera value="Star2CameraHigh06"/>
+        <UnitGlossaryCamera value="Star2CameraHigh06"/>
+    </CModel>
+    <CModel id="AP_PsiDisruptorBuild" parent="TerranBuildingBuildSmall"/>
+    <CModel id="AP_PsiDisruptorDeath" parent="BuildingDeath">
+        <Model value="Assets\Buildings\Terran\SigmaProjectorDeath\SigmaProjectorDeath.m3"/>
+        <LowQualityModel value="AP_PsiDisruptorDeathLow"/>
+        <EditorCategories value="Race:Terran"/>
+    </CModel>
+    <CModel id="AP_PsiDisruptorDeathLow" parent="BuildingDeath" Race="Terran">
+        <Model value="Assets\Effects\Terran\TerranBuildingDeath\TerranBuildingDeath_Low.m3"/>
+        <Events>
+            <Anim value="Death,00"/>
+            <Name value="TerranExplosionSmall"/>
+            <Type value="Sound"/>
+            <Time value="0.010000"/>
+        </Events>
+        <Lighting value="TerranBuildingDeathLow"/>
+        <ScaleMax value="1.200000,1.200000,1.200000"/>
+        <ScaleMin value="1.200000,1.200000,1.200000"/>
+        <SelectionRadius value="0.416500"/>
+        <ShadowRadius value="0.416500"/>
+    </CModel>
+    <CModel id="AP_PsiDisruptorDebuff" parent="BuffFX">
+        <Model value="Assets\Effects\Terran\PsiDisruptorImpact\PsiDisruptorImpact.m3"/>
+        <EditorCategories value="Race:Terran"/>
+        <Lighting value=""/>
+        <SelectionRadius value="0.400000"/>
+        <ShadowRadius value="0.400000"/>
+    </CModel>
+    <CModel id="AP_PsiDisruptorPlacement" parent="Placement">
+        <Model value="Assets\Buildings\Terran\SigmaProjectorPlacement\SigmaProjectorPlacement.m3"/>
+        <LowQualityModel value="AP_PsiDisruptor"/>
+        <EditorCategories value="Race:Terran"/>
+    </CModel>
+    <CModel id="AP_BunkerShrikePlacement" parent="Placement">
+        <Model value="Assets\Buildings\Terran\BunkerShrikePlacement\BunkerShrikePlacement.m3"/>
+        <LowQualityModel value="Bunker"/>
+        <EditorCategories value="Race:Terran"/>
+        <Lighting value="Bunker"/>
+        <Radius value="-1.000000"/>
+        <SelectionRadius value="0.000000"/>
+        <ShadowRadius value="0.000000"/>
+    </CModel>
+    <CModel id="AP_BunkerShrikeUpgradePlacement" parent="Placement">
+        <Model value="Assets\Buildings\Terran\BunkerShrikeUpgradePlacement\BunkerShrikeUpgradePlacement.m3"/>
+        <LowQualityModel value="Bunker"/>
+        <EditorCategories value="Race:Terran"/>
+        <Lighting value="Bunker"/>
+        <Radius value="-1.000000"/>
+        <SelectionRadius value="0.000000"/>
+        <ShadowRadius value="0.000000"/>
+    </CModel>
+    <CModel id="AP_JumboBunker" parent="Building" Race="Terran">
+        <Model value="Assets\Buildings\Terran\BunkerUpgrade\BunkerUpgrade.m3"/>
+        <Radius value="1.250000"/>
+        <SelectionLayer value="2"/>
+        <SelectionRadius value="1.500000"/>
+        <ShadowRadius value="1.500000"/>
+    </CModel>
+    <CModel id="AP_MercFirebatBunkerAttackLaunch" parent="LaunchFX">
+        <Model value="Assets\Effects\Terran\FirebatFireSprite\FirebatFireSprite.m3"/>
+        <EditorCategories value="Race:Terran"/>
+        <ScaleMax value="1.000000,3.000000,1.000000"/>
+        <ScaleMin value="1.000000,3.000000,1.000000"/>
+    </CModel>
+    <CModel id="AP_ShrikeTurret" parent="PersistentSpellFX">
+        <Model value="Assets\Buildings\Terran\BunkerShrikeTurret\BunkerShrikeTurret.m3"/>
+        <EditorCategories value="Race:Terran"/>
+        <ScaleMax value="0.800000,0.800000,0.800000"/>
+        <ScaleMin value="0.800000,0.800000,0.800000"/>
+    </CModel>
+    <CModel id="AP_ShrikeTurretDeath" parent="PersistentSpellFX">
+        <Model value="Assets\Buildings\Terran\BunkerShrikeTurretDeath\BunkerShrikeTurretDeath.m3"/>
+        <LowQualityModel value="TerranBuildingDeathLow"/>
+        <EditorCategories value="Race:Terran"/>
+    </CModel>
+    <CModel id="AP_ShrikeTurretAttackImpact" parent="ImpactFX">
+        <Model value="Assets\Effects\Terran\AutoTurretWeaponImpact\AutoTurretWeaponImpact.m3"/>
+        <EditorCategories value="Race:Terran"/>
+    </CModel>
+    <CModel id="AP_ShrikeTurretAttackLaunch" parent="LaunchFX">
+        <Model value="Assets\Effects\Terran\AutoTurretWeaponLaunch\AutoTurretWeaponLaunch.m3"/>
+        <EditorCategories value="Race:Terran"/>
+    </CModel>
+    <CModel id="AP_HailstormMissilesWeapon" parent="MissileFX">
+        <Model value="Assets\Effects\Terran\MissileTurretMissile\MissileTurretMissile.m3"/>
+        <EditorCategories value="Race:Terran"/>
+        <ScaleMax value="0.375000,0.375000,0.375000"/>
+        <ScaleMin value="0.375000,0.375000,0.375000"/>
+        <SelectionRadius value="0.666500"/>
+        <ShadowRadius value="0.666500"/>
+    </CModel>
+    <CModel id="AP_HailstormMissileVolleyDeath" parent="ImpactFX">
+        <Model value="Assets\Effects\Terran\VikingFighterMissileImpact\VikingFighterMissileImpact.m3"/>
+        <EditorCategories value="Race:Terran"/>
+        <ScaleMax value="0.500000,0.500000,0.500000"/>
+        <ScaleMin value="0.500000,0.500000,0.500000"/>
+        <SelectionRadius value="0.250000"/>
+        <ShadowRadius value="0.250000"/>
+    </CModel>
+    <CModel id="AP_MissileTurretTitaniumHousing" parent="Building" Race="Terran">
+        <Model value="Assets\Buildings\Terran\MissileTurretTitaniumHousing\MissileTurretTitaniumHousing.m3"/>
+        <AttachProps Id="Ref_Hardpoint">
+            <Keys index="Turret" value="0"/>
+        </AttachProps>
+        <PlanetPanelCamera value="Star2CameraHigh05"/>
+        <Radius value="0.750000"/>
+        <SelectionLayer value="2"/>
+        <SelectionRadius value="0.750000"/>
+        <ShadowRadius value="0.750000"/>
+        <SquibTypeDefault value="Metal"/>
+        <TechPurchaseCamera value="Star2CameraHigh05"/>
+        <UnitGlossaryCamera value="Star2CameraHigh05"/>
+    </CModel>
+    <CModel id="AP_MissileTurretTitaniumHousingDeath" parent="BuildingDeath" Race="Terran">
+        <Model value="Assets\Buildings\Terran\MissileTurretTitaniumHousingDeath\MissileTurretTitaniumHousingDeath.m3"/>
+        <LowQualityModel value="MissileTurretDeathLow"/>
+    </CModel>
+    <CModel id="AP_HiveMindEmulator" parent="Building">
+        <Model value="Assets\Buildings\Terran\HiveMindEmulator\HiveMindEmulator.m3"/>
+        <EditorCategories value="Race:Terran"/>
+        <Lighting value=""/>
+        <PlanetPanelCamera value="Star2CameraHigher10"/>
+        <ScaleMax value="0.750000,0.750000,0.750000"/>
+        <ScaleMin value="0.750000,0.750000,0.750000"/>
+        <SelectionLayer value="2"/>
+        <SelectionRadius value="1.100000"/>
+        <ShadowRadius value="1.100000"/>
+        <TechPurchaseCamera value="Star2CameraHigher10"/>
+        <UnitGlossaryCamera value="Star2CameraHigher10"/>
+    </CModel>
+    <CModel id="AP_HiveMindEmulatorBeam" parent="PersistentSpellFX">
+        <Model value="Assets\Effects\Terran\DominationBeam\DominationBeam.m3"/>
+        <EditorCategories value="Race:Terran"/>
+    </CModel>
+    <CModel id="AP_HiveMindEmulatorBuild" parent="TerranBuildingBuildSmall"/>
+    <CModel id="AP_HiveMindEmulatorDeath" parent="BuildingDeath">
+        <Model value="Assets\Buildings\Terran\HiveMindEmulatorDeath\HiveMindEmulatorDeath.m3"/>
+        <LowQualityModel value="AP_HiveMindEmulatorDeathLow"/>
+        <EditorCategories value="Race:Terran"/>
+        <Events>
+            <Anim value="Death,00"/>
+            <Name value="TerranExplosionSmall"/>
+            <Type value="Sound"/>
+            <Time value="0.300000"/>
+        </Events>
+        <Events>
+            <Anim value="Death,00"/>
+            <Name value="TerranExplosionMedium"/>
+            <Type value="Sound"/>
+            <Time value="3.333000"/>
+        </Events>
+    </CModel>
+    <CModel id="AP_HiveMindEmulatorImpactModel" parent="ImpactFX">
+        <Model value="Assets\Effects\Terran\DominationImpact\DominationImpact.m3"/>
+        <EditorCategories value="Race:Terran"/>
+        <Lighting value=""/>
+    </CModel>
+    <CModel id="AP_HiveMindEmulatorPlacement" parent="Placement" Race="Terran">
+        <Model value="Assets\Buildings\Terran\HiveMindEmulatorPlacement\HiveMindEmulatorPlacement.m3"/>
+        <LowQualityModel value="AP_HiveMindEmulator"/>
+        <Radius value="-1.000000"/>
+        <ScaleMax value="0.750000,0.750000,0.750000"/>
+        <ScaleMin value="0.750000,0.750000,0.750000"/>
+        <SelectionRadius value="0.000000"/>
+        <ShadowRadius value="0.000000"/>
+    </CModel>
+    <CModel id="AP_MercCompound" parent="Building" Race="Terran">
+        <Model value="Assets\Buildings\Terran\MercCompound\MercCompound.m3"/>
+        <Radius value="1.500000"/>
+        <SelectionLayer value="2"/>
+        <SelectionRadius value="2.300000"/>
+        <ShadowRadius value="2.300000"/>
+        <SquibTypeDefault value="Metal"/>
+    </CModel>
+    <CModel id="AP_MercCompoundBuild" parent="TerranBuildingBuild">
+        <Radius value="2.000000"/>
+        <SelectionRadius value="2.000000"/>
+        <ShadowRadius value="2.000000"/>
+    </CModel>
+    <CModel id="AP_MercCompoundDeath" parent="BuildingDeath">
+        <Model value="Assets\Buildings\Terran\MercCompoundDeath\MercCompoundDeath.m3"/>
+        <LowQualityModel value="AP_MercCompoundDeathLow"/>
+        <EditorCategories value="Race:Terran"/>
+        <Events>
+            <Anim value="Death,00"/>
+            <Name value="TerranPreExplosionSmall"/>
+            <Type value="Sound"/>
+            <Time value="0.010000"/>
+        </Events>
+        <Events>
+            <Anim value="Death,00"/>
+            <Name value="TerranExplosionLarge"/>
+            <Type value="Sound"/>
+            <Time value="0.633000"/>
+        </Events>
+        <Events>
+            <Anim value="Death,01"/>
+            <Name value="TerranExplosionLarge"/>
+            <Type value="Sound"/>
+            <Time value="0.010000"/>
+        </Events>
+        <Radius value="-1.000000"/>
+        <SelectionRadius value="0.000000"/>
+        <ShadowRadius value="0.000000"/>
+    </CModel>
+    <CModel id="AP_MercCompoundDeathLow" parent="BuildingDeath" Race="Terran">
+        <Model value="Assets\Effects\Terran\TerranLargeBuildingDeath\TerranLargeBuildingDeath_Low.m3"/>
+        <Events>
+            <Anim value="Death,00"/>
+            <Name value="TerranExplosionLarge"/>
+            <Type value="Sound"/>
+            <Time value="0.010000"/>
+        </Events>
+        <Lighting value="TerranLargeBuildingDeathLow"/>
+        <SelectionRadius value="0.250000"/>
+        <ShadowRadius value="0.250000"/>
+    </CModel>
+    <CModel id="AP_MercCompoundPlacement" parent="Placement" Race="Terran">
+        <Model value="Assets\Buildings\Terran\MercCompoundPlacement\MercCompoundPlacement.m3"/>
+        <LowQualityModel value="MercCompound"/>
+        <Lighting value="BlackMarket"/>
+    </CModel>
+    <CModel id="AP_MercCompoundSplat" parent="Splat">
+        <Model value="Assets\Splats\Splat_MercCompound\Splat_MercCompound.m3"/>
+        <EditorCategories value="Race:Terran"/>
+    </CModel>
+    <CModel id="AP_CommandCenterReactor" parent="PersistentSpellFX">
+        <Model value="Assets\Buildings\Terran\CommandCenterReactor\CommandCenterReactor.m3"/>
+        <EditorCategories value="Race:Terran"/>
+    </CModel>
+    <CModel id="AP_CommandCenterReactorDeath" parent="PersistentSpellFX">
+        <Model value="Assets\Buildings\Terran\CommandCenterReactorDeath\CommandCenterReactorDeath.m3"/>
+        <EditorCategories value="Race:Terran"/>
+        <LowQualityModel value="TerranLargeBuildingDeathLow"/>
+    </CModel>
+    <CModel id="AP_SupplyDepotDropPod" parent="OneShotSpellFX">
+        <Model value="Assets\Effects\Terran\OrbitalDepot\OrbitalDepot.m3"/>
+        <ScaleMin value="0.600000,0.600000,0.600000"/>
+        <ScaleMax value="0.600000,0.600000,0.600000"/>
+        <EditorCategories value="Race:Terran"/>
+        <Events>
+            <Anim value="Death,00"/>
+            <Name value="OrbitalCommandDropPodDeathA"/>
+            <Type value="Sound"/>
+            <Time value="0.010000"/>
+            <Payload value="OrbitalCommand_DropPodDeathA"/>
+        </Events>
+        <Events>
+            <Anim value="Death,00"/>
+            <Name value="OrbitalCommandDropPodDeathB"/>
+            <Type value="Sound"/>
+            <Time value="1.600000"/>
+            <Payload value="OrbitalCommand_DropPodDeathB"/>
+        </Events>
+    </CModel>
+    <CModel id="AP_ZealotAiur">
+        <Model value="Assets\Units\Protoss\Zealot_Aiur\Zealot_Aiur.m3"/>
+        <RequiredAnims value="Assets\Units\Protoss\Zealot_SwarmAnims\Zealot_SwarmAnims.m3a"/>
+        <Occlusion value="Show"/>
+        <ScaleMax value="0.900000,0.900000,0.900000"/>
+        <ScaleMin value="0.900000,0.900000,0.900000"/>
+        <SelectionRadius value="0.416500"/>
+        <SquibTypeDefault value="Metal"/>
+        <Radius value="0.375000"/>
+        <TechPurchaseCamera value="Star2CameraMid05"/>
+        <UnitGlossaryCamera value="Star2CameraMid05"/>
+        <PlanetPanelCamera value="Star2CameraMid05"/>
+        <ShadowRadius value="0.416500"/>
+        <TextureDeclares Prefix="zealot_">
+            <Adaptions TriggerOnSubstring="_Diffuse" Slot="main"/>
+        </TextureDeclares>
+        <Events>
+            <Anim value="Attack,00"/>
+            <Name value="ZealotAiur_AttackSweetener"/>
+            <Type value="Sound"/>
+            <Time value="0.018000"/>
+            <Payload value="ZealotAiur_AttackSweetener"/>
+        </Events>
+        <Events>
+            <Anim value="Attack,03"/>
+            <Name value="ZealotAiur_AttackSweetener"/>
+            <Type value="Sound"/>
+            <Time value="0.012000"/>
+            <Payload value="ZealotAiur_AttackSweetener"/>
+        </Events>
+        <Events>
+            <Anim value="Attack,04"/>
+            <Name value="ZealotAiur_AttackSweetener"/>
+            <Type value="Sound"/>
+            <Time value="0.012000"/>
+            <Payload value="ZealotAiur_AttackSweetener"/>
+        </Events>
+    </CModel>
+    <CModel id="AP_RoachCorpserAcidSalivaWeapon" parent="MissileFX">
+        <Model value="Assets\Effects\Zerg\RoachMissileEx1\RoachMissileEx1.m3"/>
+        <EditorCategories value="Race:Zerg"/>
+    </CModel>
+    <CModel id="AP_RoachCorpserDeath" parent="UnitDeath">
+        <Model value="Assets\Units\Zerg\RoachEx1ADeath\RoachEx1ADeath.m3"/>
+        <LowQualityModel value="ZergMediumUnitDeathLow"/>
+        <EditorCategories value="Race:Zerg"/>
+        <Occlusion value="Show"/>
+    </CModel>
+    <CModel id="AP_RoachVileAcidSalivaWeapon" parent="MissileFX">
+        <Model value="Assets\Effects\Zerg\RoachMissileEx1B\RoachMissileEx1B.m3"/>
+        <EditorCategories value="Race:Zerg"/>
+    </CModel>
+    <CModel id="AP_RoachVileAttackImpact" parent="ImpactFX">
+        <Model value="Assets\Effects\Zerg\RoachWeaponImpact\RoachWeaponImpact.m3"/>
+        <EditorCategories value="Race:Zerg"/>
+    </CModel>
+    <CModel id="AP_RoachVileDeath" parent="UnitDeath">
+        <Model value="Assets\Units\Zerg\RoachEx1BDeath\RoachEx1BDeath.m3"/>
+        <LowQualityModel value="ZergMediumUnitDeathLow"/>
+        <EditorCategories value="Race:Zerg"/>
+        <Occlusion value="Show"/>
+    </CModel>
+    <CModel id="AP_RoachVileDeathAcid" parent="UnitDeath" Race="Zerg">
+        <Model value="Assets\Units\Zerg\RoachDeathAcid\RoachDeathAcid.m3"/>
+        <LowQualityModel value="ZergMediumUnitDeathLow"/>
+        <Lighting value="RoachDeath"/>
+        <Occlusion value="Show"/>
+    </CModel>
+    <CModel id="AP_RoachVileDeathFire" parent="UnitDeath" Race="Zerg">
+        <Model value="Assets\Units\Zerg\RoachDeathFire\RoachDeathFire.m3"/>
+        <LowQualityModel value="ZergMediumUnitDeathLow"/>
+        <Lighting value="RoachDeath"/>
+        <Occlusion value="Show"/>
+    </CModel>
+    <CModel id="AP_RoachVileMissileImpact" parent="ImpactFX">
+        <Model value="Assets\Effects\Zerg\RoachMissileImpactEx1B\RoachMissileImpactEx1B.m3"/>
+        <EditorCategories value="Race:Zerg"/>
+    </CModel>
+    <CModel id="AP_RoachVilePortrait" parent="Portrait" Race="Zerg">
+        <Model value="Assets\Portraits\Zerg\RoachPortrait\RoachPortrait.m3"/>
+        <Image value="Assets\Textures\RoachPortrait_Static.dds"/>
+    </CModel>
+    <CModel id="AP_RoachVileUpgrade" parent="RoachBase">
+        <Model value="Assets\Units\Zerg\RoachUpgrade\RoachUpgrade.m3"/>
+        <Lighting value="Roach"/>
+        <ScaleMax value="1.200000,1.200000,1.200000"/>
+        <ScaleMin value="1.000000,1.000000,1.000000"/>
+    </CModel>
+    <CModel id="AP_Roachling" parent="Unit" Race="Zerg">
+        <Model value="Assets\Units\Zerg\RoachEx1\RoachEx1.m3"/>
+        <RequiredAnims value="Assets\Units\Zerg\Roach_SwarmAnims\Roach_SwarmAnims.m3a"/>
+        <Occlusion value="Show"/>
+        <PlanetPanelCamera value="Star2CameraLow05"/>
+        <ScaleMax value="0.750000,0.750000,0.750000"/>
+        <ScaleMin value="0.750000,0.750000,0.750000"/>
+        <SquibTypeDefault value="Flesh"/>
+        <TechPurchaseCamera value="Star2CameraLow05"/>
+        <UnitGlossaryCamera value="Star2CameraLow05"/>
+    </CModel>
+    <CModel id="AP_VileRoachDebuff" parent="PersistentSpellFX">
+        <Model value="Assets\Effects\Zerg\VileRoachDebuff\VileRoachDebuff.m3"/>
+        <EditorCategories value="Race:Zerg"/>
+    </CModel>
+    <CModel id="AP_RoachShield" parent="PersistentSpellFX">
+        <Model value="Assets\Effects\Zerg\AdaptivePlating\AdaptivePlating.m3"/>
+        <!--ScaleMax value="0.100000,0.100000,0.100000"/>
+        <ScaleMin value="0.100000,0.100000,0.100000"/-->
+        <EditorCategories value="Race:Zerg"/>
+    </CModel>
+    <CModel id="AP_CorpserBirth" parent="OneShotSpellFX">
+        <Model value="Assets\Effects\Zerg\CorpserBirth\CorpserBirth.m3"/>
+        <EditorCategories value="Race:Zerg"/>
+    </CModel>
+    <CModel id="AP_RoachCorpser" parent="Unit" Race="Zerg">
+        <Model value="Assets\Units\Zerg\RoachEx1A\RoachEx1A.m3"/>
+        <RequiredAnims value="Assets\Units\Zerg\Roach_SwarmAnims\Roach_SwarmAnims.m3a"/>
+        <Occlusion value="Show"/>
+        <SelectionRadius value="0.541500"/>
+        <Tipability value="0.750000"/>
+        <TipabilityWidth value="0.800000"/>
+        <TipabilityLength value="0.800000"/>
+        <SquibTypeDefault value="Flesh"/>
+        <Radius value="0.450000"/>
+        <ScaleMax value="1.100000,1.100000,1.100000"/>
+        <ScaleMin value="1.100000,1.100000,1.100000"/>
+        <TechPurchaseCamera value="Star2CameraMid04"/>
+        <UnitGlossaryCamera value="Star2CameraMid04"/>
+        <PlanetPanelCamera value="Star2CameraMid04"/>
+        <ShadowRadius value="0.541500"/>
+    </CModel>
+    <CModel id="AP_RoachVile" parent="Unit" Race="Zerg">
+        <Model value="Assets\Units\Zerg\RoachEx1B\RoachEx1B.m3"/>
+        <RequiredAnims value="Assets\Units\Zerg\Roach_SwarmAnims\Roach_SwarmAnims.m3a"/>
+        <Occlusion value="Show"/>
+        <SelectionRadius value="0.541500"/>
+        <Tipability value="0.750000"/>
+        <TipabilityWidth value="0.800000"/>
+        <TipabilityLength value="0.800000"/>
+        <SquibTypeDefault value="Flesh"/>
+        <Radius value="0.450000"/>
+        <ScaleMax value="1.100000,1.100000,1.100000"/>
+        <ScaleMin value="1.100000,1.100000,1.100000"/>
+        <TechPurchaseCamera value="Star2CameraMid04"/>
+        <UnitGlossaryCamera value="Star2CameraMid04"/>
+        <PlanetPanelCamera value="Star2CameraMid04"/>
+        <ShadowRadius value="0.541500"/>
+    </CModel>
+    <CModel id="AP_AberrationPortrait" parent="Portrait" Race="Zerg">
+        <Model value="Assets\Portraits\Zerg\AberrationPortrait\AberrationPortrait.m3"/>
+        <FacialController value="LocalizedData\Facial\AberrationPortrait.fxa"/>
+        <Flags index="Facial" value="1"/>
+        <Image value="Assets\Textures\AberrationPortrait_Static.dds"/>
+    </CModel>
+    <CModel id="AP_InfestedAbomination" parent="Unit" Race="Zerg">
+        <Model value="Assets\Units\Zerg\Aberration\Aberration.m3"/>
+        <RequiredAnims value="Assets\Units\Zerg\Aberration_SwarmAnims\Aberration_SwarmAnims.m3a"/>
+        <PlanetPanelCamera value="Star2CameraHigh08"/>
+        <Radius value="0.875000"/>
+        <ScaleMax value="1.100000,1.100000,1.100000"/>
+        <ScaleMin value="1.100000,1.100000,1.100000"/>
+        <SelectionRadius value="0.972100"/>
+        <ShadowRadius value="0.972100"/>
+        <TechPurchaseCamera value="Star2CameraHigh08"/>
+        <Tipability value="0.750000"/>
+        <TipabilityLength value="0.800000"/>
+        <TipabilityWidth value="0.400000"/>
+        <UnitGlossaryCamera value="Star2CameraHigh08"/>
+    </CModel>
+    <CModel id="AP_InfestedAbominationDeath" parent="UnitDeath" Race="Zerg">
+        <Model value="Assets\Units\Zerg\AberrationDeath\AberrationDeath.m3"/>
+        <LowQualityModel value="ZergLargeUnitDeathLow"/>
+        <Events>
+            <Anim value="Death,00"/>
+            <Name value="AbberationExplosion"/>
+            <Type value="Sound"/>
+            <Time value="0.550000"/>
+            <Attachment value="Ref_Origin"/>
+            <Payload value="Aberration_Explode"/>
+        </Events>
+        <Events>
+            <Anim value="Death,00"/>
+            <Name value="AbberationExplosion"/>
+            <Type value="Sound"/>
+            <Time value="1.500000"/>
+            <Attachment value="Ref_Origin"/>
+            <Payload value="Aberration_Explode"/>
+        </Events>
+        <Events>
+            <Anim value="Death,00"/>
+            <Name value="AbberationExplosion"/>
+            <Type value="Sound"/>
+            <Time value="2.550000"/>
+            <Attachment value="Ref_Origin"/>
+            <Payload value="Aberration_Explode"/>
+        </Events>
+        <Lighting value=""/>
+    </CModel>
+    <CModel id="AP_BurrowChargeStun" parent="PersistentSpellFX">
+        <Model value="Assets\Effects\Zerg\UnitStunImpact\UnitStunImpact.m3"/>
+        <EditorCategories value="Race:Terran"/>
+    </CModel>
+    <CModel id="AP_TissueAssimilationModel" parent="PersistentSpellFX">
+        <Model value="Assets\Effects\Zerg\MendBuff\MendBuff.m3"/>
+        <EditorCategories value="Race:Terran"/>
+    </CModel>
+    <CModel id="AP_TorrasqueChrysalis" parent="Unit" Race="Zerg">
+        <Model value="Assets\Units\Zerg\UltraliskEx1Egg\UltraliskEx1Egg.m3"/>
+        <Occlusion value="Show"/>
+        <SelectionLayer value="2"/>
+        <SelectionRadius value="0.750000"/>
+        <ShadowRadius value="0.750000"/>
+        <SquibTypeDefault value="Flesh"/>
+    </CModel>
+    <CModel id="AP_TorrasqueCorpse" parent="UnitDeath" Race="Zerg">
+        <Model value="Assets\Units\Test\InvisibleUnit\InvisibleUnit.m3"/>
+        <Occlusion value="Show"/>
+    </CModel>
+    <CModel id="AP_TorrasqueCorpseExplosion" parent="UnitDeath" Race="Zerg">
+        <Model value="Assets\Units\Zerg\UltraliskEx1BDeath\UltraliskEx1BDeath.m3"/>
+        <LowQualityModel value="ZergLargeUnitDeathLow"/>
+        <Occlusion value="Show"/>
+        <Radius value="1.250000"/>
+        <ScaleMax value="0.950000,0.950000,0.950000"/>
+        <ScaleMin value="0.950000,0.950000,0.950000"/>
+        <SelectionRadius value="1.176200"/>
+        <SquibTypeDefault value="Flesh"/>
+        <Tipability value="0.750000"/>
+        <TipabilityLength value="1.000000"/>
+        <TipabilityWidth value="1.000000"/>
+    </CModel>
+    <CModel id="AP_HotSTorrasque" parent="Unit" Race="Zerg">
+        <Model value="Assets\Units\Zerg\UltraliskEx1B\UltraliskEx1B.m3"/>
+        <RequiredAnims value="Assets\Units\Zerg\UltraliskEx1_RequiredAnims\UltraliskEx1_RequiredAnims.m3a"/>
+        <Events>
+            <Anim value="Attack,00"/>
+            <Name value="UltraliskAttack"/>
+            <Type value="Sound"/>
+            <Time value="0.010000"/>
+        </Events>
+        <Events>
+            <Anim value="Attack,00"/>
+            <Name value="UltraliskAttack"/>
+            <Type value="Sound"/>
+            <Time value="0.160000"/>
+        </Events>
+        <Events>
+            <Anim value="Attack,01"/>
+            <Name value="UltraliskAttack"/>
+            <Type value="Sound"/>
+            <Time value="0.040000"/>
+        </Events>
+        <Events>
+            <Anim value="Attack,01"/>
+            <Name value="UltraliskAttack"/>
+            <Type value="Sound"/>
+            <Time value="0.160000"/>
+        </Events>
+        <Events>
+            <Anim value="Spell,A"/>
+            <Name value="UltraliskAttack"/>
+            <Type value="Sound"/>
+            <Time value="0.020000"/>
+        </Events>
+        <Events>
+            <Anim value="Spell,A"/>
+            <Name value="UltraliskAttack"/>
+            <Type value="Sound"/>
+            <Time value="0.190000"/>
+        </Events>
+        <Events>
+            <Anim value="Spell,00"/>
+            <Name value="UltraliskHeadAttack"/>
+            <Type value="Sound"/>
+            <Time value="0.550000"/>
+        </Events>
+        <Events>
+            <Anim value="Spell,00"/>
+            <Name value="UltraliskAttack"/>
+            <Type value="Sound"/>
+            <Time value="0.350000"/>
+        </Events>
+        <Events>
+            <Anim value="Spell,00"/>
+            <Name value="UltraliskAttack"/>
+            <Type value="Sound"/>
+            <Time value="0.490000"/>
+        </Events>
+        <Events>
+            <Anim value="Spell,01"/>
+            <Name value="UltraliskHeadAttack"/>
+            <Type value="Sound"/>
+            <Time value="0.450000"/>
+        </Events>
+        <Events>
+            <Anim value="Spell,01"/>
+            <Name value="UltraliskAttack"/>
+            <Type value="Sound"/>
+            <Time value="0.400000"/>
+        </Events>
+        <Events>
+            <Anim value="Spell,01"/>
+            <Name value="UltraliskAttack"/>
+            <Type value="Sound"/>
+            <Time value="0.490000"/>
+        </Events>
+        <Events>
+            <Anim value="Spell,D"/>
+            <Name value="UltraliskAttack"/>
+            <Type value="Sound"/>
+            <Time value="0.020000"/>
+        </Events>
+        <Events>
+            <Anim value="Spell,D"/>
+            <Name value="UltraliskAttack"/>
+            <Type value="Sound"/>
+            <Time value="0.190000"/>
+        </Events>
+        <Occlusion value="Show"/>
+        <PlanetPanelCamera value="Star2CameraHigh13"/>
+        <Radius value="1.250000"/>
+        <ScaleMax value="0.950000,0.950000,0.950000"/>
+        <ScaleMin value="0.950000,0.950000,0.950000"/>
+        <SelectionRadius value="1.176200"/>
+        <ShadowRadius value="1.176200"/>
+        <SquibTypeDefault value="Flesh"/>
+        <TechPurchaseCamera value="Star2CameraHigh13"/>
+        <Tipability value="0.750000"/>
+        <TipabilityLength value="1.000000"/>
+        <TipabilityWidth value="1.000000"/>
+        <UnitGlossaryCamera value="Star2CameraHigh13"/>
+    </CModel>
+    <CModel id="AP_TorrasquePortrait" parent="Portrait" Race="Zerg">
+        <Model value="Assets\Portraits\Zerg\UltraliskPortrait\UltraliskPortrait.m3"/>
+        <Image value="Assets\Textures\UltraliskPortrait_Static.dds"/>
+    </CModel>
+    <CModel id="AP_UltraliskEx1BDeath" parent="UnitDeath" Race="Zerg">
+        <Model value="Assets\Units\Zerg\UltraliskEx1BDeath\UltraliskEx1BDeath.m3"/>
+        <LowQualityModel value="ZergLargeUnitDeathLow"/>
+        <Occlusion value="Show"/>
+    </CModel>
+    <CModel id="AP_HotSNoxious" parent="Unit" Race="Zerg">
+        <Model value="Assets\Units\Zerg\UltraliskEx1A\UltraliskEx1A.m3"/>
+        <RequiredAnims value="Assets\Units\Zerg\UltraliskEx1_RequiredAnims\UltraliskEx1_RequiredAnims.m3a"/>
+        <Events>
+            <Anim value="Attack,00"/>
+            <Name value="UltraliskAttack"/>
+            <Type value="Sound"/>
+            <Time value="0.010000"/>
+        </Events>
+        <Events>
+            <Anim value="Attack,00"/>
+            <Name value="UltraliskAttack"/>
+            <Type value="Sound"/>
+            <Time value="0.160000"/>
+        </Events>
+        <Events>
+            <Anim value="Attack,01"/>
+            <Name value="UltraliskAttack"/>
+            <Type value="Sound"/>
+            <Time value="0.040000"/>
+        </Events>
+        <Events>
+            <Anim value="Attack,01"/>
+            <Name value="UltraliskAttack"/>
+            <Type value="Sound"/>
+            <Time value="0.160000"/>
+        </Events>
+        <Events>
+            <Anim value="Spell,A"/>
+            <Name value="UltraliskAttack"/>
+            <Type value="Sound"/>
+            <Time value="0.020000"/>
+        </Events>
+        <Events>
+            <Anim value="Spell,A"/>
+            <Name value="UltraliskAttack"/>
+            <Type value="Sound"/>
+            <Time value="0.190000"/>
+        </Events>
+        <Events>
+            <Anim value="Spell,00"/>
+            <Name value="UltraliskHeadAttack"/>
+            <Type value="Sound"/>
+            <Time value="0.550000"/>
+        </Events>
+        <Events>
+            <Anim value="Spell,00"/>
+            <Name value="UltraliskAttack"/>
+            <Type value="Sound"/>
+            <Time value="0.350000"/>
+        </Events>
+        <Events>
+            <Anim value="Spell,00"/>
+            <Name value="UltraliskAttack"/>
+            <Type value="Sound"/>
+            <Time value="0.490000"/>
+        </Events>
+        <Events>
+            <Anim value="Spell,01"/>
+            <Name value="UltraliskHeadAttack"/>
+            <Type value="Sound"/>
+            <Time value="0.450000"/>
+        </Events>
+        <Events>
+            <Anim value="Spell,01"/>
+            <Name value="UltraliskAttack"/>
+            <Type value="Sound"/>
+            <Time value="0.400000"/>
+        </Events>
+        <Events>
+            <Anim value="Spell,01"/>
+            <Name value="UltraliskAttack"/>
+            <Type value="Sound"/>
+            <Time value="0.490000"/>
+        </Events>
+        <Events>
+            <Anim value="Spell,D"/>
+            <Name value="UltraliskAttack"/>
+            <Type value="Sound"/>
+            <Time value="0.020000"/>
+        </Events>
+        <Events>
+            <Anim value="Spell,D"/>
+            <Name value="UltraliskAttack"/>
+            <Type value="Sound"/>
+            <Time value="0.190000"/>
+        </Events>
+        <Occlusion value="Show"/>
+        <PlanetPanelCamera value="Star2CameraHigh13"/>
+        <Radius value="1.250000"/>
+        <ScaleMax value="0.950000,0.950000,0.950000"/>
+        <ScaleMin value="0.950000,0.950000,0.950000"/>
+        <SelectionRadius value="1.176200"/>
+        <ShadowRadius value="1.176200"/>
+        <SquibTypeDefault value="Flesh"/>
+        <TechPurchaseCamera value="Star2CameraHigh13"/>
+        <Tipability value="0.750000"/>
+        <TipabilityLength value="1.000000"/>
+        <TipabilityWidth value="1.000000"/>
+        <UnitGlossaryCamera value="Star2CameraHigh13"/>
+    </CModel>
+    <CModel id="AP_MiasmaImpact">
+        <Model value="Assets\Effects\Zerg\MiasmaImpact\MiasmaImpact.m3"/>
+    </CModel>
+    <CModel id="AP_NoxiousCloud" parent="Unit">
+        <Model value="Assets\Effects\Zerg\MiasmaliskPoisonCloud\MiasmaliskPoisonCloud.m3"/>
+        <Radius value="3.000000"/>
+        <SelectionRadius value="3.000000"/>
+    </CModel>
+    <CModel id="AP_NoxiousPortrait" parent="Portrait" Race="Zerg">
+        <Model value="Assets\Portraits\Zerg\UltraliskPortrait\UltraliskPortrait.m3"/>
+        <Image value="Assets\Textures\UltraliskPortrait_Static.dds"/>
+    </CModel>
+    <CModel id="AP_PoisonNovaModel">
+        <Model value="Assets\Effects\Zerg\MiasmaliskPoisonCloudBirth\MiasmaliskPoisonCloudBirth.m3"/>
+        <ScaleMax value="0.750000,0.750000,0.750000"/>
+        <ScaleMin value="0.750000,0.750000,0.750000"/>
+    </CModel>
+    <CModel id="AP_UltraliskEx1ADeath" parent="UnitDeath" Race="Zerg">
+        <Model value="Assets\Units\Zerg\UltraliskEx1ADeath\UltraliskEx1ADeath.m3"/>
+        <LowQualityModel value="ZergLargeUnitDeathLow"/>
+        <Occlusion value="Show"/>
+    </CModel>
+    <CModel id="AP_HealingDrone" parent="Unit" Race="Terran">
+        <Model value="Assets\Units\Terran\PointDefenseDrone\PointDefenseDrone.m3"/>
+        <PlanetPanelCamera value="Star2CameraLow05"/>
+        <Radius value="0.600000"/>
+        <ScaleMax value="0.800000,0.800000,0.800000"/>
+        <ScaleMin value="0.800000,0.800000,0.800000"/>
+        <SelectionRadius value="0.857100"/>
+        <ShadowRadius value="0.857100"/>
+        <SquibTypeDefault value="Metal"/>
+        <TechPurchaseCamera value="Star2CameraLow05"/>
+        <UnitGlossaryCamera value="Star2CameraLow05"/>
+    </CModel>
+    <CModel id="AP_HealingDronePlacement" parent="Placement" Race="Terran">
+        <Model value="Assets\Units\Terran\PointDefenseDronePlacement\PointDefenseDronePlacement.m3"/>
+        <ScaleMax value="0.800000,0.800000,0.800000"/>
+        <ScaleMin value="0.800000,0.800000,0.800000"/>
+    </CModel>
+    <CModel id="AP_HealingDroneReleaseWeapon" parent="MissileFX">
+        <Model value="Assets\Effects\Terran\AutoTurretPodMissile\AutoTurretPodMissile.m3"/>
+        <EditorCategories value="Race:Terran"/>
+    </CModel>
+    <CModel id="AP_DeploySpiderMinesMissile" parent="MissileFX">
+        <Model value="Assets\Units\Terran\SpiderMine\SpiderMine.m3"/>
+        <EditorCategories value="Race:Terran"/>
+        <Occlusion value="Show"/>
+    </CModel>
+    <CModel id="AP_AttackDummyCursorModel" parent="UI">
+        <Model value="Assets\UI\Cursors\AttackMoveSwarm\AttackMoveSwarm.m3"/>
+        <EditorCategories value="Race:Terran"/>
+        <SelectionRadius value="2.500000"/>
+        <ShadowRadius value="2.500000"/>
+    </CModel>
+    <CModel id="AP_Impaler" parent="Unit" Race="Zerg">
+        <Model value="Assets\Units\Zerg\LurkerEx1A\LurkerEx1A.m3"/>
+        <Occlusion value="Show"/>
+        <PlanetPanelCamera value="Star2CameraMid08"/>
+        <Radius value="0.700000"/>
+        <ScaleMax value="1.100000,1.100000,1.100000"/>
+        <ScaleMin value="1.100000,1.100000,1.100000"/>
+        <SelectionRadius value="0.590500"/>
+        <ShadowRadius value="0.900000"/>
+        <SquibTypeDefault value="Flesh"/>
+        <TechPurchaseCamera value="Star2CameraMid08"/>
+        <Tipability value="0.750000"/>
+        <TipabilityLength value="0.800000"/>
+        <TipabilityWidth value="0.800000"/>
+        <UnitGlossaryCamera value="Star2CameraMid08"/>
+    </CModel>
+    <CModel id="AP_ImpalerAttackImpact" parent="ImpactFX">
+        <Model value="Assets\Effects\Zerg\PrimalSunkenColonyAttackImpact\PrimalSunkenColonyAttackImpact.m3"/>
+        <EditorCategories value="Race:Zerg"/>
+        <ScaleMax value="0.550000,0.550000,0.550000"/>
+        <ScaleMin value="0.550000,0.550000,0.550000"/>
+    </CModel>
+    <CModel id="AP_ImpalerDeath" parent="UnitDeath" Race="Zerg">
+        <Model value="Assets\Units\Zerg\LurkerEx1ADeath\LurkerEx1ADeath.m3"/>
+        <LowQualityModel value="ZergMediumUnitDeathLow"/>
+        <Occlusion value="Show"/>
+    </CModel>
+    <CModel id="AP_ImpalerDeathAcid" parent="UnitDeath" Race="Zerg">
+        <Model value="Assets\Units\Zerg\LurkerDeathAcid\LurkerDeathAcid.m3"/>
+        <LowQualityModel value="ZergMediumUnitDeathLow"/>
+        <Occlusion value="Show"/>
+    </CModel>
+    <CModel id="AP_ImpalerDeathFire" parent="UnitDeath" Race="Zerg">
+        <Model value="Assets\Units\Zerg\LurkerDeathFire\LurkerDeathFire.m3"/>
+        <LowQualityModel value="ZergMediumUnitDeathLow"/>
+        <Occlusion value="Show"/>
+    </CModel>
+    <CModel id="AP_LurkerEx1APortrait" parent="Portrait" Race="Zerg">
+        <Model value="Assets\Portraits\Zerg\LurkerPortrait\LurkerPortrait.m3"/>
+        <Image value="Assets\Textures\LurkerPortrait_Static.dds"/>
+    </CModel>
+    <CModel id="AP_HydraliskLurkerEggDeath" parent="UnitDeath">
+        <Model value="Assets\Units\Zerg\LurkerEggDeath\LurkerEggDeath.m3"/>
+        <LowQualityModel value="ZergSmallUnitDeathLow"/>
+        <EditorCategories value="Race:Zerg"/>
+        <!-- Missing in vanilla -->
+        <Lighting value="AP_LurkerEgg"/>
+        <Occlusion value="Show"/>
+        <ScaleMax value="0.850000,0.850000,0.850000"/>
+        <ScaleMin value="0.850000,0.850000,0.850000"/>
+        <SelectionRadius value="0.764400"/>
+        <ShadowRadius value="0.764400"/>
+    </CModel>
+    <CModel id="AP_ImpalerEgg" parent="Unit" Race="Zerg">
+        <Model value="Assets\Units\Zerg\LurkerEgg\LurkerEgg.m3"/>
+        <Occlusion value="Show"/>
+        <ScaleMax value="0.850000,0.850000,0.850000"/>
+        <ScaleMin value="0.850000,0.850000,0.850000"/>
+        <SelectionRadius value="0.764400"/>
+        <ShadowRadius value="0.764400"/>
+        <SquibTypeDefault value="Flesh"/>
+    </CModel>
+    <CModel id="AP_ImpalerMissileGroundCracks" parent="ImpactFX">
+        <Model value="Assets\Effects\Zerg\PrimalLurkerMissile\PrimalLurkerMissile.m3"/>
+        <EditorCategories value="Race:Zerg"/>
+    </CModel>
+    <CModel id="AP_HydraliskLurkerEgg" parent="Unit" Race="Zerg">
+        <Model value="Assets\Units\Zerg\LurkerEgg\LurkerEgg.m3"/>
+        <Occlusion value="Show"/>
+        <ScaleMax value="0.850000,0.850000,0.850000"/>
+        <ScaleMin value="0.850000,0.850000,0.850000"/>
+        <SelectionRadius value="0.764400"/>
+        <ShadowRadius value="0.764400"/>
+        <SquibTypeDefault value="Flesh"/>
+    </CModel>
+    <CModel id="AP_Lurker" parent="Unit" Race="Zerg">
+        <Model value="Assets\Units\Zerg\LurkerEx1B\LurkerEx1B.m3"/>
+        <Occlusion value="Show"/>
+        <PlanetPanelCamera value="Star2CameraMid07"/>
+        <Radius value="0.700000"/>
+        <ScaleMax value="1.100000,1.100000,1.100000"/>
+        <ScaleMin value="1.100000,1.100000,1.100000"/>
+        <SelectionRadius value="0.590500"/>
+        <ShadowRadius value="0.900000"/>
+        <SquibTypeDefault value="Flesh"/>
+        <TechPurchaseCamera value="Star2CameraMid07"/>
+        <UnitGlossaryCamera value="Star2CameraMid07"/>
+    </CModel>
+    <CModel id="AP_LurkerAttackDeathBloodGeyser" parent="ImpactFX">
+        <Model value="Assets\Effects\Zerg\BloodFountainImpact\BloodFountainImpact.m3"/>
+        <EditorCategories value="Race:Zerg"/>
+    </CModel>
+    <CModel id="AP_LurkerAttackSpike" parent="MissileFX">
+        <Model value="Assets\Effects\Zerg\LurkerMissile\LurkerMissile.m3"/>
+        <EditorCategories value="Race:Zerg"/>
+    </CModel>
+    <CModel id="AP_LurkerDeath" parent="UnitDeath" Race="Zerg">
+        <Model value="Assets\Units\Zerg\LurkerEx1BDeath\LurkerEx1BDeath.m3"/>
+        <LowQualityModel value="ZergMediumUnitDeathLow"/>
+        <Occlusion value="Show"/>
+    </CModel>
+    <CModel id="AP_LurkerDeathAcid" parent="UnitDeath" Race="Zerg">
+        <Model value="Assets\Units\Zerg\LurkerDeathAcid\LurkerDeathAcid.m3"/>
+        <LowQualityModel value="ZergMediumUnitDeathLow"/>
+        <Occlusion value="Show"/>
+    </CModel>
+    <CModel id="AP_LurkerDeathFire" parent="UnitDeath" Race="Zerg">
+        <Model value="Assets\Units\Zerg\LurkerDeathFire\LurkerDeathFire.m3"/>
+        <LowQualityModel value="ZergMediumUnitDeathLow"/>
+        <Occlusion value="Show"/>
+    </CModel>
+    <CModel id="AP_LurkerEx1BPortrait" parent="Portrait" Race="Zerg">
+        <Model value="Assets\Portraits\Zerg\LurkerPortrait\LurkerPortrait.m3"/>
+        <Image value="Assets\Textures\LurkerPortrait_Static.dds"/>
+    </CModel>
+    <CModel id="AP_ExplosiveSpinesModel" parent="OneShotSpellFX">
+        <Model value="Assets\Effects\Zerg\SymbioteImpact\SymbioteImpact.m3"/>
+        <EditorCategories value="Race:Zerg"/>
+        <ScaleMax value="2.000000,2.000000,1.000000"/>
+        <ScaleMin value="2.000000,2.000000,1.000000"/>
+    </CModel>
+    <CModel id="AP_HydraliskFrenzyBirthModel" parent="OneShotSpellFX">
+        <Model value="Assets\Effects\Zerg\HydraliskFrenzyBirth\HydraliskFrenzyBirth.m3"/>
+        <EditorCategories value="Race:Zerg"/>
+    </CModel>
+    <CModel id="AP_HydraliskFrenzyModel" parent="PersistentSpellFX">
+        <Model value="Assets\Effects\Zerg\HydraliskFrenzy\HydraliskFrenzy.m3"/>
+        <EditorCategories value="Race:Zerg"/>
+    </CModel>
+    <CModel id="AP_HydraliskImpaler" parent="Unit" Race="Zerg">
+        <Model value="Assets\Units\Zerg\HydraliskEx1A\HydraliskEx1A.m3"/>
+        <RequiredAnims value="Assets\Units\Zerg\Hydralisk_SwarmAnims\Hydralisk_SwarmAnims.m3a"/>
+        <AttachProps Id="Ref_Weapon">
+            <Keys index="SetA" value="0"/>
+        </AttachProps>
+        <AttachProps Id="Ref_Weapon Right">
+            <Keys index="SetA" value="1"/>
+        </AttachProps>
+        <AttachProps Id="Ref_Weapon Left">
+            <Keys index="SetA" value="1"/>
+        </AttachProps>
+        <Events>
+            <Anim value="Attack,Cover,00"/>
+            <Name value="HydraliskAttackImpactMelee"/>
+            <Type value="Sound"/>
+            <Time value="0.500000"/>
+        </Events>
+        <Events>
+            <Anim value="Attack,Cover,00"/>
+            <Name value="HydraliskAttackImpactMelee"/>
+            <Type value="Sound"/>
+            <Time value="0.550000"/>
+        </Events>
+        <Events>
+            <Anim value="Attack,Cover,01"/>
+            <Name value="HydraliskAttackImpactMelee"/>
+            <Type value="Sound"/>
+            <Time value="0.230000"/>
+        </Events>
+        <Events>
+            <Anim value="Attack,Cover,01"/>
+            <Name value="HydraliskAttackImpactMelee"/>
+            <Type value="Sound"/>
+            <Time value="0.400000"/>
+        </Events>
+        <Occlusion value="Show"/>
+        <PlanetPanelCamera value="Star2CameraMid08"/>
+        <Radius value="0.600000"/>
+        <ScaleMax value="0.750000,0.750000,0.750000"/>
+        <ScaleMin value="0.750000,0.750000,0.750000"/>
+        <SelectionRadius value="0.571000"/>
+        <ShadowRadius value="0.571000"/>
+        <SquibTypeDefault value="Flesh"/>
+        <TechPurchaseCamera value="Star2CameraMid08"/>
+        <Tipability value="0.750000"/>
+        <TipabilityLength value="0.800000"/>
+        <TipabilityWidth value="0.800000"/>
+        <UnitGlossaryCamera value="Star2CameraMid08"/>
+    </CModel>
+    <CModel id="AP_HydraliskImpalerDeath" parent="UnitDeath" Race="Zerg">
+        <Model value="Assets\Units\Zerg\HydraliskEx1ADeath\HydraliskEx1ADeath.m3"/>
+        <LowQualityModel value="ZergSmallUnitDeathLow"/>
+        <Occlusion value="Show"/>
+    </CModel>
+    <CModel id="AP_HydraliskImpalerPortrait" parent="Portrait" Race="Zerg">
+        <Model value="Assets\Portraits\Zerg\HydraliskPortrait\HydraliskPortrait.m3"/>
+        <Image value="Assets\Textures\HydraliskPortrait_Static.dds"/>
+    </CModel>
+    <CModel id="AP_HydraliskLurker" parent="Unit" Race="Zerg">
+        <Model value="Assets\Units\Zerg\HydraliskEx1B\HydraliskEx1B.m3"/>
+        <RequiredAnims value="Assets\Units\Zerg\Hydralisk_SwarmAnims\Hydralisk_SwarmAnims.m3a"/>
+        <AttachProps Id="Ref_Weapon">
+            <Keys index="SetA" value="0"/>
+        </AttachProps>
+        <AttachProps Id="Ref_Weapon Right">
+            <Keys index="SetA" value="1"/>
+        </AttachProps>
+        <AttachProps Id="Ref_Weapon Left">
+            <Keys index="SetA" value="1"/>
+        </AttachProps>
+        <Events>
+            <Anim value="Attack,Cover,00"/>
+            <Name value="HydraliskAttackImpactMelee"/>
+            <Type value="Sound"/>
+            <Time value="0.500000"/>
+        </Events>
+        <Events>
+            <Anim value="Attack,Cover,00"/>
+            <Name value="HydraliskAttackImpactMelee"/>
+            <Type value="Sound"/>
+            <Time value="0.550000"/>
+        </Events>
+        <Events>
+            <Anim value="Attack,Cover,01"/>
+            <Name value="HydraliskAttackImpactMelee"/>
+            <Type value="Sound"/>
+            <Time value="0.230000"/>
+        </Events>
+        <Events>
+            <Anim value="Attack,Cover,01"/>
+            <Name value="HydraliskAttackImpactMelee"/>
+            <Type value="Sound"/>
+            <Time value="0.400000"/>
+        </Events>
+        <Occlusion value="Show"/>
+        <PlanetPanelCamera value="Star2CameraMid08"/>
+        <Radius value="0.600000"/>
+        <ScaleMax value="0.750000,0.750000,0.750000"/>
+        <ScaleMin value="0.750000,0.750000,0.750000"/>
+        <SelectionRadius value="0.571000"/>
+        <ShadowRadius value="0.571000"/>
+        <SquibTypeDefault value="Flesh"/>
+        <TechPurchaseCamera value="Star2CameraMid08"/>
+        <Tipability value="0.750000"/>
+        <TipabilityLength value="0.800000"/>
+        <TipabilityWidth value="0.800000"/>
+        <UnitGlossaryCamera value="Star2CameraMid08"/>
+    </CModel>
+    <CModel id="AP_HydraliskLurkerDeath" parent="UnitDeath" Race="Zerg">
+        <Model value="Assets\Units\Zerg\HydraliskEx1BDeath\HydraliskEx1BDeath.m3"/>
+        <LowQualityModel value="ZergSmallUnitDeathLow"/>
+        <Occlusion value="Show"/>
+    </CModel>
+    <CModel id="AP_HydraliskLurkerPortrait" parent="Portrait" Race="Zerg">
+        <Model value="Assets\Portraits\Zerg\HydraliskPortrait\HydraliskPortrait.m3"/>
+        <Image value="Assets\Textures\HydraliskPortrait_Static.dds"/>
+    </CModel>
+    <CModel id="AP_LocustEggAMissileWeapon" parent="MissileFX">
+        <Model value="Assets\Units\Zerg\SwarmHostEgg\SwarmHostEgg.m3"/>
+        <Events>
+            <Anim value="Death"/>
+            <Name value="EggPop"/>
+            <Type value="Sound"/>
+            <Time value="0.010000"/>
+            <Payload value="SwarmHost_SpawnLaunch"/>
+        </Events>
+        <Occlusion value="Show"/>
+        <SelectionLayer value="3"/>
+        <SelectionRadius value="0.666500"/>
+        <ShadowRadius value="0.666500"/>
+        <SquibTypeDefault value="Flesh"/>
+    </CModel>
+    <CModel id="AP_LocustEggBMissileWeapon" parent="MissileFX">
+        <Model value="Assets\Units\Zerg\SwarmHostEgg\SwarmHostEgg.m3"/>
+        <Events>
+            <Anim value="Death"/>
+            <Name value="EggPop"/>
+            <Type value="Sound"/>
+            <Time value="0.010000"/>
+            <Payload value="SwarmHost_SpawnLaunch"/>
+        </Events>
+        <Occlusion value="Show"/>
+        <SelectionLayer value="3"/>
+        <SelectionRadius value="0.666500"/>
+        <ShadowRadius value="0.666500"/>
+        <SquibTypeDefault value="Flesh"/>
+    </CModel>
+    <CModel id="AP_LocustFlying" parent="Unit" Race="Zerg">
+        <Model value="Assets\Units\Zerg\SwarmHostSpawnFlyer\SwarmHostSpawnFlyer.m3"/>
+        <Occlusion value="Show"/>
+        <PlanetPanelCamera value="Star2CameraLow05"/>
+        <ScaleMax value="0.600000,0.600000,0.600000"/>
+        <ScaleMin value="0.600000,0.600000,0.600000"/>
+        <SelectionOffset value="0.000000,0.000000,-0.500000"/>
+        <SelectionRadius value="0.375000"/>
+        <ShadowRadius value="0.375000"/>
+        <TechPurchaseCamera value="Star2CameraLow05"/>
+        <Tipability value="0.750000"/>
+        <UnitGlossaryCamera value="Star2CameraLow05"/>
+    </CModel>
+    <CModel id="AP_LocustFlyingAttackImpact" parent="ImpactFX">
+        <Model value="Assets\Effects\Zerg\SwarmHostSpawnMissileImpact\SwarmHostSpawnMissileImpact.m3"/>
+        <EditorCategories value="Race:Zerg"/>
+    </CModel>
+    <CModel id="AP_LocustFlyingWeapon" parent="MissileFX">
+        <Model value="Assets\Effects\Zerg\SwarmHostSpawnAAMissile\SwarmHostSpawnAAMissile.m3"/>
+        <EditorCategories value="Race:Zerg"/>
+    </CModel>
+    <CModel id="AP_LocustWeapon" parent="MissileFX">
+        <Model value="Assets\Effects\Zerg\SwarmHostSpawnMissile\SwarmHostSpawnMissile.m3"/>
+        <EditorCategories value="Race:Zerg"/>
+    </CModel>
+    <CModel id="AP_SwarmHostSpawnFlyerDeath" parent="UnitDeath" Race="Zerg">
+        <Model value="Assets\Units\Zerg\SwarmHostSpawnFlyerDeath\SwarmHostSpawnFlyerDeath.m3"/>
+        <LowQualityModel value="ZergSmallUnitDeathLow"/>
+        <Occlusion value="Show"/>
+    </CModel>
+    <CModel id="AP_LocustFlyingEggAMissileWeapon" parent="MissileFX">
+        <Model value="Assets\Units\Zerg\SwarmHostEggEx1A\SwarmHostEggEx1A.m3"/>
+        <Events>
+            <Anim value="Death"/>
+            <Name value="EggPop"/>
+            <Type value="Sound"/>
+            <Time value="0.010000"/>
+            <Payload value="SwarmHost_SpawnLaunch"/>
+        </Events>
+        <Occlusion value="Show"/>
+        <SelectionLayer value="3"/>
+        <SelectionRadius value="0.666500"/>
+        <ShadowRadius value="0.666500"/>
+        <SquibTypeDefault value="Flesh"/>
+    </CModel>
+    <CModel id="AP_LocustFlyingEggAMissileWeaponDeath" parent="UnitDeath">
+        <Model value="Assets\Units\Zerg\SwarmHostEggEx1A\SwarmHostEggEx1A.m3"/>
+        <Events>
+            <Anim value="Death"/>
+            <Name value="EggPop"/>
+            <Type value="Sound"/>
+            <Time value="0.010000"/>
+            <Payload value="SwarmHost_SpawnLaunch"/>
+        </Events>
+        <Occlusion value="Show"/>
+        <SelectionLayer value="3"/>
+        <SelectionRadius value="0.666500"/>
+        <ShadowRadius value="0.666500"/>
+        <SquibTypeDefault value="Flesh"/>
+    </CModel>
+    <CModel id="AP_LocustFlyingEggBMissileWeapon" parent="MissileFX">
+        <Model value="Assets\Units\Zerg\SwarmHostEggEx1A\SwarmHostEggEx1A.m3"/>
+        <Events>
+            <Anim value="Death"/>
+            <Name value="EggPop"/>
+            <Type value="Sound"/>
+            <Time value="0.010000"/>
+            <Payload value="SwarmHost_SpawnLaunch"/>
+        </Events>
+        <Occlusion value="Show"/>
+        <SelectionLayer value="3"/>
+        <SelectionRadius value="0.666500"/>
+        <ShadowRadius value="0.666500"/>
+        <SquibTypeDefault value="Flesh"/>
+    </CModel>
+    <CModel id="AP_LocustFlyingEggBMissileWeaponDeath" parent="UnitDeath">
+        <Model value="Assets\Units\Zerg\SwarmHostEggEx1A\SwarmHostEggEx1A.m3"/>
+        <Events>
+            <Anim value="Death"/>
+            <Name value="EggPop"/>
+            <Type value="Sound"/>
+            <Time value="0.010000"/>
+            <Payload value="SwarmHost_SpawnLaunch"/>
+        </Events>
+        <Occlusion value="Show"/>
+        <SelectionLayer value="3"/>
+        <SelectionRadius value="0.666500"/>
+        <ShadowRadius value="0.666500"/>
+        <SquibTypeDefault value="Flesh"/>
+    </CModel>
+    <CModel id="AP_SwarmHostDeepBurrow" parent="OneShotSpellFX">
+        <Model value="Assets\Effects\Zerg\ZagaraDeepBurrow\ZagaraDeepBurrow.m3"/>
+        <EditorCategories value="Race:Zerg"/>
+    </CModel>
+    <CModel id="AP_LurkerEggDeath" parent="UnitDeath">
+        <Model value="Assets\Units\Zerg\LurkerEggDeath\LurkerEggDeath.m3"/>
+        <LowQualityModel value="ZergSmallUnitDeathLow"/>
+        <EditorCategories value="Race:Zerg"/>
+        <!-- Missing in vanilla -->
+        <Lighting value="AP_LurkerEgg"/>
+        <Occlusion value="Show"/>
+        <SelectionRadius value="0.764400"/>
+        <ShadowRadius value="0.764400"/>
+    </CModel>
+    <CModel id="AP_MendBuff" parent="PersistentSpellFX">
+        <Model value="Assets\Effects\Zerg\MendBuff\MendBuff.m3"/>
+        <EditorCategories value="Race:Terran"/>
+    </CModel>
+    <CModel id="AP_SwarmHostEx1ADeath" parent="UnitDeath" Race="Zerg">
+        <Model value="Assets\Units\Zerg\SwarmHostEx1ADeath\SwarmHostEx1ADeath.m3"/>
+        <LowQualityModel value="ZergMediumUnitDeathLow"/>
+        <Occlusion value="Show"/>
+        <VariationCount value="2"/>
+    </CModel>
+    <CModel id="AP_SwarmHostEx1BDeath" parent="UnitDeath" Race="Zerg">
+        <Model value="Assets\Units\Zerg\SwarmHostEx1BDeath\SwarmHostEx1BDeath.m3"/>
+        <LowQualityModel value="ZergMediumUnitDeathLow"/>
+        <Occlusion value="Show"/>
+        <VariationCount value="2"/>
+    </CModel>
+    <CModel id="AP_SwarmHostSplitAPortrait" parent="Portrait" Race="Zerg">
+        <Model value="Assets\Portraits\Zerg\EggMonsterPortrait\EggMonsterPortrait.m3"/>
+        <Image value="Assets\Textures\EggMonsterPortrait_Static.dds"/>
+    </CModel>
+    <CModel id="AP_SwarmHostSplitBPortrait" parent="Portrait" Race="Zerg">
+        <Model value="Assets\Portraits\Zerg\EggMonsterPortrait\EggMonsterPortrait.m3"/>
+        <Image value="Assets\Textures\EggMonsterPortrait_Static.dds"/>
+    </CModel>
+    <CModel id="AP_SwarmHostEggCreeperCampaign" parent="PersistentSpellFX">
+        <Model value="Assets\Units\Zerg\SwarmHostEggEx1B\SwarmHostEggEx1B.m3"/>
+        <EditorCategories value="Race:Zerg"/>
+        <Events>
+            <Anim value="Death"/>
+            <Name value="EggPop"/>
+            <Type value="Sound"/>
+            <Time value="0.010000"/>
+            <Payload value="SwarmHost_SpawnLaunch"/>
+        </Events>
+    </CModel>
+    <CModel id="AP_SwarmHostSplitA" parent="Unit" Race="Zerg">
+        <Model value="Assets\Units\Zerg\SwarmHostEx1A\SwarmHostEx1A.m3"/>
+        <RequiredAnims value="Assets\Units\Zerg\SwarmHost_Campaign_RequiredAnims\SwarmHost_Campaign_RequiredAnims.m3a"/>
+        <AnimBlendTime value="0.400000"/>
+        <AttachProps Id="Ref_Target 03">
+            <Keys index="SetB" value="0"/>
+        </AttachProps>
+        <AttachProps Id="Ref_Target 04">
+            <Keys index="SetB" value="0"/>
+        </AttachProps>
+        <AttachProps Id="Ref_Target 05">
+            <Keys index="SetB" value="0"/>
+        </AttachProps>
+        <AttachProps Id="Ref_Target 06">
+            <Keys index="SetB" value="0"/>
+        </AttachProps>
+        <Occlusion value="Show"/>
+        <Radius value="0.750000"/>
+        <SelectionRadius value="1.000000"/>
+        <ShadowRadius value="1.000000"/>
+        <SquibTypeDefault value="Flesh"/>
+        <Tipability value="0.750000"/>
+        <TipabilityLength value="1.000000"/>
+        <TipabilityWidth value="1.000000"/>
+    </CModel>
+    <CModel id="AP_SwarmHostSplitB" parent="Unit" Race="Zerg">
+        <Model value="Assets\Units\Zerg\SwarmHostEx1B\SwarmHostEx1B.m3"/>
+        <RequiredAnims value="Assets\Units\Zerg\SwarmHost_Campaign_RequiredAnims\SwarmHost_Campaign_RequiredAnims.m3a"/>
+        <AnimBlendTime value="0.400000"/>
+        <AttachProps Id="Ref_Target 03">
+            <Keys index="SetB" value="0"/>
+        </AttachProps>
+        <AttachProps Id="Ref_Target 04">
+            <Keys index="SetB" value="0"/>
+        </AttachProps>
+        <AttachProps Id="Ref_Target 05">
+            <Keys index="SetB" value="0"/>
+        </AttachProps>
+        <AttachProps Id="Ref_Target 06">
+            <Keys index="SetB" value="0"/>
+        </AttachProps>
+        <Occlusion value="Show"/>
+        <Radius value="0.750000"/>
+        <SelectionRadius value="1.000000"/>
+        <ShadowRadius value="1.000000"/>
+        <SquibTypeDefault value="Flesh"/>
+        <Tipability value="0.750000"/>
+        <TipabilityLength value="1.000000"/>
+        <TipabilityWidth value="1.000000"/>
+    </CModel>
+    <CModel id="AP_MagrailMunition_Impact" parent="RaceImpactFX" Race="Terran">
+        <Model value="Assets\Effects\Terran\MagrailMunition_Impact\MagrailMunition_Impact.m3"/>
+        <Events>
+            <Anim value="Birth,00"/>
+            <Name value="RailGun_Model_Impact"/>
+            <Type value="Sound"/>
+            <Time value="0.081000"/>
+            <Payload value="RailGun_Model_Impact"/>
+        </Events>
+    </CModel>
+    <CModel id="AP_MagrailMunition_Launch" parent="RaceLaunchFX" Race="Terran">
+        <Model value="Assets\Effects\Terran\MagrailMunition_Launch\MagrailMunition_Launch.m3"/>
+    </CModel>
+    <CModel id="AP_MagrailMunition_Missile" parent="RaceMissileFX" Race="Terran">
+        <Model value="Assets\Effects\Terran\MagrailMunition_Missile\MagrailMunition_Missile.m3"/>
+    </CModel>
+    <CModel id="AP_RailGunTurret" parent="Building" Race="Terran">
+        <Model value="Assets\Buildings\Terran\AutoTurret\AutoTurret.m3"/>
+        <AttachProps Id="Ref_Hardpoint">
+            <Keys index="Turret" value="0"/>
+        </AttachProps>
+        <Occlusion value="Show"/>
+        <PlanetPanelCamera value="Star2CameraMid05"/>
+        <Radius value="0.750000"/>
+        <ScaleMax value="0.800000,0.800000,0.800000"/>
+        <ScaleMin value="0.800000,0.800000,0.800000"/>
+        <SelectionLayer value="2"/>
+        <SelectionRadius value="0.937500"/>
+        <ShadowRadius value="0.937500"/>
+        <TechPurchaseCamera value="Star2CameraMid05"/>
+        <UnitGlossaryCamera value="Star2CameraMid05"/>
+    </CModel>
+    <CModel id="AP_RailGunTurretDeath" parent="BuildingDeath">
+        <Model value="Assets\Buildings\Terran\AutoTurretDeath\AutoTurretDeath.m3"/>
+        <LowQualityModel value="TerranBuildingDeathLow"/>
+        <EditorCategories value="Race:Terran"/>
+        <Radius value="-1.000000"/>
+        <SelectionRadius value="0.000000"/>
+        <ShadowRadius value="0.000000"/>
+    </CModel>
+    <CModel id="AP_RailGunTurretPlacement" parent="Placement" Race="Terran">
+        <Model value="Assets\Buildings\Terran\AutoturretPlacement\AutoturretPlacement.m3"/>
+        <LowQualityModel value="RailGunTurret"/>
+        <ScaleMax value="0.800000,0.800000,0.800000"/>
+        <ScaleMin value="0.800000,0.800000,0.800000"/>
+        <SelectionRadius value="0.625000"/>
+        <ShadowRadius value="0.625000"/>
+    </CModel>
+    <CModel id="AP_RailGunTurretReleaseWeapon" parent="MissileFX">
+        <Model value="Assets\Effects\Terran\AutoTurretPodMissile\AutoTurretPodMissile.m3"/>
+        <EditorCategories value="Race:Terran"/>
+    </CModel>
+    <CModel id="AP_RailGunTurretReleaseMissileImpact" parent="OneShotSpellFX">
+        <Model value="Assets\Effects\Terran\AutoTurretPodMissile\AutoTurretPodMissile.m3"/>
+        <EditorCategories value="Race:Terran"/>
+    </CModel>
+    <CModel id="AP_ShredderWeapon" parent="MissileFX">
+        <Model value="Assets\Effects\Terran\Raven_Shredder_Missile_MP\Raven_Shredder_Missile_MP.m3"/>
+        <EditorCategories value="Race:Terran"/>
+        <PhysicsMaterialOverride value="MetalLight"/>
+    </CModel>
+    <CModel id="AP_AntiArmorMissileAttackImpact" parent="ImpactFX">
+        <Model value="Assets\Effects\Protoss\AmonShards_Orange_AnimaShower_Missile_Impact\AmonShards_Orange_AnimaShower_Missile_Impact.m3"/>
+        <EditorCategories value="Race:Terran"/>
+        <ScaleMax value="0.500000,0.500000,0.500000"/>
+        <ScaleMin value="0.500000,0.500000,0.500000"/>
+    </CModel>
+    <CModel id="AP_SiegeTankJumpJetLaunchModel">
+        <Model value="Assets\Doodads\SmokeMedium\SmokeMedium.m3"/>
+        <ScaleMax value="3.000000,3.000000,0.500000"/>
+        <ScaleMin value="3.000000,3.000000,0.500000"/>
+    </CModel>
+    <CModel id="AP_SiegeTankJumpJetPlaceholder">
+        <Model value="AP\Assets\Effects\Terran\SiegeTank_BlackOps_Tank_Placement\SiegeTank_BlackOps_Tank_Placement.m3"/>
+        <Occlusion value="Show"/>
+        <ScaleMax value="0.800000,0.800000,0.800000"/>
+        <ScaleMin value="0.800000,0.800000,0.800000"/>
+    </CModel>
+    <CModel id="AP_SiegeTankSiegedJumpJetPlaceholder">
+        <Model value="AP\Assets\Effects\Terran\SiegeTank_BlackOps_Placement\SiegeTank_BlackOps_Placement.m3"/>
+        <Occlusion value="Show"/>
+        <ScaleMax value="0.800000,0.800000,0.800000"/>
+        <ScaleMin value="0.800000,0.800000,0.800000"/>
+    </CModel>
+    <CModel id="AP_SiegeTankJumpJetPlaceholderAttachment">
+        <Model value="AP\Assets\Effects\Terran\SiegeTank_BlackOps_Tank_Placement\SiegeTank_BlackOps_Tank_Placement.m3"/>
+        <Occlusion value="Show"/>
+        <ScaleMax value="0.800000,0.800000,0.800000"/>
+        <ScaleMin value="0.800000,0.800000,0.800000"/>
+    </CModel>
+    <CModel id="AP_SiegeTankSiegedJumpJetPlaceholderAttachment">
+        <Model value="AP\Assets\Effects\Terran\SiegeTank_BlackOps_Placement\SiegeTank_BlackOps_Placement.m3"/>
+        <Occlusion value="Show"/>
+        <ScaleMax value="0.800000,0.800000,0.800000"/>
+        <ScaleMin value="0.800000,0.800000,0.800000"/>
+    </CModel>
+    <CModel id="AP_SiegeTank_BlackOps_JumpJets_Land" parent="ImpactFX">
+        <Model value="AP\Assets\Effects\Terran\SiegeTank_BlackOps_JumpJets_Land\SiegeTank_BlackOps_JumpJets_Land.m3"/>
+    </CModel>
+    <CModel id="AP_Merc_SiegeTank_BlackOps_Tank" parent="SiegeTankBase">
+        <Model value="Assets\Units\Terran\SiegeTank_BlackOps_Tank\SiegeTank_BlackOps_Tank.m3"/>
+        <ScaleMax value="1.000000,1.000000,1.000000"/>
+        <ScaleMin value="1.000000,1.000000,1.000000"/>
+    </CModel>
+    <CModel id="AP_Merc_SiegeTank_BlackOps" parent="SiegeTankBase">
+        <Model value="Assets\Units\Terran\SiegeTank_BlackOps\SiegeTank_BlackOps.m3"/>
+        <ScaleMax value="1.000000,1.000000,1.000000"/>
+        <ScaleMin value="1.000000,1.000000,1.000000"/>
+    </CModel>
+    <CModel id="AP_Merc_SiegeTankMorph_BlackOps" parent="SiegeTankBase">
+        <Model value="Assets\Units\Terran\SiegeTankMorph_BlackOps\SiegeTankMorph_BlackOps.m3"/>
+        <ScaleMax value="1.000000,1.000000,1.000000"/>
+        <ScaleMin value="1.000000,1.000000,1.000000"/>
+    </CModel>
+    <CModel id="AP_Goliath_BlackOps" parent="Unit" Race="Terran">
+        <Model value="Assets\Units\Terran\Goliath_BlackOps\Goliath_BlackOps.m3"/>
+        <AttachProps Id="Ref_TurretZ">
+            <Keys index="Turret" value="0"/>
+        </AttachProps>
+        <AttachProps Id="Ref_Weapon">
+            <Keys index="SetA" value="0"/>
+        </AttachProps>
+        <AttachProps Id="Ref_Weapon 01">
+            <Keys index="SetA" value="0"/>
+        </AttachProps>
+        <AttachProps Id="Ref_Weapon 02">
+            <Keys index="SetB" value="0"/>
+        </AttachProps>
+        <AttachProps Id="Ref_Weapon 03">
+            <Keys index="SetB" value="2"/>
+        </AttachProps>
+        <!--AttachProps Id="Ref_Weapon 04">
+        <Keys index="SetB" value="4"/>
+    </AttachProps-->
+        <AttachProps Id="Ref_Weapon 05">
+            <Keys index="SetB" value="1"/>
+        </AttachProps>
+        <AttachProps Id="Ref_Weapon 06">
+            <Keys index="SetB" value="3"/>
+        </AttachProps>
+        <AttachProps Id="Ref_Weapon 07">
+            <Keys index="SetC" value="0"/>
+        </AttachProps>
+        <Occlusion value="Show"/>
+        <PlanetPanelCamera value="Star2CameraHigh09"/>
+        <!--AttachProps Id="Ref_Weapon 07">
+        <Keys index="SetB" value="5"/>
+    </AttachProps-->
+        <Radius value="1.200000"/>
+        <ScaleMax value="0.550000,0.550000,0.550000"/>
+        <ScaleMin value="0.550000,0.550000,0.550000"/>
+        <SelectionRadius value="0.999700"/>
+        <ShadowRadius value="0.999700"/>
+        <TechPurchaseCamera value="TechPurchaseGoliath"/>
+        <UnitGlossaryCamera value="Star2CameraHigh09"/>
+    </CModel>
+    <CModel id="AP_Goliath_BlackOps_Death" parent="UnitDeath" Race="Terran">
+        <Model value="Assets\Units\Terran\Goliath_BlackOps_Death\Goliath_BlackOps_Death.m3"/>
+        <LowQualityModel value="TerranMediumUnitDeathLow"/>
+        <Events>
+            <Anim value="Death,00"/>
+            <Name value="Goliath_Death_Fx_A"/>
+            <Type value="Sound"/>
+            <Time value="0.011000"/>
+            <Payload value="Goliath_Death_Fx_A"/>
+        </Events>
+        <Events>
+            <Anim value="Death,00"/>
+            <Name value="Marauder_Death_Evis_Ronk_02"/>
+            <Type value="Sound"/>
+            <Time value="0.988000"/>
+            <Payload value="Marauder_Death_Evis_Ronk_02"/>
+        </Events>
+        <Events>
+            <Anim value="Death,00"/>
+            <Name value="Marauder_BodyFall_Metal_Hits"/>
+            <Type value="Sound"/>
+            <Time value="2.221000"/>
+            <Payload value="Marauder_BodyFall_Metal_Hits"/>
+        </Events>
+        <Events>
+            <Anim value="Death,01"/>
+            <Name value="Goliath_Death_Fx_A"/>
+            <Type value="Sound"/>
+            <Time value="0.098000"/>
+            <Payload value="Goliath_Death_Fx_A"/>
+        </Events>
+        <Events>
+            <Anim value="Death,01"/>
+            <Name value="Moebius02_Reactor_Metal_Impact"/>
+            <Type value="Sound"/>
+            <Time value="0.214000"/>
+            <Payload value="Moebius02_Reactor_Metal_Impact"/>
+        </Events>
+        <Events>
+            <Anim value="Death,02"/>
+            <Name value="Marauder_Death_Evis_Ronk_02"/>
+            <Type value="Sound"/>
+            <Time value="0.018000"/>
+            <Payload value="Marauder_Death_Evis_Ronk_02"/>
+        </Events>
+        <Events>
+            <Anim value="Death,02"/>
+            <Name value="Marauder_Body_Eviscerate_Sparks"/>
+            <Type value="Sound"/>
+            <Time value="0.009000"/>
+            <Payload value="Marauder_Body_Eviscerate_Sparks"/>
+        </Events>
+        <Events>
+            <Anim value="Death,02"/>
+            <Name value="Goliath_Death_Fx_B"/>
+            <Type value="Sound"/>
+            <Time value="0.661000"/>
+            <Payload value="Goliath_Death_Fx_B"/>
+        </Events>
+        <Occlusion value="Show"/>
+        <SelectionRadius value="0.999700"/>
+        <ShadowRadius value="0.999700"/>
+        <TextureDeclares Prefix="Goliath_">
+            <Adaptions TriggerOnSubstring="_Diffuse" Slot="main"/>
+            <Adaptions TriggerOnSubstring="_Specular" Slot="main"/>
+        </TextureDeclares>
+    </CModel>
+    <CModel id="AP_MercGoliath_BlackOps" parent="Unit" Race="Terran">
+        <Model value="Assets\Units\Terran\Goliath_BlackOps\Goliath_BlackOps.m3"/>
+        <AttachProps Id="Ref_TurretZ">
+            <Keys index="Turret" value="0"/>
+        </AttachProps>
+        <AttachProps Id="Ref_Weapon">
+            <Keys index="SetA" value="0"/>
+        </AttachProps>
+        <AttachProps Id="Ref_Weapon 01">
+            <Keys index="SetA" value="0"/>
+        </AttachProps>
+        <AttachProps Id="Ref_Weapon 02">
+            <Keys index="SetB" value="0"/>
+        </AttachProps>
+        <AttachProps Id="Ref_Weapon 03">
+            <Keys index="SetB" value="2"/>
+        </AttachProps>
+        <!--AttachProps Id="Ref_Weapon 04">
+            <Keys index="SetB" value="4"/>
+        </AttachProps-->
+        <AttachProps Id="Ref_Weapon 05">
+            <Keys index="SetB" value="1"/>
+        </AttachProps>
+        <AttachProps Id="Ref_Weapon 06">
+            <Keys index="SetB" value="3"/>
+        </AttachProps>
+        <AttachProps Id="Ref_Weapon 07">
+            <Keys index="SetC" value="0"/>
+        </AttachProps>
+        <Occlusion value="Show"/>
+        <PlanetPanelCamera value="Star2CameraHigh09"/>
+        <!--AttachProps Id="Ref_Weapon 07">
+            <Keys index="SetB" value="5"/>
+        </AttachProps-->
+        <Radius value="1.200000"/>
+        <ScaleMax value="0.650000,0.650000,0.650000"/>
+        <ScaleMin value="0.650000,0.650000,0.650000"/>
+        <SelectionRadius value="0.999700"/>
+        <ShadowRadius value="0.999700"/>
+        <TechPurchaseCamera value="TechPurchaseGoliath"/>
+        <UnitGlossaryCamera value="Star2CameraHigh09"/>
+    </CModel>
+    <CModel id="AP_MercGoliath_BlackOps_Death" parent="UnitDeath" Race="Terran">
+        <Model value="Assets\Units\Terran\Goliath_BlackOps_Death\Goliath_BlackOps_Death.m3"/>
+        <LowQualityModel value="TerranMediumUnitDeathLow"/>
+        <Events>
+            <Anim value="Death,00"/>
+            <Name value="Goliath_Death_Fx_A"/>
+            <Type value="Sound"/>
+            <Time value="0.011000"/>
+            <Payload value="Goliath_Death_Fx_A"/>
+        </Events>
+        <Events>
+            <Anim value="Death,00"/>
+            <Name value="Marauder_Death_Evis_Ronk_02"/>
+            <Type value="Sound"/>
+            <Time value="0.988000"/>
+            <Payload value="Marauder_Death_Evis_Ronk_02"/>
+        </Events>
+        <Events>
+            <Anim value="Death,00"/>
+            <Name value="Marauder_BodyFall_Metal_Hits"/>
+            <Type value="Sound"/>
+            <Time value="2.221000"/>
+            <Payload value="Marauder_BodyFall_Metal_Hits"/>
+        </Events>
+        <Events>
+            <Anim value="Death,01"/>
+            <Name value="Goliath_Death_Fx_A"/>
+            <Type value="Sound"/>
+            <Time value="0.098000"/>
+            <Payload value="Goliath_Death_Fx_A"/>
+        </Events>
+        <Events>
+            <Anim value="Death,01"/>
+            <Name value="Moebius02_Reactor_Metal_Impact"/>
+            <Type value="Sound"/>
+            <Time value="0.214000"/>
+            <Payload value="Moebius02_Reactor_Metal_Impact"/>
+        </Events>
+        <Events>
+            <Anim value="Death,02"/>
+            <Name value="Marauder_Death_Evis_Ronk_02"/>
+            <Type value="Sound"/>
+            <Time value="0.018000"/>
+            <Payload value="Marauder_Death_Evis_Ronk_02"/>
+        </Events>
+        <Events>
+            <Anim value="Death,02"/>
+            <Name value="Marauder_Body_Eviscerate_Sparks"/>
+            <Type value="Sound"/>
+            <Time value="0.009000"/>
+            <Payload value="Marauder_Body_Eviscerate_Sparks"/>
+        </Events>
+        <Events>
+            <Anim value="Death,02"/>
+            <Name value="Goliath_Death_Fx_B"/>
+            <Type value="Sound"/>
+            <Time value="0.661000"/>
+            <Payload value="Goliath_Death_Fx_B"/>
+        </Events>
+        <Occlusion value="Show"/>
+        <SelectionRadius value="0.999700"/>
+        <ShadowRadius value="0.999700"/>
+        <TextureDeclares Prefix="Goliath_">
+            <Adaptions TriggerOnSubstring="_Diffuse" Slot="main"/>
+            <Adaptions TriggerOnSubstring="_Specular" Slot="main"/>
+        </TextureDeclares>
+    </CModel>
+    <CModel id="AP_ArtanisAreaStunModel" parent="PersistentSpellFX">
+        <Model value="Assets\Effects\Neutral\Stun_Void\Stun_Void.m3"/>
+        <EditorCategories value="Race:Zerg"/>
+    </CModel>
+    <CModel id="AP_SuperStimpackEndImpact" parent="OneShotSpellFX">
+        <Model value="Assets\Effects\Terran\StimpackEndImpact\StimpackEndImpact.m3"/>
+        <EditorCategories value="Race:Terran"/>
+    </CModel>
+    <CModel id="AP_SuperStimpackStartImpact" parent="OneShotSpellFX">
+        <Model value="Assets\Effects\Terran\StimpackStartImpact\StimpackStartImpact.m3"/>
+        <EditorCategories value="Race:Terran"/>
+    </CModel>
+    <CModel id="AP_FlashBangStun" parent="PersistentSpellFX">
+        <Model value="Assets\Effects\Zerg\UnitStunImpact\UnitStunImpact.m3"/>
+        <EditorCategories value="Race:Terran"/>
+    </CModel>
+    <CModel id="AP_HeroNukeCollateralFire" parent="OneShotSpellFX">
+        <Model value="Assets\Effects\Terran\FirebatHitSprite\FirebatHitSprite.m3"/>
+        <EditorCategories value="Race:Terran"/>
+    </CModel>
+    <CModel id="AP_HeroNukeDrop" parent="OneShotSpellFX">
+        <Model value="Assets\Effects\Terran\NukeFalling\NukeFalling.m3"/>
+        <EditorCategories value="Race:Terran"/>
+    </CModel>
+    <CModel id="AP_HeroNukeExplode" parent="OneShotSpellFX">
+        <Model value="Assets\Effects\Terran\Nuke\Nuke.m3"/>
+        <EditorCategories value="Race:Terran"/>
+    </CModel>
+    <CModel id="AP_HeroNukeLaunch" parent="OneShotSpellFX">
+        <Model value="Assets\Effects\Terran\NukeRising\NukeRising.m3"/>
+        <EditorCategories value="Race:Terran"/>
+    </CModel>
+    <CModel id="AP_LongshotLockdown" parent="PersistentSpellFX">
+        <Model value="Assets\Effects\Terran\LockDown\LockDown.m3"/>
+        <EditorCategories value="Race:Terran"/>
+    </CModel>
+    <CModel id="AP_NovaDefensiveDroneRelease" parent="MissileFX">
+        <Model value="Assets\Effects\Terran\AutoTurretPodMissile\AutoTurretPodMissile.m3"/>
+        <EditorCategories value="Race:Terran"/>
+    </CModel>
+    <CModel id="AP_NovaEx3_DeathAcid" parent="UnitDeath" Race="Terran">
+        <Model value="Assets\Units\Terran\NovaEx3_DeathAcid\NovaEx3_DeathAcid.m3"/>
+        <LowQualityModel value="TerranBloodDeathLow"/>
+        <Occlusion value="Show"/>
+    </CModel>
+    <CModel id="AP_NovaEx3_DeathFire" parent="UnitDeath" Race="Terran">
+        <Model value="Assets\Units\Terran\NovaEx3_DeathFire\NovaEx3_DeathFire.m3"/>
+        <LowQualityModel value="TerranBloodDeathLow"/>
+        <Occlusion value="Show"/>
+    </CModel>
+    <CModel id="AP_NovaGadgetFlashBangGrenadesAttackImpact" parent="ImpactFX">
+        <Model value="AP\Assets\Effects\Terran\Nova_FlashGrenade\Nova_FlashGrenade.m3"/>
+        <EditorCategories value="Race:Terran"/>
+    </CModel>
+    <CModel id="AP_NovaGadgetFlashBangGrenadesWeapon" parent="MissileFX">
+        <Model value="Assets\Effects\Terran\Nova_FlashGrenade_Missile\Nova_FlashGrenade_Missile.m3"/>
+        <EditorCategories value="Race:Terran"/>
+        <ScaleMax value="0.400000,0.400000,0.400000"/>
+        <ScaleMin value="0.400000,0.400000,0.400000"/>
+        <SelectionRadius value="0.833200"/>
+        <ShadowRadius value="0.833200"/>
+    </CModel>
+    <CModel id="AP_NovaGadgetPulseGrenadesAttackImpact" parent="ImpactFX">
+        <Model value="AP\Assets\Effects\Terran\Nova_PulseGrenade\Nova_PulseGrenade.m3"/>
+        <EditorCategories value="Race:Terran"/>
+    </CModel>
+    <CModel id="AP_NovaGadgetPulseGrenadesWeapon" parent="MissileFX">
+        <Model value="Assets\Effects\Terran\Nova_PulseGrenade_Missile\Nova_PulseGrenade_Missile.m3"/>
+        <EditorCategories value="Race:Terran"/>
+        <ScaleMax value="0.400000,0.400000,0.400000"/>
+        <ScaleMin value="0.400000,0.400000,0.400000"/>
+        <SelectionRadius value="0.833200"/>
+        <ShadowRadius value="0.833200"/>
+    </CModel>
+    <CModel id="AP_NovaGadgetSwarmGrenadesWeapon" parent="MissileFX">
+        <Model value="Assets\Effects\Terran\PodMissile\PodMissile.m3"/>
+        <EditorCategories value="Race:Terran"/>
+        <ScaleMax value="0.600000,0.600000,0.600000"/>
+        <ScaleMin value="0.600000,0.600000,0.600000"/>
+        <SelectionRadius value="0.833200"/>
+        <ShadowRadius value="0.833200"/>
+    </CModel>
+    <CModel id="AP_NovaHeroApolloInfantrySuit" parent="Unit">
+        <Model value="Assets\Units\Terran\NovaEquipment_ApolloInfantrySuit\NovaEquipment_ApolloInfantrySuit.m3"/>
+        <RequiredAnims value="Assets\Units\Terran\NovaEx3_RequiredAnims\NovaEx3_RequiredAnims.m3a"/>
+        <RequiredAnims value="Assets\Units\Terran\NovaEx3_DLC2Anims\NovaEx3_DLC2Anims.m3a"/>
+        <EditorCategories value="Race:Terran"/>
+        <Events>
+            <Anim value="Spell,D,End"/>
+            <Name value="WalkingCheck"/>
+            <Type value="Custom"/>
+            <Time value="0.250000"/>
+        </Events>
+        <Events>
+            <Anim value="Attack,B,00"/>
+            <Name value="AP_Nova_HellfireShotgun_HandPump"/>
+            <Type value="Sound"/>
+            <Time value="0.644000"/>
+            <Payload value="AP_Nova_HellfireShotgun_HandPump"/>
+        </Events>
+        <Events>
+            <Anim value="Attack,B,00"/>
+            <Name value="AP_Nova_HellfireShotgun_Foley"/>
+            <Type value="Sound"/>
+            <Time value="3.070000"/>
+            <Payload value="AP_Nova_HellfireShotgun_Foley"/>
+        </Events>
+        <Events>
+            <Anim value="Attack,B,01"/>
+            <Name value="AP_Nova_HellfireShotgun_Foley"/>
+            <Type value="Sound"/>
+            <Time value="3.147000"/>
+            <Payload value="AP_Nova_HellfireShotgun_Foley"/>
+        </Events>
+        <Events>
+            <Anim value="Attack,B,01"/>
+            <Name value="AP_Nova_HellfireShotgun_AutoPump"/>
+            <Type value="Sound"/>
+            <Time value="1.019000"/>
+            <Payload value="AP_Nova_HellfireShotgun_AutoPump"/>
+        </Events>
+        <Events>
+            <Anim value="Attack,Superior,B,00"/>
+            <Name value="AP_Nova_HellfireShotgun_Foley"/>
+            <Type value="Sound"/>
+            <Time value="3.147000"/>
+            <Payload value="AP_Nova_HellfireShotgun_Foley"/>
+        </Events>
+        <Events>
+            <Anim value="Attack,Superior,B,00"/>
+            <Name value="AP_Nova_HellfireShotgun_AutoPump"/>
+            <Type value="Sound"/>
+            <Time value="1.019000"/>
+            <Payload value="AP_Nova_HellfireShotgun_AutoPump"/>
+        </Events>
+        <Events>
+            <Anim value="Attack,Inferior,B,00"/>
+            <Name value="AP_Nova_HellfireShotgun_Foley"/>
+            <Type value="Sound"/>
+            <Time value="3.147000"/>
+            <Payload value="AP_Nova_HellfireShotgun_Foley"/>
+        </Events>
+        <Events>
+            <Anim value="Attack,Inferior,B,00"/>
+            <Name value="AP_Nova_HellfireShotgun_KneePump"/>
+            <Type value="Sound"/>
+            <Time value="0.878000"/>
+            <Payload value="AP_Nova_HellfireShotgun_KneePump"/>
+        </Events>
+        <Events>
+            <Anim value="Attack,C,00"/>
+            <Name value="AP_NovaPsiBlade_Launch_C"/>
+            <Type value="Sound"/>
+            <Time value="0.010000"/>
+            <Payload value="AP_NovaPsiBlade_Launch_C"/>
+        </Events>
+        <Events>
+            <Anim value="Attack,C,00"/>
+            <Name value="AP_NovaPsiBlade_Impact"/>
+            <Type value="Sound"/>
+            <Time value="0.122000"/>
+            <Payload value="AP_NovaPsiBlade_Impact"/>
+        </Events>
+        <Events>
+            <Anim value="Attack,C,00"/>
+            <Name value="AP_NovaPsiBlade_Impact"/>
+            <Type value="Sound"/>
+            <Time value="4.498000"/>
+            <Payload value="AP_NovaPsiBlade_Impact"/>
+        </Events>
+        <Events>
+            <Anim value="Attack,C,00"/>
+            <Name value="AP_NovaPsiBlade_Impact_Dx_Exert"/>
+            <Type value="Sound"/>
+            <Time value="0.073000"/>
+            <Payload value="AP_NovaPsiBlade_Impact_Dx_Exert"/>
+        </Events>
+        <Events>
+            <Anim value="Attack,C,00"/>
+            <Name value="AP_NovaPsiBlade_Foley_C"/>
+            <Type value="Sound"/>
+            <Time value="0.167000"/>
+            <Payload value="AP_NovaPsiBlade_Foley_C"/>
+        </Events>
+        <Events>
+            <Anim value="Attack,C,00"/>
+            <Name value="AP_NovaPsiBlade_Launch_C_a"/>
+            <Type value="Sound"/>
+            <Time value="4.098000"/>
+            <Payload value="AP_NovaPsiBlade_Launch_C_a"/>
+        </Events>
+        <Events>
+            <Anim value="Attack,C,00"/>
+            <Name value="AP_NovaPsiBlade_Foley_C_a"/>
+            <Type value="Sound"/>
+            <Time value="4.098000"/>
+            <Payload value="AP_NovaPsiBlade_Foley_C_a"/>
+        </Events>
+        <Events>
+            <Anim value="Attack,C,01"/>
+            <Name value="AP_NovaPsiBlade_Launch_C01"/>
+            <Type value="Sound"/>
+            <Time value="0.010000"/>
+            <Payload value="AP_NovaPsiBlade_Launch_C01"/>
+        </Events>
+        <Events>
+            <Anim value="Attack,C,01"/>
+            <Name value="AP_NovaPsiBlade_Impact"/>
+            <Type value="Sound"/>
+            <Time value="0.122000"/>
+            <Payload value="AP_NovaPsiBlade_Impact"/>
+        </Events>
+        <Events>
+            <Anim value="Attack,C,01"/>
+            <Name value="AP_NovaPsiBlade_Impact"/>
+            <Type value="Sound"/>
+            <Time value="4.498000"/>
+            <Payload value="AP_NovaPsiBlade_Impact"/>
+        </Events>
+        <Events>
+            <Anim value="Attack,C,01"/>
+            <Name value="AP_NovaPsiBlade_Impact_Dx_Exert"/>
+            <Type value="Sound"/>
+            <Time value="0.073000"/>
+            <Payload value="AP_NovaPsiBlade_Impact_Dx_Exert"/>
+        </Events>
+        <Events>
+            <Anim value="Attack,C,01"/>
+            <Name value="AP_NovaPsiBlade_Foley_C2"/>
+            <Type value="Sound"/>
+            <Time value="0.010000"/>
+            <Payload value="AP_NovaPsiBlade_Foley_C2"/>
+        </Events>
+        <Events>
+            <Anim value="Attack,C,01"/>
+            <Name value="AP_NovaPsiBlade_Launch_C01a"/>
+            <Type value="Sound"/>
+            <Time value="4.092000"/>
+            <Payload value="AP_NovaPsiBlade_Launch_C01a"/>
+        </Events>
+        <Events>
+            <Anim value="Attack,C,01"/>
+            <Name value="AP_NovaPsiBlade_Foley_C01a"/>
+            <Type value="Sound"/>
+            <Time value="4.092000"/>
+            <Payload value="AP_NovaPsiBlade_Foley_C01a"/>
+        </Events>
+        <Events>
+            <Anim value="Attack,C,02"/>
+            <Name value="AP_NovaPsiBlade_Launch_C02"/>
+            <Type value="Sound"/>
+            <Payload value="AP_NovaPsiBlade_Launch_C02"/>
+        </Events>
+        <Events>
+            <Anim value="Attack,C,02"/>
+            <Name value="AP_NovaPsiBlade_Impact"/>
+            <Type value="Sound"/>
+            <Time value="0.122000"/>
+            <Payload value="AP_NovaPsiBlade_Impact"/>
+        </Events>
+        <Events>
+            <Anim value="Attack,C,02"/>
+            <Name value="AP_NovaPsiBlade_Impact"/>
+            <Type value="Sound"/>
+            <Time value="4.498000"/>
+            <Payload value="AP_NovaPsiBlade_Impact"/>
+        </Events>
+        <Events>
+            <Anim value="Attack,C,02"/>
+            <Name value="AP_NovaPsiBlade_Impact_Dx_Exert"/>
+            <Type value="Sound"/>
+            <Time value="0.073000"/>
+            <Payload value="AP_NovaPsiBlade_Impact_Dx_Exert"/>
+        </Events>
+        <Events>
+            <Anim value="Attack,C,02"/>
+            <Name value="AP_NovaPsiBlade_Foley_C02"/>
+            <Type value="Sound"/>
+            <Time value="0.010000"/>
+            <Payload value="AP_NovaPsiBlade_Foley_C02"/>
+        </Events>
+        <Events>
+            <Anim value="Attack,C,02"/>
+            <Name value="AP_NovaPsiBlade_Launch_C02a"/>
+            <Type value="Sound"/>
+            <Time value="4.109000"/>
+            <Payload value="AP_NovaPsiBlade_Launch_C02a"/>
+        </Events>
+        <Events>
+            <Anim value="Attack,C,02"/>
+            <Name value="AP_NovaPsiBlade_Foley_C02a"/>
+            <Type value="Sound"/>
+            <Time value="4.109000"/>
+            <Payload value="AP_NovaPsiBlade_Foley_C02a"/>
+        </Events>
+        <Events>
+            <Anim value="Attack,C,03"/>
+            <Name value="AP_NovaPsiBlade_Launch_C03"/>
+            <Type value="Sound"/>
+            <Time value="0.010000"/>
+            <Payload value="AP_NovaPsiBlade_Launch_C03"/>
+        </Events>
+        <Events>
+            <Anim value="Attack,C,03"/>
+            <Name value="AP_NovaPsiBlade_Impact"/>
+            <Type value="Sound"/>
+            <Time value="0.122000"/>
+            <Payload value="AP_NovaPsiBlade_Impact"/>
+        </Events>
+        <Events>
+            <Anim value="Attack,C,03"/>
+            <Name value="AP_NovaPsiBlade_Impact"/>
+            <Type value="Sound"/>
+            <Time value="4.498000"/>
+            <Payload value="AP_NovaPsiBlade_Impact"/>
+        </Events>
+        <Events>
+            <Anim value="Attack,C,03"/>
+            <Name value="AP_NovaPsiBlade_Launch_Dx_Exert"/>
+            <Type value="Sound"/>
+            <Time value="0.066000"/>
+            <Payload value="AP_NovaPsiBlade_Launch_Dx_Exert"/>
+        </Events>
+        <Events>
+            <Anim value="Attack,C,03"/>
+            <Name value="AP_NovaPsiBlade_Foley_C03"/>
+            <Type value="Sound"/>
+            <Time value="0.010000"/>
+            <Payload value="AP_NovaPsiBlade_Foley_C03"/>
+        </Events>
+        <Events>
+            <Anim value="Attack,C,03"/>
+            <Name value="AP_NovaPsiBlade_Launch_C03a"/>
+            <Type value="Sound"/>
+            <Time value="4.078000"/>
+            <Payload value="AP_NovaPsiBlade_Launch_C03a"/>
+        </Events>
+        <Events>
+            <Anim value="Attack,C,03"/>
+            <Name value="AP_NovaPsiBlade_Foley_C03a"/>
+            <Type value="Sound"/>
+            <Time value="4.078000"/>
+            <Payload value="AP_NovaPsiBlade_Foley_C03a"/>
+        </Events>
+        <Events>
+            <Anim value="Attack,C,04"/>
+            <Name value="AP_NovaPsiBlade_Launch_C04"/>
+            <Type value="Sound"/>
+            <Time value="0.010000"/>
+            <Payload value="AP_NovaPsiBlade_Launch_C04"/>
+        </Events>
+        <Events>
+            <Anim value="Attack,C,04"/>
+            <Name value="AP_NovaPsiBlade_Impact"/>
+            <Type value="Sound"/>
+            <Time value="0.122000"/>
+            <Payload value="AP_NovaPsiBlade_Impact"/>
+        </Events>
+        <Events>
+            <Anim value="Attack,C,04"/>
+            <Name value="AP_NovaPsiBlade_Impact"/>
+            <Type value="Sound"/>
+            <Time value="4.498000"/>
+            <Payload value="AP_NovaPsiBlade_Impact"/>
+        </Events>
+        <Events>
+            <Anim value="Attack,C,04"/>
+            <Name value="AP_NovaPsiBlade_Impact_Dx_Exert"/>
+            <Type value="Sound"/>
+            <Time value="4.428000"/>
+            <Payload value="AP_NovaPsiBlade_Impact_Dx_Exert"/>
+        </Events>
+        <Events>
+            <Anim value="Attack,C,04"/>
+            <Name value="AP_NovaPsiBlade_Foley_C04"/>
+            <Type value="Sound"/>
+            <Time value="0.010000"/>
+            <Payload value="AP_NovaPsiBlade_Foley_C04"/>
+        </Events>
+        <Events>
+            <Anim value="Attack,C,04"/>
+            <Name value="AP_NovaPsiBlade_Launch_C04a"/>
+            <Type value="Sound"/>
+            <Time value="4.030000"/>
+            <Payload value="AP_NovaPsiBlade_Launch_C04a"/>
+        </Events>
+        <Events>
+            <Anim value="Attack,C,04"/>
+            <Name value="AP_NovaPsiBlade_Foley_C04a"/>
+            <Type value="Sound"/>
+            <Time value="4.030000"/>
+            <Payload value="AP_NovaPsiBlade_Foley_C04a"/>
+        </Events>
+        <Events>
+            <Anim value="Attack,C,05"/>
+            <Name value="AP_NovaPsiBlade_Launch_C05"/>
+            <Type value="Sound"/>
+            <Time value="0.010000"/>
+            <Payload value="AP_NovaPsiBlade_Launch_C05"/>
+        </Events>
+        <Events>
+            <Anim value="Attack,C,05"/>
+            <Name value="AP_NovaPsiBlade_Impact"/>
+            <Type value="Sound"/>
+            <Time value="0.122000"/>
+            <Payload value="AP_NovaPsiBlade_Impact"/>
+        </Events>
+        <Events>
+            <Anim value="Attack,C,05"/>
+            <Name value="AP_NovaPsiBlade_Impact"/>
+            <Type value="Sound"/>
+            <Time value="4.498000"/>
+            <Payload value="AP_NovaPsiBlade_Impact"/>
+        </Events>
+        <Events>
+            <Anim value="Attack,C,05"/>
+            <Name value="AP_NovaPsiBlade_Impact_Dx_Exert"/>
+            <Type value="Sound"/>
+            <Time value="4.428000"/>
+            <Payload value="AP_NovaPsiBlade_Impact_Dx_Exert"/>
+        </Events>
+        <Events>
+            <Anim value="Attack,C,05"/>
+            <Name value="AP_NovaPsiBlade_Impact_Dx_Exert"/>
+            <Type value="Sound"/>
+            <Time value="0.051000"/>
+            <Payload value="AP_NovaPsiBlade_Impact_Dx_Exert"/>
+        </Events>
+        <Events>
+            <Anim value="Attack,C,05"/>
+            <Name value="AP_NovaPsiBlade_Foley_C05"/>
+            <Type value="Sound"/>
+            <Time value="0.010000"/>
+            <Payload value="AP_NovaPsiBlade_Foley_C05"/>
+        </Events>
+        <Events>
+            <Anim value="Attack,C,05"/>
+            <Name value="AP_NovaPsiBlade_Launch_C05a"/>
+            <Type value="Sound"/>
+            <Time value="4.034000"/>
+            <Payload value="AP_NovaPsiBlade_Launch_C05a"/>
+        </Events>
+        <Events>
+            <Anim value="Attack,C,05"/>
+            <Name value="AP_NovaPsiBlade_Foley_C05a"/>
+            <Type value="Sound"/>
+            <Time value="4.034000"/>
+            <Payload value="AP_NovaPsiBlade_Foley_C05a"/>
+        </Events>
+        <Events>
+            <Anim value="Attack,C,06"/>
+            <Name value="AP_NovaPsiBlade_Launch_C06"/>
+            <Type value="Sound"/>
+            <Time value="0.010000"/>
+            <Payload value="AP_NovaPsiBlade_Launch_C06"/>
+        </Events>
+        <Events>
+            <Anim value="Attack,C,06"/>
+            <Name value="AP_NovaPsiBlade_Impact"/>
+            <Type value="Sound"/>
+            <Time value="0.122000"/>
+            <Payload value="AP_NovaPsiBlade_Impact"/>
+        </Events>
+        <Events>
+            <Anim value="Attack,C,06"/>
+            <Name value="AP_NovaPsiBlade_Impact"/>
+            <Type value="Sound"/>
+            <Time value="4.859000"/>
+            <Payload value="AP_NovaPsiBlade_Impact"/>
+        </Events>
+        <Events>
+            <Anim value="Attack,C,06"/>
+            <Name value="AP_NovaPsiBlade_Impact"/>
+            <Type value="Sound"/>
+            <Time value="0.530000"/>
+            <Payload value="AP_NovaPsiBlade_Impact"/>
+        </Events>
+        <Events>
+            <Anim value="Attack,C,06"/>
+            <Name value="AP_NovaPsiBlade_Impact_Dx_Exert"/>
+            <Type value="Sound"/>
+            <Time value="4.739000"/>
+            <Payload value="AP_NovaPsiBlade_Impact_Dx_Exert"/>
+        </Events>
+        <Events>
+            <Anim value="Attack,C,06"/>
+            <Name value="AP_NovaPsiBlade_Launch_Dx_Exert"/>
+            <Type value="Sound"/>
+            <Time value="0.403000"/>
+            <Payload value="AP_NovaPsiBlade_Launch_Dx_Exert"/>
+        </Events>
+        <Events>
+            <Anim value="Attack,C,06"/>
+            <Name value="AP_NovaPsiBlade_Foley_C06"/>
+            <Type value="Sound"/>
+            <Time value="0.010000"/>
+            <Payload value="AP_NovaPsiBlade_Foley_C06"/>
+        </Events>
+        <Events>
+            <Anim value="Attack,C,06"/>
+            <Name value="AP_NovaPsiBlade_Launch_C06a"/>
+            <Type value="Sound"/>
+            <Time value="4.393000"/>
+            <Payload value="AP_NovaPsiBlade_Launch_C06a"/>
+        </Events>
+        <Events>
+            <Anim value="Attack,C,06"/>
+            <Name value="AP_NovaPsiBlade_Foley_C06a"/>
+            <Type value="Sound"/>
+            <Time value="4.393000"/>
+            <Payload value="AP_NovaPsiBlade_Foley_C06a"/>
+        </Events>
+        <Events>
+            <Anim value="Attack,Superior,C,00"/>
+            <Name value="AP_NovaPsiBlade_Launch_C_Superior"/>
+            <Type value="Sound"/>
+            <Time value="0.010000"/>
+            <Payload value="AP_NovaPsiBlade_Launch_C_Superior"/>
+        </Events>
+        <Events>
+            <Anim value="Attack,Superior,C,00"/>
+            <Name value="AP_NovaPsiBlade_Impact"/>
+            <Type value="Sound"/>
+            <Time value="0.122000"/>
+            <Payload value="AP_NovaPsiBlade_Impact"/>
+        </Events>
+        <Events>
+            <Anim value="Attack,Superior,C,00"/>
+            <Name value="AP_NovaPsiBlade_Impact"/>
+            <Type value="Sound"/>
+            <Time value="4.653000"/>
+            <Payload value="AP_NovaPsiBlade_Impact"/>
+        </Events>
+        <Events>
+            <Anim value="Attack,Superior,C,00"/>
+            <Name value="AP_NovaPsiBlade_Impact_Dx_Exert"/>
+            <Type value="Sound"/>
+            <Time value="0.084000"/>
+            <Payload value="AP_NovaPsiBlade_Impact_Dx_Exert"/>
+        </Events>
+        <Events>
+            <Anim value="Attack,Superior,C,00"/>
+            <Name value="AP_NovaPsiBlade_Launch_Dx_Exert"/>
+            <Type value="Sound"/>
+            <Time value="4.517000"/>
+            <Payload value="AP_NovaPsiBlade_Launch_Dx_Exert"/>
+        </Events>
+        <Events>
+            <Anim value="Attack,Superior,C,00"/>
+            <Name value="AP_NovaPsiBlade_Foley_C_Superior"/>
+            <Type value="Sound"/>
+            <Time value="0.010000"/>
+            <Payload value="AP_NovaPsiBlade_Foley_C_Superior"/>
+        </Events>
+        <Events>
+            <Anim value="Attack,Superior,C,00"/>
+            <Name value="AP_NovaPsiBlade_Launch_C_Superior_a"/>
+            <Type value="Sound"/>
+            <Time value="4.129000"/>
+            <Payload value="AP_NovaPsiBlade_Launch_C_Superior_a"/>
+        </Events>
+        <Events>
+            <Anim value="Attack,Superior,C,00"/>
+            <Name value="AP_NovaPsiBlade_Foley_C_Superior_a"/>
+            <Type value="Sound"/>
+            <Time value="4.129000"/>
+            <Payload value="AP_NovaPsiBlade_Foley_C_Superior_a"/>
+        </Events>
+        <Events>
+            <Anim value="Attack,Superior,C,01"/>
+            <Name value="AP_NovaPsiBlade_Launch_C01_Superior"/>
+            <Type value="Sound"/>
+            <Time value="0.010000"/>
+            <Payload value="AP_NovaPsiBlade_Launch_C01_Superior"/>
+        </Events>
+        <Events>
+            <Anim value="Attack,Superior,C,01"/>
+            <Name value="AP_NovaPsiBlade_Impact"/>
+            <Type value="Sound"/>
+            <Time value="0.162000"/>
+            <Payload value="AP_NovaPsiBlade_Impact"/>
+        </Events>
+        <Events>
+            <Anim value="Attack,Superior,C,01"/>
+            <Name value="AP_NovaPsiBlade_Impact"/>
+            <Type value="Sound"/>
+            <Time value="4.653000"/>
+            <Payload value="AP_NovaPsiBlade_Impact"/>
+        </Events>
+        <Events>
+            <Anim value="Attack,Superior,C,01"/>
+            <Name value="AP_NovaPsiBlade_Launch_C_BladeTwirl"/>
+            <Type value="Sound"/>
+            <Time value="0.272000"/>
+            <Payload value="AP_NovaPsiBlade_Launch_C_BladeTwirl"/>
+        </Events>
+        <Events>
+            <Anim value="Attack,Superior,C,01"/>
+            <Name value="AP_NovaPsiBlade_Impact_Dx_Exert"/>
+            <Type value="Sound"/>
+            <Time value="4.523000"/>
+            <Payload value="AP_NovaPsiBlade_Impact_Dx_Exert"/>
+        </Events>
+        <Events>
+            <Anim value="Attack,Superior,C,01"/>
+            <Name value="AP_NovaPsiBlade_Launch_Dx_Exert"/>
+            <Type value="Sound"/>
+            <Time value="0.124000"/>
+            <Payload value="AP_NovaPsiBlade_Launch_Dx_Exert"/>
+        </Events>
+        <Events>
+            <Anim value="Attack,Superior,C,01"/>
+            <Name value="AP_NovaPsiBlade_Foley_C01_Superior"/>
+            <Type value="Sound"/>
+            <Time value="0.259000"/>
+            <Payload value="AP_NovaPsiBlade_Foley_C01_Superior"/>
+        </Events>
+        <Events>
+            <Anim value="Attack,Superior,C,01"/>
+            <Name value="AP_NovaPsiBlade_Launch_C01_Superior_a"/>
+            <Type value="Sound"/>
+            <Time value="4.129000"/>
+            <Payload value="AP_NovaPsiBlade_Launch_C01_Superior_a"/>
+        </Events>
+        <Events>
+            <Anim value="Attack,Superior,C,01"/>
+            <Name value="AP_NovaPsiBlade_Foley_C01_Superior_a"/>
+            <Type value="Sound"/>
+            <Time value="4.129000"/>
+            <Payload value="AP_NovaPsiBlade_Foley_C01_Superior_a"/>
+        </Events>
+        <Events>
+            <Anim value="Attack,Inferior,C,00"/>
+            <Name value="AP_NovaPsiBlade_Launch_C_Inferior"/>
+            <Type value="Sound"/>
+            <Time value="0.010000"/>
+            <Payload value="AP_NovaPsiBlade_Launch_C_Inferior"/>
+        </Events>
+        <Events>
+            <Anim value="Attack,Inferior,C,00"/>
+            <Name value="AP_NovaPsiBlade_Impact"/>
+            <Type value="Sound"/>
+            <Time value="0.165000"/>
+            <Payload value="AP_NovaPsiBlade_Impact"/>
+        </Events>
+        <Events>
+            <Anim value="Attack,Inferior,C,00"/>
+            <Name value="AP_NovaPsiBlade_Impact"/>
+            <Type value="Sound"/>
+            <Time value="4.573000"/>
+            <Payload value="AP_NovaPsiBlade_Impact"/>
+        </Events>
+        <Events>
+            <Anim value="Attack,Inferior,C,00"/>
+            <Name value="AP_NovaPsiBlade_Impact_Dx_Exert"/>
+            <Type value="Sound"/>
+            <Time value="0.148000"/>
+            <Payload value="AP_NovaPsiBlade_Impact_Dx_Exert"/>
+        </Events>
+        <Events>
+            <Anim value="Attack,Inferior,C,00"/>
+            <Name value="AP_NovaPsiBlade_Launch_Dx_Exert"/>
+            <Type value="Sound"/>
+            <Time value="4.324000"/>
+            <Payload value="AP_NovaPsiBlade_Launch_Dx_Exert"/>
+        </Events>
+        <Events>
+            <Anim value="Attack,Inferior,C,00"/>
+            <Name value="AP_NovaPsiBlade_Foley_C_Inferior"/>
+            <Type value="Sound"/>
+            <Time value="0.010000"/>
+            <Payload value="AP_NovaPsiBlade_Foley_C_Inferior"/>
+        </Events>
+        <Events>
+            <Anim value="Attack,Inferior,C,00"/>
+            <Name value="AP_NovaPsiBlade_Launch_C_Inferior_a"/>
+            <Type value="Sound"/>
+            <Time value="4.121000"/>
+            <Payload value="AP_NovaPsiBlade_Launch_C_Inferior_a"/>
+        </Events>
+        <Events>
+            <Anim value="Attack,Inferior,C,00"/>
+            <Name value="AP_NovaPsiBlade_Foley_C_Inferior_a"/>
+            <Type value="Sound"/>
+            <Time value="4.380000"/>
+            <Payload value="AP_NovaPsiBlade_Foley_C_Inferior_a"/>
+        </Events>
+        <Events>
+            <Anim value="Attack,Inferior,C,01"/>
+            <Name value="AP_NovaPsiBlade_Launch_C01_Inferior"/>
+            <Type value="Sound"/>
+            <Time value="0.010000"/>
+            <Payload value="AP_NovaPsiBlade_Launch_C01_Inferior"/>
+        </Events>
+        <Events>
+            <Anim value="Attack,Inferior,C,01"/>
+            <Name value="AP_NovaPsiBlade_Impact"/>
+            <Type value="Sound"/>
+            <Time value="0.165000"/>
+            <Payload value="AP_NovaPsiBlade_Impact"/>
+        </Events>
+        <Events>
+            <Anim value="Attack,Inferior,C,01"/>
+            <Name value="AP_NovaPsiBlade_Impact"/>
+            <Type value="Sound"/>
+            <Time value="4.573000"/>
+            <Payload value="AP_NovaPsiBlade_Impact"/>
+        </Events>
+        <Events>
+            <Anim value="Attack,Inferior,C,01"/>
+            <Name value="AP_NovaPsiBlade_Impact_Dx_Exert"/>
+            <Type value="Sound"/>
+            <Time value="0.148000"/>
+            <Payload value="AP_NovaPsiBlade_Impact_Dx_Exert"/>
+        </Events>
+        <Events>
+            <Anim value="Attack,Inferior,C,01"/>
+            <Name value="AP_NovaPsiBlade_Foley_C01_Inferior"/>
+            <Type value="Sound"/>
+            <Time value="0.552000"/>
+            <Payload value="AP_NovaPsiBlade_Foley_C01_Inferior"/>
+        </Events>
+        <Events>
+            <Anim value="Attack,Inferior,C,01"/>
+            <Name value="AP_NovaPsiBlade_Launch_C01_Inferior_a"/>
+            <Type value="Sound"/>
+            <Time value="4.078000"/>
+            <Payload value="AP_NovaPsiBlade_Launch_C01_Inferior_a"/>
+        </Events>
+        <Events>
+            <Anim value="Attack,Inferior,C,01"/>
+            <Name value="AP_NovaPsiBlade_Foley_C01_Inferior_a"/>
+            <Type value="Sound"/>
+            <Time value="4.078000"/>
+            <Payload value="AP_NovaPsiBlade_Foley_C01_Inferior_a"/>
+        </Events>
+        <Events>
+            <Anim value="Spell,C,00"/>
+            <Name value="AP_NovaPsiBlade_Launch_C02"/>
+            <Type value="Sound"/>
+            <Time value="0.010000"/>
+            <Payload value="AP_NovaPsiBlade_Launch_C02"/>
+        </Events>
+        <Events>
+            <Anim value="Spell,D,00"/>
+            <Name value="AP_NovaPsiBlade_Launch_C"/>
+            <Type value="Sound"/>
+            <Time value="0.010000"/>
+            <Payload value="AP_NovaPsiBlade_Launch_C"/>
+        </Events>
+        <Events>
+            <Anim value="Attack,C,07"/>
+            <Name value="AP_NovaPsiBlade_Launch_C03a"/>
+            <Type value="Sound"/>
+            <Time value="0.010000"/>
+            <Payload value="AP_NovaPsiBlade_Launch_C03a"/>
+        </Events>
+        <Events>
+            <Anim value="Attack,C,07"/>
+            <Name value="AP_NovaPsiBlade_Impact"/>
+            <Type value="Sound"/>
+            <Time value="0.123000"/>
+            <Payload value="AP_NovaPsiBlade_Impact"/>
+        </Events>
+        <Events>
+            <Anim value="Attack,C,07"/>
+            <Name value="AP_NovaPsiBlade_Impact"/>
+            <Type value="Sound"/>
+            <Time value="0.492000"/>
+            <Payload value="AP_NovaPsiBlade_Impact"/>
+        </Events>
+        <Events>
+            <Anim value="Attack,C,07"/>
+            <Name value="AP_NovaPsiBlade_Launch_C_BladeTwirl"/>
+            <Type value="Sound"/>
+            <Time value="0.694000"/>
+            <Payload value="AP_NovaPsiBlade_Launch_C_BladeTwirl"/>
+        </Events>
+        <Events>
+            <Anim value="Attack,C,07"/>
+            <Name value="AP_NovaPsiBlade_Impact"/>
+            <Type value="Sound"/>
+            <Time value="4.990000"/>
+            <Payload value="AP_NovaPsiBlade_Impact"/>
+        </Events>
+        <Events>
+            <Anim value="Attack,C,07"/>
+            <Name value="AP_NovaPsiBlade_Launch_Dx_Exert"/>
+            <Type value="Sound"/>
+            <Time value="0.020000"/>
+            <Payload value="AP_NovaPsiBlade_Launch_Dx_Exert"/>
+        </Events>
+        <Events>
+            <Anim value="Attack,C,07"/>
+            <Name value="AP_NovaPsiBlade_Impact_Dx_Exert"/>
+            <Type value="Sound"/>
+            <Time value="0.431000"/>
+            <Payload value="AP_NovaPsiBlade_Impact_Dx_Exert"/>
+        </Events>
+        <Events>
+            <Anim value="Attack,C,07"/>
+            <Name value="AP_NovaPsiBlade_Launch_C06"/>
+            <Type value="Sound"/>
+            <Time value="4.394000"/>
+            <Payload value="AP_NovaPsiBlade_Launch_C06"/>
+        </Events>
+        <Events>
+            <Anim value="Attack,C,07"/>
+            <Name value="AP_NovaPsiBlade_Launch_C_Inferior_a"/>
+            <Type value="Sound"/>
+            <Time value="0.044000"/>
+            <Payload value="AP_NovaPsiBlade_Launch_C_Inferior_a"/>
+        </Events>
+        <Events>
+            <Anim value="Attack,C,07"/>
+            <Name value="AP_NovaPsiBlade_Launch_C_Superior"/>
+            <Type value="Sound"/>
+            <Time value="4.883000"/>
+            <Payload value="AP_NovaPsiBlade_Launch_C_Superior"/>
+        </Events>
+        <Events>
+            <Anim value="Death,Pickup,C,00"/>
+            <Name value="AP_NovaPsiBlade_Foley_C03"/>
+            <Type value="Sound"/>
+            <Time value="0.010000"/>
+            <Payload value="AP_NovaPsiBlade_Foley_C03"/>
+        </Events>
+        <Events>
+            <Anim value="Death,Pickup,C,00"/>
+            <Name value="AP_NovaPsiBlade_Foley_C2"/>
+            <Type value="Sound"/>
+            <Time value="2.607000"/>
+            <Payload value="AP_NovaPsiBlade_Foley_C2"/>
+        </Events>
+        <Events>
+            <Anim value="Attack,A,00"/>
+            <Name value="AP_Nova_HellfireShotgun_Foley"/>
+            <Type value="Sound"/>
+            <Time value="3.000000"/>
+            <Payload value="AP_Nova_HellfireShotgun_Foley"/>
+        </Events>
+        <Events>
+            <Anim value="Attack,A,01"/>
+            <Name value="AP_Nova_HellfireShotgun_Foley"/>
+            <Type value="Sound"/>
+            <Time value="2.936000"/>
+            <Payload value="AP_Nova_HellfireShotgun_Foley"/>
+        </Events>
+        <Events>
+            <Anim value="Attack,Superior,A,00"/>
+            <Name value="AP_Nova_HellfireShotgun_Foley"/>
+            <Type value="Sound"/>
+            <Time value="2.936000"/>
+            <Payload value="AP_Nova_HellfireShotgun_Foley"/>
+        </Events>
+        <Events>
+            <Anim value="Attack,Inferior,A,00"/>
+            <Name value="AP_Nova_HellfireShotgun_Foley"/>
+            <Type value="Sound"/>
+            <Time value="2.936000"/>
+            <Payload value="AP_Nova_HellfireShotgun_Foley"/>
+        </Events>
+        <Events>
+            <Anim value="Attack,B,02"/>
+            <Name value="AP_Nova_HellfireShotgun_Foley"/>
+            <Type value="Sound"/>
+            <Time value="0.745000"/>
+            <Payload value="AP_Nova_HellfireShotgun_Foley"/>
+        </Events>
+        <Events>
+            <Anim value="Attack,B,02"/>
+            <Name value="AP_Nova_HellfireShotgun_KneePump"/>
+            <Type value="Sound"/>
+            <Time value="1.258000"/>
+            <Payload value="AP_Nova_HellfireShotgun_KneePump"/>
+        </Events>
+        <Events>
+            <Anim value="Attack,B,02"/>
+            <Name value="AP_Nova_HellfireShotgun_Foley"/>
+            <Type value="Sound"/>
+            <Time value="3.139000"/>
+            <Payload value="AP_Nova_HellfireShotgun_Foley"/>
+        </Events>
+        <Events>
+            <Anim value="Spell,G,00"/>
+            <Name value="AP_Nova_HellfireShotgun_Foley"/>
+            <Type value="Sound"/>
+            <Time value="1.570000"/>
+            <Payload value="AP_Nova_HellfireShotgun_Foley"/>
+        </Events>
+        <Events>
+            <Anim value="Death,Pickup"/>
+            <Name value="DeathWarpOutBase"/>
+            <Type value="Custom"/>
+            <Time value="1.660000"/>
+        </Events>
+        <Events>
+            <Anim value="Death,Pickup,A"/>
+            <Name value="DeathWarpOutBaseA"/>
+            <Type value="Custom"/>
+            <Time value="1.660000"/>
+        </Events>
+        <Events>
+            <Anim value="Death,Pickup,B"/>
+            <Name value="DeathWarpOutBaseB"/>
+            <Type value="Custom"/>
+            <Time value="1.660000"/>
+        </Events>
+        <Events>
+            <Anim value="Death,Pickup,C"/>
+            <Name value="DeathWarpOutBaseC"/>
+            <Type value="Custom"/>
+            <Time value="1.660000"/>
+        </Events>
+        <Events>
+            <Anim value="Death,Pickup,M"/>
+            <Name value="DeathWarpOutBaseM"/>
+            <Type value="Custom"/>
+            <Time value="1.660000"/>
+        </Events>
+        <Flags index="AutoUnload" value="1"/>
+        <Occlusion value="Show"/>
+        <PlanetPanelCamera value="Star2CameraMid04"/>
+        <Radius value="0.375000"/>
+        <SelectionRadius value="0.375000"/>
+        <ShadowRadius value="0.375000"/>
+        <TechPurchaseCamera value="Star2CameraMid04"/>
+        <UnitGlossaryCamera value="Star2CameraMid04"/>
+    </CModel>
+    <CModel id="AP_NovaHeroBase" parent="Unit">
+        <Model value="Assets\Units\Terran\NovaEx3\NovaEx3.m3"/>
+        <RequiredAnims value="Assets\Units\Terran\NovaEx3_RequiredAnims\NovaEx3_RequiredAnims.m3a"/>
+        <RequiredAnims value="Assets\Units\Terran\NovaEx3_DLC2Anims\NovaEx3_DLC2Anims.m3a"/>
+        <EditorCategories value="Race:Terran"/>
+        <Events>
+            <Anim value="Spell,D,End"/>
+            <Name value="WalkingCheck"/>
+            <Type value="Custom"/>
+            <Time value="0.250000"/>
+        </Events>
+        <Events>
+            <Anim value="Attack,B,00"/>
+            <Name value="AP_Nova_HellfireShotgun_HandPump"/>
+            <Type value="Sound"/>
+            <Time value="0.644000"/>
+            <Payload value="AP_Nova_HellfireShotgun_HandPump"/>
+        </Events>
+        <Events>
+            <Anim value="Attack,B,00"/>
+            <Name value="AP_Nova_HellfireShotgun_Foley"/>
+            <Type value="Sound"/>
+            <Time value="3.070000"/>
+            <Payload value="AP_Nova_HellfireShotgun_Foley"/>
+        </Events>
+        <Events>
+            <Anim value="Attack,B,01"/>
+            <Name value="AP_Nova_HellfireShotgun_Foley"/>
+            <Type value="Sound"/>
+            <Time value="3.147000"/>
+            <Payload value="AP_Nova_HellfireShotgun_Foley"/>
+        </Events>
+        <Events>
+            <Anim value="Attack,B,01"/>
+            <Name value="AP_Nova_HellfireShotgun_AutoPump"/>
+            <Type value="Sound"/>
+            <Time value="1.019000"/>
+            <Payload value="AP_Nova_HellfireShotgun_AutoPump"/>
+        </Events>
+        <Events>
+            <Anim value="Attack,Superior,B,00"/>
+            <Name value="AP_Nova_HellfireShotgun_Foley"/>
+            <Type value="Sound"/>
+            <Time value="3.147000"/>
+            <Payload value="AP_Nova_HellfireShotgun_Foley"/>
+        </Events>
+        <Events>
+            <Anim value="Attack,Superior,B,00"/>
+            <Name value="AP_Nova_HellfireShotgun_AutoPump"/>
+            <Type value="Sound"/>
+            <Time value="1.019000"/>
+            <Payload value="AP_Nova_HellfireShotgun_AutoPump"/>
+        </Events>
+        <Events>
+            <Anim value="Attack,Inferior,B,00"/>
+            <Name value="AP_Nova_HellfireShotgun_Foley"/>
+            <Type value="Sound"/>
+            <Time value="3.147000"/>
+            <Payload value="AP_Nova_HellfireShotgun_Foley"/>
+        </Events>
+        <Events>
+            <Anim value="Attack,Inferior,B,00"/>
+            <Name value="AP_Nova_HellfireShotgun_KneePump"/>
+            <Type value="Sound"/>
+            <Time value="0.878000"/>
+            <Payload value="AP_Nova_HellfireShotgun_KneePump"/>
+        </Events>
+        <Events>
+            <Anim value="Attack,C,00"/>
+            <Name value="AP_NovaPsiBlade_Launch_C"/>
+            <Type value="Sound"/>
+            <Time value="0.010000"/>
+            <Payload value="AP_NovaPsiBlade_Launch_C"/>
+        </Events>
+        <Events>
+            <Anim value="Attack,C,00"/>
+            <Name value="AP_NovaPsiBlade_Impact"/>
+            <Type value="Sound"/>
+            <Time value="0.122000"/>
+            <Payload value="AP_NovaPsiBlade_Impact"/>
+        </Events>
+        <Events>
+            <Anim value="Attack,C,00"/>
+            <Name value="AP_NovaPsiBlade_Impact"/>
+            <Type value="Sound"/>
+            <Time value="4.498000"/>
+            <Payload value="AP_NovaPsiBlade_Impact"/>
+        </Events>
+        <Events>
+            <Anim value="Attack,C,00"/>
+            <Name value="AP_NovaPsiBlade_Impact_Dx_Exert"/>
+            <Type value="Sound"/>
+            <Time value="0.073000"/>
+            <Payload value="AP_NovaPsiBlade_Impact_Dx_Exert"/>
+        </Events>
+        <Events>
+            <Anim value="Attack,C,00"/>
+            <Name value="AP_NovaPsiBlade_Foley_C"/>
+            <Type value="Sound"/>
+            <Time value="0.167000"/>
+            <Payload value="AP_NovaPsiBlade_Foley_C"/>
+        </Events>
+        <Events>
+            <Anim value="Attack,C,00"/>
+            <Name value="AP_NovaPsiBlade_Launch_C_a"/>
+            <Type value="Sound"/>
+            <Time value="4.098000"/>
+            <Payload value="AP_NovaPsiBlade_Launch_C_a"/>
+        </Events>
+        <Events>
+            <Anim value="Attack,C,00"/>
+            <Name value="AP_NovaPsiBlade_Foley_C_a"/>
+            <Type value="Sound"/>
+            <Time value="4.098000"/>
+            <Payload value="AP_NovaPsiBlade_Foley_C_a"/>
+        </Events>
+        <Events>
+            <Anim value="Attack,C,01"/>
+            <Name value="AP_NovaPsiBlade_Launch_C01"/>
+            <Type value="Sound"/>
+            <Time value="0.010000"/>
+            <Payload value="AP_NovaPsiBlade_Launch_C01"/>
+        </Events>
+        <Events>
+            <Anim value="Attack,C,01"/>
+            <Name value="AP_NovaPsiBlade_Impact"/>
+            <Type value="Sound"/>
+            <Time value="0.122000"/>
+            <Payload value="AP_NovaPsiBlade_Impact"/>
+        </Events>
+        <Events>
+            <Anim value="Attack,C,01"/>
+            <Name value="AP_NovaPsiBlade_Impact"/>
+            <Type value="Sound"/>
+            <Time value="4.498000"/>
+            <Payload value="AP_NovaPsiBlade_Impact"/>
+        </Events>
+        <Events>
+            <Anim value="Attack,C,01"/>
+            <Name value="AP_NovaPsiBlade_Impact_Dx_Exert"/>
+            <Type value="Sound"/>
+            <Time value="0.073000"/>
+            <Payload value="AP_NovaPsiBlade_Impact_Dx_Exert"/>
+        </Events>
+        <Events>
+            <Anim value="Attack,C,01"/>
+            <Name value="AP_NovaPsiBlade_Foley_C2"/>
+            <Type value="Sound"/>
+            <Time value="0.010000"/>
+            <Payload value="AP_NovaPsiBlade_Foley_C2"/>
+        </Events>
+        <Events>
+            <Anim value="Attack,C,01"/>
+            <Name value="AP_NovaPsiBlade_Launch_C01a"/>
+            <Type value="Sound"/>
+            <Time value="4.092000"/>
+            <Payload value="AP_NovaPsiBlade_Launch_C01a"/>
+        </Events>
+        <Events>
+            <Anim value="Attack,C,01"/>
+            <Name value="AP_NovaPsiBlade_Foley_C01a"/>
+            <Type value="Sound"/>
+            <Time value="4.092000"/>
+            <Payload value="AP_NovaPsiBlade_Foley_C01a"/>
+        </Events>
+        <Events>
+            <Anim value="Attack,C,02"/>
+            <Name value="AP_NovaPsiBlade_Launch_C02"/>
+            <Type value="Sound"/>
+            <Payload value="AP_NovaPsiBlade_Launch_C02"/>
+        </Events>
+        <Events>
+            <Anim value="Attack,C,02"/>
+            <Name value="AP_NovaPsiBlade_Impact"/>
+            <Type value="Sound"/>
+            <Time value="0.122000"/>
+            <Payload value="AP_NovaPsiBlade_Impact"/>
+        </Events>
+        <Events>
+            <Anim value="Attack,C,02"/>
+            <Name value="AP_NovaPsiBlade_Impact"/>
+            <Type value="Sound"/>
+            <Time value="4.498000"/>
+            <Payload value="AP_NovaPsiBlade_Impact"/>
+        </Events>
+        <Events>
+            <Anim value="Attack,C,02"/>
+            <Name value="AP_NovaPsiBlade_Impact_Dx_Exert"/>
+            <Type value="Sound"/>
+            <Time value="0.073000"/>
+            <Payload value="AP_NovaPsiBlade_Impact_Dx_Exert"/>
+        </Events>
+        <Events>
+            <Anim value="Attack,C,02"/>
+            <Name value="AP_NovaPsiBlade_Foley_C02"/>
+            <Type value="Sound"/>
+            <Time value="0.010000"/>
+            <Payload value="AP_NovaPsiBlade_Foley_C02"/>
+        </Events>
+        <Events>
+            <Anim value="Attack,C,02"/>
+            <Name value="AP_NovaPsiBlade_Launch_C02a"/>
+            <Type value="Sound"/>
+            <Time value="4.109000"/>
+            <Payload value="AP_NovaPsiBlade_Launch_C02a"/>
+        </Events>
+        <Events>
+            <Anim value="Attack,C,02"/>
+            <Name value="AP_NovaPsiBlade_Foley_C02a"/>
+            <Type value="Sound"/>
+            <Time value="4.109000"/>
+            <Payload value="AP_NovaPsiBlade_Foley_C02a"/>
+        </Events>
+        <Events>
+            <Anim value="Attack,C,03"/>
+            <Name value="AP_NovaPsiBlade_Launch_C03"/>
+            <Type value="Sound"/>
+            <Time value="0.010000"/>
+            <Payload value="AP_NovaPsiBlade_Launch_C03"/>
+        </Events>
+        <Events>
+            <Anim value="Attack,C,03"/>
+            <Name value="AP_NovaPsiBlade_Impact"/>
+            <Type value="Sound"/>
+            <Time value="0.122000"/>
+            <Payload value="AP_NovaPsiBlade_Impact"/>
+        </Events>
+        <Events>
+            <Anim value="Attack,C,03"/>
+            <Name value="AP_NovaPsiBlade_Impact"/>
+            <Type value="Sound"/>
+            <Time value="4.498000"/>
+            <Payload value="AP_NovaPsiBlade_Impact"/>
+        </Events>
+        <Events>
+            <Anim value="Attack,C,03"/>
+            <Name value="AP_NovaPsiBlade_Launch_Dx_Exert"/>
+            <Type value="Sound"/>
+            <Time value="0.066000"/>
+            <Payload value="AP_NovaPsiBlade_Launch_Dx_Exert"/>
+        </Events>
+        <Events>
+            <Anim value="Attack,C,03"/>
+            <Name value="AP_NovaPsiBlade_Foley_C03"/>
+            <Type value="Sound"/>
+            <Time value="0.010000"/>
+            <Payload value="AP_NovaPsiBlade_Foley_C03"/>
+        </Events>
+        <Events>
+            <Anim value="Attack,C,03"/>
+            <Name value="AP_NovaPsiBlade_Launch_C03a"/>
+            <Type value="Sound"/>
+            <Time value="4.078000"/>
+            <Payload value="AP_NovaPsiBlade_Launch_C03a"/>
+        </Events>
+        <Events>
+            <Anim value="Attack,C,03"/>
+            <Name value="AP_NovaPsiBlade_Foley_C03a"/>
+            <Type value="Sound"/>
+            <Time value="4.078000"/>
+            <Payload value="AP_NovaPsiBlade_Foley_C03a"/>
+        </Events>
+        <Events>
+            <Anim value="Attack,C,04"/>
+            <Name value="AP_NovaPsiBlade_Launch_C04"/>
+            <Type value="Sound"/>
+            <Time value="0.010000"/>
+            <Payload value="AP_NovaPsiBlade_Launch_C04"/>
+        </Events>
+        <Events>
+            <Anim value="Attack,C,04"/>
+            <Name value="AP_NovaPsiBlade_Impact"/>
+            <Type value="Sound"/>
+            <Time value="0.122000"/>
+            <Payload value="AP_NovaPsiBlade_Impact"/>
+        </Events>
+        <Events>
+            <Anim value="Attack,C,04"/>
+            <Name value="AP_NovaPsiBlade_Impact"/>
+            <Type value="Sound"/>
+            <Time value="4.498000"/>
+            <Payload value="AP_NovaPsiBlade_Impact"/>
+        </Events>
+        <Events>
+            <Anim value="Attack,C,04"/>
+            <Name value="AP_NovaPsiBlade_Impact_Dx_Exert"/>
+            <Type value="Sound"/>
+            <Time value="4.428000"/>
+            <Payload value="AP_NovaPsiBlade_Impact_Dx_Exert"/>
+        </Events>
+        <Events>
+            <Anim value="Attack,C,04"/>
+            <Name value="AP_NovaPsiBlade_Foley_C04"/>
+            <Type value="Sound"/>
+            <Time value="0.010000"/>
+            <Payload value="AP_NovaPsiBlade_Foley_C04"/>
+        </Events>
+        <Events>
+            <Anim value="Attack,C,04"/>
+            <Name value="AP_NovaPsiBlade_Launch_C04a"/>
+            <Type value="Sound"/>
+            <Time value="4.030000"/>
+            <Payload value="AP_NovaPsiBlade_Launch_C04a"/>
+        </Events>
+        <Events>
+            <Anim value="Attack,C,04"/>
+            <Name value="AP_NovaPsiBlade_Foley_C04a"/>
+            <Type value="Sound"/>
+            <Time value="4.030000"/>
+            <Payload value="AP_NovaPsiBlade_Foley_C04a"/>
+        </Events>
+        <Events>
+            <Anim value="Attack,C,05"/>
+            <Name value="AP_NovaPsiBlade_Launch_C05"/>
+            <Type value="Sound"/>
+            <Time value="0.010000"/>
+            <Payload value="AP_NovaPsiBlade_Launch_C05"/>
+        </Events>
+        <Events>
+            <Anim value="Attack,C,05"/>
+            <Name value="AP_NovaPsiBlade_Impact"/>
+            <Type value="Sound"/>
+            <Time value="0.122000"/>
+            <Payload value="AP_NovaPsiBlade_Impact"/>
+        </Events>
+        <Events>
+            <Anim value="Attack,C,05"/>
+            <Name value="AP_NovaPsiBlade_Impact"/>
+            <Type value="Sound"/>
+            <Time value="4.498000"/>
+            <Payload value="AP_NovaPsiBlade_Impact"/>
+        </Events>
+        <Events>
+            <Anim value="Attack,C,05"/>
+            <Name value="AP_NovaPsiBlade_Impact_Dx_Exert"/>
+            <Type value="Sound"/>
+            <Time value="4.428000"/>
+            <Payload value="AP_NovaPsiBlade_Impact_Dx_Exert"/>
+        </Events>
+        <Events>
+            <Anim value="Attack,C,05"/>
+            <Name value="AP_NovaPsiBlade_Impact_Dx_Exert"/>
+            <Type value="Sound"/>
+            <Time value="0.051000"/>
+            <Payload value="AP_NovaPsiBlade_Impact_Dx_Exert"/>
+        </Events>
+        <Events>
+            <Anim value="Attack,C,05"/>
+            <Name value="AP_NovaPsiBlade_Foley_C05"/>
+            <Type value="Sound"/>
+            <Time value="0.010000"/>
+            <Payload value="AP_NovaPsiBlade_Foley_C05"/>
+        </Events>
+        <Events>
+            <Anim value="Attack,C,05"/>
+            <Name value="AP_NovaPsiBlade_Launch_C05a"/>
+            <Type value="Sound"/>
+            <Time value="4.034000"/>
+            <Payload value="AP_NovaPsiBlade_Launch_C05a"/>
+        </Events>
+        <Events>
+            <Anim value="Attack,C,05"/>
+            <Name value="AP_NovaPsiBlade_Foley_C05a"/>
+            <Type value="Sound"/>
+            <Time value="4.034000"/>
+            <Payload value="AP_NovaPsiBlade_Foley_C05a"/>
+        </Events>
+        <Events>
+            <Anim value="Attack,C,06"/>
+            <Name value="AP_NovaPsiBlade_Launch_C06"/>
+            <Type value="Sound"/>
+            <Time value="0.010000"/>
+            <Payload value="AP_NovaPsiBlade_Launch_C06"/>
+        </Events>
+        <Events>
+            <Anim value="Attack,C,06"/>
+            <Name value="AP_NovaPsiBlade_Impact"/>
+            <Type value="Sound"/>
+            <Time value="0.122000"/>
+            <Payload value="AP_NovaPsiBlade_Impact"/>
+        </Events>
+        <Events>
+            <Anim value="Attack,C,06"/>
+            <Name value="AP_NovaPsiBlade_Impact"/>
+            <Type value="Sound"/>
+            <Time value="4.859000"/>
+            <Payload value="AP_NovaPsiBlade_Impact"/>
+        </Events>
+        <Events>
+            <Anim value="Attack,C,06"/>
+            <Name value="AP_NovaPsiBlade_Impact"/>
+            <Type value="Sound"/>
+            <Time value="0.530000"/>
+            <Payload value="AP_NovaPsiBlade_Impact"/>
+        </Events>
+        <Events>
+            <Anim value="Attack,C,06"/>
+            <Name value="AP_NovaPsiBlade_Impact_Dx_Exert"/>
+            <Type value="Sound"/>
+            <Time value="4.739000"/>
+            <Payload value="AP_NovaPsiBlade_Impact_Dx_Exert"/>
+        </Events>
+        <Events>
+            <Anim value="Attack,C,06"/>
+            <Name value="AP_NovaPsiBlade_Launch_Dx_Exert"/>
+            <Type value="Sound"/>
+            <Time value="0.403000"/>
+            <Payload value="AP_NovaPsiBlade_Launch_Dx_Exert"/>
+        </Events>
+        <Events>
+            <Anim value="Attack,C,06"/>
+            <Name value="AP_NovaPsiBlade_Foley_C06"/>
+            <Type value="Sound"/>
+            <Time value="0.010000"/>
+            <Payload value="AP_NovaPsiBlade_Foley_C06"/>
+        </Events>
+        <Events>
+            <Anim value="Attack,C,06"/>
+            <Name value="AP_NovaPsiBlade_Launch_C06a"/>
+            <Type value="Sound"/>
+            <Time value="4.393000"/>
+            <Payload value="AP_NovaPsiBlade_Launch_C06a"/>
+        </Events>
+        <Events>
+            <Anim value="Attack,C,06"/>
+            <Name value="AP_NovaPsiBlade_Foley_C06a"/>
+            <Type value="Sound"/>
+            <Time value="4.393000"/>
+            <Payload value="AP_NovaPsiBlade_Foley_C06a"/>
+        </Events>
+        <Events>
+            <Anim value="Attack,Superior,C,00"/>
+            <Name value="AP_NovaPsiBlade_Launch_C_Superior"/>
+            <Type value="Sound"/>
+            <Time value="0.010000"/>
+            <Payload value="AP_NovaPsiBlade_Launch_C_Superior"/>
+        </Events>
+        <Events>
+            <Anim value="Attack,Superior,C,00"/>
+            <Name value="AP_NovaPsiBlade_Impact"/>
+            <Type value="Sound"/>
+            <Time value="0.122000"/>
+            <Payload value="AP_NovaPsiBlade_Impact"/>
+        </Events>
+        <Events>
+            <Anim value="Attack,Superior,C,00"/>
+            <Name value="AP_NovaPsiBlade_Impact"/>
+            <Type value="Sound"/>
+            <Time value="4.653000"/>
+            <Payload value="AP_NovaPsiBlade_Impact"/>
+        </Events>
+        <Events>
+            <Anim value="Attack,Superior,C,00"/>
+            <Name value="AP_NovaPsiBlade_Impact_Dx_Exert"/>
+            <Type value="Sound"/>
+            <Time value="0.084000"/>
+            <Payload value="AP_NovaPsiBlade_Impact_Dx_Exert"/>
+        </Events>
+        <Events>
+            <Anim value="Attack,Superior,C,00"/>
+            <Name value="AP_NovaPsiBlade_Launch_Dx_Exert"/>
+            <Type value="Sound"/>
+            <Time value="4.517000"/>
+            <Payload value="AP_NovaPsiBlade_Launch_Dx_Exert"/>
+        </Events>
+        <Events>
+            <Anim value="Attack,Superior,C,00"/>
+            <Name value="AP_NovaPsiBlade_Foley_C_Superior"/>
+            <Type value="Sound"/>
+            <Time value="0.010000"/>
+            <Payload value="AP_NovaPsiBlade_Foley_C_Superior"/>
+        </Events>
+        <Events>
+            <Anim value="Attack,Superior,C,00"/>
+            <Name value="AP_NovaPsiBlade_Launch_C_Superior_a"/>
+            <Type value="Sound"/>
+            <Time value="4.129000"/>
+            <Payload value="AP_NovaPsiBlade_Launch_C_Superior_a"/>
+        </Events>
+        <Events>
+            <Anim value="Attack,Superior,C,00"/>
+            <Name value="AP_NovaPsiBlade_Foley_C_Superior_a"/>
+            <Type value="Sound"/>
+            <Time value="4.129000"/>
+            <Payload value="AP_NovaPsiBlade_Foley_C_Superior_a"/>
+        </Events>
+        <Events>
+            <Anim value="Attack,Superior,C,01"/>
+            <Name value="AP_NovaPsiBlade_Launch_C01_Superior"/>
+            <Type value="Sound"/>
+            <Time value="0.010000"/>
+            <Payload value="AP_NovaPsiBlade_Launch_C01_Superior"/>
+        </Events>
+        <Events>
+            <Anim value="Attack,Superior,C,01"/>
+            <Name value="AP_NovaPsiBlade_Impact"/>
+            <Type value="Sound"/>
+            <Time value="0.162000"/>
+            <Payload value="AP_NovaPsiBlade_Impact"/>
+        </Events>
+        <Events>
+            <Anim value="Attack,Superior,C,01"/>
+            <Name value="AP_NovaPsiBlade_Impact"/>
+            <Type value="Sound"/>
+            <Time value="4.653000"/>
+            <Payload value="AP_NovaPsiBlade_Impact"/>
+        </Events>
+        <Events>
+            <Anim value="Attack,Superior,C,01"/>
+            <Name value="AP_NovaPsiBlade_Launch_C_BladeTwirl"/>
+            <Type value="Sound"/>
+            <Time value="0.272000"/>
+            <Payload value="AP_NovaPsiBlade_Launch_C_BladeTwirl"/>
+        </Events>
+        <Events>
+            <Anim value="Attack,Superior,C,01"/>
+            <Name value="AP_NovaPsiBlade_Impact_Dx_Exert"/>
+            <Type value="Sound"/>
+            <Time value="4.523000"/>
+            <Payload value="AP_NovaPsiBlade_Impact_Dx_Exert"/>
+        </Events>
+        <Events>
+            <Anim value="Attack,Superior,C,01"/>
+            <Name value="AP_NovaPsiBlade_Launch_Dx_Exert"/>
+            <Type value="Sound"/>
+            <Time value="0.124000"/>
+            <Payload value="AP_NovaPsiBlade_Launch_Dx_Exert"/>
+        </Events>
+        <Events>
+            <Anim value="Attack,Superior,C,01"/>
+            <Name value="AP_NovaPsiBlade_Foley_C01_Superior"/>
+            <Type value="Sound"/>
+            <Time value="0.259000"/>
+            <Payload value="AP_NovaPsiBlade_Foley_C01_Superior"/>
+        </Events>
+        <Events>
+            <Anim value="Attack,Superior,C,01"/>
+            <Name value="AP_NovaPsiBlade_Launch_C01_Superior_a"/>
+            <Type value="Sound"/>
+            <Time value="4.129000"/>
+            <Payload value="AP_NovaPsiBlade_Launch_C01_Superior_a"/>
+        </Events>
+        <Events>
+            <Anim value="Attack,Superior,C,01"/>
+            <Name value="AP_NovaPsiBlade_Foley_C01_Superior_a"/>
+            <Type value="Sound"/>
+            <Time value="4.129000"/>
+            <Payload value="AP_NovaPsiBlade_Foley_C01_Superior_a"/>
+        </Events>
+        <Events>
+            <Anim value="Attack,Inferior,C,00"/>
+            <Name value="AP_NovaPsiBlade_Launch_C_Inferior"/>
+            <Type value="Sound"/>
+            <Time value="0.010000"/>
+            <Payload value="AP_NovaPsiBlade_Launch_C_Inferior"/>
+        </Events>
+        <Events>
+            <Anim value="Attack,Inferior,C,00"/>
+            <Name value="AP_NovaPsiBlade_Impact"/>
+            <Type value="Sound"/>
+            <Time value="0.165000"/>
+            <Payload value="AP_NovaPsiBlade_Impact"/>
+        </Events>
+        <Events>
+            <Anim value="Attack,Inferior,C,00"/>
+            <Name value="AP_NovaPsiBlade_Impact"/>
+            <Type value="Sound"/>
+            <Time value="4.573000"/>
+            <Payload value="AP_NovaPsiBlade_Impact"/>
+        </Events>
+        <Events>
+            <Anim value="Attack,Inferior,C,00"/>
+            <Name value="AP_NovaPsiBlade_Impact_Dx_Exert"/>
+            <Type value="Sound"/>
+            <Time value="0.148000"/>
+            <Payload value="AP_NovaPsiBlade_Impact_Dx_Exert"/>
+        </Events>
+        <Events>
+            <Anim value="Attack,Inferior,C,00"/>
+            <Name value="AP_NovaPsiBlade_Launch_Dx_Exert"/>
+            <Type value="Sound"/>
+            <Time value="4.324000"/>
+            <Payload value="AP_NovaPsiBlade_Launch_Dx_Exert"/>
+        </Events>
+        <Events>
+            <Anim value="Attack,Inferior,C,00"/>
+            <Name value="AP_NovaPsiBlade_Foley_C_Inferior"/>
+            <Type value="Sound"/>
+            <Time value="0.010000"/>
+            <Payload value="AP_NovaPsiBlade_Foley_C_Inferior"/>
+        </Events>
+        <Events>
+            <Anim value="Attack,Inferior,C,00"/>
+            <Name value="AP_NovaPsiBlade_Launch_C_Inferior_a"/>
+            <Type value="Sound"/>
+            <Time value="4.121000"/>
+            <Payload value="AP_NovaPsiBlade_Launch_C_Inferior_a"/>
+        </Events>
+        <Events>
+            <Anim value="Attack,Inferior,C,00"/>
+            <Name value="AP_NovaPsiBlade_Foley_C_Inferior_a"/>
+            <Type value="Sound"/>
+            <Time value="4.380000"/>
+            <Payload value="AP_NovaPsiBlade_Foley_C_Inferior_a"/>
+        </Events>
+        <Events>
+            <Anim value="Attack,Inferior,C,01"/>
+            <Name value="AP_NovaPsiBlade_Launch_C01_Inferior"/>
+            <Type value="Sound"/>
+            <Time value="0.010000"/>
+            <Payload value="AP_NovaPsiBlade_Launch_C01_Inferior"/>
+        </Events>
+        <Events>
+            <Anim value="Attack,Inferior,C,01"/>
+            <Name value="AP_NovaPsiBlade_Impact"/>
+            <Type value="Sound"/>
+            <Time value="0.165000"/>
+            <Payload value="AP_NovaPsiBlade_Impact"/>
+        </Events>
+        <Events>
+            <Anim value="Attack,Inferior,C,01"/>
+            <Name value="AP_NovaPsiBlade_Impact"/>
+            <Type value="Sound"/>
+            <Time value="4.573000"/>
+            <Payload value="AP_NovaPsiBlade_Impact"/>
+        </Events>
+        <Events>
+            <Anim value="Attack,Inferior,C,01"/>
+            <Name value="AP_NovaPsiBlade_Impact_Dx_Exert"/>
+            <Type value="Sound"/>
+            <Time value="0.148000"/>
+            <Payload value="AP_NovaPsiBlade_Impact_Dx_Exert"/>
+        </Events>
+        <Events>
+            <Anim value="Attack,Inferior,C,01"/>
+            <Name value="AP_NovaPsiBlade_Foley_C01_Inferior"/>
+            <Type value="Sound"/>
+            <Time value="0.552000"/>
+            <Payload value="AP_NovaPsiBlade_Foley_C01_Inferior"/>
+        </Events>
+        <Events>
+            <Anim value="Attack,Inferior,C,01"/>
+            <Name value="AP_NovaPsiBlade_Launch_C01_Inferior_a"/>
+            <Type value="Sound"/>
+            <Time value="4.078000"/>
+            <Payload value="AP_NovaPsiBlade_Launch_C01_Inferior_a"/>
+        </Events>
+        <Events>
+            <Anim value="Attack,Inferior,C,01"/>
+            <Name value="AP_NovaPsiBlade_Foley_C01_Inferior_a"/>
+            <Type value="Sound"/>
+            <Time value="4.078000"/>
+            <Payload value="AP_NovaPsiBlade_Foley_C01_Inferior_a"/>
+        </Events>
+        <Events>
+            <Anim value="Spell,C,00"/>
+            <Name value="AP_NovaPsiBlade_Launch_C02"/>
+            <Type value="Sound"/>
+            <Time value="0.010000"/>
+            <Payload value="AP_NovaPsiBlade_Launch_C02"/>
+        </Events>
+        <Events>
+            <Anim value="Spell,D,00"/>
+            <Name value="AP_NovaPsiBlade_Launch_C"/>
+            <Type value="Sound"/>
+            <Time value="0.010000"/>
+            <Payload value="AP_NovaPsiBlade_Launch_C"/>
+        </Events>
+        <Events>
+            <Anim value="Attack,C,07"/>
+            <Name value="AP_NovaPsiBlade_Launch_C03a"/>
+            <Type value="Sound"/>
+            <Time value="0.010000"/>
+            <Payload value="AP_NovaPsiBlade_Launch_C03a"/>
+        </Events>
+        <Events>
+            <Anim value="Attack,C,07"/>
+            <Name value="AP_NovaPsiBlade_Impact"/>
+            <Type value="Sound"/>
+            <Time value="0.123000"/>
+            <Payload value="AP_NovaPsiBlade_Impact"/>
+        </Events>
+        <Events>
+            <Anim value="Attack,C,07"/>
+            <Name value="AP_NovaPsiBlade_Impact"/>
+            <Type value="Sound"/>
+            <Time value="0.492000"/>
+            <Payload value="AP_NovaPsiBlade_Impact"/>
+        </Events>
+        <Events>
+            <Anim value="Attack,C,07"/>
+            <Name value="AP_NovaPsiBlade_Launch_C_BladeTwirl"/>
+            <Type value="Sound"/>
+            <Time value="0.694000"/>
+            <Payload value="AP_NovaPsiBlade_Launch_C_BladeTwirl"/>
+        </Events>
+        <Events>
+            <Anim value="Attack,C,07"/>
+            <Name value="AP_NovaPsiBlade_Impact"/>
+            <Type value="Sound"/>
+            <Time value="4.990000"/>
+            <Payload value="AP_NovaPsiBlade_Impact"/>
+        </Events>
+        <Events>
+            <Anim value="Attack,C,07"/>
+            <Name value="AP_NovaPsiBlade_Launch_Dx_Exert"/>
+            <Type value="Sound"/>
+            <Time value="0.020000"/>
+            <Payload value="AP_NovaPsiBlade_Launch_Dx_Exert"/>
+        </Events>
+        <Events>
+            <Anim value="Attack,C,07"/>
+            <Name value="AP_NovaPsiBlade_Impact_Dx_Exert"/>
+            <Type value="Sound"/>
+            <Time value="0.431000"/>
+            <Payload value="AP_NovaPsiBlade_Impact_Dx_Exert"/>
+        </Events>
+        <Events>
+            <Anim value="Attack,C,07"/>
+            <Name value="AP_NovaPsiBlade_Launch_C06"/>
+            <Type value="Sound"/>
+            <Time value="4.394000"/>
+            <Payload value="AP_NovaPsiBlade_Launch_C06"/>
+        </Events>
+        <Events>
+            <Anim value="Attack,C,07"/>
+            <Name value="AP_NovaPsiBlade_Launch_C_Inferior_a"/>
+            <Type value="Sound"/>
+            <Time value="0.044000"/>
+            <Payload value="AP_NovaPsiBlade_Launch_C_Inferior_a"/>
+        </Events>
+        <Events>
+            <Anim value="Attack,C,07"/>
+            <Name value="AP_NovaPsiBlade_Launch_C_Superior"/>
+            <Type value="Sound"/>
+            <Time value="4.883000"/>
+            <Payload value="AP_NovaPsiBlade_Launch_C_Superior"/>
+        </Events>
+        <Events>
+            <Anim value="Death,Pickup,C,00"/>
+            <Name value="AP_NovaPsiBlade_Foley_C03"/>
+            <Type value="Sound"/>
+            <Time value="0.010000"/>
+            <Payload value="AP_NovaPsiBlade_Foley_C03"/>
+        </Events>
+        <Events>
+            <Anim value="Death,Pickup,C,00"/>
+            <Name value="AP_NovaPsiBlade_Foley_C2"/>
+            <Type value="Sound"/>
+            <Time value="2.607000"/>
+            <Payload value="AP_NovaPsiBlade_Foley_C2"/>
+        </Events>
+        <Events>
+            <Anim value="Attack,A,00"/>
+            <Name value="AP_Nova_HellfireShotgun_Foley"/>
+            <Type value="Sound"/>
+            <Time value="3.000000"/>
+            <Payload value="AP_Nova_HellfireShotgun_Foley"/>
+        </Events>
+        <Events>
+            <Anim value="Attack,A,01"/>
+            <Name value="AP_Nova_HellfireShotgun_Foley"/>
+            <Type value="Sound"/>
+            <Time value="2.936000"/>
+            <Payload value="AP_Nova_HellfireShotgun_Foley"/>
+        </Events>
+        <Events>
+            <Anim value="Attack,Superior,A,00"/>
+            <Name value="AP_Nova_HellfireShotgun_Foley"/>
+            <Type value="Sound"/>
+            <Time value="2.936000"/>
+            <Payload value="AP_Nova_HellfireShotgun_Foley"/>
+        </Events>
+        <Events>
+            <Anim value="Attack,Inferior,A,00"/>
+            <Name value="AP_Nova_HellfireShotgun_Foley"/>
+            <Type value="Sound"/>
+            <Time value="2.936000"/>
+            <Payload value="AP_Nova_HellfireShotgun_Foley"/>
+        </Events>
+        <Events>
+            <Anim value="Attack,B,02"/>
+            <Name value="AP_Nova_HellfireShotgun_Foley"/>
+            <Type value="Sound"/>
+            <Time value="0.745000"/>
+            <Payload value="AP_Nova_HellfireShotgun_Foley"/>
+        </Events>
+        <Events>
+            <Anim value="Attack,B,02"/>
+            <Name value="AP_Nova_HellfireShotgun_KneePump"/>
+            <Type value="Sound"/>
+            <Time value="1.258000"/>
+            <Payload value="AP_Nova_HellfireShotgun_KneePump"/>
+        </Events>
+        <Events>
+            <Anim value="Attack,B,02"/>
+            <Name value="AP_Nova_HellfireShotgun_Foley"/>
+            <Type value="Sound"/>
+            <Time value="3.139000"/>
+            <Payload value="AP_Nova_HellfireShotgun_Foley"/>
+        </Events>
+        <Events>
+            <Anim value="Spell,G,00"/>
+            <Name value="AP_Nova_HellfireShotgun_Foley"/>
+            <Type value="Sound"/>
+            <Time value="1.570000"/>
+            <Payload value="AP_Nova_HellfireShotgun_Foley"/>
+        </Events>
+        <Events>
+            <Anim value="Death,Pickup"/>
+            <Name value="DeathWarpOutBase"/>
+            <Type value="Custom"/>
+            <Time value="1.660000"/>
+        </Events>
+        <Events>
+            <Anim value="Death,Pickup,A"/>
+            <Name value="DeathWarpOutBaseA"/>
+            <Type value="Custom"/>
+            <Time value="1.660000"/>
+        </Events>
+        <Events>
+            <Anim value="Death,Pickup,B"/>
+            <Name value="DeathWarpOutBaseB"/>
+            <Type value="Custom"/>
+            <Time value="1.660000"/>
+        </Events>
+        <Events>
+            <Anim value="Death,Pickup,C"/>
+            <Name value="DeathWarpOutBaseC"/>
+            <Type value="Custom"/>
+            <Time value="1.660000"/>
+        </Events>
+        <Events>
+            <Anim value="Death,Pickup,M"/>
+            <Name value="DeathWarpOutBaseM"/>
+            <Type value="Custom"/>
+            <Time value="1.660000"/>
+        </Events>
+        <Flags index="AutoUnload" value="1"/>
+        <Occlusion value="Show"/>
+        <PlanetPanelCamera value="Star2CameraMid04"/>
+        <Radius value="0.375000"/>
+        <SelectionRadius value="0.375000"/>
+        <ShadowRadius value="0.375000"/>
+        <TechPurchaseCamera value="Star2CameraMid04"/>
+        <UnitGlossaryCamera value="Star2CameraMid04"/>
+    </CModel>
+    <CModel id="AP_NovaHeroBlinkSuit" parent="Unit">
+        <Model value="Assets\Units\Terran\NovaEquipment_BlinkSuit\NovaEquipment_BlinkSuit.m3"/>
+        <RequiredAnims value="Assets\Units\Terran\NovaEx3_RequiredAnims\NovaEx3_RequiredAnims.m3a"/>
+        <RequiredAnims value="Assets\Units\Terran\NovaEx3_DLC2Anims\NovaEx3_DLC2Anims.m3a"/>
+        <EditorCategories value="Race:Terran"/>
+        <Events>
+            <Anim value="Spell,D,End"/>
+            <Name value="WalkingCheck"/>
+            <Type value="Custom"/>
+            <Time value="0.250000"/>
+        </Events>
+        <Events>
+            <Anim value="Attack,B,00"/>
+            <Name value="AP_Nova_HellfireShotgun_HandPump"/>
+            <Type value="Sound"/>
+            <Time value="0.644000"/>
+            <Payload value="AP_Nova_HellfireShotgun_HandPump"/>
+        </Events>
+        <Events>
+            <Anim value="Attack,B,00"/>
+            <Name value="AP_Nova_HellfireShotgun_Foley"/>
+            <Type value="Sound"/>
+            <Time value="3.070000"/>
+            <Payload value="AP_Nova_HellfireShotgun_Foley"/>
+        </Events>
+        <Events>
+            <Anim value="Attack,B,01"/>
+            <Name value="AP_Nova_HellfireShotgun_Foley"/>
+            <Type value="Sound"/>
+            <Time value="3.147000"/>
+            <Payload value="AP_Nova_HellfireShotgun_Foley"/>
+        </Events>
+        <Events>
+            <Anim value="Attack,B,01"/>
+            <Name value="AP_Nova_HellfireShotgun_AutoPump"/>
+            <Type value="Sound"/>
+            <Time value="1.019000"/>
+            <Payload value="AP_Nova_HellfireShotgun_AutoPump"/>
+        </Events>
+        <Events>
+            <Anim value="Attack,Superior,B,00"/>
+            <Name value="AP_Nova_HellfireShotgun_Foley"/>
+            <Type value="Sound"/>
+            <Time value="3.147000"/>
+            <Payload value="AP_Nova_HellfireShotgun_Foley"/>
+        </Events>
+        <Events>
+            <Anim value="Attack,Superior,B,00"/>
+            <Name value="AP_Nova_HellfireShotgun_AutoPump"/>
+            <Type value="Sound"/>
+            <Time value="1.019000"/>
+            <Payload value="AP_Nova_HellfireShotgun_AutoPump"/>
+        </Events>
+        <Events>
+            <Anim value="Attack,Inferior,B,00"/>
+            <Name value="AP_Nova_HellfireShotgun_Foley"/>
+            <Type value="Sound"/>
+            <Time value="3.147000"/>
+            <Payload value="AP_Nova_HellfireShotgun_Foley"/>
+        </Events>
+        <Events>
+            <Anim value="Attack,Inferior,B,00"/>
+            <Name value="AP_Nova_HellfireShotgun_KneePump"/>
+            <Type value="Sound"/>
+            <Time value="0.878000"/>
+            <Payload value="AP_Nova_HellfireShotgun_KneePump"/>
+        </Events>
+        <Events>
+            <Anim value="Attack,C,00"/>
+            <Name value="AP_NovaPsiBlade_Launch_C"/>
+            <Type value="Sound"/>
+            <Time value="0.010000"/>
+            <Payload value="AP_NovaPsiBlade_Launch_C"/>
+        </Events>
+        <Events>
+            <Anim value="Attack,C,00"/>
+            <Name value="AP_NovaPsiBlade_Impact"/>
+            <Type value="Sound"/>
+            <Time value="0.122000"/>
+            <Payload value="AP_NovaPsiBlade_Impact"/>
+        </Events>
+        <Events>
+            <Anim value="Attack,C,00"/>
+            <Name value="AP_NovaPsiBlade_Impact"/>
+            <Type value="Sound"/>
+            <Time value="4.498000"/>
+            <Payload value="AP_NovaPsiBlade_Impact"/>
+        </Events>
+        <Events>
+            <Anim value="Attack,C,00"/>
+            <Name value="AP_NovaPsiBlade_Impact_Dx_Exert"/>
+            <Type value="Sound"/>
+            <Time value="0.073000"/>
+            <Payload value="AP_NovaPsiBlade_Impact_Dx_Exert"/>
+        </Events>
+        <Events>
+            <Anim value="Attack,C,00"/>
+            <Name value="AP_NovaPsiBlade_Foley_C"/>
+            <Type value="Sound"/>
+            <Time value="0.167000"/>
+            <Payload value="AP_NovaPsiBlade_Foley_C"/>
+        </Events>
+        <Events>
+            <Anim value="Attack,C,00"/>
+            <Name value="AP_NovaPsiBlade_Launch_C_a"/>
+            <Type value="Sound"/>
+            <Time value="4.098000"/>
+            <Payload value="AP_NovaPsiBlade_Launch_C_a"/>
+        </Events>
+        <Events>
+            <Anim value="Attack,C,00"/>
+            <Name value="AP_NovaPsiBlade_Foley_C_a"/>
+            <Type value="Sound"/>
+            <Time value="4.098000"/>
+            <Payload value="AP_NovaPsiBlade_Foley_C_a"/>
+        </Events>
+        <Events>
+            <Anim value="Attack,C,01"/>
+            <Name value="AP_NovaPsiBlade_Launch_C01"/>
+            <Type value="Sound"/>
+            <Time value="0.010000"/>
+            <Payload value="AP_NovaPsiBlade_Launch_C01"/>
+        </Events>
+        <Events>
+            <Anim value="Attack,C,01"/>
+            <Name value="AP_NovaPsiBlade_Impact"/>
+            <Type value="Sound"/>
+            <Time value="0.122000"/>
+            <Payload value="AP_NovaPsiBlade_Impact"/>
+        </Events>
+        <Events>
+            <Anim value="Attack,C,01"/>
+            <Name value="AP_NovaPsiBlade_Impact"/>
+            <Type value="Sound"/>
+            <Time value="4.498000"/>
+            <Payload value="AP_NovaPsiBlade_Impact"/>
+        </Events>
+        <Events>
+            <Anim value="Attack,C,01"/>
+            <Name value="AP_NovaPsiBlade_Impact_Dx_Exert"/>
+            <Type value="Sound"/>
+            <Time value="0.073000"/>
+            <Payload value="AP_NovaPsiBlade_Impact_Dx_Exert"/>
+        </Events>
+        <Events>
+            <Anim value="Attack,C,01"/>
+            <Name value="AP_NovaPsiBlade_Foley_C2"/>
+            <Type value="Sound"/>
+            <Time value="0.010000"/>
+            <Payload value="AP_NovaPsiBlade_Foley_C2"/>
+        </Events>
+        <Events>
+            <Anim value="Attack,C,01"/>
+            <Name value="AP_NovaPsiBlade_Launch_C01a"/>
+            <Type value="Sound"/>
+            <Time value="4.092000"/>
+            <Payload value="AP_NovaPsiBlade_Launch_C01a"/>
+        </Events>
+        <Events>
+            <Anim value="Attack,C,01"/>
+            <Name value="AP_NovaPsiBlade_Foley_C01a"/>
+            <Type value="Sound"/>
+            <Time value="4.092000"/>
+            <Payload value="AP_NovaPsiBlade_Foley_C01a"/>
+        </Events>
+        <Events>
+            <Anim value="Attack,C,02"/>
+            <Name value="AP_NovaPsiBlade_Launch_C02"/>
+            <Type value="Sound"/>
+            <Payload value="AP_NovaPsiBlade_Launch_C02"/>
+        </Events>
+        <Events>
+            <Anim value="Attack,C,02"/>
+            <Name value="AP_NovaPsiBlade_Impact"/>
+            <Type value="Sound"/>
+            <Time value="0.122000"/>
+            <Payload value="AP_NovaPsiBlade_Impact"/>
+        </Events>
+        <Events>
+            <Anim value="Attack,C,02"/>
+            <Name value="AP_NovaPsiBlade_Impact"/>
+            <Type value="Sound"/>
+            <Time value="4.498000"/>
+            <Payload value="AP_NovaPsiBlade_Impact"/>
+        </Events>
+        <Events>
+            <Anim value="Attack,C,02"/>
+            <Name value="AP_NovaPsiBlade_Impact_Dx_Exert"/>
+            <Type value="Sound"/>
+            <Time value="0.073000"/>
+            <Payload value="AP_NovaPsiBlade_Impact_Dx_Exert"/>
+        </Events>
+        <Events>
+            <Anim value="Attack,C,02"/>
+            <Name value="AP_NovaPsiBlade_Foley_C02"/>
+            <Type value="Sound"/>
+            <Time value="0.010000"/>
+            <Payload value="AP_NovaPsiBlade_Foley_C02"/>
+        </Events>
+        <Events>
+            <Anim value="Attack,C,02"/>
+            <Name value="AP_NovaPsiBlade_Launch_C02a"/>
+            <Type value="Sound"/>
+            <Time value="4.109000"/>
+            <Payload value="AP_NovaPsiBlade_Launch_C02a"/>
+        </Events>
+        <Events>
+            <Anim value="Attack,C,02"/>
+            <Name value="AP_NovaPsiBlade_Foley_C02a"/>
+            <Type value="Sound"/>
+            <Time value="4.109000"/>
+            <Payload value="AP_NovaPsiBlade_Foley_C02a"/>
+        </Events>
+        <Events>
+            <Anim value="Attack,C,03"/>
+            <Name value="AP_NovaPsiBlade_Launch_C03"/>
+            <Type value="Sound"/>
+            <Time value="0.010000"/>
+            <Payload value="AP_NovaPsiBlade_Launch_C03"/>
+        </Events>
+        <Events>
+            <Anim value="Attack,C,03"/>
+            <Name value="AP_NovaPsiBlade_Impact"/>
+            <Type value="Sound"/>
+            <Time value="0.122000"/>
+            <Payload value="AP_NovaPsiBlade_Impact"/>
+        </Events>
+        <Events>
+            <Anim value="Attack,C,03"/>
+            <Name value="AP_NovaPsiBlade_Impact"/>
+            <Type value="Sound"/>
+            <Time value="4.498000"/>
+            <Payload value="AP_NovaPsiBlade_Impact"/>
+        </Events>
+        <Events>
+            <Anim value="Attack,C,03"/>
+            <Name value="AP_NovaPsiBlade_Launch_Dx_Exert"/>
+            <Type value="Sound"/>
+            <Time value="0.066000"/>
+            <Payload value="AP_NovaPsiBlade_Launch_Dx_Exert"/>
+        </Events>
+        <Events>
+            <Anim value="Attack,C,03"/>
+            <Name value="AP_NovaPsiBlade_Foley_C03"/>
+            <Type value="Sound"/>
+            <Time value="0.010000"/>
+            <Payload value="AP_NovaPsiBlade_Foley_C03"/>
+        </Events>
+        <Events>
+            <Anim value="Attack,C,03"/>
+            <Name value="AP_NovaPsiBlade_Launch_C03a"/>
+            <Type value="Sound"/>
+            <Time value="4.078000"/>
+            <Payload value="AP_NovaPsiBlade_Launch_C03a"/>
+        </Events>
+        <Events>
+            <Anim value="Attack,C,03"/>
+            <Name value="AP_NovaPsiBlade_Foley_C03a"/>
+            <Type value="Sound"/>
+            <Time value="4.078000"/>
+            <Payload value="AP_NovaPsiBlade_Foley_C03a"/>
+        </Events>
+        <Events>
+            <Anim value="Attack,C,04"/>
+            <Name value="AP_NovaPsiBlade_Launch_C04"/>
+            <Type value="Sound"/>
+            <Time value="0.010000"/>
+            <Payload value="AP_NovaPsiBlade_Launch_C04"/>
+        </Events>
+        <Events>
+            <Anim value="Attack,C,04"/>
+            <Name value="AP_NovaPsiBlade_Impact"/>
+            <Type value="Sound"/>
+            <Time value="0.122000"/>
+            <Payload value="AP_NovaPsiBlade_Impact"/>
+        </Events>
+        <Events>
+            <Anim value="Attack,C,04"/>
+            <Name value="AP_NovaPsiBlade_Impact"/>
+            <Type value="Sound"/>
+            <Time value="4.498000"/>
+            <Payload value="AP_NovaPsiBlade_Impact"/>
+        </Events>
+        <Events>
+            <Anim value="Attack,C,04"/>
+            <Name value="AP_NovaPsiBlade_Impact_Dx_Exert"/>
+            <Type value="Sound"/>
+            <Time value="4.428000"/>
+            <Payload value="AP_NovaPsiBlade_Impact_Dx_Exert"/>
+        </Events>
+        <Events>
+            <Anim value="Attack,C,04"/>
+            <Name value="AP_NovaPsiBlade_Foley_C04"/>
+            <Type value="Sound"/>
+            <Time value="0.010000"/>
+            <Payload value="AP_NovaPsiBlade_Foley_C04"/>
+        </Events>
+        <Events>
+            <Anim value="Attack,C,04"/>
+            <Name value="AP_NovaPsiBlade_Launch_C04a"/>
+            <Type value="Sound"/>
+            <Time value="4.030000"/>
+            <Payload value="AP_NovaPsiBlade_Launch_C04a"/>
+        </Events>
+        <Events>
+            <Anim value="Attack,C,04"/>
+            <Name value="AP_NovaPsiBlade_Foley_C04a"/>
+            <Type value="Sound"/>
+            <Time value="4.030000"/>
+            <Payload value="AP_NovaPsiBlade_Foley_C04a"/>
+        </Events>
+        <Events>
+            <Anim value="Attack,C,05"/>
+            <Name value="AP_NovaPsiBlade_Launch_C05"/>
+            <Type value="Sound"/>
+            <Time value="0.010000"/>
+            <Payload value="AP_NovaPsiBlade_Launch_C05"/>
+        </Events>
+        <Events>
+            <Anim value="Attack,C,05"/>
+            <Name value="AP_NovaPsiBlade_Impact"/>
+            <Type value="Sound"/>
+            <Time value="0.122000"/>
+            <Payload value="AP_NovaPsiBlade_Impact"/>
+        </Events>
+        <Events>
+            <Anim value="Attack,C,05"/>
+            <Name value="AP_NovaPsiBlade_Impact"/>
+            <Type value="Sound"/>
+            <Time value="4.498000"/>
+            <Payload value="AP_NovaPsiBlade_Impact"/>
+        </Events>
+        <Events>
+            <Anim value="Attack,C,05"/>
+            <Name value="AP_NovaPsiBlade_Impact_Dx_Exert"/>
+            <Type value="Sound"/>
+            <Time value="4.428000"/>
+            <Payload value="AP_NovaPsiBlade_Impact_Dx_Exert"/>
+        </Events>
+        <Events>
+            <Anim value="Attack,C,05"/>
+            <Name value="AP_NovaPsiBlade_Impact_Dx_Exert"/>
+            <Type value="Sound"/>
+            <Time value="0.051000"/>
+            <Payload value="AP_NovaPsiBlade_Impact_Dx_Exert"/>
+        </Events>
+        <Events>
+            <Anim value="Attack,C,05"/>
+            <Name value="AP_NovaPsiBlade_Foley_C05"/>
+            <Type value="Sound"/>
+            <Time value="0.010000"/>
+            <Payload value="AP_NovaPsiBlade_Foley_C05"/>
+        </Events>
+        <Events>
+            <Anim value="Attack,C,05"/>
+            <Name value="AP_NovaPsiBlade_Launch_C05a"/>
+            <Type value="Sound"/>
+            <Time value="4.034000"/>
+            <Payload value="AP_NovaPsiBlade_Launch_C05a"/>
+        </Events>
+        <Events>
+            <Anim value="Attack,C,05"/>
+            <Name value="AP_NovaPsiBlade_Foley_C05a"/>
+            <Type value="Sound"/>
+            <Time value="4.034000"/>
+            <Payload value="AP_NovaPsiBlade_Foley_C05a"/>
+        </Events>
+        <Events>
+            <Anim value="Attack,C,06"/>
+            <Name value="AP_NovaPsiBlade_Launch_C06"/>
+            <Type value="Sound"/>
+            <Time value="0.010000"/>
+            <Payload value="AP_NovaPsiBlade_Launch_C06"/>
+        </Events>
+        <Events>
+            <Anim value="Attack,C,06"/>
+            <Name value="AP_NovaPsiBlade_Impact"/>
+            <Type value="Sound"/>
+            <Time value="0.122000"/>
+            <Payload value="AP_NovaPsiBlade_Impact"/>
+        </Events>
+        <Events>
+            <Anim value="Attack,C,06"/>
+            <Name value="AP_NovaPsiBlade_Impact"/>
+            <Type value="Sound"/>
+            <Time value="4.859000"/>
+            <Payload value="AP_NovaPsiBlade_Impact"/>
+        </Events>
+        <Events>
+            <Anim value="Attack,C,06"/>
+            <Name value="AP_NovaPsiBlade_Impact"/>
+            <Type value="Sound"/>
+            <Time value="0.530000"/>
+            <Payload value="AP_NovaPsiBlade_Impact"/>
+        </Events>
+        <Events>
+            <Anim value="Attack,C,06"/>
+            <Name value="AP_NovaPsiBlade_Impact_Dx_Exert"/>
+            <Type value="Sound"/>
+            <Time value="4.739000"/>
+            <Payload value="AP_NovaPsiBlade_Impact_Dx_Exert"/>
+        </Events>
+        <Events>
+            <Anim value="Attack,C,06"/>
+            <Name value="AP_NovaPsiBlade_Launch_Dx_Exert"/>
+            <Type value="Sound"/>
+            <Time value="0.403000"/>
+            <Payload value="AP_NovaPsiBlade_Launch_Dx_Exert"/>
+        </Events>
+        <Events>
+            <Anim value="Attack,C,06"/>
+            <Name value="AP_NovaPsiBlade_Foley_C06"/>
+            <Type value="Sound"/>
+            <Time value="0.010000"/>
+            <Payload value="AP_NovaPsiBlade_Foley_C06"/>
+        </Events>
+        <Events>
+            <Anim value="Attack,C,06"/>
+            <Name value="AP_NovaPsiBlade_Launch_C06a"/>
+            <Type value="Sound"/>
+            <Time value="4.393000"/>
+            <Payload value="AP_NovaPsiBlade_Launch_C06a"/>
+        </Events>
+        <Events>
+            <Anim value="Attack,C,06"/>
+            <Name value="AP_NovaPsiBlade_Foley_C06a"/>
+            <Type value="Sound"/>
+            <Time value="4.393000"/>
+            <Payload value="AP_NovaPsiBlade_Foley_C06a"/>
+        </Events>
+        <Events>
+            <Anim value="Attack,Superior,C,00"/>
+            <Name value="AP_NovaPsiBlade_Launch_C_Superior"/>
+            <Type value="Sound"/>
+            <Time value="0.010000"/>
+            <Payload value="AP_NovaPsiBlade_Launch_C_Superior"/>
+        </Events>
+        <Events>
+            <Anim value="Attack,Superior,C,00"/>
+            <Name value="AP_NovaPsiBlade_Impact"/>
+            <Type value="Sound"/>
+            <Time value="0.122000"/>
+            <Payload value="AP_NovaPsiBlade_Impact"/>
+        </Events>
+        <Events>
+            <Anim value="Attack,Superior,C,00"/>
+            <Name value="AP_NovaPsiBlade_Impact"/>
+            <Type value="Sound"/>
+            <Time value="4.653000"/>
+            <Payload value="AP_NovaPsiBlade_Impact"/>
+        </Events>
+        <Events>
+            <Anim value="Attack,Superior,C,00"/>
+            <Name value="AP_NovaPsiBlade_Impact_Dx_Exert"/>
+            <Type value="Sound"/>
+            <Time value="0.084000"/>
+            <Payload value="AP_NovaPsiBlade_Impact_Dx_Exert"/>
+        </Events>
+        <Events>
+            <Anim value="Attack,Superior,C,00"/>
+            <Name value="AP_NovaPsiBlade_Launch_Dx_Exert"/>
+            <Type value="Sound"/>
+            <Time value="4.517000"/>
+            <Payload value="AP_NovaPsiBlade_Launch_Dx_Exert"/>
+        </Events>
+        <Events>
+            <Anim value="Attack,Superior,C,00"/>
+            <Name value="AP_NovaPsiBlade_Foley_C_Superior"/>
+            <Type value="Sound"/>
+            <Time value="0.010000"/>
+            <Payload value="AP_NovaPsiBlade_Foley_C_Superior"/>
+        </Events>
+        <Events>
+            <Anim value="Attack,Superior,C,00"/>
+            <Name value="AP_NovaPsiBlade_Launch_C_Superior_a"/>
+            <Type value="Sound"/>
+            <Time value="4.129000"/>
+            <Payload value="AP_NovaPsiBlade_Launch_C_Superior_a"/>
+        </Events>
+        <Events>
+            <Anim value="Attack,Superior,C,00"/>
+            <Name value="AP_NovaPsiBlade_Foley_C_Superior_a"/>
+            <Type value="Sound"/>
+            <Time value="4.129000"/>
+            <Payload value="AP_NovaPsiBlade_Foley_C_Superior_a"/>
+        </Events>
+        <Events>
+            <Anim value="Attack,Superior,C,01"/>
+            <Name value="AP_NovaPsiBlade_Launch_C01_Superior"/>
+            <Type value="Sound"/>
+            <Time value="0.010000"/>
+            <Payload value="AP_NovaPsiBlade_Launch_C01_Superior"/>
+        </Events>
+        <Events>
+            <Anim value="Attack,Superior,C,01"/>
+            <Name value="AP_NovaPsiBlade_Impact"/>
+            <Type value="Sound"/>
+            <Time value="0.162000"/>
+            <Payload value="AP_NovaPsiBlade_Impact"/>
+        </Events>
+        <Events>
+            <Anim value="Attack,Superior,C,01"/>
+            <Name value="AP_NovaPsiBlade_Impact"/>
+            <Type value="Sound"/>
+            <Time value="4.653000"/>
+            <Payload value="AP_NovaPsiBlade_Impact"/>
+        </Events>
+        <Events>
+            <Anim value="Attack,Superior,C,01"/>
+            <Name value="AP_NovaPsiBlade_Launch_C_BladeTwirl"/>
+            <Type value="Sound"/>
+            <Time value="0.272000"/>
+            <Payload value="AP_NovaPsiBlade_Launch_C_BladeTwirl"/>
+        </Events>
+        <Events>
+            <Anim value="Attack,Superior,C,01"/>
+            <Name value="AP_NovaPsiBlade_Impact_Dx_Exert"/>
+            <Type value="Sound"/>
+            <Time value="4.523000"/>
+            <Payload value="AP_NovaPsiBlade_Impact_Dx_Exert"/>
+        </Events>
+        <Events>
+            <Anim value="Attack,Superior,C,01"/>
+            <Name value="AP_NovaPsiBlade_Launch_Dx_Exert"/>
+            <Type value="Sound"/>
+            <Time value="0.124000"/>
+            <Payload value="AP_NovaPsiBlade_Launch_Dx_Exert"/>
+        </Events>
+        <Events>
+            <Anim value="Attack,Superior,C,01"/>
+            <Name value="AP_NovaPsiBlade_Foley_C01_Superior"/>
+            <Type value="Sound"/>
+            <Time value="0.259000"/>
+            <Payload value="AP_NovaPsiBlade_Foley_C01_Superior"/>
+        </Events>
+        <Events>
+            <Anim value="Attack,Superior,C,01"/>
+            <Name value="AP_NovaPsiBlade_Launch_C01_Superior_a"/>
+            <Type value="Sound"/>
+            <Time value="4.129000"/>
+            <Payload value="AP_NovaPsiBlade_Launch_C01_Superior_a"/>
+        </Events>
+        <Events>
+            <Anim value="Attack,Superior,C,01"/>
+            <Name value="AP_NovaPsiBlade_Foley_C01_Superior_a"/>
+            <Type value="Sound"/>
+            <Time value="4.129000"/>
+            <Payload value="AP_NovaPsiBlade_Foley_C01_Superior_a"/>
+        </Events>
+        <Events>
+            <Anim value="Attack,Inferior,C,00"/>
+            <Name value="AP_NovaPsiBlade_Launch_C_Inferior"/>
+            <Type value="Sound"/>
+            <Time value="0.010000"/>
+            <Payload value="AP_NovaPsiBlade_Launch_C_Inferior"/>
+        </Events>
+        <Events>
+            <Anim value="Attack,Inferior,C,00"/>
+            <Name value="AP_NovaPsiBlade_Impact"/>
+            <Type value="Sound"/>
+            <Time value="0.165000"/>
+            <Payload value="AP_NovaPsiBlade_Impact"/>
+        </Events>
+        <Events>
+            <Anim value="Attack,Inferior,C,00"/>
+            <Name value="AP_NovaPsiBlade_Impact"/>
+            <Type value="Sound"/>
+            <Time value="4.573000"/>
+            <Payload value="AP_NovaPsiBlade_Impact"/>
+        </Events>
+        <Events>
+            <Anim value="Attack,Inferior,C,00"/>
+            <Name value="AP_NovaPsiBlade_Impact_Dx_Exert"/>
+            <Type value="Sound"/>
+            <Time value="0.148000"/>
+            <Payload value="AP_NovaPsiBlade_Impact_Dx_Exert"/>
+        </Events>
+        <Events>
+            <Anim value="Attack,Inferior,C,00"/>
+            <Name value="AP_NovaPsiBlade_Launch_Dx_Exert"/>
+            <Type value="Sound"/>
+            <Time value="4.324000"/>
+            <Payload value="AP_NovaPsiBlade_Launch_Dx_Exert"/>
+        </Events>
+        <Events>
+            <Anim value="Attack,Inferior,C,00"/>
+            <Name value="AP_NovaPsiBlade_Foley_C_Inferior"/>
+            <Type value="Sound"/>
+            <Time value="0.010000"/>
+            <Payload value="AP_NovaPsiBlade_Foley_C_Inferior"/>
+        </Events>
+        <Events>
+            <Anim value="Attack,Inferior,C,00"/>
+            <Name value="AP_NovaPsiBlade_Launch_C_Inferior_a"/>
+            <Type value="Sound"/>
+            <Time value="4.121000"/>
+            <Payload value="AP_NovaPsiBlade_Launch_C_Inferior_a"/>
+        </Events>
+        <Events>
+            <Anim value="Attack,Inferior,C,00"/>
+            <Name value="AP_NovaPsiBlade_Foley_C_Inferior_a"/>
+            <Type value="Sound"/>
+            <Time value="4.380000"/>
+            <Payload value="AP_NovaPsiBlade_Foley_C_Inferior_a"/>
+        </Events>
+        <Events>
+            <Anim value="Attack,Inferior,C,01"/>
+            <Name value="AP_NovaPsiBlade_Launch_C01_Inferior"/>
+            <Type value="Sound"/>
+            <Time value="0.010000"/>
+            <Payload value="AP_NovaPsiBlade_Launch_C01_Inferior"/>
+        </Events>
+        <Events>
+            <Anim value="Attack,Inferior,C,01"/>
+            <Name value="AP_NovaPsiBlade_Impact"/>
+            <Type value="Sound"/>
+            <Time value="0.165000"/>
+            <Payload value="AP_NovaPsiBlade_Impact"/>
+        </Events>
+        <Events>
+            <Anim value="Attack,Inferior,C,01"/>
+            <Name value="AP_NovaPsiBlade_Impact"/>
+            <Type value="Sound"/>
+            <Time value="4.573000"/>
+            <Payload value="AP_NovaPsiBlade_Impact"/>
+        </Events>
+        <Events>
+            <Anim value="Attack,Inferior,C,01"/>
+            <Name value="AP_NovaPsiBlade_Impact_Dx_Exert"/>
+            <Type value="Sound"/>
+            <Time value="0.148000"/>
+            <Payload value="AP_NovaPsiBlade_Impact_Dx_Exert"/>
+        </Events>
+        <Events>
+            <Anim value="Attack,Inferior,C,01"/>
+            <Name value="AP_NovaPsiBlade_Foley_C01_Inferior"/>
+            <Type value="Sound"/>
+            <Time value="0.552000"/>
+            <Payload value="AP_NovaPsiBlade_Foley_C01_Inferior"/>
+        </Events>
+        <Events>
+            <Anim value="Attack,Inferior,C,01"/>
+            <Name value="AP_NovaPsiBlade_Launch_C01_Inferior_a"/>
+            <Type value="Sound"/>
+            <Time value="4.078000"/>
+            <Payload value="AP_NovaPsiBlade_Launch_C01_Inferior_a"/>
+        </Events>
+        <Events>
+            <Anim value="Attack,Inferior,C,01"/>
+            <Name value="AP_NovaPsiBlade_Foley_C01_Inferior_a"/>
+            <Type value="Sound"/>
+            <Time value="4.078000"/>
+            <Payload value="AP_NovaPsiBlade_Foley_C01_Inferior_a"/>
+        </Events>
+        <Events>
+            <Anim value="Spell,C,00"/>
+            <Name value="AP_NovaPsiBlade_Launch_C02"/>
+            <Type value="Sound"/>
+            <Time value="0.010000"/>
+            <Payload value="AP_NovaPsiBlade_Launch_C02"/>
+        </Events>
+        <Events>
+            <Anim value="Spell,D,00"/>
+            <Name value="AP_NovaPsiBlade_Launch_C"/>
+            <Type value="Sound"/>
+            <Time value="0.010000"/>
+            <Payload value="AP_NovaPsiBlade_Launch_C"/>
+        </Events>
+        <Events>
+            <Anim value="Attack,C,07"/>
+            <Name value="AP_NovaPsiBlade_Launch_C03a"/>
+            <Type value="Sound"/>
+            <Time value="0.010000"/>
+            <Payload value="AP_NovaPsiBlade_Launch_C03a"/>
+        </Events>
+        <Events>
+            <Anim value="Attack,C,07"/>
+            <Name value="AP_NovaPsiBlade_Impact"/>
+            <Type value="Sound"/>
+            <Time value="0.123000"/>
+            <Payload value="AP_NovaPsiBlade_Impact"/>
+        </Events>
+        <Events>
+            <Anim value="Attack,C,07"/>
+            <Name value="AP_NovaPsiBlade_Impact"/>
+            <Type value="Sound"/>
+            <Time value="0.492000"/>
+            <Payload value="AP_NovaPsiBlade_Impact"/>
+        </Events>
+        <Events>
+            <Anim value="Attack,C,07"/>
+            <Name value="AP_NovaPsiBlade_Launch_C_BladeTwirl"/>
+            <Type value="Sound"/>
+            <Time value="0.694000"/>
+            <Payload value="AP_NovaPsiBlade_Launch_C_BladeTwirl"/>
+        </Events>
+        <Events>
+            <Anim value="Attack,C,07"/>
+            <Name value="AP_NovaPsiBlade_Impact"/>
+            <Type value="Sound"/>
+            <Time value="4.990000"/>
+            <Payload value="AP_NovaPsiBlade_Impact"/>
+        </Events>
+        <Events>
+            <Anim value="Attack,C,07"/>
+            <Name value="AP_NovaPsiBlade_Launch_Dx_Exert"/>
+            <Type value="Sound"/>
+            <Time value="0.020000"/>
+            <Payload value="AP_NovaPsiBlade_Launch_Dx_Exert"/>
+        </Events>
+        <Events>
+            <Anim value="Attack,C,07"/>
+            <Name value="AP_NovaPsiBlade_Impact_Dx_Exert"/>
+            <Type value="Sound"/>
+            <Time value="0.431000"/>
+            <Payload value="AP_NovaPsiBlade_Impact_Dx_Exert"/>
+        </Events>
+        <Events>
+            <Anim value="Attack,C,07"/>
+            <Name value="AP_NovaPsiBlade_Launch_C06"/>
+            <Type value="Sound"/>
+            <Time value="4.394000"/>
+            <Payload value="AP_NovaPsiBlade_Launch_C06"/>
+        </Events>
+        <Events>
+            <Anim value="Attack,C,07"/>
+            <Name value="AP_NovaPsiBlade_Launch_C_Inferior_a"/>
+            <Type value="Sound"/>
+            <Time value="0.044000"/>
+            <Payload value="AP_NovaPsiBlade_Launch_C_Inferior_a"/>
+        </Events>
+        <Events>
+            <Anim value="Attack,C,07"/>
+            <Name value="AP_NovaPsiBlade_Launch_C_Superior"/>
+            <Type value="Sound"/>
+            <Time value="4.883000"/>
+            <Payload value="AP_NovaPsiBlade_Launch_C_Superior"/>
+        </Events>
+        <Events>
+            <Anim value="Death,Pickup,C,00"/>
+            <Name value="AP_NovaPsiBlade_Foley_C03"/>
+            <Type value="Sound"/>
+            <Time value="0.010000"/>
+            <Payload value="AP_NovaPsiBlade_Foley_C03"/>
+        </Events>
+        <Events>
+            <Anim value="Death,Pickup,C,00"/>
+            <Name value="AP_NovaPsiBlade_Foley_C2"/>
+            <Type value="Sound"/>
+            <Time value="2.607000"/>
+            <Payload value="AP_NovaPsiBlade_Foley_C2"/>
+        </Events>
+        <Events>
+            <Anim value="Attack,A,00"/>
+            <Name value="AP_Nova_HellfireShotgun_Foley"/>
+            <Type value="Sound"/>
+            <Time value="3.000000"/>
+            <Payload value="AP_Nova_HellfireShotgun_Foley"/>
+        </Events>
+        <Events>
+            <Anim value="Attack,A,01"/>
+            <Name value="AP_Nova_HellfireShotgun_Foley"/>
+            <Type value="Sound"/>
+            <Time value="2.936000"/>
+            <Payload value="AP_Nova_HellfireShotgun_Foley"/>
+        </Events>
+        <Events>
+            <Anim value="Attack,Superior,A,00"/>
+            <Name value="AP_Nova_HellfireShotgun_Foley"/>
+            <Type value="Sound"/>
+            <Time value="2.936000"/>
+            <Payload value="AP_Nova_HellfireShotgun_Foley"/>
+        </Events>
+        <Events>
+            <Anim value="Attack,Inferior,A,00"/>
+            <Name value="AP_Nova_HellfireShotgun_Foley"/>
+            <Type value="Sound"/>
+            <Time value="2.936000"/>
+            <Payload value="AP_Nova_HellfireShotgun_Foley"/>
+        </Events>
+        <Events>
+            <Anim value="Attack,B,02"/>
+            <Name value="AP_Nova_HellfireShotgun_Foley"/>
+            <Type value="Sound"/>
+            <Time value="0.745000"/>
+            <Payload value="AP_Nova_HellfireShotgun_Foley"/>
+        </Events>
+        <Events>
+            <Anim value="Attack,B,02"/>
+            <Name value="AP_Nova_HellfireShotgun_KneePump"/>
+            <Type value="Sound"/>
+            <Time value="1.258000"/>
+            <Payload value="AP_Nova_HellfireShotgun_KneePump"/>
+        </Events>
+        <Events>
+            <Anim value="Attack,B,02"/>
+            <Name value="AP_Nova_HellfireShotgun_Foley"/>
+            <Type value="Sound"/>
+            <Time value="3.139000"/>
+            <Payload value="AP_Nova_HellfireShotgun_Foley"/>
+        </Events>
+        <Events>
+            <Anim value="Spell,G,00"/>
+            <Name value="AP_Nova_HellfireShotgun_Foley"/>
+            <Type value="Sound"/>
+            <Time value="1.570000"/>
+            <Payload value="AP_Nova_HellfireShotgun_Foley"/>
+        </Events>
+        <Events>
+            <Anim value="Death,Pickup"/>
+            <Name value="DeathWarpOutBase"/>
+            <Type value="Custom"/>
+            <Time value="1.660000"/>
+        </Events>
+        <Events>
+            <Anim value="Death,Pickup,A"/>
+            <Name value="DeathWarpOutBaseA"/>
+            <Type value="Custom"/>
+            <Time value="1.660000"/>
+        </Events>
+        <Events>
+            <Anim value="Death,Pickup,B"/>
+            <Name value="DeathWarpOutBaseB"/>
+            <Type value="Custom"/>
+            <Time value="1.660000"/>
+        </Events>
+        <Events>
+            <Anim value="Death,Pickup,C"/>
+            <Name value="DeathWarpOutBaseC"/>
+            <Type value="Custom"/>
+            <Time value="1.660000"/>
+        </Events>
+        <Events>
+            <Anim value="Death,Pickup,M"/>
+            <Name value="DeathWarpOutBaseM"/>
+            <Type value="Custom"/>
+            <Time value="1.660000"/>
+        </Events>
+        <Flags index="AutoUnload" value="1"/>
+        <Occlusion value="Show"/>
+        <PlanetPanelCamera value="Star2CameraMid04"/>
+        <Radius value="0.375000"/>
+        <SelectionRadius value="0.375000"/>
+        <ShadowRadius value="0.375000"/>
+        <TechPurchaseCamera value="Star2CameraMid04"/>
+        <UnitGlossaryCamera value="Star2CameraMid04"/>
+    </CModel>
+    <CModel id="AP_NovaHeroJetpack" parent="Unit">
+        <Model value="Assets\Units\Terran\NovaEX3_Jetpack\NovaEX3_Jetpack.m3"/>
+        <RequiredAnims value="Assets\Units\Terran\NovaEX3_Jetpack_DLC2Anims\NovaEX3_Jetpack_DLC2Anims.m3a"/>
+        <EditorCategories value="Race:Terran"/>
+        <Events>
+            <Anim value="Spell,D,End"/>
+            <Name value="WalkingCheck"/>
+            <Type value="Custom"/>
+            <Time value="0.250000"/>
+        </Events>
+        <Events>
+            <Anim value="Attack,B,00"/>
+            <Name value="AP_Nova_HellfireShotgun_HandPump"/>
+            <Type value="Sound"/>
+            <Time value="0.644000"/>
+            <Payload value="AP_Nova_HellfireShotgun_HandPump"/>
+        </Events>
+        <Events>
+            <Anim value="Attack,B,00"/>
+            <Name value="AP_Nova_HellfireShotgun_Foley"/>
+            <Type value="Sound"/>
+            <Time value="3.070000"/>
+            <Payload value="AP_Nova_HellfireShotgun_Foley"/>
+        </Events>
+        <Events>
+            <Anim value="Attack,B,01"/>
+            <Name value="AP_Nova_HellfireShotgun_Foley"/>
+            <Type value="Sound"/>
+            <Time value="3.147000"/>
+            <Payload value="AP_Nova_HellfireShotgun_Foley"/>
+        </Events>
+        <Events>
+            <Anim value="Attack,B,01"/>
+            <Name value="AP_Nova_HellfireShotgun_AutoPump"/>
+            <Type value="Sound"/>
+            <Time value="1.019000"/>
+            <Payload value="AP_Nova_HellfireShotgun_AutoPump"/>
+        </Events>
+        <Events>
+            <Anim value="Attack,Superior,B,00"/>
+            <Name value="AP_Nova_HellfireShotgun_Foley"/>
+            <Type value="Sound"/>
+            <Time value="3.147000"/>
+            <Payload value="AP_Nova_HellfireShotgun_Foley"/>
+        </Events>
+        <Events>
+            <Anim value="Attack,Superior,B,00"/>
+            <Name value="AP_Nova_HellfireShotgun_AutoPump"/>
+            <Type value="Sound"/>
+            <Time value="1.019000"/>
+            <Payload value="AP_Nova_HellfireShotgun_AutoPump"/>
+        </Events>
+        <Events>
+            <Anim value="Attack,Inferior,B,00"/>
+            <Name value="AP_Nova_HellfireShotgun_Foley"/>
+            <Type value="Sound"/>
+            <Time value="3.147000"/>
+            <Payload value="AP_Nova_HellfireShotgun_Foley"/>
+        </Events>
+        <Events>
+            <Anim value="Attack,Inferior,B,00"/>
+            <Name value="AP_Nova_HellfireShotgun_KneePump"/>
+            <Type value="Sound"/>
+            <Time value="0.878000"/>
+            <Payload value="AP_Nova_HellfireShotgun_KneePump"/>
+        </Events>
+        <Events>
+            <Anim value="Attack,C,00"/>
+            <Name value="AP_NovaPsiBlade_Launch_C"/>
+            <Type value="Sound"/>
+            <Time value="0.010000"/>
+            <Payload value="AP_NovaPsiBlade_Launch_C"/>
+        </Events>
+        <Events>
+            <Anim value="Attack,C,00"/>
+            <Name value="AP_NovaPsiBlade_Impact"/>
+            <Type value="Sound"/>
+            <Time value="0.122000"/>
+            <Payload value="AP_NovaPsiBlade_Impact"/>
+        </Events>
+        <Events>
+            <Anim value="Attack,C,00"/>
+            <Name value="AP_NovaPsiBlade_Impact"/>
+            <Type value="Sound"/>
+            <Time value="4.498000"/>
+            <Payload value="AP_NovaPsiBlade_Impact"/>
+        </Events>
+        <Events>
+            <Anim value="Attack,C,00"/>
+            <Name value="AP_NovaPsiBlade_Impact_Dx_Exert"/>
+            <Type value="Sound"/>
+            <Time value="0.073000"/>
+            <Payload value="AP_NovaPsiBlade_Impact_Dx_Exert"/>
+        </Events>
+        <Events>
+            <Anim value="Attack,C,00"/>
+            <Name value="AP_NovaPsiBlade_Foley_C"/>
+            <Type value="Sound"/>
+            <Time value="0.167000"/>
+            <Payload value="AP_NovaPsiBlade_Foley_C"/>
+        </Events>
+        <Events>
+            <Anim value="Attack,C,00"/>
+            <Name value="AP_NovaPsiBlade_Launch_C_a"/>
+            <Type value="Sound"/>
+            <Time value="4.098000"/>
+            <Payload value="AP_NovaPsiBlade_Launch_C_a"/>
+        </Events>
+        <Events>
+            <Anim value="Attack,C,00"/>
+            <Name value="AP_NovaPsiBlade_Foley_C_a"/>
+            <Type value="Sound"/>
+            <Time value="4.098000"/>
+            <Payload value="AP_NovaPsiBlade_Foley_C_a"/>
+        </Events>
+        <Events>
+            <Anim value="Attack,C,01"/>
+            <Name value="AP_NovaPsiBlade_Launch_C01"/>
+            <Type value="Sound"/>
+            <Time value="0.010000"/>
+            <Payload value="AP_NovaPsiBlade_Launch_C01"/>
+        </Events>
+        <Events>
+            <Anim value="Attack,C,01"/>
+            <Name value="AP_NovaPsiBlade_Impact"/>
+            <Type value="Sound"/>
+            <Time value="0.122000"/>
+            <Payload value="AP_NovaPsiBlade_Impact"/>
+        </Events>
+        <Events>
+            <Anim value="Attack,C,01"/>
+            <Name value="AP_NovaPsiBlade_Impact"/>
+            <Type value="Sound"/>
+            <Time value="4.498000"/>
+            <Payload value="AP_NovaPsiBlade_Impact"/>
+        </Events>
+        <Events>
+            <Anim value="Attack,C,01"/>
+            <Name value="AP_NovaPsiBlade_Impact_Dx_Exert"/>
+            <Type value="Sound"/>
+            <Time value="0.073000"/>
+            <Payload value="AP_NovaPsiBlade_Impact_Dx_Exert"/>
+        </Events>
+        <Events>
+            <Anim value="Attack,C,01"/>
+            <Name value="AP_NovaPsiBlade_Foley_C2"/>
+            <Type value="Sound"/>
+            <Time value="0.010000"/>
+            <Payload value="AP_NovaPsiBlade_Foley_C2"/>
+        </Events>
+        <Events>
+            <Anim value="Attack,C,01"/>
+            <Name value="AP_NovaPsiBlade_Launch_C01a"/>
+            <Type value="Sound"/>
+            <Time value="4.092000"/>
+            <Payload value="AP_NovaPsiBlade_Launch_C01a"/>
+        </Events>
+        <Events>
+            <Anim value="Attack,C,01"/>
+            <Name value="AP_NovaPsiBlade_Foley_C01a"/>
+            <Type value="Sound"/>
+            <Time value="4.092000"/>
+            <Payload value="AP_NovaPsiBlade_Foley_C01a"/>
+        </Events>
+        <Events>
+            <Anim value="Attack,C,02"/>
+            <Name value="AP_NovaPsiBlade_Launch_C02"/>
+            <Type value="Sound"/>
+            <Payload value="AP_NovaPsiBlade_Launch_C02"/>
+        </Events>
+        <Events>
+            <Anim value="Attack,C,02"/>
+            <Name value="AP_NovaPsiBlade_Impact"/>
+            <Type value="Sound"/>
+            <Time value="0.122000"/>
+            <Payload value="AP_NovaPsiBlade_Impact"/>
+        </Events>
+        <Events>
+            <Anim value="Attack,C,02"/>
+            <Name value="AP_NovaPsiBlade_Impact"/>
+            <Type value="Sound"/>
+            <Time value="4.498000"/>
+            <Payload value="AP_NovaPsiBlade_Impact"/>
+        </Events>
+        <Events>
+            <Anim value="Attack,C,02"/>
+            <Name value="AP_NovaPsiBlade_Impact_Dx_Exert"/>
+            <Type value="Sound"/>
+            <Time value="0.073000"/>
+            <Payload value="AP_NovaPsiBlade_Impact_Dx_Exert"/>
+        </Events>
+        <Events>
+            <Anim value="Attack,C,02"/>
+            <Name value="AP_NovaPsiBlade_Foley_C02"/>
+            <Type value="Sound"/>
+            <Time value="0.010000"/>
+            <Payload value="AP_NovaPsiBlade_Foley_C02"/>
+        </Events>
+        <Events>
+            <Anim value="Attack,C,02"/>
+            <Name value="AP_NovaPsiBlade_Launch_C02a"/>
+            <Type value="Sound"/>
+            <Time value="4.109000"/>
+            <Payload value="AP_NovaPsiBlade_Launch_C02a"/>
+        </Events>
+        <Events>
+            <Anim value="Attack,C,02"/>
+            <Name value="AP_NovaPsiBlade_Foley_C02a"/>
+            <Type value="Sound"/>
+            <Time value="4.109000"/>
+            <Payload value="AP_NovaPsiBlade_Foley_C02a"/>
+        </Events>
+        <Events>
+            <Anim value="Attack,C,03"/>
+            <Name value="AP_NovaPsiBlade_Launch_C03"/>
+            <Type value="Sound"/>
+            <Time value="0.010000"/>
+            <Payload value="AP_NovaPsiBlade_Launch_C03"/>
+        </Events>
+        <Events>
+            <Anim value="Attack,C,03"/>
+            <Name value="AP_NovaPsiBlade_Impact"/>
+            <Type value="Sound"/>
+            <Time value="0.122000"/>
+            <Payload value="AP_NovaPsiBlade_Impact"/>
+        </Events>
+        <Events>
+            <Anim value="Attack,C,03"/>
+            <Name value="AP_NovaPsiBlade_Impact"/>
+            <Type value="Sound"/>
+            <Time value="4.498000"/>
+            <Payload value="AP_NovaPsiBlade_Impact"/>
+        </Events>
+        <Events>
+            <Anim value="Attack,C,03"/>
+            <Name value="AP_NovaPsiBlade_Launch_Dx_Exert"/>
+            <Type value="Sound"/>
+            <Time value="0.066000"/>
+            <Payload value="AP_NovaPsiBlade_Launch_Dx_Exert"/>
+        </Events>
+        <Events>
+            <Anim value="Attack,C,03"/>
+            <Name value="AP_NovaPsiBlade_Foley_C03"/>
+            <Type value="Sound"/>
+            <Time value="0.010000"/>
+            <Payload value="AP_NovaPsiBlade_Foley_C03"/>
+        </Events>
+        <Events>
+            <Anim value="Attack,C,03"/>
+            <Name value="AP_NovaPsiBlade_Launch_C03a"/>
+            <Type value="Sound"/>
+            <Time value="4.078000"/>
+            <Payload value="AP_NovaPsiBlade_Launch_C03a"/>
+        </Events>
+        <Events>
+            <Anim value="Attack,C,03"/>
+            <Name value="AP_NovaPsiBlade_Foley_C03a"/>
+            <Type value="Sound"/>
+            <Time value="4.078000"/>
+            <Payload value="AP_NovaPsiBlade_Foley_C03a"/>
+        </Events>
+        <Events>
+            <Anim value="Attack,C,04"/>
+            <Name value="AP_NovaPsiBlade_Launch_C04"/>
+            <Type value="Sound"/>
+            <Time value="0.010000"/>
+            <Payload value="AP_NovaPsiBlade_Launch_C04"/>
+        </Events>
+        <Events>
+            <Anim value="Attack,C,04"/>
+            <Name value="AP_NovaPsiBlade_Impact"/>
+            <Type value="Sound"/>
+            <Time value="0.122000"/>
+            <Payload value="AP_NovaPsiBlade_Impact"/>
+        </Events>
+        <Events>
+            <Anim value="Attack,C,04"/>
+            <Name value="AP_NovaPsiBlade_Impact"/>
+            <Type value="Sound"/>
+            <Time value="4.498000"/>
+            <Payload value="AP_NovaPsiBlade_Impact"/>
+        </Events>
+        <Events>
+            <Anim value="Attack,C,04"/>
+            <Name value="AP_NovaPsiBlade_Impact_Dx_Exert"/>
+            <Type value="Sound"/>
+            <Time value="4.428000"/>
+            <Payload value="AP_NovaPsiBlade_Impact_Dx_Exert"/>
+        </Events>
+        <Events>
+            <Anim value="Attack,C,04"/>
+            <Name value="AP_NovaPsiBlade_Foley_C04"/>
+            <Type value="Sound"/>
+            <Time value="0.010000"/>
+            <Payload value="AP_NovaPsiBlade_Foley_C04"/>
+        </Events>
+        <Events>
+            <Anim value="Attack,C,04"/>
+            <Name value="AP_NovaPsiBlade_Launch_C04a"/>
+            <Type value="Sound"/>
+            <Time value="4.030000"/>
+            <Payload value="AP_NovaPsiBlade_Launch_C04a"/>
+        </Events>
+        <Events>
+            <Anim value="Attack,C,04"/>
+            <Name value="AP_NovaPsiBlade_Foley_C04a"/>
+            <Type value="Sound"/>
+            <Time value="4.030000"/>
+            <Payload value="AP_NovaPsiBlade_Foley_C04a"/>
+        </Events>
+        <Events>
+            <Anim value="Attack,C,05"/>
+            <Name value="AP_NovaPsiBlade_Launch_C05"/>
+            <Type value="Sound"/>
+            <Time value="0.010000"/>
+            <Payload value="AP_NovaPsiBlade_Launch_C05"/>
+        </Events>
+        <Events>
+            <Anim value="Attack,C,05"/>
+            <Name value="AP_NovaPsiBlade_Impact"/>
+            <Type value="Sound"/>
+            <Time value="0.122000"/>
+            <Payload value="AP_NovaPsiBlade_Impact"/>
+        </Events>
+        <Events>
+            <Anim value="Attack,C,05"/>
+            <Name value="AP_NovaPsiBlade_Impact"/>
+            <Type value="Sound"/>
+            <Time value="4.498000"/>
+            <Payload value="AP_NovaPsiBlade_Impact"/>
+        </Events>
+        <Events>
+            <Anim value="Attack,C,05"/>
+            <Name value="AP_NovaPsiBlade_Impact_Dx_Exert"/>
+            <Type value="Sound"/>
+            <Time value="4.428000"/>
+            <Payload value="AP_NovaPsiBlade_Impact_Dx_Exert"/>
+        </Events>
+        <Events>
+            <Anim value="Attack,C,05"/>
+            <Name value="AP_NovaPsiBlade_Impact_Dx_Exert"/>
+            <Type value="Sound"/>
+            <Time value="0.051000"/>
+            <Payload value="AP_NovaPsiBlade_Impact_Dx_Exert"/>
+        </Events>
+        <Events>
+            <Anim value="Attack,C,05"/>
+            <Name value="AP_NovaPsiBlade_Foley_C05"/>
+            <Type value="Sound"/>
+            <Time value="0.010000"/>
+            <Payload value="AP_NovaPsiBlade_Foley_C05"/>
+        </Events>
+        <Events>
+            <Anim value="Attack,C,05"/>
+            <Name value="AP_NovaPsiBlade_Launch_C05a"/>
+            <Type value="Sound"/>
+            <Time value="4.034000"/>
+            <Payload value="AP_NovaPsiBlade_Launch_C05a"/>
+        </Events>
+        <Events>
+            <Anim value="Attack,C,05"/>
+            <Name value="AP_NovaPsiBlade_Foley_C05a"/>
+            <Type value="Sound"/>
+            <Time value="4.034000"/>
+            <Payload value="AP_NovaPsiBlade_Foley_C05a"/>
+        </Events>
+        <Events>
+            <Anim value="Attack,C,06"/>
+            <Name value="AP_NovaPsiBlade_Launch_C06"/>
+            <Type value="Sound"/>
+            <Time value="0.010000"/>
+            <Payload value="AP_NovaPsiBlade_Launch_C06"/>
+        </Events>
+        <Events>
+            <Anim value="Attack,C,06"/>
+            <Name value="AP_NovaPsiBlade_Impact"/>
+            <Type value="Sound"/>
+            <Time value="0.122000"/>
+            <Payload value="AP_NovaPsiBlade_Impact"/>
+        </Events>
+        <Events>
+            <Anim value="Attack,C,06"/>
+            <Name value="AP_NovaPsiBlade_Impact"/>
+            <Type value="Sound"/>
+            <Time value="4.859000"/>
+            <Payload value="AP_NovaPsiBlade_Impact"/>
+        </Events>
+        <Events>
+            <Anim value="Attack,C,06"/>
+            <Name value="AP_NovaPsiBlade_Impact"/>
+            <Type value="Sound"/>
+            <Time value="0.530000"/>
+            <Payload value="AP_NovaPsiBlade_Impact"/>
+        </Events>
+        <Events>
+            <Anim value="Attack,C,06"/>
+            <Name value="AP_NovaPsiBlade_Impact_Dx_Exert"/>
+            <Type value="Sound"/>
+            <Time value="4.739000"/>
+            <Payload value="AP_NovaPsiBlade_Impact_Dx_Exert"/>
+        </Events>
+        <Events>
+            <Anim value="Attack,C,06"/>
+            <Name value="AP_NovaPsiBlade_Launch_Dx_Exert"/>
+            <Type value="Sound"/>
+            <Time value="0.403000"/>
+            <Payload value="AP_NovaPsiBlade_Launch_Dx_Exert"/>
+        </Events>
+        <Events>
+            <Anim value="Attack,C,06"/>
+            <Name value="AP_NovaPsiBlade_Foley_C06"/>
+            <Type value="Sound"/>
+            <Time value="0.010000"/>
+            <Payload value="AP_NovaPsiBlade_Foley_C06"/>
+        </Events>
+        <Events>
+            <Anim value="Attack,C,06"/>
+            <Name value="AP_NovaPsiBlade_Launch_C06a"/>
+            <Type value="Sound"/>
+            <Time value="4.393000"/>
+            <Payload value="AP_NovaPsiBlade_Launch_C06a"/>
+        </Events>
+        <Events>
+            <Anim value="Attack,C,06"/>
+            <Name value="AP_NovaPsiBlade_Foley_C06a"/>
+            <Type value="Sound"/>
+            <Time value="4.393000"/>
+            <Payload value="AP_NovaPsiBlade_Foley_C06a"/>
+        </Events>
+        <Events>
+            <Anim value="Attack,Superior,C,00"/>
+            <Name value="AP_NovaPsiBlade_Launch_C_Superior"/>
+            <Type value="Sound"/>
+            <Time value="0.010000"/>
+            <Payload value="AP_NovaPsiBlade_Launch_C_Superior"/>
+        </Events>
+        <Events>
+            <Anim value="Attack,Superior,C,00"/>
+            <Name value="AP_NovaPsiBlade_Impact"/>
+            <Type value="Sound"/>
+            <Time value="0.122000"/>
+            <Payload value="AP_NovaPsiBlade_Impact"/>
+        </Events>
+        <Events>
+            <Anim value="Attack,Superior,C,00"/>
+            <Name value="AP_NovaPsiBlade_Impact"/>
+            <Type value="Sound"/>
+            <Time value="4.653000"/>
+            <Payload value="AP_NovaPsiBlade_Impact"/>
+        </Events>
+        <Events>
+            <Anim value="Attack,Superior,C,00"/>
+            <Name value="AP_NovaPsiBlade_Impact_Dx_Exert"/>
+            <Type value="Sound"/>
+            <Time value="0.084000"/>
+            <Payload value="AP_NovaPsiBlade_Impact_Dx_Exert"/>
+        </Events>
+        <Events>
+            <Anim value="Attack,Superior,C,00"/>
+            <Name value="AP_NovaPsiBlade_Launch_Dx_Exert"/>
+            <Type value="Sound"/>
+            <Time value="4.517000"/>
+            <Payload value="AP_NovaPsiBlade_Launch_Dx_Exert"/>
+        </Events>
+        <Events>
+            <Anim value="Attack,Superior,C,00"/>
+            <Name value="AP_NovaPsiBlade_Foley_C_Superior"/>
+            <Type value="Sound"/>
+            <Time value="0.010000"/>
+            <Payload value="AP_NovaPsiBlade_Foley_C_Superior"/>
+        </Events>
+        <Events>
+            <Anim value="Attack,Superior,C,00"/>
+            <Name value="AP_NovaPsiBlade_Launch_C_Superior_a"/>
+            <Type value="Sound"/>
+            <Time value="4.129000"/>
+            <Payload value="AP_NovaPsiBlade_Launch_C_Superior_a"/>
+        </Events>
+        <Events>
+            <Anim value="Attack,Superior,C,00"/>
+            <Name value="AP_NovaPsiBlade_Foley_C_Superior_a"/>
+            <Type value="Sound"/>
+            <Time value="4.129000"/>
+            <Payload value="AP_NovaPsiBlade_Foley_C_Superior_a"/>
+        </Events>
+        <Events>
+            <Anim value="Attack,Superior,C,01"/>
+            <Name value="AP_NovaPsiBlade_Launch_C01_Superior"/>
+            <Type value="Sound"/>
+            <Time value="0.010000"/>
+            <Payload value="AP_NovaPsiBlade_Launch_C01_Superior"/>
+        </Events>
+        <Events>
+            <Anim value="Attack,Superior,C,01"/>
+            <Name value="AP_NovaPsiBlade_Impact"/>
+            <Type value="Sound"/>
+            <Time value="0.162000"/>
+            <Payload value="AP_NovaPsiBlade_Impact"/>
+        </Events>
+        <Events>
+            <Anim value="Attack,Superior,C,01"/>
+            <Name value="AP_NovaPsiBlade_Impact"/>
+            <Type value="Sound"/>
+            <Time value="4.653000"/>
+            <Payload value="AP_NovaPsiBlade_Impact"/>
+        </Events>
+        <Events>
+            <Anim value="Attack,Superior,C,01"/>
+            <Name value="AP_NovaPsiBlade_Launch_C_BladeTwirl"/>
+            <Type value="Sound"/>
+            <Time value="0.272000"/>
+            <Payload value="AP_NovaPsiBlade_Launch_C_BladeTwirl"/>
+        </Events>
+        <Events>
+            <Anim value="Attack,Superior,C,01"/>
+            <Name value="AP_NovaPsiBlade_Impact_Dx_Exert"/>
+            <Type value="Sound"/>
+            <Time value="4.523000"/>
+            <Payload value="AP_NovaPsiBlade_Impact_Dx_Exert"/>
+        </Events>
+        <Events>
+            <Anim value="Attack,Superior,C,01"/>
+            <Name value="AP_NovaPsiBlade_Launch_Dx_Exert"/>
+            <Type value="Sound"/>
+            <Time value="0.124000"/>
+            <Payload value="AP_NovaPsiBlade_Launch_Dx_Exert"/>
+        </Events>
+        <Events>
+            <Anim value="Attack,Superior,C,01"/>
+            <Name value="AP_NovaPsiBlade_Foley_C01_Superior"/>
+            <Type value="Sound"/>
+            <Time value="0.259000"/>
+            <Payload value="AP_NovaPsiBlade_Foley_C01_Superior"/>
+        </Events>
+        <Events>
+            <Anim value="Attack,Superior,C,01"/>
+            <Name value="AP_NovaPsiBlade_Launch_C01_Superior_a"/>
+            <Type value="Sound"/>
+            <Time value="4.129000"/>
+            <Payload value="AP_NovaPsiBlade_Launch_C01_Superior_a"/>
+        </Events>
+        <Events>
+            <Anim value="Attack,Superior,C,01"/>
+            <Name value="AP_NovaPsiBlade_Foley_C01_Superior_a"/>
+            <Type value="Sound"/>
+            <Time value="4.129000"/>
+            <Payload value="AP_NovaPsiBlade_Foley_C01_Superior_a"/>
+        </Events>
+        <Events>
+            <Anim value="Attack,Inferior,C,00"/>
+            <Name value="AP_NovaPsiBlade_Launch_C_Inferior"/>
+            <Type value="Sound"/>
+            <Time value="0.010000"/>
+            <Payload value="AP_NovaPsiBlade_Launch_C_Inferior"/>
+        </Events>
+        <Events>
+            <Anim value="Attack,Inferior,C,00"/>
+            <Name value="AP_NovaPsiBlade_Impact"/>
+            <Type value="Sound"/>
+            <Time value="0.165000"/>
+            <Payload value="AP_NovaPsiBlade_Impact"/>
+        </Events>
+        <Events>
+            <Anim value="Attack,Inferior,C,00"/>
+            <Name value="AP_NovaPsiBlade_Impact"/>
+            <Type value="Sound"/>
+            <Time value="4.573000"/>
+            <Payload value="AP_NovaPsiBlade_Impact"/>
+        </Events>
+        <Events>
+            <Anim value="Attack,Inferior,C,00"/>
+            <Name value="AP_NovaPsiBlade_Impact_Dx_Exert"/>
+            <Type value="Sound"/>
+            <Time value="0.148000"/>
+            <Payload value="AP_NovaPsiBlade_Impact_Dx_Exert"/>
+        </Events>
+        <Events>
+            <Anim value="Attack,Inferior,C,00"/>
+            <Name value="AP_NovaPsiBlade_Launch_Dx_Exert"/>
+            <Type value="Sound"/>
+            <Time value="4.324000"/>
+            <Payload value="AP_NovaPsiBlade_Launch_Dx_Exert"/>
+        </Events>
+        <Events>
+            <Anim value="Attack,Inferior,C,00"/>
+            <Name value="AP_NovaPsiBlade_Foley_C_Inferior"/>
+            <Type value="Sound"/>
+            <Time value="0.010000"/>
+            <Payload value="AP_NovaPsiBlade_Foley_C_Inferior"/>
+        </Events>
+        <Events>
+            <Anim value="Attack,Inferior,C,00"/>
+            <Name value="AP_NovaPsiBlade_Launch_C_Inferior_a"/>
+            <Type value="Sound"/>
+            <Time value="4.121000"/>
+            <Payload value="AP_NovaPsiBlade_Launch_C_Inferior_a"/>
+        </Events>
+        <Events>
+            <Anim value="Attack,Inferior,C,00"/>
+            <Name value="AP_NovaPsiBlade_Foley_C_Inferior_a"/>
+            <Type value="Sound"/>
+            <Time value="4.380000"/>
+            <Payload value="AP_NovaPsiBlade_Foley_C_Inferior_a"/>
+        </Events>
+        <Events>
+            <Anim value="Attack,Inferior,C,01"/>
+            <Name value="AP_NovaPsiBlade_Launch_C01_Inferior"/>
+            <Type value="Sound"/>
+            <Time value="0.010000"/>
+            <Payload value="AP_NovaPsiBlade_Launch_C01_Inferior"/>
+        </Events>
+        <Events>
+            <Anim value="Attack,Inferior,C,01"/>
+            <Name value="AP_NovaPsiBlade_Impact"/>
+            <Type value="Sound"/>
+            <Time value="0.165000"/>
+            <Payload value="AP_NovaPsiBlade_Impact"/>
+        </Events>
+        <Events>
+            <Anim value="Attack,Inferior,C,01"/>
+            <Name value="AP_NovaPsiBlade_Impact"/>
+            <Type value="Sound"/>
+            <Time value="4.573000"/>
+            <Payload value="AP_NovaPsiBlade_Impact"/>
+        </Events>
+        <Events>
+            <Anim value="Attack,Inferior,C,01"/>
+            <Name value="AP_NovaPsiBlade_Impact_Dx_Exert"/>
+            <Type value="Sound"/>
+            <Time value="0.148000"/>
+            <Payload value="AP_NovaPsiBlade_Impact_Dx_Exert"/>
+        </Events>
+        <Events>
+            <Anim value="Attack,Inferior,C,01"/>
+            <Name value="AP_NovaPsiBlade_Foley_C01_Inferior"/>
+            <Type value="Sound"/>
+            <Time value="0.552000"/>
+            <Payload value="AP_NovaPsiBlade_Foley_C01_Inferior"/>
+        </Events>
+        <Events>
+            <Anim value="Attack,Inferior,C,01"/>
+            <Name value="AP_NovaPsiBlade_Launch_C01_Inferior_a"/>
+            <Type value="Sound"/>
+            <Time value="4.078000"/>
+            <Payload value="AP_NovaPsiBlade_Launch_C01_Inferior_a"/>
+        </Events>
+        <Events>
+            <Anim value="Attack,Inferior,C,01"/>
+            <Name value="AP_NovaPsiBlade_Foley_C01_Inferior_a"/>
+            <Type value="Sound"/>
+            <Time value="4.078000"/>
+            <Payload value="AP_NovaPsiBlade_Foley_C01_Inferior_a"/>
+        </Events>
+        <Events>
+            <Anim value="Spell,C,00"/>
+            <Name value="AP_NovaPsiBlade_Launch_C02"/>
+            <Type value="Sound"/>
+            <Time value="0.010000"/>
+            <Payload value="AP_NovaPsiBlade_Launch_C02"/>
+        </Events>
+        <Events>
+            <Anim value="Spell,D,00"/>
+            <Name value="AP_NovaPsiBlade_Launch_C"/>
+            <Type value="Sound"/>
+            <Time value="0.010000"/>
+            <Payload value="AP_NovaPsiBlade_Launch_C"/>
+        </Events>
+        <Events>
+            <Anim value="Attack,C,07"/>
+            <Name value="AP_NovaPsiBlade_Launch_C03a"/>
+            <Type value="Sound"/>
+            <Time value="0.010000"/>
+            <Payload value="AP_NovaPsiBlade_Launch_C03a"/>
+        </Events>
+        <Events>
+            <Anim value="Attack,C,07"/>
+            <Name value="AP_NovaPsiBlade_Impact"/>
+            <Type value="Sound"/>
+            <Time value="0.123000"/>
+            <Payload value="AP_NovaPsiBlade_Impact"/>
+        </Events>
+        <Events>
+            <Anim value="Attack,C,07"/>
+            <Name value="AP_NovaPsiBlade_Impact"/>
+            <Type value="Sound"/>
+            <Time value="0.492000"/>
+            <Payload value="AP_NovaPsiBlade_Impact"/>
+        </Events>
+        <Events>
+            <Anim value="Attack,C,07"/>
+            <Name value="AP_NovaPsiBlade_Launch_C_BladeTwirl"/>
+            <Type value="Sound"/>
+            <Time value="0.694000"/>
+            <Payload value="AP_NovaPsiBlade_Launch_C_BladeTwirl"/>
+        </Events>
+        <Events>
+            <Anim value="Attack,C,07"/>
+            <Name value="AP_NovaPsiBlade_Impact"/>
+            <Type value="Sound"/>
+            <Time value="4.990000"/>
+            <Payload value="AP_NovaPsiBlade_Impact"/>
+        </Events>
+        <Events>
+            <Anim value="Attack,C,07"/>
+            <Name value="AP_NovaPsiBlade_Launch_Dx_Exert"/>
+            <Type value="Sound"/>
+            <Time value="0.020000"/>
+            <Payload value="AP_NovaPsiBlade_Launch_Dx_Exert"/>
+        </Events>
+        <Events>
+            <Anim value="Attack,C,07"/>
+            <Name value="AP_NovaPsiBlade_Impact_Dx_Exert"/>
+            <Type value="Sound"/>
+            <Time value="0.431000"/>
+            <Payload value="AP_NovaPsiBlade_Impact_Dx_Exert"/>
+        </Events>
+        <Events>
+            <Anim value="Attack,C,07"/>
+            <Name value="AP_NovaPsiBlade_Launch_C06"/>
+            <Type value="Sound"/>
+            <Time value="4.394000"/>
+            <Payload value="AP_NovaPsiBlade_Launch_C06"/>
+        </Events>
+        <Events>
+            <Anim value="Attack,C,07"/>
+            <Name value="AP_NovaPsiBlade_Launch_C_Inferior_a"/>
+            <Type value="Sound"/>
+            <Time value="0.044000"/>
+            <Payload value="AP_NovaPsiBlade_Launch_C_Inferior_a"/>
+        </Events>
+        <Events>
+            <Anim value="Attack,C,07"/>
+            <Name value="AP_NovaPsiBlade_Launch_C_Superior"/>
+            <Type value="Sound"/>
+            <Time value="4.883000"/>
+            <Payload value="AP_NovaPsiBlade_Launch_C_Superior"/>
+        </Events>
+        <Events>
+            <Anim value="Death,Pickup,C,00"/>
+            <Name value="AP_NovaPsiBlade_Foley_C03"/>
+            <Type value="Sound"/>
+            <Time value="0.010000"/>
+            <Payload value="AP_NovaPsiBlade_Foley_C03"/>
+        </Events>
+        <Events>
+            <Anim value="Death,Pickup,C,00"/>
+            <Name value="AP_NovaPsiBlade_Foley_C2"/>
+            <Type value="Sound"/>
+            <Time value="2.607000"/>
+            <Payload value="AP_NovaPsiBlade_Foley_C2"/>
+        </Events>
+        <Events>
+            <Anim value="Attack,A,00"/>
+            <Name value="AP_Nova_HellfireShotgun_Foley"/>
+            <Type value="Sound"/>
+            <Time value="3.000000"/>
+            <Payload value="AP_Nova_HellfireShotgun_Foley"/>
+        </Events>
+        <Events>
+            <Anim value="Attack,A,01"/>
+            <Name value="AP_Nova_HellfireShotgun_Foley"/>
+            <Type value="Sound"/>
+            <Time value="2.936000"/>
+            <Payload value="AP_Nova_HellfireShotgun_Foley"/>
+        </Events>
+        <Events>
+            <Anim value="Attack,Superior,A,00"/>
+            <Name value="AP_Nova_HellfireShotgun_Foley"/>
+            <Type value="Sound"/>
+            <Time value="2.936000"/>
+            <Payload value="AP_Nova_HellfireShotgun_Foley"/>
+        </Events>
+        <Events>
+            <Anim value="Attack,Inferior,A,00"/>
+            <Name value="AP_Nova_HellfireShotgun_Foley"/>
+            <Type value="Sound"/>
+            <Time value="2.936000"/>
+            <Payload value="AP_Nova_HellfireShotgun_Foley"/>
+        </Events>
+        <Events>
+            <Anim value="Attack,B,02"/>
+            <Name value="AP_Nova_HellfireShotgun_Foley"/>
+            <Type value="Sound"/>
+            <Time value="0.745000"/>
+            <Payload value="AP_Nova_HellfireShotgun_Foley"/>
+        </Events>
+        <Events>
+            <Anim value="Attack,B,02"/>
+            <Name value="AP_Nova_HellfireShotgun_KneePump"/>
+            <Type value="Sound"/>
+            <Time value="1.258000"/>
+            <Payload value="AP_Nova_HellfireShotgun_KneePump"/>
+        </Events>
+        <Events>
+            <Anim value="Attack,B,02"/>
+            <Name value="AP_Nova_HellfireShotgun_Foley"/>
+            <Type value="Sound"/>
+            <Time value="3.139000"/>
+            <Payload value="AP_Nova_HellfireShotgun_Foley"/>
+        </Events>
+        <Events>
+            <Anim value="Spell,G,00"/>
+            <Name value="AP_Nova_HellfireShotgun_Foley"/>
+            <Type value="Sound"/>
+            <Time value="1.570000"/>
+            <Payload value="AP_Nova_HellfireShotgun_Foley"/>
+        </Events>
+        <Events>
+            <Anim value="Death,Pickup"/>
+            <Name value="DeathWarpOutBase"/>
+            <Type value="Custom"/>
+            <Time value="1.660000"/>
+        </Events>
+        <Events>
+            <Anim value="Death,Pickup,A"/>
+            <Name value="DeathWarpOutBaseA"/>
+            <Type value="Custom"/>
+            <Time value="1.660000"/>
+        </Events>
+        <Events>
+            <Anim value="Death,Pickup,B"/>
+            <Name value="DeathWarpOutBaseB"/>
+            <Type value="Custom"/>
+            <Time value="1.660000"/>
+        </Events>
+        <Events>
+            <Anim value="Death,Pickup,C"/>
+            <Name value="DeathWarpOutBaseC"/>
+            <Type value="Custom"/>
+            <Time value="1.660000"/>
+        </Events>
+        <Events>
+            <Anim value="Death,Pickup,M"/>
+            <Name value="DeathWarpOutBaseM"/>
+            <Type value="Custom"/>
+            <Time value="1.660000"/>
+        </Events>
+        <Flags index="AutoUnload" value="1"/>
+        <Occlusion value="Show"/>
+        <PlanetPanelCamera value="Star2CameraMid04"/>
+        <Radius value="0.375000"/>
+        <SelectionRadius value="0.375000"/>
+        <ShadowRadius value="0.375000"/>
+        <TechPurchaseCamera value="Star2CameraMid04"/>
+        <UnitGlossaryCamera value="Star2CameraMid04"/>
+    </CModel>
+    <CModel id="AP_NovaJumpJetRegen" parent="PersistentSpellFX">
+        <Model value="Assets\Effects\Zerg\RegenerativeBileBuff\RegenerativeBileBuff.m3"/>
+        <EditorCategories value="Race:Terran"/>
+    </CModel>
+    <CModel id="AP_NovaLockdownMissile" parent="MissileFX">
+        <Model value="Assets\Effects\Terran\LockDownMissile\LockDownMissile.m3"/>
+        <EditorCategories value="Race:Terran"/>
+    </CModel>
+    <CModel id="AP_NovaNeckBreakImpact" parent="ImpactFX">
+        <Model value="Assets\Effects\Terran\Nova_NeckBreak_Impact\Nova_NeckBreak_Impact.m3"/>
+        <EditorCategories value="Race:Terran"/>
+    </CModel>
+    <CModel id="AP_NovaPsiStrikeModel" parent="PersistentSpellFX">
+        <Model value="AP\Assets\Effects\Terran\Nova_DashAttack\Nova_DashAttack.m3"/>
+        <EditorCategories value="Race:Protoss"/>
+    </CModel>
+    <CModel id="AP_NovaWeaponBlazefireBladeShadowFury" parent="OneShotSpellFX">
+        <Model value="Assets\Effects\Protoss\ShadowFury\ShadowFury.m3"/>
+        <EditorCategories value="Race:Protoss"/>
+    </CModel>
+    <CModel id="AP_NovaWeaponBlazefireBladeShadowFuryImpact">
+        <Model value="Assets\Effects\Protoss\ShadowFury_Impact\ShadowFury_Impact.m3"/>
+    </CModel>
+    <CModel id="AP_NovaWeaponCanisterRifleSnipeAttackBeam" parent="PersistentSpellFX">
+        <Model value="AP\Assets\Effects\Terran\Nova_Snipe_Beam\Nova_Snipe_Beam.m3"/>
+        <EditorCategories value="Race:Terran"/>
+    </CModel>
+    <CModel id="AP_NovaWeaponCanisterRifleSnipeAttackImpact" parent="ImpactFX">
+        <Model value="AP\Assets\Effects\Terran\Nova_Snipe_Impact\Nova_Snipe_Impact.m3"/>
+        <EditorCategories value="Race:Terran"/>
+    </CModel>
+    <CModel id="AP_NovaWeaponCanisterRifleSnipeAttackLaunch" parent="LaunchFX">
+        <Model value="AP\Assets\Effects\Terran\Nova_Snipe_Launch\Nova_Snipe_Launch.m3"/>
+        <EditorCategories value="Race:Terran"/>
+    </CModel>
+    <CModel id="AP_NovaWeaponHellfireShotgunBlastImpact" parent="ImpactFX">
+        <Model value="AP\Assets\Effects\Terran\Nova_PenetratingShot_Impact\Nova_PenetratingShot_Impact.m3"/>
+        <EditorCategories value="Race:Terran"/>
+    </CModel>
+    <CModel id="AP_NovaWeaponHellfireShotgunBlastLaunchModel" parent="LaunchFX">
+        <Model value="AP\Assets\Effects\Terran\Nova_PenetratingShot_Launch\Nova_PenetratingShot_Launch.m3"/>
+        <EditorCategories value="Race:Terran"/>
+    </CModel>
+    <CModel id="AP_NovaWeaponPlasmaBlastNewHitImpact" parent="WizImpactFX">
+        <Model value="Assets\Effects\Terran\PlasmaBurst_Missile_Impact\PlasmaBurst_Missile_Impact.m3"/>
+        <Lighting value="NovaWeaponPlasmaBlastNewImpact"/>
+    </CModel>
+    <CModel id="AP_NovaWeaponPlasmaBlastNewImpact" parent="WizImpactFX">
+        <Model value="Assets\Effects\Zerg\HybridPlasmaMissileImpact\HybridPlasmaMissileImpact.m3"/>
+        <ScaleMax value="0.500000,0.500000,0.500000"/>
+        <ScaleMin value="0.500000,0.500000,0.500000"/>
+    </CModel>
+    <CModel id="AP_NovaWeaponPlasmaBlastNewLaunch" parent="WizLaunchFX">
+        <Model value="Assets\Effects\Terran\PlasmaRifle_Launch\PlasmaRifle_Launch.m3"/>
+    </CModel>
+    <CModel id="AP_NovaWeaponPlasmaBlastNewLaunchMissile" parent="WizSimpleMissile">
+        <Model value="Assets\Effects\Zerg\HybridPlasmaMissile\HybridPlasmaMissile.m3"/>
+    </CModel>
+    <CModel id="AP_NovaWeaponPsiStrikeImpact" parent="ImpactFX">
+        <Model value="AP\Assets\Effects\Terran\Nova_DashAttack_Impact\Nova_DashAttack_Impact.m3"/>
+        <EditorCategories value="Race:Terran"/>
+    </CModel>
+    <CModel id="AP_Nova_BlinkIn" parent="RaceOneShotSpellFX" Race="Terran">
+        <Model value="Assets\Effects\Terran\Nova_BlinkIn\Nova_BlinkIn.m3"/>
+    </CModel>
+    <CModel id="AP_Nova_BlinkOut" parent="RaceOneShotSpellFX" Race="Terran">
+        <Model value="Assets\Effects\Terran\Nova_BlinkOut\Nova_BlinkOut.m3"/>
+    </CModel>
+    <CModel id="AP_Nova_Blink_Shield" parent="RacePersistentSpellFX" Race="Terran">
+        <Model value="Assets\Effects\Terran\Nova_Blink_Shield\Nova_Blink_Shield.m3"/>
+        <ScaleMax value="0.770000,0.770000,0.770000"/>
+        <ScaleMin value="0.770000,0.770000,0.770000"/>
+    </CModel>
+    <CModel id="AP_Nova_DominationVisor_Beam" parent="RacePersistentSpellFX" Race="Terran">
+        <Model value="Assets\Effects\Terran\Nova_DominationVisor_Beam\Nova_DominationVisor_Beam.m3"/>
+    </CModel>
+    <CModel id="AP_Nova_DominationVisor_Impact" parent="RaceOneShotSpellFX" Race="Terran">
+        <Model value="Assets\Effects\Terran\Nova_DominationVisor_Impact\Nova_DominationVisor_Impact.m3"/>
+        <Priority value="24"/>
+    </CModel>
+    <CModel id="AP_SuperStimNovaHoT">
+        <Model value="Assets\Effects\Zerg\RegenerativeBileBuff\RegenerativeBileBuff.m3"/>
+        <EditorCategories value="Race:Terran"/>
+    </CModel>
+    <CModel id="AP_SuperStimpackNovaEndImpact" parent="OneShotSpellFX">
+        <Model value="Assets\Effects\Terran\StimpackEndImpact\StimpackEndImpact.m3"/>
+        <EditorCategories value="Race:Terran"/>
+    </CModel>
+    <CModel id="AP_SwarmGrenade" parent="PersistentSpellFX">
+        <Model value="Assets\Effects\Zerg\DisablingCloud\DisablingCloud.m3"/>
+        <EditorCategories value="Race:Zerg"/>
+        <RadiusLoose value="0.650000"/>
+        <ScaleMax value="0.550000,0.550000,0.550000"/>
+        <ScaleMin value="0.550000,0.550000,0.550000"/>
+    </CModel>
+    <CModel id="AP_SwarmGrenadeModelAttachment" parent="PersistentSpellFX">
+        <Model value="Assets\Effects\Zerg\DisablingCloudImpact\DisablingCloudImpact.m3"/>
+        <EditorCategories value="Race:Zerg"/>
+        <SelectionRadius value="0.312500"/>
+        <ShadowRadius value="0.312500"/>
+    </CModel>
+    <CModel id="AP_YoinkImpactModel" parent="PersistentSpellFX">
+        <Model value="Assets\Effects\Zerg\ViperTongueImpact\ViperTongueImpact.m3"/>
+        <EditorCategories value="Race:Zerg"/>
+    </CModel>
+    <CModel id="AP_YoinkTentacle" parent="PersistentSpellFX">
+        <Model value="Assets\Effects\Zerg\ViperTongue\ViperTongue.m3"/>
+        <EditorCategories value="Race:Zerg"/>
+    </CModel>
+    <CModel id="AP_NovaHeroDeathWarpOutBase" parent="UnitDeath" Race="Terran">
+        <Model value="Assets\Effects\Terran\NovaEx3_WarpOut\NovaEx3_WarpOut.m3"/>
+        <Occlusion value="Show"/>
+    </CModel>
+    <CModel id="AP_NovaHeroDeathWarpOutJetpack" parent="UnitDeath" Race="Terran">
+        <Model value="Assets\Effects\Terran\NovaEx3_Jetpack_WarpOut\NovaEx3_Jetpack_WarpOut.m3"/>
+        <Occlusion value="Show"/>
+    </CModel>
+    <CModel id="AP_StimPackDevice_Nova" parent="PersistentSpellFX">
+        <Model value="AP\Assets\Effects\Terran\StimPackDevice_Nova\StimPackDevice_Nova.m3"/>
+        <EditorCategories value="Race:Zerg"/>
+    </CModel>
+    <CModel id="AP_SuperStimpackNovaStartImpact" parent="OneShotSpellFX">
+        <Model value="Assets\Effects\Terran\StimpackStartImpact\StimpackStartImpact.m3"/>
+        <EditorCategories value="Race:Terran"/>
+    </CModel>
+    <CModel id="AP_Nova_Holographic_Decoy" parent="Unit" Race="Terran">
+        <Events>
+            <Anim value="Spell,D,End"/>
+            <Name value="WalkingCheck"/>
+            <Type value="Custom"/>
+            <Time value="0.250000"/>
+        </Events>
+        <Events>
+            <Anim value="Attack,B,00"/>
+            <Name value="AP_Nova_HellfireShotgun_HandPump"/>
+            <Type value="Sound"/>
+            <Time value="0.644000"/>
+            <Payload value="AP_Nova_HellfireShotgun_HandPump"/>
+        </Events>
+        <Events>
+            <Anim value="Attack,B,00"/>
+            <Name value="AP_Nova_HellfireShotgun_Foley"/>
+            <Type value="Sound"/>
+            <Time value="3.070000"/>
+            <Payload value="AP_Nova_HellfireShotgun_Foley"/>
+        </Events>
+        <Events>
+            <Anim value="Attack,B,01"/>
+            <Name value="AP_Nova_HellfireShotgun_Foley"/>
+            <Type value="Sound"/>
+            <Time value="3.147000"/>
+            <Payload value="AP_Nova_HellfireShotgun_Foley"/>
+        </Events>
+        <Events>
+            <Anim value="Attack,B,01"/>
+            <Name value="AP_Nova_HellfireShotgun_AutoPump"/>
+            <Type value="Sound"/>
+            <Time value="1.019000"/>
+            <Payload value="AP_Nova_HellfireShotgun_AutoPump"/>
+        </Events>
+        <Events>
+            <Anim value="Attack,Superior,B,00"/>
+            <Name value="AP_Nova_HellfireShotgun_Foley"/>
+            <Type value="Sound"/>
+            <Time value="3.147000"/>
+            <Payload value="AP_Nova_HellfireShotgun_Foley"/>
+        </Events>
+        <Events>
+            <Anim value="Attack,Superior,B,00"/>
+            <Name value="AP_Nova_HellfireShotgun_AutoPump"/>
+            <Type value="Sound"/>
+            <Time value="1.019000"/>
+            <Payload value="AP_Nova_HellfireShotgun_AutoPump"/>
+        </Events>
+        <Events>
+            <Anim value="Attack,Inferior,B,00"/>
+            <Name value="AP_Nova_HellfireShotgun_Foley"/>
+            <Type value="Sound"/>
+            <Time value="3.147000"/>
+            <Payload value="AP_Nova_HellfireShotgun_Foley"/>
+        </Events>
+        <Events>
+            <Anim value="Attack,Inferior,B,00"/>
+            <Name value="AP_Nova_HellfireShotgun_KneePump"/>
+            <Type value="Sound"/>
+            <Time value="0.878000"/>
+            <Payload value="AP_Nova_HellfireShotgun_KneePump"/>
+        </Events>
+        <Events>
+            <Anim value="Attack,C,00"/>
+            <Name value="AP_NovaPsiBlade_Launch_C"/>
+            <Type value="Sound"/>
+            <Time value="0.010000"/>
+            <Payload value="AP_NovaPsiBlade_Launch_C"/>
+        </Events>
+        <Events>
+            <Anim value="Attack,C,00"/>
+            <Name value="AP_NovaPsiBlade_Impact"/>
+            <Type value="Sound"/>
+            <Time value="0.122000"/>
+            <Payload value="AP_NovaPsiBlade_Impact"/>
+        </Events>
+        <Events>
+            <Anim value="Attack,C,00"/>
+            <Name value="AP_NovaPsiBlade_Impact"/>
+            <Type value="Sound"/>
+            <Time value="4.498000"/>
+            <Payload value="AP_NovaPsiBlade_Impact"/>
+        </Events>
+        <Events>
+            <Anim value="Attack,C,00"/>
+            <Name value="AP_NovaHoloDecoyPsiBlade_Impact_Dx_Exert"/>
+            <Type value="Sound"/>
+            <Time value="0.073000"/>
+            <Payload value="AP_NovaHoloDecoyPsiBlade_Impact_Dx_Exert"/>
+        </Events>
+        <Events>
+            <Anim value="Attack,C,00"/>
+            <Name value="AP_NovaPsiBlade_Foley_C"/>
+            <Type value="Sound"/>
+            <Time value="0.167000"/>
+            <Payload value="AP_NovaPsiBlade_Foley_C"/>
+        </Events>
+        <Events>
+            <Anim value="Attack,C,00"/>
+            <Name value="AP_NovaPsiBlade_Launch_C_a"/>
+            <Type value="Sound"/>
+            <Time value="4.098000"/>
+            <Payload value="AP_NovaPsiBlade_Launch_C_a"/>
+        </Events>
+        <Events>
+            <Anim value="Attack,C,00"/>
+            <Name value="AP_NovaPsiBlade_Foley_C_a"/>
+            <Type value="Sound"/>
+            <Time value="4.098000"/>
+            <Payload value="AP_NovaPsiBlade_Foley_C_a"/>
+        </Events>
+        <Events>
+            <Anim value="Attack,C,01"/>
+            <Name value="AP_NovaPsiBlade_Launch_C01"/>
+            <Type value="Sound"/>
+            <Time value="0.010000"/>
+            <Payload value="AP_NovaPsiBlade_Launch_C01"/>
+        </Events>
+        <Events>
+            <Anim value="Attack,C,01"/>
+            <Name value="AP_NovaPsiBlade_Impact"/>
+            <Type value="Sound"/>
+            <Time value="0.122000"/>
+            <Payload value="AP_NovaPsiBlade_Impact"/>
+        </Events>
+        <Events>
+            <Anim value="Attack,C,01"/>
+            <Name value="AP_NovaPsiBlade_Impact"/>
+            <Type value="Sound"/>
+            <Time value="4.498000"/>
+            <Payload value="AP_NovaPsiBlade_Impact"/>
+        </Events>
+        <Events>
+            <Anim value="Attack,C,01"/>
+            <Name value="AP_NovaHoloDecoyPsiBlade_Impact_Dx_Exert"/>
+            <Type value="Sound"/>
+            <Time value="0.073000"/>
+            <Payload value="AP_NovaHoloDecoyPsiBlade_Impact_Dx_Exert"/>
+        </Events>
+        <Events>
+            <Anim value="Attack,C,01"/>
+            <Name value="AP_NovaPsiBlade_Foley_C2"/>
+            <Type value="Sound"/>
+            <Time value="0.010000"/>
+            <Payload value="AP_NovaPsiBlade_Foley_C2"/>
+        </Events>
+        <Events>
+            <Anim value="Attack,C,01"/>
+            <Name value="AP_NovaPsiBlade_Launch_C01a"/>
+            <Type value="Sound"/>
+            <Time value="4.092000"/>
+            <Payload value="AP_NovaPsiBlade_Launch_C01a"/>
+        </Events>
+        <Events>
+            <Anim value="Attack,C,01"/>
+            <Name value="AP_NovaPsiBlade_Foley_C01a"/>
+            <Type value="Sound"/>
+            <Time value="4.092000"/>
+            <Payload value="AP_NovaPsiBlade_Foley_C01a"/>
+        </Events>
+        <Events>
+            <Anim value="Attack,C,02"/>
+            <Name value="AP_NovaPsiBlade_Launch_C02"/>
+            <Type value="Sound"/>
+            <Payload value="AP_NovaPsiBlade_Launch_C02"/>
+        </Events>
+        <Events>
+            <Anim value="Attack,C,02"/>
+            <Name value="AP_NovaPsiBlade_Impact"/>
+            <Type value="Sound"/>
+            <Time value="0.122000"/>
+            <Payload value="AP_NovaPsiBlade_Impact"/>
+        </Events>
+        <Events>
+            <Anim value="Attack,C,02"/>
+            <Name value="AP_NovaPsiBlade_Impact"/>
+            <Type value="Sound"/>
+            <Time value="4.498000"/>
+            <Payload value="AP_NovaPsiBlade_Impact"/>
+        </Events>
+        <Events>
+            <Anim value="Attack,C,02"/>
+            <Name value="AP_NovaHoloDecoyPsiBlade_Impact_Dx_Exert"/>
+            <Type value="Sound"/>
+            <Time value="0.073000"/>
+            <Payload value="AP_NovaHoloDecoyPsiBlade_Impact_Dx_Exert"/>
+        </Events>
+        <Events>
+            <Anim value="Attack,C,02"/>
+            <Name value="AP_NovaPsiBlade_Foley_C02"/>
+            <Type value="Sound"/>
+            <Time value="0.010000"/>
+            <Payload value="AP_NovaPsiBlade_Foley_C02"/>
+        </Events>
+        <Events>
+            <Anim value="Attack,C,02"/>
+            <Name value="AP_NovaPsiBlade_Launch_C02a"/>
+            <Type value="Sound"/>
+            <Time value="4.109000"/>
+            <Payload value="AP_NovaPsiBlade_Launch_C02a"/>
+        </Events>
+        <Events>
+            <Anim value="Attack,C,02"/>
+            <Name value="AP_NovaPsiBlade_Foley_C02a"/>
+            <Type value="Sound"/>
+            <Time value="4.109000"/>
+            <Payload value="AP_NovaPsiBlade_Foley_C02a"/>
+        </Events>
+        <Events>
+            <Anim value="Attack,C,03"/>
+            <Name value="AP_NovaPsiBlade_Launch_C03"/>
+            <Type value="Sound"/>
+            <Time value="0.010000"/>
+            <Payload value="AP_NovaPsiBlade_Launch_C03"/>
+        </Events>
+        <Events>
+            <Anim value="Attack,C,03"/>
+            <Name value="AP_NovaPsiBlade_Impact"/>
+            <Type value="Sound"/>
+            <Time value="0.122000"/>
+            <Payload value="AP_NovaPsiBlade_Impact"/>
+        </Events>
+        <Events>
+            <Anim value="Attack,C,03"/>
+            <Name value="AP_NovaPsiBlade_Impact"/>
+            <Type value="Sound"/>
+            <Time value="4.498000"/>
+            <Payload value="AP_NovaPsiBlade_Impact"/>
+        </Events>
+        <Events>
+            <Anim value="Attack,C,03"/>
+            <Name value="AP_NovaHoloDecoyPsiBlade_Launch_Dx_Exert"/>
+            <Type value="Sound"/>
+            <Time value="0.066000"/>
+            <Payload value="AP_NovaHoloDecoyPsiBlade_Launch_Dx_Exert"/>
+        </Events>
+        <Events>
+            <Anim value="Attack,C,03"/>
+            <Name value="AP_NovaPsiBlade_Foley_C03"/>
+            <Type value="Sound"/>
+            <Time value="0.010000"/>
+            <Payload value="AP_NovaPsiBlade_Foley_C03"/>
+        </Events>
+        <Events>
+            <Anim value="Attack,C,03"/>
+            <Name value="AP_NovaPsiBlade_Launch_C03a"/>
+            <Type value="Sound"/>
+            <Time value="4.078000"/>
+            <Payload value="AP_NovaPsiBlade_Launch_C03a"/>
+        </Events>
+        <Events>
+            <Anim value="Attack,C,03"/>
+            <Name value="AP_NovaPsiBlade_Foley_C03a"/>
+            <Type value="Sound"/>
+            <Time value="4.078000"/>
+            <Payload value="AP_NovaPsiBlade_Foley_C03a"/>
+        </Events>
+        <Events>
+            <Anim value="Attack,C,04"/>
+            <Name value="AP_NovaPsiBlade_Launch_C04"/>
+            <Type value="Sound"/>
+            <Time value="0.010000"/>
+            <Payload value="AP_NovaPsiBlade_Launch_C04"/>
+        </Events>
+        <Events>
+            <Anim value="Attack,C,04"/>
+            <Name value="AP_NovaPsiBlade_Impact"/>
+            <Type value="Sound"/>
+            <Time value="0.122000"/>
+            <Payload value="AP_NovaPsiBlade_Impact"/>
+        </Events>
+        <Events>
+            <Anim value="Attack,C,04"/>
+            <Name value="AP_NovaPsiBlade_Impact"/>
+            <Type value="Sound"/>
+            <Time value="4.498000"/>
+            <Payload value="AP_NovaPsiBlade_Impact"/>
+        </Events>
+        <Events>
+            <Anim value="Attack,C,04"/>
+            <Name value="AP_NovaHoloDecoyPsiBlade_Impact_Dx_Exert"/>
+            <Type value="Sound"/>
+            <Time value="4.428000"/>
+            <Payload value="AP_NovaHoloDecoyPsiBlade_Impact_Dx_Exert"/>
+        </Events>
+        <Events>
+            <Anim value="Attack,C,04"/>
+            <Name value="AP_NovaPsiBlade_Foley_C04"/>
+            <Type value="Sound"/>
+            <Time value="0.010000"/>
+            <Payload value="AP_NovaPsiBlade_Foley_C04"/>
+        </Events>
+        <Events>
+            <Anim value="Attack,C,04"/>
+            <Name value="AP_NovaPsiBlade_Launch_C04a"/>
+            <Type value="Sound"/>
+            <Time value="4.030000"/>
+            <Payload value="AP_NovaPsiBlade_Launch_C04a"/>
+        </Events>
+        <Events>
+            <Anim value="Attack,C,04"/>
+            <Name value="AP_NovaPsiBlade_Foley_C04a"/>
+            <Type value="Sound"/>
+            <Time value="4.030000"/>
+            <Payload value="AP_NovaPsiBlade_Foley_C04a"/>
+        </Events>
+        <Events>
+            <Anim value="Attack,C,05"/>
+            <Name value="AP_NovaPsiBlade_Launch_C05"/>
+            <Type value="Sound"/>
+            <Time value="0.010000"/>
+            <Payload value="AP_NovaPsiBlade_Launch_C05"/>
+        </Events>
+        <Events>
+            <Anim value="Attack,C,05"/>
+            <Name value="AP_NovaPsiBlade_Impact"/>
+            <Type value="Sound"/>
+            <Time value="0.122000"/>
+            <Payload value="AP_NovaPsiBlade_Impact"/>
+        </Events>
+        <Events>
+            <Anim value="Attack,C,05"/>
+            <Name value="AP_NovaPsiBlade_Impact"/>
+            <Type value="Sound"/>
+            <Time value="4.498000"/>
+            <Payload value="AP_NovaPsiBlade_Impact"/>
+        </Events>
+        <Events>
+            <Anim value="Attack,C,05"/>
+            <Name value="AP_NovaHoloDecoyPsiBlade_Impact_Dx_Exert"/>
+            <Type value="Sound"/>
+            <Time value="4.428000"/>
+            <Payload value="AP_NovaHoloDecoyPsiBlade_Impact_Dx_Exert"/>
+        </Events>
+        <Events>
+            <Anim value="Attack,C,05"/>
+            <Name value="AP_NovaHoloDecoyPsiBlade_Impact_Dx_Exert"/>
+            <Type value="Sound"/>
+            <Time value="0.051000"/>
+            <Payload value="AP_NovaHoloDecoyPsiBlade_Impact_Dx_Exert"/>
+        </Events>
+        <Events>
+            <Anim value="Attack,C,05"/>
+            <Name value="AP_NovaPsiBlade_Foley_C05"/>
+            <Type value="Sound"/>
+            <Time value="0.010000"/>
+            <Payload value="AP_NovaPsiBlade_Foley_C05"/>
+        </Events>
+        <Events>
+            <Anim value="Attack,C,05"/>
+            <Name value="AP_NovaPsiBlade_Launch_C05a"/>
+            <Type value="Sound"/>
+            <Time value="4.034000"/>
+            <Payload value="AP_NovaPsiBlade_Launch_C05a"/>
+        </Events>
+        <Events>
+            <Anim value="Attack,C,05"/>
+            <Name value="AP_NovaPsiBlade_Foley_C05a"/>
+            <Type value="Sound"/>
+            <Time value="4.034000"/>
+            <Payload value="AP_NovaPsiBlade_Foley_C05a"/>
+        </Events>
+        <Events>
+            <Anim value="Attack,C,06"/>
+            <Name value="AP_NovaPsiBlade_Launch_C06"/>
+            <Type value="Sound"/>
+            <Time value="0.010000"/>
+            <Payload value="AP_NovaPsiBlade_Launch_C06"/>
+        </Events>
+        <Events>
+            <Anim value="Attack,C,06"/>
+            <Name value="AP_NovaPsiBlade_Impact"/>
+            <Type value="Sound"/>
+            <Time value="0.122000"/>
+            <Payload value="AP_NovaPsiBlade_Impact"/>
+        </Events>
+        <Events>
+            <Anim value="Attack,C,06"/>
+            <Name value="AP_NovaPsiBlade_Impact"/>
+            <Type value="Sound"/>
+            <Time value="4.859000"/>
+            <Payload value="AP_NovaPsiBlade_Impact"/>
+        </Events>
+        <Events>
+            <Anim value="Attack,C,06"/>
+            <Name value="AP_NovaPsiBlade_Impact"/>
+            <Type value="Sound"/>
+            <Time value="0.530000"/>
+            <Payload value="AP_NovaPsiBlade_Impact"/>
+        </Events>
+        <Events>
+            <Anim value="Attack,C,06"/>
+            <Name value="AP_NovaHoloDecoyPsiBlade_Impact_Dx_Exert"/>
+            <Type value="Sound"/>
+            <Time value="4.739000"/>
+            <Payload value="AP_NovaHoloDecoyPsiBlade_Impact_Dx_Exert"/>
+        </Events>
+        <Events>
+            <Anim value="Attack,C,06"/>
+            <Name value="AP_NovaHoloDecoyPsiBlade_Launch_Dx_Exert"/>
+            <Type value="Sound"/>
+            <Time value="0.403000"/>
+            <Payload value="AP_NovaHoloDecoyPsiBlade_Launch_Dx_Exert"/>
+        </Events>
+        <Events>
+            <Anim value="Attack,C,06"/>
+            <Name value="AP_NovaPsiBlade_Foley_C06"/>
+            <Type value="Sound"/>
+            <Time value="0.010000"/>
+            <Payload value="AP_NovaPsiBlade_Foley_C06"/>
+        </Events>
+        <Events>
+            <Anim value="Attack,C,06"/>
+            <Name value="AP_NovaPsiBlade_Launch_C06a"/>
+            <Type value="Sound"/>
+            <Time value="4.393000"/>
+            <Payload value="AP_NovaPsiBlade_Launch_C06a"/>
+        </Events>
+        <Events>
+            <Anim value="Attack,C,06"/>
+            <Name value="AP_NovaPsiBlade_Foley_C06a"/>
+            <Type value="Sound"/>
+            <Time value="4.393000"/>
+            <Payload value="AP_NovaPsiBlade_Foley_C06a"/>
+        </Events>
+        <Events>
+            <Anim value="Attack,Superior,C,00"/>
+            <Name value="AP_NovaPsiBlade_Launch_C_Superior"/>
+            <Type value="Sound"/>
+            <Time value="0.010000"/>
+            <Payload value="AP_NovaPsiBlade_Launch_C_Superior"/>
+        </Events>
+        <Events>
+            <Anim value="Attack,Superior,C,00"/>
+            <Name value="AP_NovaPsiBlade_Impact"/>
+            <Type value="Sound"/>
+            <Time value="0.122000"/>
+            <Payload value="AP_NovaPsiBlade_Impact"/>
+        </Events>
+        <Events>
+            <Anim value="Attack,Superior,C,00"/>
+            <Name value="AP_NovaPsiBlade_Impact"/>
+            <Type value="Sound"/>
+            <Time value="4.653000"/>
+            <Payload value="AP_NovaPsiBlade_Impact"/>
+        </Events>
+        <Events>
+            <Anim value="Attack,Superior,C,00"/>
+            <Name value="AP_NovaHoloDecoyPsiBlade_Impact_Dx_Exert"/>
+            <Type value="Sound"/>
+            <Time value="0.084000"/>
+            <Payload value="AP_NovaHoloDecoyPsiBlade_Impact_Dx_Exert"/>
+        </Events>
+        <Events>
+            <Anim value="Attack,Superior,C,00"/>
+            <Name value="AP_NovaHoloDecoyPsiBlade_Launch_Dx_Exert"/>
+            <Type value="Sound"/>
+            <Time value="4.517000"/>
+            <Payload value="AP_NovaHoloDecoyPsiBlade_Launch_Dx_Exert"/>
+        </Events>
+        <Events>
+            <Anim value="Attack,Superior,C,00"/>
+            <Name value="AP_NovaPsiBlade_Foley_C_Superior"/>
+            <Type value="Sound"/>
+            <Time value="0.010000"/>
+            <Payload value="AP_NovaPsiBlade_Foley_C_Superior"/>
+        </Events>
+        <Events>
+            <Anim value="Attack,Superior,C,00"/>
+            <Name value="AP_NovaPsiBlade_Launch_C_Superior_a"/>
+            <Type value="Sound"/>
+            <Time value="4.129000"/>
+            <Payload value="AP_NovaPsiBlade_Launch_C_Superior_a"/>
+        </Events>
+        <Events>
+            <Anim value="Attack,Superior,C,00"/>
+            <Name value="AP_NovaPsiBlade_Foley_C_Superior_a"/>
+            <Type value="Sound"/>
+            <Time value="4.129000"/>
+            <Payload value="AP_NovaPsiBlade_Foley_C_Superior_a"/>
+        </Events>
+        <Events>
+            <Anim value="Attack,Superior,C,01"/>
+            <Name value="AP_NovaPsiBlade_Launch_C01_Superior"/>
+            <Type value="Sound"/>
+            <Time value="0.010000"/>
+            <Payload value="AP_NovaPsiBlade_Launch_C01_Superior"/>
+        </Events>
+        <Events>
+            <Anim value="Attack,Superior,C,01"/>
+            <Name value="AP_NovaPsiBlade_Impact"/>
+            <Type value="Sound"/>
+            <Time value="0.162000"/>
+            <Payload value="AP_NovaPsiBlade_Impact"/>
+        </Events>
+        <Events>
+            <Anim value="Attack,Superior,C,01"/>
+            <Name value="AP_NovaPsiBlade_Impact"/>
+            <Type value="Sound"/>
+            <Time value="4.653000"/>
+            <Payload value="AP_NovaPsiBlade_Impact"/>
+        </Events>
+        <Events>
+            <Anim value="Attack,Superior,C,01"/>
+            <Name value="AP_NovaPsiBlade_Launch_C_BladeTwirl"/>
+            <Type value="Sound"/>
+            <Time value="0.272000"/>
+            <Payload value="AP_NovaPsiBlade_Launch_C_BladeTwirl"/>
+        </Events>
+        <Events>
+            <Anim value="Attack,Superior,C,01"/>
+            <Name value="AP_NovaHoloDecoyPsiBlade_Impact_Dx_Exert"/>
+            <Type value="Sound"/>
+            <Time value="4.523000"/>
+            <Payload value="AP_NovaHoloDecoyPsiBlade_Impact_Dx_Exert"/>
+        </Events>
+        <Events>
+            <Anim value="Attack,Superior,C,01"/>
+            <Name value="AP_NovaHoloDecoyPsiBlade_Launch_Dx_Exert"/>
+            <Type value="Sound"/>
+            <Time value="0.124000"/>
+            <Payload value="AP_NovaHoloDecoyPsiBlade_Launch_Dx_Exert"/>
+        </Events>
+        <Events>
+            <Anim value="Attack,Superior,C,01"/>
+            <Name value="AP_NovaPsiBlade_Foley_C01_Superior"/>
+            <Type value="Sound"/>
+            <Time value="0.259000"/>
+            <Payload value="AP_NovaPsiBlade_Foley_C01_Superior"/>
+        </Events>
+        <Events>
+            <Anim value="Attack,Superior,C,01"/>
+            <Name value="AP_NovaPsiBlade_Launch_C01_Superior_a"/>
+            <Type value="Sound"/>
+            <Time value="4.129000"/>
+            <Payload value="AP_NovaPsiBlade_Launch_C01_Superior_a"/>
+        </Events>
+        <Events>
+            <Anim value="Attack,Superior,C,01"/>
+            <Name value="AP_NovaPsiBlade_Foley_C01_Superior_a"/>
+            <Type value="Sound"/>
+            <Time value="4.129000"/>
+            <Payload value="AP_NovaPsiBlade_Foley_C01_Superior_a"/>
+        </Events>
+        <Events>
+            <Anim value="Attack,Inferior,C,00"/>
+            <Name value="AP_NovaPsiBlade_Launch_C_Inferior"/>
+            <Type value="Sound"/>
+            <Time value="0.010000"/>
+            <Payload value="AP_NovaPsiBlade_Launch_C_Inferior"/>
+        </Events>
+        <Events>
+            <Anim value="Attack,Inferior,C,00"/>
+            <Name value="AP_NovaPsiBlade_Impact"/>
+            <Type value="Sound"/>
+            <Time value="0.165000"/>
+            <Payload value="AP_NovaPsiBlade_Impact"/>
+        </Events>
+        <Events>
+            <Anim value="Attack,Inferior,C,00"/>
+            <Name value="AP_NovaPsiBlade_Impact"/>
+            <Type value="Sound"/>
+            <Time value="4.573000"/>
+            <Payload value="AP_NovaPsiBlade_Impact"/>
+        </Events>
+        <Events>
+            <Anim value="Attack,Inferior,C,00"/>
+            <Name value="AP_NovaHoloDecoyPsiBlade_Impact_Dx_Exert"/>
+            <Type value="Sound"/>
+            <Time value="0.148000"/>
+            <Payload value="AP_NovaHoloDecoyPsiBlade_Impact_Dx_Exert"/>
+        </Events>
+        <Events>
+            <Anim value="Attack,Inferior,C,00"/>
+            <Name value="AP_NovaHoloDecoyPsiBlade_Launch_Dx_Exert"/>
+            <Type value="Sound"/>
+            <Time value="4.324000"/>
+            <Payload value="AP_NovaHoloDecoyPsiBlade_Launch_Dx_Exert"/>
+        </Events>
+        <Events>
+            <Anim value="Attack,Inferior,C,00"/>
+            <Name value="AP_NovaPsiBlade_Foley_C_Inferior"/>
+            <Type value="Sound"/>
+            <Time value="0.010000"/>
+            <Payload value="AP_NovaPsiBlade_Foley_C_Inferior"/>
+        </Events>
+        <Events>
+            <Anim value="Attack,Inferior,C,00"/>
+            <Name value="AP_NovaPsiBlade_Launch_C_Inferior_a"/>
+            <Type value="Sound"/>
+            <Time value="4.121000"/>
+            <Payload value="AP_NovaPsiBlade_Launch_C_Inferior_a"/>
+        </Events>
+        <Events>
+            <Anim value="Attack,Inferior,C,00"/>
+            <Name value="AP_NovaPsiBlade_Foley_C_Inferior_a"/>
+            <Type value="Sound"/>
+            <Time value="4.380000"/>
+            <Payload value="AP_NovaPsiBlade_Foley_C_Inferior_a"/>
+        </Events>
+        <Events>
+            <Anim value="Attack,Inferior,C,01"/>
+            <Name value="AP_NovaPsiBlade_Launch_C01_Inferior"/>
+            <Type value="Sound"/>
+            <Time value="0.010000"/>
+            <Payload value="AP_NovaPsiBlade_Launch_C01_Inferior"/>
+        </Events>
+        <Events>
+            <Anim value="Attack,Inferior,C,01"/>
+            <Name value="AP_NovaPsiBlade_Impact"/>
+            <Type value="Sound"/>
+            <Time value="0.165000"/>
+            <Payload value="AP_NovaPsiBlade_Impact"/>
+        </Events>
+        <Events>
+            <Anim value="Attack,Inferior,C,01"/>
+            <Name value="AP_NovaPsiBlade_Impact"/>
+            <Type value="Sound"/>
+            <Time value="4.573000"/>
+            <Payload value="AP_NovaPsiBlade_Impact"/>
+        </Events>
+        <Events>
+            <Anim value="Attack,Inferior,C,01"/>
+            <Name value="AP_NovaHoloDecoyPsiBlade_Impact_Dx_Exert"/>
+            <Type value="Sound"/>
+            <Time value="0.148000"/>
+            <Payload value="AP_NovaHoloDecoyPsiBlade_Impact_Dx_Exert"/>
+        </Events>
+        <Events>
+            <Anim value="Attack,Inferior,C,01"/>
+            <Name value="AP_NovaPsiBlade_Foley_C01_Inferior"/>
+            <Type value="Sound"/>
+            <Time value="0.552000"/>
+            <Payload value="AP_NovaPsiBlade_Foley_C01_Inferior"/>
+        </Events>
+        <Events>
+            <Anim value="Attack,Inferior,C,01"/>
+            <Name value="AP_NovaPsiBlade_Launch_C01_Inferior_a"/>
+            <Type value="Sound"/>
+            <Time value="4.078000"/>
+            <Payload value="AP_NovaPsiBlade_Launch_C01_Inferior_a"/>
+        </Events>
+        <Events>
+            <Anim value="Attack,Inferior,C,01"/>
+            <Name value="AP_NovaPsiBlade_Foley_C01_Inferior_a"/>
+            <Type value="Sound"/>
+            <Time value="4.078000"/>
+            <Payload value="AP_NovaPsiBlade_Foley_C01_Inferior_a"/>
+        </Events>
+        <Events>
+            <Anim value="Spell,C,00"/>
+            <Name value="AP_NovaPsiBlade_Launch_C02"/>
+            <Type value="Sound"/>
+            <Time value="0.010000"/>
+            <Payload value="AP_NovaPsiBlade_Launch_C02"/>
+        </Events>
+        <Events>
+            <Anim value="Spell,D,00"/>
+            <Name value="AP_NovaPsiBlade_Launch_C"/>
+            <Type value="Sound"/>
+            <Time value="0.010000"/>
+            <Payload value="AP_NovaPsiBlade_Launch_C"/>
+        </Events>
+        <Events>
+            <Anim value="Attack,C,07"/>
+            <Name value="AP_NovaPsiBlade_Launch_C03a"/>
+            <Type value="Sound"/>
+            <Time value="0.010000"/>
+            <Payload value="AP_NovaPsiBlade_Launch_C03a"/>
+        </Events>
+        <Events>
+            <Anim value="Attack,C,07"/>
+            <Name value="AP_NovaPsiBlade_Impact"/>
+            <Type value="Sound"/>
+            <Time value="0.123000"/>
+            <Payload value="AP_NovaPsiBlade_Impact"/>
+        </Events>
+        <Events>
+            <Anim value="Attack,C,07"/>
+            <Name value="AP_NovaPsiBlade_Impact"/>
+            <Type value="Sound"/>
+            <Time value="0.492000"/>
+            <Payload value="AP_NovaPsiBlade_Impact"/>
+        </Events>
+        <Events>
+            <Anim value="Attack,C,07"/>
+            <Name value="AP_NovaPsiBlade_Launch_C_BladeTwirl"/>
+            <Type value="Sound"/>
+            <Time value="0.694000"/>
+            <Payload value="AP_NovaPsiBlade_Launch_C_BladeTwirl"/>
+        </Events>
+        <Events>
+            <Anim value="Attack,C,07"/>
+            <Name value="AP_NovaPsiBlade_Impact"/>
+            <Type value="Sound"/>
+            <Time value="4.990000"/>
+            <Payload value="AP_NovaPsiBlade_Impact"/>
+        </Events>
+        <Events>
+            <Anim value="Attack,C,07"/>
+            <Name value="AP_NovaHoloDecoyPsiBlade_Launch_Dx_Exert"/>
+            <Type value="Sound"/>
+            <Time value="0.020000"/>
+            <Payload value="AP_NovaHoloDecoyPsiBlade_Launch_Dx_Exert"/>
+        </Events>
+        <Events>
+            <Anim value="Attack,C,07"/>
+            <Name value="AP_NovaHoloDecoyPsiBlade_Impact_Dx_Exert"/>
+            <Type value="Sound"/>
+            <Time value="0.431000"/>
+            <Payload value="AP_NovaHoloDecoyPsiBlade_Impact_Dx_Exert"/>
+        </Events>
+        <Events>
+            <Anim value="Attack,C,07"/>
+            <Name value="AP_NovaPsiBlade_Launch_C06"/>
+            <Type value="Sound"/>
+            <Time value="4.394000"/>
+            <Payload value="AP_NovaPsiBlade_Launch_C06"/>
+        </Events>
+        <Events>
+            <Anim value="Attack,C,07"/>
+            <Name value="AP_NovaPsiBlade_Launch_C_Inferior_a"/>
+            <Type value="Sound"/>
+            <Time value="0.044000"/>
+            <Payload value="AP_NovaPsiBlade_Launch_C_Inferior_a"/>
+        </Events>
+        <Events>
+            <Anim value="Attack,C,07"/>
+            <Name value="AP_NovaPsiBlade_Launch_C_Superior"/>
+            <Type value="Sound"/>
+            <Time value="4.883000"/>
+            <Payload value="AP_NovaPsiBlade_Launch_C_Superior"/>
+        </Events>
+        <Events>
+            <Anim value="Death,Pickup,C,00"/>
+            <Name value="AP_NovaPsiBlade_Foley_C03"/>
+            <Type value="Sound"/>
+            <Time value="0.010000"/>
+            <Payload value="AP_NovaPsiBlade_Foley_C03"/>
+        </Events>
+        <Events>
+            <Anim value="Death,Pickup,C,00"/>
+            <Name value="AP_NovaPsiBlade_Foley_C2"/>
+            <Type value="Sound"/>
+            <Time value="2.607000"/>
+            <Payload value="AP_NovaPsiBlade_Foley_C2"/>
+        </Events>
+        <Events>
+            <Anim value="Attack,A,00"/>
+            <Name value="AP_Nova_HellfireShotgun_Foley"/>
+            <Type value="Sound"/>
+            <Time value="3.000000"/>
+            <Payload value="AP_Nova_HellfireShotgun_Foley"/>
+        </Events>
+        <Events>
+            <Anim value="Attack,A,01"/>
+            <Name value="AP_Nova_HellfireShotgun_Foley"/>
+            <Type value="Sound"/>
+            <Time value="2.936000"/>
+            <Payload value="AP_Nova_HellfireShotgun_Foley"/>
+        </Events>
+        <Events>
+            <Anim value="Attack,Superior,A,00"/>
+            <Name value="AP_Nova_HellfireShotgun_Foley"/>
+            <Type value="Sound"/>
+            <Time value="2.936000"/>
+            <Payload value="AP_Nova_HellfireShotgun_Foley"/>
+        </Events>
+        <Events>
+            <Anim value="Attack,Inferior,A,00"/>
+            <Name value="AP_Nova_HellfireShotgun_Foley"/>
+            <Type value="Sound"/>
+            <Time value="2.936000"/>
+            <Payload value="AP_Nova_HellfireShotgun_Foley"/>
+        </Events>
+        <Events>
+            <Anim value="Attack,B,02"/>
+            <Name value="AP_Nova_HellfireShotgun_Foley"/>
+            <Type value="Sound"/>
+            <Time value="0.745000"/>
+            <Payload value="AP_Nova_HellfireShotgun_Foley"/>
+        </Events>
+        <Events>
+            <Anim value="Attack,B,02"/>
+            <Name value="AP_Nova_HellfireShotgun_KneePump"/>
+            <Type value="Sound"/>
+            <Time value="1.258000"/>
+            <Payload value="AP_Nova_HellfireShotgun_KneePump"/>
+        </Events>
+        <Events>
+            <Anim value="Attack,B,02"/>
+            <Name value="AP_Nova_HellfireShotgun_Foley"/>
+            <Type value="Sound"/>
+            <Time value="3.139000"/>
+            <Payload value="AP_Nova_HellfireShotgun_Foley"/>
+        </Events>
+        <Events>
+            <Anim value="Spell,G,00"/>
+            <Name value="AP_Nova_HellfireShotgun_Foley"/>
+            <Type value="Sound"/>
+            <Time value="1.570000"/>
+            <Payload value="AP_Nova_HellfireShotgun_Foley"/>
+        </Events>
+        <Events>
+            <Anim value="Death,Pickup"/>
+            <Name value="DeathWarpOutBase"/>
+            <Type value="Custom"/>
+            <Time value="1.660000"/>
+        </Events>
+        <Events>
+            <Anim value="Death,Pickup,A"/>
+            <Name value="DeathWarpOutBaseA"/>
+            <Type value="Custom"/>
+            <Time value="1.660000"/>
+        </Events>
+        <Events>
+            <Anim value="Death,Pickup,B"/>
+            <Name value="DeathWarpOutBaseB"/>
+            <Type value="Custom"/>
+            <Time value="1.660000"/>
+        </Events>
+        <Events>
+            <Anim value="Death,Pickup,C"/>
+            <Name value="DeathWarpOutBaseC"/>
+            <Type value="Custom"/>
+            <Time value="1.660000"/>
+        </Events>
+        <Flags index="AutoUnload" value="1"/>
+        <Occlusion value="Show"/>
+        <PlanetPanelCamera value="Star2CameraMid04"/>
+        <Radius value="0.375000"/>
+        <SelectionRadius value="0.375000"/>
+        <ShadowRadius value="0.375000"/>
+        <TechPurchaseCamera value="Star2CameraMid04"/>
+        <UnitGlossaryCamera value="Star2CameraMid04"/>
+        <Model value="Assets\Units\Terran\NovaEx3\NovaEx3.m3"/>
+    </CModel>
+    <CModel id="AP_Nova_Holographic_Decoy_Impact" parent="OneShotSpellFX">
+        <Model value="Assets\Effects\Terran\Nova_Holographic_Decoy_Impact\Nova_Holographic_Decoy_Impact.m3"/>
+        <EditorCategories value="Race:Terran"/>
+    </CModel>
+    <CModel id="AP_Nova_Holographic_Decoy_Birth" parent="Unit" Race="Terran">
+        <!-- <Events>
+            <Anim value="Birth,00"/>
+            <Name value="NovaHoloDecoyBirthSound"/>
+            <Type value="Sound"/>
+            <Time value="0.010000"/>
+            <Payload value="Nova_Holographic_Decoy_Birth"/>
+        </Events> -->
+    </CModel>
+    <CModel id="AP_Nova_Holographic_Decoy_Death" parent="UnitDeath" Race="Terran">
+        <Model value="Assets\Units\Terran\Nova_Holographic_Decoy_Death\Nova_Holographic_Decoy_Death.m3"/>
+        <Events>
+            <Anim value="Death,00"/>
+            <Name value="NovaHoloDecoyDeathSound"/>
+            <Type value="Sound"/>
+            <Time value="0.010000"/>
+            <Payload value="AP_Nova_Holographic_Decoy_Death"/>
+        </Events>
+    </CModel>
+    <CModel id="AP_NovaWeaponHellfireShotgunImpact" parent="ImpactFX">
+        <Model value="AP\Assets\Effects\Terran\Nova_Shotgun_Impact\Nova_Shotgun_Impact.m3"/>
+        <EditorCategories value="Race:Terran"/>
+    </CModel>
+    <CModel id="AP_NovaWeaponHellfireShotgunLaunchModel" parent="LaunchFX">
+        <Model value="AP\Assets\Effects\Terran\Nova_Shotgun_Launch\Nova_Shotgun_Launch.m3"/>
+        <EditorCategories value="Race:Terran"/>
+    </CModel>
+    <CModel id="AP_Nova_ShotGunCone" parent="Splat">
+        <Model value="Assets\Splats\Nova_ShotGunCone\Nova_ShotGunCone.m3"/>
+    </CModel>
+    <CModel id="AP_NovaPlasmaRifleWeaponLaunch" parent="LaunchFX">
+        <Events>
+            <Anim value="Birth"/>
+            <Name value="AP_Nova_PlasmaRifle_Launch_Tail_L"/>
+            <Type value="Sound"/>
+            <Time value="0.010000"/>
+            <Payload value="AP_Nova_PlasmaRifle_Launch_Tail_L"/>
+        </Events>
+        <Events>
+            <Anim value="Birth"/>
+            <Name value="AP_Nova_PlasmaRifle_Launch_Tail_R"/>
+            <Type value="Sound"/>
+            <Time value="0.010000"/>
+            <Payload value="AP_Nova_PlasmaRifle_Launch_Tail_R"/>
+        </Events>
+        <Model value="Assets\Effects\Terran\PlasmaRifle_Launch\PlasmaRifle_Launch.m3"/>
+        <EditorCategories value="Race:Terran"/>
+    </CModel>
+    <CModel id="AP_NovaPlasmaBlastWeaponImpact" parent="OneShotSpellFX">
+        <Model value="Assets\Effects\Terran\PlasmaBurst_Missile_Impact\PlasmaBurst_Missile_Impact.m3"/>
+        <EditorCategories value="Race:Terran"/>
+        <SelectionRadius value="1.000000"/>
+        <ShadowRadius value="1.000000"/>
+    </CModel>
+    <CModel id="AP_NovaPlasmaRifleWeaponImpact" parent="OneShotSpellFX">
+        <Model value="Assets\Effects\Terran\PlasmaRifle_Missile_Impact\PlasmaRifle_Missile_Impact.m3"/>
+        <EditorCategories value="Race:Terran"/>
+        <SelectionRadius value="1.000000"/>
+        <ShadowRadius value="1.000000"/>
+    </CModel>
+    <CModel id="AP_NovaPlasmaRifleWeapon" parent="MissileFX">
+        <Model value="Assets\Effects\Terran\PlasmaRifle_Missile\PlasmaRifle_Missile.m3"/>
+        <EditorCategories value="Race:Terran"/>
+        <SelectionRadius value="1.000000"/>
+        <ShadowRadius value="1.000000"/>
+    </CModel>
+    <CModel id="AP_NovaPlasmaPuddle" parent="Unit" Race="Zerg">
+        <Model value="Assets\Effects\Terran\PlasmaRifle_Puddle_Medium\PlasmaRifle_Puddle_Medium.m3"/>
+        <Occlusion value="Show"/>
+        <!--ScaleMax value="0.250000,0.250000,1.000000"/>
+        <ScaleMin value="0.250000,0.250000,1.000000"/-->
+    </CModel>
+    <CModel id="AP_NovaPlasmaPuddleSmall" parent="Unit" Race="Zerg">
+        <Model value="Assets\Effects\Terran\PlasmaRifle_Puddle_Small\PlasmaRifle_Puddle_Small.m3"/>
+        <Occlusion value="Show"/>
+        <!--ScaleMax value="0.100000,0.100000,1.000000"/>
+        <ScaleMin value="0.100000,0.100000,1.000000"/-->
+    </CModel>
+    <CModel id="AP_NovaPlasmaPuddleLarge" parent="Unit" Race="Zerg">
+        <Model value="Assets\Effects\Terran\PlasmaRifle_Puddle\PlasmaRifle_Puddle.m3"/>
+        <Occlusion value="Show"/>
+        <!--ScaleMax value="0.500000,0.500000,1.000000"/>
+        <ScaleMin value="0.500000,0.500000,1.000000"/-->
+    </CModel>
+    <CModel id="AP_NPSwarmWeapon" parent="MissileFX">
+        <Model value="Assets\Effects\Zerg\InfestorParasiteMissile\InfestorParasiteMissile.m3"/>
+        <EditorCategories value="Race:Zerg"/>
+    </CModel>
+    <CModel id="AP_BroodLordEx1" parent="Unit" Race="Zerg">
+        <Model value="Assets\Units\Zerg\BroodLordEx1\BroodLordEx1.m3"/>
+        <RequiredAnims value="Assets\Units\Zerg\BroodLord_SwarmAnims\BroodLord_SwarmAnims.m3a"/>
+        <AnimBlendTime value="0.400000"/>
+        <Events>
+            <Anim value="Stand,00"/>
+            <Name value="BroodLord_wings"/>
+            <Type value="Sound"/>
+            <Time value="0.916000"/>
+            <Payload value="BroodLord_wings"/>
+        </Events>
+        <Events>
+            <Anim value="Walk,00"/>
+            <Name value="BroodLord_wings"/>
+            <Type value="Sound"/>
+            <Time value="0.600000"/>
+            <Payload value="BroodLord_wings"/>
+        </Events>
+        <Events>
+            <Anim value="Walk,01"/>
+            <Name value="BroodLord_wings"/>
+            <Type value="Sound"/>
+            <Time value="0.625000"/>
+            <Payload value="BroodLord_wings"/>
+        </Events>
+        <Events>
+            <Anim value="Walk,01"/>
+            <Name value="BroodLord_wings"/>
+            <Type value="Sound"/>
+            <Time value="2.793000"/>
+            <Payload value="BroodLord_wings"/>
+        </Events>
+        <Events>
+            <Anim value="Stand,01"/>
+            <Name value="BroodLord_wings"/>
+            <Type value="Sound"/>
+            <Time value="0.663000"/>
+            <Payload value="BroodLord_wings"/>
+        </Events>
+        <Events>
+            <Anim value="Stand,01"/>
+            <Name value="BroodLord_wings"/>
+            <Type value="Sound"/>
+            <Time value="2.041000"/>
+            <Payload value="BroodLord_wings"/>
+        </Events>
+        <Events>
+            <Anim value="Stand,02"/>
+            <Name value="BroodLord_wings"/>
+            <Type value="Sound"/>
+            <Time value="1.754000"/>
+            <Payload value="BroodLord_wings"/>
+        </Events>
+        <Occlusion value="Show"/>
+        <PlanetPanelCamera value="Star2CameraLow08"/>
+        <Radius value="0.850000"/>
+        <ScaleMax value="0.800000,0.800000,0.800000"/>
+        <ScaleMin value="0.800000,0.800000,0.800000"/>
+        <SelectionOffset value="0.000000,0.000000,-0.700000"/>
+        <SelectionRadius value="1.250000"/>
+        <ShadowRadius value="1.250000"/>
+        <SquibTypeDefault value="Flesh"/>
+        <TechPurchaseCamera value="Star2CameraLow08"/>
+        <Tipability value="0.750000"/>
+        <UnitGlossaryCamera value="Star2CameraLow08"/>
+    </CModel>
+    <CModel id="AP_BroodLordEx1Death" parent="UnitDeath" Race="Zerg">
+        <Model value="Assets/Units/Zerg/BroodLordDeath/BroodLordDeath.m3"/>
+        <LowQualityModel value="ZergMediumUnitDeathLow"/>
+        <Occlusion value="Show"/>
+        <VariationCount value="2"/>
+    </CModel>
+    <CModel id="AP_BroodLordEx1Portrait" parent="Portrait" Race="Zerg">
+        <Model value="Assets\Portraits\Zerg\BroodLordPortrait\BroodLordPortrait.m3"/>
+        <Image value="Assets\Textures\BroodLordPortrait_Static.dds"/>
+    </CModel>
+    <CModel id="AP_Viper" parent="ViperBase">
+        <Model value="Assets\Units\Zerg\SnakeCasterEx1B\SnakeCasterEx1B.m3"/>
+    </CModel>
+    <CModel id="AP_ViperAirAttackImpact" parent="ImpactFX">
+        <Model value="Assets\Effects\Zerg\PrimalGuardianMissileImpact\PrimalGuardianMissileImpact.m3"/>
+        <EditorCategories value="Race:Zerg"/>
+    </CModel>
+    <CModel id="AP_ViperAirWeapon" parent="Unit" Race="Zerg">
+        <Model value="Assets\Effects\Zerg\PrimalGuardianMissile\PrimalGuardianMissile.m3"/>
+        <Occlusion value="Show"/>
+        <Radius value="0.250000"/>
+        <SelectionRadius value="0.250000"/>
+        <ShadowRadius value="0.250000"/>
+        <SquibTypeDefault value="Flesh"/>
+    </CModel>
+    <CModel id="AP_ViperEx1Portrait" parent="Portrait" Race="Zerg">
+        <Model value="Assets\Portraits\Zerg\ViperPortrait\ViperPortrait.m3"/>
+        <Image value="Assets\Textures\ViperPortrait_Static.dds"/>
+    </CModel>
+    <CModel id="AP_ViperCocoonDeath" parent="UnitDeath">
+        <Model value="Assets\Units\Zerg\BroodLordEgg\BroodLordEgg.m3"/>
+        <LowQualityModel value="ZergMediumUnitDeathLow"/>
+        <EditorCategories value="Race:Zerg"/>
+        <Lighting value="BroodLordCocoon"/>
+        <Occlusion value="Show"/>
+        <ScaleMax value="0.850000,0.850000,0.850000"/>
+        <ScaleMin value="0.850000,0.850000,0.850000"/>
+        <SelectionOffset value="0.000000,0.000000,-0.400000"/>
+        <SelectionRadius value="0.735000"/>
+        <ShadowRadius value="0.735000"/>
+        <SquibTypeDefault value="Flesh"/>
+    </CModel>
+    <CModel id="AP_ViperCocoon" parent="Unit" Race="Zerg">
+        <Model value="Assets\Units\Zerg\BroodLordEgg\BroodLordEgg.m3"/>
+        <Lighting value="BroodLordCocoon"/>
+        <Occlusion value="Show"/>
+        <Radius value="0.625000"/>
+        <ScaleMax value="0.850000,0.850000,0.850000"/>
+        <ScaleMin value="0.850000,0.850000,0.850000"/>
+        <SelectionOffset value="0.000000,0.000000,-0.400000"/>
+        <SelectionRadius value="0.735000"/>
+        <ShadowRadius value="0.735000"/>
+        <SquibTypeDefault value="Flesh"/>
+    </CModel>
+    <CModel id="AP_ExplosiveGlaiveImpact" parent="ImpactFX">
+        <Model value="Assets\Effects\Zerg\ExplosiveGlaiveImpact\ExplosiveGlaiveImpact.m3"/>
+        <EditorCategories value="Race:Zerg"/>
+    </CModel>
+    <CModel id="AP_GlaiveWurmM4Weapon" parent="MissileFX">
+        <Model value="Assets\Effects\Zerg\MutaliskMissile\MutaliskMissile.m3"/>
+        <EditorCategories value="Race:Zerg"/>
+    </CModel>
+    <CModel id="AP_GlaiveWurmM5Weapon" parent="MissileFX">
+        <Model value="Assets\Effects\Zerg\MutaliskMissile\MutaliskMissile.m3"/>
+        <EditorCategories value="Race:Zerg"/>
+    </CModel>
+    <CModel id="AP_GlaiveWurmM6Weapon" parent="MissileFX">
+        <Model value="Assets\Effects\Zerg\MutaliskMissile\MutaliskMissile.m3"/>
+        <EditorCategories value="Race:Zerg"/>
+    </CModel>
+    <CModel id="AP_MutaliskExtraDamageModel" parent="PersistentSpellFX">
+        <Model value="Assets\Effects\Protoss\ArcadePlasmaMissile\ArcadePlasmaMissile.m3"/>
+        <EditorCategories value="Race:Zerg"/>
+        <Lighting value=""/>
+    </CModel>
+    <CModel id="AP_MutaliskHealModel" parent="PersistentSpellFX">
+        <Model value="Assets\Effects\Zerg\MendBuff\MendBuff.m3"/>
+        <EditorCategories value="Race:Terran"/>
+    </CModel>
+    <CModel id="AP_ViciouisGlaiveAttackImpact" parent="ImpactFX">
+        <Model value="Assets\Effects\Zerg\ViciousGlaiveImpact\ViciousGlaiveImpact.m3"/>
+        <EditorCategories value="Race:Zerg"/>
+        <Lighting value="MutaliskAttackSegment1Impact"/>
+    </CModel>
+    <CModel id="AP_Mutalisk" parent="MutaliskBase">
+        <Model value="Assets\Units\Zerg\Mutalisk\Mutalisk.m3"/>
+        <ScaleMax value="0.660000,0.660000,0.660000"/>
+        <ScaleMin value="0.540000,0.540000,0.540000"/>
+    </CModel>
+    <CModel id="AP_MutaliskBroodlord" parent="Unit" Race="Zerg">
+        <Model value="Assets\Units\Zerg\MutaliskEx1A\MutaliskEx1A.m3"/>
+        <AnimBlendTime value="0.300000"/>
+        <Occlusion value="Show"/>
+        <PlanetPanelCamera value="Star2CameraMid11"/>
+        <ScaleMax value="0.600000,0.600000,0.600000"/>
+        <ScaleMin value="0.600000,0.600000,0.600000"/>
+        <SelectionOffset value="0.000000,0.000000,-0.350000"/>
+        <SelectionRadius value="0.833200"/>
+        <ShadowRadius value="0.833200"/>
+        <SquibTypeDefault value="Flesh"/>
+        <TechPurchaseCamera value="Star2CameraMid11"/>
+        <Tipability value="0.750000"/>
+        <UnitGlossaryCamera value="Star2CameraMid11"/>
+    </CModel>
+    <CModel id="AP_MutaliskBroodlordDeath" parent="UnitDeath" Race="Zerg">
+        <Model value="Assets\Units\Zerg\MutaliskEx1ADeath\MutaliskEx1ADeath.m3"/>
+        <LowQualityModel value="ZergMediumUnitDeathLow"/>
+        <Occlusion value="Show"/>
+        <Variations Number="0" Probability="3"/>
+        <Variations Number="1" Probability="1"/>
+    </CModel>
+    <CModel id="AP_MutaliskBroodlordPortrait" parent="Portrait" Race="Zerg">
+        <Model value="Assets\Portraits\Zerg\MutaliskPortrait\MutaliskPortrait.m3"/>
+        <Image value="Assets\Textures\MutaliskPortrait_Static.dds"/>
+        <Lighting value="MutaliskBroodlordPortrait"/>
+    </CModel>
+    <CModel id="AP_MutaliskViper" parent="Unit" Race="Zerg">
+        <Model value="Assets\Units\Zerg\MutaliskEx1B\MutaliskEx1B.m3"/>
+        <AnimBlendTime value="0.300000"/>
+        <Occlusion value="Show"/>
+        <PlanetPanelCamera value="Star2CameraMid11"/>
+        <ScaleMax value="0.600000,0.600000,0.600000"/>
+        <ScaleMin value="0.600000,0.600000,0.600000"/>
+        <SelectionOffset value="0.000000,0.000000,-0.350000"/>
+        <SelectionRadius value="0.833200"/>
+        <ShadowRadius value="0.833200"/>
+        <SquibTypeDefault value="Flesh"/>
+        <TechPurchaseCamera value="Star2CameraMid11"/>
+        <Tipability value="0.750000"/>
+        <UnitGlossaryCamera value="Star2CameraMid11"/>
+    </CModel>
+    <CModel id="AP_MutaliskViperDeath" parent="UnitDeath" Race="Zerg">
+        <Model value="Assets\Units\Zerg\MutaliskEx1BDeath\MutaliskEx1BDeath.m3"/>
+        <LowQualityModel value="ZergMediumUnitDeathLow"/>
+        <Occlusion value="Show"/>
+        <Variations Number="0" Probability="3"/>
+        <Variations Number="1" Probability="1"/>
+    </CModel>
+    <CModel id="AP_MutaliskViperPortrait" parent="Portrait" Race="Zerg">
+        <Model value="Assets\Portraits\Zerg\MutaliskPortrait\MutaliskPortrait.m3"/>
+        <Image value="Assets\Textures\MutaliskPortrait_Static.dds"/>
+        <Lighting value="MutaliskViperPortrait"/>
+    </CModel>
+    <CModel id="AP_VoidRayShakuras" parent="Unit" Race="Protoss">
+        <Model value="Assets\Units\Protoss\VoidRayHero\VoidRayHero.m3"/>
+        <Occlusion value="Show"/>
+        <PlanetPanelCamera value="Star2CameraLow08"/>
+        <Radius value="0.750000"/>
+        <ScaleMax value="0.850000,0.850000,0.850000"/>
+        <ScaleMin value="0.850000,0.850000,0.850000"/>
+        <SelectionOffset value="0.000000,0.000000,-0.750000"/>
+        <SelectionRadius value="0.882000"/>
+        <ShadowRadius value="0.882000"/>
+        <SquibTypeDefault value="Metal"/>
+        <TechPurchaseCamera value="Star2CameraLow08"/>
+        <UnitGlossaryCamera value="Star2CameraLow08"/>
+    </CModel>
+    <CModel id="AP_VoidRayShakurasDeath" parent="UnitDeath" Race="Protoss">
+        <Model value="Assets\Units\Protoss\VoidRayHeroDeath\VoidRayHeroDeath.m3"/>
+        <LowQualityModel value="ProtossMediumUnitDeathLow"/>
+        <Occlusion value="Show"/>
+        <SelectionRadius value="0.555400"/>
+        <ShadowRadius value="0.555400"/>
+    </CModel>
+    <CModel id="AP_VoidRayShakurasPlacement">
+        <Model value="Assets\Units\Protoss\VoidRay_Shakuras_Placement\VoidRay_Shakuras_Placement.m3"/>
+        <ScaleMax value="0.850000,0.850000,0.850000"/>
+        <ScaleMin value="0.850000,0.850000,0.850000"/>
+    </CModel>
+    <CModel id="AP_VoidRayShakurasWarpIn" parent="OneShotSpellFX">
+        <Model value="Assets\Units\Protoss\VoidRayHeroWarpIn\VoidRayHeroWarpIn.m3"/>
+        <LowQualityModel value="ProtossUnitBirth"/>
+        <EditorCategories value="Race:Protoss"/>
+        <Occlusion value="Show"/>
+        <ScaleMax value="0.850000,0.850000,0.850000"/>
+        <ScaleMin value="0.850000,0.850000,0.850000"/>
+        <SelectionOffset value="0.000000,0.000000,-0.750000"/>
+        <SelectionRadius value="0.882000"/>
+        <ShadowRadius value="0.882000"/>
+    </CModel>
+    <CModel id="AP_VoidRayTalDarimPlacement">
+        <Model value="Assets\Units\Protoss\VoidRay_TalDarim_Placement\VoidRay_TalDarim_Placement.m3"/>
+        <ScaleMax value="0.850000,0.850000,0.850000"/>
+        <ScaleMin value="0.850000,0.850000,0.850000"/>
+    </CModel>
+    <CModel id="AP_VoidRayTaldarim" parent="Unit" Race="Protoss">
+        <Model value="Assets\Units\Protoss\VoidRay_TalDarim\VoidRay_TalDarim.m3"/>
+        <Occlusion value="Show"/>
+        <PlanetPanelCamera value="Star2CameraLow08"/>
+        <Radius value="0.750000"/>
+        <ScaleMax value="0.850000,0.850000,0.850000"/>
+        <ScaleMin value="0.850000,0.850000,0.850000"/>
+        <SelectionOffset value="0.000000,0.000000,-0.750000"/>
+        <SelectionRadius value="0.882000"/>
+        <ShadowRadius value="0.882000"/>
+        <SquibTypeDefault value="Metal"/>
+        <TechPurchaseCamera value="Star2CameraLow08"/>
+        <UnitGlossaryCamera value="Star2CameraLow08"/>
+    </CModel>
+    <CModel id="AP_VoidRayTaldarimDeath" parent="UnitDeath" Race="Protoss">
+        <Model value="Assets\Units\Protoss\VoidRay_TalDarim_Death\VoidRay_TalDarim_Death.m3"/>
+        <LowQualityModel value="ProtossLargeTaldarimUnitDeathLow"/>
+        <Occlusion value="Show"/>
+        <ScaleMax value="0.850000,0.850000,0.850000"/>
+        <ScaleMin value="0.850000,0.850000,0.850000"/>
+        <SelectionRadius value="0.555400"/>
+        <ShadowRadius value="0.555400"/>
+    </CModel>
+    <CModel id="AP_VoidRayTaldarimPortrait" parent="Portrait" Race="Protoss">
+        <Model value="Assets\Portraits\Zerg\DestroyerEx2Portrait\DestroyerEx2Portrait.m3"/>
+        <Image value="Assets\Textures\destroyerportrait_static.dds"/>
+        <Lighting value="AP_DestroyerEx2Portrait"/>
+    </CModel>
+    <CModel id="AP_VoidRayTaldarimWarpIn" parent="OneShotSpellFX">
+        <Model value="Assets\Units\Protoss\VoidRay_TalDarim_WarpIn\VoidRay_TalDarim_WarpIn.m3"/>
+        <LowQualityModel value="ProtossUnitBirth"/>
+        <EditorCategories value="Race:Protoss"/>
+        <Occlusion value="Show"/>
+        <ScaleMax value="0.850000,0.850000,0.850000"/>
+        <ScaleMin value="0.850000,0.850000,0.850000"/>
+        <SelectionOffset value="0.000000,0.000000,-0.750000"/>
+        <SelectionRadius value="0.882000"/>
+        <ShadowRadius value="0.882000"/>
+    </CModel>
+    <CModel id="AP_VoidRayTaldarimAttackBounceBeam" parent="MissileFX">
+        <Model value="Assets\Effects\Protoss\BeamBounceMissile\BeamBounceMissile.m3"/>
+        <EditorCategories value="Race:Protoss"/>
+        <RadiusLoose value="1.000000"/>
+    </CModel>
+    <CModel id="AP_VoidRayTaldarimWarpInStargate" parent="PersistentSpellFX">
+        <Model value="Assets\Units\Protoss\Destroyer_WarpIn_StarGate\Destroyer_WarpIn_StarGate.m3"/>
+        <Occlusion value="Show"/>
+        <ScaleMax value="0.850000,0.850000,0.850000"/>
+        <ScaleMin value="0.850000,0.850000,0.850000"/>
+        <SelectionOffset value="0.000000,0.000000,-0.750000"/>
+        <SelectionRadius value="0.882000"/>
+        <SquibTypeDefault value="Metal"/>
+        <Radius value="0.750000"/>
+        <ShadowRadius value="0.882000"/>
+        <EditorCategories value="Race:Protoss"/>
+    </CModel>
+    <CModel id="AP_VoidRayTaldarimAttackBeam" parent="MissileFX">
+        <Model value="Assets\Effects\Protoss\VoidRayBeamBounceMissile\VoidRayBeamBounceMissile.m3"/>
+        <EditorCategories value="Race:Protoss"/>
+        <RadiusLoose value="1.000000"/>
+    </CModel>
+    <CModel id="AP_MedivacUpgrade" parent="Unit" Race="Terran">
+        <Model value="Assets\Units\Terran\MedivacUpgrade\MedivacUpgrade.m3"/>
+        <Occlusion value="Show"/>
+        <ScaleMax value="0.700000,0.700000,0.700000"/>
+        <ScaleMin value="0.700000,0.700000,0.700000"/>
+        <SelectionOffset value="0.000000,0.000000,-0.500000"/>
+        <SelectionRadius value="1.071200"/>
+        <Radius value="0.750000"/>
+        <TechPurchaseCamera value="Star2CameraLow09"/>
+        <UnitGlossaryCamera value="Star2CameraLow09"/>
+        <PlanetPanelCamera value="Star2CameraLow09"/>
+        <ShadowRadius value="1.071200"/>
+    </CModel>
+    <CModel id="AP_CarrierAiur" parent="Unit" Race="Protoss">
+        <Model value="Assets\Units\Protoss\CarrierHero_Ex2\CarrierHero_Ex2.m3"/>
+        <Occlusion value="Show"/>
+        <PlanetPanelCamera value="Star2CameraLow11"/>
+        <Radius value="1.375000"/>
+        <ScaleMax value="0.800000,0.800000,0.800000"/>
+        <ScaleMin value="0.800000,0.800000,0.800000"/>
+        <SelectionOffset value="0.000000,0.000000,-0.750000"/>
+        <SelectionRadius value="1.718700"/>
+        <ShadowRadius value="1.718700"/>
+        <SquibTypeDefault value="Metal"/>
+        <TechPurchaseCamera value="Star2CameraLow11"/>
+        <UnitGlossaryCamera value="Star2CameraLow11"/>
+    </CModel>
+    <CModel id="AP_CarrierAiurDeath" parent="UnitDeath" Race="Protoss">
+        <Model value="Assets\Units\Protoss\CarrierHero_Ex2_Death\CarrierHero_Ex2_Death.m3"/>
+        <LowQualityModel value="CarrierDeathLow"/>
+        <Events>
+            <Anim value="Death,00"/>
+            <Name value="Explosion01"/>
+            <Type value="Sound"/>
+            <Time value="0.200000"/>
+            <Payload value="Protoss_ExplosionSmall"/>
+        </Events>
+        <Events>
+            <Anim value="Death,00"/>
+            <Name value="Explosion02"/>
+            <Type value="Sound"/>
+            <Time value="0.360000"/>
+            <Payload value="Protoss_ExplosionSmall"/>
+        </Events>
+        <Events>
+            <Anim value="Death,00"/>
+            <Name value="Explosion03"/>
+            <Type value="Sound"/>
+            <Time value="0.660000"/>
+            <Payload value="Protoss_ExplosionSmall"/>
+        </Events>
+        <Events>
+            <Anim value="Death,00"/>
+            <Name value="Explosion04"/>
+            <Type value="Sound"/>
+            <Time value="0.800000"/>
+            <Payload value="Protoss_ExplosionSmall"/>
+        </Events>
+        <Events>
+            <Anim value="Death,00"/>
+            <Name value="FinalExplosion"/>
+            <Type value="Sound"/>
+            <Time value="1.950000"/>
+            <Payload value="Protoss_ExplosionLarge"/>
+        </Events>
+        <Events>
+            <Anim value="Death,01"/>
+            <Name value="Explosion01"/>
+            <Type value="Sound"/>
+            <Time value="0.200000"/>
+            <Payload value="Protoss_ExplosionSmall"/>
+        </Events>
+        <Events>
+            <Anim value="Death,01"/>
+            <Name value="Explosion02"/>
+            <Type value="Sound"/>
+            <Time value="0.360000"/>
+            <Payload value="Protoss_ExplosionSmall"/>
+        </Events>
+        <Events>
+            <Anim value="Death,01"/>
+            <Name value="Explosion03"/>
+            <Type value="Sound"/>
+            <Time value="0.660000"/>
+            <Payload value="Protoss_ExplosionSmall"/>
+        </Events>
+        <Events>
+            <Anim value="Death,01"/>
+            <Name value="Explosion04"/>
+            <Type value="Sound"/>
+            <Time value="0.800000"/>
+            <Payload value="Protoss_ExplosionSmall"/>
+        </Events>
+        <Events>
+            <Anim value="Death,01"/>
+            <Name value="FinalExplosion"/>
+            <Type value="Sound"/>
+            <Time value="1.460000"/>
+            <Payload value="Protoss_ExplosionLarge"/>
+        </Events>
+        <Events>
+            <Anim value="Death,02"/>
+            <Name value="FinalExplosion"/>
+            <Type value="Sound"/>
+            <Time value="0.270000"/>
+            <Payload value="Protoss_ExplosionLarge"/>
+        </Events>
+        <Occlusion value="Show"/>
+    </CModel>
+    <CModel id="AP_CarrierAiurPlacement" parent="Placement" Race="Protoss">
+        <Model value="Assets\Units\Protoss\CarrierHero_Ex2_Placement\CarrierHero_Ex2_Placement.m3"/>
+        <Occlusion value="Show"/>
+        <ScaleMax value="0.800000,0.800000,0.800000"/>
+        <ScaleMin value="0.800000,0.800000,0.800000"/>
+        <SelectionOffset value="0.000000,0.000000,-0.750000"/>
+        <SelectionRadius value="1.718700"/>
+        <ShadowRadius value="1.718700"/>
+    </CModel>
+    <CModel id="AP_CarrierAiurPortrait" parent="Portrait" Race="Protoss">
+        <Model value="Assets\Portraits\Protoss\CarrierPortrait\CarrierPortrait.m3"/>
+    </CModel>
+    <CModel id="AP_CarrierAiurWarpIn" parent="OneShotSpellFX">
+        <Model value="Assets\Units\Protoss\CarrierHero_Ex2_WarpIn\CarrierHero_Ex2_WarpIn.m3"/>
+        <LowQualityModel value="CarrierNerazimWarpInLow"/>
+        <EditorCategories value="Race:Protoss"/>
+        <Occlusion value="Show"/>
+        <ScaleMax value="0.800000,0.800000,0.800000"/>
+        <ScaleMin value="0.800000,0.800000,0.800000"/>
+        <SelectionOffset value="0.000000,0.000000,-0.750000"/>
+        <SelectionRadius value="1.718700"/>
+        <ShadowRadius value="1.718700"/>
+    </CModel>
+    <CModel id="AP_CarrierAiurWarpInLow" parent="OneShotSpellFX">
+        <Model value="Assets\Effects\Protoss\ProtossUnitWarpIn\ProtossUnitWarpIn.m3"/>
+        <ScaleMax value="1.900000,1.900000,1.900000"/>
+        <ScaleMin value="1.900000,1.900000,1.900000"/>
+    </CModel>
+    <CModel id="AP_CarrierAiurWarpInStargate" parent="PersistentSpellFX">
+        <Model value="Assets\Units\Protoss\CarrierHero_Ex2_WarpIn_StarGate\CarrierHero_Ex2_WarpIn_StarGate.m3"/>
+        <EditorCategories value="Race:Protoss"/>
+        <Occlusion value="Show"/>
+        <PlanetPanelCamera value="Star2CameraLow13"/>
+        <Radius value="1.375000"/>
+        <ScaleMax value="0.800000,0.800000,0.800000"/>
+        <ScaleMin value="0.800000,0.800000,0.800000"/>
+        <SelectionOffset value="0.000000,0.000000,-0.750000"/>
+        <SelectionRadius value="1.718700"/>
+        <ShadowRadius value="1.718700"/>
+        <SquibTypeDefault value="Metal"/>
+        <TechPurchaseCamera value="Star2CameraLow13"/>
+        <UnitGlossaryCamera value="Star2CameraLow13"/>
+    </CModel>
+    <CModel id="AP_CarrierPortalDeath" parent="Phoenix">
+        <Model value="Assets\Effects\Protoss\CarrierHero_PortalDeath\CarrierHero_PortalDeath.m3"/>
+        <PlanetPanelCamera value="Star2Camera01"/>
+        <TechPurchaseCamera value="Star2Camera01"/>
+        <UnitGlossaryCamera value="Star2Camera01"/>
+    </CModel>
+    <CModel id="AP_CarrierInterceptorBombWeapon" parent="MissileFX">
+        <Model value="Assets\Effects\Protoss\PhaseCannonMissile\PhaseCannonMissile.m3"/>
+        <EditorCategories value="Race:Protoss"/>
+        <ScaleMax value="0.850000,0.850000,0.850000"/>
+        <ScaleMin value="0.850000,0.850000,0.850000"/>
+    </CModel>
+    <CModel id="AP_CarrierInterceptorBombImpact" parent="ImpactFX">
+        <Model value="Assets\Effects\Protoss\PhaseCannonMissileImpact\PhaseCannonMissileImpact.m3"/>
+        <EditorCategories value="Race:Protoss"/>
+        <ScaleMax value="2.000000,2.000000,1.000000"/>
+        <ScaleMin value="2.000000,2.000000,1.000000"/>
+    </CModel>
+    <CModel id="AP_CarrierRepairDrone" parent="Unit" Race="Protoss">
+        <Model value="Assets\Units\Protoss\Carrier_RepairDrone\Carrier_RepairDrone.m3"/>
+        <Occlusion value="Show"/>
+        <PlanetPanelCamera value="Star2CameraLow05"/>
+        <SquibTypeDefault value="Metal"/>
+        <TechPurchaseCamera value="Star2CameraLow05"/>
+        <UnitGlossaryCamera value="Star2CameraLow05"/>
+    </CModel>
+    <CModel id="AP_CarrierRepairDroneDeath" parent="UnitDeath" Race="Protoss">
+        <Model value="Assets\Units\Protoss\Carrier_RepairDrone_Death\Carrier_RepairDrone_Death.m3"/>
+    </CModel>
+    <CModel id="AP_CarrierRepairDroneHealBeam" parent="PersistentSpellFX">
+        <Model value="Assets\Effects\Protoss\Sentry_HealingBeam\Sentry_HealingBeam.m3"/>
+        <EditorCategories value="Race:Terran"/>
+    </CModel>
+    <CModel id="AP_CarrierRepairDroneHealImpact" parent="PersistentSpellFX">
+        <Model value="Assets\Effects\Protoss\Sentry_HealingBeam_Impact\Sentry_HealingBeam_Impact.m3"/>
+        <EditorCategories value="Race:Terran"/>
+    </CModel>
+    <CModel id="AP_PhoenixAirAttackImpact" parent="ImpactFX">
+        <Model value="Assets\Effects\Protoss\PhoenixMissileImpact\PhoenixMissileImpact.m3"/>
+        <EditorCategories value="Race:Protoss"/>
+    </CModel>
+    <CModel id="AP_PhoenixAiur" parent="Unit" Race="Protoss">
+        <Model value="Assets\Units\Protoss\Phoenix_Ex2\Phoenix_Ex2.m3"/>
+        <AttachProps Id="Ref_Weapon 01">
+            <Keys index="Air" value="0"/>
+        </AttachProps>
+        <AttachProps Id="Ref_Weapon 03">
+            <Keys index="Air" value="0"/>
+        </AttachProps>
+        <Occlusion value="Show"/>
+        <PlanetPanelCamera value="Star2CameraLow05"/>
+        <Radius value="0.750000"/>
+        <ScaleMax value="0.850000,0.850000,0.850000"/>
+        <ScaleMin value="0.850000,0.850000,0.850000"/>
+        <SelectionOffset value="0.000000,0.000000,-0.400000"/>
+        <SelectionRadius value="0.882000"/>
+        <ShadowRadius value="0.882000"/>
+        <SquibTypeDefault value="Metal"/>
+        <TechPurchaseCamera value="Star2CameraLow05"/>
+        <UnitGlossaryCamera value="Star2CameraLow05"/>
+    </CModel>
+    <CModel id="AP_PhoenixAiurDeath" parent="UnitDeath" Race="Protoss">
+        <Model value="Assets\Units\Protoss\PhoenixDeathEx1\PhoenixDeathEx1.m3"/>
+        <LowQualityModel value="ProtossMediumUnitDeathLow"/>
+        <Occlusion value="Show"/>
+        <SelectionRadius value="0.588100"/>
+        <ShadowRadius value="0.588100"/>
+    </CModel>
+    <CModel id="AP_PhoenixAiurWarpIn" parent="OneShotSpellFX">
+        <Model value="Assets\Units\Protoss\PhoenixWarpIn\PhoenixWarpIn.m3"/>
+        <LowQualityModel value="ProtossUnitBirth"/>
+        <EditorCategories value="Race:Protoss"/>
+        <Occlusion value="Show"/>
+        <ScaleMax value="0.850000,0.850000,0.850000"/>
+        <ScaleMin value="0.850000,0.850000,0.850000"/>
+        <SelectionOffset value="0.000000,0.000000,-0.400000"/>
+        <SelectionRadius value="0.882000"/>
+        <ShadowRadius value="0.882000"/>
+        <SquibTypeDefault value="Metal"/>
+    </CModel>
+    <CModel id="AP_PhoenixPurifier" parent="Unit" Race="Protoss">
+        <Model value="Assets\Units\Protoss\Phoenix_Purifier\Phoenix_Purifier.m3"/>
+        <AttachProps Id="Ref_Weapon 01">
+            <Keys index="Air" value="0"/>
+        </AttachProps>
+        <AttachProps Id="Ref_Weapon 03">
+            <Keys index="Air" value="0"/>
+        </AttachProps>
+        <Occlusion value="Show"/>
+        <PlanetPanelCamera value="Star2CameraLow05"/>
+        <Radius value="0.750000"/>
+        <ScaleMax value="0.850000,0.850000,0.850000"/>
+        <ScaleMin value="0.850000,0.850000,0.850000"/>
+        <SelectionOffset value="0.000000,0.000000,-0.400000"/>
+        <SelectionRadius value="0.882000"/>
+        <ShadowRadius value="0.882000"/>
+        <SquibTypeDefault value="Metal"/>
+        <TechPurchaseCamera value="Star2CameraLow05"/>
+        <UnitGlossaryCamera value="Star2CameraLow05"/>
+    </CModel>
+    <CModel id="AP_PhoenixPurifierDeath" parent="UnitDeath" Race="Protoss">
+        <Model value="Assets\Units\Protoss\Phoenix_Purifier_Death\Phoenix_Purifier_Death.m3"/>
+        <LowQualityModel value="ProtossMediumUnitDeathLow"/>
+        <Occlusion value="Show"/>
+        <SelectionRadius value="0.588100"/>
+        <ShadowRadius value="0.588100"/>
+    </CModel>
+    <CModel id="AP_PhoenixPurifierPhaseArmorGlaze">
+        <Model value="Assets\Effects\Glaze\Glaze_PhaseArmor\Glaze_PhaseArmor.m3"/>
+    </CModel>
+    <CModel id="AP_PhoenixPurifierPlacement" parent="Placement" Race="Protoss">
+        <Model value="Assets\Units\Protoss\Phoenix_Purifier_Placement\Phoenix_Purifier_Placement.m3"/>
+        <Occlusion value="Show"/>
+        <ScaleMax value="0.850000,0.850000,0.850000"/>
+        <ScaleMin value="0.850000,0.850000,0.850000"/>
+    </CModel>
+    <CModel id="AP_PhoenixPurifierPortrait" parent="Portrait" Race="Protoss">
+        <Model value="Assets\Portraits\Protoss\PhoenixPortrait_Purifier\PhoenixPortrait_Purifier.m3"/>
+        <Image value="Assets\Textures\purifierphoenixportrait_static.dds"/>
+        <Lighting value="AP_PurifierPhoenixPortrait"/>
+    </CModel>
+    <CModel id="AP_PhoenixPurifierWarpIn" parent="OneShotSpellFX">
+        <Model value="Assets\Effects\Protoss\Phoenix_Purifier_WarpIn\Phoenix_Purifier_WarpIn.m3"/>
+        <LowQualityModel value="ProtossUnitBirth"/>
+        <EditorCategories value="Race:Protoss"/>
+        <Occlusion value="Show"/>
+        <ScaleMax value="0.850000,0.850000,0.850000"/>
+        <ScaleMin value="0.850000,0.850000,0.850000"/>
+        <SelectionOffset value="0.000000,0.000000,-0.400000"/>
+        <SelectionRadius value="0.882000"/>
+        <ShadowRadius value="0.882000"/>
+        <SquibTypeDefault value="Metal"/>
+    </CModel>
+    <CModel id="AP_ImmortalAiur" parent="Unit" Race="Protoss">
+        <Model value="Assets\Units\Protoss\Immortal_EX2\Immortal_EX2.m3"/>
+        <RequiredAnims value="Assets\Units\Protoss\Immortal_SwarmAnims\Immortal_SwarmAnims.m3a"/>
+        <AttachProps Id="Ref_Hardpoint">
+            <Keys index="Turret" value="0"/>
+        </AttachProps>
+        <Occlusion value="Show"/>
+        <PlanetPanelCamera value="Star2CameraHigh08"/>
+        <Radius value="0.650000"/>
+        <ScaleMax value="0.750000,0.750000,0.750000"/>
+        <ScaleMin value="0.750000,0.750000,0.750000"/>
+        <SelectionRadius value="0.866400"/>
+        <ShadowRadius value="0.866400"/>
+        <SquibTypeDefault value="Metal"/>
+        <TechPurchaseCamera value="Star2CameraHigh08"/>
+        <Tipability value="0.750000"/>
+        <TipabilityLength value="0.800000"/>
+        <TipabilityWidth value="0.800000"/>
+        <UnitGlossaryCamera value="Star2CameraHigh08"/>
+    </CModel>
+    <CModel id="AP_ImmortalAiurDeath" parent="UnitDeath" Race="Protoss">
+        <Model value="Assets\Units\Protoss\ImmortalDeathEx1\ImmortalDeathEx1.m3"/>
+        <LowQualityModel value="ProtossMediumUnitDeathLow"/>
+        <Events>
+            <Variation value="0"/>
+            <Anim value="Death,00"/>
+            <Name value="Uni_DeathFXincidentallFire"/>
+            <Type value="Sound"/>
+            <Time value="0.450000"/>
+            <Payload value="Uni_DeathFXincidentallFire"/>
+        </Events>
+        <Events>
+            <Variation value="0"/>
+            <Anim value="Death,02"/>
+            <Name value="Uni_DeathFXincidentallFire"/>
+            <Type value="Sound"/>
+            <Time value="0.450000"/>
+            <Payload value="Uni_DeathFXincidentallFire"/>
+        </Events>
+        <Events>
+            <Anim value="Death,00"/>
+            <Name value="Immortal_Explode_Legs_Start"/>
+            <Type value="Sound"/>
+            <Time value="0.160000"/>
+            <Payload value="Immortal_Explode_Legs_Start"/>
+        </Events>
+        <Events>
+            <Anim value="Death,00"/>
+            <Name value="Immortal_Explode_Legs_Mech"/>
+            <Type value="Sound"/>
+            <Time value="0.703000"/>
+            <Payload value="Immortal_Explode_Legs_Mech"/>
+        </Events>
+        <Events>
+            <Anim value="Death,00"/>
+            <Name value="Immortal_Explode_Legs_Impact"/>
+            <Type value="Sound"/>
+            <Time value="1.050000"/>
+            <Payload value="Immortal_Explode_Legs_Impact"/>
+        </Events>
+        <Events>
+            <Anim value="Death,00"/>
+            <Name value="Immortal_Explode_Var"/>
+            <Type value="Sound"/>
+            <Time value="0.010000"/>
+            <Payload value="Immortal_Explode_Var"/>
+        </Events>
+        <Events>
+            <Anim value="Death,02"/>
+            <Name value="Immortal_Explode_Legs_Impact"/>
+            <Type value="Sound"/>
+            <Time value="0.800000"/>
+            <Payload value="Immortal_Explode_Legs_Impact"/>
+        </Events>
+        <Events>
+            <Anim value="Death,03"/>
+            <Name value="Immortal_Explode_Body_Start"/>
+            <Type value="Sound"/>
+            <Time value="0.187000"/>
+            <Payload value="Immortal_Explode_Body_Start"/>
+        </Events>
+        <Events>
+            <Anim value="Death,03"/>
+            <Name value="Immortal_Explode_Body_Impact"/>
+            <Type value="Sound"/>
+            <Time value="0.887000"/>
+            <Payload value="Immortal_Explode_Body_Impact"/>
+        </Events>
+        <Events>
+            <Variation value="1"/>
+            <Anim value="Death,03"/>
+            <Name value="Immortal_Explode_Var"/>
+            <Type value="Sound"/>
+            <Time value="0.010000"/>
+            <Payload value="Immortal_Explode_Var"/>
+        </Events>
+        <Events>
+            <Variation value="1"/>
+            <Anim value="Death,00"/>
+            <Name value="Uni_DeathFXincidentallFire"/>
+            <Type value="Sound"/>
+            <Time value="0.450000"/>
+            <Payload value="Uni_DeathFXincidentallFire"/>
+        </Events>
+        <Events>
+            <Variation value="1"/>
+            <Anim value="Death,03"/>
+            <Name value="Uni_DeathFXincidentallFire"/>
+            <Type value="Sound"/>
+            <Time value="0.450000"/>
+            <Payload value="Uni_DeathFXincidentallFire"/>
+        </Events>
+        <Events>
+            <Anim value="Death,01"/>
+            <Name value="Immortal_Explode"/>
+            <Type value="Sound"/>
+            <Time value="0.010000"/>
+            <Payload value="Immortal_Explode"/>
+        </Events>
+        <Events>
+            <Anim value="Death,02"/>
+            <Name value="Immortal_Explode"/>
+            <Type value="Sound"/>
+            <Time value="0.010000"/>
+            <Payload value="Immortal_Explode"/>
+        </Events>
+        <Occlusion value="Show"/>
+        <VariationCount value="2"/>
+    </CModel>
+    <CModel id="AP_ImmortalAiurPlacement" parent="Placement" Race="Protoss">
+        <Model value="Assets\Units\Protoss\ImmortalPlacement\ImmortalPlacement.m3"/>
+        <Lighting value="Immortal"/>
+        <Occlusion value="Show"/>
+        <Radius value="-1.000000"/>
+        <ScaleMax value="0.750000,0.750000,0.750000"/>
+        <ScaleMin value="0.750000,0.750000,0.750000"/>
+        <SelectionRadius value="0.866400"/>
+        <ShadowRadius value="0.866400"/>
+    </CModel>
+    <CModel id="AP_ImmortalAiurPortrait" parent="Portrait" Race="Protoss">
+        <Model value="Assets\Portraits\Protoss\ImmortalPortrait\ImmortalPortrait.m3"/>
+    </CModel>
+    <CModel id="AP_ImmortalAiurWarpIn" parent="OneShotSpellFX">
+        <Model value="Assets\Units\Protoss\ImmortalWarpIn\ImmortalWarpIn.m3"/>
+        <LowQualityModel value="ProtossUnitBirth"/>
+        <EditorCategories value="Race:Protoss"/>
+        <Occlusion value="Show"/>
+        <ScaleMax value="0.750000,0.750000,0.750000"/>
+        <ScaleMin value="0.750000,0.750000,0.750000"/>
+        <SelectionRadius value="0.666500"/>
+        <ShadowRadius value="0.666500"/>
+    </CModel>
+    <CModel id="AP_ImmortalAttackStrafeImpact" parent="ImpactFX">
+        <Model value="Assets\Effects\Protoss\ImmortalMissileImpact\ImmortalMissileImpact.m3"/>
+        <LowQualityModel value="ImmortalAttackImpactLow"/>
+        <EditorCategories value="Race:Protoss"/>
+    </CModel>
+    <CModel id="AP_ImmortalShakuras" parent="Unit" Race="Protoss">
+        <Model value="Assets\Units\Protoss\Immortal_Nerazim\Immortal_Nerazim.m3"/>
+        <RequiredAnims value="Assets\Units\Protoss\Immortal_SwarmAnims\Immortal_SwarmAnims.m3a"/>
+        <AttachProps Id="Ref_Weapon Right">
+            <Keys index="Weapon" value="0"/>
+        </AttachProps>
+        <AttachProps Id="Ref_Weapon Left">
+            <Keys index="Weapon" value="1"/>
+        </AttachProps>
+        <AttachProps Id="Ref_Hardpoint">
+            <Keys index="Turret" value="0"/>
+        </AttachProps>
+        <Occlusion value="Show"/>
+        <PlanetPanelCamera value="Star2CameraHigh08"/>
+        <Radius value="0.650000"/>
+        <ScaleMax value="0.750000,0.750000,0.750000"/>
+        <ScaleMin value="0.750000,0.750000,0.750000"/>
+        <SelectionRadius value="0.866400"/>
+        <ShadowRadius value="0.866400"/>
+        <SquibTypeDefault value="Metal"/>
+        <TechPurchaseCamera value="Star2CameraHigh08"/>
+        <Tipability value="0.750000"/>
+        <TipabilityLength value="0.800000"/>
+        <TipabilityWidth value="0.800000"/>
+        <UnitGlossaryCamera value="Star2CameraHigh08"/>
+    </CModel>
+    <CModel id="AP_ImmortalShakurasAirAttackImpact" parent="ImpactFX">
+        <Model value="Assets\Effects\Protoss\ImmortalMissileImpact\ImmortalMissileImpact.m3"/>
+        <LowQualityModel value="ImmortalShakurasAirAttackImpactLow"/>
+        <EditorCategories value="Race:Protoss"/>
+    </CModel>
+    <CModel id="AP_ImmortalShakurasAirAttackImpactLow" parent="ImpactFX">
+        <Model value="Assets\Effects\Protoss\ImmortalMissileImpact\ImmortalMissileImpact_Low.m3"/>
+        <EditorCategories value="Race:Protoss"/>
+    </CModel>
+    <CModel id="AP_ImmortalShakurasDeath" parent="UnitDeath" Race="Protoss">
+        <Model value="Assets\Units\Protoss\Immortal_Nerazim_Death\Immortal_Nerazim_Death.m3"/>
+        <LowQualityModel value="ProtossMediumUnitDeathLow"/>
+        <Events>
+            <Variation value="0"/>
+            <Anim value="Death,00"/>
+            <Name value="Uni_DeathFXincidentallFire"/>
+            <Type value="Sound"/>
+            <Time value="0.450000"/>
+            <Payload value="Uni_DeathFXincidentallFire"/>
+        </Events>
+        <Events>
+            <Variation value="0"/>
+            <Anim value="Death,02"/>
+            <Name value="Uni_DeathFXincidentallFire"/>
+            <Type value="Sound"/>
+            <Time value="0.450000"/>
+            <Payload value="Uni_DeathFXincidentallFire"/>
+        </Events>
+        <Events>
+            <Anim value="Death,00"/>
+            <Name value="Immortal_Explode_Legs_Start"/>
+            <Type value="Sound"/>
+            <Time value="0.160000"/>
+            <Payload value="Immortal_Explode_Legs_Start"/>
+        </Events>
+        <Events>
+            <Anim value="Death,00"/>
+            <Name value="Immortal_Explode_Legs_Mech"/>
+            <Type value="Sound"/>
+            <Time value="0.703000"/>
+            <Payload value="Immortal_Explode_Legs_Mech"/>
+        </Events>
+        <Events>
+            <Anim value="Death,00"/>
+            <Name value="Immortal_Explode_Legs_Impact"/>
+            <Type value="Sound"/>
+            <Time value="1.050000"/>
+            <Payload value="Immortal_Explode_Legs_Impact"/>
+        </Events>
+        <Events>
+            <Anim value="Death,00"/>
+            <Name value="Immortal_Explode_Var"/>
+            <Type value="Sound"/>
+            <Time value="0.010000"/>
+            <Payload value="Immortal_Explode_Var"/>
+        </Events>
+        <Events>
+            <Anim value="Death,02"/>
+            <Name value="Immortal_Explode_Legs_Impact"/>
+            <Type value="Sound"/>
+            <Time value="0.800000"/>
+            <Payload value="Immortal_Explode_Legs_Impact"/>
+        </Events>
+        <Events>
+            <Anim value="Death,03"/>
+            <Name value="Immortal_Explode_Body_Start"/>
+            <Type value="Sound"/>
+            <Time value="0.187000"/>
+            <Payload value="Immortal_Explode_Body_Start"/>
+        </Events>
+        <Events>
+            <Anim value="Death,03"/>
+            <Name value="Immortal_Explode_Body_Impact"/>
+            <Type value="Sound"/>
+            <Time value="0.887000"/>
+            <Payload value="Immortal_Explode_Body_Impact"/>
+        </Events>
+        <Events>
+            <Variation value="1"/>
+            <Anim value="Death,03"/>
+            <Name value="Immortal_Explode_Var"/>
+            <Type value="Sound"/>
+            <Time value="0.010000"/>
+            <Payload value="Immortal_Explode_Var"/>
+        </Events>
+        <Events>
+            <Variation value="1"/>
+            <Anim value="Death,00"/>
+            <Name value="Uni_DeathFXincidentallFire"/>
+            <Type value="Sound"/>
+            <Time value="0.450000"/>
+            <Payload value="Uni_DeathFXincidentallFire"/>
+        </Events>
+        <Events>
+            <Variation value="1"/>
+            <Anim value="Death,03"/>
+            <Name value="Uni_DeathFXincidentallFire"/>
+            <Type value="Sound"/>
+            <Time value="0.450000"/>
+            <Payload value="Uni_DeathFXincidentallFire"/>
+        </Events>
+        <Events>
+            <Anim value="Death,01"/>
+            <Name value="Immortal_Explode"/>
+            <Type value="Sound"/>
+            <Time value="0.010000"/>
+            <Payload value="Immortal_Explode"/>
+        </Events>
+        <Events>
+            <Anim value="Death,02"/>
+            <Name value="Immortal_Explode"/>
+            <Type value="Sound"/>
+            <Time value="0.010000"/>
+            <Payload value="Immortal_Explode"/>
+        </Events>
+        <Occlusion value="Show"/>
+    </CModel>
+    <CModel id="AP_ImmortalShakurasGroundAttackImpact" parent="ImpactFX">
+        <Model value="Assets\Effects\Protoss\ImmortalMissileImpact\ImmortalMissileImpact.m3"/>
+        <LowQualityModel value="ImmortalShakurasGroundAttackImpactLow"/>
+        <EditorCategories value="Race:Protoss"/>
+    </CModel>
+    <CModel id="AP_ImmortalShakurasGroundAttackImpactLow" parent="ImpactFX">
+        <Model value="Assets\Effects\Protoss\ImmortalMissileImpact\ImmortalMissileImpact_Low.m3"/>
+        <EditorCategories value="Race:Protoss"/>
+    </CModel>
+    <CModel id="AP_ImmortalShakurasPlacement" parent="Placement" Race="Protoss">
+        <Model value="Assets\Units\Protoss\ImmortalNerazim_Placement\ImmortalNerazim_Placement.m3"/>
+        <Lighting value="Immortal"/>
+        <Occlusion value="Show"/>
+        <Radius value="-1.000000"/>
+        <ScaleMax value="0.750000,0.750000,0.750000"/>
+        <ScaleMin value="0.750000,0.750000,0.750000"/>
+        <SelectionRadius value="0.866400"/>
+        <ShadowRadius value="0.866400"/>
+    </CModel>
+    <CModel id="AP_ImmortalShakurasPortrait" parent="Portrait" Race="Protoss">
+        <Model value="Assets\Portraits\Protoss\Immortal_Nerazim_Portrait\Immortal_Nerazim_Portrait.m3"/>
+        <Image value="Assets\Textures\nerazimimmortalportrait_static.dds"/>
+        <Lighting value="AP_PortraitNerazimImmortal"/>
+    </CModel>
+    <CModel id="AP_ImmortalShakurasShadowCannonAttackLaunch" parent="LaunchFX">
+        <Model value="Assets\Effects\Protoss\ShadowCannonLaunch\ShadowCannonLaunch.m3"/>
+        <EditorCategories value="Race:Protoss"/>
+    </CModel>
+    <CModel id="AP_ImmortalShakurasShadowCannonMissile" parent="MissileFX">
+        <Model value="Assets\Effects\Protoss\ShadowCannonMissile\ShadowCannonMissile.m3"/>
+        <EditorCategories value="Race:Protoss"/>
+    </CModel>
+    <CModel id="AP_ImmortalShakurasWarpIn" parent="OneShotSpellFX">
+        <Model value="Assets\Units\Protoss\ImmortalNerazim_WarpIn\ImmortalNerazim_WarpIn.m3"/>
+        <LowQualityModel value="ProtossUnitBirth"/>
+        <EditorCategories value="Race:Protoss"/>
+        <Occlusion value="Show"/>
+        <ScaleMax value="0.750000,0.750000,0.750000"/>
+        <ScaleMin value="0.750000,0.750000,0.750000"/>
+        <SelectionRadius value="0.666500"/>
+        <ShadowRadius value="0.666500"/>
+    </CModel>
+    <CModel id="AP_ImmortalTaldarim" parent="Unit" Race="Protoss">
+        <Model value="Assets\Units\Protoss\Immortal_Taldarim\Immortal_Taldarim.m3"/>
+        <RequiredAnims value="Assets\Units\Protoss\Immortal_SwarmAnims\Immortal_SwarmAnims.m3a"/>
+        <AttachProps Id="Ref_Weapon Right">
+            <Keys index="Weapon" value="0"/>
+        </AttachProps>
+        <AttachProps Id="Ref_Weapon Left">
+            <Keys index="Weapon" value="1"/>
+        </AttachProps>
+        <AttachProps Id="Ref_Hardpoint">
+            <Keys index="Turret" value="0"/>
+        </AttachProps>
+        <Occlusion value="Show"/>
+        <PlanetPanelCamera value="Star2CameraHigh08"/>
+        <Radius value="0.650000"/>
+        <ScaleMax value="0.750000,0.750000,0.750000"/>
+        <ScaleMin value="0.750000,0.750000,0.750000"/>
+        <SelectionRadius value="0.866400"/>
+        <ShadowRadius value="0.866400"/>
+        <SquibTypeDefault value="Metal"/>
+        <TechPurchaseCamera value="Star2CameraHigh08"/>
+        <Tipability value="0.750000"/>
+        <TipabilityLength value="0.800000"/>
+        <TipabilityWidth value="0.800000"/>
+        <UnitGlossaryCamera value="Star2CameraHigh08"/>
+    </CModel>
+    <CModel id="AP_ImmortalTaldarimDeath" parent="UnitDeath" Race="Protoss">
+        <Model value="Assets\Units\Protoss\Immortal_Taldarim_Death\Immortal_Taldarim_Death.m3"/>
+        <LowQualityModel value="ProtossLargeTaldarimUnitDeathLow"/>
+        <Events>
+            <Variation value="0"/>
+            <Anim value="Death,00"/>
+            <Name value="Uni_DeathFXincidentallFire"/>
+            <Type value="Sound"/>
+            <Time value="0.450000"/>
+            <Payload value="Uni_DeathFXincidentallFire"/>
+        </Events>
+        <Events>
+            <Variation value="0"/>
+            <Anim value="Death,02"/>
+            <Name value="Uni_DeathFXincidentallFire"/>
+            <Type value="Sound"/>
+            <Time value="0.450000"/>
+            <Payload value="Uni_DeathFXincidentallFire"/>
+        </Events>
+        <Events>
+            <Anim value="Death,00"/>
+            <Name value="Immortal_Explode_Legs_Start"/>
+            <Type value="Sound"/>
+            <Time value="0.160000"/>
+            <Payload value="Immortal_Explode_Legs_Start"/>
+        </Events>
+        <Events>
+            <Anim value="Death,00"/>
+            <Name value="Immortal_Explode_Legs_Mech"/>
+            <Type value="Sound"/>
+            <Time value="0.703000"/>
+            <Payload value="Immortal_Explode_Legs_Mech"/>
+        </Events>
+        <Events>
+            <Anim value="Death,00"/>
+            <Name value="Immortal_Explode_Legs_Impact"/>
+            <Type value="Sound"/>
+            <Time value="1.050000"/>
+            <Payload value="Immortal_Explode_Legs_Impact"/>
+        </Events>
+        <Events>
+            <Anim value="Death,00"/>
+            <Name value="Immortal_Explode_Var"/>
+            <Type value="Sound"/>
+            <Time value="0.010000"/>
+            <Payload value="Immortal_Explode_Var"/>
+        </Events>
+        <Events>
+            <Anim value="Death,02"/>
+            <Name value="Immortal_Explode_Legs_Impact"/>
+            <Type value="Sound"/>
+            <Time value="0.800000"/>
+            <Payload value="Immortal_Explode_Legs_Impact"/>
+        </Events>
+        <Events>
+            <Anim value="Death,03"/>
+            <Name value="Immortal_Explode_Body_Start"/>
+            <Type value="Sound"/>
+            <Time value="0.187000"/>
+            <Payload value="Immortal_Explode_Body_Start"/>
+        </Events>
+        <Events>
+            <Anim value="Death,03"/>
+            <Name value="Immortal_Explode_Body_Impact"/>
+            <Type value="Sound"/>
+            <Time value="0.887000"/>
+            <Payload value="Immortal_Explode_Body_Impact"/>
+        </Events>
+        <Events>
+            <Variation value="1"/>
+            <Anim value="Death,03"/>
+            <Name value="Immortal_Explode_Var"/>
+            <Type value="Sound"/>
+            <Time value="0.010000"/>
+            <Payload value="Immortal_Explode_Var"/>
+        </Events>
+        <Events>
+            <Variation value="1"/>
+            <Anim value="Death,00"/>
+            <Name value="Uni_DeathFXincidentallFire"/>
+            <Type value="Sound"/>
+            <Time value="0.450000"/>
+            <Payload value="Uni_DeathFXincidentallFire"/>
+        </Events>
+        <Events>
+            <Variation value="1"/>
+            <Anim value="Death,03"/>
+            <Name value="Uni_DeathFXincidentallFire"/>
+            <Type value="Sound"/>
+            <Time value="0.450000"/>
+            <Payload value="Uni_DeathFXincidentallFire"/>
+        </Events>
+        <Events>
+            <Anim value="Death,01"/>
+            <Name value="Immortal_Explode"/>
+            <Type value="Sound"/>
+            <Time value="0.010000"/>
+            <Payload value="Immortal_Explode"/>
+        </Events>
+        <Events>
+            <Anim value="Death,02"/>
+            <Name value="Immortal_Explode"/>
+            <Type value="Sound"/>
+            <Time value="0.010000"/>
+            <Payload value="Immortal_Explode"/>
+        </Events>
+        <Occlusion value="Show"/>
+    </CModel>
+    <CModel id="AP_ImmortalTaldarimPlacement" parent="Placement" Race="Protoss">
+        <Model value="Assets\Units\Protoss\ImmortalTaldarim_Placement\ImmortalTaldarim_Placement.m3"/>
+        <Lighting value="Immortal"/>
+        <Occlusion value="Show"/>
+        <Radius value="-1.000000"/>
+        <ScaleMax value="0.750000,0.750000,0.750000"/>
+        <ScaleMin value="0.750000,0.750000,0.750000"/>
+        <SelectionRadius value="0.866400"/>
+        <ShadowRadius value="0.866400"/>
+    </CModel>
+    <CModel id="AP_ImmortalTaldarimPortrait" parent="Portrait" Race="Protoss">
+        <Model value="Assets\Portraits\Protoss\Immortal_TalDarim_Portrait\Immortal_TalDarim_Portrait.m3"/>
+        <Image value="Assets\Textures\taldarimimmortalportrait_static.dds"/>
+        <Lighting value="AP_PortraitTalDarimImmortal"/>
+    </CModel>
+    <CModel id="AP_ImmortalTaldarimWarpIn" parent="OneShotSpellFX">
+        <Model value="Assets\Units\Protoss\Immortal_Taldarim_WarpIn\Immortal_Taldarim_WarpIn.m3"/>
+        <LowQualityModel value="ProtossUnitBirth"/>
+        <EditorCategories value="Race:Protoss"/>
+        <Occlusion value="Show"/>
+        <ScaleMax value="0.750000,0.750000,0.750000"/>
+        <ScaleMin value="0.750000,0.750000,0.750000"/>
+        <SelectionRadius value="0.666500"/>
+        <ShadowRadius value="0.666500"/>
+    </CModel>
+    <CModel id="AP_ImmortalTaldarimWeaponAttackLaunchModel" parent="LaunchFX">
+        <Model value="Assets\Effects\Protoss\ScatterCannonLaunch\ScatterCannonLaunch.m3"/>
+        <EditorCategories value="Race:Protoss"/>
+    </CModel>
+    <CModel id="AP_ImmortalTaldarimWeaponImpact" parent="ImpactFX">
+        <Model value="Assets\Effects\Protoss\ScatterCannonMissileImpact\ScatterCannonMissileImpact.m3"/>
+        <EditorCategories value="Race:Protoss"/>
+    </CModel>
+    <CModel id="AP_ImmortalTaldarimWeaponMissile" parent="MissileFX">
+        <Model value="Assets\Effects\Protoss\ScatterCannonMissile\ScatterCannonMissile.m3"/>
+        <EditorCategories value="Race:Protoss"/>
+    </CModel>
+    <CModel id="AP_PhoenixScoutMissileWeaponLeft" parent="MissileFX">
+        <Model value="Assets\Effects\Protoss\ScoutAirMissile\ScoutAirMissile.m3"/>
+        <EditorCategories value="Race:Protoss"/>
+    </CModel>
+    <CModel id="AP_ScoutAirLeftAttackImpact" parent="ImpactFX">
+        <Model value="Assets\Effects\Protoss\PhoenixMissileImpact\PhoenixMissileImpact.m3"/>
+        <EditorCategories value="Race:Protoss"/>
+    </CModel>
+    <CModel id="AP_ImmortalShakurasShadowCannonAttackImpact" parent="ImpactFX">
+        <Model value="Assets\Effects\Protoss\ShadowCannonImpact\ShadowCannonImpact.m3"/>
+        <EditorCategories value="Race:Protoss"/>
+    </CModel>
+    <CModel id="AP_ImmortalStasisHealImpact">
+        <Model value="Assets\Effects\Terran\ArcadeVikingShield\ArcadeVikingShield.m3"/>
+        <ScaleMax value="0.700000,0.700000,0.700000"/>
+        <ScaleMin value="0.700000,0.700000,0.700000"/>
+    </CModel>
+    <CModel id="AP_AnnihilatorAttackImpact" parent="ImpactFX">
+        <Model value="Assets\Effects\Protoss\ImmortalMissileImpact\ImmortalMissileImpact.m3"/>
+        <EditorCategories value="Race:Protoss"/>
+        <LowQualityModel value="ImmortalAttackImpactLow"/>
+    </CModel>
+    <CModel id="AP_ColossusTaldarim" parent="Unit" Race="Protoss">
+        <Model value="Assets\Units\Protoss\Colossus_TaldarimEx3\Colossus_TaldarimEx3.m3"/>
+        <RequiredAnims value="Assets\Units\Protoss\Colossus_SwarmAnims\Colossus_SwarmAnims.m3a"/>
+        <AttachProps Id="Ref_Target 02">
+            <Keys index="Ground" value="0"/>
+        </AttachProps>
+        <AttachProps Id="Ref_Target 03">
+            <Keys index="Ground" value="0"/>
+        </AttachProps>
+        <AttachProps Id="Ref_Target 04">
+            <Keys index="Ground" value="0"/>
+        </AttachProps>
+        <AttachProps Id="Ref_Target 05">
+            <Keys index="Ground" value="0"/>
+        </AttachProps>
+        <AttachProps Id="Ref_Weapon 02">
+            <Keys index="CustomA" value="2"/>
+        </AttachProps>
+        <AttachProps Id="Ref_Weapon 03">
+            <Keys index="CustomA" value="3"/>
+        </AttachProps>
+        <Occlusion value="Show"/>
+        <PlanetPanelCamera value="Star2CameraHigher22"/>
+        <Radius value="1.000000"/>
+        <ScaleMax value="0.750000,0.750000,0.750000"/>
+        <ScaleMin value="0.750000,0.750000,0.750000"/>
+        <SelectionRadius value="1.333200"/>
+        <ShadowRadius value="1.333200"/>
+        <SquibTypeDefault value="Metal"/>
+        <TechPurchaseCamera value="Star2CameraHigher22"/>
+        <UnitGlossaryCamera value="Star2CameraHigher22"/>
+    </CModel>
+    <CModel id="AP_ColossusTaldarimAttackBeamImpact" parent="ImpactFX">
+        <Model value="Assets\Effects\Protoss\ColossusTaldarim_Beam_Impact\ColossusTaldarim_Beam_Impact.m3"/>
+        <EditorCategories value="Race:Protoss"/>
+    </CModel>
+    <CModel id="AP_ColossusTaldarimDeath" parent="UnitDeath" Race="Protoss">
+        <Model value="Assets\Units\Protoss\Colossus_Taldarim_Death\Colossus_Taldarim_Death.m3"/>
+        <LowQualityModel value="ProtossLargeTaldarimUnitDeathLow"/>
+        <Events>
+            <Anim value="Death,00"/>
+            <Name value="Colossus_Explode_Small"/>
+            <Type value="Sound"/>
+            <Payload value="Colossus_Explode_Small"/>
+        </Events>
+        <Events>
+            <Anim value="Death,00"/>
+            <Name value="Colossus_Explode_Small"/>
+            <Type value="Sound"/>
+            <Time value="0.200000"/>
+            <Payload value="Colossus_Explode_Small"/>
+        </Events>
+        <Events>
+            <Anim value="Death,00"/>
+            <Name value="Colossus_Explode_Small"/>
+            <Type value="Sound"/>
+            <Time value="0.400000"/>
+            <Payload value="Colossus_Explode_Small"/>
+        </Events>
+        <Events>
+            <Anim value="Death,00"/>
+            <Name value="Colossus_Explode_Large"/>
+            <Type value="Sound"/>
+            <Time value="1.200000"/>
+            <Payload value="Colossus_Explode_Large"/>
+        </Events>
+        <Events>
+            <Anim value="Death,00"/>
+            <Name value="Colossus_Explode_Vocalize"/>
+            <Type value="Sound"/>
+            <Payload value="Colossus_Explode_Vocalize"/>
+        </Events>
+        <Events>
+            <Anim value="Death,01"/>
+            <Name value="Colossus_Explode_Small"/>
+            <Type value="Sound"/>
+            <Payload value="Colossus_Explode_Small"/>
+        </Events>
+        <Events>
+            <Anim value="Death,01"/>
+            <Name value="Colossus_Explode_Small"/>
+            <Type value="Sound"/>
+            <Time value="0.200000"/>
+            <Payload value="Colossus_Explode_Small"/>
+        </Events>
+        <Events>
+            <Anim value="Death,01"/>
+            <Name value="Colossus_Explode_Small"/>
+            <Type value="Sound"/>
+            <Time value="0.400000"/>
+            <Payload value="Colossus_Explode_Small"/>
+        </Events>
+        <Events>
+            <Anim value="Death,01"/>
+            <Name value="Colossus_Explode_Large"/>
+            <Type value="Sound"/>
+            <Time value="1.200000"/>
+            <Payload value="Colossus_Explode_Large"/>
+        </Events>
+        <Events>
+            <Anim value="Death,01"/>
+            <Name value="Colossus_Explode_Vocalize"/>
+            <Type value="Sound"/>
+            <Payload value="Colossus_Explode_Vocalize"/>
+        </Events>
+        <Events>
+            <Anim value="Death,02"/>
+            <Name value="Colossus_Explode_Small"/>
+            <Type value="Sound"/>
+            <Payload value="Colossus_Explode_Small"/>
+        </Events>
+        <Events>
+            <Anim value="Death,02"/>
+            <Name value="Colossus_Explode_Small"/>
+            <Type value="Sound"/>
+            <Time value="0.200000"/>
+            <Payload value="Colossus_Explode_Small"/>
+        </Events>
+        <Events>
+            <Anim value="Death,02"/>
+            <Name value="Colossus_Explode_Small"/>
+            <Type value="Sound"/>
+            <Time value="0.400000"/>
+            <Payload value="Colossus_Explode_Small"/>
+        </Events>
+        <Events>
+            <Anim value="Death,02"/>
+            <Name value="Colossus_Explode_Large"/>
+            <Type value="Sound"/>
+            <Time value="1.200000"/>
+            <Payload value="Colossus_Explode_Large"/>
+        </Events>
+        <Events>
+            <Anim value="Death,02"/>
+            <Name value="Colossus_Explode_Vocalize"/>
+            <Type value="Sound"/>
+            <Payload value="Colossus_Explode_Vocalize"/>
+        </Events>
+        <Events>
+            <Anim value="Death,03"/>
+            <Name value="Colossus_Explode_Small"/>
+            <Type value="Sound"/>
+            <Payload value="Colossus_Explode_Small"/>
+        </Events>
+        <Events>
+            <Anim value="Death,03"/>
+            <Name value="Colossus_Explode_Small"/>
+            <Type value="Sound"/>
+            <Time value="0.200000"/>
+            <Payload value="Colossus_Explode_Small"/>
+        </Events>
+        <Events>
+            <Anim value="Death,03"/>
+            <Name value="Colossus_Explode_Small"/>
+            <Type value="Sound"/>
+            <Time value="0.400000"/>
+            <Payload value="Colossus_Explode_Small"/>
+        </Events>
+        <Events>
+            <Anim value="Death,03"/>
+            <Name value="Colossus_Explode_Large"/>
+            <Type value="Sound"/>
+            <Time value="1.200000"/>
+            <Payload value="Colossus_Explode_Large"/>
+        </Events>
+        <Events>
+            <Anim value="Death,03"/>
+            <Name value="Colossus_Explode_Vocalize"/>
+            <Type value="Sound"/>
+            <Payload value="Colossus_Explode_Vocalize"/>
+        </Events>
+        <Events>
+            <Anim value="Death,04"/>
+            <Name value="Colossus_Explode_Large"/>
+            <Type value="Sound"/>
+            <Time value="0.010000"/>
+            <Payload value="Colossus_Explode_Large"/>
+        </Events>
+        <Events>
+            <Anim value="Death,04"/>
+            <Name value="Colossus_Explode_Legs_Whoosh"/>
+            <Type value="Sound"/>
+            <Time value="0.437000"/>
+            <Payload value="Colossus_Explode_Legs_Whoosh"/>
+        </Events>
+        <Events>
+            <Anim value="Death,04"/>
+            <Name value="Colossus_Explode_Legs_Impact"/>
+            <Type value="Sound"/>
+            <Time value="2.000000"/>
+            <Payload value="Colossus_Explode_Legs_Impact"/>
+        </Events>
+        <Events>
+            <Anim value="Death,04"/>
+            <Name value="Colossus_Explode_Legs_Spark_A"/>
+            <Type value="Sound"/>
+            <Time value="2.981000"/>
+            <Payload value="Colossus_Explode_Legs_Spark_A"/>
+        </Events>
+        <Events>
+            <Anim value="Death,04"/>
+            <Name value="Colossus_Explode_Legs_Spark_B"/>
+            <Type value="Sound"/>
+            <Time value="4.445000"/>
+            <Payload value="Colossus_Explode_Legs_Spark_B"/>
+        </Events>
+        <Occlusion value="Show"/>
+    </CModel>
+    <CModel id="AP_ColossusTaldarimPlacement" parent="Placement" Race="Protoss">
+        <Model value="Assets\Units\Protoss\Colossus_Taldarim_Placement\Colossus_Taldarim_Placement.m3"/>
+        <Occlusion value="Show"/>
+        <Radius value="-1.000000"/>
+        <ScaleMax value="0.850000,0.850000,0.850000"/>
+        <ScaleMin value="0.850000,0.850000,0.850000"/>
+        <SelectionRadius value="0.588100"/>
+        <ShadowRadius value="0.588100"/>
+    </CModel>
+    <CModel id="AP_ColossusTaldarimPortrait" parent="Portrait" Race="Protoss">
+        <Model value="Assets\Portraits\Protoss\Taldarim_Colossus_Portrait\Taldarim_Colossus_Portrait.m3"/>
+        <Image value="Assets\Textures\taldarimcolossusportrait_static.dds"/>
+        <Lighting value="AP_PortraitTaldarimColossus"/>
+    </CModel>
+    <CModel id="AP_ColossusTaldarimWarpIn" parent="OneShotSpellFX">
+        <Model value="Assets\Units\Protoss\Colossus_Taldarim_WarpIn\Colossus_Taldarim_WarpIn.m3"/>
+        <LowQualityModel value="ColossusWarpInLow"/>
+        <EditorCategories value="Race:Protoss"/>
+        <Occlusion value="Show"/>
+        <ScaleMax value="0.750000,0.750000,0.750000"/>
+        <ScaleMin value="0.750000,0.750000,0.750000"/>
+        <SelectionRadius value="0.555400"/>
+        <ShadowRadius value="0.555400"/>
+    </CModel>
+    <CModel id="AP_ColossusTaldarimWeapon" parent="MissileFX">
+        <Model value="Assets\Effects\Protoss\ColossusTaldarim_Missile\ColossusTaldarim_Missile.m3"/>
+        <EditorCategories value="Race:Protoss"/>
+    </CModel>
+    <CModel id="AP_ColossusPurifierAttackBeamImpact" parent="ImpactFX">
+        <Model value="Assets\Effects\Protoss\Colossus_FireBeam_Impact\Colossus_FireBeam_Impact.m3"/>
+        <EditorCategories value="Race:Protoss"/>
+    </CModel>
+    <CModel id="AP_ColossusPurifierAttackBeam" parent="PersistentSpellFX">
+        <Model value="Assets\Effects\Protoss\Colossus_FireBeam\Colossus_FireBeam.m3"/>
+        <EditorCategories value="Race:Protoss"/>
+        <RadiusLoose value="1.000000"/>
+    </CModel>
+    <CModel id="AP_ColossusPurifierAttackBeamUnitImpact" parent="ImpactFX">
+        <Model value="Assets\Effects\Protoss\Colossus_FireBeam_Unit_Impact\Colossus_FireBeam_Unit_Impact.m3"/>
+        <EditorCategories value="Race:Protoss"/>
+    </CModel>
+    <CModel id="AP_ThermalLancesFireBeamModel" parent="PersistentSpellFX">
+        <!--Model value="Assets\Doodads\FireMedium\FireMedium.m3"/-->
+        <!--Model value="Assets\Effects\Protoss\ColossusBeamBurn\ColossusBeamBurn.m3"/-->
+        <Model value="Assets\Effects\Protoss\Colossus_FireBeam_GroundFire\Colossus_FireBeam_GroundFire.m3"/>
+        <Occlusion value="Show"/>
+    </CModel>
+    <CModel id="AP_ColossusPurifier" parent="Unit" Race="Protoss">
+        <Model value="Assets\Units\Protoss\Colossus_Purifier\Colossus_Purifier.m3"/>
+        <RequiredAnims value="Assets\Units\Protoss\Colossus_SwarmAnims\Colossus_SwarmAnims.m3a"/>
+        <Occlusion value="Show"/>
+        <ScaleMax value="0.750000,0.750000,0.750000"/>
+        <ScaleMin value="0.750000,0.750000,0.750000"/>
+        <SelectionRadius value="1.333200"/>
+        <SquibTypeDefault value="Metal"/>
+        <AttachProps Id="Ref_Target 02">
+            <Keys index="Ground" value="0"/>
+        </AttachProps>
+        <AttachProps Id="Ref_Target 03">
+            <Keys index="Ground" value="0"/>
+        </AttachProps>
+        <AttachProps Id="Ref_Target 04">
+            <Keys index="Ground" value="0"/>
+        </AttachProps>
+        <AttachProps Id="Ref_Target 05">
+            <Keys index="Ground" value="0"/>
+        </AttachProps>
+        <AttachProps Id="Ref_Weapon 02">
+            <Keys index="CustomA" value="2"/>
+        </AttachProps>
+        <AttachProps Id="Ref_Weapon 03">
+            <Keys index="CustomA" value="3"/>
+        </AttachProps>
+        <Radius value="1.000000"/>
+        <TechPurchaseCamera value="Star2CameraHigher22"/>
+        <UnitGlossaryCamera value="Star2CameraHigher22"/>
+        <PlanetPanelCamera value="Star2CameraHigher22"/>
+        <ShadowRadius value="1.333200"/>
+    </CModel>
+    <CModel id="AP_ColossusPurifierDeath" parent="UnitDeath" Race="Protoss">
+        <Occlusion value="Show"/>
+        <LowQualityModel value="ProtossLargeUnitDeathLow"/>
+        <Model value="Assets\Units\Protoss\Colossus_Purifier_Death\Colossus_Purifier_Death.m3"/>
+        <Events>
+            <Anim value="Death,00"/>
+            <Name value="Colossus_Explode_Small"/>
+            <Type value="Sound"/>
+            <Payload value="Colossus_Explode_Small"/>
+        </Events>
+        <Events>
+            <Anim value="Death,00"/>
+            <Name value="Colossus_Explode_Small"/>
+            <Type value="Sound"/>
+            <Time value="0.200000"/>
+            <Payload value="Colossus_Explode_Small"/>
+        </Events>
+        <Events>
+            <Anim value="Death,00"/>
+            <Name value="Colossus_Explode_Small"/>
+            <Type value="Sound"/>
+            <Time value="0.400000"/>
+            <Payload value="Colossus_Explode_Small"/>
+        </Events>
+        <Events>
+            <Anim value="Death,00"/>
+            <Name value="Colossus_Explode_Large"/>
+            <Type value="Sound"/>
+            <Time value="1.200000"/>
+            <Payload value="Colossus_Explode_Large"/>
+        </Events>
+        <Events>
+            <Anim value="Death,00"/>
+            <Name value="Colossus_Explode_Vocalize"/>
+            <Type value="Sound"/>
+            <Payload value="Colossus_Explode_Vocalize"/>
+        </Events>
+        <Events>
+            <Anim value="Death,01"/>
+            <Name value="Colossus_Explode_Small"/>
+            <Type value="Sound"/>
+            <Payload value="Colossus_Explode_Small"/>
+        </Events>
+        <Events>
+            <Anim value="Death,01"/>
+            <Name value="Colossus_Explode_Small"/>
+            <Type value="Sound"/>
+            <Time value="0.200000"/>
+            <Payload value="Colossus_Explode_Small"/>
+        </Events>
+        <Events>
+            <Anim value="Death,01"/>
+            <Name value="Colossus_Explode_Small"/>
+            <Type value="Sound"/>
+            <Time value="0.400000"/>
+            <Payload value="Colossus_Explode_Small"/>
+        </Events>
+        <Events>
+            <Anim value="Death,01"/>
+            <Name value="Colossus_Explode_Large"/>
+            <Type value="Sound"/>
+            <Time value="1.200000"/>
+            <Payload value="Colossus_Explode_Large"/>
+        </Events>
+        <Events>
+            <Anim value="Death,01"/>
+            <Name value="Colossus_Explode_Vocalize"/>
+            <Type value="Sound"/>
+            <Payload value="Colossus_Explode_Vocalize"/>
+        </Events>
+        <Events>
+            <Anim value="Death,02"/>
+            <Name value="Colossus_Explode_Small"/>
+            <Type value="Sound"/>
+            <Payload value="Colossus_Explode_Small"/>
+        </Events>
+        <Events>
+            <Anim value="Death,02"/>
+            <Name value="Colossus_Explode_Small"/>
+            <Type value="Sound"/>
+            <Time value="0.200000"/>
+            <Payload value="Colossus_Explode_Small"/>
+        </Events>
+        <Events>
+            <Anim value="Death,02"/>
+            <Name value="Colossus_Explode_Small"/>
+            <Type value="Sound"/>
+            <Time value="0.400000"/>
+            <Payload value="Colossus_Explode_Small"/>
+        </Events>
+        <Events>
+            <Anim value="Death,02"/>
+            <Name value="Colossus_Explode_Large"/>
+            <Type value="Sound"/>
+            <Time value="1.200000"/>
+            <Payload value="Colossus_Explode_Large"/>
+        </Events>
+        <Events>
+            <Anim value="Death,02"/>
+            <Name value="Colossus_Explode_Vocalize"/>
+            <Type value="Sound"/>
+            <Payload value="Colossus_Explode_Vocalize"/>
+        </Events>
+        <Events>
+            <Anim value="Death,03"/>
+            <Name value="Colossus_Explode_Small"/>
+            <Type value="Sound"/>
+            <Payload value="Colossus_Explode_Small"/>
+        </Events>
+        <Events>
+            <Anim value="Death,03"/>
+            <Name value="Colossus_Explode_Small"/>
+            <Type value="Sound"/>
+            <Time value="0.200000"/>
+            <Payload value="Colossus_Explode_Small"/>
+        </Events>
+        <Events>
+            <Anim value="Death,03"/>
+            <Name value="Colossus_Explode_Small"/>
+            <Type value="Sound"/>
+            <Time value="0.400000"/>
+            <Payload value="Colossus_Explode_Small"/>
+        </Events>
+        <Events>
+            <Anim value="Death,03"/>
+            <Name value="Colossus_Explode_Large"/>
+            <Type value="Sound"/>
+            <Time value="1.200000"/>
+            <Payload value="Colossus_Explode_Large"/>
+        </Events>
+        <Events>
+            <Anim value="Death,03"/>
+            <Name value="Colossus_Explode_Vocalize"/>
+            <Type value="Sound"/>
+            <Payload value="Colossus_Explode_Vocalize"/>
+        </Events>
+        <Events>
+            <Anim value="Death,04"/>
+            <Name value="Colossus_Explode_Large"/>
+            <Type value="Sound"/>
+            <Time value="0.010000"/>
+            <Payload value="Colossus_Explode_Large"/>
+        </Events>
+        <Events>
+            <Anim value="Death,04"/>
+            <Name value="Colossus_Explode_Legs_Whoosh"/>
+            <Type value="Sound"/>
+            <Time value="0.437000"/>
+            <Payload value="Colossus_Explode_Legs_Whoosh"/>
+        </Events>
+        <Events>
+            <Anim value="Death,04"/>
+            <Name value="Colossus_Explode_Legs_Impact"/>
+            <Type value="Sound"/>
+            <Time value="2.000000"/>
+            <Payload value="Colossus_Explode_Legs_Impact"/>
+        </Events>
+        <Events>
+            <Anim value="Death,04"/>
+            <Name value="Colossus_Explode_Legs_Spark_A"/>
+            <Type value="Sound"/>
+            <Time value="2.981000"/>
+            <Payload value="Colossus_Explode_Legs_Spark_A"/>
+        </Events>
+        <Events>
+            <Anim value="Death,04"/>
+            <Name value="Colossus_Explode_Legs_Spark_B"/>
+            <Type value="Sound"/>
+            <Time value="4.445000"/>
+            <Payload value="Colossus_Explode_Legs_Spark_B"/>
+        </Events>
+    </CModel>
+    <CModel id="AP_ColossusPurifierPlacement" parent="Placement" Race="Protoss">
+        <Model value="Assets\Units\Protoss\Colossus_Purifier_Placement\Colossus_Purifier_Placement.m3"/>
+        <Radius value="-1.000000"/>
+        <Occlusion value="Show"/>
+        <ScaleMax value="0.750000,0.750000,0.750000"/>
+        <ScaleMin value="0.750000,0.750000,0.750000"/>
+        <SelectionRadius value="0.588100"/>
+        <ShadowRadius value="0.588100"/>
+    </CModel>
+    <CModel id="AP_ColossusPurifierPortrait" parent="Portrait" Race="Protoss">
+        <Model value="Assets\Portraits\Protoss\Purifier_Colossus_Portrait\Purifier_Colossus_Portrait.m3"/>
+        <Image value="Assets\Textures\purifiercolossusportrait_static.dds"/>
+        <Lighting value="AP_PortraitPurifierColossus"/>
+    </CModel>
+    <CModel id="AP_ColossusTaldarimChargedBeamPowerUpModel" parent="OneShotSpellFX">
+        <Model value="Assets\Effects\Protoss\ColossusTaldarim_Powerup\ColossusTaldarim_Powerup.m3"/>
+        <EditorCategories value="Race:Protoss"/>
+    </CModel>
+    <CModel id="AP_DarkTemplarAiur" parent="Unit" Race="Protoss">
+        <Model value="Assets\Units\Protoss\DarkTemplar_Aiur\DarkTemplar_Aiur.m3"/>
+        <RequiredAnims value="Assets\Units\Protoss\DarkTemplar_01_SwarmAnims\DarkTemplar_01_SwarmAnims.m3a"/>
+        <Occlusion value="Show"/>
+        <PlanetPanelCamera value="Star2CameraMid05"/>
+        <Radius value="0.400000"/>
+        <ScaleMax value="0.850000,0.850000,0.850000"/>
+        <ScaleMin value="0.850000,0.850000,0.850000"/>
+        <SelectionRadius value="0.375000"/>
+        <ShadowRadius value="0.375000"/>
+        <SquibTypeDefault value="LightArmor"/>
+        <TechPurchaseCamera value="Star2CameraMid05"/>
+        <UnitGlossaryCamera value="Star2CameraMid05"/>
+    </CModel>
+    <CModel id="AP_DarkTemplarAiurDeath" parent="UnitDeath" Race="Protoss">
+        <Model value="Assets\Units\Protoss\DarkTemplar_Aiur_Death\DarkTemplar_Aiur_Death.m3"/>
+        <LowQualityModel value="ProtossSpiritDeathLow"/>
+    </CModel>
+    <CModel id="AP_DarkTemplarAiurPlacement" parent="Placement" Race="Protoss">
+        <Model value="Assets\Units\Protoss\DarkTemplar_Aiur_Placement\DarkTemplar_Aiur_Placement.m3"/>
+        <Occlusion value="Show"/>
+        <Radius value="-1.000000"/>
+        <ScaleMax value="0.850000,0.850000,0.850000"/>
+        <ScaleMin value="0.850000,0.850000,0.850000"/>
+        <SelectionRadius value="0.588100"/>
+        <ShadowRadius value="0.588100"/>
+    </CModel>
+    <CModel id="AP_DarkTemplarAiurPortrait" parent="Portrait" Race="Protoss">
+        <Model value="Assets\Portraits\Protoss\DarkTemplar_Aiur_Portrait\DarkTemplar_Aiur_Portrait.m3"/>
+        <Image value="Assets\Textures\avengerportrait_static.dds"/>
+    </CModel>
+    <CModel id="AP_DarkTemplarAiurRecallStart" parent="OneShotSpellFX">
+        <Model value="Assets\Effects\Protoss\DarkTemplarAiurWarpOut\DarkTemplarAiurWarpOut.m3"/>
+        <EditorCategories value="Race:Protoss"/>
+        <Occlusion value="Show"/>
+        <SelectionRadius value="0.555400"/>
+        <ShadowRadius value="0.555400"/>
+    </CModel>
+    <CModel id="AP_DarkTemplarAiurRecallStop" parent="OneShotSpellFX">
+        <Model value="Assets\Effects\Protoss\DarkTemplarAiurWarpIn\DarkTemplarAiurWarpIn.m3"/>
+        <EditorCategories value="Race:Protoss"/>
+        <Occlusion value="Show"/>
+        <SelectionRadius value="0.555400"/>
+        <ShadowRadius value="0.555400"/>
+    </CModel>
+    <CModel id="AP_DarkTemplarAiurWarpIn" parent="OneShotSpellFX">
+        <Model value="Assets\Units\Protoss\DarkTemplar_Aiur_WarpIn\DarkTemplar_Aiur_WarpIn.m3"/>
+        <LowQualityModel value="DarkTemplarWarpInLow"/>
+        <EditorCategories value="Race:Protoss"/>
+        <Occlusion value="Show"/>
+        <ScaleMax value="0.850000,0.850000,0.850000"/>
+        <ScaleMin value="0.850000,0.850000,0.850000"/>
+        <SelectionRadius value="0.588100"/>
+        <ShadowRadius value="0.588100"/>
+    </CModel>
+    <CModel id="AP_DarkTemplarShakuras" parent="Unit" Race="Protoss">
+        <Model value="Assets\Units\Protoss\DarkTemplar\DarkTemplar_00.m3"/>
+        <RequiredAnims value="Assets\Units\Protoss\DarkTemplar_01_SwarmAnims\DarkTemplar_01_SwarmAnims.m3a"/>
+        <Occlusion value="Show"/>
+        <PlanetPanelCamera value="Star2CameraMid05"/>
+        <Radius value="0.400000"/>
+        <ScaleMax value="0.850000,0.850000,0.850000"/>
+        <ScaleMin value="0.850000,0.850000,0.850000"/>
+        <SelectionRadius value="0.375000"/>
+        <ShadowRadius value="0.375000"/>
+        <SquibTypeDefault value="LightArmor"/>
+        <TechPurchaseCamera value="Star2CameraMid05"/>
+        <UnitGlossaryCamera value="Star2CameraMid05"/>
+    </CModel>
+    <CModel id="AP_DarkTemplarShakurasDeath" parent="UnitDeath" Race="Protoss">
+        <Model value="Assets\Units\Protoss\DarkTemplarDeath\DarkTemplarDeath_00.m3"/>
+        <LowQualityModel value="ProtossSpiritDeathLow"/>
+    </CModel>
+    <CModel id="AP_DarkTemplarShakurasPlacement" parent="Placement" Race="Protoss">
+        <Model value="Assets\Units\Protoss\DarkTemplar_Aiur_Placement\DarkTemplar_Aiur_Placement.m3"/>
+        <Occlusion value="Show"/>
+        <Radius value="-1.000000"/>
+        <ScaleMax value="0.850000,0.850000,0.850000"/>
+        <ScaleMin value="0.850000,0.850000,0.850000"/>
+        <SelectionRadius value="0.588100"/>
+        <ShadowRadius value="0.588100"/>
+    </CModel>
+    <CModel id="AP_DarkTemplarShakurasWarpIn" parent="OneShotSpellFX">
+        <Model value="Assets\Units\Protoss\DarkTemplarWarpIn\DarkTemplarWarpIn_00.m3"/>
+        <LowQualityModel value="DarkTemplarWarpInLow"/>
+        <EditorCategories value="Race:Protoss"/>
+        <Occlusion value="Show"/>
+        <ScaleMax value="0.850000,0.850000,0.850000"/>
+        <ScaleMin value="0.850000,0.850000,0.850000"/>
+        <SelectionRadius value="0.588100"/>
+        <ShadowRadius value="0.588100"/>
+    </CModel>
+    <CModel id="AP_DarkTemplarTaldarim" parent="Unit" Race="Protoss">
+        <Model value="Assets\Units\Protoss\DarkTemplar_TalDarim\DarkTemplar_TalDarim.m3"/>
+        <RequiredAnims value="Assets\Units\Protoss\DarkTemplar_00_SwarmAnims\DarkTemplar_00_SwarmAnims.m3a"/>
+        <Occlusion value="Show"/>
+        <PlanetPanelCamera value="Star2CameraMid05"/>
+        <Radius value="0.400000"/>
+        <ScaleMax value="0.850000,0.850000,0.850000"/>
+        <ScaleMin value="0.850000,0.850000,0.850000"/>
+        <SelectionRadius value="0.375000"/>
+        <ShadowRadius value="0.375000"/>
+        <SquibTypeDefault value="LightArmor"/>
+        <TechPurchaseCamera value="Star2CameraMid05"/>
+        <UnitGlossaryCamera value="Star2CameraMid05"/>
+    </CModel>
+    <CModel id="AP_DarkTemplarTaldarimDeath" parent="UnitDeath" Race="Protoss">
+        <Model value="Assets\Units\Protoss\DarkTemplar_TalDarim_Death\DarkTemplar_TalDarim_Death.m3"/>
+        <LowQualityModel value="AP_ProtossSpiritTaldarimDeathLow"/>
+    </CModel>
+    <CModel id="AP_ProtossSpiritTaldarimDeathLow" parent="UnitDeath" Race="Protoss">
+        <Model value="Assets\Units\Protoss\ProtossSpirit_Taldarim_Death\ProtossSpirit_Taldarim_Death_Low.m3"/>
+        <SelectionRadius value="0.270200"/>
+        <ShadowRadius value="0.270200"/>
+        <Flags index="TeenSafe" value="1"/>
+    </CModel>
+    <CModel id="AP_DarkTemplarTaldarimPlacement" parent="Placement" Race="Protoss">
+        <Model value="Assets\Units\Protoss\DarkTemplar_Taldarim_Placement\DarkTemplar_Taldarim_Placement.m3"/>
+        <Occlusion value="Show"/>
+        <Radius value="-1.000000"/>
+        <ScaleMax value="0.850000,0.850000,0.850000"/>
+        <ScaleMin value="0.850000,0.850000,0.850000"/>
+        <SelectionRadius value="0.588100"/>
+        <ShadowRadius value="0.588100"/>
+    </CModel>
+    <CModel id="AP_DarkTemplarTaldarimPortrait" parent="Portrait" Race="Protoss">
+        <Model value="Assets\Portraits\Protoss\DarkTemplar_TalDarim_Portrait\DarkTemplar_TalDarim_Portrait.m3"/>
+        <Image value="Assets\Textures\shadowhunterportrait_static.dds"/>
+    </CModel>
+    <CModel id="AP_DarkTemplarTaldarimWarpIn" parent="OneShotSpellFX">
+        <Model value="Assets\Units\Protoss\DarkTemplar_Taldarim_WarpIn\DarkTemplar_Taldarim_WarpIn.m3"/>
+        <LowQualityModel value="DarkTemplarWarpInLow"/>
+        <EditorCategories value="Race:Protoss"/>
+        <Occlusion value="Show"/>
+        <ScaleMax value="0.850000,0.850000,0.850000"/>
+        <ScaleMin value="0.850000,0.850000,0.850000"/>
+        <SelectionRadius value="0.588100"/>
+        <ShadowRadius value="0.588100"/>
+    </CModel>
+    <CModel id="AP_HotSRaptor" parent="Unit" Race="Zerg">
+        <ScaleMax value="0.770000,0.770000,0.770000"/>
+        <ScaleMin value="0.770000,0.770000,0.770000"/>
+        <Model value="Assets\Units\Zerg\ZerglingEx1A\ZerglingEx1A.m3"/>
+        <RequiredAnims value="Assets\Units\Zerg\Zergling_SwarmAnims\Zergling_SwarmAnims.m3a"/>
+        <Occlusion value="Show"/>
+        <SelectionRadius value="0.441400"/>
+        <Tipability value="0.750000"/>
+        <TipabilityWidth value="0.400000"/>
+        <TipabilityLength value="0.400000"/>
+        <AttachProps Id="Ref_Weapon Left">
+            <Keys index="Weapon" value="1"/>
+            <Keys index="Work" value="0"/>
+        </AttachProps>
+        <AttachProps Id="Ref_Weapon Right">
+            <!-- This is currently here to prevent two launches per zergling attack. -->
+            <Keys index="Weapon" value="1"/>
+        </AttachProps>
+        <SquibTypeDefault value="Flesh"/>
+        <Radius value="0.300000"/>
+        <TechPurchaseCamera value="Star2CameraMid05"/>
+        <UnitGlossaryCamera value="Star2CameraMid05"/>
+        <PlanetPanelCamera value="Star2CameraMid05"/>
+        <ShadowRadius value="0.441400"/>
+    </CModel>
+    <CModel id="AP_ZeratulBlinkOut" parent="OneShotSpellFX">
+        <Model value="Assets\Effects\Protoss\ZeratulBlinkOut\ZeratulBlinkOut.m3"/>
+        <EditorCategories value="Race:Protoss"/>
+    </CModel>
+    <CModel id="AP_ZeratulBlinkIn" parent="OneShotSpellFX">
+        <Model value="Assets\Effects\Protoss\ZeratulBlinkIn\ZeratulBlinkIn.m3"/>
+        <EditorCategories value="Race:Protoss"/>
+    </CModel>
+    <CModel id="AP_VoidStatsis" parent="PersistentSpellFX">
+        <Model value="Assets\Effects\Protoss\VoidStasis\VoidStasis.m3"/>
+        <EditorCategories value="Race:Protoss"/>
+    </CModel>
+    <CModel id="AP_VoidDarkTemplarShadowFury" parent="OneShotSpellFX">
+        <Model value="Assets\Effects\Protoss\ShadowFury\ShadowFury.m3"/>
+        <EditorCategories value="Race:Protoss"/>
+    </CModel>
+    <CModel id="AP_VoidDarkTemplarShadowFuryImpact" parent="OneShotSpellFX">
+        <Model value="Assets\Effects\Protoss\ShadowFury_Impact\ShadowFury_Impact.m3"/>
+        <EditorCategories value="Race:Protoss"/>
+    </CModel>
+    <CModel id="AP_DarkTemplarShadowFuryImpact">
+        <Model value="Assets\Effects\Protoss\ShadowFury_Impact\ShadowFury_Impact.m3"/>
+    </CModel>
+    <CModel id="AP_AscendantAttackImpact" parent="MissileFX">
+        <Model value="Assets\Effects\Protoss\HighTemplarTaldarim_AgonizingBlast_Impact\HighTemplarTaldarim_AgonizingBlast_Impact.m3"/>
+        <EditorCategories value="Race:Protoss"/>
+    </CModel>
+    <CModel id="AP_AscendantSacrificeDummy1AttackImpact" parent="ImpactFX">
+        <Model value="Assets\Effects\Protoss\HighTemplarTaldarim_Sacrifice_Impact\HighTemplarTaldarim_Sacrifice_Impact.m3"/>
+        <EditorCategories value="Race:Protoss"/>
+    </CModel>
+    <CModel id="AP_AscendantSacrificeDummy2AttackImpact" parent="ImpactFX">
+        <Model value="Assets\Effects\Protoss\HighTemplarTaldarim_Sacrifice_Impact\HighTemplarTaldarim_Sacrifice_Impact.m3"/>
+        <EditorCategories value="Race:Protoss"/>
+    </CModel>
+    <CModel id="AP_AscendantSacrificeDummy3AttackImpact" parent="ImpactFX">
+        <Model value="Assets\Effects\Protoss\HighTemplarTaldarim_Sacrifice_Impact\HighTemplarTaldarim_Sacrifice_Impact.m3"/>
+        <EditorCategories value="Race:Protoss"/>
+    </CModel>
+    <CModel id="AP_AscendantSacrificeWeapon1" parent="MissileFX">
+        <Model value="Assets\Effects\Protoss\HighTemplarTaldarim_Sacrifice_Missile\HighTemplarTaldarim_Sacrifice_Missile.m3"/>
+        <EditorCategories value="Race:Protoss"/>
+        <Events>
+            <Anim value="Stand,00"/>
+            <Name value="AP_Ascendant_SacrificeMissile"/>
+            <Type value="Sound"/>
+            <Time value="0.010000"/>
+            <Payload value="AP_Ascendant_SacrificeMissile"/>
+        </Events>
+    </CModel>
+    <CModel id="AP_AscendantSacrificeWeapon2" parent="MissileFX">
+        <Model value="Assets\Effects\Protoss\HighTemplarTaldarim_Sacrifice_Missile\HighTemplarTaldarim_Sacrifice_Missile.m3"/>
+        <EditorCategories value="Race:Protoss"/>
+        <Events>
+            <Anim value="Stand,00"/>
+            <Name value="AP_Ascendant_SacrificeMissile"/>
+            <Type value="Sound"/>
+            <Time value="0.008000"/>
+            <Payload value="AP_Ascendant_SacrificeMissile"/>
+        </Events>
+    </CModel>
+    <CModel id="AP_AscendantSacrificeWeapon3" parent="MissileFX">
+        <Model value="Assets\Effects\Protoss\HighTemplarTaldarim_Sacrifice_Missile\HighTemplarTaldarim_Sacrifice_Missile.m3"/>
+        <EditorCategories value="Race:Protoss"/>
+        <Events>
+            <Anim value="Stand,00"/>
+            <Name value="AP_Ascendant_SacrificeMissile"/>
+            <Type value="Sound"/>
+            <Time value="0.010000"/>
+            <Payload value="AP_Ascendant_SacrificeMissile"/>
+        </Events>
+    </CModel>
+    <CModel id="AP_AscendantWeapon" parent="MissileFX">
+        <Model value="Assets\Effects\Protoss\HighTemplarTaldarim_AgonizingBlast\HighTemplarTaldarim_AgonizingBlast.m3"/>
+        <EditorCategories value="Race:Protoss"/>
+    </CModel>
+    <CModel id="AP_HighArchonPsiStormImpact" parent="ImpactFX">
+        <Model value="Assets\Effects\Protoss\PsiStormImpact\PsiStormImpact.m3"/>
+        <EditorCategories value="Race:Protoss"/>
+        <Radius value="1.000000"/>
+    </CModel>
+    <CModel id="AP_HighArchonPsiStormModel" parent="PersistentSpellFX">
+        <Model value="Assets\Effects\Protoss\PsiStorm\PsiStorm.m3"/>
+        <EditorCategories value="Race:Protoss"/>
+        <RadiusLoose value="1.000000"/>
+        <ScaleMax value="1.200000,1.200000,1.200000"/>
+        <ScaleMin value="1.200000,1.200000,1.200000"/>
+    </CModel>
+    <CModel id="AP_HighArchonTemplar" parent="Unit" Race="Protoss">
+        <Model value="Assets\Units\Protoss\HighTemplar\HighTemplar.m3"/>
+        <RequiredAnims value="Assets\Units\Protoss\HighTemplar_SwarmAnims\HighTemplar_SwarmAnims.m3a"/>
+        <Occlusion value="Show"/>
+        <PlanetPanelCamera value="Star2CameraHigh05"/>
+        <Radius value="0.400000"/>
+        <ScaleMax value="0.950000,0.950000,0.950000"/>
+        <ScaleMin value="0.950000,0.950000,0.950000"/>
+        <SelectionRadius value="0.375000"/>
+        <ShadowRadius value="0.375000"/>
+        <SquibTypeDefault value="LightArmor"/>
+        <TechPurchaseCamera value="Star2CameraHigh05"/>
+        <TextureDeclares Prefix="templar_">
+            <Adaptions TriggerOnSubstring="_Diffuse" Slot="main"/>
+        </TextureDeclares>
+        <UnitGlossaryCamera value="Star2CameraHigh05"/>
+    </CModel>
+    <CModel id="AP_HighTemplarShakuras" parent="Unit" Race="Protoss">
+        <Model value="Assets\Units\Protoss\HighTemplar\HighTemplar.m3"/>
+        <RequiredAnims value="Assets\Units\Protoss\HighTemplar_SwarmAnims\HighTemplar_SwarmAnims.m3a"/>
+        <Occlusion value="Show"/>
+        <PlanetPanelCamera value="Star2CameraHigh05"/>
+        <Radius value="0.400000"/>
+        <ScaleMax value="0.950000,0.950000,0.950000"/>
+        <ScaleMin value="0.950000,0.950000,0.950000"/>
+        <SelectionRadius value="0.375000"/>
+        <ShadowRadius value="0.375000"/>
+        <SquibTypeDefault value="LightArmor"/>
+        <TechPurchaseCamera value="Star2CameraHigh05"/>
+        <UnitGlossaryCamera value="Star2CameraHigh05"/>
+    </CModel>
+    <CModel id="AP_HighTemplarShakurasDeath" parent="UnitDeath" Race="Protoss">
+        <Model value="Assets\Units\Protoss\HighTemplarDeath\HighTemplarDeath.m3"/>
+        <LowQualityModel value="ProtossSpiritDeathLow"/>
+        <Occlusion value="Show"/>
+        <SelectionRadius value="0.625000"/>
+        <ShadowRadius value="0.625000"/>
+    </CModel>
+    <CModel id="AP_HighTemplarShakurasPlacement" parent="Placement" Race="Protoss">
+        <Model value="Assets\Units\Protoss\HighTemplarPlacement\HighTemplarPlacement.m3"/>
+        <Lighting value="HighTemplar"/>
+        <Occlusion value="Show"/>
+        <Radius value="-1.000000"/>
+        <ScaleMax value="0.850000,0.850000,0.850000"/>
+        <ScaleMin value="0.850000,0.850000,0.850000"/>
+        <SelectionRadius value="0.588100"/>
+        <ShadowRadius value="0.588100"/>
+    </CModel>
+    <CModel id="AP_HighTemplarShakurasPortrait" parent="Portrait" Race="Protoss">
+        <Model value="Assets\Portraits\Protoss\HighTemplarPortrait\HighTemplarPortrait.m3"/>
+    </CModel>
+    <CModel id="AP_HighTemplarShakurasWarpIn" parent="OneShotSpellFX">
+        <Model value="Assets\Units\Protoss\HighTemplarWarpIn\HighTemplarWarpIn.m3"/>
+        <LowQualityModel value="ProtossUnitBirth"/>
+        <EditorCategories value="Race:Protoss"/>
+        <Occlusion value="Show"/>
+        <ScaleMax value="0.950000,0.950000,0.950000"/>
+        <ScaleMin value="0.950000,0.950000,0.950000"/>
+        <SelectionRadius value="0.526100"/>
+        <ShadowRadius value="0.526100"/>
+    </CModel>
+    <CModel id="AP_HighTemplarTaldarim" parent="Unit" Race="Protoss">
+        <Model value="Assets\Units\Protoss\HighTemplar_TaldarimEx3\HighTemplar_TaldarimEx3.m3"/>
+        <RequiredAnims value="Assets\Units\Protoss\HighTemplar_SwarmAnims\HighTemplar_SwarmAnims.m3a"/>
+        <Occlusion value="Show"/>
+        <PlanetPanelCamera value="Star2CameraHigh05"/>
+        <Radius value="0.400000"/>
+        <ScaleMax value="0.950000,0.950000,0.950000"/>
+        <ScaleMin value="0.950000,0.950000,0.950000"/>
+        <SelectionRadius value="0.375000"/>
+        <ShadowRadius value="0.375000"/>
+        <SquibTypeDefault value="LightArmor"/>
+        <TechPurchaseCamera value="Star2CameraHigh05"/>
+        <UnitGlossaryCamera value="Star2CameraHigh05"/>
+    </CModel>
+    <CModel id="AP_HighTemplarTaldarimDeath" parent="UnitDeath" Race="Protoss">
+        <Model value="Assets\Units\Protoss\HighTemplar_Taldarim_Death\HighTemplar_Taldarim_Death.m3"/>
+        <LowQualityModel value="ProtossSpiritTaldarimDeathLow"/>
+        <Events>
+            <Anim value="Death,00"/>
+            <Name value="AP_Ascendant_Death_Fx_Missile"/>
+            <Type value="Sound"/>
+            <Time value="0.208000"/>
+            <Payload value="AP_Ascendant_Death_Fx_Missile"/>
+        </Events>
+        <Occlusion value="Show"/>
+        <SelectionRadius value="0.625000"/>
+        <ShadowRadius value="0.625000"/>
+    </CModel>
+    <CModel id="AP_HighTemplarTaldarimPlacement" parent="Placement" Race="Protoss">
+        <Model value="Assets\Units\Protoss\HighTemplarTaldarim_Placement\HighTemplarTaldarim_Placement.m3"/>
+        <Lighting value="HighTemplar"/>
+        <Occlusion value="Show"/>
+        <Radius value="-1.000000"/>
+        <ScaleMax value="0.950000,0.950000,0.950000"/>
+        <ScaleMin value="0.950000,0.950000,0.950000"/>
+        <SelectionRadius value="0.588100"/>
+        <ShadowRadius value="0.588100"/>
+    </CModel>
+    <CModel id="AP_HighTemplarTaldarimPortrait" parent="Portrait" Race="Protoss">
+        <Model value="Assets\Portraits\Protoss\HighTemplar_TalDarim_Portrait\HighTemplar_TalDarim_Portrait.m3"/>
+        <Flags index="Download" value="1"/>
+        <Image value="Assets\Textures\taldarimhightemplarportrait_static.dds"/>
+        <Lighting value="AP_PortraitTalDarim_HighTemplar"/>
+    </CModel>
+    <CModel id="AP_HighTemplarTaldarimWarpIn" parent="OneShotSpellFX">
+        <Model value="Assets\Units\Protoss\HighTemplarTaldarim_WarpIn\HighTemplarTaldarim_WarpIn.m3"/>
+        <LowQualityModel value="ProtossUnitBirth"/>
+        <EditorCategories value="Race:Protoss"/>
+        <Occlusion value="Show"/>
+        <ScaleMax value="0.950000,0.950000,0.950000"/>
+        <ScaleMin value="0.950000,0.950000,0.950000"/>
+        <SelectionRadius value="0.526100"/>
+        <ShadowRadius value="0.526100"/>
+    </CModel>
+    <CModel id="AP_HighTemplarWeapon" parent="MissileFX">
+        <Model value="Assets\Effects\Protoss\AdeptSoulMissile\AdeptSoulMissile.m3"/>
+        <EditorCategories value="Race:Protoss"/>
+    </CModel>
+    <CModel id="AP_VoidHighTemplarMindBlastExplosion" parent="ImpactFX">
+        <Model value="Assets\Effects\Protoss\HighTemplarTaldarim_MindBlast\HighTemplarTaldarim_MindBlast.m3"/>
+        <SelectionRadius value="0.200000"/>
+        <ShadowRadius value="0.200000"/>
+    </CModel>
+    <CModel id="AP_VoidHighTemplarPsiOrbBeam" parent="PersistentSpellFX">
+        <Model value="Assets\Effects\Protoss\HighTemplarTaldarim_PsionicOrb_Beam\HighTemplarTaldarim_PsionicOrb_Beam.m3"/>
+        <EditorCategories value="Race:Protoss"/>
+        <RadiusLoose value="1.000000"/>
+    </CModel>
+    <CModel id="AP_VoidHighTemplarPsiOrbFinalImpactModel">
+        <Model value="Assets\Effects\Protoss\HighTemplarTaldarim_PsionicOrb_Impact\HighTemplarTaldarim_PsionicOrb_Impact.m3"/>
+    </CModel>
+    <CModel id="AP_VoidHighTemplarPsiOrbMissile" parent="MissileFX">
+        <Model value="Assets\Effects\Protoss\HighTemplarTaldarim_PsionicOrb_Missile\HighTemplarTaldarim_PsionicOrb_Missile.m3"/>
+        <EditorCategories value="Race:Protoss"/>
+    </CModel>
+    <CModel id="AP_HighTemplarNoCords" parent="Unit" Race="Protoss">
+        <Occlusion value="Show"/>
+        <Radius value="0.400000"/>
+        <ScaleMax value="0.950000,0.950000,0.950000"/>
+        <ScaleMin value="0.950000,0.950000,0.950000"/>
+        <SquibTypeDefault value="LightArmor"/>
+        <TechPurchaseCamera value="Star2CameraHigh05"/>
+        <UnitGlossaryCamera value="Star2CameraHigh05"/>
+        <PlanetPanelCamera value="Star2CameraHigh05"/>
+        <SelectionRadius value="0.375000"/>
+        <ShadowRadius value="0.375000"/>
+        <RequiredAnims value="Assets\Units\Protoss\HighTemplar_SwarmAnims\HighTemplar_SwarmAnims.m3a"/>
+        <TextureDeclares Prefix="templar_">
+            <Adaptions TriggerOnSubstring="_Diffuse" Slot="main"/>
+        </TextureDeclares>
+        <Model value="Assets\Units\Protoss\HighTemplar_NoCords\HighTemplar_NoCords.m3"/>
+    </CModel>
+    <CModel id="AP_HighTemplar_NoNerveCordsPortrait" parent="Portrait" Race="Protoss">
+        <Image value="Assets\Textures\HighTemplarNoNerveCordPortrait_static.dds"/>
+        <Lighting value="HighTemplarPortrait"/>
+    </CModel>
+    <CModel id="AP_VoidHighTemplarPsiOrbCursorSplat" parent="UI">
+        <Model value="Assets\UI\Cursors\ProtossCursor1\ProtossCursor1.m3"/>
+        <EditorCategories value="Race:Protoss"/>
+        <ScaleMax value="0.250000,0.250000,0.250000"/>
+        <ScaleMin value="0.250000,0.250000,0.250000"/>
+        <SelectionRadius value="2.500000"/>
+        <ShadowRadius value="2.500000"/>
+    </CModel>
+    <CModel id="AP_BlinkMultipleOriginModel" parent="OneShotSpellFX">
+        <Model value="Assets\Effects\Protoss\Stalker_Purifier_BlinkOut\Stalker_Purifier_BlinkOut.m3"/>
+        <EditorCategories value="Race:Protoss"/>
+        <ScaleMax value="0.690000,0.690000,0.690000"/>
+        <ScaleMin value="0.690000,0.690000,0.690000"/>
+        <SelectionRadius value="0.833200"/>
+        <ShadowRadius value="0.833200"/>
+    </CModel>
+    <CModel id="AP_BlinkMultipleStopModel" parent="OneShotSpellFX">
+        <Model value="Assets\Effects\Protoss\Stalker_Purifier_BlinkIn\Stalker_Purifier_BlinkIn.m3"/>
+        <EditorCategories value="Race:Protoss"/>
+    </CModel>
+    <CModel id="AP_StalkerPurifier" parent="Unit" Race="Protoss">
+        <Model value="Assets\Units\Protoss\Stalker_Purifier\Stalker_Purifier.m3"/>
+        <RequiredAnims value="Assets\Units\Protoss\Stalker_SwarmAnims\Stalker_SwarmAnims.m3a"/>
+        <Occlusion value="Show"/>
+        <PlanetPanelCamera value="Star2CameraHigh10"/>
+        <Radius value="0.850000"/>
+        <ScaleMax value="0.690000,0.690000,0.690000"/>
+        <ScaleMin value="0.690000,0.690000,0.690000"/>
+        <SelectionRadius value="1.087000"/>
+        <ShadowRadius value="1.087000"/>
+        <SquibTypeDefault value="Metal"/>
+        <TechPurchaseCamera value="Star2CameraHigh10"/>
+        <Tipability value="0.750000"/>
+        <TipabilityLength value="0.800000"/>
+        <TipabilityWidth value="0.800000"/>
+        <UnitGlossaryCamera value="Star2CameraHigh10"/>
+    </CModel>
+    <CModel id="AP_StalkerPurifierDeath" parent="UnitDeath" Race="Protoss">
+        <Model value="Assets\Units\Protoss\Stalker_Purifier_Death\Stalker_Purifier_Death.m3"/>
+        <LowQualityModel value="ProtossMediumUnitDeathLow"/>
+        <Events>
+            <Anim value="Death,00"/>
+            <Name value="Uni_DeathFXincidentallFire"/>
+            <Type value="Sound"/>
+            <Time value="0.250000"/>
+            <Payload value="Uni_DeathFXincidentallFire"/>
+        </Events>
+        <Events>
+            <Anim value="Death,01"/>
+            <Name value="Uni_DeathFXincidentallFire"/>
+            <Type value="Sound"/>
+            <Time value="0.250000"/>
+            <Payload value="Uni_DeathFXincidentallFire"/>
+        </Events>
+        <Events>
+            <Anim value="Death,02"/>
+            <Name value="Uni_DeathFXincidentallFire"/>
+            <Type value="Sound"/>
+            <Time value="0.250000"/>
+            <Payload value="Uni_DeathFXincidentallFire"/>
+        </Events>
+        <Events>
+            <Anim value="Death,03"/>
+            <Name value="Uni_DeathFXincidentallFire"/>
+            <Type value="Sound"/>
+            <Time value="0.250000"/>
+            <Payload value="Uni_DeathFXincidentallFire"/>
+        </Events>
+        <Events>
+            <Anim value="Death,00"/>
+            <Name value="Stalker_Explode_Legs_Start"/>
+            <Type value="Sound"/>
+            <Time value="0.193000"/>
+            <Payload value="Stalker_Explode_Legs_Start"/>
+        </Events>
+        <Events>
+            <Anim value="Death,00"/>
+            <Name value="Stalker_Explode_Legs_Impact"/>
+            <Type value="Sound"/>
+            <Time value="0.692000"/>
+            <Payload value="Stalker_Explode_Legs_Impact"/>
+        </Events>
+        <Events>
+            <Anim value="Death,00"/>
+            <Name value="Stalker_Explode_Var"/>
+            <Type value="Sound"/>
+            <Time value="0.010000"/>
+            <Payload value="Stalker_Explode_Var"/>
+        </Events>
+        <Events>
+            <Anim value="Death,00"/>
+            <Name value="Stalker_Explode_Var"/>
+            <Type value="Sound"/>
+            <Time value="0.010000"/>
+            <Payload value="Stalker_Explode_Var"/>
+        </Events>
+        <Events>
+            <Anim value="Death,03"/>
+            <Name value="Stalker_Explode_Fall_Start"/>
+            <Type value="Sound"/>
+            <Payload value="Stalker_Explode_Fall_Start"/>
+        </Events>
+        <Events>
+            <Anim value="Death,03"/>
+            <Name value="Stalker_Explode_Fall_Body"/>
+            <Type value="Sound"/>
+            <Time value="0.206000"/>
+            <Payload value="Stalker_Explode_Fall_Body"/>
+        </Events>
+        <Events>
+            <Anim value="Death,03"/>
+            <Name value="Stalker_Explode_Fall_Impact"/>
+            <Type value="Sound"/>
+            <Time value="0.602000"/>
+            <Payload value="Stalker_Explode_Fall_Impact"/>
+        </Events>
+        <Events>
+            <Anim value="Death,03"/>
+            <Name value="Stalker_Explode_Var"/>
+            <Type value="Sound"/>
+            <Time value="0.010000"/>
+            <Payload value="Stalker_Explode_Var"/>
+        </Events>
+        <Events>
+            <Anim value="Death,01"/>
+            <Name value="Stalker_Explode"/>
+            <Type value="Sound"/>
+            <Time value="0.010000"/>
+            <Payload value="Stalker_Explode"/>
+        </Events>
+        <Events>
+            <Anim value="Death,02"/>
+            <Name value="Stalker_Explode"/>
+            <Type value="Sound"/>
+            <Time value="0.010000"/>
+            <Payload value="Stalker_Explode"/>
+        </Events>
+        <Occlusion value="Show"/>
+    </CModel>
+    <CModel id="AP_StalkerPurifierPlacement" parent="Placement" Race="Protoss">
+        <Model value="Assets\Units\Protoss\StalkerPlacement\StalkerPlacement.m3"/>
+        <Lighting value="Stalker"/>
+        <Occlusion value="Show"/>
+        <Radius value="-1.000000"/>
+        <ScaleMax value="0.690000,0.690000,0.690000"/>
+        <ScaleMin value="0.690000,0.690000,0.690000"/>
+        <SelectionRadius value="0.941600"/>
+        <ShadowRadius value="0.941600"/>
+    </CModel>
+    <CModel id="AP_StalkerPurifierPortrait" parent="Portrait" Race="Protoss">
+        <Model value="Assets\Portraits\Protoss\Stalker_Purifier_Portrait\Stalker_Purifier_Portrait.m3"/>
+        <Image value="Assets\Textures\purifierstalkerportrait_static.dds"/>
+        <Lighting value="AP_PortraitPurifierStalker"/>
+    </CModel>
+    <CModel id="AP_StalkerPurifierWarpIn" parent="OneShotSpellFX">
+        <Model value="Assets\Units\Protoss\StalkerWarpIn\StalkerWarpIn.m3"/>
+        <LowQualityModel value="ProtossUnitBirth"/>
+        <EditorCategories value="Race:Protoss"/>
+        <ScaleMax value="0.690000,0.690000,0.690000"/>
+        <ScaleMin value="0.690000,0.690000,0.690000"/>
+        <SelectionRadius value="0.724600"/>
+        <ShadowRadius value="0.724600"/>
+    </CModel>
+    <CModel id="AP_StalkerShakuras" parent="Unit" Race="Protoss">
+        <Model value="Assets\Units\Protoss\Stalker\Stalker.m3"/>
+        <RequiredAnims value="Assets\Units\Protoss\Stalker_SwarmAnims\Stalker_SwarmAnims.m3a"/>
+        <Occlusion value="Show"/>
+        <PlanetPanelCamera value="Star2CameraHigh10"/>
+        <Radius value="0.850000"/>
+        <ScaleMax value="0.690000,0.690000,0.690000"/>
+        <ScaleMin value="0.690000,0.690000,0.690000"/>
+        <SelectionRadius value="1.087000"/>
+        <ShadowRadius value="1.087000"/>
+        <SquibTypeDefault value="Metal"/>
+        <TechPurchaseCamera value="Star2CameraHigh10"/>
+        <Tipability value="0.750000"/>
+        <TipabilityLength value="0.800000"/>
+        <TipabilityWidth value="0.800000"/>
+        <UnitGlossaryCamera value="Star2CameraHigh10"/>
+    </CModel>
+    <CModel id="AP_StalkerShakurasDeath" parent="UnitDeath" Race="Protoss">
+        <Model value="Assets\Units\Protoss\StalkerDeathEx1\StalkerDeathEx1.m3"/>
+        <LowQualityModel value="ProtossMediumUnitDeathLow"/>
+        <Events>
+            <Anim value="Death,00"/>
+            <Name value="Uni_DeathFXincidentallFire"/>
+            <Type value="Sound"/>
+            <Time value="0.250000"/>
+            <Payload value="Uni_DeathFXincidentallFire"/>
+        </Events>
+        <Events>
+            <Anim value="Death,01"/>
+            <Name value="Uni_DeathFXincidentallFire"/>
+            <Type value="Sound"/>
+            <Time value="0.250000"/>
+            <Payload value="Uni_DeathFXincidentallFire"/>
+        </Events>
+        <Events>
+            <Anim value="Death,02"/>
+            <Name value="Uni_DeathFXincidentallFire"/>
+            <Type value="Sound"/>
+            <Time value="0.250000"/>
+            <Payload value="Uni_DeathFXincidentallFire"/>
+        </Events>
+        <Events>
+            <Anim value="Death,03"/>
+            <Name value="Uni_DeathFXincidentallFire"/>
+            <Type value="Sound"/>
+            <Time value="0.250000"/>
+            <Payload value="Uni_DeathFXincidentallFire"/>
+        </Events>
+        <Events>
+            <Anim value="Death,00"/>
+            <Name value="Stalker_Explode_Legs_Start"/>
+            <Type value="Sound"/>
+            <Time value="0.193000"/>
+            <Payload value="Stalker_Explode_Legs_Start"/>
+        </Events>
+        <Events>
+            <Anim value="Death,00"/>
+            <Name value="Stalker_Explode_Legs_Impact"/>
+            <Type value="Sound"/>
+            <Time value="0.692000"/>
+            <Payload value="Stalker_Explode_Legs_Impact"/>
+        </Events>
+        <Events>
+            <Anim value="Death,00"/>
+            <Name value="Stalker_Explode_Var"/>
+            <Type value="Sound"/>
+            <Time value="0.010000"/>
+            <Payload value="Stalker_Explode_Var"/>
+        </Events>
+        <Events>
+            <Anim value="Death,00"/>
+            <Name value="Stalker_Explode_Var"/>
+            <Type value="Sound"/>
+            <Time value="0.010000"/>
+            <Payload value="Stalker_Explode_Var"/>
+        </Events>
+        <Events>
+            <Anim value="Death,03"/>
+            <Name value="Stalker_Explode_Fall_Start"/>
+            <Type value="Sound"/>
+            <Payload value="Stalker_Explode_Fall_Start"/>
+        </Events>
+        <Events>
+            <Anim value="Death,03"/>
+            <Name value="Stalker_Explode_Fall_Body"/>
+            <Type value="Sound"/>
+            <Time value="0.206000"/>
+            <Payload value="Stalker_Explode_Fall_Body"/>
+        </Events>
+        <Events>
+            <Anim value="Death,03"/>
+            <Name value="Stalker_Explode_Fall_Impact"/>
+            <Type value="Sound"/>
+            <Time value="0.602000"/>
+            <Payload value="Stalker_Explode_Fall_Impact"/>
+        </Events>
+        <Events>
+            <Anim value="Death,03"/>
+            <Name value="Stalker_Explode_Var"/>
+            <Type value="Sound"/>
+            <Time value="0.010000"/>
+            <Payload value="Stalker_Explode_Var"/>
+        </Events>
+        <Events>
+            <Anim value="Death,01"/>
+            <Name value="Stalker_Explode"/>
+            <Type value="Sound"/>
+            <Time value="0.010000"/>
+            <Payload value="Stalker_Explode"/>
+        </Events>
+        <Events>
+            <Anim value="Death,02"/>
+            <Name value="Stalker_Explode"/>
+            <Type value="Sound"/>
+            <Time value="0.010000"/>
+            <Payload value="Stalker_Explode"/>
+        </Events>
+        <Occlusion value="Show"/>
+    </CModel>
+    <CModel id="AP_StalkerShakurasPlacement" parent="Placement" Race="Protoss">
+        <Model value="Assets\Units\Protoss\StalkerPlacement\StalkerPlacement.m3"/>
+        <Lighting value="Stalker"/>
+        <Occlusion value="Show"/>
+        <Radius value="-1.000000"/>
+        <ScaleMax value="0.690000,0.690000,0.690000"/>
+        <ScaleMin value="0.690000,0.690000,0.690000"/>
+        <SelectionRadius value="0.941600"/>
+        <ShadowRadius value="0.941600"/>
+    </CModel>
+    <CModel id="AP_StalkerShakurasWarpIn" parent="OneShotSpellFX">
+        <Model value="Assets\Units\Protoss\StalkerWarpIn\StalkerWarpIn.m3"/>
+        <LowQualityModel value="ProtossUnitBirth"/>
+        <EditorCategories value="Race:Protoss"/>
+        <ScaleMax value="0.690000,0.690000,0.690000"/>
+        <ScaleMin value="0.690000,0.690000,0.690000"/>
+        <SelectionRadius value="0.724600"/>
+        <ShadowRadius value="0.724600"/>
+    </CModel>
+    <CModel id="AP_StalkerSecondaryWeapon" parent="MissileFX">
+        <Model value="Assets\Effects\Protoss\ZeratulMissileBeams\ZeratulMissileBeams.m3"/>
+        <EditorCategories value="Race:Protoss"/>
+    </CModel>
+    <CModel id="AP_Baneling" parent="BanelingBase">
+        <Model value="Assets\Units\Zerg\BanelingEx1\BanelingEx1.m3"/>
+        <ScaleMax value="0.880000,0.880000,0.880000"/>
+        <ScaleMin value="0.720000,0.720000,0.720000"/>
+    </CModel>
+    <CModel id="AP_BanelingCorrosiveExplosion" parent="OneShotSpellFX">
+        <Model value="Assets\Units\Zerg\BanelingEx1DeathCorrosive\BanelingEx1DeathCorrosive.m3"/>
+        <LowQualityModel value="BanelingDeathLow"/>
+        <EditorCategories value="Race:Zerg"/>
+        <Flags index="TeenSafe" value="1"/>
+    </CModel>
+    <CModel id="AP_BanelingRuptureExplosion" parent="OneShotSpellFX">
+        <Model value="Assets\Units\Zerg\BanelingEx1DeathRupture\BanelingEx1DeathRupture.m3"/>
+        <LowQualityModel value="AP_BanelingDeathLowHotSRupture"/>
+        <EditorCategories value="Race:Zerg"/>
+        <Flags index="TeenSafe" value="1"/>
+        <ScaleMax value="1.333330,1.333330,1.333330"/>
+        <ScaleMin value="1.333330,1.333330,1.333330"/>
+    </CModel>
+    <CModel id="AP_CorrosiveBileImpact" parent="ImpactFX">
+        <Model value="Assets\Effects\Zerg\CorrosiveBileImpact\CorrosiveBileImpact.m3"/>
+        <EditorCategories value="Race:Zerg"/>
+    </CModel>
+    <CModel id="AP_HotSSplitterlingMedium" parent="Unit" Race="Zerg">
+        <Model value="Assets\Units\Zerg\Splitterling\Splitterling.m3"/>
+        <Occlusion value="Show"/>
+        <PlanetPanelCamera value="Star2CameraMid04"/>
+        <Radius value="0.400000"/>
+        <ScaleMax value="0.600000,0.600000,0.600000"/>
+        <ScaleMin value="0.600000,0.600000,0.600000"/>
+        <SelectionOffset value="0.000000,0.000000,-0.200000"/>
+        <SelectionRadius value="0.468700"/>
+        <ShadowRadius value="0.468700"/>
+        <TechPurchaseCamera value="Star2CameraMid04"/>
+        <Tipability value="0.750000"/>
+        <TipabilityLength value="0.600000"/>
+        <TipabilityWidth value="0.600000"/>
+        <UnitGlossaryCamera value="Star2CameraMid04"/>
+    </CModel>
+    <CModel id="AP_SplitterlingMediumCorrosiveExplosion" parent="OneShotSpellFX">
+        <Model value="Assets\Units\Zerg\BanelingEx1DeathCorrosive\BanelingEx1DeathCorrosive.m3"/>
+        <EditorCategories value="Race:Zerg"/>
+        <Flags index="TeenSafe" value="1"/>
+        <ScaleMax value="0.666666,0.666666,0.666666"/>
+        <ScaleMin value="0.666666,0.666666,0.666666"/>
+    </CModel>
+    <CModel id="AP_SplitterlingMediumRuptureExplosion" parent="OneShotSpellFX">
+        <Model value="Assets\Units\Zerg\SplitterlingDeathRupture\SplitterlingDeathRupture.m3"/>
+        <EditorCategories value="Race:Zerg"/>
+        <Flags index="TeenSafe" value="1"/>
+        <ScaleMax value="1.333330,1.333330,1.333330"/>
+        <ScaleMin value="1.333330,1.333330,1.333330"/>
+    </CModel>
+    <CModel id="AP_SplitterlingPortrait" parent="Portrait" Race="Zerg">
+        <Model value="Assets\Portraits\Zerg\BanelingPortrait\BanelingPortrait.m3"/>
+        <Image value="Assets\Textures\BanelingPortrait_Static.dds"/>
+    </CModel>
+    <CModel id="AP_SplitterlingSmallDeath" parent="UnitDeath" Race="Zerg">
+        <Model value="Assets\Units\Zerg\SplitterlingDeath\SplitterlingDeath.m3"/>
+        <LowQualityModel value="BanelingDeathLow"/>
+        <Occlusion value="Show"/>
+    </CModel>
+    <CModel id="AP_BanelingDeathLowHotSRupture" parent="UnitDeath" Race="Zerg">
+        <Model value="Assets\Units\Zerg\BanelingDeath\BanelingDeath_Low.m3"/>
+        <Lighting value="BanelingDeathLow"/>
+        <Occlusion value="Show"/>
+        <ScaleMax value="1.450000,1.450000,1.450000"/>
+        <ScaleMin value="1.450000,1.450000,1.450000"/>
+    </CModel>
+    <CModel id="AP_HotSSplitterlingBig" parent="Unit" Race="Zerg">
+        <Model value="Assets\Units\Zerg\BanelingEx1A\BanelingEx1A.m3"/>
+        <Occlusion value="Show"/>
+        <PlanetPanelCamera value="Star2CameraMid04"/>
+        <Radius value="0.400000"/>
+        <ScaleMax value="0.800000,0.800000,0.800000"/>
+        <ScaleMin value="0.800000,0.800000,0.800000"/>
+        <SelectionRadius value="0.468700"/>
+        <ShadowRadius value="0.468700"/>
+        <TechPurchaseCamera value="Star2CameraMid04"/>
+        <Tipability value="0.750000"/>
+        <TipabilityLength value="0.600000"/>
+        <TipabilityWidth value="0.600000"/>
+        <UnitGlossaryCamera value="Star2CameraMid04"/>
+    </CModel>
+    <CModel id="AP_Hunter" parent="Unit" Race="Zerg">
+        <Model value="Assets\Units\Zerg\BanelingEx1B\BanelingEx1B.m3"/>
+        <Occlusion value="Show"/>
+        <PlanetPanelCamera value="Star2CameraMid04"/>
+        <Radius value="0.400000"/>
+        <ScaleMax value="0.800000,0.800000,0.800000"/>
+        <ScaleMin value="0.800000,0.800000,0.800000"/>
+        <SelectionRadius value="0.468700"/>
+        <ShadowRadius value="0.468700"/>
+        <TechPurchaseCamera value="Star2CameraMid04"/>
+        <Tipability value="0.750000"/>
+        <TipabilityLength value="0.600000"/>
+        <TipabilityWidth value="0.600000"/>
+        <UnitGlossaryCamera value="Star2CameraMid04"/>
+    </CModel>
+    <CModel id="AP_HunterCorrosiveExplosion" parent="OneShotSpellFX">
+        <Model value="Assets\Units\Zerg\BanelingEx1BDeathCorrosive\BanelingEx1BDeathCorrosive.m3"/>
+        <EditorCategories value="Race:Zerg"/>
+        <Flags index="TeenSafe" value="1"/>
+    </CModel>
+    <CModel id="AP_HunterDeath" parent="UnitDeath">
+        <Model value="Assets\Units\Zerg\BanelingEx1BDeath\BanelingEx1BDeath.m3"/>
+        <LowQualityModel value="AP_HunterDeathLow"/>
+        <EditorCategories value="Race:Zerg"/>
+        <Occlusion value="Show"/>
+    </CModel>
+    <CModel id="AP_HunterDeathLow" parent="UnitDeath" Race="Zerg">
+        <Model value="Assets\Units\Zerg\BanelingEx1BDeath\BanelingEx1BDeath_Low.m3"/>
+        <Occlusion value="Show"/>
+    </CModel>
+    <CModel id="AP_HunterPortrait" parent="Portrait" Race="Zerg">
+        <Model value="Assets\Portraits\Zerg\BanelingPortrait\BanelingPortrait.m3"/>
+        <Image value="Assets\Textures\BanelingPortrait_Static.dds"/>
+    </CModel>
+    <CModel id="AP_HunterRuptureExplosion" parent="OneShotSpellFX">
+        <Model value="Assets\Units\Zerg\BanelingEx1BDeathRupture\BanelingEx1BDeathRupture.m3"/>
+        <EditorCategories value="Race:Zerg"/>
+        <Flags index="TeenSafe" value="1"/>
+        <ScaleMax value="1.333330,1.333330,1.333330"/>
+        <ScaleMin value="1.333330,1.333330,1.333330"/>
+    </CModel>
+    <CModel id="AP_CorrosiveBileImpactB" parent="ImpactFX">
+        <Model value="Assets\Effects\Zerg\CorrosiveBileImpactB\CorrosiveBileImpactB.m3"/>
+        <EditorCategories value="Race:Zerg"/>
+    </CModel>
+</Catalog>