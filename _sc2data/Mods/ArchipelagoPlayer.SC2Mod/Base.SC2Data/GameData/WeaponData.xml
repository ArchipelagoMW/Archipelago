<?xml version="1.0" encoding="utf-8"?>
<Catalog>
    <CWeaponLegacy id="AP_90mmCannons">
        <EditorCategories value="Race:Terran"/>
        <Icon value="Assets\Textures\btn-upgrade-terran-vehicleweaponslevel0.dds"/>
        <TargetFilters value="Ground,Visible;Missile,Stasis,Dead,Hidden,Invulnerable"/>
        <Range value="7"/>
        <Period value="1.04"/>
    </CWeaponLegacy>
    <CWeaponLegacy id="AP_GaussRifle">
        <EditorCategories value="Race:Terran"/>
        <Icon value="Assets\Textures\btn-upgrade-terran-infantryweaponslevel0.dds"/>
        <TargetFilters value="Visible;Missile,Stasis,Dead,Hidden,Invulnerable"/>
        <Period value="0.8608"/>
        <DamagePoint value="0.05"/>
        <Backswing value="0.75"/>
    </CWeaponLegacy>
    <CWeaponLegacy id="AP_Firebat">
        <EditorCategories value="Race:Terran"/>
        <Icon value="Assets\Textures\btn-upgrade-terran-infantryweaponslevel0.dds"/>
        <DisplayEffect value="AP_FirebatUFull"/>
        <TargetFilters value="Ground,Visible;Missile,Stasis,Dead,Hidden,Invulnerable"/>
        <Range value="2"/>
        <Marker>
            <MatchFlags index="Id" value="1"/>
        </Marker>
        <Period value="1.4"/>
        <DamagePoint value="0.5"/>
        <Backswing value="1"/>
        <Effect value="AP_FirebatSet"/>
    </CWeaponLegacy>
    <CWeaponLegacy id="AP_PunisherGrenades">
        <EditorCategories value="Race:Terran"/>
        <Icon value="Assets\Textures\btn-upgrade-terran-infantryweaponslevel0.dds"/>
        <DisplayEffect value="AP_PunisherGrenadesU"/>
        <TargetFilters value="Ground,Visible;Missile,Stasis,Dead,Hidden,Invulnerable"/>
        <Range value="6"/>
        <Period value="1.5"/>
        <DamagePoint value="0"/>
        <Backswing value="0"/>
        <Effect value="AP_PunisherGrenadesLM"/>
    </CWeaponLegacy>
    <CWeaponLegacy id="AP_D8Charge">
        <EditorCategories value="Race:Terran"/>
        <Icon value="Assets\Textures\btn-upgrade-terran-infantryweaponslevel0.dds"/>
        <DisplayEffect value="AP_D8ChargeDamage"/>
        <TargetFilters value="Ground,Structure,Visible;Missile,Stasis,Dead,Hidden,Invulnerable"/>
        <Period value="1.8"/>
        <Effect value="AP_D8ChargeLaunchMissile"/>
        <RandomDelayMin value="0.1"/>
        <RandomDelayMax value="0.5"/>
    </CWeaponLegacy>
    <CWeaponLegacy id="AP_P38ScytheGuassPistol">
        <EditorCategories value="Race:Terran"/>
        <Icon value="Assets\Textures\btn-upgrade-terran-infantryweaponslevel0.dds"/>
        <DisplayAttackCount value="2"/>
        <TargetFilters value="Ground,Visible;Structure,Missile,Stasis,Dead,Hidden,Invulnerable"/>
        <MinScanRange value="5.5"/>
        <Range value="4.5"/>
        <Period value="1.1"/>
        <DamagePoint value="0"/>
        <Backswing value="0.75"/>
        <Effect value="AP_P38ScytheGuassPistolBurst"/>
    </CWeaponLegacy>
    <CWeaponLegacy id="AP_InfernalFlameThrower">
        <EditorCategories value="Race:Terran"/>
        <Icon value="Assets\Textures\btn-upgrade-terran-vehicleweaponslevel0.dds"/>
        <TargetFilters value="Ground,Visible;Missile,Stasis,Dead,Hidden,Invulnerable"/>
        <Marker>
            <MatchFlags index="Id" value="1"/>
        </Marker>
        <Period value="2.5"/>
        <DamagePoint value="0.25"/>
        <Backswing value="0.75"/>
        <Effect value="AP_InfernalFlameThrowerCP"/>
        <LegacyOptions index="LockTurretWhileFiring" value="1"/>
    </CWeaponLegacy>
    <CWeaponLegacy id="AP_Vulture">
        <EditorCategories value="Race:Terran"/>
        <Icon value="Assets\Textures\btn-upgrade-terran-vehicleweaponslevel0.dds"/>
        <DisplayEffect value="AP_VultureU"/>
        <TargetFilters value="Ground,Visible;Missile,Stasis,Dead,Hidden,Invulnerable"/>
        <Range value="6"/>
        <Period value="1.694"/>
        <Backswing value="0"/>
    </CWeaponLegacy>
    <CWeaponLegacy id="AP_VultureSpiderMines">
        <EditorCategories value="Race:Terran"/>
        <Options index="Melee" value="1"/>
        <Icon value="AP\Assets\Textures\btn-unit-terran-spidermine.dds"/>
        <DisplayEffect value="AP_VultureSpiderMinesDamage"/>
        <TargetFilters value="Ground,Visible;Player,Ally,Neutral,Structure,Missile,Stasis,Dead,Hidden,Invulnerable"/>
        <Range value="0.1"/>
        <Period value="0.833"/>
        <Effect value="AP_VultureSpiderMinesSet"/>
    </CWeaponLegacy>
    <CWeaponLegacy id="AP_GoliathA">
        <EditorCategories value="Race:Terran"/>
        <Icon value="Assets\Textures\btn-upgrade-terran-vehicleweaponslevel0.dds"/>
        <DisplayEffect value="AP_GoliathAU"/>
        <DisplayAttackCount value="2"/>
        <TargetFilters value="Air,Visible;Missile,Stasis,Dead,Hidden,Invulnerable"/>
        <Range value="6"/>
        <Arc value="29.9926"/>
        <Period value="1.5"/>
    </CWeaponLegacy>
    <CWeaponLegacy id="AP_GoliathAUpgraded">
        <EditorCategories value="Race:Terran"/>
        <Options index="Disabled" value="1"/>
        <Options index="Hidden" value="1"/>
        <Options index="OnlyFireWhileInAttackOrder" value="0"/>
        <Options index="OnlyFireAtAttackOrderTarget" value="0"/>
        <Options index="LinkedCooldown" value="0"/>
        <Icon value="Assets\Textures\btn-upgrade-terran-vehicleweaponslevel0.dds"/>
        <DisplayEffect value="AP_GoliathAU"/>
        <DisplayAttackCount value="2"/>
        <TargetFilters value="Air,Visible;Missile,Stasis,Dead,Hidden,Invulnerable"/>
        <Range value="6"/>
        <Arc value="29.9926"/>
        <Period value="1.5"/>
        <Effect value="AP_GoliathA"/>
    </CWeaponLegacy>
    <CWeaponLegacy id="AP_GoliathG">
        <EditorCategories value="Race:Terran"/>
        <Icon value="Assets\Textures\btn-upgrade-terran-vehicleweaponslevel0.dds"/>
        <TargetFilters value="Ground,Visible;Missile,Stasis,Dead,Hidden,Invulnerable"/>
        <Range value="6"/>
        <Arc value="29.9926"/>
        <Period value="1.5"/>
    </CWeaponLegacy>
    <CWeaponLegacy id="AP_GoliathGUpgraded">
        <EditorCategories value="Race:Terran"/>
        <Options index="Disabled" value="1"/>
        <Options index="Hidden" value="1"/>
        <Options index="OnlyFireWhileInAttackOrder" value="0"/>
        <Options index="OnlyFireAtAttackOrderTarget" value="0"/>
        <Options index="LinkedCooldown" value="0"/>
        <Icon value="Assets\Textures\btn-upgrade-terran-vehicleweaponslevel0.dds"/>
        <DisplayEffect value="AP_GoliathG"/>
        <TargetFilters value="Ground,Visible;Missile,Stasis,Dead,Hidden,Invulnerable"/>
        <Range value="6"/>
        <Arc value="29.9926"/>
        <Period value="1.5"/>
        <Effect value="AP_GoliathG"/>
    </CWeaponLegacy>
    <CWeaponLegacy id="AP_Diamondback">
        <EditorCategories value="Race:Terran"/>
        <Options index="OnlyFireWhileInAttackOrder" value="0"/>
        <Options index="OnlyFireAtAttackOrderTarget" value="0"/>
        <Icon value="Assets\Textures\btn-upgrade-terran-vehicleweaponslevel0.dds"/>
        <DisplayEffect value="AP_DiamondbackBeam"/>
        <TargetFilters value="Ground,Visible;Missile,Stasis,Dead,Hidden,Invulnerable"/>
        <Range value="6"/>
        <Period value="2"/>
        <AllowedMovement value="Moving"/>
    </CWeaponLegacy>
    <CWeaponLegacy id="AP_CrucioShockCannon">
        <EditorCategories value="Race:Terran"/>
        <Options index="DisplayCooldown" value="1"/>
        <Icon value="Assets\Textures\btn-upgrade-terran-vehicleweaponslevel0.dds"/>
        <DisplayEffect value="AP_CrucioShockCannonDummy"/>
        <TargetFilters value="Ground,Visible;Missile,Stasis,Dead,Hidden,Invulnerable"/>
        <Range value="13"/>
        <MinimumRange value="2"/>
        <Period value="3"/>
        <Effect value="AP_CrucioShockCannonSet"/>
    </CWeaponLegacy>
    <CWeaponLegacy id="AP_WraithA">
        <EditorCategories value="Race:Terran"/>
        <Icon value="Assets\Textures\btn-upgrade-terran-shipweaponslevel0.dds"/>
        <DisplayEffect value="AP_WraithAU"/>
        <DisplayAttackCount value="2"/>
        <TargetFilters value="Air,Visible;Missile,Stasis,Dead,Hidden,Invulnerable"/>
        <Period value="1.25"/>
        <Effect value="AP_WraithAPersistent"/>
        <AllowedMovement value="Slowing"/>
    </CWeaponLegacy>
    <CWeaponLegacy id="AP_WraithG">
        <EditorCategories value="Race:Terran"/>
        <Icon value="Assets\Textures\btn-upgrade-terran-shipweaponslevel0.dds"/>
        <DisplayEffect value="AP_WraithGU"/>
        <TargetFilters value="Ground,Visible;Missile,Stasis,Dead,Hidden,Invulnerable"/>
        <Period value="1.694"/>
        <Effect value="AP_WraithGLaunchMissile"/>
        <AllowedMovement value="Slowing"/>
    </CWeaponLegacy>
    <CWeaponLegacy id="AP_LanzerTorpedoes">
        <EditorCategories value="Race:Terran"/>
        <Icon value="Assets\Textures\btn-upgrade-terran-shipweaponslevel0.dds"/>
        <DisplayEffect value="AP_LanzerTorpedoesDamage"/>
        <DisplayAttackCount value="2"/>
        <TargetFilters value="Air,Visible;Missile,Stasis,Dead,Hidden,Invulnerable"/>
        <Range value="9"/>
        <Period value="2"/>
        <AllowedMovement value="Slowing"/>
    </CWeaponLegacy>
    <CWeaponLegacy id="AP_TwinGatlingCannon">
        <EditorCategories value="Race:Terran"/>
        <Icon value="Assets\Textures\btn-upgrade-terran-shipweaponslevel0.dds"/>
        <DisplayEffect value="AP_TwinGatlingCannons"/>
        <TargetFilters value="Ground,Visible;Missile,Stasis,Dead,Hidden,Invulnerable"/>
        <Range value="6"/>
        <Arc value="5.625"/>
        <Period value="1"/>
        <Effect value="AP_TwinGatlingCannons"/>
    </CWeaponLegacy>
    <CWeaponLegacy id="AP_BacklashRockets">
        <EditorCategories value="Race:Terran"/>
        <Icon value="Assets\Textures\btn-upgrade-terran-shipweaponslevel0.dds"/>
        <DisplayEffect value="AP_BacklashRocketsU"/>
        <DisplayAttackCount value="2"/>
        <TargetFilters value="Ground,Visible;Missile,Stasis,Dead,Hidden,Invulnerable"/>
        <MinScanRange value="6"/>
        <Range value="6"/>
        <Marker>
            <MatchFlags index="Id" value="1"/>
        </Marker>
        <Period value="1.25"/>
        <LegacyOptions index="KeepChanneling" value="1"/>
        <AllowedMovement value="Slowing"/>
    </CWeaponLegacy>
    <CWeaponLegacy id="AP_ATALaserBattery">
        <EditorCategories value="Race:Terran"/>
        <Icon value="Assets\Textures\btn-upgrade-terran-shipweaponslevel0.dds"/>
        <DisplayEffect value="AP_ATALaserBatteryU"/>
        <TargetFilters value="Air,Visible;Missile,Stasis,Dead,Hidden,Invulnerable"/>
        <AcquirePrioritization value="ByAngle"/>
        <Range value="6"/>
        <Period value="0.225"/>
        <Effect value="AP_ATALaserBatteryLM"/>
        <AllowedMovement value="Slowing"/>
        <RandomDelayMax value="0.1875"/>
    </CWeaponLegacy>
    <CWeaponLegacy id="AP_ATSLaserBattery">
        <EditorCategories value="Race:Terran"/>
        <Icon value="Assets\Textures\btn-upgrade-terran-shipweaponslevel0.dds"/>
        <DisplayEffect value="AP_ATSLaserBatteryU"/>
        <TargetFilters value="Ground,Visible;Missile,Stasis,Dead,Hidden,Invulnerable"/>
        <AcquirePrioritization value="ByAngle"/>
        <Range value="6"/>
        <Period value="0.225"/>
        <Effect value="AP_ATSLaserBatteryLM"/>
        <AllowedMovement value="Slowing"/>
        <RandomDelayMax value="0.1875"/>
    </CWeaponLegacy>
    <CWeaponLegacy id="AP_AllPurposeLaserBattery">
        <EditorCategories value="Race:Terran"/>
        <Options index="Disabled" value="1"/>
        <Options index="Hidden" value="1"/>
        <Options index="OnlyFireWhileInAttackOrder" value="0"/>
        <Options index="OnlyFireAtAttackOrderTarget" value="0"/>
        <Icon value="Assets\Textures\btn-upgrade-terran-shipweaponslevel0.dds"/>
        <DisplayEffect value="AP_ATSLaserBatteryU"/>
        <TargetFilters value="Visible;Missile,Stasis,Dead,Hidden,Invulnerable"/>
        <AcquirePrioritization value="ByAngle"/>
        <Range value="6"/>
        <Arc value="360"/>
        <Period value="0.153"/>
        <Effect value="AP_ATSLaserBatteryLM"/>
        <AllowedMovement value="Moving"/>
        <RandomDelayMax value="0.1875"/>
        <LegacyOptions index="NoDeceleration" value="1"/>
    </CWeaponLegacy>
    <CWeaponLegacy id="AP_C10CanisterRifle">
        <EditorCategories value="Race:Terran"/>
        <Icon value="Assets\Textures\btn-upgrade-terran-infantryweaponslevel0.dds"/>
        <TargetFilters value="Visible;Missile,Stasis,Dead,Hidden,Invulnerable"/>
        <Range value="6"/>
        <Period value="1.5"/>
        <DamagePoint value="0.083"/>
        <Backswing value="1.167"/>
    </CWeaponLegacy>
    <CWeaponLegacy id="AP_Specter">
        <EditorCategories value="Race:Terran"/>
        <Icon value="Assets\Textures\btn-upgrade-terran-infantryweaponslevel0.dds"/>
        <DisplayEffect value="AP_SpecterU"/>
        <TargetFilters value="Visible;Missile,Stasis,Dead,Hidden,Invulnerable"/>
        <Range value="6"/>
        <Period value="2"/>
        <DamagePoint value="0.083"/>
        <Backswing value="1.167"/>
        <Effect value="AP_SpecterU"/>
        <RandomDelayMin value="-0.063"/>
    </CWeaponLegacy>
    <CWeaponLegacy id="AP_SpectreShadowClone">
        <EditorCategories value="Race:Terran"/>
        <Tip value="Weapon/Tip/Specter"/>
        <Icon value="Assets\Textures\btn-upgrade-terran-infantryweaponslevel0.dds"/>
        <DisplayEffect value="ToshShadowCloneU"/>
        <TargetFilters value="Visible;Missile,Stasis,Dead,Hidden,Invulnerable"/>
        <MinScanRange value="6"/>
        <Period value="1.5"/>
        <DamagePoint value="0.083"/>
        <Backswing value="1.167"/>
        <Effect value="ToshShadowCloneU"/>
        <RandomDelayMin value="-0.063"/>
    </CWeaponLegacy>
    <CWeaponLegacy id="AP_JavelinMissileLaunchers">
        <EditorCategories value="Race:Terran"/>
        <Icon value="Assets\Textures\btn-upgrade-terran-vehicleweaponslevel0.dds"/>
        <DisplayEffect value="AP_JavelinMissileLaunchersDamage"/>
        <DisplayAttackCount value="4"/>
        <TargetFilters value="Air,Visible;Ground,Missile,Stasis,Dead,Hidden,Invulnerable"/>
        <AcquirePrioritization value="ByAngle"/>
        <Range value="10"/>
        <Arc value="5.625"/>
        <Period value="3"/>
        <Effect value="AP_JavelinMissileLaunchersPersistent"/>
        <LegacyOptions index="KeepChanneling" value="1"/>
    </CWeaponLegacy>
    <CWeaponLegacy id="AP_LanceMissileLaunchers">
        <EditorCategories value="Race:Terran"/>
        <!--Options index="Disabled" value="1"/-->
        <Icon value="Assets\Textures\btn-upgrade-terran-vehicleweaponslevel0.dds"/>
        <DisplayEffect value="AP_LanceMissileLaunchersDamage"/>
        <TargetFilters value="Air,Visible;Missile,Stasis,Dead,Hidden,Invulnerable"/>
        <AcquirePrioritization value="ByAngle"/>
        <Range value="11"/>
        <Arc value="5.625"/>
        <Period value="1.28"/>
        <LegacyOptions index="KeepChanneling" value="1"/>
        <Effect value="AP_LanceMissileLaunchersDamage"/>
        <!--Effect value="LanceMissileLaunchersLaunchMissile"/-->
    </CWeaponLegacy>
    <CWeaponLegacy id="AP_ThorsHammer">
        <EditorCategories value="Race:Terran"/>
        <Icon value="Assets\Textures\btn-upgrade-terran-vehicleweaponslevel0.dds"/>
        <DisplayEffect value="AP_ThorsHammerDamage"/>
        <DisplayAttackCount value="2"/>
        <TargetFilters value="Ground,Visible;Missile,Stasis,Dead,Hidden,Invulnerable"/>
        <AcquirePrioritization value="ByAngle"/>
        <Range value="7"/>
        <Period value="1.93"/>
        <DamagePoint value="0.831"/>
        <Backswing value="0.25"/>
        <LegacyOptions index="KeepChanneling" value="1"/>
    </CWeaponLegacy>
    <CWeaponLegacy id="AP_AutoTurret">
        <EditorCategories value="Race:Terran"/>
        <Icon value="Assets\Textures\btn-upgrade-terran-hisecautotracking.dds"/>
        <TargetFilters value="Visible;Missile,Stasis,Dead,Hidden,Invulnerable"/>
        <Range value="6"/>
        <Period value="0.8"/>
    </CWeaponLegacy>
    <CWeaponLegacy id="AP_PointDefenseLaser">
        <EditorCategories value="Race:Terran"/>
        <Icon value="Assets\Textures\btn-upgrade-terran-shipweaponslevel0.dds"/>
        <TargetFilters value="Missile,Visible;Self,Player,Ally,Neutral,Stasis,Dead,Hidden,Invulnerable"/>
        <AcquireFilters value="Missile,Visible;Self,Player,Ally,Neutral,Stasis,Dead,Hidden,Invulnerable"/>
        <Period value="0"/>
        <DamagePoint value="0"/>
        <Backswing value="0"/>
        <RandomDelayMin value="0"/>
        <RandomDelayMax value="0"/>
        <Effect value="AP_PointDefenseLaserInitialSet"/>
        <Options index="Hidden" value="1"/>
        <Options index="ContinuousScan" value="1"/>
        <Range value="8"/>
        <Marker>
            <MatchFlags index="Link" value="1"/>
        </Marker>
    </CWeaponLegacy>
    <CWeaponLegacy id="AP_Predator">
        <EditorCategories value="Race:Terran"/>
        <Options index="Melee" value="1"/>
        <Icon value="Assets\Textures\BTN-Upgrade-Terran-VehicleWeaponsLevel0.dds"/>
        <TargetFilters value="Ground,Visible;Missile,Stasis,Dead,Hidden,Invulnerable"/>
        <Range value="0.1"/>
        <Period value="1"/>
        <DamagePoint value="0.15"/>
        <Effect value="AP_RetributionFieldSet"/>
    </CWeaponLegacy>
    <CWeaponLegacy id="AP_LiberatorAGWeapon">
        <EditorCategories value="Race:Terran"/>
        <Icon value="Assets\Textures\btn-upgrade-terran-shipweaponslevel0.dds"/>
        <DisplayEffect value="AP_LiberatorAGDamage"/>
        <TargetFilters value="Ground,Visible;Structure,Missile,Stasis,Dead,Hidden,Invulnerable"/>
        <Range value="13"/>
        <Arc value="360"/>
        <Period value="1.6"/>
        <DamagePoint value="0.125"/>
        <Effect value="AP_LiberatorAGMissileLMSet"/>
    </CWeaponLegacy>
    <CWeaponLegacy id="AP_LiberatorMissileLaunchers">
        <EditorCategories value="Race:Terran"/>
        <Icon value="Assets\Textures\btn-upgrade-terran-shipweaponslevel0.dds"/>
        <DisplayEffect value="AP_LiberatorMissileDamage"/>
        <DisplayAttackCount value="2"/>
        <TargetFilters value="Air,Visible;Missile,Stasis,Dead,Hidden,Invulnerable"/>
        <Period value="1.8"/>
        <Effect value="AP_LiberatorMissileBurstPersistent"/>
        <AllowedMovement value="Slowing"/>
    </CWeaponLegacy>
    <CWeaponLegacy id="AP_ValkyrieSCBWWeapon">
        <EditorCategories value="Race:Terran"/>
        <Icon value="Assets\Textures\btn-upgrade-terran-shipweaponslevel0.dds"/>
        <DisplayEffect value="AP_ValkyrieSCBWWeapon@Damage"/>
        <DisplayAttackCount value="8"/>
        <TargetFilters value="Air,Visible;Missile,Stasis,Dead,Hidden,Invulnerable"/>
        <Range value="7"/>
        <RangeSlop value="0"/>
        <Period value="3"/>
        <Backswing value="0.25"/>
        <Effect value="AP_ValkyrieSCBWWeapon@CP"/>
    </CWeaponLegacy>
    <CWeaponLegacy id="AP_WidowMineDummy">
        <EditorCategories value="Race:Terran"/>
        <Options index="Hidden" value="1"/>
        <Icon value="Assets\Textures\btn-upgrade-terran-vehicleweaponslevel0.dds"/>
        <DisplayEffect value="AP_WidowMineExplodeDirect"/>
        <TargetFilters value="Visible;Ally,Structure,Worker,Missile,Stasis,Dead,Hidden,Invulnerable"/>
        <Arc value="360"/>
        <Period value="1"/>
        <Effect value="AP_WidowMineAttack"/>
    </CWeaponLegacy>
    <CWeaponLegacy id="AP_CycloneFakeWeapon">
        <EditorCategories value="Race:Terran"/>
        <Options index="Hidden" value="1"/>
        <Icon value="Assets\Textures\btn-upgrade-terran-vehicleweaponslevel0.dds"/>
        <DisplayEffect value="AP_CycloneWeaponDamage"/>
        <TargetFilters value="Visible;Missile,Stasis,Dead,Hidden,Invulnerable"/>
        <MinScanRange value="6"/>
        <Period value="1"/>
        <Effect value="AP_CycloneFakeWeaponDummyDamage"/>
    </CWeaponLegacy>
    <CWeaponLegacy id="AP_CycloneLockOnDummy">
        <EditorCategories value="Race:Terran"/>
        <Options index="Hidden" value="1"/>
        <TargetFilters value="Visible;Missile,Stasis,Dead,Hidden,Invulnerable"/>
        <MinScanRange value="7.5"/>
        <Range value="7"/>
        <Arc value="360"/>
        <Period value="1"/>
        <Effect value="AP_CycloneFakeWeaponDummyDamage"/>
    </CWeaponLegacy>
    <CWeaponLegacy id="AP_TyphoonMissilePod">
        <EditorCategories value="Race:Terran"/>
        <Icon value="Assets\Textures\btn-upgrade-terran-vehicleweaponslevel0.dds"/>
        <DisplayEffect value="AP_CycloneAttackWeaponDamage"/>
        <TargetFilters value="Visible;Missile,Stasis,Dead,Hidden,Invulnerable"/>
        <MinScanRange value="5.5"/>
        <Period value="1"/>
        <Effect value="AP_CycloneAttackWeaponLaunchMissileSwitch"/>
    </CWeaponLegacy>
    <CWeaponLegacy id="AP_KelmorianMinerGaussRifle">
        <EditorCategories value="Race:Terran"/>
        <Icon value="Assets\Textures\btn-upgrade-terran-infantryweaponslevel0.dds"/>
        <DisplayEffect value="AP_KelmorianMinerDamage"/>
        <TargetFilters value="Visible;Missile,Stasis,Dead,Hidden,Invulnerable"/>
        <Period value="0.8608"/>
        <DamagePoint value="0.05"/>
        <Backswing value="0.75"/>
        <Effect value="AP_KelmorianMinerDamage"/>
    </CWeaponLegacy>
    <CWeaponLegacy id="AP_DevilDogFlameThrower">
        <EditorCategories value="Race:Terran"/>
        <Icon value="Assets\Textures\btn-upgrade-terran-infantryweaponslevel0.dds"/>
        <DisplayEffect value="AP_DevilDogDamage"/>
        <TargetFilters value="Ground,Visible;Missile,Stasis,Dead,Hidden,Invulnerable"/>
        <Range value="2"/>
        <Marker>
            <MatchFlags index="Id" value="1"/>
        </Marker>
        <Period value="1.4"/>
        <DamagePoint value="0.5"/>
        <Backswing value="1"/>
        <Effect value="AP_DevilDogSet"/>
    </CWeaponLegacy>
    <CWeaponLegacy id="AP_HammerSecurity">
        <EditorCategories value="Race:Terran"/>
        <Icon value="Assets\Textures\btn-upgrade-terran-infantryweaponslevel0.dds"/>
        <DisplayEffect value="AP_HammerSecurityDamage"/>
        <DisplayAttackCount value="1"/>
        <TargetFilters value="Ground,Visible;Missile,Stasis,Dead,Hidden,Invulnerable"/>
        <Range value="6"/>
        <Period value="1.5"/>
        <DamagePoint value="0"/>
        <Backswing value="0"/>
        <Effect value="AP_HammerSecurityLM"/>
    </CWeaponLegacy>
    <CWeaponLegacy id="AP_SpartanCompanyA">
        <EditorCategories value="Race:Terran"/>
        <Icon value="Assets\Textures\btn-upgrade-terran-vehicleweaponslevel0.dds"/>
        <DisplayEffect value="AP_SpartanCompanyAU"/>
        <DisplayAttackCount value="2"/>
        <TargetFilters value="Air,Visible;Missile,Stasis,Dead,Hidden,Invulnerable"/>
        <Range value="6"/>
        <Arc value="29.9926"/>
        <Period value="1.5"/>
    </CWeaponLegacy>
    <CWeaponLegacy id="AP_SpartanCompanyAUpgraded">
        <EditorCategories value="Race:Terran"/>
        <Options index="Disabled" value="1"/>
        <Options index="Hidden" value="1"/>
        <Options index="OnlyFireWhileInAttackOrder" value="0"/>
        <Options index="OnlyFireAtAttackOrderTarget" value="0"/>
        <Options index="LinkedCooldown" value="0"/>
        <Icon value="Assets\Textures\btn-upgrade-terran-vehicleweaponslevel0.dds"/>
        <DisplayEffect value="AP_SpartanCompanyAU"/>
        <DisplayAttackCount value="2"/>
        <TargetFilters value="Air,Visible;Missile,Stasis,Dead,Hidden,Invulnerable"/>
        <Range value="6"/>
        <Arc value="29.9926"/>
        <Period value="1.5"/>
        <Effect value="AP_SpartanCompanyA"/>
    </CWeaponLegacy>
    <CWeaponLegacy id="AP_SpartanCompanyG">
        <EditorCategories value="Race:Terran"/>
        <Icon value="Assets\Textures\btn-upgrade-terran-vehicleweaponslevel0.dds"/>
        <TargetFilters value="Ground,Visible;Missile,Stasis,Dead,Hidden,Invulnerable"/>
        <Range value="6"/>
        <Arc value="29.9926"/>
        <Period value="1.5"/>
    </CWeaponLegacy>
    <CWeaponLegacy id="AP_SpartanCompanyGUpgraded">
        <EditorCategories value="Race:Terran"/>
        <Options index="Disabled" value="1"/>
        <Options index="Hidden" value="1"/>
        <Options index="OnlyFireWhileInAttackOrder" value="0"/>
        <Options index="OnlyFireAtAttackOrderTarget" value="0"/>
        <Options index="LinkedCooldown" value="0"/>
        <Icon value="Assets\Textures\btn-upgrade-terran-vehicleweaponslevel0.dds"/>
        <DisplayEffect value="AP_SpartanCompanyG"/>
        <TargetFilters value="Ground,Visible;Missile,Stasis,Dead,Hidden,Invulnerable"/>
        <Range value="6"/>
        <Arc value="29.9926"/>
        <Period value="1.5"/>
        <Effect value="AP_SpartanCompanyG"/>
    </CWeaponLegacy>
    <CWeaponLegacy id="AP_ArcliteShockCannon">
        <EditorCategories value="Race:Terran"/>
        <Options index="DisplayCooldown" value="1"/>
        <Icon value="Assets\Textures\btn-upgrade-terran-vehicleweaponslevel0.dds"/>
        <DisplayEffect value="AP_ArcliteShockCannonDummy"/>
        <TargetFilters value="Ground,Visible;Missile,Stasis,Dead,Hidden,Invulnerable"/>
        <Range value="13"/>
        <MinimumRange value="2"/>
        <Period value="3"/>
        <Effect value="AP_ArcliteShockCannonSet"/>
    </CWeaponLegacy>
    <CWeaponLegacy id="AP_SiegeBreaker">
        <EditorCategories value="Race:Terran"/>
        <Icon value="Assets\Textures\btn-upgrade-terran-vehicleweaponslevel0.dds"/>
        <DisplayEffect value="AP_SiegeBreakerDamage"/>
        <TargetFilters value="Ground,Visible;Missile,Stasis,Dead,Hidden,Invulnerable"/>
        <Range value="7"/>
        <Period value="1.04"/>
        <Effect value="AP_SiegeBreakerDamage"/>
    </CWeaponLegacy>
    <CWeaponLegacy id="AP_WreckingCrewAssault">
        <EditorCategories value="Race:Terran"/>
        <Icon value="Assets\Textures\btn-upgrade-terran-shipweaponslevel0.dds"/>
        <TargetFilters value="Ground,Visible;Missile,Stasis,Dead,Hidden,Invulnerable"/>
        <Range value="6"/>
        <Arc value="5.625"/>
        <Period value="1"/>
    </CWeaponLegacy>
    <CWeaponLegacy id="AP_WreckingCrewFighter">
        <EditorCategories value="Race:Terran"/>
        <Icon value="Assets\Textures\btn-upgrade-terran-shipweaponslevel0.dds"/>
        <DisplayEffect value="AP_WreckingCrewFighterU"/>
        <DisplayAttackCount value="2"/>
        <TargetFilters value="Air,Visible;Missile,Stasis,Dead,Hidden,Invulnerable"/>
        <Range value="9"/>
        <Period value="2"/>
        <AllowedMovement value="Slowing"/>
    </CWeaponLegacy>
    <CWeaponLegacy id="AP_DuskWingBanshee">
        <EditorCategories value="Race:Terran"/>
        <Icon value="Assets\Textures\btn-upgrade-terran-shipweaponslevel0.dds"/>
        <DisplayEffect value="AP_DuskWingBansheeDamage"/>
        <DisplayAttackCount value="2"/>
        <TargetFilters value="Ground,Visible;Missile,Stasis,Dead,Hidden,Invulnerable"/>
        <MinScanRange value="6"/>
        <Range value="6"/>
        <Marker>
            <MatchFlags index="Id" value="1"/>
        </Marker>
        <Period value="1.25"/>
        <Effect value="AP_DuskWingBansheeCreatePersistent"/>
        <LegacyOptions index="KeepChanneling" value="1"/>
        <AllowedMovement value="Slowing"/>
    </CWeaponLegacy>
    <CWeaponLegacy id="AP_DRBattlecruiserA">
        <EditorCategories value="Race:Terran"/>
        <Options index="Hidden" value="1"/>
        <Icon value="Assets\Textures\btn-upgrade-terran-shipweaponslevel0.dds"/>
        <DisplayEffect value="AP_DRBattlecruiserAU"/>
        <TargetFilters value="Air,Visible;Missile,Stasis,Dead,Hidden,Invulnerable"/>
        <AcquirePrioritization value="ByAngle"/>
        <Range value="2"/>
        <Period value="0.225"/>
        <Effect value="AP_DRBattlecruiserALM"/>
        <AllowedMovement value="Slowing"/>
        <RandomDelayMax value="0.1875"/>
    </CWeaponLegacy>
    <CWeaponLegacy id="AP_DRBattlecruiserFakeA">
        <EditorCategories value="Race:Terran"/>
        <Icon value="Assets\Textures\btn-upgrade-terran-shipweaponslevel0.dds"/>
        <DisplayEffect value="AP_DRBattlecruiserAU"/>
        <TargetFilters value="Air,Visible;Player,Ally,Neutral,Enemy"/>
        <Range value="6"/>
        <Arc value="360"/>
        <Period value="0.225"/>
    </CWeaponLegacy>
    <CWeaponLegacy id="AP_DRBattlecruiserFakeG">
        <EditorCategories value="Race:Terran"/>
        <Icon value="Assets\Textures\btn-upgrade-terran-shipweaponslevel0.dds"/>
        <DisplayEffect value="AP_DRBattlecruiserGU"/>
        <TargetFilters value="Ground,Visible;Player,Ally,Neutral,Enemy"/>
        <Range value="6"/>
        <Arc value="360"/>
        <Period value="0.225"/>
    </CWeaponLegacy>
    <CWeaponLegacy id="AP_DRBattlecruiserG">
        <EditorCategories value="Race:Terran"/>
        <Options index="Hidden" value="1"/>
        <Icon value="Assets\Textures\btn-upgrade-terran-shipweaponslevel0.dds"/>
        <DisplayEffect value="AP_DRBattlecruiserGU"/>
        <TargetFilters value="Ground,Visible;Missile,Stasis,Dead,Hidden,Invulnerable"/>
        <AcquirePrioritization value="ByAngle"/>
        <Range value="2"/>
        <Period value="0.225"/>
        <Effect value="AP_DRBattlecruiserGLM"/>
        <AllowedMovement value="Slowing"/>
        <RandomDelayMax value="0.1875"/>
    </CWeaponLegacy>
    <CWeaponLegacy id="AP_DRCannonsA">
        <EditorCategories value="Race:Terran"/>
        <Options index="Hidden" value="1"/>
        <Icon value="Assets\Textures\btn-upgrade-terran-shipweaponslevel0.dds"/>
        <DisplayEffect value="AP_DRBattlecruiserAU"/>
        <TargetFilters value="Air,Visible;Missile,Stasis,Dead,Hidden,Invulnerable"/>
        <AcquirePrioritization value="ByAngle"/>
        <Range value="6"/>
        <MinimumRange value="2"/>
        <Period value="0.3"/>
        <AllowedMovement value="Slowing"/>
        <RandomDelayMin value="0"/>
        <RandomDelayMax value="0"/>
    </CWeaponLegacy>
    <CWeaponLegacy id="AP_DRCannonsG">
        <EditorCategories value="Race:Terran"/>
        <Options index="Hidden" value="1"/>
        <Icon value="Assets\Textures\btn-upgrade-terran-shipweaponslevel0.dds"/>
        <DisplayEffect value="AP_DRBattlecruiserGU"/>
        <TargetFilters value="Ground,Visible;Missile,Stasis,Dead,Hidden,Invulnerable"/>
        <AcquirePrioritization value="ByAngle"/>
        <Range value="6"/>
        <MinimumRange value="2"/>
        <Period value="0.3"/>
        <AllowedMovement value="Slowing"/>
        <RandomDelayMin value="0"/>
        <RandomDelayMax value="0"/>
    </CWeaponLegacy>
    <CWeaponLegacy id="AP_DRAllPurposeLaserBattery">
        <EditorCategories value="Race:Terran"/>
        <Options index="Disabled" value="1"/>
        <Options index="Hidden" value="1"/>
        <Options index="OnlyFireWhileInAttackOrder" value="0"/>
        <Options index="OnlyFireAtAttackOrderTarget" value="0"/>
        <Icon value="Assets\Textures\btn-upgrade-terran-shipweaponslevel0.dds"/>
        <DisplayEffect value="AP_DRBattlecruiserGU"/>
        <TargetFilters value="Visible;Missile,Stasis,Dead,Hidden,Invulnerable"/>
        <AcquirePrioritization value="ByAngle"/>
        <Range value="6"/>
        <Arc value="360"/>
        <Period value="0.153"/>
        <Effect value="AP_DRBattlecruiserGLM"/>
        <Cost>
            <Cooldown Link="Weapon/AP_DRAllPurposeCannons" Location="Unit" TimeUse="0.153"/>
        </Cost>
        <AllowedMovement value="Moving"/>
        <RandomDelayMax value="0.1875"/>
        <LegacyOptions index="NoDeceleration" value="1"/>
    </CWeaponLegacy>
    <CWeaponLegacy id="AP_DRAllPurposeCannons">
        <EditorCategories value="Race:Terran"/>
        <Options index="Disabled" value="1"/>
        <Options index="Hidden" value="1"/>
        <Options index="OnlyFireWhileInAttackOrder" value="0"/>
        <Options index="OnlyFireAtAttackOrderTarget" value="0"/>
        <Icon value="Assets\Textures\btn-upgrade-terran-shipweaponslevel0.dds"/>
        <DisplayEffect value="AP_DRBattlecruiserGU"/>
        <TargetFilters value="Visible;Missile,Stasis,Dead,Hidden,Invulnerable"/>
        <AcquirePrioritization value="ByAngle"/>
        <Range value="6"/>
        <MinimumRange value="2"/>
        <Period value="0.153"/>
        <Effect value="AP_DRCannonsG"/>
        <Cost>
            <Cooldown Link="Weapon/AP_DRAllPurposeLaserBattery" Location="Unit" TimeUse="0.153"/>
        </Cost>
        <AllowedMovement value="Moving"/>
        <RandomDelayMax value="0.1875"/>
        <LegacyOptions index="NoDeceleration" value="1"/>
    </CWeaponLegacy>
    <CWeaponLegacy id="AP_PerditionTurretFlamethrower">
        <EditorCategories value="Race:Terran"/>
        <Icon value="Assets\Textures\btn-upgrade-terran-infantryweaponslevel0.dds"/>
        <DisplayEffect value="AP_PerditionTurretFlameThrowerDamage"/>
        <TargetFilters value="Ground,Visible;Missile,Stasis,Dead,Hidden,Invulnerable"/>
        <MinScanRange value="4"/>
        <Range value="4"/>
        <Marker>
            <MatchFlags index="Id" value="1"/>
        </Marker>
        <Period value="1"/>
        <Effect value="AP_PerditionTurretFlameThrowerSet"/>
    </CWeaponLegacy>
    <CWeaponLegacy id="AP_ShrikeTurret">
        <EditorCategories value="Race:Terran"/>
        <Options index="Disabled" value="1"/>
        <Options index="Hidden" value="1"/>
        <Icon value="Assets\Textures\btn-upgrade-terran-vehicleweaponslevel0.dds"/>
        <DisplayEffect value="AP_ShrikeTurretDamage"/>
        <TargetFilters value="Visible;Missile,Stasis,Dead,Hidden,Invulnerable"/>
        <Range value="6"/>
        <Period value="0.8608"/>
        <DamagePoint value="0.25"/>
        <Backswing value="0.75"/>
        <Effect value="AP_ShrikeTurretDamage"/>
    </CWeaponLegacy>
    <CWeaponLegacy id="AP_HailstormMissilePods">
        <EditorCategories value="Race:Terran"/>
        <Options index="Disabled" value="1"/>
        <Options index="Hidden" value="1"/>
        <Options index="LinkedCooldown" value="0"/>
        <Icon value="AP\Assets\Textures\btn-weapon-terran-hailstormmissiles.dds"/>
        <DisplayEffect value="AP_HailstormMissilePodsDamage"/>
        <DisplayAttackCount value="8"/>
        <TargetFilters value="Air,Visible;Missile,Stasis,Dead,Hidden,Invulnerable"/>
        <Range value="7"/>
        <RangeSlop value="0"/>
        <Period value="1.78"/>
        <Backswing value="0.25"/>
        <Effect value="AP_HailstormMissilePodsCreatePersistent"/>
    </CWeaponLegacy>
    <CWeaponLegacy id="AP_LongboltMissile">
        <EditorCategories value="Race:Terran"/>
        <Icon value="Assets\Textures\btn-upgrade-terran-hisecautotracking.dds"/>
        <DisplayEffect value="AP_LongboltMissileU"/>
        <DisplayAttackCount value="2"/>
        <TargetFilters value="Air,Visible;Missile,Stasis,Dead,Hidden,Invulnerable"/>
        <Range value="7"/>
        <RangeSlop value="0"/>
        <Period value="0.8608"/>
    </CWeaponLegacy>
    <CWeaponLegacy id="AP_HiveMindEmulator">
        <EditorCategories value="Race:Terran"/>
        <Options index="Hidden" value="1"/>
        <TargetFilters value="Visible;Structure,Heroic,Worker,Missile,Stasis,Dead,Hidden,Invulnerable"/>
        <AcquireFilters value="-;Player,Ally,Neutral,Enemy"/>
        <MinScanRange value="0"/>
        <Range value="9"/>
        <Period value="0.2"/>
        <Effect value="AP_MindControlDummyImpact"/>
        <!-- Unused in vanilla -->
    </CWeaponLegacy>
    <CWeaponLegacy id="AP_TwinIbiksCannon">
        <EditorCategories value="Race:Terran"/>
        <Options index="OnlyFireAtAttackOrderTarget" value="0"/>
        <Icon value="Assets\Textures\btn-upgrade-terran-hisecautotracking.dds"/>
        <TargetFilters value="Ground,Visible;Self,Missile,Stasis,Dead,Hidden,Invulnerable"/>
        <Range value="6"/>
        <Arc value="90"/>
        <Period value="2"/>
    </CWeaponLegacy>
    <CWeaponLegacy id="AP_FusionCutter">
        <EditorCategories value="Race:Terran"/>
        <Options index="Melee" value="1"/>
        <Icon value="Assets\Textures\btn-upgrade-terran-infantryweaponslevel0.dds"/>
        <TargetFilters value="Ground,Visible;Missile,Stasis,Dead,Hidden,Invulnerable"/>
        <Range value="0.1"/>
        <Period value="1.5"/>
    </CWeaponLegacy>
    <CWeaponLegacy id="AP_AcidSaliva">
        <EditorCategories value="Race:Zerg"/>
        <Icon value="Assets\Textures\btn-upgrade-zerg-missileattacks-level0.dds"/>
        <DisplayEffect value="AP_AcidSalivaU"/>
        <TargetFilters value="Ground,Visible;Missile,Stasis,Dead,Hidden,Invulnerable"/>
        <Range value="4"/>
        <MinimumRange value="0.6"/>
        <Period value="2"/>
        <Effect value="AP_AcidSalivaLM"/>
    </CWeaponLegacy>
    <CWeaponLegacy id="AP_RoachCorpserAcidSaliva">
        <Options index="Disabled" value="1"/>
        <Options index="Hidden" value="1"/>
        <EditorCategories value="Race:Zerg"/>
        <Icon value="Assets\Textures\btn-upgrade-zerg-missileattacks-level0.dds"/>
        <DisplayEffect value="AP_RoachCorpserAcidSalivaU"/>
        <TargetFilters value="Ground,Visible;Missile,Stasis,Dead,Hidden,Invulnerable"/>
        <Range value="4"/>
        <MinimumRange value="0.6"/>
        <Period value="2"/>
        <Effect value="AP_RoachCorpserAcidSalivaLM"/>
    </CWeaponLegacy>
    <CWeaponLegacy id="AP_RoachCorpserMelee">
        <EditorCategories value="Race:Zerg"/>
        <Options index="Disabled" value="1"/>
        <Options index="Hidden" value="1"/>
        <Options index="Melee" value="1"/>
        <Icon value="Assets\Textures\btn-upgrade-zerg-meleeattacks-level0.dds"/>
        <DisplayEffect value="AP_TrichinellaMelee"/>
        <!-- Missing in Vanilla -->
        <TargetFilters value="Ground,Visible;Missile,Stasis,Dead,Hidden,Invulnerable"/>
        <Range value="0.5"/>
        <Marker Link="Weapon/RoachCorpser"/>
        <Cost>
            <Cooldown Link="Weapon/RoachCorpser"/>
        </Cost>
        <Period value="2"/>
        <Effect value="AP_RoachCorpserMeleeSet"/>
    </CWeaponLegacy>
    <CWeaponLegacy id="AP_RoachCorpserSpray">
        <EditorCategories value="Race:Terran"/>
        <Options index="Disabled" value="1"/>
        <Options index="Hidden" value="1"/>
        <Icon value="Assets\Textures\btn-upgrade-zerg-missileattacks-level0.dds"/>
        <DisplayEffect value="AP_RoachCorpserSprayDamage"/>
        <TargetFilters value="Ground,Visible;Missile,Stasis,Dead,Hidden,Invulnerable"/>
        <Range value="2"/>
        <Marker>
            <MatchFlags index="Id" value="1"/>
        </Marker>
        <Period value="2"/>
        <DamagePoint value="0.5"/>
        <Effect value="AP_RoachCorpserSpraySet"/>
    </CWeaponLegacy>
    <CWeaponLegacy id="AP_RoachMelee">
        <EditorCategories value="Race:Zerg"/>
        <Options index="Hidden" value="1"/>
        <Options index="Melee" value="1"/>
        <Icon value="Assets\Textures\btn-upgrade-zerg-meleeattacks-level0.dds"/>
        <DisplayEffect value="AP_RoachUMelee"/>
        <TargetFilters value="Ground,Visible;Missile,Stasis,Dead,Hidden,Invulnerable"/>
        <Range value="0.5"/>
        <Marker Link="Weapon/AcidSaliva"/>
        <Cost>
            <Cooldown Link="Weapon/AcidSaliva"/>
        </Cost>
        <Period value="2"/>
        <Effect value="AP_RoachMeleeSet"/>
    </CWeaponLegacy>
    <CWeaponLegacy id="AP_RoachSpray">
        <EditorCategories value="Race:Terran"/>
        <Options index="Disabled" value="1"/>
        <Options index="Hidden" value="1"/>
        <Icon value="Assets\Textures\btn-upgrade-zerg-missileattacks-level0.dds"/>
        <DisplayEffect value="AP_RoachSprayDamage"/>
        <TargetFilters value="Ground,Visible;Missile,Stasis,Dead,Hidden,Invulnerable"/>
        <Range value="2"/>
        <Marker>
            <MatchFlags index="Id" value="1"/>
        </Marker>
        <Period value="2"/>
        <DamagePoint value="0.5"/>
        <Effect value="AP_RoachSpraySet"/>
    </CWeaponLegacy>
    <CWeaponLegacy id="AP_RoachVileAcidSaliva">
        <Options index="Disabled" value="1"/>
        <Options index="Hidden" value="1"/>
        <EditorCategories value="Race:Zerg"/>
        <Icon value="Assets\Textures\btn-upgrade-zerg-missileattacks-level0.dds"/>
        <DisplayEffect value="AP_RoachVileAcidSalivaU"/>
        <TargetFilters value="Ground,Visible;Missile,Stasis,Dead,Hidden,Invulnerable"/>
        <Range value="4"/>
        <MinimumRange value="0.6"/>
        <Period value="2"/>
        <Effect value="AP_RoachVileAcidSalivaLM"/>
    </CWeaponLegacy>
    <CWeaponLegacy id="AP_RoachVileCorpserAcidSaliva">
        <Options index="Disabled" value="1"/>
        <Options index="Hidden" value="1"/>
        <EditorCategories value="Race:Zerg"/>
        <Icon value="Assets\Textures\btn-upgrade-zerg-missileattacks-level0.dds"/>
        <DisplayEffect value="AP_RoachCorpserAcidSalivaU"/>
        <TargetFilters value="Ground,Visible;Missile,Stasis,Dead,Hidden,Invulnerable"/>
        <Range value="4"/>
        <MinimumRange value="0.6"/>
        <Period value="2"/>
        <Effect value="AP_RoachVileCorpserAcidSalivaLM"/>
    </CWeaponLegacy>
    <CWeaponLegacy id="AP_RoachVileCorpserMelee">
        <EditorCategories value="Race:Zerg"/>
        <Options index="Disabled" value="1"/>
        <Options index="Hidden" value="1"/>
        <Options index="Melee" value="1"/>
        <Icon value="Assets\Textures\btn-upgrade-zerg-meleeattacks-level0.dds"/>
        <DisplayEffect value="AP_TrichinellaMelee"/>
        <!-- Missing in Vanilla -->
        <TargetFilters value="Ground,Visible;Missile,Stasis,Dead,Hidden,Invulnerable"/>
        <Range value="0.5"/>
        <Marker Link="Weapon/RoachCorpser"/>
        <Cost>
            <Cooldown Link="Weapon/RoachCorpser"/>
        </Cost>
        <Period value="2"/>
        <Effect value="AP_RoachVileCorpserMeleeSet"/>
    </CWeaponLegacy>
    <CWeaponLegacy id="AP_RoachVileMelee">
        <EditorCategories value="Race:Zerg"/>
        <Options index="Disabled" value="1"/>
        <Options index="Hidden" value="1"/>
        <Options index="Melee" value="1"/>
        <Icon value="Assets\Textures\btn-upgrade-zerg-meleeattacks-level0.dds"/>
        <DisplayEffect value="AP_RoachVileUMelee"/>
        <TargetFilters value="Ground,Visible;Missile,Stasis,Dead,Hidden,Invulnerable"/>
        <Range value="0.5"/>
        <Marker Link="Weapon/RoachVile"/>
        <Cost>
            <Cooldown Link="Weapon/RoachVile"/>
        </Cost>
        <Period value="2"/>
        <Effect value="AP_RoachVileMeleeSet"/>
    </CWeaponLegacy>
    <CWeaponLegacy id="AP_RoachVileSpray">
        <EditorCategories value="Race:Terran"/>
        <Options index="Disabled" value="1"/>
        <Options index="Hidden" value="1"/>
        <Icon value="Assets\Textures\btn-upgrade-zerg-missileattacks-level0.dds"/>
        <DisplayEffect value="AP_RoachVileSprayDamage"/>
        <TargetFilters value="Ground,Visible;Missile,Stasis,Dead,Hidden,Invulnerable"/>
        <Range value="2"/>
        <Marker>
            <MatchFlags index="Id" value="1"/>
        </Marker>
        <Period value="2"/>
        <DamagePoint value="0.5"/>
        <Effect value="AP_RoachVileSpraySet"/>
    </CWeaponLegacy>
    <CWeaponLegacy id="AP_RoachlingNeedleClaws">
        <EditorCategories value="Race:Zerg"/>
        <Options index="Melee" value="1"/>
        <Icon value="Assets\Textures\btn-upgrade-zerg-meleeattacks-level0.dds"/>
        <DisplayEffect value="AP_RoachlingNeedleClawsDamage"/>
        <TargetFilters value="Ground,Visible;Missile,Stasis,Dead,Hidden,Invulnerable"/>
        <MinScanRange value="15"/>
        <Range value="0.1"/>
        <Period value="0.6455"/>
        <Effect value="AP_RoachlingNeedleClawsSet"/>
    </CWeaponLegacy>
    <CWeaponLegacy id="AP_InfestedAbomination">
        <EditorCategories value="Race:Zerg"/>
        <Options index="Melee" value="1"/>
        <Icon value="Assets\Textures\btn-upgrade-zerg-meleeattacks-level0.dds"/>
        <TargetFilters value="Ground,Visible;Missile,Stasis,Dead,Hidden,Invulnerable"/>
        <AcquirePrioritization value="ByAngle"/>
        <Range value="1.5"/>
        <Period value="1.2"/>
        <DamagePoint value="0.3332"/>
    </CWeaponLegacy>
    <CWeaponLegacy id="AP_KaiserBlades">
        <EditorCategories value="Race:Zerg"/>
        <Options index="Melee" value="1"/>
        <Icon value="Assets\Textures\btn-upgrade-zerg-meleeattacks-level0.dds"/>
        <DisplayEffect value="AP_HotSUltraliskKaiserBladesDamage"/>
        <TargetFilters value="Ground,Visible;Missile,Stasis,Dead,Hidden,Invulnerable"/>
        <AcquirePrioritization value="ByAngle"/>
        <Range value="1"/>
        <Period value="1"/>
        <DamagePoint value="0.3332"/>
        <Effect value="AP_HotSUltraliskKaiserBlades"/>
    </CWeaponLegacy>
    <CWeaponLegacy id="AP_Impaler">
        <EditorCategories value="Race:Zerg"/>
        <Icon value="Assets\Textures\btn-upgrade-zerg-missileattacks-level0.dds"/>
        <DisplayEffect value="AP_ImpalerDamage"/>
        <TargetFilters value="Ground,Visible;Missile,Stasis,Dead,Hidden,Invulnerable"/>
        <Range value="11"/>
        <ArcSlop value="0"/>
        <Period value="1.45"/>
        <LegacyOptions index="KeepChanneling" value="1"/>
    </CWeaponLegacy>
    <CWeaponLegacy id="AP_Lurker">
        <EditorCategories value="Race:Zerg"/>
        <Icon value="Assets\Textures\btn-upgrade-zerg-missileattacks-level0.dds"/>
        <DisplayEffect value="AP_LurkerU"/>
        <TargetFilters value="Ground,Visible;Missile,Stasis,Dead,Hidden,Invulnerable"/>
        <Range value="6"/>
        <Marker>
            <MatchFlags index="Id" value="1"/>
        </Marker>
        <Period value="1.45"/>
        <LegacyOptions index="KeepChanneling" value="1"/>
    </CWeaponLegacy>
    <CWeaponLegacy id="AP_HydraliskMelee">
        <EditorCategories value="Race:Zerg"/>
        <Options index="Hidden" value="1"/>
        <Options index="Melee" value="1"/>
        <Icon value="Assets\Textures\btn-upgrade-zerg-meleeattacks-level0.dds"/>
        <DisplayEffect value="HydraliskMelee"/>
        <TargetFilters value="Ground,Visible;Missile,Stasis,Dead,Hidden,Invulnerable"/>
        <Range value="0.5"/>
        <Marker Link="Weapon/NeedleSpines"/>
        <Cost>
            <Cooldown Link="Weapon/NeedleSpines"/>
        </Cost>
        <Period value="0.83"/>
        <DamagePoint value="0.3"/>
        <Effect value="AP_HydraliskMeleeSet"/>
    </CWeaponLegacy>
    <CWeaponLegacy id="AP_NeedleSpines">
        <EditorCategories value="Race:Zerg"/>
        <Icon value="Assets\Textures\btn-upgrade-zerg-missileattacks-level0.dds"/>
        <DisplayEffect value="AP_NeedleSpinesDamage"/>
        <TargetFilters value="Visible;Missile,Stasis,Dead,Hidden,Invulnerable"/>
        <Period value="0.83"/>
        <DamagePoint value="0.208"/>
        <Effect value="AP_NeedleSpinesLaunchMissile"/>
    </CWeaponLegacy>
    <CWeaponLegacy id="AP_RailGunTurret">
        <EditorCategories value="Race:Terran"/>
        <Icon value="Assets\Textures\btn-upgrade-terran-hisecautotracking.dds"/>
        <DisplayEffect value="AP_RailGunTurretDamage"/>
        <TargetFilters value="Ground,Visible;Missile,Stasis,Dead,Hidden,Invulnerable"/>
        <Range value="6"/>
        <Period value="2"/>
        <Effect value="AP_RailGunTurretSearchCP"/>
    </CWeaponLegacy>
    <CWeaponLegacy id="AP_NovaRavenSeekerMissile">
        <EditorCategories value="Race:Terran"/>
        <Options index="Disabled" value="1"/>
        <Options index="Hidden" value="1"/>
        <Options index="DisplayCooldown" value="1"/>
        <Icon value="Assets\Textures\BTN-Ability-Terran-HunterMissile-color.dds"/>
        <DisplayEffect value="AP_NovaRavenSeekerMissileDamage"/>
        <Range value="10"/>
        <Period value="7"/>
        <Effect value="AP_NovaRavenSeekerMissileLaunchMissile"/>
    </CWeaponLegacy>
    <CWeaponLegacy id="AP_HellionTank">
        <EditorCategories value="Race:Terran"/>
        <Icon value="Assets\Textures\btn-upgrade-terran-vehicleweaponslevel0.dds"/>
        <DisplayEffect value="AP_HellionTankDamage"/>
        <TargetFilters value="Ground,Visible;Missile,Stasis,Dead,Hidden,Invulnerable"/>
        <AcquirePrioritization value="ByAngle"/>
        <Range value="2"/>
        <Period value="2"/>
    </CWeaponLegacy>
    <CWeaponLegacy id="AP_Locust">
        <EditorCategories value="Race:Zerg"/>
        <Icon value="Assets\Textures\btn-upgrade-zerg-missileattacks-level0.dds"/>
        <DisplayEffect value="AP_LocustDamage"/>
        <TargetFilters value="Ground,Visible;Missile,Stasis,Dead,Hidden,Invulnerable"/>
        <MinScanRange value="10"/>
        <Range value="2"/>
        <Period value="1.2"/>
        <DamagePoint value="0.2666"/>
        <Effect value="AP_LocustLM"/>
    </CWeaponLegacy>
    <CWeaponLegacy id="AP_LocustFlying">
        <EditorCategories value="Race:Zerg"/>
        <Icon value="Assets\Textures\btn-upgrade-zerg-missileattacks-level0.dds"/>
        <DisplayEffect value="AP_LocustFlyingDamage"/>
        <TargetFilters value="Ground,Visible;Missile,Stasis,Dead,Hidden,Invulnerable"/>
        <MinScanRange value="10"/>
        <Range value="2"/>
        <Period value="1.2"/>
        <DamagePoint value="0.2666"/>
        <Effect value="AP_LocustFlyingLM"/>
    </CWeaponLegacy>
    <CWeaponLegacy id="AP_LocustMelee">
        <EditorCategories value="Race:Zerg"/>
        <Options index="Hidden" value="1"/>
        <Options index="Melee" value="1"/>
        <Icon value="Assets\Textures\btn-upgrade-zerg-missileattacks-level0.dds"/>
        <DisplayEffect value="AP_LocustMeleeDamage"/>
        <TargetFilters value="Ground,Visible;Missile,Stasis,Dead,Hidden,Invulnerable"/>
        <MinScanRange value="10"/>
        <Range value="0.5"/>
        <Marker Link="Weapon/AP_Locust"/>
        <Cost>
            <Cooldown Link="Weapon/AP_Locust"/>
        </Cost>
        <Period value="1.2"/>
        <DamagePoint value="0.2666"/>
        <Effect value="AP_LocustMeleeDamage"/>
    </CWeaponLegacy>
    <CWeaponLegacy id="AP_LocustLaunch">
        <EditorCategories value="Race:Zerg"/>
        <Options index="DisplayCooldown" value="1"/>
        <Icon value="Assets\Textures\btn-unit-zerg-locust.dds"/>
        <DisplayEffect value="AP_LocustDamage"/>
        <TargetFilters value="Ground,Visible;Missile,Stasis,Dead,Hidden,Invulnerable"/>
        <Range value="15"/>
        <Arc value="360"/>
        <Cost>
            <Cooldown Link="Abil/AP_LocustLaunch" Location="Unit" TimeUse="15"/>
        </Cost>
        <Period value="15"/>
        <DamagePoint value="0"/>
        <Backswing value="0"/>
        <Effect value="AP_LocustWeaponCreateSet"/>
        <AllowedMovement value="Slowing"/>
    </CWeaponLegacy>
    <CWeaponLegacy id="AP_LocustFlyingLaunch">
        <EditorCategories value="Race:Zerg"/>
        <Options index="Disabled" value="1"/>
        <Options index="Hidden" value="1"/>
        <Options index="DisplayCooldown" value="1"/>
        <Icon value="Assets\Textures\btn-unit-zerg-locustflyer.dds"/>
        <DisplayEffect value="AP_LocustFlyingDamage"/>
        <TargetFilters value="Ground,Visible;Missile,Stasis,Dead,Hidden,Invulnerable"/>
        <Range value="15"/>
        <Arc value="360"/>
        <Cost>
            <Cooldown Link="Abil/AP_LocustFlyingLaunch" Location="Unit" TimeUse="15"/>
        </Cost>
        <Period value="15"/>
        <DamagePoint value="0"/>
        <Backswing value="0"/>
        <Effect value="AP_LocustWeaponFlyingCreateSet"/>
        <AllowedMovement value="Slowing"/>
    </CWeaponLegacy>
    <CWeaponLegacy id="AP_NovaWeaponBlazefireBlade">
        <EditorCategories value="Race:Terran"/>
        <Options index="Melee" value="1"/>
        <Icon value="Assets\Textures\btn-upgrade-nova-equipment-gunblade_sword.dds"/>
        <DisplayEffect value="AP_NovaWeaponBlazefireBladeDamageCloaked"/>
        <TargetFilters value="Ground,Visible;Missile,Stasis,Dead,Hidden,Invulnerable"/>
        <Range value="0.1"/>
        <Period value="1.2"/>
        <DamagePoint value="0.1875"/>
        <Backswing value="0.6"/>
        <Effect value="AP_NovaWeaponBlazefireBladeDamageCloakedSwitch"/>
    </CWeaponLegacy>
    <CWeaponLegacy id="AP_NovaWeaponBlazefireBladeGun">
        <EditorCategories value="Race:Terran"/>
        <Icon value="Assets\Textures\btn-upgrade-nova-equipment-gunblade_gun.dds"/>
        <DisplayEffect value="AP_NovaWeaponBlazefireBladeGunDamageCloaked"/>
        <TargetFilters value="Air,Visible;Missile,Stasis,Dead,Hidden,Invulnerable"/>
        <Range value="4"/>
        <Period value="1.2"/>
        <DamagePoint value="0.1875"/>
        <Backswing value="0.6"/>
        <Effect value="AP_NovaWeaponBlazefireBladeGunDamageCloakedSwitch"/>
    </CWeaponLegacy>
    <CWeaponLegacy id="AP_NovaWeaponCanisterRifle">
        <EditorCategories value="Race:Terran"/>
        <Icon value="Assets\Textures\btn-upgrade-nova-equipment-canisterrifle.dds"/>
        <DisplayEffect value="AP_NovaWeaponCanisterRifleCloaked"/>
        <TargetFilters value="Visible;Missile,Stasis,Dead,Hidden,Invulnerable"/>
        <Range value="7"/>
        <Period value="1.5"/>
        <DamagePoint value="0.083"/>
        <Backswing value="1.167"/>
        <Effect value="AP_NovaWeaponCanisterRifleCloakedSwitch"/>
    </CWeaponLegacy>
    <CWeaponLegacy id="AP_NovaWeaponHellfireShotgun">
        <EditorCategories value="Race:Terran"/>
        <Icon value="Assets\Textures\btn-upgrade-nova-equipment-shotgun.dds"/>
        <DisplayEffect value="AP_NovaWeaponHellfireShotgunCloaked"/>
        <TargetFilters value="Ground,Visible;Missile,Stasis,Dead,Hidden,Invulnerable"/>
        <Range value="4"/>
        <Period value="1.5"/>
        <DamagePoint value="0.083"/>
        <Backswing value="1.167"/>
        <Effect value="AP_NovaWeaponHellfireShotgunCloakedSwitch"/>
    </CWeaponLegacy>
    <CWeaponLegacy id="AP_NovaWeaponInvictusLongshot">
        <EditorCategories value="Race:Terran"/>
        <Icon value="Assets\Textures\btn-upgrade-terran-infantryweaponslevel0.dds"/>
        <TargetFilters value="Visible;Missile,Stasis,Dead,Hidden,Invulnerable"/>
        <Range value="9"/>
        <Period value="2"/>
        <DamagePoint value="0.083"/>
        <Backswing value="1.167"/>
        <DisplayEffect value="AP_NovaWeaponInvictusLongshotCloaked"/>
        <Effect value="AP_NovaWeaponInvictusLongshotCloakedSwitch"/>
    </CWeaponLegacy>
    <CWeaponLegacy id="AP_NovaWeaponPsiRifle">
        <EditorCategories value="Race:Terran"/>
        <Icon value="Assets\Textures\btn-upgrade-terran-infantryweaponslevel0.dds"/>
        <TargetFilters value="Visible;Missile,Stasis,Dead,Hidden,Invulnerable"/>
        <Range value="9"/>
        <Period value="2"/>
        <DamagePoint value="0.083"/>
        <Backswing value="1.167"/>
        <DisplayEffect value="AP_NovaWeaponPsiRifleCloaked"/>
        <Effect value="AP_NovaWeaponPsiRifleCloakedSwitch"/>
    </CWeaponLegacy>
    <CWeaponLegacy id="AP_NovaWeaponPsiBlade">
        <EditorCategories value="Race:Terran"/>
        <Icon value="Assets\Textures\btn-upgrade-nova-equipment-monomolecularblade.dds"/>
        <DisplayEffect value="AP_NovaWeaponPsiBladeDamageCloaked"/>
        <TargetFilters value="Ground,Visible;Missile,Stasis,Dead,Hidden,Invulnerable"/>
        <Range value="0.1"/>
        <Period value="1.5"/>
        <DamagePoint value="0.1875"/>
        <Backswing value="0.6"/>
        <Effect value="AP_NovaWeaponPsiBladeDamageCloakedSwitch"/>
    </CWeaponLegacy>
    <CWeaponLegacy id="AP_NovaWeaponPlasmaRifle">
        <EditorCategories value="Race:Terran"/>
        <Icon value="Assets\Textures\btn-upgrade-nova-equipment-plasmagun.dds"/>
        <DisplayEffect value="AP_NovaWeaponPlasmaRifleDamage"/>
        <TargetFilters value="Visible;Missile,Stasis,Dead,Hidden,Invulnerable"/>
        <Range value="6"/>
        <Period value="0.86"/>
        <DamagePoint value="0.125"/>
        <Backswing value="1.167"/>
        <Effect value="AP_NovaWeaponPlasmaRifleLM"/>
        <MinScanRange value="6.5"/>
        <RandomDelayMin value="0"/>
        <RandomDelayMax value="0"/>
    </CWeaponLegacy>
    <CWeaponLegacy id="AP_VoidRayChargeBeamRange">
        <EditorCategories value="Race:Protoss"/>
        <Icon value="Assets\Textures\btn-upgrade-protoss-airweaponslevel0.dds"/>
        <DisplayEffect value="AP_VoidRayChargeBeamBaseDamageCharge1"/>
        <TargetFilters value="Visible;Missile,Stasis,Dead,Hidden,Invulnerable"/>
        <Range value="6"/>
        <RangeSlop value="2"/>
        <ArcSlop value="39.9902"/>
        <Period value="0.5"/>
        <Backswing value="0.75"/>
        <LegacyOptions index="CanRetargetWhileChanneling" value="1"/>
        <AllowedMovement value="Moving"/>
    </CWeaponLegacy>
    <CWeaponLegacy id="AP_VoidRayChargeBeamBounce">
        <EditorCategories value="Race:Protoss"/>
        <Icon value="Assets\Textures\btn-upgrade-protoss-airweaponslevel0.dds"/>
        <DisplayEffect value="AP_VoidRayChargeBeamBounceDamageCharge1"/>
        <TargetFilters value="Visible;Missile,Stasis,Dead,Hidden,Invulnerable"/>
        <Range value="6"/>
        <RangeSlop value="2"/>
        <ArcSlop value="39.9902"/>
        <Period value="0.5"/>
        <Backswing value="0.75"/>
        <LegacyOptions index="CanRetargetWhileChanneling" value="1"/>
        <AllowedMovement value="Moving"/>
    </CWeaponLegacy>
    <CWeaponLegacy id="AP_InterceptorAiurLaunch">
        <EditorCategories value="Race:Protoss"/>
        <Options index="Hidden" value="1"/>
        <Icon value="Assets\Textures\btn-unit-protoss-interceptor.dds"/>
        <DisplayEffect value="Carrier"/>
        <TargetFilters value="Visible;Missile,Stasis,Dead,Hidden,Invulnerable"/>
        <Range value="8"/>
        <Arc value="360"/>
        <Period value="0.5"/>
        <DamagePoint value="0"/>
        <Backswing value="0"/>
        <Effect value="AP_InterceptorAiurLaunchPersistent"/>
        <AllowedMovement value="Slowing"/>
    </CWeaponLegacy>
    <CWeaponStrafe id="AP_InterceptorBeam">
        <EditorCategories value="Race:Protoss"/>
        <Icon value="Assets\Textures\btn-upgrade-protoss-airweaponslevel0.dds"/>
        <DisplayEffect value="AP_InterceptorBeamDamage"/>
        <DisplayAttackCount value="2"/>
        <TargetFilters value="Visible;Missile,Stasis,Dead,Hidden,Invulnerable"/>
        <Range value="2"/>
        <TeleportResetRange value="0"/>
        <Arc value="19.6875"/>
        <Period value="3"/>
        <Effect value="AP_InterceptorBeamPersistent"/>
    </CWeaponStrafe>
    <CWeaponLegacy id="AP_InterceptorLaunch">
        <EditorCategories value="Race:Protoss"/>
        <Options index="Hidden" value="1"/>
        <Icon value="Assets\Textures\btn-unit-protoss-interceptor.dds"/>
        <DisplayEffect value="Carrier"/>
        <TargetFilters value="Visible;Missile,Stasis,Dead,Hidden,Invulnerable"/>
        <Range value="8"/>
        <Arc value="360"/>
        <Period value="0.5"/>
        <DamagePoint value="0"/>
        <Backswing value="0"/>
        <Effect value="AP_InterceptorLaunchPersistent"/>
        <AllowedMovement value="Slowing"/>
    </CWeaponLegacy>
    <CWeaponLegacy id="AP_InterceptorsDummy">
        <EditorCategories value="Race:Protoss"/>
        <Icon value="Assets\Textures\btn-unit-protoss-interceptor.dds"/>
        <DisplayEffect value="AP_InterceptorBeamDamage"/>
        <DisplayAttackCount value="2"/>
        <TargetFilters value="Visible;Player,Ally,Neutral,Enemy"/>
        <Range value="8"/>
        <Arc value="360"/>
        <Period value="3"/>
        <Effect value="AP_CarrierInterceptor"/>
    </CWeaponLegacy>
    <CWeaponLegacy id="AP_IonCannons">
        <EditorCategories value="Race:Protoss"/>
        <Options index="OnlyFireWhileInAttackOrder" value="0"/>
        <Options index="OnlyFireAtAttackOrderTarget" value="0"/>
        <Icon value="Assets\Textures\btn-upgrade-protoss-airweaponslevel0.dds"/>
        <DisplayEffect value="AP_IonCannonsU"/>
        <DisplayAttackCount value="2"/>
        <TargetFilters value="Air,Visible;Missile,Stasis,Dead,Hidden,Invulnerable"/>
        <MinScanRange value="4"/>
        <Arc value="4.9987"/>
        <ArcSlop value="0"/>
        <Period value="1.1"/>
        <AllowedMovement value="Moving"/>
    </CWeaponLegacy>
    <CWeaponLegacy id="AP_BroodlingStrike">
        <EditorCategories value="Race:Zerg"/>
        <Icon value="Assets\Textures\btn-upgrade-zerg-airattacks-level0.dds"/>
        <DisplayEffect value="AP_BroodlingEscortDamage"/>
        <TargetFilters value="Ground,Visible;Missile,Stasis,Dead,Hidden,Invulnerable"/>
        <Range value="9.5"/>
        <Period value="2.5"/>
        <Effect value=""/>
        <AllowedMovement value="Slowing"/>
    </CWeaponLegacy>
    <CWeaponLegacy id="AP_NeedleClaws">
        <EditorCategories value="Race:Zerg"/>
        <Options index="Melee" value="1"/>
        <Icon value="Assets\Textures\btn-upgrade-zerg-meleeattacks-level0.dds"/>
        <TargetFilters value="Ground,Visible;Missile,Stasis,Dead,Hidden,Invulnerable"/>
        <MinScanRange value="15"/>
        <Range value="0.1"/>
        <Period value="0.6455"/>
    </CWeaponLegacy>
    <CWeaponLegacy id="AP_BroodlingEscort">
        <EditorCategories value="Race:Zerg"/>
        <Options index="Hidden" value="1"/>
        <Icon value="Assets\Textures\btn-upgrade-zerg-airattacks-level0.dds"/>
        <TargetFilters value="Ground,Visible;Missile,Stasis,Dead,Hidden,Invulnerable"/>
        <Range value="9"/>
        <Arc value="360"/>
        <Period value="10"/>
    </CWeaponLegacy>
    <CWeaponLegacy id="AP_ViperAir">
        <EditorCategories value="Race:Zerg"/>
        <Icon value="Assets\Textures\btn-upgrade-zerg-airattacks-level0.dds"/>
        <DisplayEffect value="AP_ViperAirDamage"/>
        <TargetFilters value="Air,Visible;Missile,Stasis,Dead,Hidden,Invulnerable"/>
        <Range value="6"/>
        <Period value="1.5"/>
        <Effect value="AP_ViperAirLaunchMissile"/>
        <AllowedMovement value="Slowing"/>
    </CWeaponLegacy>
    <CWeaponLegacy id="AP_GlaiveWurm">
        <EditorCategories value="Race:Zerg"/>
        <Icon value="Assets\Textures\btn-upgrade-zerg-airattacks-level0.dds"/>
        <DisplayEffect value="AP_GlaiveWurmU1"/>
        <TargetFilters value="Visible;Missile,Stasis,Dead,Hidden,Invulnerable"/>
        <Range value="3"/>
        <RangeSlop value="2"/>
        <ArcSlop value="45"/>
        <Marker>
            <MatchFlags index="Id" value="1"/>
        </Marker>
        <Period value="1.5246"/>
        <DamagePoint value="0"/>
        <LegacyOptions index="NoDeceleration" value="1"/>
        <AllowedMovement value="Slowing"/>
    </CWeaponLegacy>
    <CWeaponLegacy id="AP_AnnihilatorParticleDisruptors">
        <EditorCategories value="Race:Protoss"/>
        <Icon value="Assets\Textures\btn-upgrade-protoss-groundweaponslevel0.dds"/>
        <TargetFilters value="Ground,Visible;Missile,Stasis,Dead,Hidden,Invulnerable"/>
        <Range value="6"/>
        <Period value="1.45"/>
        <Effect value="AP_AnnihilatorSplashSet"/>
    </CWeaponLegacy>
    <CWeaponLegacy id="AP_ImmortalMelee">
        <EditorCategories value="Race:Protoss"/>
        <Icon value="Assets\Textures\btn-upgrade-protoss-groundweaponslevel0.dds"/>
        <TargetFilters value="Ground,Visible;Missile,Stasis,Dead,Hidden,Invulnerable"/>
        <Range value="1.25"/>
        <Period value="1.45"/>
    </CWeaponLegacy>
    <CWeaponLegacy id="AP_ImmortalShakurasAir">
        <EditorCategories value="Race:Protoss"/>
        <Icon value="Assets\Textures\btn-upgrade-protoss-groundweaponslevel0.dds"/>
        <DisplayEffect value="ImmortalShakurasAir"/>
        <TargetFilters value="Air,Visible;Missile,Stasis,Dead,Hidden,Invulnerable"/>
        <Period value="1.45"/>
        <Effect value="ImmortalShakurasAir"/>
    </CWeaponLegacy>
    <CWeaponLegacy id="AP_ImmortalShakurasAntiAirMissileDummyWeapon">
        <EditorCategories value="Race:Protoss"/>
        <Options index="Hidden" value="1"/>
        <TargetFilters value="Air,Visible;Self,Player,Ally,Neutral,Structure,Missile,Stasis,Dead,Hidden,Invulnerable"/>
        <AcquireCallForHelpFilters value="-;Player,Ally,Neutral,Enemy"/>
        <MinScanRange value="6"/>
        <Range value="6"/>
        <Period value="5"/>
        <Effect value="AP_ImmortalShakurasAntiAirMissilesDummyWeapon"/>
        <LegacyOptions index="FaceTargetWhileInCooldown" value="0"/>
    </CWeaponLegacy>
    <CWeaponLegacy id="AP_ImmortalShakurasGround">
        <EditorCategories value="Race:Protoss"/>
        <Icon value="Assets\Textures\btn-upgrade-protoss-groundweaponslevel0.dds"/>
        <TargetFilters value="Ground,Visible;Missile,Stasis,Dead,Hidden,Invulnerable"/>
        <Period value="1.5"/>
    </CWeaponLegacy>
    <CWeaponLegacy id="AP_ImmortalTaldarim">
        <EditorCategories value="Race:Protoss"/>
        <Icon value="Assets\Textures\btn-upgrade-protoss-groundweaponslevel0.dds"/>
        <DisplayEffect value="AP_ImmortalTaldarimWeaponDamage"/>
        <DisplayAttackCount value="16"/>
        <TargetFilters value="Ground,Visible;Missile,Stasis,Dead,Hidden,Invulnerable"/>
        <Range value="6"/>
        <Period value="3.75"/>
        <Effect value="AP_ImmortalTaldarimWeaponRandomLarge"/>
    </CWeaponLegacy>
    <CWeaponLegacy id="AP_PhaseDisruptersAir">
        <EditorCategories value="Race:Protoss"/>
        <Options index="Disabled" value="1"/>
        <Icon value="Assets\Textures\btn-upgrade-protoss-groundweaponslevel0.dds"/>
        <DisplayEffect value="AP_PhaseDisruptors"/>
        <TargetFilters value="Air,Visible;Missile,Stasis,Dead,Hidden,Invulnerable"/>
        <Range value="6"/>
        <Period value="1.45"/>
        <Effect value="AP_PhaseDisruptors"/>
    </CWeaponLegacy>
    <CWeaponLegacy id="AP_PhaseDisruptors">
        <EditorCategories value="Race:Protoss"/>
        <Icon value="Assets\Textures\btn-upgrade-protoss-groundweaponslevel0.dds"/>
        <TargetFilters value="Ground,Visible;Missile,Stasis,Dead,Hidden,Invulnerable"/>
        <Range value="6"/>
        <Period value="1.45"/>
        <Effect value="AP_ImmortalSplashSet"/>
    </CWeaponLegacy>
    <CWeaponLegacy id="AP_PhaseDisruptorsStrafe">
        <EditorCategories value="Race:Protoss"/>
        <Options index="OnlyFireWhileInAttackOrder" value="0"/>
        <Options index="OnlyFireAtAttackOrderTarget" value="0"/>
        <Icon value="Assets\Textures\btn-upgrade-protoss-groundweaponslevel0.dds"/>
        <DisplayEffect value="AP_PhaseDisruptorsStrafeDamage"/>
        <DisplayName value="Weapon/Name/PhaseDisruptors"/>
        <TargetFilters value="Ground,Visible;Missile,Stasis,Dead,Hidden,Invulnerable"/>
        <Range value="6"/>
        <Marker Link="Weapon/PhaseDisruptors"/>
        <Cost>
            <Cooldown Link="Weapon/PhaseDisruptors"/>
        </Cost>
        <Period value="1.45"/>
        <Effect value="AP_ImmortalSplashStrafeSet"/>
        <LegacyOptions index="LockTurretWhileFiring" value="1"/>
        <AllowedMovement value="Moving"/>
    </CWeaponLegacy>
    <CWeaponLegacy id="AP_ColossusPurifierThermalLances">
        <EditorCategories value="Race:Protoss"/>
        <Icon value="Assets\Textures\btn-upgrade-protoss-groundweaponslevel0.dds"/>
        <DisplayEffect value="AP_ColossusPurifierThermalLancesDamage"/>
        <DisplayAttackCount value="2"/>
        <TargetFilters value="Ground,Visible;Missile,Stasis,Dead,Hidden,Invulnerable"/>
        <AcquirePrioritization value="ByDistanceFromTarget"/>
        <Range value="9"/>
        <RangeSlop value="0"/>
        <Arc value="90"/>
        <Period value="2.2"/>
        <DamagePoint value="0.0832"/>
        <LegacyOptions index="KeepChanneling" value="1"/>
    </CWeaponLegacy>
    <CWeaponLegacy id="AP_ColossusTaldarimChargedBeam">
        <EditorCategories value="Race:Protoss"/>
        <Options index="OnlyFireWhileInAttackOrder" value="0"/>
        <Options index="OnlyFireAtAttackOrderTarget" value="0"/>
        <Icon value="Assets\Textures\btn-upgrade-protoss-groundweaponslevel0.dds"/>
        <DisplayEffect value="AP_ColossusTaldarimDamage"/>
        <DisplayAttackCount value="1"/>
        <TargetFilters value="Visible;Missile,Stasis,Dead,Hidden,Invulnerable"/>
        <AcquirePrioritization value="ByDistanceFromTarget"/>
        <Range value="10"/>
        <RangeSlop value="0"/>
        <Arc value="90"/>
        <Period value="3"/>
        <DamagePoint value="2"/>
        <Effect value="AP_ColossusTaldarimLM"/>
        <AllowedMovement value="Moving"/>
    </CWeaponLegacy>
    <CWeaponLegacy id="AP_ThermalLances">
        <EditorCategories value="Race:Protoss"/>
        <Icon value="Assets\Textures\btn-upgrade-protoss-groundweaponslevel0.dds"/>
        <DisplayEffect value="AP_ThermalLancesMU"/>
        <DisplayAttackCount value="2"/>
        <TargetFilters value="Ground,Visible;Missile,Stasis,Dead,Hidden,Invulnerable"/>
        <AcquirePrioritization value="ByDistanceFromTarget"/>
        <Range value="6"/>
        <RangeSlop value="0"/>
        <Arc value="90"/>
        <Period value="1.65"/>
        <DamagePoint value="0.0832"/>
        <LegacyOptions index="KeepChanneling" value="1"/>
    </CWeaponLegacy>
    <CWeaponLegacy id="AP_PsionicShockwave">
        <EditorCategories value="Race:Protoss"/>
        <Icon value="Assets\Textures\btn-upgrade-protoss-groundweaponslevel0.dds"/>
        <DisplayEffect value="AP_PsionicShockwaveDamage"/>
        <TargetFilters value="Visible;Missile,Stasis,Dead,Hidden,Invulnerable"/>
        <Range value="2"/>
        <TeleportResetRange value="0"/>
        <Cost>
            <Cooldown Location="Unit"/>
        </Cost>
        <Period value="1.754"/>
        <Effect value="AP_PsionicShockwaveDamage"/>
    </CWeaponLegacy>
    <CWeaponLegacy id="AP_AvengerWeapon">
        <EditorCategories value="Race:Protoss"/>
        <Options index="Melee" value="1"/>
        <Icon value="Assets\Textures\btn-upgrade-protoss-groundweaponslevel0.dds"/>
        <TargetFilters value="Ground,Visible;Missile,Stasis,Dead,Hidden,Invulnerable"/>
        <Range value="0.1"/>
        <Period value="1.694"/>
        <DamagePoint value="0.361"/>
        <Backswing value="1.333"/>
    </CWeaponLegacy>
    <CWeaponLegacy id="AP_DarkTemplarTaldarim">
        <EditorCategories value="Race:Protoss"/>
        <Options index="Melee" value="1"/>
        <Icon value="Assets\Textures\btn-upgrade-protoss-groundweaponslevel0.dds"/>
        <DisplayEffect value="AP_WarpBlades"/>
        <TargetFilters value="Ground,Visible;Missile,Stasis,Dead,Hidden,Invulnerable"/>
        <Range value="0.1"/>
        <Period value="1.694"/>
        <DamagePoint value="0.361"/>
        <Backswing value="1.333"/>
        <Effect value="AP_DarkTemplarTaldarimWeaponSet"/>
    </CWeaponLegacy>
    <CWeaponLegacy id="AP_WarpBlades">
        <EditorCategories value="Race:Protoss"/>
        <Options index="Melee" value="1"/>
        <Icon value="Assets\Textures\btn-upgrade-protoss-groundweaponslevel0.dds"/>
        <TargetFilters value="Ground,Visible;Missile,Stasis,Dead,Hidden,Invulnerable"/>
        <Range value="0.1"/>
        <Period value="1.694"/>
        <DamagePoint value="0.361"/>
        <Backswing value="1.333"/>
    </CWeaponLegacy>
    <CWeaponLegacy id="AP_AscendantWeapon">
        <EditorCategories value="Race:Protoss"/>
        <Icon value="Assets\Textures\btn-upgrade-protoss-groundweaponslevel0.dds"/>
        <DisplayEffect value="AP_AscendantWeaponDamage"/>
        <TargetFilters value="Ground,Visible;Missile,Stasis,Dead,Hidden,Invulnerable"/>
        <Range value="7"/>
        <Period value="1.754"/>
        <Effect value="AP_AscendantWeaponLM"/>
    </CWeaponLegacy>
    <CWeaponLegacy id="AP_HighTemplarWeapon">
        <EditorCategories value="Race:Protoss"/>
        <Icon value="Assets\Textures\btn-upgrade-protoss-groundweaponslevel0.dds"/>
        <DisplayEffect value="AP_HighTemplarWeaponDamage"/>
        <TargetFilters value="Ground,Visible;Missile,Stasis,Dead,Hidden,Invulnerable"/>
        <Range value="7"/>
        <Period value="1.754"/>
        <Effect value="AP_HighTemplarWeaponLM"/>
    </CWeaponLegacy>
    <CWeaponLegacy id="AP_HighTemplarFakeWeapon">
        <Options index="Disabled" value="1"/>
        <Options index="Hidden" value="1"/>
        <EditorCategories value="Race:Protoss"/>
        <Icon value="Assets\Textures\btn-building-protoss-photoncannon.dds"/>
        <TargetFilters value="Visible;Missile,Stasis,Dead,Hidden,Invulnerable"/>
        <Range value="8"/>
        <Period value="5"/>
        <ChaseFilters value="-;Neutral,Enemy"/>
        <AcquireCallForHelpFilters value="-;Player,Ally,Neutral,Enemy"/>
        <DisplayEffect value="AP_HighTemplarWeaponDamage"/>
        <Effect value="AP_HighTemplarWeapon"/>
    </CWeaponLegacy>
<<<<<<< HEAD
    <CWeaponLegacy id="AP_ParticleDisruptors">
        <EditorCategories value="Race:Protoss"/>
        <Icon value="Assets\Textures\btn-upgrade-protoss-groundweaponslevel0.dds"/>
        <DisplayEffect value="AP_ParticleDisruptorsU"/>
        <TargetFilters value="Visible;Missile,Stasis,Dead,Hidden,Invulnerable"/>
        <Range value="6"/>
        <Period value="1.44"/>
    </CWeaponLegacy>
    <CWeaponLegacy id="AP_VoidStalkerRailgunWeapon">
        <EditorCategories value="Race:Protoss"/>
        <Options index="OnlyFireWhileInAttackOrder" value="0"/>
        <Options index="OnlyFireAtAttackOrderTarget" value="0"/>
        <Icon value="Assets\Textures\btn-upgrade-protoss-groundweaponslevel0.dds"/>
        <TargetFilters value="Visible;Missile,Stasis,Dead,Hidden,Invulnerable"/>
        <Range value="7"/>
        <Arc value="360"/>
        <Period value="1.44"/>
=======
    <CWeaponLegacy id="AP_HotSBanelingExplode">
        <EditorCategories value="Race:Zerg"/>
        <Options index="Hidden" value="1"/>
        <Options index="Melee" value="1"/>
        <Options index="OnlyFireWhileInAttackOrder" value="0"/>
        <Icon value="Assets\Textures\btn-ability-zerg-explode.dds"/>
        <DisplayEffect value="AP_HotSBanelingExplodeLargeDirect"/>
        <TargetFilters value="Ground,Visible;Missile,Stasis,Dead,Hidden,Invulnerable"/>
        <AcquireFilters value="Ground,Visible;Missile,Stasis,Dead,Hidden,Invulnerable"/>
        <AcquireScanFilters value="-;Structure"/>
        <Range value="0.25"/>
        <Period value="0.2"/>
        <DamagePoint value="0"/>
        <Effect value="AP_HotSBanelingExplodeLargeTarget"/>
        <LegacyOptions index="NoDeceleration" value="1"/>
        <AllowedMovement value="Moving"/>
    </CWeaponLegacy>
    <CWeaponLegacy id="AP_HotSBanelingExplodeBuilding">
        <EditorCategories value="Race:Zerg"/>
        <Options index="Disabled" value="1"/>
        <Options index="Hidden" value="1"/>
        <Options index="Melee" value="1"/>
        <Options index="OnlyFireWhileInAttackOrder" value="0"/>
        <Icon value="Assets\Textures\btn-ability-zerg-explode.dds"/>
        <DisplayEffect value="AP_HotSBanelingExplodeLargeDirect"/>
        <TargetFilters value="Ground,Visible;Missile,Stasis,Dead,Hidden,Invulnerable"/>
        <AcquireFilters value="Ground,Visible;Self,Player,Ally,Neutral,Missile,Stasis,Dead,Hidden,Invulnerable"/>
        <Range value="0.25"/>
        <Period value="0.2"/>
        <DamagePoint value="0"/>
        <Effect value="AP_HotSBanelingExplodeLargeTarget"/>
        <LegacyOptions index="NoDeceleration" value="1"/>
        <AllowedMovement value="Moving"/>
    </CWeaponLegacy>
    <CWeaponLegacy id="AP_HotSBanelingExplodeBuildingSmall">
        <EditorCategories value="Race:Zerg"/>
        <Options index="Disabled" value="1"/>
        <Options index="Hidden" value="1"/>
        <Options index="Melee" value="1"/>
        <Options index="OnlyFireWhileInAttackOrder" value="0"/>
        <Icon value="Assets\Textures\btn-ability-zerg-explode.dds"/>
        <DisplayEffect value="AP_HotSBanelingExplodeSmallDirect"/>
        <TargetFilters value="Ground,Visible;Missile,Stasis,Dead,Hidden,Invulnerable"/>
        <AcquireFilters value="Ground,Visible;Self,Player,Ally,Neutral,Missile,Stasis,Dead,Hidden,Invulnerable"/>
        <Range value="0.25"/>
        <Period value="0.2"/>
        <DamagePoint value="0"/>
        <Effect value="AP_HotSBanelingExplodeSmallTarget"/>
        <LegacyOptions index="NoDeceleration" value="1"/>
        <AllowedMovement value="Moving"/>
    </CWeaponLegacy>
    <CWeaponLegacy id="AP_HotSBanelingExplodeSmall">
        <EditorCategories value="Race:Zerg"/>
        <Options index="Hidden" value="1"/>
        <Options index="Melee" value="1"/>
        <Options index="OnlyFireWhileInAttackOrder" value="0"/>
        <Icon value="Assets\Textures\btn-ability-zerg-explode.dds"/>
        <DisplayEffect value="AP_HotSBanelingExplodeSmallDirect"/>
        <TargetFilters value="Ground,Visible;Missile,Stasis,Dead,Hidden,Invulnerable"/>
        <AcquireFilters value="Ground,Visible;Missile,Stasis,Dead,Hidden,Invulnerable"/>
        <AcquireScanFilters value="-;Structure"/>
        <Range value="0.25"/>
        <Period value="0.2"/>
        <DamagePoint value="0"/>
        <Effect value="AP_HotSBanelingExplodeSmallTarget"/>
        <LegacyOptions index="NoDeceleration" value="1"/>
        <AllowedMovement value="Moving"/>
    </CWeaponLegacy>
    <CWeaponLegacy id="AP_HotSBanelingDummy">
        <EditorCategories value="Race:Zerg"/>
        <Options index="Melee" value="1"/>
        <Icon value="Assets\Textures\btn-ability-zerg-banelingspooge.dds"/>
        <DisplayEffect value="AP_HotSBanelingExplodeLargeDirect"/>
        <TargetFilters value="Ground,Visible;Structure,Missile,Stasis,Dead,Hidden,Invulnerable"/>
        <Range value="0.25"/>
        <Cost>
            <Cooldown Link="Weapon/AP_HotSBanelingExplode"/>
        </Cost>
        <Period value="0.2"/>
        <DamagePoint value="0"/>
        <Effect value=""/>
        <LegacyOptions index="NoDeceleration" value="1"/>
        <AllowedMovement value="Moving"/>
    </CWeaponLegacy>
    <CWeaponLegacy id="AP_HotSBanelingDummySmall">
        <EditorCategories value="Race:Zerg"/>
        <Options index="Melee" value="1"/>
        <Icon value="Assets\Textures\btn-ability-zerg-banelingspooge.dds"/>
        <DisplayEffect value="AP_HotSBanelingExplodeSmallDirect"/>
        <TargetFilters value="Ground,Visible;Structure,Missile,Stasis,Dead,Hidden,Invulnerable"/>
        <Range value="0.25"/>
        <Cost>
            <Cooldown Link="Weapon/AP_HotSBanelingExplode"/>
        </Cost>
        <Period value="0.2"/>
        <DamagePoint value="0"/>
        <Effect value=""/>
        <LegacyOptions index="NoDeceleration" value="1"/>
        <AllowedMovement value="Moving"/>
    </CWeaponLegacy>
    <CWeaponLegacy id="AP_HotSBanelingLaunch">
        <EditorCategories value="Race:Zerg"/>
        <Options index="Disabled" value="1"/>
        <Options index="Hidden" value="1"/>
        <Options index="OnlyFireWhileInAttackOrder" value="0"/>
        <Icon value="Assets\Textures\btn-ability-zerg-explode.dds"/>
        <DisplayEffect value="AP_HotSBanelingExplodeLargeDirect"/>
        <TargetFilters value="Ground,Visible;Missile,Stasis,Dead,Hidden,Invulnerable"/>
        <AcquireFilters value="Ground,Visible;Missile,Stasis,Dead,Hidden,Invulnerable"/>
        <AcquireScanFilters value="-;Structure"/>
        <Range value="6"/>
        <MinimumRange value="1"/>
        <Period value="1"/>
        <DamagePoint value="0"/>
        <Effect value="AP_HunterVolatileBurstLaunchMissile"/>
        <LegacyOptions index="NoDeceleration" value="1"/>
        <AllowedMovement value="Moving"/>
    </CWeaponLegacy>
    <CWeaponLegacy id="AP_HotSBanelingLaunchBuilding">
        <EditorCategories value="Race:Zerg"/>
        <Options index="Disabled" value="1"/>
        <Options index="Hidden" value="1"/>
        <Options index="OnlyFireWhileInAttackOrder" value="0"/>
        <Icon value="Assets\Textures\btn-ability-zerg-explode.dds"/>
        <DisplayEffect value="AP_HotSBanelingExplodeLargeDirect"/>
        <TargetFilters value="Ground,Visible;Missile,Stasis,Dead,Hidden,Invulnerable"/>
        <AcquireFilters value="Ground,Visible;Self,Player,Ally,Neutral,Missile,Stasis,Dead,Hidden,Invulnerable"/>
        <Range value="6"/>
        <MinimumRange value="1"/>
        <Period value="1"/>
        <DamagePoint value="0"/>
        <Effect value="AP_HunterVolatileBurstLaunchMissile"/>
        <LegacyOptions index="NoDeceleration" value="1"/>
        <AllowedMovement value="Moving"/>
    </CWeaponLegacy>
    <CWeaponLegacy id="AP_HotSBanelingLaunchSmall">
        <EditorCategories value="Race:Zerg"/>
        <Options index="Disabled" value="1"/>
        <Options index="Hidden" value="1"/>
        <Options index="OnlyFireWhileInAttackOrder" value="0"/>
        <Icon value="Assets\Textures\btn-ability-zerg-explode.dds"/>
        <DisplayEffect value="AP_HotSBanelingExplodeSmallDirect"/>
        <TargetFilters value="Ground,Visible;Missile,Stasis,Dead,Hidden,Invulnerable"/>
        <AcquireFilters value="Ground,Visible;Missile,Stasis,Dead,Hidden,Invulnerable"/>
        <AcquireScanFilters value="-;Structure"/>
        <Range value="6"/>
        <MinimumRange value="1"/>
        <Period value="1"/>
        <DamagePoint value="0"/>
        <Effect value="AP_HunterVolatileBurstLaunchMissile"/>
        <LegacyOptions index="NoDeceleration" value="1"/>
        <AllowedMovement value="Moving"/>
    </CWeaponLegacy>
    <CWeaponLegacy id="AP_HotSBanelingLaunchBuildingSmall">
        <EditorCategories value="Race:Zerg"/>
        <Options index="Disabled" value="1"/>
        <Options index="Hidden" value="1"/>
        <Options index="OnlyFireWhileInAttackOrder" value="0"/>
        <Icon value="Assets\Textures\btn-ability-zerg-explode.dds"/>
        <DisplayEffect value="AP_HotSBanelingExplodeSmallDirect"/>
        <TargetFilters value="Ground,Visible;Missile,Stasis,Dead,Hidden,Invulnerable"/>
        <AcquireFilters value="Ground,Visible;Self,Player,Ally,Neutral,Missile,Stasis,Dead,Hidden,Invulnerable"/>
        <Range value="6"/>
        <MinimumRange value="1"/>
        <Period value="1"/>
        <DamagePoint value="0"/>
        <Effect value="AP_HunterVolatileBurstLaunchMissile"/>
        <LegacyOptions index="NoDeceleration" value="1"/>
>>>>>>> cbd349cc
        <AllowedMovement value="Moving"/>
    </CWeaponLegacy>
</Catalog>
<|MERGE_RESOLUTION|>--- conflicted
+++ resolved
@@ -1,1751 +1,1750 @@
-<?xml version="1.0" encoding="utf-8"?>
-<Catalog>
-    <CWeaponLegacy id="AP_90mmCannons">
-        <EditorCategories value="Race:Terran"/>
-        <Icon value="Assets\Textures\btn-upgrade-terran-vehicleweaponslevel0.dds"/>
-        <TargetFilters value="Ground,Visible;Missile,Stasis,Dead,Hidden,Invulnerable"/>
-        <Range value="7"/>
-        <Period value="1.04"/>
-    </CWeaponLegacy>
-    <CWeaponLegacy id="AP_GaussRifle">
-        <EditorCategories value="Race:Terran"/>
-        <Icon value="Assets\Textures\btn-upgrade-terran-infantryweaponslevel0.dds"/>
-        <TargetFilters value="Visible;Missile,Stasis,Dead,Hidden,Invulnerable"/>
-        <Period value="0.8608"/>
-        <DamagePoint value="0.05"/>
-        <Backswing value="0.75"/>
-    </CWeaponLegacy>
-    <CWeaponLegacy id="AP_Firebat">
-        <EditorCategories value="Race:Terran"/>
-        <Icon value="Assets\Textures\btn-upgrade-terran-infantryweaponslevel0.dds"/>
-        <DisplayEffect value="AP_FirebatUFull"/>
-        <TargetFilters value="Ground,Visible;Missile,Stasis,Dead,Hidden,Invulnerable"/>
-        <Range value="2"/>
-        <Marker>
-            <MatchFlags index="Id" value="1"/>
-        </Marker>
-        <Period value="1.4"/>
-        <DamagePoint value="0.5"/>
-        <Backswing value="1"/>
-        <Effect value="AP_FirebatSet"/>
-    </CWeaponLegacy>
-    <CWeaponLegacy id="AP_PunisherGrenades">
-        <EditorCategories value="Race:Terran"/>
-        <Icon value="Assets\Textures\btn-upgrade-terran-infantryweaponslevel0.dds"/>
-        <DisplayEffect value="AP_PunisherGrenadesU"/>
-        <TargetFilters value="Ground,Visible;Missile,Stasis,Dead,Hidden,Invulnerable"/>
-        <Range value="6"/>
-        <Period value="1.5"/>
-        <DamagePoint value="0"/>
-        <Backswing value="0"/>
-        <Effect value="AP_PunisherGrenadesLM"/>
-    </CWeaponLegacy>
-    <CWeaponLegacy id="AP_D8Charge">
-        <EditorCategories value="Race:Terran"/>
-        <Icon value="Assets\Textures\btn-upgrade-terran-infantryweaponslevel0.dds"/>
-        <DisplayEffect value="AP_D8ChargeDamage"/>
-        <TargetFilters value="Ground,Structure,Visible;Missile,Stasis,Dead,Hidden,Invulnerable"/>
-        <Period value="1.8"/>
-        <Effect value="AP_D8ChargeLaunchMissile"/>
-        <RandomDelayMin value="0.1"/>
-        <RandomDelayMax value="0.5"/>
-    </CWeaponLegacy>
-    <CWeaponLegacy id="AP_P38ScytheGuassPistol">
-        <EditorCategories value="Race:Terran"/>
-        <Icon value="Assets\Textures\btn-upgrade-terran-infantryweaponslevel0.dds"/>
-        <DisplayAttackCount value="2"/>
-        <TargetFilters value="Ground,Visible;Structure,Missile,Stasis,Dead,Hidden,Invulnerable"/>
-        <MinScanRange value="5.5"/>
-        <Range value="4.5"/>
-        <Period value="1.1"/>
-        <DamagePoint value="0"/>
-        <Backswing value="0.75"/>
-        <Effect value="AP_P38ScytheGuassPistolBurst"/>
-    </CWeaponLegacy>
-    <CWeaponLegacy id="AP_InfernalFlameThrower">
-        <EditorCategories value="Race:Terran"/>
-        <Icon value="Assets\Textures\btn-upgrade-terran-vehicleweaponslevel0.dds"/>
-        <TargetFilters value="Ground,Visible;Missile,Stasis,Dead,Hidden,Invulnerable"/>
-        <Marker>
-            <MatchFlags index="Id" value="1"/>
-        </Marker>
-        <Period value="2.5"/>
-        <DamagePoint value="0.25"/>
-        <Backswing value="0.75"/>
-        <Effect value="AP_InfernalFlameThrowerCP"/>
-        <LegacyOptions index="LockTurretWhileFiring" value="1"/>
-    </CWeaponLegacy>
-    <CWeaponLegacy id="AP_Vulture">
-        <EditorCategories value="Race:Terran"/>
-        <Icon value="Assets\Textures\btn-upgrade-terran-vehicleweaponslevel0.dds"/>
-        <DisplayEffect value="AP_VultureU"/>
-        <TargetFilters value="Ground,Visible;Missile,Stasis,Dead,Hidden,Invulnerable"/>
-        <Range value="6"/>
-        <Period value="1.694"/>
-        <Backswing value="0"/>
-    </CWeaponLegacy>
-    <CWeaponLegacy id="AP_VultureSpiderMines">
-        <EditorCategories value="Race:Terran"/>
-        <Options index="Melee" value="1"/>
-        <Icon value="AP\Assets\Textures\btn-unit-terran-spidermine.dds"/>
-        <DisplayEffect value="AP_VultureSpiderMinesDamage"/>
-        <TargetFilters value="Ground,Visible;Player,Ally,Neutral,Structure,Missile,Stasis,Dead,Hidden,Invulnerable"/>
-        <Range value="0.1"/>
-        <Period value="0.833"/>
-        <Effect value="AP_VultureSpiderMinesSet"/>
-    </CWeaponLegacy>
-    <CWeaponLegacy id="AP_GoliathA">
-        <EditorCategories value="Race:Terran"/>
-        <Icon value="Assets\Textures\btn-upgrade-terran-vehicleweaponslevel0.dds"/>
-        <DisplayEffect value="AP_GoliathAU"/>
-        <DisplayAttackCount value="2"/>
-        <TargetFilters value="Air,Visible;Missile,Stasis,Dead,Hidden,Invulnerable"/>
-        <Range value="6"/>
-        <Arc value="29.9926"/>
-        <Period value="1.5"/>
-    </CWeaponLegacy>
-    <CWeaponLegacy id="AP_GoliathAUpgraded">
-        <EditorCategories value="Race:Terran"/>
-        <Options index="Disabled" value="1"/>
-        <Options index="Hidden" value="1"/>
-        <Options index="OnlyFireWhileInAttackOrder" value="0"/>
-        <Options index="OnlyFireAtAttackOrderTarget" value="0"/>
-        <Options index="LinkedCooldown" value="0"/>
-        <Icon value="Assets\Textures\btn-upgrade-terran-vehicleweaponslevel0.dds"/>
-        <DisplayEffect value="AP_GoliathAU"/>
-        <DisplayAttackCount value="2"/>
-        <TargetFilters value="Air,Visible;Missile,Stasis,Dead,Hidden,Invulnerable"/>
-        <Range value="6"/>
-        <Arc value="29.9926"/>
-        <Period value="1.5"/>
-        <Effect value="AP_GoliathA"/>
-    </CWeaponLegacy>
-    <CWeaponLegacy id="AP_GoliathG">
-        <EditorCategories value="Race:Terran"/>
-        <Icon value="Assets\Textures\btn-upgrade-terran-vehicleweaponslevel0.dds"/>
-        <TargetFilters value="Ground,Visible;Missile,Stasis,Dead,Hidden,Invulnerable"/>
-        <Range value="6"/>
-        <Arc value="29.9926"/>
-        <Period value="1.5"/>
-    </CWeaponLegacy>
-    <CWeaponLegacy id="AP_GoliathGUpgraded">
-        <EditorCategories value="Race:Terran"/>
-        <Options index="Disabled" value="1"/>
-        <Options index="Hidden" value="1"/>
-        <Options index="OnlyFireWhileInAttackOrder" value="0"/>
-        <Options index="OnlyFireAtAttackOrderTarget" value="0"/>
-        <Options index="LinkedCooldown" value="0"/>
-        <Icon value="Assets\Textures\btn-upgrade-terran-vehicleweaponslevel0.dds"/>
-        <DisplayEffect value="AP_GoliathG"/>
-        <TargetFilters value="Ground,Visible;Missile,Stasis,Dead,Hidden,Invulnerable"/>
-        <Range value="6"/>
-        <Arc value="29.9926"/>
-        <Period value="1.5"/>
-        <Effect value="AP_GoliathG"/>
-    </CWeaponLegacy>
-    <CWeaponLegacy id="AP_Diamondback">
-        <EditorCategories value="Race:Terran"/>
-        <Options index="OnlyFireWhileInAttackOrder" value="0"/>
-        <Options index="OnlyFireAtAttackOrderTarget" value="0"/>
-        <Icon value="Assets\Textures\btn-upgrade-terran-vehicleweaponslevel0.dds"/>
-        <DisplayEffect value="AP_DiamondbackBeam"/>
-        <TargetFilters value="Ground,Visible;Missile,Stasis,Dead,Hidden,Invulnerable"/>
-        <Range value="6"/>
-        <Period value="2"/>
-        <AllowedMovement value="Moving"/>
-    </CWeaponLegacy>
-    <CWeaponLegacy id="AP_CrucioShockCannon">
-        <EditorCategories value="Race:Terran"/>
-        <Options index="DisplayCooldown" value="1"/>
-        <Icon value="Assets\Textures\btn-upgrade-terran-vehicleweaponslevel0.dds"/>
-        <DisplayEffect value="AP_CrucioShockCannonDummy"/>
-        <TargetFilters value="Ground,Visible;Missile,Stasis,Dead,Hidden,Invulnerable"/>
-        <Range value="13"/>
-        <MinimumRange value="2"/>
-        <Period value="3"/>
-        <Effect value="AP_CrucioShockCannonSet"/>
-    </CWeaponLegacy>
-    <CWeaponLegacy id="AP_WraithA">
-        <EditorCategories value="Race:Terran"/>
-        <Icon value="Assets\Textures\btn-upgrade-terran-shipweaponslevel0.dds"/>
-        <DisplayEffect value="AP_WraithAU"/>
-        <DisplayAttackCount value="2"/>
-        <TargetFilters value="Air,Visible;Missile,Stasis,Dead,Hidden,Invulnerable"/>
-        <Period value="1.25"/>
-        <Effect value="AP_WraithAPersistent"/>
-        <AllowedMovement value="Slowing"/>
-    </CWeaponLegacy>
-    <CWeaponLegacy id="AP_WraithG">
-        <EditorCategories value="Race:Terran"/>
-        <Icon value="Assets\Textures\btn-upgrade-terran-shipweaponslevel0.dds"/>
-        <DisplayEffect value="AP_WraithGU"/>
-        <TargetFilters value="Ground,Visible;Missile,Stasis,Dead,Hidden,Invulnerable"/>
-        <Period value="1.694"/>
-        <Effect value="AP_WraithGLaunchMissile"/>
-        <AllowedMovement value="Slowing"/>
-    </CWeaponLegacy>
-    <CWeaponLegacy id="AP_LanzerTorpedoes">
-        <EditorCategories value="Race:Terran"/>
-        <Icon value="Assets\Textures\btn-upgrade-terran-shipweaponslevel0.dds"/>
-        <DisplayEffect value="AP_LanzerTorpedoesDamage"/>
-        <DisplayAttackCount value="2"/>
-        <TargetFilters value="Air,Visible;Missile,Stasis,Dead,Hidden,Invulnerable"/>
-        <Range value="9"/>
-        <Period value="2"/>
-        <AllowedMovement value="Slowing"/>
-    </CWeaponLegacy>
-    <CWeaponLegacy id="AP_TwinGatlingCannon">
-        <EditorCategories value="Race:Terran"/>
-        <Icon value="Assets\Textures\btn-upgrade-terran-shipweaponslevel0.dds"/>
-        <DisplayEffect value="AP_TwinGatlingCannons"/>
-        <TargetFilters value="Ground,Visible;Missile,Stasis,Dead,Hidden,Invulnerable"/>
-        <Range value="6"/>
-        <Arc value="5.625"/>
-        <Period value="1"/>
-        <Effect value="AP_TwinGatlingCannons"/>
-    </CWeaponLegacy>
-    <CWeaponLegacy id="AP_BacklashRockets">
-        <EditorCategories value="Race:Terran"/>
-        <Icon value="Assets\Textures\btn-upgrade-terran-shipweaponslevel0.dds"/>
-        <DisplayEffect value="AP_BacklashRocketsU"/>
-        <DisplayAttackCount value="2"/>
-        <TargetFilters value="Ground,Visible;Missile,Stasis,Dead,Hidden,Invulnerable"/>
-        <MinScanRange value="6"/>
-        <Range value="6"/>
-        <Marker>
-            <MatchFlags index="Id" value="1"/>
-        </Marker>
-        <Period value="1.25"/>
-        <LegacyOptions index="KeepChanneling" value="1"/>
-        <AllowedMovement value="Slowing"/>
-    </CWeaponLegacy>
-    <CWeaponLegacy id="AP_ATALaserBattery">
-        <EditorCategories value="Race:Terran"/>
-        <Icon value="Assets\Textures\btn-upgrade-terran-shipweaponslevel0.dds"/>
-        <DisplayEffect value="AP_ATALaserBatteryU"/>
-        <TargetFilters value="Air,Visible;Missile,Stasis,Dead,Hidden,Invulnerable"/>
-        <AcquirePrioritization value="ByAngle"/>
-        <Range value="6"/>
-        <Period value="0.225"/>
-        <Effect value="AP_ATALaserBatteryLM"/>
-        <AllowedMovement value="Slowing"/>
-        <RandomDelayMax value="0.1875"/>
-    </CWeaponLegacy>
-    <CWeaponLegacy id="AP_ATSLaserBattery">
-        <EditorCategories value="Race:Terran"/>
-        <Icon value="Assets\Textures\btn-upgrade-terran-shipweaponslevel0.dds"/>
-        <DisplayEffect value="AP_ATSLaserBatteryU"/>
-        <TargetFilters value="Ground,Visible;Missile,Stasis,Dead,Hidden,Invulnerable"/>
-        <AcquirePrioritization value="ByAngle"/>
-        <Range value="6"/>
-        <Period value="0.225"/>
-        <Effect value="AP_ATSLaserBatteryLM"/>
-        <AllowedMovement value="Slowing"/>
-        <RandomDelayMax value="0.1875"/>
-    </CWeaponLegacy>
-    <CWeaponLegacy id="AP_AllPurposeLaserBattery">
-        <EditorCategories value="Race:Terran"/>
-        <Options index="Disabled" value="1"/>
-        <Options index="Hidden" value="1"/>
-        <Options index="OnlyFireWhileInAttackOrder" value="0"/>
-        <Options index="OnlyFireAtAttackOrderTarget" value="0"/>
-        <Icon value="Assets\Textures\btn-upgrade-terran-shipweaponslevel0.dds"/>
-        <DisplayEffect value="AP_ATSLaserBatteryU"/>
-        <TargetFilters value="Visible;Missile,Stasis,Dead,Hidden,Invulnerable"/>
-        <AcquirePrioritization value="ByAngle"/>
-        <Range value="6"/>
-        <Arc value="360"/>
-        <Period value="0.153"/>
-        <Effect value="AP_ATSLaserBatteryLM"/>
-        <AllowedMovement value="Moving"/>
-        <RandomDelayMax value="0.1875"/>
-        <LegacyOptions index="NoDeceleration" value="1"/>
-    </CWeaponLegacy>
-    <CWeaponLegacy id="AP_C10CanisterRifle">
-        <EditorCategories value="Race:Terran"/>
-        <Icon value="Assets\Textures\btn-upgrade-terran-infantryweaponslevel0.dds"/>
-        <TargetFilters value="Visible;Missile,Stasis,Dead,Hidden,Invulnerable"/>
-        <Range value="6"/>
-        <Period value="1.5"/>
-        <DamagePoint value="0.083"/>
-        <Backswing value="1.167"/>
-    </CWeaponLegacy>
-    <CWeaponLegacy id="AP_Specter">
-        <EditorCategories value="Race:Terran"/>
-        <Icon value="Assets\Textures\btn-upgrade-terran-infantryweaponslevel0.dds"/>
-        <DisplayEffect value="AP_SpecterU"/>
-        <TargetFilters value="Visible;Missile,Stasis,Dead,Hidden,Invulnerable"/>
-        <Range value="6"/>
-        <Period value="2"/>
-        <DamagePoint value="0.083"/>
-        <Backswing value="1.167"/>
-        <Effect value="AP_SpecterU"/>
-        <RandomDelayMin value="-0.063"/>
-    </CWeaponLegacy>
-    <CWeaponLegacy id="AP_SpectreShadowClone">
-        <EditorCategories value="Race:Terran"/>
-        <Tip value="Weapon/Tip/Specter"/>
-        <Icon value="Assets\Textures\btn-upgrade-terran-infantryweaponslevel0.dds"/>
-        <DisplayEffect value="ToshShadowCloneU"/>
-        <TargetFilters value="Visible;Missile,Stasis,Dead,Hidden,Invulnerable"/>
-        <MinScanRange value="6"/>
-        <Period value="1.5"/>
-        <DamagePoint value="0.083"/>
-        <Backswing value="1.167"/>
-        <Effect value="ToshShadowCloneU"/>
-        <RandomDelayMin value="-0.063"/>
-    </CWeaponLegacy>
-    <CWeaponLegacy id="AP_JavelinMissileLaunchers">
-        <EditorCategories value="Race:Terran"/>
-        <Icon value="Assets\Textures\btn-upgrade-terran-vehicleweaponslevel0.dds"/>
-        <DisplayEffect value="AP_JavelinMissileLaunchersDamage"/>
-        <DisplayAttackCount value="4"/>
-        <TargetFilters value="Air,Visible;Ground,Missile,Stasis,Dead,Hidden,Invulnerable"/>
-        <AcquirePrioritization value="ByAngle"/>
-        <Range value="10"/>
-        <Arc value="5.625"/>
-        <Period value="3"/>
-        <Effect value="AP_JavelinMissileLaunchersPersistent"/>
-        <LegacyOptions index="KeepChanneling" value="1"/>
-    </CWeaponLegacy>
-    <CWeaponLegacy id="AP_LanceMissileLaunchers">
-        <EditorCategories value="Race:Terran"/>
-        <!--Options index="Disabled" value="1"/-->
-        <Icon value="Assets\Textures\btn-upgrade-terran-vehicleweaponslevel0.dds"/>
-        <DisplayEffect value="AP_LanceMissileLaunchersDamage"/>
-        <TargetFilters value="Air,Visible;Missile,Stasis,Dead,Hidden,Invulnerable"/>
-        <AcquirePrioritization value="ByAngle"/>
-        <Range value="11"/>
-        <Arc value="5.625"/>
-        <Period value="1.28"/>
-        <LegacyOptions index="KeepChanneling" value="1"/>
-        <Effect value="AP_LanceMissileLaunchersDamage"/>
-        <!--Effect value="LanceMissileLaunchersLaunchMissile"/-->
-    </CWeaponLegacy>
-    <CWeaponLegacy id="AP_ThorsHammer">
-        <EditorCategories value="Race:Terran"/>
-        <Icon value="Assets\Textures\btn-upgrade-terran-vehicleweaponslevel0.dds"/>
-        <DisplayEffect value="AP_ThorsHammerDamage"/>
-        <DisplayAttackCount value="2"/>
-        <TargetFilters value="Ground,Visible;Missile,Stasis,Dead,Hidden,Invulnerable"/>
-        <AcquirePrioritization value="ByAngle"/>
-        <Range value="7"/>
-        <Period value="1.93"/>
-        <DamagePoint value="0.831"/>
-        <Backswing value="0.25"/>
-        <LegacyOptions index="KeepChanneling" value="1"/>
-    </CWeaponLegacy>
-    <CWeaponLegacy id="AP_AutoTurret">
-        <EditorCategories value="Race:Terran"/>
-        <Icon value="Assets\Textures\btn-upgrade-terran-hisecautotracking.dds"/>
-        <TargetFilters value="Visible;Missile,Stasis,Dead,Hidden,Invulnerable"/>
-        <Range value="6"/>
-        <Period value="0.8"/>
-    </CWeaponLegacy>
-    <CWeaponLegacy id="AP_PointDefenseLaser">
-        <EditorCategories value="Race:Terran"/>
-        <Icon value="Assets\Textures\btn-upgrade-terran-shipweaponslevel0.dds"/>
-        <TargetFilters value="Missile,Visible;Self,Player,Ally,Neutral,Stasis,Dead,Hidden,Invulnerable"/>
-        <AcquireFilters value="Missile,Visible;Self,Player,Ally,Neutral,Stasis,Dead,Hidden,Invulnerable"/>
-        <Period value="0"/>
-        <DamagePoint value="0"/>
-        <Backswing value="0"/>
-        <RandomDelayMin value="0"/>
-        <RandomDelayMax value="0"/>
-        <Effect value="AP_PointDefenseLaserInitialSet"/>
-        <Options index="Hidden" value="1"/>
-        <Options index="ContinuousScan" value="1"/>
-        <Range value="8"/>
-        <Marker>
-            <MatchFlags index="Link" value="1"/>
-        </Marker>
-    </CWeaponLegacy>
-    <CWeaponLegacy id="AP_Predator">
-        <EditorCategories value="Race:Terran"/>
-        <Options index="Melee" value="1"/>
-        <Icon value="Assets\Textures\BTN-Upgrade-Terran-VehicleWeaponsLevel0.dds"/>
-        <TargetFilters value="Ground,Visible;Missile,Stasis,Dead,Hidden,Invulnerable"/>
-        <Range value="0.1"/>
-        <Period value="1"/>
-        <DamagePoint value="0.15"/>
-        <Effect value="AP_RetributionFieldSet"/>
-    </CWeaponLegacy>
-    <CWeaponLegacy id="AP_LiberatorAGWeapon">
-        <EditorCategories value="Race:Terran"/>
-        <Icon value="Assets\Textures\btn-upgrade-terran-shipweaponslevel0.dds"/>
-        <DisplayEffect value="AP_LiberatorAGDamage"/>
-        <TargetFilters value="Ground,Visible;Structure,Missile,Stasis,Dead,Hidden,Invulnerable"/>
-        <Range value="13"/>
-        <Arc value="360"/>
-        <Period value="1.6"/>
-        <DamagePoint value="0.125"/>
-        <Effect value="AP_LiberatorAGMissileLMSet"/>
-    </CWeaponLegacy>
-    <CWeaponLegacy id="AP_LiberatorMissileLaunchers">
-        <EditorCategories value="Race:Terran"/>
-        <Icon value="Assets\Textures\btn-upgrade-terran-shipweaponslevel0.dds"/>
-        <DisplayEffect value="AP_LiberatorMissileDamage"/>
-        <DisplayAttackCount value="2"/>
-        <TargetFilters value="Air,Visible;Missile,Stasis,Dead,Hidden,Invulnerable"/>
-        <Period value="1.8"/>
-        <Effect value="AP_LiberatorMissileBurstPersistent"/>
-        <AllowedMovement value="Slowing"/>
-    </CWeaponLegacy>
-    <CWeaponLegacy id="AP_ValkyrieSCBWWeapon">
-        <EditorCategories value="Race:Terran"/>
-        <Icon value="Assets\Textures\btn-upgrade-terran-shipweaponslevel0.dds"/>
-        <DisplayEffect value="AP_ValkyrieSCBWWeapon@Damage"/>
-        <DisplayAttackCount value="8"/>
-        <TargetFilters value="Air,Visible;Missile,Stasis,Dead,Hidden,Invulnerable"/>
-        <Range value="7"/>
-        <RangeSlop value="0"/>
-        <Period value="3"/>
-        <Backswing value="0.25"/>
-        <Effect value="AP_ValkyrieSCBWWeapon@CP"/>
-    </CWeaponLegacy>
-    <CWeaponLegacy id="AP_WidowMineDummy">
-        <EditorCategories value="Race:Terran"/>
-        <Options index="Hidden" value="1"/>
-        <Icon value="Assets\Textures\btn-upgrade-terran-vehicleweaponslevel0.dds"/>
-        <DisplayEffect value="AP_WidowMineExplodeDirect"/>
-        <TargetFilters value="Visible;Ally,Structure,Worker,Missile,Stasis,Dead,Hidden,Invulnerable"/>
-        <Arc value="360"/>
-        <Period value="1"/>
-        <Effect value="AP_WidowMineAttack"/>
-    </CWeaponLegacy>
-    <CWeaponLegacy id="AP_CycloneFakeWeapon">
-        <EditorCategories value="Race:Terran"/>
-        <Options index="Hidden" value="1"/>
-        <Icon value="Assets\Textures\btn-upgrade-terran-vehicleweaponslevel0.dds"/>
-        <DisplayEffect value="AP_CycloneWeaponDamage"/>
-        <TargetFilters value="Visible;Missile,Stasis,Dead,Hidden,Invulnerable"/>
-        <MinScanRange value="6"/>
-        <Period value="1"/>
-        <Effect value="AP_CycloneFakeWeaponDummyDamage"/>
-    </CWeaponLegacy>
-    <CWeaponLegacy id="AP_CycloneLockOnDummy">
-        <EditorCategories value="Race:Terran"/>
-        <Options index="Hidden" value="1"/>
-        <TargetFilters value="Visible;Missile,Stasis,Dead,Hidden,Invulnerable"/>
-        <MinScanRange value="7.5"/>
-        <Range value="7"/>
-        <Arc value="360"/>
-        <Period value="1"/>
-        <Effect value="AP_CycloneFakeWeaponDummyDamage"/>
-    </CWeaponLegacy>
-    <CWeaponLegacy id="AP_TyphoonMissilePod">
-        <EditorCategories value="Race:Terran"/>
-        <Icon value="Assets\Textures\btn-upgrade-terran-vehicleweaponslevel0.dds"/>
-        <DisplayEffect value="AP_CycloneAttackWeaponDamage"/>
-        <TargetFilters value="Visible;Missile,Stasis,Dead,Hidden,Invulnerable"/>
-        <MinScanRange value="5.5"/>
-        <Period value="1"/>
-        <Effect value="AP_CycloneAttackWeaponLaunchMissileSwitch"/>
-    </CWeaponLegacy>
-    <CWeaponLegacy id="AP_KelmorianMinerGaussRifle">
-        <EditorCategories value="Race:Terran"/>
-        <Icon value="Assets\Textures\btn-upgrade-terran-infantryweaponslevel0.dds"/>
-        <DisplayEffect value="AP_KelmorianMinerDamage"/>
-        <TargetFilters value="Visible;Missile,Stasis,Dead,Hidden,Invulnerable"/>
-        <Period value="0.8608"/>
-        <DamagePoint value="0.05"/>
-        <Backswing value="0.75"/>
-        <Effect value="AP_KelmorianMinerDamage"/>
-    </CWeaponLegacy>
-    <CWeaponLegacy id="AP_DevilDogFlameThrower">
-        <EditorCategories value="Race:Terran"/>
-        <Icon value="Assets\Textures\btn-upgrade-terran-infantryweaponslevel0.dds"/>
-        <DisplayEffect value="AP_DevilDogDamage"/>
-        <TargetFilters value="Ground,Visible;Missile,Stasis,Dead,Hidden,Invulnerable"/>
-        <Range value="2"/>
-        <Marker>
-            <MatchFlags index="Id" value="1"/>
-        </Marker>
-        <Period value="1.4"/>
-        <DamagePoint value="0.5"/>
-        <Backswing value="1"/>
-        <Effect value="AP_DevilDogSet"/>
-    </CWeaponLegacy>
-    <CWeaponLegacy id="AP_HammerSecurity">
-        <EditorCategories value="Race:Terran"/>
-        <Icon value="Assets\Textures\btn-upgrade-terran-infantryweaponslevel0.dds"/>
-        <DisplayEffect value="AP_HammerSecurityDamage"/>
-        <DisplayAttackCount value="1"/>
-        <TargetFilters value="Ground,Visible;Missile,Stasis,Dead,Hidden,Invulnerable"/>
-        <Range value="6"/>
-        <Period value="1.5"/>
-        <DamagePoint value="0"/>
-        <Backswing value="0"/>
-        <Effect value="AP_HammerSecurityLM"/>
-    </CWeaponLegacy>
-    <CWeaponLegacy id="AP_SpartanCompanyA">
-        <EditorCategories value="Race:Terran"/>
-        <Icon value="Assets\Textures\btn-upgrade-terran-vehicleweaponslevel0.dds"/>
-        <DisplayEffect value="AP_SpartanCompanyAU"/>
-        <DisplayAttackCount value="2"/>
-        <TargetFilters value="Air,Visible;Missile,Stasis,Dead,Hidden,Invulnerable"/>
-        <Range value="6"/>
-        <Arc value="29.9926"/>
-        <Period value="1.5"/>
-    </CWeaponLegacy>
-    <CWeaponLegacy id="AP_SpartanCompanyAUpgraded">
-        <EditorCategories value="Race:Terran"/>
-        <Options index="Disabled" value="1"/>
-        <Options index="Hidden" value="1"/>
-        <Options index="OnlyFireWhileInAttackOrder" value="0"/>
-        <Options index="OnlyFireAtAttackOrderTarget" value="0"/>
-        <Options index="LinkedCooldown" value="0"/>
-        <Icon value="Assets\Textures\btn-upgrade-terran-vehicleweaponslevel0.dds"/>
-        <DisplayEffect value="AP_SpartanCompanyAU"/>
-        <DisplayAttackCount value="2"/>
-        <TargetFilters value="Air,Visible;Missile,Stasis,Dead,Hidden,Invulnerable"/>
-        <Range value="6"/>
-        <Arc value="29.9926"/>
-        <Period value="1.5"/>
-        <Effect value="AP_SpartanCompanyA"/>
-    </CWeaponLegacy>
-    <CWeaponLegacy id="AP_SpartanCompanyG">
-        <EditorCategories value="Race:Terran"/>
-        <Icon value="Assets\Textures\btn-upgrade-terran-vehicleweaponslevel0.dds"/>
-        <TargetFilters value="Ground,Visible;Missile,Stasis,Dead,Hidden,Invulnerable"/>
-        <Range value="6"/>
-        <Arc value="29.9926"/>
-        <Period value="1.5"/>
-    </CWeaponLegacy>
-    <CWeaponLegacy id="AP_SpartanCompanyGUpgraded">
-        <EditorCategories value="Race:Terran"/>
-        <Options index="Disabled" value="1"/>
-        <Options index="Hidden" value="1"/>
-        <Options index="OnlyFireWhileInAttackOrder" value="0"/>
-        <Options index="OnlyFireAtAttackOrderTarget" value="0"/>
-        <Options index="LinkedCooldown" value="0"/>
-        <Icon value="Assets\Textures\btn-upgrade-terran-vehicleweaponslevel0.dds"/>
-        <DisplayEffect value="AP_SpartanCompanyG"/>
-        <TargetFilters value="Ground,Visible;Missile,Stasis,Dead,Hidden,Invulnerable"/>
-        <Range value="6"/>
-        <Arc value="29.9926"/>
-        <Period value="1.5"/>
-        <Effect value="AP_SpartanCompanyG"/>
-    </CWeaponLegacy>
-    <CWeaponLegacy id="AP_ArcliteShockCannon">
-        <EditorCategories value="Race:Terran"/>
-        <Options index="DisplayCooldown" value="1"/>
-        <Icon value="Assets\Textures\btn-upgrade-terran-vehicleweaponslevel0.dds"/>
-        <DisplayEffect value="AP_ArcliteShockCannonDummy"/>
-        <TargetFilters value="Ground,Visible;Missile,Stasis,Dead,Hidden,Invulnerable"/>
-        <Range value="13"/>
-        <MinimumRange value="2"/>
-        <Period value="3"/>
-        <Effect value="AP_ArcliteShockCannonSet"/>
-    </CWeaponLegacy>
-    <CWeaponLegacy id="AP_SiegeBreaker">
-        <EditorCategories value="Race:Terran"/>
-        <Icon value="Assets\Textures\btn-upgrade-terran-vehicleweaponslevel0.dds"/>
-        <DisplayEffect value="AP_SiegeBreakerDamage"/>
-        <TargetFilters value="Ground,Visible;Missile,Stasis,Dead,Hidden,Invulnerable"/>
-        <Range value="7"/>
-        <Period value="1.04"/>
-        <Effect value="AP_SiegeBreakerDamage"/>
-    </CWeaponLegacy>
-    <CWeaponLegacy id="AP_WreckingCrewAssault">
-        <EditorCategories value="Race:Terran"/>
-        <Icon value="Assets\Textures\btn-upgrade-terran-shipweaponslevel0.dds"/>
-        <TargetFilters value="Ground,Visible;Missile,Stasis,Dead,Hidden,Invulnerable"/>
-        <Range value="6"/>
-        <Arc value="5.625"/>
-        <Period value="1"/>
-    </CWeaponLegacy>
-    <CWeaponLegacy id="AP_WreckingCrewFighter">
-        <EditorCategories value="Race:Terran"/>
-        <Icon value="Assets\Textures\btn-upgrade-terran-shipweaponslevel0.dds"/>
-        <DisplayEffect value="AP_WreckingCrewFighterU"/>
-        <DisplayAttackCount value="2"/>
-        <TargetFilters value="Air,Visible;Missile,Stasis,Dead,Hidden,Invulnerable"/>
-        <Range value="9"/>
-        <Period value="2"/>
-        <AllowedMovement value="Slowing"/>
-    </CWeaponLegacy>
-    <CWeaponLegacy id="AP_DuskWingBanshee">
-        <EditorCategories value="Race:Terran"/>
-        <Icon value="Assets\Textures\btn-upgrade-terran-shipweaponslevel0.dds"/>
-        <DisplayEffect value="AP_DuskWingBansheeDamage"/>
-        <DisplayAttackCount value="2"/>
-        <TargetFilters value="Ground,Visible;Missile,Stasis,Dead,Hidden,Invulnerable"/>
-        <MinScanRange value="6"/>
-        <Range value="6"/>
-        <Marker>
-            <MatchFlags index="Id" value="1"/>
-        </Marker>
-        <Period value="1.25"/>
-        <Effect value="AP_DuskWingBansheeCreatePersistent"/>
-        <LegacyOptions index="KeepChanneling" value="1"/>
-        <AllowedMovement value="Slowing"/>
-    </CWeaponLegacy>
-    <CWeaponLegacy id="AP_DRBattlecruiserA">
-        <EditorCategories value="Race:Terran"/>
-        <Options index="Hidden" value="1"/>
-        <Icon value="Assets\Textures\btn-upgrade-terran-shipweaponslevel0.dds"/>
-        <DisplayEffect value="AP_DRBattlecruiserAU"/>
-        <TargetFilters value="Air,Visible;Missile,Stasis,Dead,Hidden,Invulnerable"/>
-        <AcquirePrioritization value="ByAngle"/>
-        <Range value="2"/>
-        <Period value="0.225"/>
-        <Effect value="AP_DRBattlecruiserALM"/>
-        <AllowedMovement value="Slowing"/>
-        <RandomDelayMax value="0.1875"/>
-    </CWeaponLegacy>
-    <CWeaponLegacy id="AP_DRBattlecruiserFakeA">
-        <EditorCategories value="Race:Terran"/>
-        <Icon value="Assets\Textures\btn-upgrade-terran-shipweaponslevel0.dds"/>
-        <DisplayEffect value="AP_DRBattlecruiserAU"/>
-        <TargetFilters value="Air,Visible;Player,Ally,Neutral,Enemy"/>
-        <Range value="6"/>
-        <Arc value="360"/>
-        <Period value="0.225"/>
-    </CWeaponLegacy>
-    <CWeaponLegacy id="AP_DRBattlecruiserFakeG">
-        <EditorCategories value="Race:Terran"/>
-        <Icon value="Assets\Textures\btn-upgrade-terran-shipweaponslevel0.dds"/>
-        <DisplayEffect value="AP_DRBattlecruiserGU"/>
-        <TargetFilters value="Ground,Visible;Player,Ally,Neutral,Enemy"/>
-        <Range value="6"/>
-        <Arc value="360"/>
-        <Period value="0.225"/>
-    </CWeaponLegacy>
-    <CWeaponLegacy id="AP_DRBattlecruiserG">
-        <EditorCategories value="Race:Terran"/>
-        <Options index="Hidden" value="1"/>
-        <Icon value="Assets\Textures\btn-upgrade-terran-shipweaponslevel0.dds"/>
-        <DisplayEffect value="AP_DRBattlecruiserGU"/>
-        <TargetFilters value="Ground,Visible;Missile,Stasis,Dead,Hidden,Invulnerable"/>
-        <AcquirePrioritization value="ByAngle"/>
-        <Range value="2"/>
-        <Period value="0.225"/>
-        <Effect value="AP_DRBattlecruiserGLM"/>
-        <AllowedMovement value="Slowing"/>
-        <RandomDelayMax value="0.1875"/>
-    </CWeaponLegacy>
-    <CWeaponLegacy id="AP_DRCannonsA">
-        <EditorCategories value="Race:Terran"/>
-        <Options index="Hidden" value="1"/>
-        <Icon value="Assets\Textures\btn-upgrade-terran-shipweaponslevel0.dds"/>
-        <DisplayEffect value="AP_DRBattlecruiserAU"/>
-        <TargetFilters value="Air,Visible;Missile,Stasis,Dead,Hidden,Invulnerable"/>
-        <AcquirePrioritization value="ByAngle"/>
-        <Range value="6"/>
-        <MinimumRange value="2"/>
-        <Period value="0.3"/>
-        <AllowedMovement value="Slowing"/>
-        <RandomDelayMin value="0"/>
-        <RandomDelayMax value="0"/>
-    </CWeaponLegacy>
-    <CWeaponLegacy id="AP_DRCannonsG">
-        <EditorCategories value="Race:Terran"/>
-        <Options index="Hidden" value="1"/>
-        <Icon value="Assets\Textures\btn-upgrade-terran-shipweaponslevel0.dds"/>
-        <DisplayEffect value="AP_DRBattlecruiserGU"/>
-        <TargetFilters value="Ground,Visible;Missile,Stasis,Dead,Hidden,Invulnerable"/>
-        <AcquirePrioritization value="ByAngle"/>
-        <Range value="6"/>
-        <MinimumRange value="2"/>
-        <Period value="0.3"/>
-        <AllowedMovement value="Slowing"/>
-        <RandomDelayMin value="0"/>
-        <RandomDelayMax value="0"/>
-    </CWeaponLegacy>
-    <CWeaponLegacy id="AP_DRAllPurposeLaserBattery">
-        <EditorCategories value="Race:Terran"/>
-        <Options index="Disabled" value="1"/>
-        <Options index="Hidden" value="1"/>
-        <Options index="OnlyFireWhileInAttackOrder" value="0"/>
-        <Options index="OnlyFireAtAttackOrderTarget" value="0"/>
-        <Icon value="Assets\Textures\btn-upgrade-terran-shipweaponslevel0.dds"/>
-        <DisplayEffect value="AP_DRBattlecruiserGU"/>
-        <TargetFilters value="Visible;Missile,Stasis,Dead,Hidden,Invulnerable"/>
-        <AcquirePrioritization value="ByAngle"/>
-        <Range value="6"/>
-        <Arc value="360"/>
-        <Period value="0.153"/>
-        <Effect value="AP_DRBattlecruiserGLM"/>
-        <Cost>
-            <Cooldown Link="Weapon/AP_DRAllPurposeCannons" Location="Unit" TimeUse="0.153"/>
-        </Cost>
-        <AllowedMovement value="Moving"/>
-        <RandomDelayMax value="0.1875"/>
-        <LegacyOptions index="NoDeceleration" value="1"/>
-    </CWeaponLegacy>
-    <CWeaponLegacy id="AP_DRAllPurposeCannons">
-        <EditorCategories value="Race:Terran"/>
-        <Options index="Disabled" value="1"/>
-        <Options index="Hidden" value="1"/>
-        <Options index="OnlyFireWhileInAttackOrder" value="0"/>
-        <Options index="OnlyFireAtAttackOrderTarget" value="0"/>
-        <Icon value="Assets\Textures\btn-upgrade-terran-shipweaponslevel0.dds"/>
-        <DisplayEffect value="AP_DRBattlecruiserGU"/>
-        <TargetFilters value="Visible;Missile,Stasis,Dead,Hidden,Invulnerable"/>
-        <AcquirePrioritization value="ByAngle"/>
-        <Range value="6"/>
-        <MinimumRange value="2"/>
-        <Period value="0.153"/>
-        <Effect value="AP_DRCannonsG"/>
-        <Cost>
-            <Cooldown Link="Weapon/AP_DRAllPurposeLaserBattery" Location="Unit" TimeUse="0.153"/>
-        </Cost>
-        <AllowedMovement value="Moving"/>
-        <RandomDelayMax value="0.1875"/>
-        <LegacyOptions index="NoDeceleration" value="1"/>
-    </CWeaponLegacy>
-    <CWeaponLegacy id="AP_PerditionTurretFlamethrower">
-        <EditorCategories value="Race:Terran"/>
-        <Icon value="Assets\Textures\btn-upgrade-terran-infantryweaponslevel0.dds"/>
-        <DisplayEffect value="AP_PerditionTurretFlameThrowerDamage"/>
-        <TargetFilters value="Ground,Visible;Missile,Stasis,Dead,Hidden,Invulnerable"/>
-        <MinScanRange value="4"/>
-        <Range value="4"/>
-        <Marker>
-            <MatchFlags index="Id" value="1"/>
-        </Marker>
-        <Period value="1"/>
-        <Effect value="AP_PerditionTurretFlameThrowerSet"/>
-    </CWeaponLegacy>
-    <CWeaponLegacy id="AP_ShrikeTurret">
-        <EditorCategories value="Race:Terran"/>
-        <Options index="Disabled" value="1"/>
-        <Options index="Hidden" value="1"/>
-        <Icon value="Assets\Textures\btn-upgrade-terran-vehicleweaponslevel0.dds"/>
-        <DisplayEffect value="AP_ShrikeTurretDamage"/>
-        <TargetFilters value="Visible;Missile,Stasis,Dead,Hidden,Invulnerable"/>
-        <Range value="6"/>
-        <Period value="0.8608"/>
-        <DamagePoint value="0.25"/>
-        <Backswing value="0.75"/>
-        <Effect value="AP_ShrikeTurretDamage"/>
-    </CWeaponLegacy>
-    <CWeaponLegacy id="AP_HailstormMissilePods">
-        <EditorCategories value="Race:Terran"/>
-        <Options index="Disabled" value="1"/>
-        <Options index="Hidden" value="1"/>
-        <Options index="LinkedCooldown" value="0"/>
-        <Icon value="AP\Assets\Textures\btn-weapon-terran-hailstormmissiles.dds"/>
-        <DisplayEffect value="AP_HailstormMissilePodsDamage"/>
-        <DisplayAttackCount value="8"/>
-        <TargetFilters value="Air,Visible;Missile,Stasis,Dead,Hidden,Invulnerable"/>
-        <Range value="7"/>
-        <RangeSlop value="0"/>
-        <Period value="1.78"/>
-        <Backswing value="0.25"/>
-        <Effect value="AP_HailstormMissilePodsCreatePersistent"/>
-    </CWeaponLegacy>
-    <CWeaponLegacy id="AP_LongboltMissile">
-        <EditorCategories value="Race:Terran"/>
-        <Icon value="Assets\Textures\btn-upgrade-terran-hisecautotracking.dds"/>
-        <DisplayEffect value="AP_LongboltMissileU"/>
-        <DisplayAttackCount value="2"/>
-        <TargetFilters value="Air,Visible;Missile,Stasis,Dead,Hidden,Invulnerable"/>
-        <Range value="7"/>
-        <RangeSlop value="0"/>
-        <Period value="0.8608"/>
-    </CWeaponLegacy>
-    <CWeaponLegacy id="AP_HiveMindEmulator">
-        <EditorCategories value="Race:Terran"/>
-        <Options index="Hidden" value="1"/>
-        <TargetFilters value="Visible;Structure,Heroic,Worker,Missile,Stasis,Dead,Hidden,Invulnerable"/>
-        <AcquireFilters value="-;Player,Ally,Neutral,Enemy"/>
-        <MinScanRange value="0"/>
-        <Range value="9"/>
-        <Period value="0.2"/>
-        <Effect value="AP_MindControlDummyImpact"/>
-        <!-- Unused in vanilla -->
-    </CWeaponLegacy>
-    <CWeaponLegacy id="AP_TwinIbiksCannon">
-        <EditorCategories value="Race:Terran"/>
-        <Options index="OnlyFireAtAttackOrderTarget" value="0"/>
-        <Icon value="Assets\Textures\btn-upgrade-terran-hisecautotracking.dds"/>
-        <TargetFilters value="Ground,Visible;Self,Missile,Stasis,Dead,Hidden,Invulnerable"/>
-        <Range value="6"/>
-        <Arc value="90"/>
-        <Period value="2"/>
-    </CWeaponLegacy>
-    <CWeaponLegacy id="AP_FusionCutter">
-        <EditorCategories value="Race:Terran"/>
-        <Options index="Melee" value="1"/>
-        <Icon value="Assets\Textures\btn-upgrade-terran-infantryweaponslevel0.dds"/>
-        <TargetFilters value="Ground,Visible;Missile,Stasis,Dead,Hidden,Invulnerable"/>
-        <Range value="0.1"/>
-        <Period value="1.5"/>
-    </CWeaponLegacy>
-    <CWeaponLegacy id="AP_AcidSaliva">
-        <EditorCategories value="Race:Zerg"/>
-        <Icon value="Assets\Textures\btn-upgrade-zerg-missileattacks-level0.dds"/>
-        <DisplayEffect value="AP_AcidSalivaU"/>
-        <TargetFilters value="Ground,Visible;Missile,Stasis,Dead,Hidden,Invulnerable"/>
-        <Range value="4"/>
-        <MinimumRange value="0.6"/>
-        <Period value="2"/>
-        <Effect value="AP_AcidSalivaLM"/>
-    </CWeaponLegacy>
-    <CWeaponLegacy id="AP_RoachCorpserAcidSaliva">
-        <Options index="Disabled" value="1"/>
-        <Options index="Hidden" value="1"/>
-        <EditorCategories value="Race:Zerg"/>
-        <Icon value="Assets\Textures\btn-upgrade-zerg-missileattacks-level0.dds"/>
-        <DisplayEffect value="AP_RoachCorpserAcidSalivaU"/>
-        <TargetFilters value="Ground,Visible;Missile,Stasis,Dead,Hidden,Invulnerable"/>
-        <Range value="4"/>
-        <MinimumRange value="0.6"/>
-        <Period value="2"/>
-        <Effect value="AP_RoachCorpserAcidSalivaLM"/>
-    </CWeaponLegacy>
-    <CWeaponLegacy id="AP_RoachCorpserMelee">
-        <EditorCategories value="Race:Zerg"/>
-        <Options index="Disabled" value="1"/>
-        <Options index="Hidden" value="1"/>
-        <Options index="Melee" value="1"/>
-        <Icon value="Assets\Textures\btn-upgrade-zerg-meleeattacks-level0.dds"/>
-        <DisplayEffect value="AP_TrichinellaMelee"/>
-        <!-- Missing in Vanilla -->
-        <TargetFilters value="Ground,Visible;Missile,Stasis,Dead,Hidden,Invulnerable"/>
-        <Range value="0.5"/>
-        <Marker Link="Weapon/RoachCorpser"/>
-        <Cost>
-            <Cooldown Link="Weapon/RoachCorpser"/>
-        </Cost>
-        <Period value="2"/>
-        <Effect value="AP_RoachCorpserMeleeSet"/>
-    </CWeaponLegacy>
-    <CWeaponLegacy id="AP_RoachCorpserSpray">
-        <EditorCategories value="Race:Terran"/>
-        <Options index="Disabled" value="1"/>
-        <Options index="Hidden" value="1"/>
-        <Icon value="Assets\Textures\btn-upgrade-zerg-missileattacks-level0.dds"/>
-        <DisplayEffect value="AP_RoachCorpserSprayDamage"/>
-        <TargetFilters value="Ground,Visible;Missile,Stasis,Dead,Hidden,Invulnerable"/>
-        <Range value="2"/>
-        <Marker>
-            <MatchFlags index="Id" value="1"/>
-        </Marker>
-        <Period value="2"/>
-        <DamagePoint value="0.5"/>
-        <Effect value="AP_RoachCorpserSpraySet"/>
-    </CWeaponLegacy>
-    <CWeaponLegacy id="AP_RoachMelee">
-        <EditorCategories value="Race:Zerg"/>
-        <Options index="Hidden" value="1"/>
-        <Options index="Melee" value="1"/>
-        <Icon value="Assets\Textures\btn-upgrade-zerg-meleeattacks-level0.dds"/>
-        <DisplayEffect value="AP_RoachUMelee"/>
-        <TargetFilters value="Ground,Visible;Missile,Stasis,Dead,Hidden,Invulnerable"/>
-        <Range value="0.5"/>
-        <Marker Link="Weapon/AcidSaliva"/>
-        <Cost>
-            <Cooldown Link="Weapon/AcidSaliva"/>
-        </Cost>
-        <Period value="2"/>
-        <Effect value="AP_RoachMeleeSet"/>
-    </CWeaponLegacy>
-    <CWeaponLegacy id="AP_RoachSpray">
-        <EditorCategories value="Race:Terran"/>
-        <Options index="Disabled" value="1"/>
-        <Options index="Hidden" value="1"/>
-        <Icon value="Assets\Textures\btn-upgrade-zerg-missileattacks-level0.dds"/>
-        <DisplayEffect value="AP_RoachSprayDamage"/>
-        <TargetFilters value="Ground,Visible;Missile,Stasis,Dead,Hidden,Invulnerable"/>
-        <Range value="2"/>
-        <Marker>
-            <MatchFlags index="Id" value="1"/>
-        </Marker>
-        <Period value="2"/>
-        <DamagePoint value="0.5"/>
-        <Effect value="AP_RoachSpraySet"/>
-    </CWeaponLegacy>
-    <CWeaponLegacy id="AP_RoachVileAcidSaliva">
-        <Options index="Disabled" value="1"/>
-        <Options index="Hidden" value="1"/>
-        <EditorCategories value="Race:Zerg"/>
-        <Icon value="Assets\Textures\btn-upgrade-zerg-missileattacks-level0.dds"/>
-        <DisplayEffect value="AP_RoachVileAcidSalivaU"/>
-        <TargetFilters value="Ground,Visible;Missile,Stasis,Dead,Hidden,Invulnerable"/>
-        <Range value="4"/>
-        <MinimumRange value="0.6"/>
-        <Period value="2"/>
-        <Effect value="AP_RoachVileAcidSalivaLM"/>
-    </CWeaponLegacy>
-    <CWeaponLegacy id="AP_RoachVileCorpserAcidSaliva">
-        <Options index="Disabled" value="1"/>
-        <Options index="Hidden" value="1"/>
-        <EditorCategories value="Race:Zerg"/>
-        <Icon value="Assets\Textures\btn-upgrade-zerg-missileattacks-level0.dds"/>
-        <DisplayEffect value="AP_RoachCorpserAcidSalivaU"/>
-        <TargetFilters value="Ground,Visible;Missile,Stasis,Dead,Hidden,Invulnerable"/>
-        <Range value="4"/>
-        <MinimumRange value="0.6"/>
-        <Period value="2"/>
-        <Effect value="AP_RoachVileCorpserAcidSalivaLM"/>
-    </CWeaponLegacy>
-    <CWeaponLegacy id="AP_RoachVileCorpserMelee">
-        <EditorCategories value="Race:Zerg"/>
-        <Options index="Disabled" value="1"/>
-        <Options index="Hidden" value="1"/>
-        <Options index="Melee" value="1"/>
-        <Icon value="Assets\Textures\btn-upgrade-zerg-meleeattacks-level0.dds"/>
-        <DisplayEffect value="AP_TrichinellaMelee"/>
-        <!-- Missing in Vanilla -->
-        <TargetFilters value="Ground,Visible;Missile,Stasis,Dead,Hidden,Invulnerable"/>
-        <Range value="0.5"/>
-        <Marker Link="Weapon/RoachCorpser"/>
-        <Cost>
-            <Cooldown Link="Weapon/RoachCorpser"/>
-        </Cost>
-        <Period value="2"/>
-        <Effect value="AP_RoachVileCorpserMeleeSet"/>
-    </CWeaponLegacy>
-    <CWeaponLegacy id="AP_RoachVileMelee">
-        <EditorCategories value="Race:Zerg"/>
-        <Options index="Disabled" value="1"/>
-        <Options index="Hidden" value="1"/>
-        <Options index="Melee" value="1"/>
-        <Icon value="Assets\Textures\btn-upgrade-zerg-meleeattacks-level0.dds"/>
-        <DisplayEffect value="AP_RoachVileUMelee"/>
-        <TargetFilters value="Ground,Visible;Missile,Stasis,Dead,Hidden,Invulnerable"/>
-        <Range value="0.5"/>
-        <Marker Link="Weapon/RoachVile"/>
-        <Cost>
-            <Cooldown Link="Weapon/RoachVile"/>
-        </Cost>
-        <Period value="2"/>
-        <Effect value="AP_RoachVileMeleeSet"/>
-    </CWeaponLegacy>
-    <CWeaponLegacy id="AP_RoachVileSpray">
-        <EditorCategories value="Race:Terran"/>
-        <Options index="Disabled" value="1"/>
-        <Options index="Hidden" value="1"/>
-        <Icon value="Assets\Textures\btn-upgrade-zerg-missileattacks-level0.dds"/>
-        <DisplayEffect value="AP_RoachVileSprayDamage"/>
-        <TargetFilters value="Ground,Visible;Missile,Stasis,Dead,Hidden,Invulnerable"/>
-        <Range value="2"/>
-        <Marker>
-            <MatchFlags index="Id" value="1"/>
-        </Marker>
-        <Period value="2"/>
-        <DamagePoint value="0.5"/>
-        <Effect value="AP_RoachVileSpraySet"/>
-    </CWeaponLegacy>
-    <CWeaponLegacy id="AP_RoachlingNeedleClaws">
-        <EditorCategories value="Race:Zerg"/>
-        <Options index="Melee" value="1"/>
-        <Icon value="Assets\Textures\btn-upgrade-zerg-meleeattacks-level0.dds"/>
-        <DisplayEffect value="AP_RoachlingNeedleClawsDamage"/>
-        <TargetFilters value="Ground,Visible;Missile,Stasis,Dead,Hidden,Invulnerable"/>
-        <MinScanRange value="15"/>
-        <Range value="0.1"/>
-        <Period value="0.6455"/>
-        <Effect value="AP_RoachlingNeedleClawsSet"/>
-    </CWeaponLegacy>
-    <CWeaponLegacy id="AP_InfestedAbomination">
-        <EditorCategories value="Race:Zerg"/>
-        <Options index="Melee" value="1"/>
-        <Icon value="Assets\Textures\btn-upgrade-zerg-meleeattacks-level0.dds"/>
-        <TargetFilters value="Ground,Visible;Missile,Stasis,Dead,Hidden,Invulnerable"/>
-        <AcquirePrioritization value="ByAngle"/>
-        <Range value="1.5"/>
-        <Period value="1.2"/>
-        <DamagePoint value="0.3332"/>
-    </CWeaponLegacy>
-    <CWeaponLegacy id="AP_KaiserBlades">
-        <EditorCategories value="Race:Zerg"/>
-        <Options index="Melee" value="1"/>
-        <Icon value="Assets\Textures\btn-upgrade-zerg-meleeattacks-level0.dds"/>
-        <DisplayEffect value="AP_HotSUltraliskKaiserBladesDamage"/>
-        <TargetFilters value="Ground,Visible;Missile,Stasis,Dead,Hidden,Invulnerable"/>
-        <AcquirePrioritization value="ByAngle"/>
-        <Range value="1"/>
-        <Period value="1"/>
-        <DamagePoint value="0.3332"/>
-        <Effect value="AP_HotSUltraliskKaiserBlades"/>
-    </CWeaponLegacy>
-    <CWeaponLegacy id="AP_Impaler">
-        <EditorCategories value="Race:Zerg"/>
-        <Icon value="Assets\Textures\btn-upgrade-zerg-missileattacks-level0.dds"/>
-        <DisplayEffect value="AP_ImpalerDamage"/>
-        <TargetFilters value="Ground,Visible;Missile,Stasis,Dead,Hidden,Invulnerable"/>
-        <Range value="11"/>
-        <ArcSlop value="0"/>
-        <Period value="1.45"/>
-        <LegacyOptions index="KeepChanneling" value="1"/>
-    </CWeaponLegacy>
-    <CWeaponLegacy id="AP_Lurker">
-        <EditorCategories value="Race:Zerg"/>
-        <Icon value="Assets\Textures\btn-upgrade-zerg-missileattacks-level0.dds"/>
-        <DisplayEffect value="AP_LurkerU"/>
-        <TargetFilters value="Ground,Visible;Missile,Stasis,Dead,Hidden,Invulnerable"/>
-        <Range value="6"/>
-        <Marker>
-            <MatchFlags index="Id" value="1"/>
-        </Marker>
-        <Period value="1.45"/>
-        <LegacyOptions index="KeepChanneling" value="1"/>
-    </CWeaponLegacy>
-    <CWeaponLegacy id="AP_HydraliskMelee">
-        <EditorCategories value="Race:Zerg"/>
-        <Options index="Hidden" value="1"/>
-        <Options index="Melee" value="1"/>
-        <Icon value="Assets\Textures\btn-upgrade-zerg-meleeattacks-level0.dds"/>
-        <DisplayEffect value="HydraliskMelee"/>
-        <TargetFilters value="Ground,Visible;Missile,Stasis,Dead,Hidden,Invulnerable"/>
-        <Range value="0.5"/>
-        <Marker Link="Weapon/NeedleSpines"/>
-        <Cost>
-            <Cooldown Link="Weapon/NeedleSpines"/>
-        </Cost>
-        <Period value="0.83"/>
-        <DamagePoint value="0.3"/>
-        <Effect value="AP_HydraliskMeleeSet"/>
-    </CWeaponLegacy>
-    <CWeaponLegacy id="AP_NeedleSpines">
-        <EditorCategories value="Race:Zerg"/>
-        <Icon value="Assets\Textures\btn-upgrade-zerg-missileattacks-level0.dds"/>
-        <DisplayEffect value="AP_NeedleSpinesDamage"/>
-        <TargetFilters value="Visible;Missile,Stasis,Dead,Hidden,Invulnerable"/>
-        <Period value="0.83"/>
-        <DamagePoint value="0.208"/>
-        <Effect value="AP_NeedleSpinesLaunchMissile"/>
-    </CWeaponLegacy>
-    <CWeaponLegacy id="AP_RailGunTurret">
-        <EditorCategories value="Race:Terran"/>
-        <Icon value="Assets\Textures\btn-upgrade-terran-hisecautotracking.dds"/>
-        <DisplayEffect value="AP_RailGunTurretDamage"/>
-        <TargetFilters value="Ground,Visible;Missile,Stasis,Dead,Hidden,Invulnerable"/>
-        <Range value="6"/>
-        <Period value="2"/>
-        <Effect value="AP_RailGunTurretSearchCP"/>
-    </CWeaponLegacy>
-    <CWeaponLegacy id="AP_NovaRavenSeekerMissile">
-        <EditorCategories value="Race:Terran"/>
-        <Options index="Disabled" value="1"/>
-        <Options index="Hidden" value="1"/>
-        <Options index="DisplayCooldown" value="1"/>
-        <Icon value="Assets\Textures\BTN-Ability-Terran-HunterMissile-color.dds"/>
-        <DisplayEffect value="AP_NovaRavenSeekerMissileDamage"/>
-        <Range value="10"/>
-        <Period value="7"/>
-        <Effect value="AP_NovaRavenSeekerMissileLaunchMissile"/>
-    </CWeaponLegacy>
-    <CWeaponLegacy id="AP_HellionTank">
-        <EditorCategories value="Race:Terran"/>
-        <Icon value="Assets\Textures\btn-upgrade-terran-vehicleweaponslevel0.dds"/>
-        <DisplayEffect value="AP_HellionTankDamage"/>
-        <TargetFilters value="Ground,Visible;Missile,Stasis,Dead,Hidden,Invulnerable"/>
-        <AcquirePrioritization value="ByAngle"/>
-        <Range value="2"/>
-        <Period value="2"/>
-    </CWeaponLegacy>
-    <CWeaponLegacy id="AP_Locust">
-        <EditorCategories value="Race:Zerg"/>
-        <Icon value="Assets\Textures\btn-upgrade-zerg-missileattacks-level0.dds"/>
-        <DisplayEffect value="AP_LocustDamage"/>
-        <TargetFilters value="Ground,Visible;Missile,Stasis,Dead,Hidden,Invulnerable"/>
-        <MinScanRange value="10"/>
-        <Range value="2"/>
-        <Period value="1.2"/>
-        <DamagePoint value="0.2666"/>
-        <Effect value="AP_LocustLM"/>
-    </CWeaponLegacy>
-    <CWeaponLegacy id="AP_LocustFlying">
-        <EditorCategories value="Race:Zerg"/>
-        <Icon value="Assets\Textures\btn-upgrade-zerg-missileattacks-level0.dds"/>
-        <DisplayEffect value="AP_LocustFlyingDamage"/>
-        <TargetFilters value="Ground,Visible;Missile,Stasis,Dead,Hidden,Invulnerable"/>
-        <MinScanRange value="10"/>
-        <Range value="2"/>
-        <Period value="1.2"/>
-        <DamagePoint value="0.2666"/>
-        <Effect value="AP_LocustFlyingLM"/>
-    </CWeaponLegacy>
-    <CWeaponLegacy id="AP_LocustMelee">
-        <EditorCategories value="Race:Zerg"/>
-        <Options index="Hidden" value="1"/>
-        <Options index="Melee" value="1"/>
-        <Icon value="Assets\Textures\btn-upgrade-zerg-missileattacks-level0.dds"/>
-        <DisplayEffect value="AP_LocustMeleeDamage"/>
-        <TargetFilters value="Ground,Visible;Missile,Stasis,Dead,Hidden,Invulnerable"/>
-        <MinScanRange value="10"/>
-        <Range value="0.5"/>
-        <Marker Link="Weapon/AP_Locust"/>
-        <Cost>
-            <Cooldown Link="Weapon/AP_Locust"/>
-        </Cost>
-        <Period value="1.2"/>
-        <DamagePoint value="0.2666"/>
-        <Effect value="AP_LocustMeleeDamage"/>
-    </CWeaponLegacy>
-    <CWeaponLegacy id="AP_LocustLaunch">
-        <EditorCategories value="Race:Zerg"/>
-        <Options index="DisplayCooldown" value="1"/>
-        <Icon value="Assets\Textures\btn-unit-zerg-locust.dds"/>
-        <DisplayEffect value="AP_LocustDamage"/>
-        <TargetFilters value="Ground,Visible;Missile,Stasis,Dead,Hidden,Invulnerable"/>
-        <Range value="15"/>
-        <Arc value="360"/>
-        <Cost>
-            <Cooldown Link="Abil/AP_LocustLaunch" Location="Unit" TimeUse="15"/>
-        </Cost>
-        <Period value="15"/>
-        <DamagePoint value="0"/>
-        <Backswing value="0"/>
-        <Effect value="AP_LocustWeaponCreateSet"/>
-        <AllowedMovement value="Slowing"/>
-    </CWeaponLegacy>
-    <CWeaponLegacy id="AP_LocustFlyingLaunch">
-        <EditorCategories value="Race:Zerg"/>
-        <Options index="Disabled" value="1"/>
-        <Options index="Hidden" value="1"/>
-        <Options index="DisplayCooldown" value="1"/>
-        <Icon value="Assets\Textures\btn-unit-zerg-locustflyer.dds"/>
-        <DisplayEffect value="AP_LocustFlyingDamage"/>
-        <TargetFilters value="Ground,Visible;Missile,Stasis,Dead,Hidden,Invulnerable"/>
-        <Range value="15"/>
-        <Arc value="360"/>
-        <Cost>
-            <Cooldown Link="Abil/AP_LocustFlyingLaunch" Location="Unit" TimeUse="15"/>
-        </Cost>
-        <Period value="15"/>
-        <DamagePoint value="0"/>
-        <Backswing value="0"/>
-        <Effect value="AP_LocustWeaponFlyingCreateSet"/>
-        <AllowedMovement value="Slowing"/>
-    </CWeaponLegacy>
-    <CWeaponLegacy id="AP_NovaWeaponBlazefireBlade">
-        <EditorCategories value="Race:Terran"/>
-        <Options index="Melee" value="1"/>
-        <Icon value="Assets\Textures\btn-upgrade-nova-equipment-gunblade_sword.dds"/>
-        <DisplayEffect value="AP_NovaWeaponBlazefireBladeDamageCloaked"/>
-        <TargetFilters value="Ground,Visible;Missile,Stasis,Dead,Hidden,Invulnerable"/>
-        <Range value="0.1"/>
-        <Period value="1.2"/>
-        <DamagePoint value="0.1875"/>
-        <Backswing value="0.6"/>
-        <Effect value="AP_NovaWeaponBlazefireBladeDamageCloakedSwitch"/>
-    </CWeaponLegacy>
-    <CWeaponLegacy id="AP_NovaWeaponBlazefireBladeGun">
-        <EditorCategories value="Race:Terran"/>
-        <Icon value="Assets\Textures\btn-upgrade-nova-equipment-gunblade_gun.dds"/>
-        <DisplayEffect value="AP_NovaWeaponBlazefireBladeGunDamageCloaked"/>
-        <TargetFilters value="Air,Visible;Missile,Stasis,Dead,Hidden,Invulnerable"/>
-        <Range value="4"/>
-        <Period value="1.2"/>
-        <DamagePoint value="0.1875"/>
-        <Backswing value="0.6"/>
-        <Effect value="AP_NovaWeaponBlazefireBladeGunDamageCloakedSwitch"/>
-    </CWeaponLegacy>
-    <CWeaponLegacy id="AP_NovaWeaponCanisterRifle">
-        <EditorCategories value="Race:Terran"/>
-        <Icon value="Assets\Textures\btn-upgrade-nova-equipment-canisterrifle.dds"/>
-        <DisplayEffect value="AP_NovaWeaponCanisterRifleCloaked"/>
-        <TargetFilters value="Visible;Missile,Stasis,Dead,Hidden,Invulnerable"/>
-        <Range value="7"/>
-        <Period value="1.5"/>
-        <DamagePoint value="0.083"/>
-        <Backswing value="1.167"/>
-        <Effect value="AP_NovaWeaponCanisterRifleCloakedSwitch"/>
-    </CWeaponLegacy>
-    <CWeaponLegacy id="AP_NovaWeaponHellfireShotgun">
-        <EditorCategories value="Race:Terran"/>
-        <Icon value="Assets\Textures\btn-upgrade-nova-equipment-shotgun.dds"/>
-        <DisplayEffect value="AP_NovaWeaponHellfireShotgunCloaked"/>
-        <TargetFilters value="Ground,Visible;Missile,Stasis,Dead,Hidden,Invulnerable"/>
-        <Range value="4"/>
-        <Period value="1.5"/>
-        <DamagePoint value="0.083"/>
-        <Backswing value="1.167"/>
-        <Effect value="AP_NovaWeaponHellfireShotgunCloakedSwitch"/>
-    </CWeaponLegacy>
-    <CWeaponLegacy id="AP_NovaWeaponInvictusLongshot">
-        <EditorCategories value="Race:Terran"/>
-        <Icon value="Assets\Textures\btn-upgrade-terran-infantryweaponslevel0.dds"/>
-        <TargetFilters value="Visible;Missile,Stasis,Dead,Hidden,Invulnerable"/>
-        <Range value="9"/>
-        <Period value="2"/>
-        <DamagePoint value="0.083"/>
-        <Backswing value="1.167"/>
-        <DisplayEffect value="AP_NovaWeaponInvictusLongshotCloaked"/>
-        <Effect value="AP_NovaWeaponInvictusLongshotCloakedSwitch"/>
-    </CWeaponLegacy>
-    <CWeaponLegacy id="AP_NovaWeaponPsiRifle">
-        <EditorCategories value="Race:Terran"/>
-        <Icon value="Assets\Textures\btn-upgrade-terran-infantryweaponslevel0.dds"/>
-        <TargetFilters value="Visible;Missile,Stasis,Dead,Hidden,Invulnerable"/>
-        <Range value="9"/>
-        <Period value="2"/>
-        <DamagePoint value="0.083"/>
-        <Backswing value="1.167"/>
-        <DisplayEffect value="AP_NovaWeaponPsiRifleCloaked"/>
-        <Effect value="AP_NovaWeaponPsiRifleCloakedSwitch"/>
-    </CWeaponLegacy>
-    <CWeaponLegacy id="AP_NovaWeaponPsiBlade">
-        <EditorCategories value="Race:Terran"/>
-        <Icon value="Assets\Textures\btn-upgrade-nova-equipment-monomolecularblade.dds"/>
-        <DisplayEffect value="AP_NovaWeaponPsiBladeDamageCloaked"/>
-        <TargetFilters value="Ground,Visible;Missile,Stasis,Dead,Hidden,Invulnerable"/>
-        <Range value="0.1"/>
-        <Period value="1.5"/>
-        <DamagePoint value="0.1875"/>
-        <Backswing value="0.6"/>
-        <Effect value="AP_NovaWeaponPsiBladeDamageCloakedSwitch"/>
-    </CWeaponLegacy>
-    <CWeaponLegacy id="AP_NovaWeaponPlasmaRifle">
-        <EditorCategories value="Race:Terran"/>
-        <Icon value="Assets\Textures\btn-upgrade-nova-equipment-plasmagun.dds"/>
-        <DisplayEffect value="AP_NovaWeaponPlasmaRifleDamage"/>
-        <TargetFilters value="Visible;Missile,Stasis,Dead,Hidden,Invulnerable"/>
-        <Range value="6"/>
-        <Period value="0.86"/>
-        <DamagePoint value="0.125"/>
-        <Backswing value="1.167"/>
-        <Effect value="AP_NovaWeaponPlasmaRifleLM"/>
-        <MinScanRange value="6.5"/>
-        <RandomDelayMin value="0"/>
-        <RandomDelayMax value="0"/>
-    </CWeaponLegacy>
-    <CWeaponLegacy id="AP_VoidRayChargeBeamRange">
-        <EditorCategories value="Race:Protoss"/>
-        <Icon value="Assets\Textures\btn-upgrade-protoss-airweaponslevel0.dds"/>
-        <DisplayEffect value="AP_VoidRayChargeBeamBaseDamageCharge1"/>
-        <TargetFilters value="Visible;Missile,Stasis,Dead,Hidden,Invulnerable"/>
-        <Range value="6"/>
-        <RangeSlop value="2"/>
-        <ArcSlop value="39.9902"/>
-        <Period value="0.5"/>
-        <Backswing value="0.75"/>
-        <LegacyOptions index="CanRetargetWhileChanneling" value="1"/>
-        <AllowedMovement value="Moving"/>
-    </CWeaponLegacy>
-    <CWeaponLegacy id="AP_VoidRayChargeBeamBounce">
-        <EditorCategories value="Race:Protoss"/>
-        <Icon value="Assets\Textures\btn-upgrade-protoss-airweaponslevel0.dds"/>
-        <DisplayEffect value="AP_VoidRayChargeBeamBounceDamageCharge1"/>
-        <TargetFilters value="Visible;Missile,Stasis,Dead,Hidden,Invulnerable"/>
-        <Range value="6"/>
-        <RangeSlop value="2"/>
-        <ArcSlop value="39.9902"/>
-        <Period value="0.5"/>
-        <Backswing value="0.75"/>
-        <LegacyOptions index="CanRetargetWhileChanneling" value="1"/>
-        <AllowedMovement value="Moving"/>
-    </CWeaponLegacy>
-    <CWeaponLegacy id="AP_InterceptorAiurLaunch">
-        <EditorCategories value="Race:Protoss"/>
-        <Options index="Hidden" value="1"/>
-        <Icon value="Assets\Textures\btn-unit-protoss-interceptor.dds"/>
-        <DisplayEffect value="Carrier"/>
-        <TargetFilters value="Visible;Missile,Stasis,Dead,Hidden,Invulnerable"/>
-        <Range value="8"/>
-        <Arc value="360"/>
-        <Period value="0.5"/>
-        <DamagePoint value="0"/>
-        <Backswing value="0"/>
-        <Effect value="AP_InterceptorAiurLaunchPersistent"/>
-        <AllowedMovement value="Slowing"/>
-    </CWeaponLegacy>
-    <CWeaponStrafe id="AP_InterceptorBeam">
-        <EditorCategories value="Race:Protoss"/>
-        <Icon value="Assets\Textures\btn-upgrade-protoss-airweaponslevel0.dds"/>
-        <DisplayEffect value="AP_InterceptorBeamDamage"/>
-        <DisplayAttackCount value="2"/>
-        <TargetFilters value="Visible;Missile,Stasis,Dead,Hidden,Invulnerable"/>
-        <Range value="2"/>
-        <TeleportResetRange value="0"/>
-        <Arc value="19.6875"/>
-        <Period value="3"/>
-        <Effect value="AP_InterceptorBeamPersistent"/>
-    </CWeaponStrafe>
-    <CWeaponLegacy id="AP_InterceptorLaunch">
-        <EditorCategories value="Race:Protoss"/>
-        <Options index="Hidden" value="1"/>
-        <Icon value="Assets\Textures\btn-unit-protoss-interceptor.dds"/>
-        <DisplayEffect value="Carrier"/>
-        <TargetFilters value="Visible;Missile,Stasis,Dead,Hidden,Invulnerable"/>
-        <Range value="8"/>
-        <Arc value="360"/>
-        <Period value="0.5"/>
-        <DamagePoint value="0"/>
-        <Backswing value="0"/>
-        <Effect value="AP_InterceptorLaunchPersistent"/>
-        <AllowedMovement value="Slowing"/>
-    </CWeaponLegacy>
-    <CWeaponLegacy id="AP_InterceptorsDummy">
-        <EditorCategories value="Race:Protoss"/>
-        <Icon value="Assets\Textures\btn-unit-protoss-interceptor.dds"/>
-        <DisplayEffect value="AP_InterceptorBeamDamage"/>
-        <DisplayAttackCount value="2"/>
-        <TargetFilters value="Visible;Player,Ally,Neutral,Enemy"/>
-        <Range value="8"/>
-        <Arc value="360"/>
-        <Period value="3"/>
-        <Effect value="AP_CarrierInterceptor"/>
-    </CWeaponLegacy>
-    <CWeaponLegacy id="AP_IonCannons">
-        <EditorCategories value="Race:Protoss"/>
-        <Options index="OnlyFireWhileInAttackOrder" value="0"/>
-        <Options index="OnlyFireAtAttackOrderTarget" value="0"/>
-        <Icon value="Assets\Textures\btn-upgrade-protoss-airweaponslevel0.dds"/>
-        <DisplayEffect value="AP_IonCannonsU"/>
-        <DisplayAttackCount value="2"/>
-        <TargetFilters value="Air,Visible;Missile,Stasis,Dead,Hidden,Invulnerable"/>
-        <MinScanRange value="4"/>
-        <Arc value="4.9987"/>
-        <ArcSlop value="0"/>
-        <Period value="1.1"/>
-        <AllowedMovement value="Moving"/>
-    </CWeaponLegacy>
-    <CWeaponLegacy id="AP_BroodlingStrike">
-        <EditorCategories value="Race:Zerg"/>
-        <Icon value="Assets\Textures\btn-upgrade-zerg-airattacks-level0.dds"/>
-        <DisplayEffect value="AP_BroodlingEscortDamage"/>
-        <TargetFilters value="Ground,Visible;Missile,Stasis,Dead,Hidden,Invulnerable"/>
-        <Range value="9.5"/>
-        <Period value="2.5"/>
-        <Effect value=""/>
-        <AllowedMovement value="Slowing"/>
-    </CWeaponLegacy>
-    <CWeaponLegacy id="AP_NeedleClaws">
-        <EditorCategories value="Race:Zerg"/>
-        <Options index="Melee" value="1"/>
-        <Icon value="Assets\Textures\btn-upgrade-zerg-meleeattacks-level0.dds"/>
-        <TargetFilters value="Ground,Visible;Missile,Stasis,Dead,Hidden,Invulnerable"/>
-        <MinScanRange value="15"/>
-        <Range value="0.1"/>
-        <Period value="0.6455"/>
-    </CWeaponLegacy>
-    <CWeaponLegacy id="AP_BroodlingEscort">
-        <EditorCategories value="Race:Zerg"/>
-        <Options index="Hidden" value="1"/>
-        <Icon value="Assets\Textures\btn-upgrade-zerg-airattacks-level0.dds"/>
-        <TargetFilters value="Ground,Visible;Missile,Stasis,Dead,Hidden,Invulnerable"/>
-        <Range value="9"/>
-        <Arc value="360"/>
-        <Period value="10"/>
-    </CWeaponLegacy>
-    <CWeaponLegacy id="AP_ViperAir">
-        <EditorCategories value="Race:Zerg"/>
-        <Icon value="Assets\Textures\btn-upgrade-zerg-airattacks-level0.dds"/>
-        <DisplayEffect value="AP_ViperAirDamage"/>
-        <TargetFilters value="Air,Visible;Missile,Stasis,Dead,Hidden,Invulnerable"/>
-        <Range value="6"/>
-        <Period value="1.5"/>
-        <Effect value="AP_ViperAirLaunchMissile"/>
-        <AllowedMovement value="Slowing"/>
-    </CWeaponLegacy>
-    <CWeaponLegacy id="AP_GlaiveWurm">
-        <EditorCategories value="Race:Zerg"/>
-        <Icon value="Assets\Textures\btn-upgrade-zerg-airattacks-level0.dds"/>
-        <DisplayEffect value="AP_GlaiveWurmU1"/>
-        <TargetFilters value="Visible;Missile,Stasis,Dead,Hidden,Invulnerable"/>
-        <Range value="3"/>
-        <RangeSlop value="2"/>
-        <ArcSlop value="45"/>
-        <Marker>
-            <MatchFlags index="Id" value="1"/>
-        </Marker>
-        <Period value="1.5246"/>
-        <DamagePoint value="0"/>
-        <LegacyOptions index="NoDeceleration" value="1"/>
-        <AllowedMovement value="Slowing"/>
-    </CWeaponLegacy>
-    <CWeaponLegacy id="AP_AnnihilatorParticleDisruptors">
-        <EditorCategories value="Race:Protoss"/>
-        <Icon value="Assets\Textures\btn-upgrade-protoss-groundweaponslevel0.dds"/>
-        <TargetFilters value="Ground,Visible;Missile,Stasis,Dead,Hidden,Invulnerable"/>
-        <Range value="6"/>
-        <Period value="1.45"/>
-        <Effect value="AP_AnnihilatorSplashSet"/>
-    </CWeaponLegacy>
-    <CWeaponLegacy id="AP_ImmortalMelee">
-        <EditorCategories value="Race:Protoss"/>
-        <Icon value="Assets\Textures\btn-upgrade-protoss-groundweaponslevel0.dds"/>
-        <TargetFilters value="Ground,Visible;Missile,Stasis,Dead,Hidden,Invulnerable"/>
-        <Range value="1.25"/>
-        <Period value="1.45"/>
-    </CWeaponLegacy>
-    <CWeaponLegacy id="AP_ImmortalShakurasAir">
-        <EditorCategories value="Race:Protoss"/>
-        <Icon value="Assets\Textures\btn-upgrade-protoss-groundweaponslevel0.dds"/>
-        <DisplayEffect value="ImmortalShakurasAir"/>
-        <TargetFilters value="Air,Visible;Missile,Stasis,Dead,Hidden,Invulnerable"/>
-        <Period value="1.45"/>
-        <Effect value="ImmortalShakurasAir"/>
-    </CWeaponLegacy>
-    <CWeaponLegacy id="AP_ImmortalShakurasAntiAirMissileDummyWeapon">
-        <EditorCategories value="Race:Protoss"/>
-        <Options index="Hidden" value="1"/>
-        <TargetFilters value="Air,Visible;Self,Player,Ally,Neutral,Structure,Missile,Stasis,Dead,Hidden,Invulnerable"/>
-        <AcquireCallForHelpFilters value="-;Player,Ally,Neutral,Enemy"/>
-        <MinScanRange value="6"/>
-        <Range value="6"/>
-        <Period value="5"/>
-        <Effect value="AP_ImmortalShakurasAntiAirMissilesDummyWeapon"/>
-        <LegacyOptions index="FaceTargetWhileInCooldown" value="0"/>
-    </CWeaponLegacy>
-    <CWeaponLegacy id="AP_ImmortalShakurasGround">
-        <EditorCategories value="Race:Protoss"/>
-        <Icon value="Assets\Textures\btn-upgrade-protoss-groundweaponslevel0.dds"/>
-        <TargetFilters value="Ground,Visible;Missile,Stasis,Dead,Hidden,Invulnerable"/>
-        <Period value="1.5"/>
-    </CWeaponLegacy>
-    <CWeaponLegacy id="AP_ImmortalTaldarim">
-        <EditorCategories value="Race:Protoss"/>
-        <Icon value="Assets\Textures\btn-upgrade-protoss-groundweaponslevel0.dds"/>
-        <DisplayEffect value="AP_ImmortalTaldarimWeaponDamage"/>
-        <DisplayAttackCount value="16"/>
-        <TargetFilters value="Ground,Visible;Missile,Stasis,Dead,Hidden,Invulnerable"/>
-        <Range value="6"/>
-        <Period value="3.75"/>
-        <Effect value="AP_ImmortalTaldarimWeaponRandomLarge"/>
-    </CWeaponLegacy>
-    <CWeaponLegacy id="AP_PhaseDisruptersAir">
-        <EditorCategories value="Race:Protoss"/>
-        <Options index="Disabled" value="1"/>
-        <Icon value="Assets\Textures\btn-upgrade-protoss-groundweaponslevel0.dds"/>
-        <DisplayEffect value="AP_PhaseDisruptors"/>
-        <TargetFilters value="Air,Visible;Missile,Stasis,Dead,Hidden,Invulnerable"/>
-        <Range value="6"/>
-        <Period value="1.45"/>
-        <Effect value="AP_PhaseDisruptors"/>
-    </CWeaponLegacy>
-    <CWeaponLegacy id="AP_PhaseDisruptors">
-        <EditorCategories value="Race:Protoss"/>
-        <Icon value="Assets\Textures\btn-upgrade-protoss-groundweaponslevel0.dds"/>
-        <TargetFilters value="Ground,Visible;Missile,Stasis,Dead,Hidden,Invulnerable"/>
-        <Range value="6"/>
-        <Period value="1.45"/>
-        <Effect value="AP_ImmortalSplashSet"/>
-    </CWeaponLegacy>
-    <CWeaponLegacy id="AP_PhaseDisruptorsStrafe">
-        <EditorCategories value="Race:Protoss"/>
-        <Options index="OnlyFireWhileInAttackOrder" value="0"/>
-        <Options index="OnlyFireAtAttackOrderTarget" value="0"/>
-        <Icon value="Assets\Textures\btn-upgrade-protoss-groundweaponslevel0.dds"/>
-        <DisplayEffect value="AP_PhaseDisruptorsStrafeDamage"/>
-        <DisplayName value="Weapon/Name/PhaseDisruptors"/>
-        <TargetFilters value="Ground,Visible;Missile,Stasis,Dead,Hidden,Invulnerable"/>
-        <Range value="6"/>
-        <Marker Link="Weapon/PhaseDisruptors"/>
-        <Cost>
-            <Cooldown Link="Weapon/PhaseDisruptors"/>
-        </Cost>
-        <Period value="1.45"/>
-        <Effect value="AP_ImmortalSplashStrafeSet"/>
-        <LegacyOptions index="LockTurretWhileFiring" value="1"/>
-        <AllowedMovement value="Moving"/>
-    </CWeaponLegacy>
-    <CWeaponLegacy id="AP_ColossusPurifierThermalLances">
-        <EditorCategories value="Race:Protoss"/>
-        <Icon value="Assets\Textures\btn-upgrade-protoss-groundweaponslevel0.dds"/>
-        <DisplayEffect value="AP_ColossusPurifierThermalLancesDamage"/>
-        <DisplayAttackCount value="2"/>
-        <TargetFilters value="Ground,Visible;Missile,Stasis,Dead,Hidden,Invulnerable"/>
-        <AcquirePrioritization value="ByDistanceFromTarget"/>
-        <Range value="9"/>
-        <RangeSlop value="0"/>
-        <Arc value="90"/>
-        <Period value="2.2"/>
-        <DamagePoint value="0.0832"/>
-        <LegacyOptions index="KeepChanneling" value="1"/>
-    </CWeaponLegacy>
-    <CWeaponLegacy id="AP_ColossusTaldarimChargedBeam">
-        <EditorCategories value="Race:Protoss"/>
-        <Options index="OnlyFireWhileInAttackOrder" value="0"/>
-        <Options index="OnlyFireAtAttackOrderTarget" value="0"/>
-        <Icon value="Assets\Textures\btn-upgrade-protoss-groundweaponslevel0.dds"/>
-        <DisplayEffect value="AP_ColossusTaldarimDamage"/>
-        <DisplayAttackCount value="1"/>
-        <TargetFilters value="Visible;Missile,Stasis,Dead,Hidden,Invulnerable"/>
-        <AcquirePrioritization value="ByDistanceFromTarget"/>
-        <Range value="10"/>
-        <RangeSlop value="0"/>
-        <Arc value="90"/>
-        <Period value="3"/>
-        <DamagePoint value="2"/>
-        <Effect value="AP_ColossusTaldarimLM"/>
-        <AllowedMovement value="Moving"/>
-    </CWeaponLegacy>
-    <CWeaponLegacy id="AP_ThermalLances">
-        <EditorCategories value="Race:Protoss"/>
-        <Icon value="Assets\Textures\btn-upgrade-protoss-groundweaponslevel0.dds"/>
-        <DisplayEffect value="AP_ThermalLancesMU"/>
-        <DisplayAttackCount value="2"/>
-        <TargetFilters value="Ground,Visible;Missile,Stasis,Dead,Hidden,Invulnerable"/>
-        <AcquirePrioritization value="ByDistanceFromTarget"/>
-        <Range value="6"/>
-        <RangeSlop value="0"/>
-        <Arc value="90"/>
-        <Period value="1.65"/>
-        <DamagePoint value="0.0832"/>
-        <LegacyOptions index="KeepChanneling" value="1"/>
-    </CWeaponLegacy>
-    <CWeaponLegacy id="AP_PsionicShockwave">
-        <EditorCategories value="Race:Protoss"/>
-        <Icon value="Assets\Textures\btn-upgrade-protoss-groundweaponslevel0.dds"/>
-        <DisplayEffect value="AP_PsionicShockwaveDamage"/>
-        <TargetFilters value="Visible;Missile,Stasis,Dead,Hidden,Invulnerable"/>
-        <Range value="2"/>
-        <TeleportResetRange value="0"/>
-        <Cost>
-            <Cooldown Location="Unit"/>
-        </Cost>
-        <Period value="1.754"/>
-        <Effect value="AP_PsionicShockwaveDamage"/>
-    </CWeaponLegacy>
-    <CWeaponLegacy id="AP_AvengerWeapon">
-        <EditorCategories value="Race:Protoss"/>
-        <Options index="Melee" value="1"/>
-        <Icon value="Assets\Textures\btn-upgrade-protoss-groundweaponslevel0.dds"/>
-        <TargetFilters value="Ground,Visible;Missile,Stasis,Dead,Hidden,Invulnerable"/>
-        <Range value="0.1"/>
-        <Period value="1.694"/>
-        <DamagePoint value="0.361"/>
-        <Backswing value="1.333"/>
-    </CWeaponLegacy>
-    <CWeaponLegacy id="AP_DarkTemplarTaldarim">
-        <EditorCategories value="Race:Protoss"/>
-        <Options index="Melee" value="1"/>
-        <Icon value="Assets\Textures\btn-upgrade-protoss-groundweaponslevel0.dds"/>
-        <DisplayEffect value="AP_WarpBlades"/>
-        <TargetFilters value="Ground,Visible;Missile,Stasis,Dead,Hidden,Invulnerable"/>
-        <Range value="0.1"/>
-        <Period value="1.694"/>
-        <DamagePoint value="0.361"/>
-        <Backswing value="1.333"/>
-        <Effect value="AP_DarkTemplarTaldarimWeaponSet"/>
-    </CWeaponLegacy>
-    <CWeaponLegacy id="AP_WarpBlades">
-        <EditorCategories value="Race:Protoss"/>
-        <Options index="Melee" value="1"/>
-        <Icon value="Assets\Textures\btn-upgrade-protoss-groundweaponslevel0.dds"/>
-        <TargetFilters value="Ground,Visible;Missile,Stasis,Dead,Hidden,Invulnerable"/>
-        <Range value="0.1"/>
-        <Period value="1.694"/>
-        <DamagePoint value="0.361"/>
-        <Backswing value="1.333"/>
-    </CWeaponLegacy>
-    <CWeaponLegacy id="AP_AscendantWeapon">
-        <EditorCategories value="Race:Protoss"/>
-        <Icon value="Assets\Textures\btn-upgrade-protoss-groundweaponslevel0.dds"/>
-        <DisplayEffect value="AP_AscendantWeaponDamage"/>
-        <TargetFilters value="Ground,Visible;Missile,Stasis,Dead,Hidden,Invulnerable"/>
-        <Range value="7"/>
-        <Period value="1.754"/>
-        <Effect value="AP_AscendantWeaponLM"/>
-    </CWeaponLegacy>
-    <CWeaponLegacy id="AP_HighTemplarWeapon">
-        <EditorCategories value="Race:Protoss"/>
-        <Icon value="Assets\Textures\btn-upgrade-protoss-groundweaponslevel0.dds"/>
-        <DisplayEffect value="AP_HighTemplarWeaponDamage"/>
-        <TargetFilters value="Ground,Visible;Missile,Stasis,Dead,Hidden,Invulnerable"/>
-        <Range value="7"/>
-        <Period value="1.754"/>
-        <Effect value="AP_HighTemplarWeaponLM"/>
-    </CWeaponLegacy>
-    <CWeaponLegacy id="AP_HighTemplarFakeWeapon">
-        <Options index="Disabled" value="1"/>
-        <Options index="Hidden" value="1"/>
-        <EditorCategories value="Race:Protoss"/>
-        <Icon value="Assets\Textures\btn-building-protoss-photoncannon.dds"/>
-        <TargetFilters value="Visible;Missile,Stasis,Dead,Hidden,Invulnerable"/>
-        <Range value="8"/>
-        <Period value="5"/>
-        <ChaseFilters value="-;Neutral,Enemy"/>
-        <AcquireCallForHelpFilters value="-;Player,Ally,Neutral,Enemy"/>
-        <DisplayEffect value="AP_HighTemplarWeaponDamage"/>
-        <Effect value="AP_HighTemplarWeapon"/>
-    </CWeaponLegacy>
-<<<<<<< HEAD
-    <CWeaponLegacy id="AP_ParticleDisruptors">
-        <EditorCategories value="Race:Protoss"/>
-        <Icon value="Assets\Textures\btn-upgrade-protoss-groundweaponslevel0.dds"/>
-        <DisplayEffect value="AP_ParticleDisruptorsU"/>
-        <TargetFilters value="Visible;Missile,Stasis,Dead,Hidden,Invulnerable"/>
-        <Range value="6"/>
-        <Period value="1.44"/>
-    </CWeaponLegacy>
-    <CWeaponLegacy id="AP_VoidStalkerRailgunWeapon">
-        <EditorCategories value="Race:Protoss"/>
-        <Options index="OnlyFireWhileInAttackOrder" value="0"/>
-        <Options index="OnlyFireAtAttackOrderTarget" value="0"/>
-        <Icon value="Assets\Textures\btn-upgrade-protoss-groundweaponslevel0.dds"/>
-        <TargetFilters value="Visible;Missile,Stasis,Dead,Hidden,Invulnerable"/>
-        <Range value="7"/>
-        <Arc value="360"/>
-        <Period value="1.44"/>
-=======
-    <CWeaponLegacy id="AP_HotSBanelingExplode">
-        <EditorCategories value="Race:Zerg"/>
-        <Options index="Hidden" value="1"/>
-        <Options index="Melee" value="1"/>
-        <Options index="OnlyFireWhileInAttackOrder" value="0"/>
-        <Icon value="Assets\Textures\btn-ability-zerg-explode.dds"/>
-        <DisplayEffect value="AP_HotSBanelingExplodeLargeDirect"/>
-        <TargetFilters value="Ground,Visible;Missile,Stasis,Dead,Hidden,Invulnerable"/>
-        <AcquireFilters value="Ground,Visible;Missile,Stasis,Dead,Hidden,Invulnerable"/>
-        <AcquireScanFilters value="-;Structure"/>
-        <Range value="0.25"/>
-        <Period value="0.2"/>
-        <DamagePoint value="0"/>
-        <Effect value="AP_HotSBanelingExplodeLargeTarget"/>
-        <LegacyOptions index="NoDeceleration" value="1"/>
-        <AllowedMovement value="Moving"/>
-    </CWeaponLegacy>
-    <CWeaponLegacy id="AP_HotSBanelingExplodeBuilding">
-        <EditorCategories value="Race:Zerg"/>
-        <Options index="Disabled" value="1"/>
-        <Options index="Hidden" value="1"/>
-        <Options index="Melee" value="1"/>
-        <Options index="OnlyFireWhileInAttackOrder" value="0"/>
-        <Icon value="Assets\Textures\btn-ability-zerg-explode.dds"/>
-        <DisplayEffect value="AP_HotSBanelingExplodeLargeDirect"/>
-        <TargetFilters value="Ground,Visible;Missile,Stasis,Dead,Hidden,Invulnerable"/>
-        <AcquireFilters value="Ground,Visible;Self,Player,Ally,Neutral,Missile,Stasis,Dead,Hidden,Invulnerable"/>
-        <Range value="0.25"/>
-        <Period value="0.2"/>
-        <DamagePoint value="0"/>
-        <Effect value="AP_HotSBanelingExplodeLargeTarget"/>
-        <LegacyOptions index="NoDeceleration" value="1"/>
-        <AllowedMovement value="Moving"/>
-    </CWeaponLegacy>
-    <CWeaponLegacy id="AP_HotSBanelingExplodeBuildingSmall">
-        <EditorCategories value="Race:Zerg"/>
-        <Options index="Disabled" value="1"/>
-        <Options index="Hidden" value="1"/>
-        <Options index="Melee" value="1"/>
-        <Options index="OnlyFireWhileInAttackOrder" value="0"/>
-        <Icon value="Assets\Textures\btn-ability-zerg-explode.dds"/>
-        <DisplayEffect value="AP_HotSBanelingExplodeSmallDirect"/>
-        <TargetFilters value="Ground,Visible;Missile,Stasis,Dead,Hidden,Invulnerable"/>
-        <AcquireFilters value="Ground,Visible;Self,Player,Ally,Neutral,Missile,Stasis,Dead,Hidden,Invulnerable"/>
-        <Range value="0.25"/>
-        <Period value="0.2"/>
-        <DamagePoint value="0"/>
-        <Effect value="AP_HotSBanelingExplodeSmallTarget"/>
-        <LegacyOptions index="NoDeceleration" value="1"/>
-        <AllowedMovement value="Moving"/>
-    </CWeaponLegacy>
-    <CWeaponLegacy id="AP_HotSBanelingExplodeSmall">
-        <EditorCategories value="Race:Zerg"/>
-        <Options index="Hidden" value="1"/>
-        <Options index="Melee" value="1"/>
-        <Options index="OnlyFireWhileInAttackOrder" value="0"/>
-        <Icon value="Assets\Textures\btn-ability-zerg-explode.dds"/>
-        <DisplayEffect value="AP_HotSBanelingExplodeSmallDirect"/>
-        <TargetFilters value="Ground,Visible;Missile,Stasis,Dead,Hidden,Invulnerable"/>
-        <AcquireFilters value="Ground,Visible;Missile,Stasis,Dead,Hidden,Invulnerable"/>
-        <AcquireScanFilters value="-;Structure"/>
-        <Range value="0.25"/>
-        <Period value="0.2"/>
-        <DamagePoint value="0"/>
-        <Effect value="AP_HotSBanelingExplodeSmallTarget"/>
-        <LegacyOptions index="NoDeceleration" value="1"/>
-        <AllowedMovement value="Moving"/>
-    </CWeaponLegacy>
-    <CWeaponLegacy id="AP_HotSBanelingDummy">
-        <EditorCategories value="Race:Zerg"/>
-        <Options index="Melee" value="1"/>
-        <Icon value="Assets\Textures\btn-ability-zerg-banelingspooge.dds"/>
-        <DisplayEffect value="AP_HotSBanelingExplodeLargeDirect"/>
-        <TargetFilters value="Ground,Visible;Structure,Missile,Stasis,Dead,Hidden,Invulnerable"/>
-        <Range value="0.25"/>
-        <Cost>
-            <Cooldown Link="Weapon/AP_HotSBanelingExplode"/>
-        </Cost>
-        <Period value="0.2"/>
-        <DamagePoint value="0"/>
-        <Effect value=""/>
-        <LegacyOptions index="NoDeceleration" value="1"/>
-        <AllowedMovement value="Moving"/>
-    </CWeaponLegacy>
-    <CWeaponLegacy id="AP_HotSBanelingDummySmall">
-        <EditorCategories value="Race:Zerg"/>
-        <Options index="Melee" value="1"/>
-        <Icon value="Assets\Textures\btn-ability-zerg-banelingspooge.dds"/>
-        <DisplayEffect value="AP_HotSBanelingExplodeSmallDirect"/>
-        <TargetFilters value="Ground,Visible;Structure,Missile,Stasis,Dead,Hidden,Invulnerable"/>
-        <Range value="0.25"/>
-        <Cost>
-            <Cooldown Link="Weapon/AP_HotSBanelingExplode"/>
-        </Cost>
-        <Period value="0.2"/>
-        <DamagePoint value="0"/>
-        <Effect value=""/>
-        <LegacyOptions index="NoDeceleration" value="1"/>
-        <AllowedMovement value="Moving"/>
-    </CWeaponLegacy>
-    <CWeaponLegacy id="AP_HotSBanelingLaunch">
-        <EditorCategories value="Race:Zerg"/>
-        <Options index="Disabled" value="1"/>
-        <Options index="Hidden" value="1"/>
-        <Options index="OnlyFireWhileInAttackOrder" value="0"/>
-        <Icon value="Assets\Textures\btn-ability-zerg-explode.dds"/>
-        <DisplayEffect value="AP_HotSBanelingExplodeLargeDirect"/>
-        <TargetFilters value="Ground,Visible;Missile,Stasis,Dead,Hidden,Invulnerable"/>
-        <AcquireFilters value="Ground,Visible;Missile,Stasis,Dead,Hidden,Invulnerable"/>
-        <AcquireScanFilters value="-;Structure"/>
-        <Range value="6"/>
-        <MinimumRange value="1"/>
-        <Period value="1"/>
-        <DamagePoint value="0"/>
-        <Effect value="AP_HunterVolatileBurstLaunchMissile"/>
-        <LegacyOptions index="NoDeceleration" value="1"/>
-        <AllowedMovement value="Moving"/>
-    </CWeaponLegacy>
-    <CWeaponLegacy id="AP_HotSBanelingLaunchBuilding">
-        <EditorCategories value="Race:Zerg"/>
-        <Options index="Disabled" value="1"/>
-        <Options index="Hidden" value="1"/>
-        <Options index="OnlyFireWhileInAttackOrder" value="0"/>
-        <Icon value="Assets\Textures\btn-ability-zerg-explode.dds"/>
-        <DisplayEffect value="AP_HotSBanelingExplodeLargeDirect"/>
-        <TargetFilters value="Ground,Visible;Missile,Stasis,Dead,Hidden,Invulnerable"/>
-        <AcquireFilters value="Ground,Visible;Self,Player,Ally,Neutral,Missile,Stasis,Dead,Hidden,Invulnerable"/>
-        <Range value="6"/>
-        <MinimumRange value="1"/>
-        <Period value="1"/>
-        <DamagePoint value="0"/>
-        <Effect value="AP_HunterVolatileBurstLaunchMissile"/>
-        <LegacyOptions index="NoDeceleration" value="1"/>
-        <AllowedMovement value="Moving"/>
-    </CWeaponLegacy>
-    <CWeaponLegacy id="AP_HotSBanelingLaunchSmall">
-        <EditorCategories value="Race:Zerg"/>
-        <Options index="Disabled" value="1"/>
-        <Options index="Hidden" value="1"/>
-        <Options index="OnlyFireWhileInAttackOrder" value="0"/>
-        <Icon value="Assets\Textures\btn-ability-zerg-explode.dds"/>
-        <DisplayEffect value="AP_HotSBanelingExplodeSmallDirect"/>
-        <TargetFilters value="Ground,Visible;Missile,Stasis,Dead,Hidden,Invulnerable"/>
-        <AcquireFilters value="Ground,Visible;Missile,Stasis,Dead,Hidden,Invulnerable"/>
-        <AcquireScanFilters value="-;Structure"/>
-        <Range value="6"/>
-        <MinimumRange value="1"/>
-        <Period value="1"/>
-        <DamagePoint value="0"/>
-        <Effect value="AP_HunterVolatileBurstLaunchMissile"/>
-        <LegacyOptions index="NoDeceleration" value="1"/>
-        <AllowedMovement value="Moving"/>
-    </CWeaponLegacy>
-    <CWeaponLegacy id="AP_HotSBanelingLaunchBuildingSmall">
-        <EditorCategories value="Race:Zerg"/>
-        <Options index="Disabled" value="1"/>
-        <Options index="Hidden" value="1"/>
-        <Options index="OnlyFireWhileInAttackOrder" value="0"/>
-        <Icon value="Assets\Textures\btn-ability-zerg-explode.dds"/>
-        <DisplayEffect value="AP_HotSBanelingExplodeSmallDirect"/>
-        <TargetFilters value="Ground,Visible;Missile,Stasis,Dead,Hidden,Invulnerable"/>
-        <AcquireFilters value="Ground,Visible;Self,Player,Ally,Neutral,Missile,Stasis,Dead,Hidden,Invulnerable"/>
-        <Range value="6"/>
-        <MinimumRange value="1"/>
-        <Period value="1"/>
-        <DamagePoint value="0"/>
-        <Effect value="AP_HunterVolatileBurstLaunchMissile"/>
-        <LegacyOptions index="NoDeceleration" value="1"/>
->>>>>>> cbd349cc
-        <AllowedMovement value="Moving"/>
-    </CWeaponLegacy>
-</Catalog>
+<?xml version="1.0" encoding="utf-8"?>
+<Catalog>
+    <CWeaponLegacy id="AP_90mmCannons">
+        <EditorCategories value="Race:Terran"/>
+        <Icon value="Assets\Textures\btn-upgrade-terran-vehicleweaponslevel0.dds"/>
+        <TargetFilters value="Ground,Visible;Missile,Stasis,Dead,Hidden,Invulnerable"/>
+        <Range value="7"/>
+        <Period value="1.04"/>
+    </CWeaponLegacy>
+    <CWeaponLegacy id="AP_GaussRifle">
+        <EditorCategories value="Race:Terran"/>
+        <Icon value="Assets\Textures\btn-upgrade-terran-infantryweaponslevel0.dds"/>
+        <TargetFilters value="Visible;Missile,Stasis,Dead,Hidden,Invulnerable"/>
+        <Period value="0.8608"/>
+        <DamagePoint value="0.05"/>
+        <Backswing value="0.75"/>
+    </CWeaponLegacy>
+    <CWeaponLegacy id="AP_Firebat">
+        <EditorCategories value="Race:Terran"/>
+        <Icon value="Assets\Textures\btn-upgrade-terran-infantryweaponslevel0.dds"/>
+        <DisplayEffect value="AP_FirebatUFull"/>
+        <TargetFilters value="Ground,Visible;Missile,Stasis,Dead,Hidden,Invulnerable"/>
+        <Range value="2"/>
+        <Marker>
+            <MatchFlags index="Id" value="1"/>
+        </Marker>
+        <Period value="1.4"/>
+        <DamagePoint value="0.5"/>
+        <Backswing value="1"/>
+        <Effect value="AP_FirebatSet"/>
+    </CWeaponLegacy>
+    <CWeaponLegacy id="AP_PunisherGrenades">
+        <EditorCategories value="Race:Terran"/>
+        <Icon value="Assets\Textures\btn-upgrade-terran-infantryweaponslevel0.dds"/>
+        <DisplayEffect value="AP_PunisherGrenadesU"/>
+        <TargetFilters value="Ground,Visible;Missile,Stasis,Dead,Hidden,Invulnerable"/>
+        <Range value="6"/>
+        <Period value="1.5"/>
+        <DamagePoint value="0"/>
+        <Backswing value="0"/>
+        <Effect value="AP_PunisherGrenadesLM"/>
+    </CWeaponLegacy>
+    <CWeaponLegacy id="AP_D8Charge">
+        <EditorCategories value="Race:Terran"/>
+        <Icon value="Assets\Textures\btn-upgrade-terran-infantryweaponslevel0.dds"/>
+        <DisplayEffect value="AP_D8ChargeDamage"/>
+        <TargetFilters value="Ground,Structure,Visible;Missile,Stasis,Dead,Hidden,Invulnerable"/>
+        <Period value="1.8"/>
+        <Effect value="AP_D8ChargeLaunchMissile"/>
+        <RandomDelayMin value="0.1"/>
+        <RandomDelayMax value="0.5"/>
+    </CWeaponLegacy>
+    <CWeaponLegacy id="AP_P38ScytheGuassPistol">
+        <EditorCategories value="Race:Terran"/>
+        <Icon value="Assets\Textures\btn-upgrade-terran-infantryweaponslevel0.dds"/>
+        <DisplayAttackCount value="2"/>
+        <TargetFilters value="Ground,Visible;Structure,Missile,Stasis,Dead,Hidden,Invulnerable"/>
+        <MinScanRange value="5.5"/>
+        <Range value="4.5"/>
+        <Period value="1.1"/>
+        <DamagePoint value="0"/>
+        <Backswing value="0.75"/>
+        <Effect value="AP_P38ScytheGuassPistolBurst"/>
+    </CWeaponLegacy>
+    <CWeaponLegacy id="AP_InfernalFlameThrower">
+        <EditorCategories value="Race:Terran"/>
+        <Icon value="Assets\Textures\btn-upgrade-terran-vehicleweaponslevel0.dds"/>
+        <TargetFilters value="Ground,Visible;Missile,Stasis,Dead,Hidden,Invulnerable"/>
+        <Marker>
+            <MatchFlags index="Id" value="1"/>
+        </Marker>
+        <Period value="2.5"/>
+        <DamagePoint value="0.25"/>
+        <Backswing value="0.75"/>
+        <Effect value="AP_InfernalFlameThrowerCP"/>
+        <LegacyOptions index="LockTurretWhileFiring" value="1"/>
+    </CWeaponLegacy>
+    <CWeaponLegacy id="AP_Vulture">
+        <EditorCategories value="Race:Terran"/>
+        <Icon value="Assets\Textures\btn-upgrade-terran-vehicleweaponslevel0.dds"/>
+        <DisplayEffect value="AP_VultureU"/>
+        <TargetFilters value="Ground,Visible;Missile,Stasis,Dead,Hidden,Invulnerable"/>
+        <Range value="6"/>
+        <Period value="1.694"/>
+        <Backswing value="0"/>
+    </CWeaponLegacy>
+    <CWeaponLegacy id="AP_VultureSpiderMines">
+        <EditorCategories value="Race:Terran"/>
+        <Options index="Melee" value="1"/>
+        <Icon value="AP\Assets\Textures\btn-unit-terran-spidermine.dds"/>
+        <DisplayEffect value="AP_VultureSpiderMinesDamage"/>
+        <TargetFilters value="Ground,Visible;Player,Ally,Neutral,Structure,Missile,Stasis,Dead,Hidden,Invulnerable"/>
+        <Range value="0.1"/>
+        <Period value="0.833"/>
+        <Effect value="AP_VultureSpiderMinesSet"/>
+    </CWeaponLegacy>
+    <CWeaponLegacy id="AP_GoliathA">
+        <EditorCategories value="Race:Terran"/>
+        <Icon value="Assets\Textures\btn-upgrade-terran-vehicleweaponslevel0.dds"/>
+        <DisplayEffect value="AP_GoliathAU"/>
+        <DisplayAttackCount value="2"/>
+        <TargetFilters value="Air,Visible;Missile,Stasis,Dead,Hidden,Invulnerable"/>
+        <Range value="6"/>
+        <Arc value="29.9926"/>
+        <Period value="1.5"/>
+    </CWeaponLegacy>
+    <CWeaponLegacy id="AP_GoliathAUpgraded">
+        <EditorCategories value="Race:Terran"/>
+        <Options index="Disabled" value="1"/>
+        <Options index="Hidden" value="1"/>
+        <Options index="OnlyFireWhileInAttackOrder" value="0"/>
+        <Options index="OnlyFireAtAttackOrderTarget" value="0"/>
+        <Options index="LinkedCooldown" value="0"/>
+        <Icon value="Assets\Textures\btn-upgrade-terran-vehicleweaponslevel0.dds"/>
+        <DisplayEffect value="AP_GoliathAU"/>
+        <DisplayAttackCount value="2"/>
+        <TargetFilters value="Air,Visible;Missile,Stasis,Dead,Hidden,Invulnerable"/>
+        <Range value="6"/>
+        <Arc value="29.9926"/>
+        <Period value="1.5"/>
+        <Effect value="AP_GoliathA"/>
+    </CWeaponLegacy>
+    <CWeaponLegacy id="AP_GoliathG">
+        <EditorCategories value="Race:Terran"/>
+        <Icon value="Assets\Textures\btn-upgrade-terran-vehicleweaponslevel0.dds"/>
+        <TargetFilters value="Ground,Visible;Missile,Stasis,Dead,Hidden,Invulnerable"/>
+        <Range value="6"/>
+        <Arc value="29.9926"/>
+        <Period value="1.5"/>
+    </CWeaponLegacy>
+    <CWeaponLegacy id="AP_GoliathGUpgraded">
+        <EditorCategories value="Race:Terran"/>
+        <Options index="Disabled" value="1"/>
+        <Options index="Hidden" value="1"/>
+        <Options index="OnlyFireWhileInAttackOrder" value="0"/>
+        <Options index="OnlyFireAtAttackOrderTarget" value="0"/>
+        <Options index="LinkedCooldown" value="0"/>
+        <Icon value="Assets\Textures\btn-upgrade-terran-vehicleweaponslevel0.dds"/>
+        <DisplayEffect value="AP_GoliathG"/>
+        <TargetFilters value="Ground,Visible;Missile,Stasis,Dead,Hidden,Invulnerable"/>
+        <Range value="6"/>
+        <Arc value="29.9926"/>
+        <Period value="1.5"/>
+        <Effect value="AP_GoliathG"/>
+    </CWeaponLegacy>
+    <CWeaponLegacy id="AP_Diamondback">
+        <EditorCategories value="Race:Terran"/>
+        <Options index="OnlyFireWhileInAttackOrder" value="0"/>
+        <Options index="OnlyFireAtAttackOrderTarget" value="0"/>
+        <Icon value="Assets\Textures\btn-upgrade-terran-vehicleweaponslevel0.dds"/>
+        <DisplayEffect value="AP_DiamondbackBeam"/>
+        <TargetFilters value="Ground,Visible;Missile,Stasis,Dead,Hidden,Invulnerable"/>
+        <Range value="6"/>
+        <Period value="2"/>
+        <AllowedMovement value="Moving"/>
+    </CWeaponLegacy>
+    <CWeaponLegacy id="AP_CrucioShockCannon">
+        <EditorCategories value="Race:Terran"/>
+        <Options index="DisplayCooldown" value="1"/>
+        <Icon value="Assets\Textures\btn-upgrade-terran-vehicleweaponslevel0.dds"/>
+        <DisplayEffect value="AP_CrucioShockCannonDummy"/>
+        <TargetFilters value="Ground,Visible;Missile,Stasis,Dead,Hidden,Invulnerable"/>
+        <Range value="13"/>
+        <MinimumRange value="2"/>
+        <Period value="3"/>
+        <Effect value="AP_CrucioShockCannonSet"/>
+    </CWeaponLegacy>
+    <CWeaponLegacy id="AP_WraithA">
+        <EditorCategories value="Race:Terran"/>
+        <Icon value="Assets\Textures\btn-upgrade-terran-shipweaponslevel0.dds"/>
+        <DisplayEffect value="AP_WraithAU"/>
+        <DisplayAttackCount value="2"/>
+        <TargetFilters value="Air,Visible;Missile,Stasis,Dead,Hidden,Invulnerable"/>
+        <Period value="1.25"/>
+        <Effect value="AP_WraithAPersistent"/>
+        <AllowedMovement value="Slowing"/>
+    </CWeaponLegacy>
+    <CWeaponLegacy id="AP_WraithG">
+        <EditorCategories value="Race:Terran"/>
+        <Icon value="Assets\Textures\btn-upgrade-terran-shipweaponslevel0.dds"/>
+        <DisplayEffect value="AP_WraithGU"/>
+        <TargetFilters value="Ground,Visible;Missile,Stasis,Dead,Hidden,Invulnerable"/>
+        <Period value="1.694"/>
+        <Effect value="AP_WraithGLaunchMissile"/>
+        <AllowedMovement value="Slowing"/>
+    </CWeaponLegacy>
+    <CWeaponLegacy id="AP_LanzerTorpedoes">
+        <EditorCategories value="Race:Terran"/>
+        <Icon value="Assets\Textures\btn-upgrade-terran-shipweaponslevel0.dds"/>
+        <DisplayEffect value="AP_LanzerTorpedoesDamage"/>
+        <DisplayAttackCount value="2"/>
+        <TargetFilters value="Air,Visible;Missile,Stasis,Dead,Hidden,Invulnerable"/>
+        <Range value="9"/>
+        <Period value="2"/>
+        <AllowedMovement value="Slowing"/>
+    </CWeaponLegacy>
+    <CWeaponLegacy id="AP_TwinGatlingCannon">
+        <EditorCategories value="Race:Terran"/>
+        <Icon value="Assets\Textures\btn-upgrade-terran-shipweaponslevel0.dds"/>
+        <DisplayEffect value="AP_TwinGatlingCannons"/>
+        <TargetFilters value="Ground,Visible;Missile,Stasis,Dead,Hidden,Invulnerable"/>
+        <Range value="6"/>
+        <Arc value="5.625"/>
+        <Period value="1"/>
+        <Effect value="AP_TwinGatlingCannons"/>
+    </CWeaponLegacy>
+    <CWeaponLegacy id="AP_BacklashRockets">
+        <EditorCategories value="Race:Terran"/>
+        <Icon value="Assets\Textures\btn-upgrade-terran-shipweaponslevel0.dds"/>
+        <DisplayEffect value="AP_BacklashRocketsU"/>
+        <DisplayAttackCount value="2"/>
+        <TargetFilters value="Ground,Visible;Missile,Stasis,Dead,Hidden,Invulnerable"/>
+        <MinScanRange value="6"/>
+        <Range value="6"/>
+        <Marker>
+            <MatchFlags index="Id" value="1"/>
+        </Marker>
+        <Period value="1.25"/>
+        <LegacyOptions index="KeepChanneling" value="1"/>
+        <AllowedMovement value="Slowing"/>
+    </CWeaponLegacy>
+    <CWeaponLegacy id="AP_ATALaserBattery">
+        <EditorCategories value="Race:Terran"/>
+        <Icon value="Assets\Textures\btn-upgrade-terran-shipweaponslevel0.dds"/>
+        <DisplayEffect value="AP_ATALaserBatteryU"/>
+        <TargetFilters value="Air,Visible;Missile,Stasis,Dead,Hidden,Invulnerable"/>
+        <AcquirePrioritization value="ByAngle"/>
+        <Range value="6"/>
+        <Period value="0.225"/>
+        <Effect value="AP_ATALaserBatteryLM"/>
+        <AllowedMovement value="Slowing"/>
+        <RandomDelayMax value="0.1875"/>
+    </CWeaponLegacy>
+    <CWeaponLegacy id="AP_ATSLaserBattery">
+        <EditorCategories value="Race:Terran"/>
+        <Icon value="Assets\Textures\btn-upgrade-terran-shipweaponslevel0.dds"/>
+        <DisplayEffect value="AP_ATSLaserBatteryU"/>
+        <TargetFilters value="Ground,Visible;Missile,Stasis,Dead,Hidden,Invulnerable"/>
+        <AcquirePrioritization value="ByAngle"/>
+        <Range value="6"/>
+        <Period value="0.225"/>
+        <Effect value="AP_ATSLaserBatteryLM"/>
+        <AllowedMovement value="Slowing"/>
+        <RandomDelayMax value="0.1875"/>
+    </CWeaponLegacy>
+    <CWeaponLegacy id="AP_AllPurposeLaserBattery">
+        <EditorCategories value="Race:Terran"/>
+        <Options index="Disabled" value="1"/>
+        <Options index="Hidden" value="1"/>
+        <Options index="OnlyFireWhileInAttackOrder" value="0"/>
+        <Options index="OnlyFireAtAttackOrderTarget" value="0"/>
+        <Icon value="Assets\Textures\btn-upgrade-terran-shipweaponslevel0.dds"/>
+        <DisplayEffect value="AP_ATSLaserBatteryU"/>
+        <TargetFilters value="Visible;Missile,Stasis,Dead,Hidden,Invulnerable"/>
+        <AcquirePrioritization value="ByAngle"/>
+        <Range value="6"/>
+        <Arc value="360"/>
+        <Period value="0.153"/>
+        <Effect value="AP_ATSLaserBatteryLM"/>
+        <AllowedMovement value="Moving"/>
+        <RandomDelayMax value="0.1875"/>
+        <LegacyOptions index="NoDeceleration" value="1"/>
+    </CWeaponLegacy>
+    <CWeaponLegacy id="AP_C10CanisterRifle">
+        <EditorCategories value="Race:Terran"/>
+        <Icon value="Assets\Textures\btn-upgrade-terran-infantryweaponslevel0.dds"/>
+        <TargetFilters value="Visible;Missile,Stasis,Dead,Hidden,Invulnerable"/>
+        <Range value="6"/>
+        <Period value="1.5"/>
+        <DamagePoint value="0.083"/>
+        <Backswing value="1.167"/>
+    </CWeaponLegacy>
+    <CWeaponLegacy id="AP_Specter">
+        <EditorCategories value="Race:Terran"/>
+        <Icon value="Assets\Textures\btn-upgrade-terran-infantryweaponslevel0.dds"/>
+        <DisplayEffect value="AP_SpecterU"/>
+        <TargetFilters value="Visible;Missile,Stasis,Dead,Hidden,Invulnerable"/>
+        <Range value="6"/>
+        <Period value="2"/>
+        <DamagePoint value="0.083"/>
+        <Backswing value="1.167"/>
+        <Effect value="AP_SpecterU"/>
+        <RandomDelayMin value="-0.063"/>
+    </CWeaponLegacy>
+    <CWeaponLegacy id="AP_SpectreShadowClone">
+        <EditorCategories value="Race:Terran"/>
+        <Tip value="Weapon/Tip/Specter"/>
+        <Icon value="Assets\Textures\btn-upgrade-terran-infantryweaponslevel0.dds"/>
+        <DisplayEffect value="ToshShadowCloneU"/>
+        <TargetFilters value="Visible;Missile,Stasis,Dead,Hidden,Invulnerable"/>
+        <MinScanRange value="6"/>
+        <Period value="1.5"/>
+        <DamagePoint value="0.083"/>
+        <Backswing value="1.167"/>
+        <Effect value="ToshShadowCloneU"/>
+        <RandomDelayMin value="-0.063"/>
+    </CWeaponLegacy>
+    <CWeaponLegacy id="AP_JavelinMissileLaunchers">
+        <EditorCategories value="Race:Terran"/>
+        <Icon value="Assets\Textures\btn-upgrade-terran-vehicleweaponslevel0.dds"/>
+        <DisplayEffect value="AP_JavelinMissileLaunchersDamage"/>
+        <DisplayAttackCount value="4"/>
+        <TargetFilters value="Air,Visible;Ground,Missile,Stasis,Dead,Hidden,Invulnerable"/>
+        <AcquirePrioritization value="ByAngle"/>
+        <Range value="10"/>
+        <Arc value="5.625"/>
+        <Period value="3"/>
+        <Effect value="AP_JavelinMissileLaunchersPersistent"/>
+        <LegacyOptions index="KeepChanneling" value="1"/>
+    </CWeaponLegacy>
+    <CWeaponLegacy id="AP_LanceMissileLaunchers">
+        <EditorCategories value="Race:Terran"/>
+        <!--Options index="Disabled" value="1"/-->
+        <Icon value="Assets\Textures\btn-upgrade-terran-vehicleweaponslevel0.dds"/>
+        <DisplayEffect value="AP_LanceMissileLaunchersDamage"/>
+        <TargetFilters value="Air,Visible;Missile,Stasis,Dead,Hidden,Invulnerable"/>
+        <AcquirePrioritization value="ByAngle"/>
+        <Range value="11"/>
+        <Arc value="5.625"/>
+        <Period value="1.28"/>
+        <LegacyOptions index="KeepChanneling" value="1"/>
+        <Effect value="AP_LanceMissileLaunchersDamage"/>
+        <!--Effect value="LanceMissileLaunchersLaunchMissile"/-->
+    </CWeaponLegacy>
+    <CWeaponLegacy id="AP_ThorsHammer">
+        <EditorCategories value="Race:Terran"/>
+        <Icon value="Assets\Textures\btn-upgrade-terran-vehicleweaponslevel0.dds"/>
+        <DisplayEffect value="AP_ThorsHammerDamage"/>
+        <DisplayAttackCount value="2"/>
+        <TargetFilters value="Ground,Visible;Missile,Stasis,Dead,Hidden,Invulnerable"/>
+        <AcquirePrioritization value="ByAngle"/>
+        <Range value="7"/>
+        <Period value="1.93"/>
+        <DamagePoint value="0.831"/>
+        <Backswing value="0.25"/>
+        <LegacyOptions index="KeepChanneling" value="1"/>
+    </CWeaponLegacy>
+    <CWeaponLegacy id="AP_AutoTurret">
+        <EditorCategories value="Race:Terran"/>
+        <Icon value="Assets\Textures\btn-upgrade-terran-hisecautotracking.dds"/>
+        <TargetFilters value="Visible;Missile,Stasis,Dead,Hidden,Invulnerable"/>
+        <Range value="6"/>
+        <Period value="0.8"/>
+    </CWeaponLegacy>
+    <CWeaponLegacy id="AP_PointDefenseLaser">
+        <EditorCategories value="Race:Terran"/>
+        <Icon value="Assets\Textures\btn-upgrade-terran-shipweaponslevel0.dds"/>
+        <TargetFilters value="Missile,Visible;Self,Player,Ally,Neutral,Stasis,Dead,Hidden,Invulnerable"/>
+        <AcquireFilters value="Missile,Visible;Self,Player,Ally,Neutral,Stasis,Dead,Hidden,Invulnerable"/>
+        <Period value="0"/>
+        <DamagePoint value="0"/>
+        <Backswing value="0"/>
+        <RandomDelayMin value="0"/>
+        <RandomDelayMax value="0"/>
+        <Effect value="AP_PointDefenseLaserInitialSet"/>
+        <Options index="Hidden" value="1"/>
+        <Options index="ContinuousScan" value="1"/>
+        <Range value="8"/>
+        <Marker>
+            <MatchFlags index="Link" value="1"/>
+        </Marker>
+    </CWeaponLegacy>
+    <CWeaponLegacy id="AP_Predator">
+        <EditorCategories value="Race:Terran"/>
+        <Options index="Melee" value="1"/>
+        <Icon value="Assets\Textures\BTN-Upgrade-Terran-VehicleWeaponsLevel0.dds"/>
+        <TargetFilters value="Ground,Visible;Missile,Stasis,Dead,Hidden,Invulnerable"/>
+        <Range value="0.1"/>
+        <Period value="1"/>
+        <DamagePoint value="0.15"/>
+        <Effect value="AP_RetributionFieldSet"/>
+    </CWeaponLegacy>
+    <CWeaponLegacy id="AP_LiberatorAGWeapon">
+        <EditorCategories value="Race:Terran"/>
+        <Icon value="Assets\Textures\btn-upgrade-terran-shipweaponslevel0.dds"/>
+        <DisplayEffect value="AP_LiberatorAGDamage"/>
+        <TargetFilters value="Ground,Visible;Structure,Missile,Stasis,Dead,Hidden,Invulnerable"/>
+        <Range value="13"/>
+        <Arc value="360"/>
+        <Period value="1.6"/>
+        <DamagePoint value="0.125"/>
+        <Effect value="AP_LiberatorAGMissileLMSet"/>
+    </CWeaponLegacy>
+    <CWeaponLegacy id="AP_LiberatorMissileLaunchers">
+        <EditorCategories value="Race:Terran"/>
+        <Icon value="Assets\Textures\btn-upgrade-terran-shipweaponslevel0.dds"/>
+        <DisplayEffect value="AP_LiberatorMissileDamage"/>
+        <DisplayAttackCount value="2"/>
+        <TargetFilters value="Air,Visible;Missile,Stasis,Dead,Hidden,Invulnerable"/>
+        <Period value="1.8"/>
+        <Effect value="AP_LiberatorMissileBurstPersistent"/>
+        <AllowedMovement value="Slowing"/>
+    </CWeaponLegacy>
+    <CWeaponLegacy id="AP_ValkyrieSCBWWeapon">
+        <EditorCategories value="Race:Terran"/>
+        <Icon value="Assets\Textures\btn-upgrade-terran-shipweaponslevel0.dds"/>
+        <DisplayEffect value="AP_ValkyrieSCBWWeapon@Damage"/>
+        <DisplayAttackCount value="8"/>
+        <TargetFilters value="Air,Visible;Missile,Stasis,Dead,Hidden,Invulnerable"/>
+        <Range value="7"/>
+        <RangeSlop value="0"/>
+        <Period value="3"/>
+        <Backswing value="0.25"/>
+        <Effect value="AP_ValkyrieSCBWWeapon@CP"/>
+    </CWeaponLegacy>
+    <CWeaponLegacy id="AP_WidowMineDummy">
+        <EditorCategories value="Race:Terran"/>
+        <Options index="Hidden" value="1"/>
+        <Icon value="Assets\Textures\btn-upgrade-terran-vehicleweaponslevel0.dds"/>
+        <DisplayEffect value="AP_WidowMineExplodeDirect"/>
+        <TargetFilters value="Visible;Ally,Structure,Worker,Missile,Stasis,Dead,Hidden,Invulnerable"/>
+        <Arc value="360"/>
+        <Period value="1"/>
+        <Effect value="AP_WidowMineAttack"/>
+    </CWeaponLegacy>
+    <CWeaponLegacy id="AP_CycloneFakeWeapon">
+        <EditorCategories value="Race:Terran"/>
+        <Options index="Hidden" value="1"/>
+        <Icon value="Assets\Textures\btn-upgrade-terran-vehicleweaponslevel0.dds"/>
+        <DisplayEffect value="AP_CycloneWeaponDamage"/>
+        <TargetFilters value="Visible;Missile,Stasis,Dead,Hidden,Invulnerable"/>
+        <MinScanRange value="6"/>
+        <Period value="1"/>
+        <Effect value="AP_CycloneFakeWeaponDummyDamage"/>
+    </CWeaponLegacy>
+    <CWeaponLegacy id="AP_CycloneLockOnDummy">
+        <EditorCategories value="Race:Terran"/>
+        <Options index="Hidden" value="1"/>
+        <TargetFilters value="Visible;Missile,Stasis,Dead,Hidden,Invulnerable"/>
+        <MinScanRange value="7.5"/>
+        <Range value="7"/>
+        <Arc value="360"/>
+        <Period value="1"/>
+        <Effect value="AP_CycloneFakeWeaponDummyDamage"/>
+    </CWeaponLegacy>
+    <CWeaponLegacy id="AP_TyphoonMissilePod">
+        <EditorCategories value="Race:Terran"/>
+        <Icon value="Assets\Textures\btn-upgrade-terran-vehicleweaponslevel0.dds"/>
+        <DisplayEffect value="AP_CycloneAttackWeaponDamage"/>
+        <TargetFilters value="Visible;Missile,Stasis,Dead,Hidden,Invulnerable"/>
+        <MinScanRange value="5.5"/>
+        <Period value="1"/>
+        <Effect value="AP_CycloneAttackWeaponLaunchMissileSwitch"/>
+    </CWeaponLegacy>
+    <CWeaponLegacy id="AP_KelmorianMinerGaussRifle">
+        <EditorCategories value="Race:Terran"/>
+        <Icon value="Assets\Textures\btn-upgrade-terran-infantryweaponslevel0.dds"/>
+        <DisplayEffect value="AP_KelmorianMinerDamage"/>
+        <TargetFilters value="Visible;Missile,Stasis,Dead,Hidden,Invulnerable"/>
+        <Period value="0.8608"/>
+        <DamagePoint value="0.05"/>
+        <Backswing value="0.75"/>
+        <Effect value="AP_KelmorianMinerDamage"/>
+    </CWeaponLegacy>
+    <CWeaponLegacy id="AP_DevilDogFlameThrower">
+        <EditorCategories value="Race:Terran"/>
+        <Icon value="Assets\Textures\btn-upgrade-terran-infantryweaponslevel0.dds"/>
+        <DisplayEffect value="AP_DevilDogDamage"/>
+        <TargetFilters value="Ground,Visible;Missile,Stasis,Dead,Hidden,Invulnerable"/>
+        <Range value="2"/>
+        <Marker>
+            <MatchFlags index="Id" value="1"/>
+        </Marker>
+        <Period value="1.4"/>
+        <DamagePoint value="0.5"/>
+        <Backswing value="1"/>
+        <Effect value="AP_DevilDogSet"/>
+    </CWeaponLegacy>
+    <CWeaponLegacy id="AP_HammerSecurity">
+        <EditorCategories value="Race:Terran"/>
+        <Icon value="Assets\Textures\btn-upgrade-terran-infantryweaponslevel0.dds"/>
+        <DisplayEffect value="AP_HammerSecurityDamage"/>
+        <DisplayAttackCount value="1"/>
+        <TargetFilters value="Ground,Visible;Missile,Stasis,Dead,Hidden,Invulnerable"/>
+        <Range value="6"/>
+        <Period value="1.5"/>
+        <DamagePoint value="0"/>
+        <Backswing value="0"/>
+        <Effect value="AP_HammerSecurityLM"/>
+    </CWeaponLegacy>
+    <CWeaponLegacy id="AP_SpartanCompanyA">
+        <EditorCategories value="Race:Terran"/>
+        <Icon value="Assets\Textures\btn-upgrade-terran-vehicleweaponslevel0.dds"/>
+        <DisplayEffect value="AP_SpartanCompanyAU"/>
+        <DisplayAttackCount value="2"/>
+        <TargetFilters value="Air,Visible;Missile,Stasis,Dead,Hidden,Invulnerable"/>
+        <Range value="6"/>
+        <Arc value="29.9926"/>
+        <Period value="1.5"/>
+    </CWeaponLegacy>
+    <CWeaponLegacy id="AP_SpartanCompanyAUpgraded">
+        <EditorCategories value="Race:Terran"/>
+        <Options index="Disabled" value="1"/>
+        <Options index="Hidden" value="1"/>
+        <Options index="OnlyFireWhileInAttackOrder" value="0"/>
+        <Options index="OnlyFireAtAttackOrderTarget" value="0"/>
+        <Options index="LinkedCooldown" value="0"/>
+        <Icon value="Assets\Textures\btn-upgrade-terran-vehicleweaponslevel0.dds"/>
+        <DisplayEffect value="AP_SpartanCompanyAU"/>
+        <DisplayAttackCount value="2"/>
+        <TargetFilters value="Air,Visible;Missile,Stasis,Dead,Hidden,Invulnerable"/>
+        <Range value="6"/>
+        <Arc value="29.9926"/>
+        <Period value="1.5"/>
+        <Effect value="AP_SpartanCompanyA"/>
+    </CWeaponLegacy>
+    <CWeaponLegacy id="AP_SpartanCompanyG">
+        <EditorCategories value="Race:Terran"/>
+        <Icon value="Assets\Textures\btn-upgrade-terran-vehicleweaponslevel0.dds"/>
+        <TargetFilters value="Ground,Visible;Missile,Stasis,Dead,Hidden,Invulnerable"/>
+        <Range value="6"/>
+        <Arc value="29.9926"/>
+        <Period value="1.5"/>
+    </CWeaponLegacy>
+    <CWeaponLegacy id="AP_SpartanCompanyGUpgraded">
+        <EditorCategories value="Race:Terran"/>
+        <Options index="Disabled" value="1"/>
+        <Options index="Hidden" value="1"/>
+        <Options index="OnlyFireWhileInAttackOrder" value="0"/>
+        <Options index="OnlyFireAtAttackOrderTarget" value="0"/>
+        <Options index="LinkedCooldown" value="0"/>
+        <Icon value="Assets\Textures\btn-upgrade-terran-vehicleweaponslevel0.dds"/>
+        <DisplayEffect value="AP_SpartanCompanyG"/>
+        <TargetFilters value="Ground,Visible;Missile,Stasis,Dead,Hidden,Invulnerable"/>
+        <Range value="6"/>
+        <Arc value="29.9926"/>
+        <Period value="1.5"/>
+        <Effect value="AP_SpartanCompanyG"/>
+    </CWeaponLegacy>
+    <CWeaponLegacy id="AP_ArcliteShockCannon">
+        <EditorCategories value="Race:Terran"/>
+        <Options index="DisplayCooldown" value="1"/>
+        <Icon value="Assets\Textures\btn-upgrade-terran-vehicleweaponslevel0.dds"/>
+        <DisplayEffect value="AP_ArcliteShockCannonDummy"/>
+        <TargetFilters value="Ground,Visible;Missile,Stasis,Dead,Hidden,Invulnerable"/>
+        <Range value="13"/>
+        <MinimumRange value="2"/>
+        <Period value="3"/>
+        <Effect value="AP_ArcliteShockCannonSet"/>
+    </CWeaponLegacy>
+    <CWeaponLegacy id="AP_SiegeBreaker">
+        <EditorCategories value="Race:Terran"/>
+        <Icon value="Assets\Textures\btn-upgrade-terran-vehicleweaponslevel0.dds"/>
+        <DisplayEffect value="AP_SiegeBreakerDamage"/>
+        <TargetFilters value="Ground,Visible;Missile,Stasis,Dead,Hidden,Invulnerable"/>
+        <Range value="7"/>
+        <Period value="1.04"/>
+        <Effect value="AP_SiegeBreakerDamage"/>
+    </CWeaponLegacy>
+    <CWeaponLegacy id="AP_WreckingCrewAssault">
+        <EditorCategories value="Race:Terran"/>
+        <Icon value="Assets\Textures\btn-upgrade-terran-shipweaponslevel0.dds"/>
+        <TargetFilters value="Ground,Visible;Missile,Stasis,Dead,Hidden,Invulnerable"/>
+        <Range value="6"/>
+        <Arc value="5.625"/>
+        <Period value="1"/>
+    </CWeaponLegacy>
+    <CWeaponLegacy id="AP_WreckingCrewFighter">
+        <EditorCategories value="Race:Terran"/>
+        <Icon value="Assets\Textures\btn-upgrade-terran-shipweaponslevel0.dds"/>
+        <DisplayEffect value="AP_WreckingCrewFighterU"/>
+        <DisplayAttackCount value="2"/>
+        <TargetFilters value="Air,Visible;Missile,Stasis,Dead,Hidden,Invulnerable"/>
+        <Range value="9"/>
+        <Period value="2"/>
+        <AllowedMovement value="Slowing"/>
+    </CWeaponLegacy>
+    <CWeaponLegacy id="AP_DuskWingBanshee">
+        <EditorCategories value="Race:Terran"/>
+        <Icon value="Assets\Textures\btn-upgrade-terran-shipweaponslevel0.dds"/>
+        <DisplayEffect value="AP_DuskWingBansheeDamage"/>
+        <DisplayAttackCount value="2"/>
+        <TargetFilters value="Ground,Visible;Missile,Stasis,Dead,Hidden,Invulnerable"/>
+        <MinScanRange value="6"/>
+        <Range value="6"/>
+        <Marker>
+            <MatchFlags index="Id" value="1"/>
+        </Marker>
+        <Period value="1.25"/>
+        <Effect value="AP_DuskWingBansheeCreatePersistent"/>
+        <LegacyOptions index="KeepChanneling" value="1"/>
+        <AllowedMovement value="Slowing"/>
+    </CWeaponLegacy>
+    <CWeaponLegacy id="AP_DRBattlecruiserA">
+        <EditorCategories value="Race:Terran"/>
+        <Options index="Hidden" value="1"/>
+        <Icon value="Assets\Textures\btn-upgrade-terran-shipweaponslevel0.dds"/>
+        <DisplayEffect value="AP_DRBattlecruiserAU"/>
+        <TargetFilters value="Air,Visible;Missile,Stasis,Dead,Hidden,Invulnerable"/>
+        <AcquirePrioritization value="ByAngle"/>
+        <Range value="2"/>
+        <Period value="0.225"/>
+        <Effect value="AP_DRBattlecruiserALM"/>
+        <AllowedMovement value="Slowing"/>
+        <RandomDelayMax value="0.1875"/>
+    </CWeaponLegacy>
+    <CWeaponLegacy id="AP_DRBattlecruiserFakeA">
+        <EditorCategories value="Race:Terran"/>
+        <Icon value="Assets\Textures\btn-upgrade-terran-shipweaponslevel0.dds"/>
+        <DisplayEffect value="AP_DRBattlecruiserAU"/>
+        <TargetFilters value="Air,Visible;Player,Ally,Neutral,Enemy"/>
+        <Range value="6"/>
+        <Arc value="360"/>
+        <Period value="0.225"/>
+    </CWeaponLegacy>
+    <CWeaponLegacy id="AP_DRBattlecruiserFakeG">
+        <EditorCategories value="Race:Terran"/>
+        <Icon value="Assets\Textures\btn-upgrade-terran-shipweaponslevel0.dds"/>
+        <DisplayEffect value="AP_DRBattlecruiserGU"/>
+        <TargetFilters value="Ground,Visible;Player,Ally,Neutral,Enemy"/>
+        <Range value="6"/>
+        <Arc value="360"/>
+        <Period value="0.225"/>
+    </CWeaponLegacy>
+    <CWeaponLegacy id="AP_DRBattlecruiserG">
+        <EditorCategories value="Race:Terran"/>
+        <Options index="Hidden" value="1"/>
+        <Icon value="Assets\Textures\btn-upgrade-terran-shipweaponslevel0.dds"/>
+        <DisplayEffect value="AP_DRBattlecruiserGU"/>
+        <TargetFilters value="Ground,Visible;Missile,Stasis,Dead,Hidden,Invulnerable"/>
+        <AcquirePrioritization value="ByAngle"/>
+        <Range value="2"/>
+        <Period value="0.225"/>
+        <Effect value="AP_DRBattlecruiserGLM"/>
+        <AllowedMovement value="Slowing"/>
+        <RandomDelayMax value="0.1875"/>
+    </CWeaponLegacy>
+    <CWeaponLegacy id="AP_DRCannonsA">
+        <EditorCategories value="Race:Terran"/>
+        <Options index="Hidden" value="1"/>
+        <Icon value="Assets\Textures\btn-upgrade-terran-shipweaponslevel0.dds"/>
+        <DisplayEffect value="AP_DRBattlecruiserAU"/>
+        <TargetFilters value="Air,Visible;Missile,Stasis,Dead,Hidden,Invulnerable"/>
+        <AcquirePrioritization value="ByAngle"/>
+        <Range value="6"/>
+        <MinimumRange value="2"/>
+        <Period value="0.3"/>
+        <AllowedMovement value="Slowing"/>
+        <RandomDelayMin value="0"/>
+        <RandomDelayMax value="0"/>
+    </CWeaponLegacy>
+    <CWeaponLegacy id="AP_DRCannonsG">
+        <EditorCategories value="Race:Terran"/>
+        <Options index="Hidden" value="1"/>
+        <Icon value="Assets\Textures\btn-upgrade-terran-shipweaponslevel0.dds"/>
+        <DisplayEffect value="AP_DRBattlecruiserGU"/>
+        <TargetFilters value="Ground,Visible;Missile,Stasis,Dead,Hidden,Invulnerable"/>
+        <AcquirePrioritization value="ByAngle"/>
+        <Range value="6"/>
+        <MinimumRange value="2"/>
+        <Period value="0.3"/>
+        <AllowedMovement value="Slowing"/>
+        <RandomDelayMin value="0"/>
+        <RandomDelayMax value="0"/>
+    </CWeaponLegacy>
+    <CWeaponLegacy id="AP_DRAllPurposeLaserBattery">
+        <EditorCategories value="Race:Terran"/>
+        <Options index="Disabled" value="1"/>
+        <Options index="Hidden" value="1"/>
+        <Options index="OnlyFireWhileInAttackOrder" value="0"/>
+        <Options index="OnlyFireAtAttackOrderTarget" value="0"/>
+        <Icon value="Assets\Textures\btn-upgrade-terran-shipweaponslevel0.dds"/>
+        <DisplayEffect value="AP_DRBattlecruiserGU"/>
+        <TargetFilters value="Visible;Missile,Stasis,Dead,Hidden,Invulnerable"/>
+        <AcquirePrioritization value="ByAngle"/>
+        <Range value="6"/>
+        <Arc value="360"/>
+        <Period value="0.153"/>
+        <Effect value="AP_DRBattlecruiserGLM"/>
+        <Cost>
+            <Cooldown Link="Weapon/AP_DRAllPurposeCannons" Location="Unit" TimeUse="0.153"/>
+        </Cost>
+        <AllowedMovement value="Moving"/>
+        <RandomDelayMax value="0.1875"/>
+        <LegacyOptions index="NoDeceleration" value="1"/>
+    </CWeaponLegacy>
+    <CWeaponLegacy id="AP_DRAllPurposeCannons">
+        <EditorCategories value="Race:Terran"/>
+        <Options index="Disabled" value="1"/>
+        <Options index="Hidden" value="1"/>
+        <Options index="OnlyFireWhileInAttackOrder" value="0"/>
+        <Options index="OnlyFireAtAttackOrderTarget" value="0"/>
+        <Icon value="Assets\Textures\btn-upgrade-terran-shipweaponslevel0.dds"/>
+        <DisplayEffect value="AP_DRBattlecruiserGU"/>
+        <TargetFilters value="Visible;Missile,Stasis,Dead,Hidden,Invulnerable"/>
+        <AcquirePrioritization value="ByAngle"/>
+        <Range value="6"/>
+        <MinimumRange value="2"/>
+        <Period value="0.153"/>
+        <Effect value="AP_DRCannonsG"/>
+        <Cost>
+            <Cooldown Link="Weapon/AP_DRAllPurposeLaserBattery" Location="Unit" TimeUse="0.153"/>
+        </Cost>
+        <AllowedMovement value="Moving"/>
+        <RandomDelayMax value="0.1875"/>
+        <LegacyOptions index="NoDeceleration" value="1"/>
+    </CWeaponLegacy>
+    <CWeaponLegacy id="AP_PerditionTurretFlamethrower">
+        <EditorCategories value="Race:Terran"/>
+        <Icon value="Assets\Textures\btn-upgrade-terran-infantryweaponslevel0.dds"/>
+        <DisplayEffect value="AP_PerditionTurretFlameThrowerDamage"/>
+        <TargetFilters value="Ground,Visible;Missile,Stasis,Dead,Hidden,Invulnerable"/>
+        <MinScanRange value="4"/>
+        <Range value="4"/>
+        <Marker>
+            <MatchFlags index="Id" value="1"/>
+        </Marker>
+        <Period value="1"/>
+        <Effect value="AP_PerditionTurretFlameThrowerSet"/>
+    </CWeaponLegacy>
+    <CWeaponLegacy id="AP_ShrikeTurret">
+        <EditorCategories value="Race:Terran"/>
+        <Options index="Disabled" value="1"/>
+        <Options index="Hidden" value="1"/>
+        <Icon value="Assets\Textures\btn-upgrade-terran-vehicleweaponslevel0.dds"/>
+        <DisplayEffect value="AP_ShrikeTurretDamage"/>
+        <TargetFilters value="Visible;Missile,Stasis,Dead,Hidden,Invulnerable"/>
+        <Range value="6"/>
+        <Period value="0.8608"/>
+        <DamagePoint value="0.25"/>
+        <Backswing value="0.75"/>
+        <Effect value="AP_ShrikeTurretDamage"/>
+    </CWeaponLegacy>
+    <CWeaponLegacy id="AP_HailstormMissilePods">
+        <EditorCategories value="Race:Terran"/>
+        <Options index="Disabled" value="1"/>
+        <Options index="Hidden" value="1"/>
+        <Options index="LinkedCooldown" value="0"/>
+        <Icon value="AP\Assets\Textures\btn-weapon-terran-hailstormmissiles.dds"/>
+        <DisplayEffect value="AP_HailstormMissilePodsDamage"/>
+        <DisplayAttackCount value="8"/>
+        <TargetFilters value="Air,Visible;Missile,Stasis,Dead,Hidden,Invulnerable"/>
+        <Range value="7"/>
+        <RangeSlop value="0"/>
+        <Period value="1.78"/>
+        <Backswing value="0.25"/>
+        <Effect value="AP_HailstormMissilePodsCreatePersistent"/>
+    </CWeaponLegacy>
+    <CWeaponLegacy id="AP_LongboltMissile">
+        <EditorCategories value="Race:Terran"/>
+        <Icon value="Assets\Textures\btn-upgrade-terran-hisecautotracking.dds"/>
+        <DisplayEffect value="AP_LongboltMissileU"/>
+        <DisplayAttackCount value="2"/>
+        <TargetFilters value="Air,Visible;Missile,Stasis,Dead,Hidden,Invulnerable"/>
+        <Range value="7"/>
+        <RangeSlop value="0"/>
+        <Period value="0.8608"/>
+    </CWeaponLegacy>
+    <CWeaponLegacy id="AP_HiveMindEmulator">
+        <EditorCategories value="Race:Terran"/>
+        <Options index="Hidden" value="1"/>
+        <TargetFilters value="Visible;Structure,Heroic,Worker,Missile,Stasis,Dead,Hidden,Invulnerable"/>
+        <AcquireFilters value="-;Player,Ally,Neutral,Enemy"/>
+        <MinScanRange value="0"/>
+        <Range value="9"/>
+        <Period value="0.2"/>
+        <Effect value="AP_MindControlDummyImpact"/>
+        <!-- Unused in vanilla -->
+    </CWeaponLegacy>
+    <CWeaponLegacy id="AP_TwinIbiksCannon">
+        <EditorCategories value="Race:Terran"/>
+        <Options index="OnlyFireAtAttackOrderTarget" value="0"/>
+        <Icon value="Assets\Textures\btn-upgrade-terran-hisecautotracking.dds"/>
+        <TargetFilters value="Ground,Visible;Self,Missile,Stasis,Dead,Hidden,Invulnerable"/>
+        <Range value="6"/>
+        <Arc value="90"/>
+        <Period value="2"/>
+    </CWeaponLegacy>
+    <CWeaponLegacy id="AP_FusionCutter">
+        <EditorCategories value="Race:Terran"/>
+        <Options index="Melee" value="1"/>
+        <Icon value="Assets\Textures\btn-upgrade-terran-infantryweaponslevel0.dds"/>
+        <TargetFilters value="Ground,Visible;Missile,Stasis,Dead,Hidden,Invulnerable"/>
+        <Range value="0.1"/>
+        <Period value="1.5"/>
+    </CWeaponLegacy>
+    <CWeaponLegacy id="AP_AcidSaliva">
+        <EditorCategories value="Race:Zerg"/>
+        <Icon value="Assets\Textures\btn-upgrade-zerg-missileattacks-level0.dds"/>
+        <DisplayEffect value="AP_AcidSalivaU"/>
+        <TargetFilters value="Ground,Visible;Missile,Stasis,Dead,Hidden,Invulnerable"/>
+        <Range value="4"/>
+        <MinimumRange value="0.6"/>
+        <Period value="2"/>
+        <Effect value="AP_AcidSalivaLM"/>
+    </CWeaponLegacy>
+    <CWeaponLegacy id="AP_RoachCorpserAcidSaliva">
+        <Options index="Disabled" value="1"/>
+        <Options index="Hidden" value="1"/>
+        <EditorCategories value="Race:Zerg"/>
+        <Icon value="Assets\Textures\btn-upgrade-zerg-missileattacks-level0.dds"/>
+        <DisplayEffect value="AP_RoachCorpserAcidSalivaU"/>
+        <TargetFilters value="Ground,Visible;Missile,Stasis,Dead,Hidden,Invulnerable"/>
+        <Range value="4"/>
+        <MinimumRange value="0.6"/>
+        <Period value="2"/>
+        <Effect value="AP_RoachCorpserAcidSalivaLM"/>
+    </CWeaponLegacy>
+    <CWeaponLegacy id="AP_RoachCorpserMelee">
+        <EditorCategories value="Race:Zerg"/>
+        <Options index="Disabled" value="1"/>
+        <Options index="Hidden" value="1"/>
+        <Options index="Melee" value="1"/>
+        <Icon value="Assets\Textures\btn-upgrade-zerg-meleeattacks-level0.dds"/>
+        <DisplayEffect value="AP_TrichinellaMelee"/>
+        <!-- Missing in Vanilla -->
+        <TargetFilters value="Ground,Visible;Missile,Stasis,Dead,Hidden,Invulnerable"/>
+        <Range value="0.5"/>
+        <Marker Link="Weapon/RoachCorpser"/>
+        <Cost>
+            <Cooldown Link="Weapon/RoachCorpser"/>
+        </Cost>
+        <Period value="2"/>
+        <Effect value="AP_RoachCorpserMeleeSet"/>
+    </CWeaponLegacy>
+    <CWeaponLegacy id="AP_RoachCorpserSpray">
+        <EditorCategories value="Race:Terran"/>
+        <Options index="Disabled" value="1"/>
+        <Options index="Hidden" value="1"/>
+        <Icon value="Assets\Textures\btn-upgrade-zerg-missileattacks-level0.dds"/>
+        <DisplayEffect value="AP_RoachCorpserSprayDamage"/>
+        <TargetFilters value="Ground,Visible;Missile,Stasis,Dead,Hidden,Invulnerable"/>
+        <Range value="2"/>
+        <Marker>
+            <MatchFlags index="Id" value="1"/>
+        </Marker>
+        <Period value="2"/>
+        <DamagePoint value="0.5"/>
+        <Effect value="AP_RoachCorpserSpraySet"/>
+    </CWeaponLegacy>
+    <CWeaponLegacy id="AP_RoachMelee">
+        <EditorCategories value="Race:Zerg"/>
+        <Options index="Hidden" value="1"/>
+        <Options index="Melee" value="1"/>
+        <Icon value="Assets\Textures\btn-upgrade-zerg-meleeattacks-level0.dds"/>
+        <DisplayEffect value="AP_RoachUMelee"/>
+        <TargetFilters value="Ground,Visible;Missile,Stasis,Dead,Hidden,Invulnerable"/>
+        <Range value="0.5"/>
+        <Marker Link="Weapon/AcidSaliva"/>
+        <Cost>
+            <Cooldown Link="Weapon/AcidSaliva"/>
+        </Cost>
+        <Period value="2"/>
+        <Effect value="AP_RoachMeleeSet"/>
+    </CWeaponLegacy>
+    <CWeaponLegacy id="AP_RoachSpray">
+        <EditorCategories value="Race:Terran"/>
+        <Options index="Disabled" value="1"/>
+        <Options index="Hidden" value="1"/>
+        <Icon value="Assets\Textures\btn-upgrade-zerg-missileattacks-level0.dds"/>
+        <DisplayEffect value="AP_RoachSprayDamage"/>
+        <TargetFilters value="Ground,Visible;Missile,Stasis,Dead,Hidden,Invulnerable"/>
+        <Range value="2"/>
+        <Marker>
+            <MatchFlags index="Id" value="1"/>
+        </Marker>
+        <Period value="2"/>
+        <DamagePoint value="0.5"/>
+        <Effect value="AP_RoachSpraySet"/>
+    </CWeaponLegacy>
+    <CWeaponLegacy id="AP_RoachVileAcidSaliva">
+        <Options index="Disabled" value="1"/>
+        <Options index="Hidden" value="1"/>
+        <EditorCategories value="Race:Zerg"/>
+        <Icon value="Assets\Textures\btn-upgrade-zerg-missileattacks-level0.dds"/>
+        <DisplayEffect value="AP_RoachVileAcidSalivaU"/>
+        <TargetFilters value="Ground,Visible;Missile,Stasis,Dead,Hidden,Invulnerable"/>
+        <Range value="4"/>
+        <MinimumRange value="0.6"/>
+        <Period value="2"/>
+        <Effect value="AP_RoachVileAcidSalivaLM"/>
+    </CWeaponLegacy>
+    <CWeaponLegacy id="AP_RoachVileCorpserAcidSaliva">
+        <Options index="Disabled" value="1"/>
+        <Options index="Hidden" value="1"/>
+        <EditorCategories value="Race:Zerg"/>
+        <Icon value="Assets\Textures\btn-upgrade-zerg-missileattacks-level0.dds"/>
+        <DisplayEffect value="AP_RoachCorpserAcidSalivaU"/>
+        <TargetFilters value="Ground,Visible;Missile,Stasis,Dead,Hidden,Invulnerable"/>
+        <Range value="4"/>
+        <MinimumRange value="0.6"/>
+        <Period value="2"/>
+        <Effect value="AP_RoachVileCorpserAcidSalivaLM"/>
+    </CWeaponLegacy>
+    <CWeaponLegacy id="AP_RoachVileCorpserMelee">
+        <EditorCategories value="Race:Zerg"/>
+        <Options index="Disabled" value="1"/>
+        <Options index="Hidden" value="1"/>
+        <Options index="Melee" value="1"/>
+        <Icon value="Assets\Textures\btn-upgrade-zerg-meleeattacks-level0.dds"/>
+        <DisplayEffect value="AP_TrichinellaMelee"/>
+        <!-- Missing in Vanilla -->
+        <TargetFilters value="Ground,Visible;Missile,Stasis,Dead,Hidden,Invulnerable"/>
+        <Range value="0.5"/>
+        <Marker Link="Weapon/RoachCorpser"/>
+        <Cost>
+            <Cooldown Link="Weapon/RoachCorpser"/>
+        </Cost>
+        <Period value="2"/>
+        <Effect value="AP_RoachVileCorpserMeleeSet"/>
+    </CWeaponLegacy>
+    <CWeaponLegacy id="AP_RoachVileMelee">
+        <EditorCategories value="Race:Zerg"/>
+        <Options index="Disabled" value="1"/>
+        <Options index="Hidden" value="1"/>
+        <Options index="Melee" value="1"/>
+        <Icon value="Assets\Textures\btn-upgrade-zerg-meleeattacks-level0.dds"/>
+        <DisplayEffect value="AP_RoachVileUMelee"/>
+        <TargetFilters value="Ground,Visible;Missile,Stasis,Dead,Hidden,Invulnerable"/>
+        <Range value="0.5"/>
+        <Marker Link="Weapon/RoachVile"/>
+        <Cost>
+            <Cooldown Link="Weapon/RoachVile"/>
+        </Cost>
+        <Period value="2"/>
+        <Effect value="AP_RoachVileMeleeSet"/>
+    </CWeaponLegacy>
+    <CWeaponLegacy id="AP_RoachVileSpray">
+        <EditorCategories value="Race:Terran"/>
+        <Options index="Disabled" value="1"/>
+        <Options index="Hidden" value="1"/>
+        <Icon value="Assets\Textures\btn-upgrade-zerg-missileattacks-level0.dds"/>
+        <DisplayEffect value="AP_RoachVileSprayDamage"/>
+        <TargetFilters value="Ground,Visible;Missile,Stasis,Dead,Hidden,Invulnerable"/>
+        <Range value="2"/>
+        <Marker>
+            <MatchFlags index="Id" value="1"/>
+        </Marker>
+        <Period value="2"/>
+        <DamagePoint value="0.5"/>
+        <Effect value="AP_RoachVileSpraySet"/>
+    </CWeaponLegacy>
+    <CWeaponLegacy id="AP_RoachlingNeedleClaws">
+        <EditorCategories value="Race:Zerg"/>
+        <Options index="Melee" value="1"/>
+        <Icon value="Assets\Textures\btn-upgrade-zerg-meleeattacks-level0.dds"/>
+        <DisplayEffect value="AP_RoachlingNeedleClawsDamage"/>
+        <TargetFilters value="Ground,Visible;Missile,Stasis,Dead,Hidden,Invulnerable"/>
+        <MinScanRange value="15"/>
+        <Range value="0.1"/>
+        <Period value="0.6455"/>
+        <Effect value="AP_RoachlingNeedleClawsSet"/>
+    </CWeaponLegacy>
+    <CWeaponLegacy id="AP_InfestedAbomination">
+        <EditorCategories value="Race:Zerg"/>
+        <Options index="Melee" value="1"/>
+        <Icon value="Assets\Textures\btn-upgrade-zerg-meleeattacks-level0.dds"/>
+        <TargetFilters value="Ground,Visible;Missile,Stasis,Dead,Hidden,Invulnerable"/>
+        <AcquirePrioritization value="ByAngle"/>
+        <Range value="1.5"/>
+        <Period value="1.2"/>
+        <DamagePoint value="0.3332"/>
+    </CWeaponLegacy>
+    <CWeaponLegacy id="AP_KaiserBlades">
+        <EditorCategories value="Race:Zerg"/>
+        <Options index="Melee" value="1"/>
+        <Icon value="Assets\Textures\btn-upgrade-zerg-meleeattacks-level0.dds"/>
+        <DisplayEffect value="AP_HotSUltraliskKaiserBladesDamage"/>
+        <TargetFilters value="Ground,Visible;Missile,Stasis,Dead,Hidden,Invulnerable"/>
+        <AcquirePrioritization value="ByAngle"/>
+        <Range value="1"/>
+        <Period value="1"/>
+        <DamagePoint value="0.3332"/>
+        <Effect value="AP_HotSUltraliskKaiserBlades"/>
+    </CWeaponLegacy>
+    <CWeaponLegacy id="AP_Impaler">
+        <EditorCategories value="Race:Zerg"/>
+        <Icon value="Assets\Textures\btn-upgrade-zerg-missileattacks-level0.dds"/>
+        <DisplayEffect value="AP_ImpalerDamage"/>
+        <TargetFilters value="Ground,Visible;Missile,Stasis,Dead,Hidden,Invulnerable"/>
+        <Range value="11"/>
+        <ArcSlop value="0"/>
+        <Period value="1.45"/>
+        <LegacyOptions index="KeepChanneling" value="1"/>
+    </CWeaponLegacy>
+    <CWeaponLegacy id="AP_Lurker">
+        <EditorCategories value="Race:Zerg"/>
+        <Icon value="Assets\Textures\btn-upgrade-zerg-missileattacks-level0.dds"/>
+        <DisplayEffect value="AP_LurkerU"/>
+        <TargetFilters value="Ground,Visible;Missile,Stasis,Dead,Hidden,Invulnerable"/>
+        <Range value="6"/>
+        <Marker>
+            <MatchFlags index="Id" value="1"/>
+        </Marker>
+        <Period value="1.45"/>
+        <LegacyOptions index="KeepChanneling" value="1"/>
+    </CWeaponLegacy>
+    <CWeaponLegacy id="AP_HydraliskMelee">
+        <EditorCategories value="Race:Zerg"/>
+        <Options index="Hidden" value="1"/>
+        <Options index="Melee" value="1"/>
+        <Icon value="Assets\Textures\btn-upgrade-zerg-meleeattacks-level0.dds"/>
+        <DisplayEffect value="HydraliskMelee"/>
+        <TargetFilters value="Ground,Visible;Missile,Stasis,Dead,Hidden,Invulnerable"/>
+        <Range value="0.5"/>
+        <Marker Link="Weapon/NeedleSpines"/>
+        <Cost>
+            <Cooldown Link="Weapon/NeedleSpines"/>
+        </Cost>
+        <Period value="0.83"/>
+        <DamagePoint value="0.3"/>
+        <Effect value="AP_HydraliskMeleeSet"/>
+    </CWeaponLegacy>
+    <CWeaponLegacy id="AP_NeedleSpines">
+        <EditorCategories value="Race:Zerg"/>
+        <Icon value="Assets\Textures\btn-upgrade-zerg-missileattacks-level0.dds"/>
+        <DisplayEffect value="AP_NeedleSpinesDamage"/>
+        <TargetFilters value="Visible;Missile,Stasis,Dead,Hidden,Invulnerable"/>
+        <Period value="0.83"/>
+        <DamagePoint value="0.208"/>
+        <Effect value="AP_NeedleSpinesLaunchMissile"/>
+    </CWeaponLegacy>
+    <CWeaponLegacy id="AP_RailGunTurret">
+        <EditorCategories value="Race:Terran"/>
+        <Icon value="Assets\Textures\btn-upgrade-terran-hisecautotracking.dds"/>
+        <DisplayEffect value="AP_RailGunTurretDamage"/>
+        <TargetFilters value="Ground,Visible;Missile,Stasis,Dead,Hidden,Invulnerable"/>
+        <Range value="6"/>
+        <Period value="2"/>
+        <Effect value="AP_RailGunTurretSearchCP"/>
+    </CWeaponLegacy>
+    <CWeaponLegacy id="AP_NovaRavenSeekerMissile">
+        <EditorCategories value="Race:Terran"/>
+        <Options index="Disabled" value="1"/>
+        <Options index="Hidden" value="1"/>
+        <Options index="DisplayCooldown" value="1"/>
+        <Icon value="Assets\Textures\BTN-Ability-Terran-HunterMissile-color.dds"/>
+        <DisplayEffect value="AP_NovaRavenSeekerMissileDamage"/>
+        <Range value="10"/>
+        <Period value="7"/>
+        <Effect value="AP_NovaRavenSeekerMissileLaunchMissile"/>
+    </CWeaponLegacy>
+    <CWeaponLegacy id="AP_HellionTank">
+        <EditorCategories value="Race:Terran"/>
+        <Icon value="Assets\Textures\btn-upgrade-terran-vehicleweaponslevel0.dds"/>
+        <DisplayEffect value="AP_HellionTankDamage"/>
+        <TargetFilters value="Ground,Visible;Missile,Stasis,Dead,Hidden,Invulnerable"/>
+        <AcquirePrioritization value="ByAngle"/>
+        <Range value="2"/>
+        <Period value="2"/>
+    </CWeaponLegacy>
+    <CWeaponLegacy id="AP_Locust">
+        <EditorCategories value="Race:Zerg"/>
+        <Icon value="Assets\Textures\btn-upgrade-zerg-missileattacks-level0.dds"/>
+        <DisplayEffect value="AP_LocustDamage"/>
+        <TargetFilters value="Ground,Visible;Missile,Stasis,Dead,Hidden,Invulnerable"/>
+        <MinScanRange value="10"/>
+        <Range value="2"/>
+        <Period value="1.2"/>
+        <DamagePoint value="0.2666"/>
+        <Effect value="AP_LocustLM"/>
+    </CWeaponLegacy>
+    <CWeaponLegacy id="AP_LocustFlying">
+        <EditorCategories value="Race:Zerg"/>
+        <Icon value="Assets\Textures\btn-upgrade-zerg-missileattacks-level0.dds"/>
+        <DisplayEffect value="AP_LocustFlyingDamage"/>
+        <TargetFilters value="Ground,Visible;Missile,Stasis,Dead,Hidden,Invulnerable"/>
+        <MinScanRange value="10"/>
+        <Range value="2"/>
+        <Period value="1.2"/>
+        <DamagePoint value="0.2666"/>
+        <Effect value="AP_LocustFlyingLM"/>
+    </CWeaponLegacy>
+    <CWeaponLegacy id="AP_LocustMelee">
+        <EditorCategories value="Race:Zerg"/>
+        <Options index="Hidden" value="1"/>
+        <Options index="Melee" value="1"/>
+        <Icon value="Assets\Textures\btn-upgrade-zerg-missileattacks-level0.dds"/>
+        <DisplayEffect value="AP_LocustMeleeDamage"/>
+        <TargetFilters value="Ground,Visible;Missile,Stasis,Dead,Hidden,Invulnerable"/>
+        <MinScanRange value="10"/>
+        <Range value="0.5"/>
+        <Marker Link="Weapon/AP_Locust"/>
+        <Cost>
+            <Cooldown Link="Weapon/AP_Locust"/>
+        </Cost>
+        <Period value="1.2"/>
+        <DamagePoint value="0.2666"/>
+        <Effect value="AP_LocustMeleeDamage"/>
+    </CWeaponLegacy>
+    <CWeaponLegacy id="AP_LocustLaunch">
+        <EditorCategories value="Race:Zerg"/>
+        <Options index="DisplayCooldown" value="1"/>
+        <Icon value="Assets\Textures\btn-unit-zerg-locust.dds"/>
+        <DisplayEffect value="AP_LocustDamage"/>
+        <TargetFilters value="Ground,Visible;Missile,Stasis,Dead,Hidden,Invulnerable"/>
+        <Range value="15"/>
+        <Arc value="360"/>
+        <Cost>
+            <Cooldown Link="Abil/AP_LocustLaunch" Location="Unit" TimeUse="15"/>
+        </Cost>
+        <Period value="15"/>
+        <DamagePoint value="0"/>
+        <Backswing value="0"/>
+        <Effect value="AP_LocustWeaponCreateSet"/>
+        <AllowedMovement value="Slowing"/>
+    </CWeaponLegacy>
+    <CWeaponLegacy id="AP_LocustFlyingLaunch">
+        <EditorCategories value="Race:Zerg"/>
+        <Options index="Disabled" value="1"/>
+        <Options index="Hidden" value="1"/>
+        <Options index="DisplayCooldown" value="1"/>
+        <Icon value="Assets\Textures\btn-unit-zerg-locustflyer.dds"/>
+        <DisplayEffect value="AP_LocustFlyingDamage"/>
+        <TargetFilters value="Ground,Visible;Missile,Stasis,Dead,Hidden,Invulnerable"/>
+        <Range value="15"/>
+        <Arc value="360"/>
+        <Cost>
+            <Cooldown Link="Abil/AP_LocustFlyingLaunch" Location="Unit" TimeUse="15"/>
+        </Cost>
+        <Period value="15"/>
+        <DamagePoint value="0"/>
+        <Backswing value="0"/>
+        <Effect value="AP_LocustWeaponFlyingCreateSet"/>
+        <AllowedMovement value="Slowing"/>
+    </CWeaponLegacy>
+    <CWeaponLegacy id="AP_NovaWeaponBlazefireBlade">
+        <EditorCategories value="Race:Terran"/>
+        <Options index="Melee" value="1"/>
+        <Icon value="Assets\Textures\btn-upgrade-nova-equipment-gunblade_sword.dds"/>
+        <DisplayEffect value="AP_NovaWeaponBlazefireBladeDamageCloaked"/>
+        <TargetFilters value="Ground,Visible;Missile,Stasis,Dead,Hidden,Invulnerable"/>
+        <Range value="0.1"/>
+        <Period value="1.2"/>
+        <DamagePoint value="0.1875"/>
+        <Backswing value="0.6"/>
+        <Effect value="AP_NovaWeaponBlazefireBladeDamageCloakedSwitch"/>
+    </CWeaponLegacy>
+    <CWeaponLegacy id="AP_NovaWeaponBlazefireBladeGun">
+        <EditorCategories value="Race:Terran"/>
+        <Icon value="Assets\Textures\btn-upgrade-nova-equipment-gunblade_gun.dds"/>
+        <DisplayEffect value="AP_NovaWeaponBlazefireBladeGunDamageCloaked"/>
+        <TargetFilters value="Air,Visible;Missile,Stasis,Dead,Hidden,Invulnerable"/>
+        <Range value="4"/>
+        <Period value="1.2"/>
+        <DamagePoint value="0.1875"/>
+        <Backswing value="0.6"/>
+        <Effect value="AP_NovaWeaponBlazefireBladeGunDamageCloakedSwitch"/>
+    </CWeaponLegacy>
+    <CWeaponLegacy id="AP_NovaWeaponCanisterRifle">
+        <EditorCategories value="Race:Terran"/>
+        <Icon value="Assets\Textures\btn-upgrade-nova-equipment-canisterrifle.dds"/>
+        <DisplayEffect value="AP_NovaWeaponCanisterRifleCloaked"/>
+        <TargetFilters value="Visible;Missile,Stasis,Dead,Hidden,Invulnerable"/>
+        <Range value="7"/>
+        <Period value="1.5"/>
+        <DamagePoint value="0.083"/>
+        <Backswing value="1.167"/>
+        <Effect value="AP_NovaWeaponCanisterRifleCloakedSwitch"/>
+    </CWeaponLegacy>
+    <CWeaponLegacy id="AP_NovaWeaponHellfireShotgun">
+        <EditorCategories value="Race:Terran"/>
+        <Icon value="Assets\Textures\btn-upgrade-nova-equipment-shotgun.dds"/>
+        <DisplayEffect value="AP_NovaWeaponHellfireShotgunCloaked"/>
+        <TargetFilters value="Ground,Visible;Missile,Stasis,Dead,Hidden,Invulnerable"/>
+        <Range value="4"/>
+        <Period value="1.5"/>
+        <DamagePoint value="0.083"/>
+        <Backswing value="1.167"/>
+        <Effect value="AP_NovaWeaponHellfireShotgunCloakedSwitch"/>
+    </CWeaponLegacy>
+    <CWeaponLegacy id="AP_NovaWeaponInvictusLongshot">
+        <EditorCategories value="Race:Terran"/>
+        <Icon value="Assets\Textures\btn-upgrade-terran-infantryweaponslevel0.dds"/>
+        <TargetFilters value="Visible;Missile,Stasis,Dead,Hidden,Invulnerable"/>
+        <Range value="9"/>
+        <Period value="2"/>
+        <DamagePoint value="0.083"/>
+        <Backswing value="1.167"/>
+        <DisplayEffect value="AP_NovaWeaponInvictusLongshotCloaked"/>
+        <Effect value="AP_NovaWeaponInvictusLongshotCloakedSwitch"/>
+    </CWeaponLegacy>
+    <CWeaponLegacy id="AP_NovaWeaponPsiRifle">
+        <EditorCategories value="Race:Terran"/>
+        <Icon value="Assets\Textures\btn-upgrade-terran-infantryweaponslevel0.dds"/>
+        <TargetFilters value="Visible;Missile,Stasis,Dead,Hidden,Invulnerable"/>
+        <Range value="9"/>
+        <Period value="2"/>
+        <DamagePoint value="0.083"/>
+        <Backswing value="1.167"/>
+        <DisplayEffect value="AP_NovaWeaponPsiRifleCloaked"/>
+        <Effect value="AP_NovaWeaponPsiRifleCloakedSwitch"/>
+    </CWeaponLegacy>
+    <CWeaponLegacy id="AP_NovaWeaponPsiBlade">
+        <EditorCategories value="Race:Terran"/>
+        <Icon value="Assets\Textures\btn-upgrade-nova-equipment-monomolecularblade.dds"/>
+        <DisplayEffect value="AP_NovaWeaponPsiBladeDamageCloaked"/>
+        <TargetFilters value="Ground,Visible;Missile,Stasis,Dead,Hidden,Invulnerable"/>
+        <Range value="0.1"/>
+        <Period value="1.5"/>
+        <DamagePoint value="0.1875"/>
+        <Backswing value="0.6"/>
+        <Effect value="AP_NovaWeaponPsiBladeDamageCloakedSwitch"/>
+    </CWeaponLegacy>
+    <CWeaponLegacy id="AP_NovaWeaponPlasmaRifle">
+        <EditorCategories value="Race:Terran"/>
+        <Icon value="Assets\Textures\btn-upgrade-nova-equipment-plasmagun.dds"/>
+        <DisplayEffect value="AP_NovaWeaponPlasmaRifleDamage"/>
+        <TargetFilters value="Visible;Missile,Stasis,Dead,Hidden,Invulnerable"/>
+        <Range value="6"/>
+        <Period value="0.86"/>
+        <DamagePoint value="0.125"/>
+        <Backswing value="1.167"/>
+        <Effect value="AP_NovaWeaponPlasmaRifleLM"/>
+        <MinScanRange value="6.5"/>
+        <RandomDelayMin value="0"/>
+        <RandomDelayMax value="0"/>
+    </CWeaponLegacy>
+    <CWeaponLegacy id="AP_VoidRayChargeBeamRange">
+        <EditorCategories value="Race:Protoss"/>
+        <Icon value="Assets\Textures\btn-upgrade-protoss-airweaponslevel0.dds"/>
+        <DisplayEffect value="AP_VoidRayChargeBeamBaseDamageCharge1"/>
+        <TargetFilters value="Visible;Missile,Stasis,Dead,Hidden,Invulnerable"/>
+        <Range value="6"/>
+        <RangeSlop value="2"/>
+        <ArcSlop value="39.9902"/>
+        <Period value="0.5"/>
+        <Backswing value="0.75"/>
+        <LegacyOptions index="CanRetargetWhileChanneling" value="1"/>
+        <AllowedMovement value="Moving"/>
+    </CWeaponLegacy>
+    <CWeaponLegacy id="AP_VoidRayChargeBeamBounce">
+        <EditorCategories value="Race:Protoss"/>
+        <Icon value="Assets\Textures\btn-upgrade-protoss-airweaponslevel0.dds"/>
+        <DisplayEffect value="AP_VoidRayChargeBeamBounceDamageCharge1"/>
+        <TargetFilters value="Visible;Missile,Stasis,Dead,Hidden,Invulnerable"/>
+        <Range value="6"/>
+        <RangeSlop value="2"/>
+        <ArcSlop value="39.9902"/>
+        <Period value="0.5"/>
+        <Backswing value="0.75"/>
+        <LegacyOptions index="CanRetargetWhileChanneling" value="1"/>
+        <AllowedMovement value="Moving"/>
+    </CWeaponLegacy>
+    <CWeaponLegacy id="AP_InterceptorAiurLaunch">
+        <EditorCategories value="Race:Protoss"/>
+        <Options index="Hidden" value="1"/>
+        <Icon value="Assets\Textures\btn-unit-protoss-interceptor.dds"/>
+        <DisplayEffect value="Carrier"/>
+        <TargetFilters value="Visible;Missile,Stasis,Dead,Hidden,Invulnerable"/>
+        <Range value="8"/>
+        <Arc value="360"/>
+        <Period value="0.5"/>
+        <DamagePoint value="0"/>
+        <Backswing value="0"/>
+        <Effect value="AP_InterceptorAiurLaunchPersistent"/>
+        <AllowedMovement value="Slowing"/>
+    </CWeaponLegacy>
+    <CWeaponStrafe id="AP_InterceptorBeam">
+        <EditorCategories value="Race:Protoss"/>
+        <Icon value="Assets\Textures\btn-upgrade-protoss-airweaponslevel0.dds"/>
+        <DisplayEffect value="AP_InterceptorBeamDamage"/>
+        <DisplayAttackCount value="2"/>
+        <TargetFilters value="Visible;Missile,Stasis,Dead,Hidden,Invulnerable"/>
+        <Range value="2"/>
+        <TeleportResetRange value="0"/>
+        <Arc value="19.6875"/>
+        <Period value="3"/>
+        <Effect value="AP_InterceptorBeamPersistent"/>
+    </CWeaponStrafe>
+    <CWeaponLegacy id="AP_InterceptorLaunch">
+        <EditorCategories value="Race:Protoss"/>
+        <Options index="Hidden" value="1"/>
+        <Icon value="Assets\Textures\btn-unit-protoss-interceptor.dds"/>
+        <DisplayEffect value="Carrier"/>
+        <TargetFilters value="Visible;Missile,Stasis,Dead,Hidden,Invulnerable"/>
+        <Range value="8"/>
+        <Arc value="360"/>
+        <Period value="0.5"/>
+        <DamagePoint value="0"/>
+        <Backswing value="0"/>
+        <Effect value="AP_InterceptorLaunchPersistent"/>
+        <AllowedMovement value="Slowing"/>
+    </CWeaponLegacy>
+    <CWeaponLegacy id="AP_InterceptorsDummy">
+        <EditorCategories value="Race:Protoss"/>
+        <Icon value="Assets\Textures\btn-unit-protoss-interceptor.dds"/>
+        <DisplayEffect value="AP_InterceptorBeamDamage"/>
+        <DisplayAttackCount value="2"/>
+        <TargetFilters value="Visible;Player,Ally,Neutral,Enemy"/>
+        <Range value="8"/>
+        <Arc value="360"/>
+        <Period value="3"/>
+        <Effect value="AP_CarrierInterceptor"/>
+    </CWeaponLegacy>
+    <CWeaponLegacy id="AP_IonCannons">
+        <EditorCategories value="Race:Protoss"/>
+        <Options index="OnlyFireWhileInAttackOrder" value="0"/>
+        <Options index="OnlyFireAtAttackOrderTarget" value="0"/>
+        <Icon value="Assets\Textures\btn-upgrade-protoss-airweaponslevel0.dds"/>
+        <DisplayEffect value="AP_IonCannonsU"/>
+        <DisplayAttackCount value="2"/>
+        <TargetFilters value="Air,Visible;Missile,Stasis,Dead,Hidden,Invulnerable"/>
+        <MinScanRange value="4"/>
+        <Arc value="4.9987"/>
+        <ArcSlop value="0"/>
+        <Period value="1.1"/>
+        <AllowedMovement value="Moving"/>
+    </CWeaponLegacy>
+    <CWeaponLegacy id="AP_BroodlingStrike">
+        <EditorCategories value="Race:Zerg"/>
+        <Icon value="Assets\Textures\btn-upgrade-zerg-airattacks-level0.dds"/>
+        <DisplayEffect value="AP_BroodlingEscortDamage"/>
+        <TargetFilters value="Ground,Visible;Missile,Stasis,Dead,Hidden,Invulnerable"/>
+        <Range value="9.5"/>
+        <Period value="2.5"/>
+        <Effect value=""/>
+        <AllowedMovement value="Slowing"/>
+    </CWeaponLegacy>
+    <CWeaponLegacy id="AP_NeedleClaws">
+        <EditorCategories value="Race:Zerg"/>
+        <Options index="Melee" value="1"/>
+        <Icon value="Assets\Textures\btn-upgrade-zerg-meleeattacks-level0.dds"/>
+        <TargetFilters value="Ground,Visible;Missile,Stasis,Dead,Hidden,Invulnerable"/>
+        <MinScanRange value="15"/>
+        <Range value="0.1"/>
+        <Period value="0.6455"/>
+    </CWeaponLegacy>
+    <CWeaponLegacy id="AP_BroodlingEscort">
+        <EditorCategories value="Race:Zerg"/>
+        <Options index="Hidden" value="1"/>
+        <Icon value="Assets\Textures\btn-upgrade-zerg-airattacks-level0.dds"/>
+        <TargetFilters value="Ground,Visible;Missile,Stasis,Dead,Hidden,Invulnerable"/>
+        <Range value="9"/>
+        <Arc value="360"/>
+        <Period value="10"/>
+    </CWeaponLegacy>
+    <CWeaponLegacy id="AP_ViperAir">
+        <EditorCategories value="Race:Zerg"/>
+        <Icon value="Assets\Textures\btn-upgrade-zerg-airattacks-level0.dds"/>
+        <DisplayEffect value="AP_ViperAirDamage"/>
+        <TargetFilters value="Air,Visible;Missile,Stasis,Dead,Hidden,Invulnerable"/>
+        <Range value="6"/>
+        <Period value="1.5"/>
+        <Effect value="AP_ViperAirLaunchMissile"/>
+        <AllowedMovement value="Slowing"/>
+    </CWeaponLegacy>
+    <CWeaponLegacy id="AP_GlaiveWurm">
+        <EditorCategories value="Race:Zerg"/>
+        <Icon value="Assets\Textures\btn-upgrade-zerg-airattacks-level0.dds"/>
+        <DisplayEffect value="AP_GlaiveWurmU1"/>
+        <TargetFilters value="Visible;Missile,Stasis,Dead,Hidden,Invulnerable"/>
+        <Range value="3"/>
+        <RangeSlop value="2"/>
+        <ArcSlop value="45"/>
+        <Marker>
+            <MatchFlags index="Id" value="1"/>
+        </Marker>
+        <Period value="1.5246"/>
+        <DamagePoint value="0"/>
+        <LegacyOptions index="NoDeceleration" value="1"/>
+        <AllowedMovement value="Slowing"/>
+    </CWeaponLegacy>
+    <CWeaponLegacy id="AP_AnnihilatorParticleDisruptors">
+        <EditorCategories value="Race:Protoss"/>
+        <Icon value="Assets\Textures\btn-upgrade-protoss-groundweaponslevel0.dds"/>
+        <TargetFilters value="Ground,Visible;Missile,Stasis,Dead,Hidden,Invulnerable"/>
+        <Range value="6"/>
+        <Period value="1.45"/>
+        <Effect value="AP_AnnihilatorSplashSet"/>
+    </CWeaponLegacy>
+    <CWeaponLegacy id="AP_ImmortalMelee">
+        <EditorCategories value="Race:Protoss"/>
+        <Icon value="Assets\Textures\btn-upgrade-protoss-groundweaponslevel0.dds"/>
+        <TargetFilters value="Ground,Visible;Missile,Stasis,Dead,Hidden,Invulnerable"/>
+        <Range value="1.25"/>
+        <Period value="1.45"/>
+    </CWeaponLegacy>
+    <CWeaponLegacy id="AP_ImmortalShakurasAir">
+        <EditorCategories value="Race:Protoss"/>
+        <Icon value="Assets\Textures\btn-upgrade-protoss-groundweaponslevel0.dds"/>
+        <DisplayEffect value="ImmortalShakurasAir"/>
+        <TargetFilters value="Air,Visible;Missile,Stasis,Dead,Hidden,Invulnerable"/>
+        <Period value="1.45"/>
+        <Effect value="ImmortalShakurasAir"/>
+    </CWeaponLegacy>
+    <CWeaponLegacy id="AP_ImmortalShakurasAntiAirMissileDummyWeapon">
+        <EditorCategories value="Race:Protoss"/>
+        <Options index="Hidden" value="1"/>
+        <TargetFilters value="Air,Visible;Self,Player,Ally,Neutral,Structure,Missile,Stasis,Dead,Hidden,Invulnerable"/>
+        <AcquireCallForHelpFilters value="-;Player,Ally,Neutral,Enemy"/>
+        <MinScanRange value="6"/>
+        <Range value="6"/>
+        <Period value="5"/>
+        <Effect value="AP_ImmortalShakurasAntiAirMissilesDummyWeapon"/>
+        <LegacyOptions index="FaceTargetWhileInCooldown" value="0"/>
+    </CWeaponLegacy>
+    <CWeaponLegacy id="AP_ImmortalShakurasGround">
+        <EditorCategories value="Race:Protoss"/>
+        <Icon value="Assets\Textures\btn-upgrade-protoss-groundweaponslevel0.dds"/>
+        <TargetFilters value="Ground,Visible;Missile,Stasis,Dead,Hidden,Invulnerable"/>
+        <Period value="1.5"/>
+    </CWeaponLegacy>
+    <CWeaponLegacy id="AP_ImmortalTaldarim">
+        <EditorCategories value="Race:Protoss"/>
+        <Icon value="Assets\Textures\btn-upgrade-protoss-groundweaponslevel0.dds"/>
+        <DisplayEffect value="AP_ImmortalTaldarimWeaponDamage"/>
+        <DisplayAttackCount value="16"/>
+        <TargetFilters value="Ground,Visible;Missile,Stasis,Dead,Hidden,Invulnerable"/>
+        <Range value="6"/>
+        <Period value="3.75"/>
+        <Effect value="AP_ImmortalTaldarimWeaponRandomLarge"/>
+    </CWeaponLegacy>
+    <CWeaponLegacy id="AP_PhaseDisruptersAir">
+        <EditorCategories value="Race:Protoss"/>
+        <Options index="Disabled" value="1"/>
+        <Icon value="Assets\Textures\btn-upgrade-protoss-groundweaponslevel0.dds"/>
+        <DisplayEffect value="AP_PhaseDisruptors"/>
+        <TargetFilters value="Air,Visible;Missile,Stasis,Dead,Hidden,Invulnerable"/>
+        <Range value="6"/>
+        <Period value="1.45"/>
+        <Effect value="AP_PhaseDisruptors"/>
+    </CWeaponLegacy>
+    <CWeaponLegacy id="AP_PhaseDisruptors">
+        <EditorCategories value="Race:Protoss"/>
+        <Icon value="Assets\Textures\btn-upgrade-protoss-groundweaponslevel0.dds"/>
+        <TargetFilters value="Ground,Visible;Missile,Stasis,Dead,Hidden,Invulnerable"/>
+        <Range value="6"/>
+        <Period value="1.45"/>
+        <Effect value="AP_ImmortalSplashSet"/>
+    </CWeaponLegacy>
+    <CWeaponLegacy id="AP_PhaseDisruptorsStrafe">
+        <EditorCategories value="Race:Protoss"/>
+        <Options index="OnlyFireWhileInAttackOrder" value="0"/>
+        <Options index="OnlyFireAtAttackOrderTarget" value="0"/>
+        <Icon value="Assets\Textures\btn-upgrade-protoss-groundweaponslevel0.dds"/>
+        <DisplayEffect value="AP_PhaseDisruptorsStrafeDamage"/>
+        <DisplayName value="Weapon/Name/PhaseDisruptors"/>
+        <TargetFilters value="Ground,Visible;Missile,Stasis,Dead,Hidden,Invulnerable"/>
+        <Range value="6"/>
+        <Marker Link="Weapon/PhaseDisruptors"/>
+        <Cost>
+            <Cooldown Link="Weapon/PhaseDisruptors"/>
+        </Cost>
+        <Period value="1.45"/>
+        <Effect value="AP_ImmortalSplashStrafeSet"/>
+        <LegacyOptions index="LockTurretWhileFiring" value="1"/>
+        <AllowedMovement value="Moving"/>
+    </CWeaponLegacy>
+    <CWeaponLegacy id="AP_ColossusPurifierThermalLances">
+        <EditorCategories value="Race:Protoss"/>
+        <Icon value="Assets\Textures\btn-upgrade-protoss-groundweaponslevel0.dds"/>
+        <DisplayEffect value="AP_ColossusPurifierThermalLancesDamage"/>
+        <DisplayAttackCount value="2"/>
+        <TargetFilters value="Ground,Visible;Missile,Stasis,Dead,Hidden,Invulnerable"/>
+        <AcquirePrioritization value="ByDistanceFromTarget"/>
+        <Range value="9"/>
+        <RangeSlop value="0"/>
+        <Arc value="90"/>
+        <Period value="2.2"/>
+        <DamagePoint value="0.0832"/>
+        <LegacyOptions index="KeepChanneling" value="1"/>
+    </CWeaponLegacy>
+    <CWeaponLegacy id="AP_ColossusTaldarimChargedBeam">
+        <EditorCategories value="Race:Protoss"/>
+        <Options index="OnlyFireWhileInAttackOrder" value="0"/>
+        <Options index="OnlyFireAtAttackOrderTarget" value="0"/>
+        <Icon value="Assets\Textures\btn-upgrade-protoss-groundweaponslevel0.dds"/>
+        <DisplayEffect value="AP_ColossusTaldarimDamage"/>
+        <DisplayAttackCount value="1"/>
+        <TargetFilters value="Visible;Missile,Stasis,Dead,Hidden,Invulnerable"/>
+        <AcquirePrioritization value="ByDistanceFromTarget"/>
+        <Range value="10"/>
+        <RangeSlop value="0"/>
+        <Arc value="90"/>
+        <Period value="3"/>
+        <DamagePoint value="2"/>
+        <Effect value="AP_ColossusTaldarimLM"/>
+        <AllowedMovement value="Moving"/>
+    </CWeaponLegacy>
+    <CWeaponLegacy id="AP_ThermalLances">
+        <EditorCategories value="Race:Protoss"/>
+        <Icon value="Assets\Textures\btn-upgrade-protoss-groundweaponslevel0.dds"/>
+        <DisplayEffect value="AP_ThermalLancesMU"/>
+        <DisplayAttackCount value="2"/>
+        <TargetFilters value="Ground,Visible;Missile,Stasis,Dead,Hidden,Invulnerable"/>
+        <AcquirePrioritization value="ByDistanceFromTarget"/>
+        <Range value="6"/>
+        <RangeSlop value="0"/>
+        <Arc value="90"/>
+        <Period value="1.65"/>
+        <DamagePoint value="0.0832"/>
+        <LegacyOptions index="KeepChanneling" value="1"/>
+    </CWeaponLegacy>
+    <CWeaponLegacy id="AP_PsionicShockwave">
+        <EditorCategories value="Race:Protoss"/>
+        <Icon value="Assets\Textures\btn-upgrade-protoss-groundweaponslevel0.dds"/>
+        <DisplayEffect value="AP_PsionicShockwaveDamage"/>
+        <TargetFilters value="Visible;Missile,Stasis,Dead,Hidden,Invulnerable"/>
+        <Range value="2"/>
+        <TeleportResetRange value="0"/>
+        <Cost>
+            <Cooldown Location="Unit"/>
+        </Cost>
+        <Period value="1.754"/>
+        <Effect value="AP_PsionicShockwaveDamage"/>
+    </CWeaponLegacy>
+    <CWeaponLegacy id="AP_AvengerWeapon">
+        <EditorCategories value="Race:Protoss"/>
+        <Options index="Melee" value="1"/>
+        <Icon value="Assets\Textures\btn-upgrade-protoss-groundweaponslevel0.dds"/>
+        <TargetFilters value="Ground,Visible;Missile,Stasis,Dead,Hidden,Invulnerable"/>
+        <Range value="0.1"/>
+        <Period value="1.694"/>
+        <DamagePoint value="0.361"/>
+        <Backswing value="1.333"/>
+    </CWeaponLegacy>
+    <CWeaponLegacy id="AP_DarkTemplarTaldarim">
+        <EditorCategories value="Race:Protoss"/>
+        <Options index="Melee" value="1"/>
+        <Icon value="Assets\Textures\btn-upgrade-protoss-groundweaponslevel0.dds"/>
+        <DisplayEffect value="AP_WarpBlades"/>
+        <TargetFilters value="Ground,Visible;Missile,Stasis,Dead,Hidden,Invulnerable"/>
+        <Range value="0.1"/>
+        <Period value="1.694"/>
+        <DamagePoint value="0.361"/>
+        <Backswing value="1.333"/>
+        <Effect value="AP_DarkTemplarTaldarimWeaponSet"/>
+    </CWeaponLegacy>
+    <CWeaponLegacy id="AP_WarpBlades">
+        <EditorCategories value="Race:Protoss"/>
+        <Options index="Melee" value="1"/>
+        <Icon value="Assets\Textures\btn-upgrade-protoss-groundweaponslevel0.dds"/>
+        <TargetFilters value="Ground,Visible;Missile,Stasis,Dead,Hidden,Invulnerable"/>
+        <Range value="0.1"/>
+        <Period value="1.694"/>
+        <DamagePoint value="0.361"/>
+        <Backswing value="1.333"/>
+    </CWeaponLegacy>
+    <CWeaponLegacy id="AP_AscendantWeapon">
+        <EditorCategories value="Race:Protoss"/>
+        <Icon value="Assets\Textures\btn-upgrade-protoss-groundweaponslevel0.dds"/>
+        <DisplayEffect value="AP_AscendantWeaponDamage"/>
+        <TargetFilters value="Ground,Visible;Missile,Stasis,Dead,Hidden,Invulnerable"/>
+        <Range value="7"/>
+        <Period value="1.754"/>
+        <Effect value="AP_AscendantWeaponLM"/>
+    </CWeaponLegacy>
+    <CWeaponLegacy id="AP_HighTemplarWeapon">
+        <EditorCategories value="Race:Protoss"/>
+        <Icon value="Assets\Textures\btn-upgrade-protoss-groundweaponslevel0.dds"/>
+        <DisplayEffect value="AP_HighTemplarWeaponDamage"/>
+        <TargetFilters value="Ground,Visible;Missile,Stasis,Dead,Hidden,Invulnerable"/>
+        <Range value="7"/>
+        <Period value="1.754"/>
+        <Effect value="AP_HighTemplarWeaponLM"/>
+    </CWeaponLegacy>
+    <CWeaponLegacy id="AP_HighTemplarFakeWeapon">
+        <Options index="Disabled" value="1"/>
+        <Options index="Hidden" value="1"/>
+        <EditorCategories value="Race:Protoss"/>
+        <Icon value="Assets\Textures\btn-building-protoss-photoncannon.dds"/>
+        <TargetFilters value="Visible;Missile,Stasis,Dead,Hidden,Invulnerable"/>
+        <Range value="8"/>
+        <Period value="5"/>
+        <ChaseFilters value="-;Neutral,Enemy"/>
+        <AcquireCallForHelpFilters value="-;Player,Ally,Neutral,Enemy"/>
+        <DisplayEffect value="AP_HighTemplarWeaponDamage"/>
+        <Effect value="AP_HighTemplarWeapon"/>
+    </CWeaponLegacy>
+    <CWeaponLegacy id="AP_ParticleDisruptors">
+        <EditorCategories value="Race:Protoss"/>
+        <Icon value="Assets\Textures\btn-upgrade-protoss-groundweaponslevel0.dds"/>
+        <DisplayEffect value="AP_ParticleDisruptorsU"/>
+        <TargetFilters value="Visible;Missile,Stasis,Dead,Hidden,Invulnerable"/>
+        <Range value="6"/>
+        <Period value="1.44"/>
+    </CWeaponLegacy>
+    <CWeaponLegacy id="AP_VoidStalkerRailgunWeapon">
+        <EditorCategories value="Race:Protoss"/>
+        <Options index="OnlyFireWhileInAttackOrder" value="0"/>
+        <Options index="OnlyFireAtAttackOrderTarget" value="0"/>
+        <Icon value="Assets\Textures\btn-upgrade-protoss-groundweaponslevel0.dds"/>
+        <TargetFilters value="Visible;Missile,Stasis,Dead,Hidden,Invulnerable"/>
+        <Range value="7"/>
+        <Arc value="360"/>
+        <Period value="1.44"/>
+        <AllowedMovement value="Moving"/>
+    </CWeaponLegacy>
+    <CWeaponLegacy id="AP_HotSBanelingExplode">
+        <EditorCategories value="Race:Zerg"/>
+        <Options index="Hidden" value="1"/>
+        <Options index="Melee" value="1"/>
+        <Options index="OnlyFireWhileInAttackOrder" value="0"/>
+        <Icon value="Assets\Textures\btn-ability-zerg-explode.dds"/>
+        <DisplayEffect value="AP_HotSBanelingExplodeLargeDirect"/>
+        <TargetFilters value="Ground,Visible;Missile,Stasis,Dead,Hidden,Invulnerable"/>
+        <AcquireFilters value="Ground,Visible;Missile,Stasis,Dead,Hidden,Invulnerable"/>
+        <AcquireScanFilters value="-;Structure"/>
+        <Range value="0.25"/>
+        <Period value="0.2"/>
+        <DamagePoint value="0"/>
+        <Effect value="AP_HotSBanelingExplodeLargeTarget"/>
+        <LegacyOptions index="NoDeceleration" value="1"/>
+        <AllowedMovement value="Moving"/>
+    </CWeaponLegacy>
+    <CWeaponLegacy id="AP_HotSBanelingExplodeBuilding">
+        <EditorCategories value="Race:Zerg"/>
+        <Options index="Disabled" value="1"/>
+        <Options index="Hidden" value="1"/>
+        <Options index="Melee" value="1"/>
+        <Options index="OnlyFireWhileInAttackOrder" value="0"/>
+        <Icon value="Assets\Textures\btn-ability-zerg-explode.dds"/>
+        <DisplayEffect value="AP_HotSBanelingExplodeLargeDirect"/>
+        <TargetFilters value="Ground,Visible;Missile,Stasis,Dead,Hidden,Invulnerable"/>
+        <AcquireFilters value="Ground,Visible;Self,Player,Ally,Neutral,Missile,Stasis,Dead,Hidden,Invulnerable"/>
+        <Range value="0.25"/>
+        <Period value="0.2"/>
+        <DamagePoint value="0"/>
+        <Effect value="AP_HotSBanelingExplodeLargeTarget"/>
+        <LegacyOptions index="NoDeceleration" value="1"/>
+        <AllowedMovement value="Moving"/>
+    </CWeaponLegacy>
+    <CWeaponLegacy id="AP_HotSBanelingExplodeBuildingSmall">
+        <EditorCategories value="Race:Zerg"/>
+        <Options index="Disabled" value="1"/>
+        <Options index="Hidden" value="1"/>
+        <Options index="Melee" value="1"/>
+        <Options index="OnlyFireWhileInAttackOrder" value="0"/>
+        <Icon value="Assets\Textures\btn-ability-zerg-explode.dds"/>
+        <DisplayEffect value="AP_HotSBanelingExplodeSmallDirect"/>
+        <TargetFilters value="Ground,Visible;Missile,Stasis,Dead,Hidden,Invulnerable"/>
+        <AcquireFilters value="Ground,Visible;Self,Player,Ally,Neutral,Missile,Stasis,Dead,Hidden,Invulnerable"/>
+        <Range value="0.25"/>
+        <Period value="0.2"/>
+        <DamagePoint value="0"/>
+        <Effect value="AP_HotSBanelingExplodeSmallTarget"/>
+        <LegacyOptions index="NoDeceleration" value="1"/>
+        <AllowedMovement value="Moving"/>
+    </CWeaponLegacy>
+    <CWeaponLegacy id="AP_HotSBanelingExplodeSmall">
+        <EditorCategories value="Race:Zerg"/>
+        <Options index="Hidden" value="1"/>
+        <Options index="Melee" value="1"/>
+        <Options index="OnlyFireWhileInAttackOrder" value="0"/>
+        <Icon value="Assets\Textures\btn-ability-zerg-explode.dds"/>
+        <DisplayEffect value="AP_HotSBanelingExplodeSmallDirect"/>
+        <TargetFilters value="Ground,Visible;Missile,Stasis,Dead,Hidden,Invulnerable"/>
+        <AcquireFilters value="Ground,Visible;Missile,Stasis,Dead,Hidden,Invulnerable"/>
+        <AcquireScanFilters value="-;Structure"/>
+        <Range value="0.25"/>
+        <Period value="0.2"/>
+        <DamagePoint value="0"/>
+        <Effect value="AP_HotSBanelingExplodeSmallTarget"/>
+        <LegacyOptions index="NoDeceleration" value="1"/>
+        <AllowedMovement value="Moving"/>
+    </CWeaponLegacy>
+    <CWeaponLegacy id="AP_HotSBanelingDummy">
+        <EditorCategories value="Race:Zerg"/>
+        <Options index="Melee" value="1"/>
+        <Icon value="Assets\Textures\btn-ability-zerg-banelingspooge.dds"/>
+        <DisplayEffect value="AP_HotSBanelingExplodeLargeDirect"/>
+        <TargetFilters value="Ground,Visible;Structure,Missile,Stasis,Dead,Hidden,Invulnerable"/>
+        <Range value="0.25"/>
+        <Cost>
+            <Cooldown Link="Weapon/AP_HotSBanelingExplode"/>
+        </Cost>
+        <Period value="0.2"/>
+        <DamagePoint value="0"/>
+        <Effect value=""/>
+        <LegacyOptions index="NoDeceleration" value="1"/>
+        <AllowedMovement value="Moving"/>
+    </CWeaponLegacy>
+    <CWeaponLegacy id="AP_HotSBanelingDummySmall">
+        <EditorCategories value="Race:Zerg"/>
+        <Options index="Melee" value="1"/>
+        <Icon value="Assets\Textures\btn-ability-zerg-banelingspooge.dds"/>
+        <DisplayEffect value="AP_HotSBanelingExplodeSmallDirect"/>
+        <TargetFilters value="Ground,Visible;Structure,Missile,Stasis,Dead,Hidden,Invulnerable"/>
+        <Range value="0.25"/>
+        <Cost>
+            <Cooldown Link="Weapon/AP_HotSBanelingExplode"/>
+        </Cost>
+        <Period value="0.2"/>
+        <DamagePoint value="0"/>
+        <Effect value=""/>
+        <LegacyOptions index="NoDeceleration" value="1"/>
+        <AllowedMovement value="Moving"/>
+    </CWeaponLegacy>
+    <CWeaponLegacy id="AP_HotSBanelingLaunch">
+        <EditorCategories value="Race:Zerg"/>
+        <Options index="Disabled" value="1"/>
+        <Options index="Hidden" value="1"/>
+        <Options index="OnlyFireWhileInAttackOrder" value="0"/>
+        <Icon value="Assets\Textures\btn-ability-zerg-explode.dds"/>
+        <DisplayEffect value="AP_HotSBanelingExplodeLargeDirect"/>
+        <TargetFilters value="Ground,Visible;Missile,Stasis,Dead,Hidden,Invulnerable"/>
+        <AcquireFilters value="Ground,Visible;Missile,Stasis,Dead,Hidden,Invulnerable"/>
+        <AcquireScanFilters value="-;Structure"/>
+        <Range value="6"/>
+        <MinimumRange value="1"/>
+        <Period value="1"/>
+        <DamagePoint value="0"/>
+        <Effect value="AP_HunterVolatileBurstLaunchMissile"/>
+        <LegacyOptions index="NoDeceleration" value="1"/>
+        <AllowedMovement value="Moving"/>
+    </CWeaponLegacy>
+    <CWeaponLegacy id="AP_HotSBanelingLaunchBuilding">
+        <EditorCategories value="Race:Zerg"/>
+        <Options index="Disabled" value="1"/>
+        <Options index="Hidden" value="1"/>
+        <Options index="OnlyFireWhileInAttackOrder" value="0"/>
+        <Icon value="Assets\Textures\btn-ability-zerg-explode.dds"/>
+        <DisplayEffect value="AP_HotSBanelingExplodeLargeDirect"/>
+        <TargetFilters value="Ground,Visible;Missile,Stasis,Dead,Hidden,Invulnerable"/>
+        <AcquireFilters value="Ground,Visible;Self,Player,Ally,Neutral,Missile,Stasis,Dead,Hidden,Invulnerable"/>
+        <Range value="6"/>
+        <MinimumRange value="1"/>
+        <Period value="1"/>
+        <DamagePoint value="0"/>
+        <Effect value="AP_HunterVolatileBurstLaunchMissile"/>
+        <LegacyOptions index="NoDeceleration" value="1"/>
+        <AllowedMovement value="Moving"/>
+    </CWeaponLegacy>
+    <CWeaponLegacy id="AP_HotSBanelingLaunchSmall">
+        <EditorCategories value="Race:Zerg"/>
+        <Options index="Disabled" value="1"/>
+        <Options index="Hidden" value="1"/>
+        <Options index="OnlyFireWhileInAttackOrder" value="0"/>
+        <Icon value="Assets\Textures\btn-ability-zerg-explode.dds"/>
+        <DisplayEffect value="AP_HotSBanelingExplodeSmallDirect"/>
+        <TargetFilters value="Ground,Visible;Missile,Stasis,Dead,Hidden,Invulnerable"/>
+        <AcquireFilters value="Ground,Visible;Missile,Stasis,Dead,Hidden,Invulnerable"/>
+        <AcquireScanFilters value="-;Structure"/>
+        <Range value="6"/>
+        <MinimumRange value="1"/>
+        <Period value="1"/>
+        <DamagePoint value="0"/>
+        <Effect value="AP_HunterVolatileBurstLaunchMissile"/>
+        <LegacyOptions index="NoDeceleration" value="1"/>
+        <AllowedMovement value="Moving"/>
+    </CWeaponLegacy>
+    <CWeaponLegacy id="AP_HotSBanelingLaunchBuildingSmall">
+        <EditorCategories value="Race:Zerg"/>
+        <Options index="Disabled" value="1"/>
+        <Options index="Hidden" value="1"/>
+        <Options index="OnlyFireWhileInAttackOrder" value="0"/>
+        <Icon value="Assets\Textures\btn-ability-zerg-explode.dds"/>
+        <DisplayEffect value="AP_HotSBanelingExplodeSmallDirect"/>
+        <TargetFilters value="Ground,Visible;Missile,Stasis,Dead,Hidden,Invulnerable"/>
+        <AcquireFilters value="Ground,Visible;Self,Player,Ally,Neutral,Missile,Stasis,Dead,Hidden,Invulnerable"/>
+        <Range value="6"/>
+        <MinimumRange value="1"/>
+        <Period value="1"/>
+        <DamagePoint value="0"/>
+        <Effect value="AP_HunterVolatileBurstLaunchMissile"/>
+        <LegacyOptions index="NoDeceleration" value="1"/>
+        <AllowedMovement value="Moving"/>
+    </CWeaponLegacy>
+</Catalog>