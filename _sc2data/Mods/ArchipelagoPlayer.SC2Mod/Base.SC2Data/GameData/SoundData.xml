<?xml version="1.0" encoding="utf-8"?>
<Catalog>
    <CSound default="1" id="AP_HoS_ZergAck" parent="HoS_Voice">
        <EditorCategories value="Race:Zerg"/>
    </CSound>
    <CSound id="AP_Medic_Attack" parent="TerranAck">
        <AssetArray File="AP\LocalizedData\Sounds\TerranVO\CampaignUnits\Medic\Medic_Attack00.ogg" FacialAnim="Medic_Attack00"/>
        <AssetArray File="AP\LocalizedData\Sounds\TerranVO\CampaignUnits\Medic\Medic_Attack01.ogg" FacialAnim="Medic_Attack01"/>
        <AssetArray File="AP\LocalizedData\Sounds\TerranVO\CampaignUnits\Medic\Medic_Attack02.ogg" FacialAnim="Medic_Attack02"/>
        <AssetArray File="AP\LocalizedData\Sounds\TerranVO\CampaignUnits\Medic\Medic_Attack03.ogg" FacialAnim="Medic_Attack03"/>
        <AssetArray File="AP\LocalizedData\Sounds\TerranVO\CampaignUnits\Medic\Medic_Attack04.ogg" FacialAnim="Medic_Attack04"/>
        <AssetArray File="AP\LocalizedData\Sounds\TerranVO\CampaignUnits\Medic\Medic_Attack05.ogg" FacialAnim="Medic_Attack05"/>
        <AssetArray File="AP\LocalizedData\Sounds\TerranVO\CampaignUnits\Medic\Medic_Attack06.ogg" FacialAnim="Medic_Attack06"/>
        <Volume value="-1.000000,-1.000000"/>
    </CSound>
    <CSound id="AP_Medic_Death" parent="Death">
        <EditorCategories value="Race:Terran"/>
        <AssetArray File="AP\LocalizedData\Sounds\TerranVO\CampaignUnits\Medic\Medic_Death00.wav"/>
        <AssetArray File="AP\LocalizedData\Sounds\TerranVO\CampaignUnits\Medic\Medic_Death01.wav"/>
        <AssetArray File="AP\LocalizedData\Sounds\TerranVO\CampaignUnits\Medic\Medic_Death02.wav"/>
        <AssetArray File="AP\LocalizedData\Sounds\TerranVO\CampaignUnits\Medic\Medic_Death03.wav"/>
        <AssetArray File="AP\LocalizedData\Sounds\TerranVO\CampaignUnits\Medic\Medic_Death04.wav"/>
        <AssetArray File="AP\LocalizedData\Sounds\TerranVO\CampaignUnits\Medic\Medic_Death05.wav"/>
        <Volume value="-1.000000,-1.000000"/>
    </CSound>
    <CSound id="AP_Medic_Explode" parent="Combat">
        <EditorCategories value="Race:Terran"/>
        <AssetArray File="Assets\Sounds\Zerg\SharedEffects\Explosions\Zerg_ExplosionSmall0.wav" Pitch="-3.000000,6.000000" Volume="-6.000000,-4.000000"/>
        <AssetArray File="Assets\Sounds\Zerg\SharedEffects\Explosions\Zerg_ExplosionSmall1.wav" Pitch="-3.000000,6.000000" Volume="-6.000000,-4.000000"/>
        <AssetArray File="Assets\Sounds\Zerg\SharedEffects\Explosions\Zerg_ExplosionSmall2.wav" Pitch="-3.000000,6.000000" Volume="-6.000000,-4.000000"/>
        <AssetArray File="Assets\Sounds\Zerg\SharedEffects\Explosions\Zerg_ExplosionSmall3.wav" Pitch="-3.000000,6.000000" Volume="-6.000000,-4.000000"/>
        <AssetArray File="Assets\Sounds\Zerg\SharedEffects\Explosions\Zerg_ExplosionSmall4.wav" Pitch="-3.000000,6.000000" Volume="-6.000000,-4.000000"/>
        <AssetArray File="Assets\Sounds\Zerg\SharedEffects\Explosions\Zerg_ExplosionSmall5.wav" Pitch="-3.000000,6.000000" Volume="-6.000000,-4.000000"/>
        <AssetArray File="Assets\Sounds\Zerg\SharedEffects\Explosions\Zerg_ExplosionSmall6.wav" Pitch="-3.000000,6.000000" Volume="-6.000000,-4.000000"/>
    </CSound>
    <CSound id="AP_Medic_Help" parent="TerranAck">
        <AssetArray File="AP\LocalizedData\Sounds\TerranVO\CampaignUnits\Medic\Medic_Help00.ogg" FacialAnim="Medic_Help00"/>
        <Category value="Alert"/>
        <Volume value="-1.000000,-1.000000"/>
    </CSound>
    <CSound id="AP_Medic_Pissed" parent="Pissed">
        <EditorCategories value="Race:Terran"/>
        <AssetArray File="AP\LocalizedData\Sounds\TerranVO\CampaignUnits\Medic\AP_Medic_Pissed200.ogg" FacialAnim="AP_Medic_Pissed200"/>
        <AssetArray File="AP\LocalizedData\Sounds\TerranVO\CampaignUnits\Medic\AP_Medic_Pissed201.ogg" FacialAnim="AP_Medic_Pissed201"/>
        <AssetArray File="AP\LocalizedData\Sounds\TerranVO\CampaignUnits\Medic\AP_Medic_Pissed202.ogg" FacialAnim="AP_Medic_Pissed202"/>
        <AssetArray File="AP\LocalizedData\Sounds\TerranVO\CampaignUnits\Medic\AP_Medic_Pissed203.ogg" FacialAnim="AP_Medic_Pissed203"/>
        <AssetArray File="AP\LocalizedData\Sounds\TerranVO\CampaignUnits\Medic\AP_Medic_Pissed204.ogg" FacialAnim="AP_Medic_Pissed204"/>
        <AssetArray File="AP\LocalizedData\Sounds\TerranVO\CampaignUnits\Medic\AP_Medic_Pissed205.ogg" FacialAnim="AP_Medic_Pissed205"/>
        <AssetArray File="AP\LocalizedData\Sounds\TerranVO\CampaignUnits\Medic\AP_Medic_Pissed206.ogg" FacialAnim="AP_Medic_Pissed206"/>
        <AssetArray File="AP\LocalizedData\Sounds\TerranVO\CampaignUnits\Medic\AP_Medic_Pissed207.ogg" FacialAnim="AP_Medic_Pissed207"/>
        <AssetArray File="AP\LocalizedData\Sounds\TerranVO\CampaignUnits\Medic\AP_Medic_Pissed208.ogg" FacialAnim="AP_Medic_Pissed208"/>
        <AssetArray File="AP\LocalizedData\Sounds\TerranVO\CampaignUnits\Medic\AP_Medic_Pissed209.ogg" FacialAnim="AP_Medic_Pissed209"/>
        <AssetArray File="AP\LocalizedData\Sounds\TerranVO\CampaignUnits\Medic\AP_Medic_Pissed210.ogg" FacialAnim="AP_Medic_Pissed210"/>
        <AssetArray File="AP\LocalizedData\Sounds\TerranVO\CampaignUnits\Medic\AP_Medic_Pissed211.ogg" FacialAnim="AP_Medic_Pissed211"/>
        <AssetArray File="AP\LocalizedData\Sounds\TerranVO\CampaignUnits\Medic\AP_Medic_Pissed212.ogg" FacialAnim="AP_Medic_Pissed212"/>
        <Volume value="-1.000000,-1.000000"/>
    </CSound>
    <CSound id="AP_Medic_Ready" parent="Ready">
        <EditorCategories value="Race:Terran"/>
        <AssetArray File="AP\LocalizedData\Sounds\TerranVO\CampaignUnits\Medic\Medic_Ready00.ogg" FacialAnim="Medic_Ready00"/>
        <Volume value="-1.000000,-1.000000"/>
    </CSound>
    <CSound id="AP_Medic_What" parent="TerranAck">
        <AssetArray File="AP\LocalizedData\Sounds\TerranVO\CampaignUnits\Medic\Medic_What00.ogg" FacialAnim="Medic_What00"/>
        <AssetArray File="AP\LocalizedData\Sounds\TerranVO\CampaignUnits\Medic\Medic_What01.ogg" FacialAnim="Medic_What01"/>
        <AssetArray File="AP\LocalizedData\Sounds\TerranVO\CampaignUnits\Medic\Medic_What02.ogg" FacialAnim="Medic_What02"/>
        <AssetArray File="AP\LocalizedData\Sounds\TerranVO\CampaignUnits\Medic\Medic_What03.ogg" FacialAnim="Medic_What03"/>
        <AssetArray File="AP\LocalizedData\Sounds\TerranVO\CampaignUnits\Medic\Medic_What04.ogg" FacialAnim="Medic_What04"/>
        <AssetArray File="AP\LocalizedData\Sounds\TerranVO\CampaignUnits\Medic\Medic_What05.ogg" FacialAnim="Medic_What05"/>
        <Volume value="-1.000000,-1.000000"/>
    </CSound>
    <CSound id="AP_Medic_Yes" parent="TerranAck">
        <AssetArray File="AP\LocalizedData\Sounds\TerranVO\CampaignUnits\Medic\Medic_Yes00.ogg" FacialAnim="Medic_Yes00"/>
        <AssetArray File="AP\LocalizedData\Sounds\TerranVO\CampaignUnits\Medic\Medic_Yes01.ogg" FacialAnim="Medic_Yes01"/>
        <AssetArray File="AP\LocalizedData\Sounds\TerranVO\CampaignUnits\Medic\Medic_Yes02.ogg" FacialAnim="Medic_Yes02"/>
        <AssetArray File="AP\LocalizedData\Sounds\TerranVO\CampaignUnits\Medic\Medic_Yes03.ogg" FacialAnim="Medic_Yes03"/>
        <AssetArray File="AP\LocalizedData\Sounds\TerranVO\CampaignUnits\Medic\Medic_Yes04.ogg" FacialAnim="Medic_Yes04"/>
        <AssetArray File="AP\LocalizedData\Sounds\TerranVO\CampaignUnits\Medic\Medic_Yes05.ogg" FacialAnim="Medic_Yes05"/>
        <Volume value="-1.000000,-1.000000"/>
    </CSound>
    <CSound id="AP_FirebatAttackLaunch" parent="Combat">
        <EditorCategories value="Race:Terran"/>
        <AssetArray File="Assets\Sounds\Terran\Firebat\Firebat_AttackLaunch0.wav"/>
        <AssetArray File="Assets\Sounds\Terran\Firebat\Firebat_AttackLaunch1.wav"/>
        <AssetArray File="Assets\Sounds\Terran\Firebat\Firebat_AttackLaunch2.wav"/>
        <AssetArray File="Assets\Sounds\Terran\Firebat\Firebat_AttackLaunch3.wav"/>
        <AssetArray File="Assets\Sounds\Terran\Firebat\Firebat_AttackLaunch4.wav"/>
        <DupeDestroyCount value="8"/>
        <DupeMuteCount value="4"/>
        <Pitch value="1.640000,3.160000"/>
        <Volume value="-3.000000,-3.000000"/>
    </CSound>
    <CSound id="AP_FirebatBunkerAttackLaunch" parent="Combat">
        <EditorCategories value="Race:Terran"/>
        <AssetArray File="Assets\Sounds\Terran\Firebat\Firebat_AttackLaunch0.wav"/>
        <AssetArray File="Assets\Sounds\Terran\Firebat\Firebat_AttackLaunch1.wav"/>
        <AssetArray File="Assets\Sounds\Terran\Firebat\Firebat_AttackLaunch2.wav"/>
        <AssetArray File="Assets\Sounds\Terran\Firebat\Firebat_AttackLaunch3.wav"/>
        <AssetArray File="Assets\Sounds\Terran\Firebat\Firebat_AttackLaunch4.wav"/>
        <DupeDestroyCount value="8"/>
        <Pitch value="1.640000,3.160000"/>
        <Volume value="-3.000000,-3.000000"/>
    </CSound>
    <CSound id="AP_Firebat_Attack" parent="TerranAck">
        <AssetArray File="AP\LocalizedData\Sounds\TerranVO\CampaignUnits\Firebat\Firebat_Attack00.ogg" FacialAnim="Firebat_Attack00"/>
        <AssetArray File="AP\LocalizedData\Sounds\TerranVO\CampaignUnits\Firebat\Firebat_Attack01.ogg" FacialAnim="Firebat_Attack01"/>
        <AssetArray File="AP\LocalizedData\Sounds\TerranVO\CampaignUnits\Firebat\Firebat_Attack02.ogg" FacialAnim="Firebat_Attack02"/>
        <AssetArray File="AP\LocalizedData\Sounds\TerranVO\CampaignUnits\Firebat\Firebat_Attack03.ogg" FacialAnim="Firebat_Attack03"/>
        <AssetArray File="AP\LocalizedData\Sounds\TerranVO\CampaignUnits\Firebat\Firebat_Attack04.ogg" FacialAnim="Firebat_Attack04"/>
        <AssetArray File="AP\LocalizedData\Sounds\TerranVO\CampaignUnits\Firebat\Firebat_Attack05.ogg" FacialAnim="Firebat_Attack05"/>
        <AssetArray File="AP\LocalizedData\Sounds\TerranVO\CampaignUnits\Firebat\Firebat_Attack06.ogg" FacialAnim="Firebat_Attack06"/>
        <Volume value="-2.000000,-2.000000"/>
    </CSound>
    <CSound id="AP_Firebat_AttackImpact" parent="Combat">
        <EditorCategories value="Race:Terran"/>
        <AssetArray File="Assets\Sounds\Terran\Hellion\Hellion_AttackImpact0.wav"/>
        <AssetArray File="Assets\Sounds\Terran\Hellion\Hellion_AttackImpact1.wav"/>
        <AssetArray File="Assets\Sounds\Terran\Hellion\Hellion_AttackImpact2.wav"/>
        <AssetArray File="Assets\Sounds\Terran\Hellion\Hellion_AttackImpact3.wav"/>
        <AssetArray File="Assets\Sounds\Terran\Hellion\Hellion_AttackImpact4.wav"/>
        <DupeDestroyCount value="8"/>
        <DupeMaximumMethod value="Replace"/>
        <Pitch value="1.640000,3.160000"/>
        <Volume value="-3.100000,-1.940000"/>
    </CSound>
    <CSound id="AP_Firebat_Explode" parent="Death">
        <EditorCategories value="Race:Terran"/>
        <AssetArray File="Assets\Sounds\Terran\SharedEffects\Explosions\Terran_ExplosionSmall0.wav" Pitch="-3.000000,3.000000"/>
        <AssetArray File="Assets\Sounds\Terran\SharedEffects\Explosions\Terran_ExplosionSmall1.wav" Pitch="-3.000000,3.000000"/>
        <AssetArray File="Assets\Sounds\Terran\SharedEffects\Explosions\Terran_ExplosionSmall2.wav" Pitch="-3.000000,3.000000"/>
        <AssetArray File="Assets\Sounds\Terran\SharedEffects\Explosions\Terran_ExplosionSmall3.wav" Pitch="-3.000000,3.000000"/>
        <AssetArray File="Assets\Sounds\Terran\SharedEffects\Explosions\Terran_ExplosionSmall4.wav" Pitch="-3.000000,3.000000"/>
        <AssetArray File="Assets\Sounds\Terran\SharedEffects\Explosions\Terran_ExplosionSmall5.wav" Pitch="-3.000000,3.000000"/>
        <AssetArray File="Assets\Sounds\Terran\SharedEffects\Explosions\Terran_ExplosionSmall6.wav" Pitch="-3.000000,3.000000"/>
        <AssetArray File="Assets\Sounds\Terran\SharedEffects\Explosions\Terran_ExplosionSmall7.wav" Pitch="-3.000000,3.000000"/>
        <AssetArray File="Assets\Sounds\Terran\SharedEffects\Explosions\Terran_ExplosionSmall8.wav" Pitch="-3.000000,3.000000"/>
        <AssetArray File="Assets\Sounds\Terran\SharedEffects\Explosions\Terran_ExplosionSmall9.wav" Pitch="-3.000000,3.000000"/>
        <Flags index="Ignorable" value="0"/>
        <Flags index="Purgable" value="1"/>
        <Category value="Combat"/>
        <DupeDestroyCount value="5"/>
        <DupeMaximumMethod value="Replace"/>
    </CSound>
    <CSound id="AP_Firebat_Help" parent="TerranAck">
        <AssetArray File="AP\LocalizedData\Sounds\TerranVO\CampaignUnits\Firebat\Firebat_Help00.ogg" FacialAnim="Firebat_Help00"/>
        <Category value="Alert"/>
        <Volume value="-2.000000,-2.000000"/>
    </CSound>
    <CSound id="AP_Firebat_Pissed" parent="Pissed">
        <EditorCategories value="Race:Terran"/>
        <AssetArray File="AP\LocalizedData\Sounds\TerranVO\CampaignUnits\Firebat\Firebat_Pissed00.ogg" FacialAnim="Firebat_Pissed00"/>
        <AssetArray File="AP\LocalizedData\Sounds\TerranVO\CampaignUnits\Firebat\Firebat_Pissed01.ogg" FacialAnim="Firebat_Pissed01"/>
        <AssetArray File="AP\LocalizedData\Sounds\TerranVO\CampaignUnits\Firebat\Firebat_Pissed02.ogg" FacialAnim="Firebat_Pissed02"/>
        <AssetArray File="AP\LocalizedData\Sounds\TerranVO\CampaignUnits\Firebat\Firebat_Pissed03.ogg" FacialAnim="Firebat_Pissed03"/>
        <AssetArray File="AP\LocalizedData\Sounds\TerranVO\CampaignUnits\Firebat\Firebat_Pissed04.ogg" FacialAnim="Firebat_Pissed04"/>
        <AssetArray File="AP\LocalizedData\Sounds\TerranVO\CampaignUnits\Firebat\Firebat_Pissed05.ogg" FacialAnim="Firebat_Pissed05"/>
        <AssetArray File="AP\LocalizedData\Sounds\TerranVO\CampaignUnits\Firebat\Firebat_Pissed06.ogg" FacialAnim="Firebat_Pissed06"/>
        <AssetArray File="AP\LocalizedData\Sounds\TerranVO\CampaignUnits\Firebat\Firebat_Pissed07.ogg" FacialAnim="Firebat_Pissed07"/>
        <AssetArray File="AP\LocalizedData\Sounds\TerranVO\CampaignUnits\Firebat\Firebat_Pissed08.ogg" FacialAnim="Firebat_Pissed08"/>
        <AssetArray File="AP\LocalizedData\Sounds\TerranVO\CampaignUnits\Firebat\Firebat_Pissed09.ogg" FacialAnim="Firebat_Pissed09"/>
        <AssetArray File="AP\LocalizedData\Sounds\TerranVO\CampaignUnits\Firebat\Firebat_Pissed10.ogg" FacialAnim="Firebat_Pissed10"/>
        <AssetArray File="AP\LocalizedData\Sounds\TerranVO\CampaignUnits\Firebat\Firebat_Pissed11.ogg" FacialAnim="Firebat_Pissed11"/>
        <AssetArray File="AP\LocalizedData\Sounds\TerranVO\CampaignUnits\Firebat\Firebat_Pissed12.ogg" FacialAnim="Firebat_Pissed12"/>
        <Volume value="-2.000000,-2.000000"/>
    </CSound>
    <CSound id="AP_Firebat_Ready" parent="Ready">
        <EditorCategories value="Race:Terran"/>
        <AssetArray File="AP\LocalizedData\Sounds\TerranVO\CampaignUnits\Firebat\Firebat_Ready00.ogg" FacialAnim="Firebat_Ready00"/>
        <Volume value="-2.000000,-2.000000"/>
    </CSound>
    <CSound id="AP_Firebat_What" parent="TerranAck">
        <AssetArray File="AP\LocalizedData\Sounds\TerranVO\CampaignUnits\Firebat\Firebat_What00.ogg" FacialAnim="Firebat_What00"/>
        <AssetArray File="AP\LocalizedData\Sounds\TerranVO\CampaignUnits\Firebat\Firebat_What01.ogg" FacialAnim="Firebat_What01"/>
        <AssetArray File="AP\LocalizedData\Sounds\TerranVO\CampaignUnits\Firebat\Firebat_What02.ogg" FacialAnim="Firebat_What02"/>
        <AssetArray File="AP\LocalizedData\Sounds\TerranVO\CampaignUnits\Firebat\Firebat_What03.ogg" FacialAnim="Firebat_What03"/>
        <AssetArray File="AP\LocalizedData\Sounds\TerranVO\CampaignUnits\Firebat\Firebat_What04.ogg" FacialAnim="Firebat_What04"/>
        <AssetArray File="AP\LocalizedData\Sounds\TerranVO\CampaignUnits\Firebat\Firebat_What05.ogg" FacialAnim="Firebat_What05"/>
        <Volume value="-2.000000,-2.000000"/>
    </CSound>
    <CSound id="AP_Firebat_Yes" parent="TerranAck">
        <AssetArray File="AP\LocalizedData\Sounds\TerranVO\CampaignUnits\Firebat\Firebat_Yes00.ogg" FacialAnim="Firebat_Yes00"/>
        <AssetArray File="AP\LocalizedData\Sounds\TerranVO\CampaignUnits\Firebat\Firebat_Yes01.ogg" FacialAnim="Firebat_Yes01"/>
        <AssetArray File="AP\LocalizedData\Sounds\TerranVO\CampaignUnits\Firebat\Firebat_Yes02.ogg" FacialAnim="Firebat_Yes02"/>
        <AssetArray File="AP\LocalizedData\Sounds\TerranVO\CampaignUnits\Firebat\Firebat_Yes03.ogg" FacialAnim="Firebat_Yes03"/>
        <AssetArray File="AP\LocalizedData\Sounds\TerranVO\CampaignUnits\Firebat\Firebat_Yes04.ogg" FacialAnim="Firebat_Yes04"/>
        <AssetArray File="AP\LocalizedData\Sounds\TerranVO\CampaignUnits\Firebat\Firebat_Yes05.ogg" FacialAnim="Firebat_Yes05"/>
        <AssetArray File="AP\LocalizedData\Sounds\TerranVO\CampaignUnits\Firebat\Firebat_Yes06.ogg" FacialAnim="Firebat_Yes06"/>
        <Volume value="-2.000000,-2.000000"/>
    </CSound>
    <CSound id="AP_Firebat_Attack_NP" parent="TerranAck">
        <AssetArray File="AP\LocalizedData\Sounds\TerranVO\CampaignUnits\Firebat\Firebat_NeuralParasiteAttack00.ogg"/>
        <AssetArray File="AP\LocalizedData\Sounds\TerranVO\CampaignUnits\Firebat\Firebat_NeuralParasiteAttack01.ogg"/>
        <Volume value="-2.000000,-2.000000"/>
    </CSound>
    <CSound id="AP_Firebat_Death_NP" parent="Death">
        <EditorCategories value="Race:Terran"/>
        <AssetArray File="AP\LocalizedData\Sounds\TerranVO\CampaignUnits\Firebat\Firebat_NeuralParasiteDeath00.wav"/>
        <Flags index="Stream" value="1"/>
        <Volume value="-2.000000,-2.000000"/>
    </CSound>
    <CSound id="AP_Firebat_EnterBunkerVO" parent="TerranAck">
        <AssetArray File="AP\LocalizedData\Sounds\TerranVO\CampaignUnits\Firebat\Firebat_EnterBunker00.ogg" FacialAnim="Firebat_EnterBunker00"/>
        <Volume value="-2.000000,-2.000000"/>
    </CSound>
    <CSound id="AP_Firebat_Evac" parent="TerranAck">
        <AssetArray>
            <File value="AP\LocalizedData\Sounds\TerranVO\CampaignUnits\Firebat\Firebat_Evac00.ogg"/>
            <FacialAnim value="Firebat_Evac00"/>
            <PortraitModel value="FirebatPortrait"/>
            <Speaker value="ConversationState/Characters/CharFirebat"/>
        </AssetArray>
        <Volume value="-2.000000,-2.000000"/>
    </CSound>
    <CSound id="AP_Firebat_Ready_NP" parent="Ready">
        <EditorCategories value="Race:Terran"/>
        <AssetArray File="AP\LocalizedData\Sounds\TerranVO\CampaignUnits\Firebat\Firebat_NeuralParasiteReady00.ogg"/>
        <Volume value="-2.000000,-2.000000"/>
    </CSound>
    <CSound id="AP_Firebat_Stand" parent="Foley">
        <AssetArray index="0" File="Assets\Sounds\Uni\Foley\Firebat_Stand.wav"/>
        <VolumeRolloffFadeBlend value="Linear"/>
        <VolumeRolloffPoints Distance="7.000000"/>
        <VolumeRolloffPoints Distance="13.000000" Volume="-96.000000"/>
    </CSound>
    <CSound id="AP_Firebat_Stand_01" parent="Foley">
        <AssetArray index="0" File="Assets\Sounds\Uni\Foley\Firebat_Stand_01.wav"/>
        <VolumeRolloffFadeBlend value="Linear"/>
        <VolumeRolloffPoints Distance="7.000000"/>
        <VolumeRolloffPoints Distance="13.000000" Volume="-96.000000"/>
    </CSound>
    <CSound id="AP_Firebat_Stand_Work" parent="Foley">
        <AssetArray index="0" File="Assets\Sounds\Uni\Foley\Firebat_Stand_Work.wav"/>
        <Volume value="-3.000000,-3.000000"/>
        <VolumeRolloffFadeBlend value="Linear"/>
        <VolumeRolloffPoints Distance="7.000000"/>
        <VolumeRolloffPoints Distance="13.000000" Volume="-96.000000"/>
    </CSound>
    <CSound id="AP_Firebat_Stand_Work_01" parent="Foley">
        <AssetArray index="0" File="Assets\Sounds\Uni\Foley\Firebat_Stand_Work_01.wav"/>
        <Volume value="-3.000000,-3.000000"/>
        <VolumeRolloffFadeBlend value="Linear"/>
        <VolumeRolloffPoints Distance="7.000000"/>
        <VolumeRolloffPoints Distance="13.000000" Volume="-96.000000"/>
    </CSound>
    <CSound id="AP_Firebat_Stand_Work_02" parent="Foley">
        <AssetArray index="0" File="Assets\Sounds\Uni\Foley\Firebat_Stand_Work_02.wav"/>
        <Volume value="-3.000000,-3.000000"/>
        <VolumeRolloffFadeBlend value="Linear"/>
        <VolumeRolloffPoints Distance="7.000000"/>
        <VolumeRolloffPoints Distance="13.000000" Volume="-96.000000"/>
    </CSound>
    <CSound id="AP_Firebat_What_NP" parent="TerranAck">
        <AssetArray File="AP\LocalizedData\Sounds\TerranVO\CampaignUnits\Firebat\Firebat_NeuralParasiteWhat00.ogg"/>
        <AssetArray File="AP\LocalizedData\Sounds\TerranVO\CampaignUnits\Firebat\Firebat_NeuralParasiteWhat01.ogg"/>
        <Volume value="-2.000000,-2.000000"/>
    </CSound>
    <CSound id="AP_Medic_Attack_NP" parent="TerranAck">
        <AssetArray File="AP\LocalizedData\Sounds\TerranVO\CampaignUnits\Medic\Medic_NeuralParasiteAttack00.ogg" FacialAnim="Medic_NeuralParasiteAttack00"/>
        <AssetArray File="AP\LocalizedData\Sounds\TerranVO\CampaignUnits\Medic\Medic_NeuralParasiteAttack01.ogg" FacialAnim="Medic_NeuralParasiteAttack01"/>
    </CSound>
    <CSound id="AP_Medic_Death_NP" parent="Death">
        <EditorCategories value="Race:Terran"/>
        <AssetArray File="AP\LocalizedData\Sounds\TerranVO\CampaignUnits\Medic\Medic_NeuralParasiteDeath00.wav"/>
    </CSound>
    <CSound id="AP_Medic_EnergyLowVO" parent="TerranAck">
        <AssetArray File="AP\LocalizedData\Sounds\TerranVO\CampaignUnits\Medic\Medic_EnergyLow00.ogg" FacialAnim="Medic_EnergyLow00"/>
        <Volume value="-1.000000,-1.000000"/>
    </CSound>
    <CSound id="AP_Medic_EnterBunkerVO" parent="TerranAck">
        <AssetArray File="AP\LocalizedData\Sounds\TerranVO\CampaignUnits\Medic\Medic_EntBunk00.ogg" FacialAnim="Medic_EntBunk00"/>
        <Volume value="-1.000000,-1.000000"/>
    </CSound>
    <CSound id="AP_Medic_Evac" parent="TerranAck">
        <AssetArray File="AP\LocalizedData\Sounds\TerranVO\CampaignUnits\Medic\Medic_Evac00.ogg" FacialAnim="Medic_Evac00"/>
        <Volume value="-1.000000,-1.000000"/>
    </CSound>
    <CSound id="AP_Medic_ExitBunkerVO" parent="TerranAck">
        <AssetArray File="AP\LocalizedData\Sounds\TerranVO\CampaignUnits\Medic\Medic_ExitBunk00.ogg" FacialAnim="Medic_ExitBunk00"/>
        <Volume value="-1.000000,-1.000000"/>
    </CSound>
    <CSound id="AP_Medic_FlareVO" parent="TerranAck">
        <AssetArray File="AP\LocalizedData\Sounds\TerranVO\CampaignUnits\Medic\Medic_Flare00.ogg" FacialAnim="Medic_Flare00"/>
        <Volume value="-1.000000,-1.000000"/>
    </CSound>
    <CSound id="AP_Medic_Heal" parent="Spell">
        <EditorCategories value="Race:Terran"/>
        <AssetArray File="Assets\Sounds\Terran\Medivac\Medivac_HealLoop.wav"/>
        <DupeDestroyCount value="4"/>
        <LoopCount value="-1"/>
        <Pitch value="-1.820000,1.640000"/>
        <Volume value="-12.000000,-12.000000"/>
    </CSound>
    <CSound id="AP_Medic_HealEnd" parent="Spell">
        <EditorCategories value="Race:Terran"/>
        <AssetArray File="Assets\Sounds\Terran\Medivac\Medivac_HealEnd.wav"/>
        <DupeDestroyCount value="4"/>
        <Pitch value="-1.820000,1.640000"/>
        <Volume value="-12.000000,-12.000000"/>
    </CSound>
    <CSound id="AP_Medic_HealStart" parent="Spell">
        <EditorCategories value="Race:Terran"/>
        <AssetArray File="Assets\Sounds\Terran\Medivac\Medivac_HealStart.wav"/>
        <DupeDestroyCount value="4"/>
        <Pitch value="-1.820000,1.640000"/>
        <Volume value="-12.000000,-12.000000"/>
    </CSound>
    <CSound id="AP_Medic_HealVO" parent="TerranAck">
        <AssetArray File="AP\LocalizedData\Sounds\TerranVO\CampaignUnits\Medic\Medic_Heal00.ogg" FacialAnim="Medic_Heal00"/>
        <AssetArray File="AP\LocalizedData\Sounds\TerranVO\CampaignUnits\Medic\Medic_Heal01.ogg" FacialAnim="Medic_Heal01"/>
        <Volume value="-1.000000,-1.000000"/>
    </CSound>
    <CSound id="AP_Medic_Ready_NP" parent="TerranAck">
        <AssetArray File="AP\LocalizedData\Sounds\TerranVO\CampaignUnits\Medic\Medic_NeuralParasiteReady00.ogg" FacialAnim="Medic_NeuralParasiteReady00"/>
    </CSound>
    <CSound id="AP_Medic_What_NP" parent="TerranAck">
        <AssetArray File="AP\LocalizedData\Sounds\TerranVO\CampaignUnits\Medic\Medic_NeuralParasiteWhat00.ogg" FacialAnim="Medic_NeuralParasiteWhat00"/>
        <AssetArray File="AP\LocalizedData\Sounds\TerranVO\CampaignUnits\Medic\Medic_NeuralParasiteWhat01.ogg" FacialAnim="Medic_NeuralParasiteWhat01"/>
    </CSound>
    <CSound id="AP_VultureAttackImpact" parent="Combat">
        <EditorCategories value="Race:Terran"/>
        <AssetArray File="Assets\Sounds\Terran\SharedEffects\Explosions\Terran_ExplosionSmall0.wav" Pitch="-3.000000,3.000000"/>
        <AssetArray File="Assets\Sounds\Terran\SharedEffects\Explosions\Terran_ExplosionSmall1.wav" Pitch="-3.000000,3.000000"/>
        <AssetArray File="Assets\Sounds\Terran\SharedEffects\Explosions\Terran_ExplosionSmall2.wav" Pitch="-3.000000,3.000000"/>
        <AssetArray File="Assets\Sounds\Terran\SharedEffects\Explosions\Terran_ExplosionSmall3.wav" Pitch="-3.000000,3.000000"/>
        <AssetArray File="Assets\Sounds\Terran\SharedEffects\Explosions\Terran_ExplosionSmall4.wav" Pitch="-3.000000,3.000000"/>
        <AssetArray File="Assets\Sounds\Terran\SharedEffects\Explosions\Terran_ExplosionSmall5.wav" Pitch="-3.000000,3.000000"/>
        <AssetArray File="Assets\Sounds\Terran\SharedEffects\Explosions\Terran_ExplosionSmall6.wav" Pitch="-3.000000,3.000000"/>
        <AssetArray File="Assets\Sounds\Terran\SharedEffects\Explosions\Terran_ExplosionSmall7.wav" Pitch="-3.000000,3.000000"/>
        <AssetArray File="Assets\Sounds\Terran\SharedEffects\Explosions\Terran_ExplosionSmall8.wav" Pitch="-3.000000,3.000000"/>
        <AssetArray File="Assets\Sounds\Terran\SharedEffects\Explosions\Terran_ExplosionSmall9.wav" Pitch="-3.000000,3.000000"/>
        <DupeDestroyCount value="5"/>
        <DupeMaximumMethod value="Replace"/>
        <DupeMuteCount value="5"/>
        <Volume value="-5.000000,-3.000000"/>
    </CSound>
    <CSound id="AP_VultureAttackLaunch" parent="Combat">
        <EditorCategories value="Race:Terran"/>
        <AssetArray File="Assets\Sounds\Terran\Vulture\Vulture_AttackLaunch0.wav"/>
        <AssetArray File="Assets\Sounds\Terran\Vulture\Vulture_AttackLaunch1.wav"/>
        <AssetArray File="Assets\Sounds\Terran\Vulture\Vulture_AttackLaunch2.wav"/>
        <AssetArray File="Assets\Sounds\Terran\Vulture\Vulture_AttackLaunch3.wav"/>
        <Pitch value="-1.000000,1.000000"/>
        <Volume value="-4.000000,-3.000000"/>
    </CSound>
    <CSound id="AP_VultureSpiderMineAttackImpact" parent="Combat">
        <EditorCategories value="Race:Terran"/>
        <AssetArray File="Assets\Sounds\Terran\SharedEffects\Explosions\Terran_ExplosionSmall0.wav" Pitch="-3.000000,3.000000"/>
        <AssetArray File="Assets\Sounds\Terran\SharedEffects\Explosions\Terran_ExplosionSmall1.wav" Pitch="-3.000000,3.000000"/>
        <AssetArray File="Assets\Sounds\Terran\SharedEffects\Explosions\Terran_ExplosionSmall2.wav" Pitch="-3.000000,3.000000"/>
        <AssetArray File="Assets\Sounds\Terran\SharedEffects\Explosions\Terran_ExplosionSmall3.wav" Pitch="-3.000000,3.000000"/>
        <AssetArray File="Assets\Sounds\Terran\SharedEffects\Explosions\Terran_ExplosionSmall4.wav" Pitch="-3.000000,3.000000"/>
        <AssetArray File="Assets\Sounds\Terran\SharedEffects\Explosions\Terran_ExplosionSmall5.wav" Pitch="-3.000000,3.000000"/>
        <AssetArray File="Assets\Sounds\Terran\SharedEffects\Explosions\Terran_ExplosionSmall6.wav" Pitch="-3.000000,3.000000"/>
        <AssetArray File="Assets\Sounds\Terran\SharedEffects\Explosions\Terran_ExplosionSmall7.wav" Pitch="-3.000000,3.000000"/>
        <AssetArray File="Assets\Sounds\Terran\SharedEffects\Explosions\Terran_ExplosionSmall8.wav" Pitch="-3.000000,3.000000"/>
        <AssetArray File="Assets\Sounds\Terran\SharedEffects\Explosions\Terran_ExplosionSmall9.wav" Pitch="-3.000000,3.000000"/>
        <DupeDestroyCount value="5"/>
        <DupeMaximumMethod value="Replace"/>
        <DupeMuteCount value="5"/>
        <Volume value="-5.000000,-3.000000"/>
    </CSound>
    <CSound id="AP_Vulture_Attack" parent="TerranAck">
        <AssetArray File="AP\LocalizedData\Sounds\TerranVO\CampaignUnits\Vulture\Vulture_Attack00.ogg" FacialAnim="Vulture_Attack00"/>
        <AssetArray File="AP\LocalizedData\Sounds\TerranVO\CampaignUnits\Vulture\Vulture_Attack01.ogg" FacialAnim="Vulture_Attack01"/>
        <AssetArray File="AP\LocalizedData\Sounds\TerranVO\CampaignUnits\Vulture\Vulture_Attack02.ogg" FacialAnim="Vulture_Attack02"/>
    </CSound>
    <CSound id="AP_Vulture_Attack_NP" parent="TerranAck">
        <AssetArray File="AP\LocalizedData\Sounds\TerranVO\CampaignUnits\Vulture\Vulture_NeuralParasiteAttack00.ogg"/>
        <AssetArray File="AP\LocalizedData\Sounds\TerranVO\CampaignUnits\Vulture\Vulture_NeuralParasiteAttack01.ogg"/>
    </CSound>
    <CSound id="AP_Vulture_CloakVO" parent="TerranAck">
        <AssetArray File="AP\LocalizedData\Sounds\TerranVO\CampaignUnits\Vulture\Vulture_Cloak00.ogg"/>
    </CSound>
    <CSound id="AP_Vulture_Death" parent="Death">
        <EditorCategories value="Race:Terran"/>
        <AssetArray File="AP\LocalizedData\Sounds\TerranVO\CampaignUnits\Vulture\Vulture_Death00.wav"/>
        <AssetArray File="AP\LocalizedData\Sounds\TerranVO\CampaignUnits\Vulture\Vulture_Death01.wav"/>
        <AssetArray File="AP\LocalizedData\Sounds\TerranVO\CampaignUnits\Vulture\Vulture_Death02.wav"/>
        <AssetArray File="AP\LocalizedData\Sounds\TerranVO\CampaignUnits\Vulture\Vulture_Death03.wav"/>
        <AssetArray File="AP\LocalizedData\Sounds\TerranVO\CampaignUnits\Vulture\Vulture_Death04.wav"/>
        <AssetArray File="AP\LocalizedData\Sounds\TerranVO\CampaignUnits\Vulture\Vulture_Death05.wav"/>
    </CSound>
    <CSound id="AP_Vulture_Death_NP" parent="Death">
        <EditorCategories value="Race:Terran"/>
        <AssetArray File="AP\LocalizedData\Sounds\TerranVO\CampaignUnits\Vulture\Vulture_NeuralParasiteDeath00.wav"/>
    </CSound>
    <CSound id="AP_Vulture_EnergyLowVO" parent="TerranAck">
        <AssetArray File="AP\LocalizedData\Sounds\TerranVO\CampaignUnits\Vulture\Vulture_EnergyLow00.ogg" FacialAnim="Vulture_EnergyLow00"/>
    </CSound>
    <CSound id="AP_Vulture_Explode" parent="Combat">
        <EditorCategories value="Race:Terran"/>
        <AssetArray File="Assets\Sounds\Terran\SharedEffects\Explosions\Terran_ExplosionMedium0.wav"/>
        <AssetArray File="Assets\Sounds\Terran\SharedEffects\Explosions\Terran_ExplosionMedium1.wav"/>
        <AssetArray File="Assets\Sounds\Terran\SharedEffects\Explosions\Terran_ExplosionMedium2.wav"/>
        <AssetArray File="Assets\Sounds\Terran\SharedEffects\Explosions\Terran_ExplosionMedium3.wav"/>
        <AssetArray File="Assets\Sounds\Terran\SharedEffects\Explosions\Terran_ExplosionMedium4.wav"/>
        <AssetArray File="Assets\Sounds\Terran\SharedEffects\Explosions\Terran_ExplosionMedium5.wav"/>
        <AssetArray File="Assets\Sounds\Terran\SharedEffects\Explosions\Terran_ExplosionMedium6.wav"/>
        <AssetArray File="Assets\Sounds\Terran\SharedEffects\Explosions\Terran_ExplosionMedium7.wav"/>
        <AssetArray File="Assets\Sounds\Terran\SharedEffects\Explosions\Terran_ExplosionMedium8.wav"/>
        <AssetArray File="Assets\Sounds\Terran\SharedEffects\Explosions\Terran_ExplosionMedium9.wav"/>
        <DupeDestroyCount value="5"/>
        <DupeMaximumMethod value="Replace"/>
        <DupeMuteCount value="5"/>
        <Pitch value="-2.000000,3.000000"/>
        <Volume value="-5.000000,-3.000000"/>
    </CSound>
    <CSound id="AP_Vulture_Help" parent="TerranAck">
        <AssetArray File="AP\LocalizedData\Sounds\TerranVO\CampaignUnits\Vulture\Vulture_Help00.ogg" FacialAnim="Vulture_Help00"/>
        <Category value="Alert"/>
    </CSound>
    <CSound id="AP_Vulture_Movement" parent="Movement">
        <EditorCategories value="Race:Terran"/>
        <AssetArray File="Assets\Sounds\Terran\Hellion\Hellion_Movement0.wav"/>
        <AssetArray File="Assets\Sounds\Terran\Hellion\Hellion_Movement1.wav"/>
        <AssetArray File="Assets\Sounds\Terran\Hellion\Hellion_Movement2.wav"/>
        <AssetArray File="Assets\Sounds\Terran\Hellion\Hellion_Movement3.wav"/>
        <AssetArray File="Assets\Sounds\Terran\Hellion\Hellion_Movement4.wav"/>
        <AssetArray File="Assets\Sounds\Terran\Hellion\Hellion_Movement5.wav"/>
        <DupeDestroyCount value="3"/>
        <Pitch value="-1.000000,1.000000"/>
        <Volume value="-9.000000,-9.000000"/>
    </CSound>
    <CSound id="AP_Vulture_Pissed" parent="Pissed">
        <EditorCategories value="Race:Terran"/>
        <AssetArray File="AP\LocalizedData\Sounds\TerranVO\CampaignUnits\Vulture\Vulture_Pissed00.ogg" FacialAnim="Vulture_Pissed00"/>
        <AssetArray File="AP\LocalizedData\Sounds\TerranVO\CampaignUnits\Vulture\Vulture_Pissed01.ogg" FacialAnim="Vulture_Pissed01"/>
        <AssetArray File="AP\LocalizedData\Sounds\TerranVO\CampaignUnits\Vulture\Vulture_Pissed02.ogg" FacialAnim="Vulture_Pissed02"/>
        <AssetArray File="AP\LocalizedData\Sounds\TerranVO\CampaignUnits\Vulture\Vulture_Pissed03.ogg" FacialAnim="Vulture_Pissed03"/>
        <AssetArray File="AP\LocalizedData\Sounds\TerranVO\CampaignUnits\Vulture\Vulture_Pissed04.ogg" FacialAnim="Vulture_Pissed04"/>
        <AssetArray File="AP\LocalizedData\Sounds\TerranVO\CampaignUnits\Vulture\Vulture_Pissed05.ogg" FacialAnim="Vulture_Pissed05"/>
        <AssetArray File="AP\LocalizedData\Sounds\TerranVO\CampaignUnits\Vulture\Vulture_Pissed06.ogg" FacialAnim="Vulture_Pissed06"/>
        <AssetArray File="AP\LocalizedData\Sounds\TerranVO\CampaignUnits\Vulture\Vulture_Pissed07.ogg" FacialAnim="Vulture_Pissed07"/>
    </CSound>
    <CSound id="AP_Vulture_Ready" parent="Ready">
        <EditorCategories value="Race:Terran"/>
        <AssetArray File="AP\LocalizedData\Sounds\TerranVO\CampaignUnits\Vulture\Vulture_Ready00.ogg" FacialAnim="Vulture_Ready00"/>
    </CSound>
    <CSound id="AP_Vulture_Ready_NP" parent="TerranAck">
        <AssetArray File="AP\LocalizedData\Sounds\TerranVO\CampaignUnits\Vulture\Vulture_NeuralParasiteReady00.ogg"/>
    </CSound>
    <CSound id="AP_Vulture_SpiderMineBurrow" parent="Combat">
        <EditorCategories value="Race:Terran"/>
        <AssetArray File="Assets\Sounds\Terran\Vulture\Vulture_SpiderMineBurrow0.wav"/>
        <AssetArray File="Assets\Sounds\Terran\Vulture\Vulture_SpiderMineBurrow1.wav"/>
        <AssetArray File="Assets\Sounds\Terran\Vulture\Vulture_SpiderMineAP_Burrow.wav"/>
    </CSound>
    <CSound id="AP_Vulture_SpiderMinePlace" parent="Combat">
        <EditorCategories value="Race:Terran"/>
        <AssetArray File="Assets\Sounds\Terran\Vulture\Vulture_SpiderMinePlace0.wav"/>
        <AssetArray File="Assets\Sounds\Terran\Vulture\Vulture_SpiderMinePlace1.wav"/>
        <AssetArray File="Assets\Sounds\Terran\Vulture\Vulture_SpiderMinePlace2.wav"/>
    </CSound>
    <CSound id="AP_Vulture_SpiderMineSeek" parent="Combat">
        <EditorCategories value="Race:Terran"/>
        <AssetArray File="Assets\Sounds\Terran\Vulture\Vulture_SpiderMineSeek0.wav"/>
        <AssetArray File="Assets\Sounds\Terran\Vulture\Vulture_SpiderMineSeek1.wav"/>
        <AssetArray File="Assets\Sounds\Terran\Vulture\Vulture_SpiderMineSeek2.wav"/>
        <Volume value="-3.000000,-3.000000"/>
    </CSound>
    <CSound id="AP_Vulture_What" parent="TerranAck">
        <AssetArray File="AP\LocalizedData\Sounds\TerranVO\CampaignUnits\Vulture\Vulture_What00.ogg" FacialAnim="Vulture_What00"/>
        <AssetArray File="AP\LocalizedData\Sounds\TerranVO\CampaignUnits\Vulture\Vulture_What01.ogg" FacialAnim="Vulture_What01"/>
        <AssetArray File="AP\LocalizedData\Sounds\TerranVO\CampaignUnits\Vulture\Vulture_What02.ogg" FacialAnim="Vulture_What02"/>
        <AssetArray File="AP\LocalizedData\Sounds\TerranVO\CampaignUnits\Vulture\Vulture_What03.ogg" FacialAnim="Vulture_What03"/>
    </CSound>
    <CSound id="AP_Vulture_What_NP" parent="TerranAck">
        <AssetArray File="AP\LocalizedData\Sounds\TerranVO\CampaignUnits\Vulture\Vulture_NeuralParasiteWhat00.ogg" FacialAnim="Vulture_NeuralParasiteWhat00"/>
        <AssetArray File="AP\LocalizedData\Sounds\TerranVO\CampaignUnits\Vulture\Vulture_NeuralParasiteWhat01.ogg" FacialAnim="Vulture_NeuralParasiteWhat01"/>
    </CSound>
    <CSound id="AP_Vulture_Yes" parent="TerranAck">
        <AssetArray File="AP\LocalizedData\Sounds\TerranVO\CampaignUnits\Vulture\Vulture_Yes01.ogg" FacialAnim="Vulture_Yes01"/>
        <AssetArray File="AP\LocalizedData\Sounds\TerranVO\CampaignUnits\Vulture\Vulture_Yes02.ogg" FacialAnim="Vulture_Yes02"/>
        <AssetArray File="AP\LocalizedData\Sounds\TerranVO\CampaignUnits\Vulture\Vulture_Yes03.ogg" FacialAnim="Vulture_Yes03"/>
        <AssetArray File="AP\LocalizedData\Sounds\TerranVO\CampaignUnits\Vulture\Vulture_Yes04.ogg" FacialAnim="Vulture_Yes04"/>
        <AssetArray File="AP\LocalizedData\Sounds\TerranVO\CampaignUnits\Vulture\Vulture_Yes05.ogg" FacialAnim="Vulture_Yes05"/>
        <AssetArray File="AP\LocalizedData\Sounds\TerranVO\CampaignUnits\Vulture\Vulture_Yes06.ogg" FacialAnim="Vulture_Yes06"/>
    </CSound>
    <CSound id="AP_GoliathGroundAttackLaunch" parent="Combat">
        <EditorCategories value="Race:Terran"/>
        <AssetArray File="Assets\Sounds\Terran\Goliath\Goliath_GroundAttackLaunch0.wav"/>
        <AssetArray File="Assets\Sounds\Terran\Goliath\Goliath_GroundAttackLaunch1.wav"/>
        <AssetArray File="Assets\Sounds\Terran\Goliath\Goliath_GroundAttackLaunch2.wav"/>
        <DupeDestroyCount value="8"/>
        <Pitch value="-0.010000,0.200000"/>
        <Volume value="-3.000000,-3.000000"/>
    </CSound>
    <CSound id="AP_Goliath_Attack" parent="TerranAck">
        <AssetArray File="AP\LocalizedData\Sounds\TerranVO\CampaignUnits\Goliath\Goliath_Attack00.ogg" FacialAnim="Goliath_Attack00"/>
        <AssetArray File="AP\LocalizedData\Sounds\TerranVO\CampaignUnits\Goliath\Goliath_Attack01.ogg" FacialAnim="Goliath_Attack01"/>
        <AssetArray File="AP\LocalizedData\Sounds\TerranVO\CampaignUnits\Goliath\Goliath_Attack02.ogg" FacialAnim="Goliath_Attack02"/>
    </CSound>
    <CSound id="AP_Goliath_Attack_NP" parent="TerranAck">
        <AssetArray File="AP\LocalizedData\Sounds\TerranVO\CampaignUnits\Goliath\Goliath_NeuralParasiteAttack00.ogg" FacialAnim="Goliath_NeuralParasiteAttack00"/>
        <AssetArray File="AP\LocalizedData\Sounds\TerranVO\CampaignUnits\Goliath\Goliath_NeuralParasiteAttack01.ogg" FacialAnim="Goliath_NeuralParasiteAttack01"/>
    </CSound>
    <CSound id="AP_Goliath_DeathFXA" parent="Death">
        <EditorCategories value="Race:Terran"/>
        <AssetArray File="Assets\Sounds\Terran\Goliath\Goliath_DeathFXA0.wav"/>
        <AssetArray File="Assets\Sounds\Terran\Goliath\Goliath_DeathFXA1.wav"/>
        <AssetArray File="Assets\Sounds\Terran\Goliath\Goliath_DeathFXA2.wav"/>
        <DupeMuteCount value="3"/>
        <Volume value="-2.000000,-2.000000"/>
    </CSound>
    <CSound id="AP_Goliath_DeathFXB" parent="Death">
        <EditorCategories value="Race:Terran"/>
        <AssetArray File="Assets\Sounds\Terran\Goliath\Goliath_DeathFXB0.wav"/>
        <AssetArray File="Assets\Sounds\Terran\Goliath\Goliath_DeathFXB1.wav"/>
        <AssetArray File="Assets\Sounds\Terran\Goliath\Goliath_DeathFXB2.wav"/>
        <DupeMuteCount value="3"/>
        <Volume value="-2.000000,-2.000000"/>
    </CSound>
    <CSound id="AP_Goliath_Death_NP" parent="Death">
        <EditorCategories value="Race:Terran"/>
        <AssetArray File="AP\LocalizedData\Sounds\TerranVO\CampaignUnits\Goliath\Goliath_NeuralParasiteDeath00.wav" FacialAnim="Goliath_NeuralParasiteDeath00"/>
    </CSound>
    <CSound id="AP_Goliath_Evac" parent="TerranAck">
        <AssetArray File="AP\LocalizedData\Sounds\TerranVO\CampaignUnits\Goliath\Goliath_Evac00.ogg" FacialAnim="Goliath_Evac00"/>
    </CSound>
    <CSound id="AP_Goliath_Explode" parent="Combat">
        <EditorCategories value="Race:Terran"/>
        <AssetArray File="Assets\Sounds\Terran\SharedEffects\Explosions\Terran_ExplosionMedium0.wav"/>
        <AssetArray File="Assets\Sounds\Terran\SharedEffects\Explosions\Terran_ExplosionMedium1.wav"/>
        <AssetArray File="Assets\Sounds\Terran\SharedEffects\Explosions\Terran_ExplosionMedium2.wav"/>
        <AssetArray File="Assets\Sounds\Terran\SharedEffects\Explosions\Terran_ExplosionMedium3.wav"/>
        <AssetArray File="Assets\Sounds\Terran\SharedEffects\Explosions\Terran_ExplosionMedium4.wav"/>
        <AssetArray File="Assets\Sounds\Terran\SharedEffects\Explosions\Terran_ExplosionMedium5.wav"/>
        <AssetArray File="Assets\Sounds\Terran\SharedEffects\Explosions\Terran_ExplosionMedium6.wav"/>
        <AssetArray File="Assets\Sounds\Terran\SharedEffects\Explosions\Terran_ExplosionMedium7.wav"/>
        <AssetArray File="Assets\Sounds\Terran\SharedEffects\Explosions\Terran_ExplosionMedium8.wav"/>
        <AssetArray File="Assets\Sounds\Terran\SharedEffects\Explosions\Terran_ExplosionMedium9.wav"/>
        <DupeDestroyCount value="5"/>
        <DupeMaximumMethod value="Replace"/>
        <DupeMuteCount value="5"/>
        <Pitch value="-2.000000,3.000000"/>
        <Volume value="-3.000000,-3.000000"/>
    </CSound>
    <CSound id="AP_Goliath_GroundAttackImpact" parent="Combat">
        <EditorCategories value="Race:Terran"/>
        <AssetArray File="Assets\Sounds\Terran\SharedEffects\BulletImpacts\Terran_MultipleBulletAttackImpact0.wav"/>
        <AssetArray File="Assets\Sounds\Terran\SharedEffects\BulletImpacts\Terran_MultipleBulletAttackImpact1.wav"/>
        <AssetArray File="Assets\Sounds\Terran\SharedEffects\BulletImpacts\Terran_MultipleBulletAttackImpact2.wav"/>
        <AssetArray File="Assets\Sounds\Terran\SharedEffects\BulletImpacts\Terran_MultipleBulletAttackImpact3.wav"/>
        <AssetArray File="Assets\Sounds\Terran\SharedEffects\BulletImpacts\Terran_MultipleBulletAttackImpact4.wav"/>
        <Pitch value="-1.500000,1.500000"/>
        <Volume value="-12.000000,-12.000000"/>
    </CSound>
    <CSound id="AP_Goliath_Help" parent="TerranAck">
        <AssetArray File="AP\LocalizedData\Sounds\TerranVO\CampaignUnits\Goliath\Goliath_Help00.ogg" FacialAnim="Goliath_Help00"/>
        <Category value="Alert"/>
    </CSound>
    <CSound id="AP_Goliath_Movement" parent="Movement">
        <EditorCategories value="Race:Terran"/>
        <AssetArray File="Assets\Sounds\Terran\Thor\Thor_Movement0.wav"/>
        <Pitch value="6.000000,6.000000"/>
        <Volume value="-6.000000,-6.000000"/>
    </CSound>
    <CSound id="AP_Goliath_Pissed" parent="Pissed">
        <EditorCategories value="Race:Terran"/>
        <AssetArray File="AP\LocalizedData\Sounds\TerranVO\CampaignUnits\Goliath\Goliath_Pissed00.ogg" FacialAnim="Goliath_Pissed00"/>
        <AssetArray File="AP\LocalizedData\Sounds\TerranVO\CampaignUnits\Goliath\Goliath_Pissed01.ogg" FacialAnim="Goliath_Pissed01"/>
        <AssetArray File="AP\LocalizedData\Sounds\TerranVO\CampaignUnits\Goliath\Goliath_Pissed02.ogg" FacialAnim="Goliath_Pissed02"/>
        <AssetArray File="AP\LocalizedData\Sounds\TerranVO\CampaignUnits\Goliath\Goliath_Pissed03.ogg" FacialAnim="Goliath_Pissed03"/>
        <AssetArray File="AP\LocalizedData\Sounds\TerranVO\CampaignUnits\Goliath\Goliath_Pissed04.ogg" FacialAnim="Goliath_Pissed04"/>
        <AssetArray File="AP\LocalizedData\Sounds\TerranVO\CampaignUnits\Goliath\Goliath_Pissed05.ogg" FacialAnim="Goliath_Pissed05"/>
        <AssetArray File="AP\LocalizedData\Sounds\TerranVO\CampaignUnits\Goliath\Goliath_Pissed06.ogg" FacialAnim="Goliath_Pissed06"/>
        <AssetArray File="AP\LocalizedData\Sounds\TerranVO\CampaignUnits\Goliath\Goliath_Pissed07.ogg" FacialAnim="Goliath_Pissed07"/>
        <AssetArray File="AP\LocalizedData\Sounds\TerranVO\CampaignUnits\Goliath\Goliath_Pissed08.ogg" FacialAnim="Goliath_Pissed08"/>
        <AssetArray File="AP\LocalizedData\Sounds\TerranVO\CampaignUnits\Goliath\Goliath_Pissed09.ogg" Volume="-6.000000,-6.000000"/>
        <AssetArray File="AP\LocalizedData\Sounds\TerranVO\CampaignUnits\Goliath\Goliath_Pissed10.ogg"/>
        <AssetArray File="AP\LocalizedData\Sounds\TerranVO\CampaignUnits\Goliath\Goliath_Pissed11.ogg"/>
    </CSound>
    <CSound id="AP_Goliath_Ready" parent="Ready">
        <EditorCategories value="Race:Terran"/>
        <AssetArray File="AP\LocalizedData\Sounds\TerranVO\CampaignUnits\Goliath\Goliath_Ready00.ogg" FacialAnim="Goliath_Ready00"/>
    </CSound>
    <CSound id="AP_Goliath_Ready_NP" parent="Ready">
        <EditorCategories value="Race:Terran"/>
        <AssetArray File="AP\LocalizedData\Sounds\TerranVO\CampaignUnits\Goliath\Goliath_NeuralParasiteReady00.ogg" FacialAnim="Goliath_NeuralParasiteReady00"/>
    </CSound>
    <CSound id="AP_Goliath_What" parent="TerranAck">
        <AssetArray File="AP\LocalizedData\Sounds\TerranVO\CampaignUnits\Goliath\Goliath_What00.ogg" FacialAnim="Goliath_What00"/>
        <AssetArray File="AP\LocalizedData\Sounds\TerranVO\CampaignUnits\Goliath\Goliath_What01.ogg" FacialAnim="Goliath_What01"/>
        <AssetArray File="AP\LocalizedData\Sounds\TerranVO\CampaignUnits\Goliath\Goliath_What02.ogg" FacialAnim="Goliath_What02"/>
        <AssetArray File="AP\LocalizedData\Sounds\TerranVO\CampaignUnits\Goliath\Goliath_What03.ogg" FacialAnim="Goliath_What03"/>
    </CSound>
    <CSound id="AP_Goliath_What_NP" parent="TerranAck">
        <AssetArray File="AP\LocalizedData\Sounds\TerranVO\CampaignUnits\Goliath\Goliath_NeuralParasiteWhat01.ogg" FacialAnim="Goliath_NeuralParasiteWhat01"/>
        <AssetArray File="AP\LocalizedData\Sounds\TerranVO\CampaignUnits\Goliath\Goliath_NeuralParasiteWhat02.ogg" FacialAnim="Goliath_NeuralParasiteWhat02"/>
    </CSound>
    <CSound id="AP_Goliath_Yes" parent="TerranAck">
        <AssetArray File="AP\LocalizedData\Sounds\TerranVO\CampaignUnits\Goliath\Goliath_Yes00.ogg" FacialAnim="Goliath_Yes00"/>
        <AssetArray File="AP\LocalizedData\Sounds\TerranVO\CampaignUnits\Goliath\Goliath_Yes01.ogg" FacialAnim="Goliath_Yes01"/>
        <AssetArray File="AP\LocalizedData\Sounds\TerranVO\CampaignUnits\Goliath\Goliath_Yes02.ogg" FacialAnim="Goliath_Yes02"/>
        <AssetArray File="AP\LocalizedData\Sounds\TerranVO\CampaignUnits\Goliath\Goliath_Yes03.ogg" FacialAnim="Goliath_Yes03"/>
        <AssetArray File="AP\LocalizedData\Sounds\TerranVO\CampaignUnits\Goliath\Goliath_Yes04.ogg" FacialAnim="Goliath_Yes04"/>
        <AssetArray File="AP\LocalizedData\Sounds\TerranVO\CampaignUnits\Goliath\Goliath_Yes05.ogg" FacialAnim="Goliath_Yes05"/>
    </CSound>
    <CSound id="AP_DiamondbackAttackLaunch" parent="Combat">
        <EditorCategories value="Race:Terran"/>
        <AssetArray File="Assets\Sounds\Terran\Diamondback\Diamondback_AttackLaunch0.wav"/>
        <AssetArray File="Assets\Sounds\Terran\Diamondback\Diamondback_AttackLaunch1.wav"/>
        <AssetArray File="Assets\Sounds\Terran\Diamondback\Diamondback_AttackLaunch2.wav"/>
        <AssetArray File="Assets\Sounds\Terran\Diamondback\Diamondback_AttackLaunch3.wav"/>
        <Volume value="-3.000000,-3.000000"/>
    </CSound>
    <CSound id="AP_Diamondback_Attack" parent="TerranAck">
        <AssetArray File="AP\LocalizedData\Sounds\TerranVO\CampaignUnits\Diamondback\Diamondback_Attack00.ogg" FacialAnim="Diamondback_Attack00"/>
        <AssetArray File="AP\LocalizedData\Sounds\TerranVO\CampaignUnits\Diamondback\Diamondback_Attack01.ogg" FacialAnim="Diamondback_Attack01"/>
        <AssetArray File="AP\LocalizedData\Sounds\TerranVO\CampaignUnits\Diamondback\Diamondback_Attack02.ogg" FacialAnim="Diamondback_Attack02"/>
        <AssetArray File="AP\LocalizedData\Sounds\TerranVO\CampaignUnits\Diamondback\Diamondback_Attack03.ogg" FacialAnim="Diamondback_Attack03"/>
        <AssetArray File="AP\LocalizedData\Sounds\TerranVO\CampaignUnits\Diamondback\Diamondback_Attack04.ogg" FacialAnim="Diamondback_Attack04"/>
        <AssetArray File="AP\LocalizedData\Sounds\TerranVO\CampaignUnits\Diamondback\Diamondback_Attack05.ogg" FacialAnim="Diamondback_Attack05"/>
        <AssetArray File="AP\LocalizedData\Sounds\TerranVO\CampaignUnits\Diamondback\Diamondback_Attack06.ogg" FacialAnim="Diamondback_Attack06"/>
    </CSound>
    <CSound id="AP_Diamondback_AttackImpact" parent="Combat">
        <EditorCategories value="Race:Terran"/>
        <AssetArray File="Assets\Sounds\Terran\Diamondback\Diamondback_AttackImpact0.wav"/>
        <AssetArray File="Assets\Sounds\Terran\Diamondback\Diamondback_AttackImpact1.wav"/>
        <AssetArray File="Assets\Sounds\Terran\Diamondback\Diamondback_AttackImpact2.wav"/>
        <AssetArray File="Assets\Sounds\Terran\Diamondback\Diamondback_AttackImpact3.wav"/>
        <Pitch value="-1.000000,1.000000"/>
        <Volume value="-3.000000,-3.000000"/>
    </CSound>
    <CSound id="AP_Diamondback_Attack_NP" parent="TerranAck">
        <AssetArray File="AP\LocalizedData\Sounds\TerranVO\CampaignUnits\Diamondback\Diamondback_NeuralParasiteAttack00.ogg" FacialAnim="Diamondback_NeuralParasiteAttack00"/>
        <AssetArray File="AP\LocalizedData\Sounds\TerranVO\CampaignUnits\Diamondback\Diamondback_NeuralParasiteAttack01.ogg" FacialAnim="Diamondback_NeuralParasiteAttack01"/>
    </CSound>
    <CSound id="AP_Diamondback_Capture" parent="Spell">
        <EditorCategories value="Race:Terran"/>
        <AssetArray File="Assets\Sounds\Terran\Diamondback\Diamondback_Capture0.wav"/>
        <Pitch value="-2.000000,1.000000"/>
        <Volume value="-6.000000,-6.000000"/>
    </CSound>
    <CSound id="AP_Diamondback_Death" parent="TerranAck">
        <AssetArray File="AP\LocalizedData\Sounds\TerranVO\CampaignUnits\Diamondback\Diamondback_Death00.wav"/>
    </CSound>
    <CSound id="AP_Diamondback_Death_NP" parent="Death">
        <EditorCategories value="Race:Terran"/>
        <AssetArray File="AP\LocalizedData\Sounds\TerranVO\CampaignUnits\Diamondback\Diamondback_NeuralParasiteDeath00.wav"/>
    </CSound>
    <CSound id="AP_Diamondback_Explode" parent="Combat">
        <EditorCategories value="Race:Terran"/>
        <AssetArray File="Assets\Sounds\Terran\SharedEffects\Explosions\Terran_ExplosionMedium0.wav"/>
        <AssetArray File="Assets\Sounds\Terran\SharedEffects\Explosions\Terran_ExplosionMedium1.wav"/>
        <AssetArray File="Assets\Sounds\Terran\SharedEffects\Explosions\Terran_ExplosionMedium2.wav"/>
        <AssetArray File="Assets\Sounds\Terran\SharedEffects\Explosions\Terran_ExplosionMedium3.wav"/>
        <AssetArray File="Assets\Sounds\Terran\SharedEffects\Explosions\Terran_ExplosionMedium4.wav"/>
        <AssetArray File="Assets\Sounds\Terran\SharedEffects\Explosions\Terran_ExplosionMedium5.wav"/>
        <AssetArray File="Assets\Sounds\Terran\SharedEffects\Explosions\Terran_ExplosionMedium6.wav"/>
        <AssetArray File="Assets\Sounds\Terran\SharedEffects\Explosions\Terran_ExplosionMedium7.wav"/>
        <AssetArray File="Assets\Sounds\Terran\SharedEffects\Explosions\Terran_ExplosionMedium8.wav"/>
        <AssetArray File="Assets\Sounds\Terran\SharedEffects\Explosions\Terran_ExplosionMedium9.wav"/>
        <DupeDestroyCount value="5"/>
        <DupeMaximumMethod value="Replace"/>
        <DupeMuteCount value="5"/>
        <Pitch value="-2.000000,3.000000"/>
        <Volume value="-5.000000,-3.000000"/>
    </CSound>
    <CSound id="AP_Diamondback_Help" parent="TerranAck">
        <AssetArray File="AP\LocalizedData\Sounds\TerranVO\CampaignUnits\Diamondback\Diamondback_Help00.ogg" FacialAnim="Diamondback_Help00"/>
        <Category value="Alert"/>
    </CSound>
    <CSound id="AP_Diamondback_Movement" parent="Movement">
        <AssetArray File="Assets\Sounds\Terran\Diamondback\DiamondBack_Movement01.wav" FacialGroup=""/>
        <AssetArray File="Assets\Sounds\Terran\Diamondback\DiamondBack_Movement02.wav" FacialGroup=""/>
        <AssetArray File="Assets\Sounds\Terran\Diamondback\DiamondBack_Movement03.wav" FacialGroup=""/>
        <AssetArray File="Assets\Sounds\Terran\Diamondback\DiamondBack_Movement04.wav" FacialGroup=""/>
        <Volume value="-6.000000,-6.000000"/>
    </CSound>
    <CSound id="AP_Diamondback_Pissed" parent="Pissed">
        <EditorCategories value="Race:Terran"/>
        <AssetArray File="AP\LocalizedData\Sounds\TerranVO\CampaignUnits\Diamondback\Diamondback_Pissed00.ogg" FacialAnim="Diamondback_Pissed00"/>
        <AssetArray File="AP\LocalizedData\Sounds\TerranVO\CampaignUnits\Diamondback\Diamondback_Pissed01.ogg" FacialAnim="Diamondback_Pissed01"/>
        <AssetArray File="AP\LocalizedData\Sounds\TerranVO\CampaignUnits\Diamondback\Diamondback_Pissed02.ogg" FacialAnim="Diamondback_Pissed02"/>
        <AssetArray File="AP\LocalizedData\Sounds\TerranVO\CampaignUnits\Diamondback\Diamondback_Pissed03.ogg" FacialAnim="Diamondback_Pissed03"/>
        <AssetArray File="AP\LocalizedData\Sounds\TerranVO\CampaignUnits\Diamondback\Diamondback_Pissed04.ogg" FacialAnim="Diamondback_Pissed04"/>
        <AssetArray File="AP\LocalizedData\Sounds\TerranVO\CampaignUnits\Diamondback\Diamondback_Pissed05.ogg" FacialAnim="Diamondback_Pissed05"/>
        <AssetArray File="AP\LocalizedData\Sounds\TerranVO\CampaignUnits\Diamondback\Diamondback_Pissed06.ogg" FacialAnim="Diamondback_Pissed06"/>
        <AssetArray File="AP\LocalizedData\Sounds\TerranVO\CampaignUnits\Diamondback\Diamondback_Pissed07.ogg" FacialAnim="Diamondback_Pissed07"/>
        <AssetArray File="AP\LocalizedData\Sounds\TerranVO\CampaignUnits\Diamondback\Diamondback_Pissed08.ogg" FacialAnim="Diamondback_Pissed08"/>
        <AssetArray File="AP\LocalizedData\Sounds\TerranVO\CampaignUnits\Diamondback\Diamondback_Pissed09.ogg" FacialAnim="Diamondback_Pissed09"/>
    </CSound>
    <CSound id="AP_Diamondback_Ready" parent="Ready">
        <EditorCategories value="Race:Terran"/>
        <AssetArray File="AP\LocalizedData\Sounds\TerranVO\CampaignUnits\Diamondback\Diamondback_Ready00.ogg" FacialAnim="Diamondback_Ready00"/>
    </CSound>
    <CSound id="AP_Diamondback_Ready_NP" parent="Ready">
        <EditorCategories value="Race:Terran"/>
        <AssetArray File="AP\LocalizedData\Sounds\TerranVO\CampaignUnits\Diamondback\Diamondback_NeuralParasiteReady00.ogg" FacialAnim="Diamondback_NeuralParasiteReady00"/>
    </CSound>
    <CSound id="AP_Diamondback_What" parent="TerranAck">
        <AssetArray File="AP\LocalizedData\Sounds\TerranVO\CampaignUnits\Diamondback\Diamondback_What00.ogg" FacialAnim="Diamondback_What00"/>
        <AssetArray File="AP\LocalizedData\Sounds\TerranVO\CampaignUnits\Diamondback\Diamondback_What01.ogg" FacialAnim="Diamondback_What01"/>
        <AssetArray File="AP\LocalizedData\Sounds\TerranVO\CampaignUnits\Diamondback\Diamondback_What02.ogg" FacialAnim="Diamondback_What02"/>
        <AssetArray File="AP\LocalizedData\Sounds\TerranVO\CampaignUnits\Diamondback\Diamondback_What03.ogg" FacialAnim="Diamondback_What03"/>
        <AssetArray File="AP\LocalizedData\Sounds\TerranVO\CampaignUnits\Diamondback\Diamondback_What04.ogg" FacialAnim="Diamondback_What04"/>
        <AssetArray File="AP\LocalizedData\Sounds\TerranVO\CampaignUnits\Diamondback\Diamondback_What05.ogg" FacialAnim="Diamondback_What05"/>
        <AssetArray File="AP\LocalizedData\Sounds\TerranVO\CampaignUnits\Diamondback\Diamondback_What06.ogg" FacialAnim="Diamondback_What06"/>
    </CSound>
    <CSound id="AP_Diamondback_What_NP" parent="TerranAck">
        <AssetArray File="AP\LocalizedData\Sounds\TerranVO\CampaignUnits\Diamondback\Diamondback_NeuralParasiteWhat00.ogg" FacialAnim="Diamondback_NeuralParasiteWhat00"/>
        <AssetArray File="AP\LocalizedData\Sounds\TerranVO\CampaignUnits\Diamondback\Diamondback_NeuralParasiteWhat01.ogg" FacialAnim="Diamondback_NeuralParasiteWhat01"/>
    </CSound>
    <CSound id="AP_Diamondback_Yes" parent="TerranAck">
        <AssetArray File="AP\LocalizedData\Sounds\TerranVO\CampaignUnits\Diamondback\Diamondback_Yes00.ogg" FacialAnim="Diamondback_Yes00"/>
        <AssetArray File="AP\LocalizedData\Sounds\TerranVO\CampaignUnits\Diamondback\Diamondback_Yes01.ogg" FacialAnim="Diamondback_Yes01"/>
        <AssetArray File="AP\LocalizedData\Sounds\TerranVO\CampaignUnits\Diamondback\Diamondback_Yes02.ogg" FacialAnim="Diamondback_Yes02"/>
        <AssetArray File="AP\LocalizedData\Sounds\TerranVO\CampaignUnits\Diamondback\Diamondback_Yes03.ogg" FacialAnim="Diamondback_Yes03"/>
        <AssetArray File="AP\LocalizedData\Sounds\TerranVO\CampaignUnits\Diamondback\Diamondback_Yes04.ogg" FacialAnim="Diamondback_Yes04"/>
        <AssetArray File="AP\LocalizedData\Sounds\TerranVO\CampaignUnits\Diamondback\Diamondback_Yes05.ogg" FacialAnim="Diamondback_Yes05"/>
        <AssetArray File="AP\LocalizedData\Sounds\TerranVO\CampaignUnits\Diamondback\Diamondback_Yes06.ogg" FacialAnim="Diamondback_Yes06"/>
    </CSound>
    <CSound id="AP_WraithAWeaponBirth" parent="Combat">
        <EditorCategories value="Race:Terran"/>
        <AssetArray File="Assets\Sounds\Terran\Banshee\Banshee_AttackLaunch0.wav"/>
        <AssetArray File="Assets\Sounds\Terran\Banshee\Banshee_AttackLaunch1.wav"/>
        <AssetArray File="Assets\Sounds\Terran\Banshee\Banshee_AttackLaunch2.wav"/>
        <AssetArray File="Assets\Sounds\Terran\Banshee\Banshee_AttackLaunch3.wav"/>
        <DupeDestroyCount value="10"/>
        <OverlapTimeDelta value="100"/>
        <Pitch value="-3.860000,1.640000"/>
        <Volume value="-5.200000,-3.100000"/>
    </CSound>
    <CSound id="AP_WraithAWeaponImpact" parent="Combat">
        <EditorCategories value="Race:Terran"/>
        <AssetArray File="Assets\Sounds\Terran\SharedEffects\Explosions\Terran_ExplosionSmall0.wav" Pitch="-3.000000,3.000000"/>
        <AssetArray File="Assets\Sounds\Terran\SharedEffects\Explosions\Terran_ExplosionSmall1.wav" Pitch="-3.000000,3.000000"/>
        <AssetArray File="Assets\Sounds\Terran\SharedEffects\Explosions\Terran_ExplosionSmall2.wav" Pitch="-3.000000,3.000000"/>
        <AssetArray File="Assets\Sounds\Terran\SharedEffects\Explosions\Terran_ExplosionSmall3.wav" Pitch="-3.000000,3.000000"/>
        <AssetArray File="Assets\Sounds\Terran\SharedEffects\Explosions\Terran_ExplosionSmall4.wav" Pitch="-3.000000,3.000000"/>
        <AssetArray File="Assets\Sounds\Terran\SharedEffects\Explosions\Terran_ExplosionSmall5.wav" Pitch="-3.000000,3.000000"/>
        <AssetArray File="Assets\Sounds\Terran\SharedEffects\Explosions\Terran_ExplosionSmall6.wav" Pitch="-3.000000,3.000000"/>
        <AssetArray File="Assets\Sounds\Terran\SharedEffects\Explosions\Terran_ExplosionSmall7.wav" Pitch="-3.000000,3.000000"/>
        <AssetArray File="Assets\Sounds\Terran\SharedEffects\Explosions\Terran_ExplosionSmall8.wav" Pitch="-3.000000,3.000000"/>
        <AssetArray File="Assets\Sounds\Terran\SharedEffects\Explosions\Terran_ExplosionSmall9.wav" Pitch="-3.000000,3.000000"/>
        <DupeDestroyCount value="5"/>
        <DupeMaximumMethod value="Replace"/>
        <DupeMuteCount value="5"/>
        <Volume value="-5.000000,-3.000000"/>
    </CSound>
    <CSound id="AP_WraithGroundAttackLaunch" parent="Combat">
        <EditorCategories value="Race:Terran"/>
        <AssetArray File="Assets\Sounds\Terran\Battlecruiser\Battlecruiser_AttackLaunch0.wav"/>
        <AssetArray File="Assets\Sounds\Terran\Battlecruiser\Battlecruiser_AttackLaunch1.wav"/>
        <AssetArray File="Assets\Sounds\Terran\Battlecruiser\Battlecruiser_AttackLaunch2.wav"/>
    </CSound>
    <CSound id="AP_Wraith_Attack" parent="TerranAck">
        <AssetArray File="AP\LocalizedData\Sounds\TerranVO\CampaignUnits\Wraith\Wraith_Attack00.ogg" FacialAnim="Wraith_Attack00"/>
        <AssetArray File="AP\LocalizedData\Sounds\TerranVO\CampaignUnits\Wraith\Wraith_Attack01.ogg" FacialAnim="Wraith_Attack01"/>
        <AssetArray File="AP\LocalizedData\Sounds\TerranVO\CampaignUnits\Wraith\Wraith_Attack02.ogg" FacialAnim="Wraith_Attack02"/>
    </CSound>
    <CSound id="AP_Wraith_Attack_NP" parent="TerranAck">
        <AssetArray File="AP\LocalizedData\Sounds\TerranVO\CampaignUnits\Wraith\Wraith_NeuralParasiteAttack00.ogg"/>
        <AssetArray File="AP\LocalizedData\Sounds\TerranVO\CampaignUnits\Wraith\Wraith_NeuralParasiteAttack01.ogg"/>
    </CSound>
    <CSound id="AP_Wraith_CloakOff" parent="Spell">
        <EditorCategories value="Race:Terran"/>
        <AssetArray File="Assets\Sounds\Terran\Ghost\Ghost_CloakOff.wav"/>
    </CSound>
    <CSound id="AP_Wraith_CloakOn" parent="Spell">
        <EditorCategories value="Race:Terran"/>
        <AssetArray File="Assets\Sounds\Terran\Ghost\Ghost_CloakOn.wav"/>
    </CSound>
    <CSound id="AP_Wraith_CloakVO" parent="TerranAck">
        <AssetArray File="AP\LocalizedData\Sounds\TerranVO\CampaignUnits\Wraith\Wraith_Cloak00.ogg" FacialAnim="Wraith_Cloak00"/>
    </CSound>
    <CSound id="AP_Wraith_Death" parent="Death">
        <EditorCategories value="Race:Terran"/>
        <AssetArray File="AP\LocalizedData\Sounds\TerranVO\CampaignUnits\Wraith\Wraith_Death00.wav"/>
        <AssetArray File="AP\LocalizedData\Sounds\TerranVO\CampaignUnits\Wraith\Wraith_Death01.wav"/>
        <AssetArray File="AP\LocalizedData\Sounds\TerranVO\CampaignUnits\Wraith\Wraith_Death02.wav"/>
        <AssetArray File="AP\LocalizedData\Sounds\TerranVO\CampaignUnits\Wraith\Wraith_Death03.wav"/>
    </CSound>
    <CSound id="AP_Wraith_Death_NP" parent="TerranAck">
        <AssetArray File="AP\LocalizedData\Sounds\TerranVO\CampaignUnits\Wraith\Wraith_NeuralParasiteDeath00.wav"/>
    </CSound>
    <CSound id="AP_Wraith_EnergyLowVO" parent="TerranAck">
        <AssetArray File="AP\LocalizedData\Sounds\TerranVO\CampaignUnits\Wraith\Wraith_EnergyLow00.ogg" FacialAnim="Wraith_EnergyLow00"/>
    </CSound>
    <CSound id="AP_Wraith_Explode" parent="Combat">
        <EditorCategories value="Race:Terran"/>
        <AssetArray File="Assets\Sounds\Terran\SharedEffects\Explosions\Terran_ExplosionMedium0.wav"/>
        <AssetArray File="Assets\Sounds\Terran\SharedEffects\Explosions\Terran_ExplosionMedium1.wav"/>
        <AssetArray File="Assets\Sounds\Terran\SharedEffects\Explosions\Terran_ExplosionMedium2.wav"/>
        <AssetArray File="Assets\Sounds\Terran\SharedEffects\Explosions\Terran_ExplosionMedium3.wav"/>
        <AssetArray File="Assets\Sounds\Terran\SharedEffects\Explosions\Terran_ExplosionMedium4.wav"/>
        <AssetArray File="Assets\Sounds\Terran\SharedEffects\Explosions\Terran_ExplosionMedium5.wav"/>
        <AssetArray File="Assets\Sounds\Terran\SharedEffects\Explosions\Terran_ExplosionMedium6.wav"/>
        <AssetArray File="Assets\Sounds\Terran\SharedEffects\Explosions\Terran_ExplosionMedium7.wav"/>
        <AssetArray File="Assets\Sounds\Terran\SharedEffects\Explosions\Terran_ExplosionMedium8.wav"/>
        <AssetArray File="Assets\Sounds\Terran\SharedEffects\Explosions\Terran_ExplosionMedium9.wav"/>
        <DupeDestroyCount value="5"/>
        <DupeMaximumMethod value="Replace"/>
        <DupeMuteCount value="5"/>
        <Pitch value="-2.000000,3.000000"/>
        <Volume value="-5.000000,-3.000000"/>
    </CSound>
    <CSound id="AP_Wraith_GroundAttackImpact" parent="Combat">
        <EditorCategories value="Race:Terran"/>
        <AssetArray File="Assets\Sounds\Terran\Wraith\Wraith_GroundAttackImpact0.wav"/>
        <AssetArray File="Assets\Sounds\Terran\Wraith\Wraith_GroundAttackImpact1.wav"/>
        <AssetArray File="Assets\Sounds\Terran\Wraith\AP_Wraith_GroundAttackImpact.wav"/>
        <AssetArray File="Assets\Sounds\Terran\Wraith\Wraith_GroundAttackImpact3.wav"/>
        <AssetArray File="Assets\Sounds\Terran\Wraith\Wraith_GroundAttackImpact4.wav"/>
        <Pitch value="-3.000000,3.000000"/>
        <Volume value="-7.000000,-6.000000"/>
    </CSound>
    <CSound id="AP_Wraith_Help" parent="TerranAck">
        <AssetArray File="AP\LocalizedData\Sounds\TerranVO\CampaignUnits\Wraith\Wraith_Help00.ogg" FacialAnim="Wraith_Help00"/>
        <Category value="Alert"/>
    </CSound>
    <CSound id="AP_Wraith_Movement" parent="Movement">
        <EditorCategories value="Race:Terran"/>
        <AssetArray File="Assets\Sounds\Terran\Wraith\Wraith_Movement00.wav"/>
        <AssetArray File="Assets\Sounds\Terran\Wraith\Wraith_Movement01.wav"/>
        <AssetArray File="Assets\Sounds\Terran\Wraith\Wraith_Movement02.wav"/>
    </CSound>
    <CSound id="AP_Wraith_Pissed" parent="Pissed">
        <EditorCategories value="Race:Terran"/>
        <AssetArray File="AP\LocalizedData\Sounds\TerranVO\CampaignUnits\Wraith\Wraith_Pissed00.ogg" FacialAnim="Wraith_Pissed00"/>
        <AssetArray File="AP\LocalizedData\Sounds\TerranVO\CampaignUnits\Wraith\Wraith_Pissed01.ogg" FacialAnim="Wraith_Pissed01"/>
        <AssetArray File="AP\LocalizedData\Sounds\TerranVO\CampaignUnits\Wraith\Wraith_Pissed02.ogg" FacialAnim="Wraith_Pissed02"/>
        <AssetArray File="AP\LocalizedData\Sounds\TerranVO\CampaignUnits\Wraith\Wraith_Pissed03.ogg" FacialAnim="Wraith_Pissed03"/>
        <AssetArray File="AP\LocalizedData\Sounds\TerranVO\CampaignUnits\Wraith\Wraith_Pissed04.ogg" FacialAnim="Wraith_Pissed04"/>
        <AssetArray File="AP\LocalizedData\Sounds\TerranVO\CampaignUnits\Wraith\Wraith_Pissed05.ogg" FacialAnim="Wraith_Pissed05"/>
        <AssetArray File="AP\LocalizedData\Sounds\TerranVO\CampaignUnits\Wraith\Wraith_Pissed06.ogg" FacialAnim="Wraith_Pissed06"/>
        <AssetArray File="AP\LocalizedData\Sounds\TerranVO\CampaignUnits\Wraith\Wraith_Pissed07.ogg" FacialAnim="Wraith_Pissed07"/>
        <AssetArray File="AP\LocalizedData\Sounds\TerranVO\CampaignUnits\Wraith\Wraith_Pissed08.ogg" FacialAnim="Wraith_Pissed08"/>
    </CSound>
    <CSound id="AP_Wraith_Ready" parent="Ready">
        <EditorCategories value="Race:Terran"/>
        <AssetArray File="AP\LocalizedData\Sounds\TerranVO\CampaignUnits\Wraith\Wraith_Ready00.ogg" FacialAnim="Wraith_Ready00"/>
    </CSound>
    <CSound id="AP_Wraith_Ready_NP" parent="TerranAck">
        <AssetArray File="AP\LocalizedData\Sounds\TerranVO\CampaignUnits\Wraith\Wraith_NeuralParasiteReady00.ogg"/>
    </CSound>
    <CSound id="AP_Wraith_What" parent="TerranAck">
        <AssetArray File="AP\LocalizedData\Sounds\TerranVO\CampaignUnits\Wraith\Wraith_What00.ogg" FacialAnim="Wraith_What00"/>
        <AssetArray File="AP\LocalizedData\Sounds\TerranVO\CampaignUnits\Wraith\Wraith_What01.ogg" FacialAnim="Wraith_What01"/>
        <AssetArray File="AP\LocalizedData\Sounds\TerranVO\CampaignUnits\Wraith\Wraith_What02.ogg" FacialAnim="Wraith_What02"/>
        <AssetArray File="AP\LocalizedData\Sounds\TerranVO\CampaignUnits\Wraith\Wraith_What03.ogg" FacialAnim="Wraith_What03"/>
    </CSound>
    <CSound id="AP_Wraith_What_NP" parent="TerranAck">
        <AssetArray File="AP\LocalizedData\Sounds\TerranVO\CampaignUnits\Wraith\Wraith_NeuralParasiteWhat00.ogg"/>
        <AssetArray File="AP\LocalizedData\Sounds\TerranVO\CampaignUnits\Wraith\Wraith_NeuralParasiteWhat01.ogg"/>
    </CSound>
    <CSound id="AP_Wraith_Yes" parent="TerranAck">
        <AssetArray File="AP\LocalizedData\Sounds\TerranVO\CampaignUnits\Wraith\Wraith_Yes00.ogg" FacialAnim="Wraith_Yes00"/>
        <AssetArray File="AP\LocalizedData\Sounds\TerranVO\CampaignUnits\Wraith\Wraith_Yes01.ogg" FacialAnim="Wraith_Yes01"/>
        <AssetArray File="AP\LocalizedData\Sounds\TerranVO\CampaignUnits\Wraith\Wraith_Yes02.ogg" FacialAnim="Wraith_Yes02"/>
        <AssetArray File="AP\LocalizedData\Sounds\TerranVO\CampaignUnits\Wraith\Wraith_Yes03.ogg" FacialAnim="Wraith_Yes03"/>
        <AssetArray File="AP\LocalizedData\Sounds\TerranVO\CampaignUnits\Wraith\Wraith_Yes04.ogg" FacialAnim="Wraith_Yes04"/>
        <AssetArray File="AP\LocalizedData\Sounds\TerranVO\CampaignUnits\Wraith\Wraith_Yes05.ogg" FacialAnim="Wraith_Yes05"/>
    </CSound>
    <CSound id="AP_BansheeCarpetBombImpact" parent="Combat">
        <AssetArray File="Assets\Sounds\Terran\Banshee\Banshee_AttackImpact0.wav"/>
        <AssetArray File="Assets\Sounds\Terran\Banshee\Banshee_AttackImpact1.wav"/>
        <AssetArray File="Assets\Sounds\Terran\Banshee\Banshee_AttackImpact2.wav"/>
    </CSound>
    <CSound id="AP_Obliterate_Charge" parent="Combat">
        <EditorCategories value="Race:Terran"/>
        <AssetArray File="Assets\Sounds\Zerg\Hybrid\HybridMaar_PlasmaBlastBuildUp0.wav"/>
        <AssetArray File="Assets\Sounds\Zerg\Hybrid\HybridMaar_PlasmaBlastBuildUp1.wav"/>
        <AssetArray File="Assets\Sounds\Zerg\Hybrid\HybridMaar_PlasmaBlastBuildUp2.wav"/>
        <DupeDestroyCount value="3"/>
        <Pitch value="-2.000000,-2.000000"/>
        <Volume value="-2.000000,-2.000000"/>
    </CSound>
    <CSound id="AP_Obliterate_Launch" parent="Combat">
        <EditorCategories value="Race:Terran"/>
        <AssetArray File="Assets\Sounds\Zerg\Hybrid\HybridMaar_PlasmaBlastLaunch0.wav" Offset="5000,5000"/>
        <AssetArray File="Assets\Sounds\Zerg\Hybrid\HybridMaar_PlasmaBlastLaunch1.wav" Offset="5000,5000"/>
        <AssetArray File="Assets\Sounds\Zerg\Hybrid\HybridMaar_PlasmaBlastLaunch2.wav" Offset="5000,5000"/>
        <DupeDestroyCount value="3"/>
        <OffsetFadeIn Volume="-96.000000"/>
        <OffsetFadeIn Time="100"/>
        <Pitch value="2.000000,2.000000"/>
    </CSound>
    <CSound id="AP_Obliterate_Impact" parent="HighTemplar_PsionicStormImpact">
        <Pitch value="-6.000000,-6.000000"/>
        <Volume value="-4.000000,-4.000000"/>
    </CSound>
    <CSound id="AP_Spectre_Attack" parent="TerranAck">
        <AssetArray File="AP\LocalizedData\Sounds\TerranVO\CampaignUnits\Spectre\Spectre_Attack00.ogg" FacialAnim="Spectre_Attack00"/>
        <AssetArray File="AP\LocalizedData\Sounds\TerranVO\CampaignUnits\Spectre\Spectre_Attack01.ogg" FacialAnim="Spectre_Attack01"/>
        <AssetArray File="AP\LocalizedData\Sounds\TerranVO\CampaignUnits\Spectre\Spectre_Attack02.ogg" FacialAnim="Spectre_Attack02"/>
        <AssetArray File="AP\LocalizedData\Sounds\TerranVO\CampaignUnits\Spectre\Spectre_Attack03.ogg" FacialAnim="Spectre_Attack03"/>
        <AssetArray File="AP\LocalizedData\Sounds\TerranVO\CampaignUnits\Spectre\Spectre_Attack04.ogg" FacialAnim="Spectre_Attack04"/>
        <AssetArray File="AP\LocalizedData\Sounds\TerranVO\CampaignUnits\Spectre\Spectre_Attack05.ogg" FacialAnim="Spectre_Attack05"/>
        <AssetArray File="AP\LocalizedData\Sounds\TerranVO\CampaignUnits\Spectre\Spectre_Attack06.ogg" FacialAnim="Spectre_Attack06"/>
        <Volume value="-1.000000,-1.000000"/>
    </CSound>
    <CSound id="AP_Spectre_AttackImpact" parent="Combat">
        <EditorCategories value="Race:Terran"/>
        <AssetArray File="Assets\Sounds\Terran\SharedEffects\BulletImpacts\Terran_SingleBulletAttackImpact0.wav"/>
        <AssetArray File="Assets\Sounds\Terran\SharedEffects\BulletImpacts\Terran_SingleBulletAttackImpact1.wav"/>
        <AssetArray File="Assets\Sounds\Terran\SharedEffects\BulletImpacts\Terran_SingleBulletAttackImpact2.wav"/>
        <AssetArray File="Assets\Sounds\Terran\SharedEffects\BulletImpacts\Terran_SingleBulletAttackImpact3.wav"/>
        <AssetArray File="Assets\Sounds\Terran\SharedEffects\BulletImpacts\Terran_SingleBulletAttackImpact4.wav"/>
        <AssetArray File="Assets\Sounds\Terran\SharedEffects\BulletImpacts\Terran_SingleBulletAttackImpact5.wav"/>
        <Pitch value="-1.500000,1.500000"/>
        <Volume value="-6.000000,-6.000000"/>
    </CSound>
    <CSound id="AP_Spectre_AttackLaunch" parent="Combat">
        <EditorCategories value="Race:Terran"/>
        <AssetArray File="Assets\Sounds\Terran\Ghost\Ghost_AttackLaunch0.wav"/>
        <AssetArray File="Assets\Sounds\Terran\Ghost\Ghost_AttackLaunch1.wav"/>
        <AssetArray File="Assets\Sounds\Terran\Ghost\Ghost_AttackLaunch2.wav"/>
        <DupeMaximumMethod value="Replace"/>
        <Pitch value="-0.890000,0.840000"/>
        <Volume value="-12.000000,-10.500000"/>
    </CSound>
    <CSound id="AP_Spectre_Attack_NP" parent="TerranAck">
        <AssetArray File="AP\LocalizedData\Sounds\TerranVO\CampaignUnits\Spectre\Spectre_NeuralParasiteAttack00.ogg" FacialAnim="Spectre_NeuralParasiteAttack00"/>
        <AssetArray File="AP\LocalizedData\Sounds\TerranVO\CampaignUnits\Spectre\Spectre_NeuralParasiteAttack01.ogg" FacialAnim="Spectre_NeuralParasiteAttack01"/>
        <Volume value="-1.000000,-1.000000"/>
    </CSound>
    <CSound id="AP_Spectre_CloakOff" parent="Spell">
        <EditorCategories value="Race:Terran"/>
        <AssetArray File="Assets\Sounds\Terran\SharedEffects\Abilities\Terran_CloakOff.wav"/>
        <Volume value="-6.000000,-6.000000"/>
    </CSound>
    <CSound id="AP_Spectre_CloakOn" parent="Spell">
        <EditorCategories value="Race:Terran"/>
        <AssetArray File="Assets\Sounds\Terran\SharedEffects\Abilities\Terran_CloakOn.wav"/>
        <DupeDestroyCount value="3"/>
        <Volume value="-6.000000,-6.000000"/>
    </CSound>
    <CSound id="AP_Spectre_CloakVO" parent="TerranAck">
        <AssetArray File="AP\LocalizedData\Sounds\TerranVO\CampaignUnits\Spectre\Spectre_Cloak00.ogg" FacialAnim="Spectre_Cloak00"/>
        <Volume value="-1.000000,-1.000000"/>
    </CSound>
    <CSound id="AP_Spectre_Death" parent="TerranAck">
        <AssetArray File="AP\LocalizedData\Sounds\TerranVO\CampaignUnits\Spectre\Spectre_Death00.wav"/>
        <AssetArray File="AP\LocalizedData\Sounds\TerranVO\CampaignUnits\Spectre\Spectre_Death01.wav"/>
        <AssetArray File="AP\LocalizedData\Sounds\TerranVO\CampaignUnits\Spectre\Spectre_Death02.wav"/>
        <AssetArray File="AP\LocalizedData\Sounds\TerranVO\CampaignUnits\Spectre\Spectre_Death03.wav"/>
        <AssetArray File="AP\LocalizedData\Sounds\TerranVO\CampaignUnits\Spectre\Spectre_Death04.wav"/>
        <AssetArray File="AP\LocalizedData\Sounds\TerranVO\CampaignUnits\Spectre\Spectre_Death05.wav"/>
        <Flags index="Stream" value="0"/>
        <Volume value="-1.000000,-1.000000"/>
    </CSound>
    <CSound id="AP_Spectre_Death_NP" parent="Death">
        <EditorCategories value="Race:Terran"/>
        <AssetArray File="AP\LocalizedData\Sounds\TerranVO\CampaignUnits\Spectre\Spectre_NeuralParasiteDeath00.wav" FacialAnim="Spectre_NeuralParasiteDeath00"/>
        <Volume value="-1.000000,-1.000000"/>
    </CSound>
    <CSound id="AP_Spectre_EMPImpact" parent="Spell">
        <EditorCategories value="Race:Terran"/>
        <AssetArray File="Assets\Sounds\Terran\Ghost\Ghost_EMPAttackImpact0.wav"/>
        <AssetArray File="Assets\Sounds\Terran\Ghost\Ghost_EMPAttackImpact1.wav"/>
        <AssetArray File="Assets\Sounds\Terran\Ghost\Ghost_EMPAttackImpact2.wav"/>
        <Volume value="-5.490000,-5.490000"/>
    </CSound>
    <CSound id="AP_Spectre_EMPLaunch" parent="Spell">
        <EditorCategories value="Race:Terran"/>
        <AssetArray File="Assets\Sounds\Terran\Ghost\Ghost_EMPAttackLaunch.wav"/>
        <DupeMaximumMethod value="Replace"/>
        <Volume value="-6.860000,-6.860000"/>
    </CSound>
    <CSound id="AP_Spectre_EMPVO" parent="TerranAck">
        <AssetArray File="AP\LocalizedData\Sounds\TerranVO\CampaignUnits\Spectre\Spectre_EMP00.ogg" FacialAnim="Spectre_EMP00"/>
        <Volume value="-1.000000,-1.000000"/>
    </CSound>
    <CSound id="AP_Spectre_EnergyLowVO" parent="TerranAck">
        <AssetArray File="AP\LocalizedData\Sounds\TerranVO\CampaignUnits\Spectre\Spectre_EnergyLow00.ogg" FacialAnim="Spectre_EnergyLow00"/>
        <Volume value="-1.000000,-1.000000"/>
    </CSound>
    <CSound id="AP_Spectre_EnterBunkerVO" parent="TerranAck">
        <AssetArray File="AP\LocalizedData\Sounds\TerranVO\CampaignUnits\Spectre\Spectre_EntBunk00.ogg"/>
        <Volume value="-1.000000,-1.000000"/>
    </CSound>
    <CSound id="AP_Spectre_Evac" parent="TerranAck">
        <AssetArray File="AP\LocalizedData\Sounds\TerranVO\CampaignUnits\Spectre\Spectre_Evac00.ogg" FacialAnim="Spectre_Evac00"/>
        <Volume value="-1.000000,-1.000000"/>
    </CSound>
    <CSound id="AP_Spectre_ExitBunkerVO" parent="TerranAck">
        <AssetArray File="AP\LocalizedData\Sounds\TerranVO\CampaignUnits\Spectre\Spectre_ExitBunk00.ogg"/>
        <Volume value="-1.000000,-1.000000"/>
    </CSound>
    <CSound id="AP_Spectre_Explode" parent="Death">
        <EditorCategories value="Race:Terran"/>
        <AssetArray File="Assets\Sounds\Zerg\SharedEffects\Explosions\Zerg_ExplosionSmall0.wav" Pitch="-3.000000,6.000000" Volume="-6.000000,-4.000000"/>
        <AssetArray File="Assets\Sounds\Zerg\SharedEffects\Explosions\Zerg_ExplosionSmall1.wav" Pitch="-3.000000,6.000000" Volume="-6.000000,-4.000000"/>
        <AssetArray File="Assets\Sounds\Zerg\SharedEffects\Explosions\Zerg_ExplosionSmall2.wav" Pitch="-3.000000,6.000000" Volume="-6.000000,-4.000000"/>
        <AssetArray File="Assets\Sounds\Zerg\SharedEffects\Explosions\Zerg_ExplosionSmall3.wav" Pitch="-3.000000,6.000000" Volume="-6.000000,-4.000000"/>
        <AssetArray File="Assets\Sounds\Zerg\SharedEffects\Explosions\Zerg_ExplosionSmall4.wav" Pitch="-3.000000,6.000000" Volume="-6.000000,-4.000000"/>
        <AssetArray File="Assets\Sounds\Zerg\SharedEffects\Explosions\Zerg_ExplosionSmall5.wav" Pitch="-3.000000,6.000000" Volume="-6.000000,-4.000000"/>
        <AssetArray File="Assets\Sounds\Zerg\SharedEffects\Explosions\Zerg_ExplosionSmall6.wav" Pitch="-3.000000,6.000000" Volume="-6.000000,-4.000000"/>
        <Flags index="Ignorable" value="0"/>
        <Flags index="Purgable" value="1"/>
        <Category value="Combat"/>
    </CSound>
    <CSound id="AP_Spectre_Help" parent="TerranAck">
        <AssetArray File="AP\LocalizedData\Sounds\TerranVO\CampaignUnits\Spectre\Spectre_Help00.ogg" FacialAnim="Spectre_Help00"/>
        <Category value="Alert"/>
        <Mode value="2D"/>
        <Volume value="-1.000000,-1.000000"/>
    </CSound>
    <CSound id="AP_Spectre_KillerPhantasmDeath" parent="Spell">
        <EditorCategories value="Race:Terran"/>
        <AssetArray File="Assets\Sounds\Protoss\Sentry\Sentry_HallucinationDeathSmall.wav"/>
    </CSound>
    <CSound id="AP_Spectre_KillerPhantasmLaunch" parent="Spell">
        <EditorCategories value="Race:Terran"/>
        <AssetArray File="Assets\Sounds\Protoss\Sentry\Sentry_HallucinationLaunchSmall.wav"/>
    </CSound>
    <CSound id="AP_Spectre_NuclearStrikeVO" parent="TerranAck">
        <AssetArray File="AP\LocalizedData\Sounds\TerranVO\CampaignUnits\Spectre\Spectre_NuclearStrike00.ogg" FacialAnim="Spectre_NuclearStrike00"/>
        <Volume value="-1.000000,-1.000000"/>
    </CSound>
    <CSound id="AP_Spectre_NukeDrop" parent="Spell">
        <EditorCategories value="Race:Terran"/>
        <AssetArray File="Assets\Sounds\Terran\Ghost\Ghost_NuclearStrikeDrop0.wav"/>
        <DupeMaximumMethod value="Replace"/>
        <OffsetFadeIn Volume="-96.000000"/>
        <OffsetFadeIn Time="1000"/>
        <Pitch value="-6.180000,-6.180000"/>
        <Volume value="-3.100000,-3.100000"/>
    </CSound>
    <CSound id="AP_Spectre_NukeExplode" parent="Spell">
        <EditorCategories value="Race:Terran"/>
        <AssetArray File="Assets\Sounds\Terran\Ghost\Ghost_NuclearStrikeImpact0.wav"/>
        <DupeMaximumMethod value="Replace"/>
        <Spread value="180.000000"/>
    </CSound>
    <CSound id="AP_Spectre_NukeLaunch" parent="Spell">
        <EditorCategories value="Race:Terran"/>
        <AssetArray File="Assets\Sounds\Terran\Ghost\Ghost_NuclearStrikeLaunch0.wav"/>
        <DupeDestroyCount value="4"/>
        <DupeMaximumMethod value="Replace"/>
        <VolumeRolloffPoints Distance="250.000000"/>
        <VolumeRolloffPoints Distance="10000.000000" Volume="-96.000000"/>
    </CSound>
    <CSound id="AP_Spectre_NukeSeek" parent="Spell">
        <EditorCategories value="Race:Terran"/>
        <AssetArray File="Assets\Sounds\Terran\Ghost\Ghost_NuclearStrikeSeek0.wav"/>
        <DupeDestroyCount value="4"/>
        <DupeMaximumMethod value="Replace"/>
        <LoopCount value="-1"/>
        <OffsetFadeIn Volume="-96.000000"/>
        <OffsetFadeIn Time="4201" Volume="-12.270000"/>
        <OffsetFadeIn Time="6457" Volume="-6.330000"/>
        <OffsetFadeIn Time="7740" Volume="-1.880000"/>
        <OffsetFadeIn Time="8000"/>
        <SustainFade index="1" Time="2000"/>
    </CSound>
    <CSound id="AP_Spectre_Pissed" parent="TerranAck">
        <AssetArray File="AP\LocalizedData\Sounds\TerranVO\CampaignUnits\Spectre\Spectre_Pissed00.ogg" FacialAnim="Spectre_Pissed00"/>
        <AssetArray File="AP\LocalizedData\Sounds\TerranVO\CampaignUnits\Spectre\Spectre_Pissed01.ogg" FacialAnim="Spectre_Pissed01"/>
        <AssetArray File="AP\LocalizedData\Sounds\TerranVO\CampaignUnits\Spectre\Spectre_Pissed02.ogg" FacialAnim="Spectre_Pissed02"/>
        <AssetArray File="AP\LocalizedData\Sounds\TerranVO\CampaignUnits\Spectre\Spectre_Pissed03.ogg" FacialAnim="Spectre_Pissed03"/>
        <AssetArray File="AP\LocalizedData\Sounds\TerranVO\CampaignUnits\Spectre\Spectre_Pissed04.ogg" FacialAnim="Spectre_Pissed04"/>
        <AssetArray File="AP\LocalizedData\Sounds\TerranVO\CampaignUnits\Spectre\Spectre_Pissed05.ogg" FacialAnim="Spectre_Pissed05"/>
        <Select value="Sequential"/>
        <Volume value="-1.000000,-1.000000"/>
    </CSound>
    <CSound id="AP_Spectre_Ready" parent="Ready">
        <EditorCategories value="Race:Terran"/>
        <AssetArray File="AP\LocalizedData\Sounds\TerranVO\CampaignUnits\Spectre\Spectre_Ready00.ogg" FacialAnim="Spectre_Ready00"/>
        <Volume value="-1.000000,-1.000000"/>
    </CSound>
    <CSound id="AP_Spectre_Ready_NP" parent="Ready">
        <EditorCategories value="Race:Terran"/>
        <AssetArray File="AP\LocalizedData\Sounds\TerranVO\CampaignUnits\Spectre\Spectre_NeuralParasiteReady00.ogg" FacialAnim="Spectre_NeuralParasiteReady00"/>
        <AssetArray File="AP\LocalizedData\Sounds\TerranVO\CampaignUnits\Spectre\Spectre_NeuralParasiteReady01.ogg" FacialAnim="Spectre_NeuralParasiteReady01"/>
        <Volume value="-1.000000,-1.000000"/>
    </CSound>
    <CSound id="AP_Spectre_UltrasonicPulseImpact" parent="Spell">
        <EditorCategories value="Race:Terran"/>
        <AssetArray File="Assets\Sounds\Terran\Spectre\Spectre_UltraSonicPulseImpact0.wav"/>
        <AssetArray File="Assets\Sounds\Terran\Spectre\Spectre_UltraSonicPulseImpact1.wav"/>
        <AssetArray File="Assets\Sounds\Terran\Spectre\Spectre_UltraSonicPulseImpact2.wav"/>
        <Volume value="-3.000000,-3.000000"/>
    </CSound>
    <CSound id="AP_Spectre_UltrasonicPulseLaunch" parent="Spell">
        <EditorCategories value="Race:Terran"/>
        <AssetArray File="Assets\Sounds\Terran\Spectre\Spectre_UltraSonicPulseLaunch0.wav"/>
        <AssetArray File="Assets\Sounds\Terran\Spectre\Spectre_UltraSonicPulseLaunch1.wav"/>
        <AssetArray File="Assets\Sounds\Terran\Spectre\Spectre_UltraSonicPulseLaunch2.wav"/>
        <DupeMaximumMethod value="Replace"/>
        <Pitch value="-1.000000,1.000000"/>
        <Volume value="-9.000000,-9.000000"/>
    </CSound>
    <CSound id="AP_Spectre_What" parent="TerranAck">
        <AssetArray File="AP\LocalizedData\Sounds\TerranVO\CampaignUnits\Spectre\Spectre_What00.ogg" FacialAnim="Spectre_What00"/>
        <AssetArray File="AP\LocalizedData\Sounds\TerranVO\CampaignUnits\Spectre\Spectre_What01.ogg" FacialAnim="Spectre_What01"/>
        <AssetArray File="AP\LocalizedData\Sounds\TerranVO\CampaignUnits\Spectre\Spectre_What02.ogg" FacialAnim="Spectre_What02"/>
        <AssetArray File="AP\LocalizedData\Sounds\TerranVO\CampaignUnits\Spectre\Spectre_What03.ogg" FacialAnim="Spectre_What03"/>
        <AssetArray File="AP\LocalizedData\Sounds\TerranVO\CampaignUnits\Spectre\Spectre_What04.ogg" FacialAnim="Spectre_What04"/>
        <AssetArray File="AP\LocalizedData\Sounds\TerranVO\CampaignUnits\Spectre\Spectre_What05.ogg" FacialAnim="Spectre_What05"/>
        <Volume value="-1.000000,-1.000000"/>
    </CSound>
    <CSound id="AP_Spectre_What_NP" parent="TerranAck">
        <AssetArray File="AP\LocalizedData\Sounds\TerranVO\CampaignUnits\Spectre\Spectre_NeuralParasiteWhat00.ogg" PortraitModel="SpectrePortrait" Speaker="ConversationState/Characters/CharSpectre"/>
        <AssetArray File="AP\LocalizedData\Sounds\TerranVO\CampaignUnits\Spectre\Spectre_NeuralParasiteWhat01.ogg"/>
        <Volume value="-1.000000,-1.000000"/>
    </CSound>
    <CSound id="AP_Spectre_Yes" parent="TerranAck">
        <AssetArray File="AP\LocalizedData\Sounds\TerranVO\CampaignUnits\Spectre\Spectre_Yes00.ogg" FacialAnim="Spectre_Yes00"/>
        <AssetArray File="AP\LocalizedData\Sounds\TerranVO\CampaignUnits\Spectre\Spectre_Yes01.ogg" FacialAnim="Spectre_Yes01"/>
        <AssetArray File="AP\LocalizedData\Sounds\TerranVO\CampaignUnits\Spectre\Spectre_Yes02.ogg" FacialAnim="Spectre_Yes02"/>
        <AssetArray File="AP\LocalizedData\Sounds\TerranVO\CampaignUnits\Spectre\Spectre_Yes03.ogg" FacialAnim="Spectre_Yes03"/>
        <AssetArray File="AP\LocalizedData\Sounds\TerranVO\CampaignUnits\Spectre\Spectre_Yes04.ogg" FacialAnim="Spectre_Yes04"/>
        <AssetArray File="AP\LocalizedData\Sounds\TerranVO\CampaignUnits\Spectre\Spectre_Yes05.ogg" FacialAnim="Spectre_Yes05"/>
        <Volume value="-1.000000,-1.000000"/>
    </CSound>
    <CSound id="AP_Tosh_ConsumptionImpact" parent="Spell">
        <EditorCategories value="Race:Terran"/>
        <AssetArray File="Assets\Sounds\Terran\Tosh\Tosh_ConsumptionImpact0.wav"/>
    </CSound>
    <CSound id="AP_330mmBarrageCannonsMorph" parent="Spell">
        <EditorCategories value="Race:Terran"/>
        <AssetArray File="Assets\Sounds\Terran\Thor\Thor_250mmCannonMorph0.wav"/>
    </CSound>
    <CSound id="AP_330mmBarrageCannonsSound" parent="Spell">
        <AssetArray File="Assets\Sounds\Terran\Thor\Thor_AttackImpact0.wav"/>
        <AssetArray File="Assets\Sounds\Terran\Thor\Thor_AttackImpact1.wav"/>
        <AssetArray File="Assets\Sounds\Terran\Thor\Thor_AttackImpact2.wav"/>
        <EditorCategories value="Race:Terran"/>
    </CSound>
    <CSound id="AP_330mmBarrageCannonsUnMorph" parent="Spell">
        <AssetArray File="Assets\Sounds\Terran\Thor\Thor_250mmCannonUnMorph0.wav"/>
        <EditorCategories value="Race:Terran"/>
    </CSound>
    <CSound id="AP_Thor_ImmortalityProtocolBirth" parent="Spell">
        <EditorCategories value="Race:Terran"/>
        <AssetArray File="Assets\Sounds\Terran\Thor\Thor_ImmortalityProtocolBirth0.wav"/>
        <Volume value="-3.000000,-3.000000"/>
    </CSound>
    <CSound id="AP_Thor_ImmortalityProtocolDeath" parent="Spell">
        <EditorCategories value="Race:Terran"/>
        <AssetArray File="Assets\Sounds\Terran\SharedEffects\Construction\Terran_ConstructionEnd.wav"/>
        <Volume value="-3.000000,-3.000000"/>
    </CSound>
    <CSound id="AP_Thor_ImmortalityProtocolWeld" parent="Spell">
        <EditorCategories value="Race:Terran"/>
        <AssetArray File="Assets\Sounds\Uni\Doodads\Doodad_SparkBurstShort0.wav"/>
        <AssetArray File="Assets\Sounds\Uni\Doodads\Doodad_SparkBurstShort1.wav"/>
        <AssetArray File="Assets\Sounds\Uni\Doodads\Doodad_SparkBurstShort2.wav"/>
        <AssetArray File="Assets\Sounds\Uni\Doodads\Doodad_SparkBurstShort3.wav"/>
        <AssetArray File="Assets\Sounds\Uni\Doodads\Doodad_SparkBurstShort4.wav"/>
        <Flags index="Purgable" value="0"/>
        <Category value="Doodad"/>
        <DupeDestroyCount value="32"/>
        <DupeMuteCount value="3"/>
        <Pitch value="0.000000,2.000000"/>
        <Volume value="-12.000000,-12.000000"/>
    </CSound>
    <CSound id="AP_ThorWreckageSparks" parent="Spell">
        <EditorCategories value="Race:Terran"/>
        <AssetArray File="Assets\Sounds\Uni\Doodads\Doodad_SparkBurstShort0.wav"/>
        <AssetArray File="Assets\Sounds\Uni\Doodads\Doodad_SparkBurstShort1.wav"/>
        <AssetArray File="Assets\Sounds\Uni\Doodads\Doodad_SparkBurstShort2.wav"/>
        <AssetArray File="Assets\Sounds\Uni\Doodads\Doodad_SparkBurstShort3.wav"/>
        <AssetArray File="Assets\Sounds\Uni\Doodads\Doodad_SparkBurstShort4.wav"/>
        <Flags index="Purgable" value="0"/>
        <Category value="Doodad"/>
        <DupeDestroyCount value="32"/>
        <DupeMuteCount value="3"/>
        <Pitch value="0.000000,2.000000"/>
        <Volume value="-12.000000,-12.000000"/>
    </CSound>
    <CSound id="AP_Raven_HunterSeekerVO" parent="TerranAck">
        <AssetArray File="LocalizedData\Sounds\TerranUnitVO\Raven\Raven_HunterSeeker00.ogg" PortraitModel="RavenPortrait" Speaker="ConversationState/Characters/CharRaven"/>
        <Chance value="25"/>
        <Volume value="-1.000000,-1.000000"/>
    </CSound>
    <CSound id="AP_Battlecruiser_CloakOn" parent="Terran_CloakOn">
        <DupeDestroyCount value="4"/>
        <DupeMuteCount value="4"/>
        <Pitch value="-2.000000,-1.000000"/>
    </CSound>
    <CSound id="AP_Battlecruiser_CloakOff" parent="Terran_CloakOff">
        <DupeDestroyCount value="4"/>
        <DupeMuteCount value="4"/>
        <Pitch value="-2.000000,-1.000000"/>
    </CSound>
    <CSound id="AP_ScienceVessel_Attack" parent="TerranAck">
        <AssetArray File="AP\LocalizedData\Sounds\TerranVO\CampaignUnits\ScienceVessel\ScienceVessel_Attack00.ogg" FacialAnim="ScienceVessel_Attack00"/>
        <AssetArray File="AP\LocalizedData\Sounds\TerranVO\CampaignUnits\ScienceVessel\ScienceVessel_Attack01.ogg" FacialAnim="ScienceVessel_Attack01"/>
        <AssetArray File="AP\LocalizedData\Sounds\TerranVO\CampaignUnits\ScienceVessel\ScienceVessel_Attack02.ogg" FacialAnim="ScienceVessel_Attack02"/>
        <AssetArray File="AP\LocalizedData\Sounds\TerranVO\CampaignUnits\ScienceVessel\ScienceVessel_Attack03.ogg" FacialAnim="ScienceVessel_Attack03"/>
        <Volume value="-2.000000,-2.000000"/>
    </CSound>
    <CSound id="AP_ScienceVessel_Attack_NP" parent="TerranAck">
        <AssetArray File="AP\LocalizedData\Sounds\TerranVO\CampaignUnits\ScienceVessel\ScienceVessel_NeuralParasiteAttack00.ogg" FacialAnim="ScienceVessel_NeuralParasiteAttack00"/>
        <AssetArray File="AP\LocalizedData\Sounds\TerranVO\CampaignUnits\ScienceVessel\ScienceVessel_NeuralParasiteAttack01.ogg" FacialAnim="ScienceVessel_NeuralParasiteAttack01"/>
    </CSound>
    <CSound id="AP_ScienceVessel_Death" parent="Death">
        <EditorCategories value="Race:Terran"/>
        <AssetArray File="AP\LocalizedData\Sounds\TerranVO\CampaignUnits\ScienceVessel\ScienceVessel_Death00.wav"/>
        <Volume value="-2.000000,-2.000000"/>
    </CSound>
    <CSound id="AP_ScienceVessel_Death_NP" parent="Death">
        <EditorCategories value="Race:Terran"/>
        <AssetArray File="AP\LocalizedData\Sounds\TerranVO\CampaignUnits\ScienceVessel\ScienceVessel_NeuralParasiteDeath00.wav"/>
    </CSound>
    <CSound id="AP_ScienceVessel_EnergyLow" parent="TerranAck">
        <AssetArray File="AP\LocalizedData\Sounds\TerranVO\CampaignUnits\ScienceVessel\ScienceVessel_EnergyLow00.ogg" FacialAnim="ScienceVessel_EnergyLow00"/>
        <Volume value="-2.000000,-2.000000"/>
    </CSound>
    <CSound id="AP_ScienceVessel_Help" parent="TerranAck">
        <AssetArray File="AP\LocalizedData\Sounds\TerranVO\CampaignUnits\ScienceVessel\ScienceVessel_Help00.ogg" FacialAnim="ScienceVessel_Help00"/>
        <Category value="Alert"/>
        <Volume value="-2.000000,-2.000000"/>
    </CSound>
    <CSound id="AP_ScienceVessel_IrradiateImpact" parent="Spell">
        <EditorCategories value="Race:Terran"/>
        <AssetArray File="Assets\Sounds\Terran\ScienceVessel\ScienceVessel_IrradiateImpact1.wav"/>
        <AssetArray File="Assets\Sounds\Terran\ScienceVessel\AP_ScienceVessel_IrradiateImpact.wav"/>
        <AssetArray File="Assets\Sounds\Terran\ScienceVessel\ScienceVessel_IrradiateImpact3.wav"/>
        <AssetArray File="Assets\Sounds\Terran\ScienceVessel\ScienceVessel_IrradiateImpact0.wav"/>
        <Pitch value="-1.000000,1.000000"/>
        <Volume value="-4.000000,-3.000000"/>
    </CSound>
    <CSound id="AP_ScienceVessel_Irriadiate" parent="TerranAck">
        <AssetArray File="AP\LocalizedData\Sounds\TerranVO\CampaignUnits\ScienceVessel\ScienceVessel_Irriadiate00.ogg" FacialAnim="ScienceVessel_Irriadiate00"/>
        <Volume value="-2.000000,-2.000000"/>
    </CSound>
    <CSound id="AP_ScienceVessel_Movement" parent="Movement">
        <EditorCategories value="Race:Terran"/>
        <AssetArray File="Assets\Sounds\Terran\Hercules\Hercules_Movement0.wav"/>
        <Pitch value="-1.000000,1.000000"/>
        <Volume value="-6.000000,-6.000000"/>
    </CSound>
    <CSound id="AP_ScienceVessel_NanoRepair" parent="TerranAck">
        <AssetArray File="AP\LocalizedData\Sounds\TerranVO\CampaignUnits\ScienceVessel\ScienceVessel_NanoRepair00.ogg" FacialAnim="ScienceVessel_NanoRepair00"/>
        <Volume value="-2.000000,-2.000000"/>
    </CSound>
    <CSound id="AP_ScienceVessel_Pissed" parent="Pissed">
        <AssetArray File="AP\LocalizedData\Sounds\TerranVO\CampaignUnits\ScienceVessel\ScienceVessel_Pissed00.ogg" FacialAnim="ScienceVessel_Pissed00"/>
        <AssetArray File="AP\LocalizedData\Sounds\TerranVO\CampaignUnits\ScienceVessel\ScienceVessel_Pissed01.ogg" FacialAnim="ScienceVessel_Pissed01"/>
        <AssetArray File="AP\LocalizedData\Sounds\TerranVO\CampaignUnits\ScienceVessel\ScienceVessel_Pissed02.ogg" FacialAnim="ScienceVessel_Pissed02"/>
        <Volume value="-2.000000,-2.000000"/>
    </CSound>
    <CSound id="AP_ScienceVessel_Ready" parent="Ready">
        <EditorCategories value="Race:Terran"/>
        <AssetArray File="AP\LocalizedData\Sounds\TerranVO\CampaignUnits\ScienceVessel\ScienceVessel_Ready00.ogg" FacialAnim="ScienceVessel_Ready00"/>
        <Volume value="-2.000000,-2.000000"/>
    </CSound>
    <CSound id="AP_ScienceVessel_Ready_NP" parent="Ready">
        <EditorCategories value="Race:Terran"/>
        <AssetArray File="AP\LocalizedData\Sounds\TerranVO\CampaignUnits\ScienceVessel\ScienceVessel_NeuralParasiteReady00.ogg" FacialAnim="ScienceVessel_NeuralParasiteReady00"/>
    </CSound>
    <CSound id="AP_ScienceVessel_What" parent="TerranAck">
        <AssetArray File="AP\LocalizedData\Sounds\TerranVO\CampaignUnits\ScienceVessel\ScienceVessel_What00.ogg" FacialAnim="ScienceVessel_What00"/>
        <AssetArray File="AP\LocalizedData\Sounds\TerranVO\CampaignUnits\ScienceVessel\ScienceVessel_What01.ogg" FacialAnim="ScienceVessel_What01"/>
        <AssetArray File="AP\LocalizedData\Sounds\TerranVO\CampaignUnits\ScienceVessel\ScienceVessel_What02.ogg" FacialAnim="ScienceVessel_What02"/>
        <AssetArray File="AP\LocalizedData\Sounds\TerranVO\CampaignUnits\ScienceVessel\ScienceVessel_What03.ogg" FacialAnim="ScienceVessel_What03"/>
        <Volume value="-2.000000,-2.000000"/>
    </CSound>
    <CSound id="AP_ScienceVessel_What_NP" parent="TerranAck">
        <AssetArray File="AP\LocalizedData\Sounds\TerranVO\CampaignUnits\ScienceVessel\ScienceVessel_NeuralParasiteWhat00.ogg" FacialAnim="ScienceVessel_NeuralParasiteWhat00"/>
        <AssetArray File="AP\LocalizedData\Sounds\TerranVO\CampaignUnits\ScienceVessel\ScienceVessel_NeuralParasiteWhat01.ogg" FacialAnim="ScienceVessel_NeuralParasiteWhat01"/>
    </CSound>
    <CSound id="AP_ScienceVessel_Yes" parent="TerranAck">
        <AssetArray File="AP\LocalizedData\Sounds\TerranVO\CampaignUnits\ScienceVessel\ScienceVessel_Yes00.ogg" FacialAnim="ScienceVessel_Yes00"/>
        <AssetArray File="AP\LocalizedData\Sounds\TerranVO\CampaignUnits\ScienceVessel\ScienceVessel_Yes01.ogg" FacialAnim="ScienceVessel_Yes01"/>
        <AssetArray File="AP\LocalizedData\Sounds\TerranVO\CampaignUnits\ScienceVessel\ScienceVessel_Yes02.ogg" FacialAnim="ScienceVessel_Yes02"/>
        <AssetArray File="AP\LocalizedData\Sounds\TerranVO\CampaignUnits\ScienceVessel\ScienceVessel_Yes03.ogg" FacialAnim="ScienceVessel_Yes03"/>
        <Volume value="-2.000000,-2.000000"/>
    </CSound>
    <CSound id="AP_Predator_Attack" parent="Voice">
        <EditorCategories value="Race:Terran"/>
        <AssetArray File="Assets\Sounds\Terran\Predator\Predator_Attack0.ogg"/>
        <AssetArray File="Assets\Sounds\Terran\Predator\Predator_Attack1.ogg"/>
        <AssetArray File="Assets\Sounds\Terran\Predator\Predator_Attack2.ogg"/>
        <AssetArray File="Assets\Sounds\Terran\Predator\Predator_Attack3.ogg"/>
        <AssetArray File="Assets\Sounds\Terran\Predator\Predator_Attack4.ogg"/>
        <AssetArray File="Assets\Sounds\Terran\Predator\Predator_Attack5.ogg"/>
        <Volume value="-2.000000,-2.000000"/>
    </CSound>
    <CSound id="AP_Predator_AttackImpact" parent="Combat">
        <EditorCategories value="Race:Terran"/>
        <AssetArray File="Assets\Sounds\Zerg\SharedEffects\Attacks\Zerg_AttackImpactLargeSlice0.wav"/>
        <AssetArray File="Assets\Sounds\Zerg\SharedEffects\Attacks\Zerg_AttackImpactLargeSlice1.wav"/>
        <AssetArray File="Assets\Sounds\Zerg\SharedEffects\Attacks\Zerg_AttackImpactLargeSlice2.wav"/>
        <AssetArray File="Assets\Sounds\Zerg\SharedEffects\Attacks\Zerg_AttackImpactLargeSlice3.wav"/>
        <AssetArray File="Assets\Sounds\Zerg\SharedEffects\Attacks\Zerg_AttackImpactLargeSlice4.wav"/>
        <DupeDestroyCount value="4"/>
        <Pitch value="-3.000000,-2.000000"/>
        <Volume value="-12.000000,-12.000000"/>
    </CSound>
    <CSound id="AP_Predator_AttackLaunch" parent="Combat">
        <EditorCategories value="Race:Terran"/>
        <AssetArray File="Assets\Sounds\Zerg\SharedEffects\Attacks\Zerg_AttackLaunchSmallSwing0.wav"/>
        <AssetArray File="Assets\Sounds\Zerg\SharedEffects\Attacks\Zerg_AttackLaunchSmallSwing1.wav"/>
        <AssetArray File="Assets\Sounds\Zerg\SharedEffects\Attacks\Zerg_AttackLaunchSmallSwing2.wav"/>
        <AssetArray File="Assets\Sounds\Zerg\SharedEffects\Attacks\Zerg_AttackLaunchSmallSwing3.wav"/>
        <Flags index="VariationFallback" value="0"/>
        <DupeDestroyCount value="5"/>
        <Pitch value="-6.000000,-5.000000"/>
        <Volume value="-13.000000,-12.000000"/>
    </CSound>
    <CSound id="AP_Predator_CloakOff" parent="Spell">
        <EditorCategories value="Race:Terran"/>
        <AssetArray File="Assets\Sounds\Terran\SharedEffects\Abilities\Terran_CloakOff.wav"/>
        <Volume value="-6.000000,-6.000000"/>
    </CSound>
    <CSound id="AP_Predator_CloakOn" parent="Spell">
        <EditorCategories value="Race:Terran"/>
        <AssetArray File="Assets\Sounds\Terran\SharedEffects\Abilities\Terran_CloakOn.wav"/>
        <DupeDestroyCount value="3"/>
        <Volume value="-6.000000,-6.000000"/>
    </CSound>
    <CSound id="AP_Predator_Explode" parent="Death">
        <EditorCategories value="Race:Terran"/>
        <AssetArray File="Assets\Sounds\Terran\SharedEffects\Explosions\Terran_ExplosionMedium0.wav" Pitch="-3.000000,3.000000"/>
        <AssetArray File="Assets\Sounds\Terran\SharedEffects\Explosions\Terran_ExplosionMedium1.wav" Pitch="-3.000000,3.000000"/>
        <AssetArray File="Assets\Sounds\Terran\SharedEffects\Explosions\Terran_ExplosionMedium2.wav" Pitch="-3.000000,3.000000"/>
        <AssetArray File="Assets\Sounds\Terran\SharedEffects\Explosions\Terran_ExplosionMedium3.wav" Pitch="-3.000000,3.000000"/>
        <AssetArray File="Assets\Sounds\Terran\SharedEffects\Explosions\Terran_ExplosionMedium4.wav" Pitch="-3.000000,3.000000"/>
        <AssetArray File="Assets\Sounds\Terran\SharedEffects\Explosions\Terran_ExplosionMedium5.wav" Pitch="-3.000000,3.000000"/>
        <AssetArray File="Assets\Sounds\Terran\SharedEffects\Explosions\Terran_ExplosionMedium6.wav" Pitch="-3.000000,3.000000"/>
        <AssetArray File="Assets\Sounds\Terran\SharedEffects\Explosions\Terran_ExplosionMedium7.wav" Pitch="-3.000000,3.000000"/>
        <AssetArray File="Assets\Sounds\Terran\SharedEffects\Explosions\Terran_ExplosionMedium8.wav" Pitch="-3.000000,3.000000"/>
        <AssetArray File="Assets\Sounds\Terran\SharedEffects\Explosions\Terran_ExplosionMedium9.wav" Pitch="-3.000000,3.000000"/>
        <Flags index="Ignorable" value="0"/>
        <Flags index="Purgable" value="1"/>
        <Category value="Combat"/>
        <DupeDestroyCount value="5"/>
        <DupeMaximumMethod value="Replace"/>
    </CSound>
    <CSound id="AP_Predator_Ready" parent="Voice">
        <EditorCategories value="Race:Terran"/>
        <AssetArray File="Assets\Sounds\Terran\Predator\Predator_Ready0.ogg"/>
        <Volume value="-2.000000,-2.000000"/>
    </CSound>
    <CSound id="AP_Predator_What" parent="Voice">
        <EditorCategories value="Race:Terran"/>
        <AssetArray File="Assets\Sounds\Terran\Predator\Predator_What0.ogg"/>
        <AssetArray File="Assets\Sounds\Terran\Predator\Predator_What1.ogg"/>
        <AssetArray File="Assets\Sounds\Terran\Predator\Predator_What2.ogg"/>
        <AssetArray File="Assets\Sounds\Terran\Predator\Predator_What3.ogg"/>
        <AssetArray File="Assets\Sounds\Terran\Predator\Predator_What4.ogg"/>
        <Volume value="-2.000000,-2.000000"/>
    </CSound>
    <CSound id="AP_Predator_Yes" parent="Voice">
        <EditorCategories value="Race:Terran"/>
        <AssetArray File="Assets\Sounds\Terran\Predator\Predator_Yes0.ogg"/>
        <AssetArray File="Assets\Sounds\Terran\Predator\Predator_Yes1.ogg"/>
        <AssetArray File="Assets\Sounds\Terran\Predator\Predator_Yes2.ogg"/>
        <AssetArray File="Assets\Sounds\Terran\Predator\Predator_Yes3.ogg"/>
        <AssetArray File="Assets\Sounds\Terran\Predator\Predator_Yes4.ogg"/>
        <AssetArray File="Assets\Sounds\Terran\Predator\Predator_Yes5.ogg"/>
        <AssetArray File="Assets\Sounds\Terran\Predator\Predator_Yes6.ogg"/>
        <Volume value="-2.000000,-2.000000"/>
    </CSound>
    <CSound id="AP_RetributionFieldImpactSound" parent="Spell">
        <EditorCategories value="Race:Terran"/>
        <AssetArray File="Assets\Sounds\Protoss\HighTemplar\HighTemplar_PsionicStormImpact0.wav"/>
        <AssetArray File="Assets\Sounds\Protoss\HighTemplar\HighTemplar_PsionicStormImpact1.wav"/>
        <AssetArray File="Assets\Sounds\Protoss\HighTemplar\HighTemplar_PsionicStormImpact2.wav"/>
        <AssetArray File="Assets\Sounds\Protoss\HighTemplar\HighTemplar_PsionicStormImpact3.wav"/>
        <AssetArray File="Assets\Sounds\Protoss\HighTemplar\HighTemplar_PsionicStormImpact4.wav"/>
        <DupeDestroyCount value="3"/>
        <Volume value="-9.000000,-9.000000"/>
    </CSound>
    <CSound id="AP_Hercules_Attack_NP" parent="TerranAck">
        <AssetArray File="AP\LocalizedData\Sounds\TerranVO\CampaignUnits\Hercules\Hercules_NeuralParasiteAttack00.ogg" FacialAnim="Hercules_NeuralParasiteAttack00"/>
        <AssetArray File="AP\LocalizedData\Sounds\TerranVO\CampaignUnits\Hercules\Hercules_NeuralParasiteAttack01.ogg" FacialAnim="Hercules_NeuralParasiteAttack01"/>
        <Volume value="-1.000000,-1.000000"/>
    </CSound>
    <CSound id="AP_Hercules_Death" parent="Death">
        <EditorCategories value="Race:Terran"/>
        <AssetArray File="AP\LocalizedData\Sounds\TerranVO\CampaignUnits\Hercules\Hercules_Death00.wav"/>
        <Volume value="-1.000000,-1.000000"/>
    </CSound>
    <CSound id="AP_Hercules_Death_NP" parent="Death">
        <EditorCategories value="Race:Terran"/>
        <AssetArray File="AP\LocalizedData\Sounds\TerranVO\CampaignUnits\Hercules\Hercules_NeuralParasiteDeath00.wav"/>
        <Volume value="-1.000000,-1.000000"/>
    </CSound>
    <CSound id="AP_Hercules_Help" parent="TerranAck">
        <AssetArray File="AP\LocalizedData\Sounds\TerranVO\CampaignUnits\Hercules\Hercules_Help00.ogg" FacialAnim="Hercules_Help00"/>
        <Category value="Alert"/>
        <Volume value="-1.000000,-1.000000"/>
    </CSound>
    <CSound id="AP_Hercules_Load" parent="Spell">
        <EditorCategories value="Race:Terran"/>
        <AssetArray File="Assets\Sounds\Terran\Medivac\Medivac_Load0.wav"/>
        <Pitch value="-1.270000,1.170000"/>
        <Volume value="-1.460000,-1.460000"/>
    </CSound>
    <CSound id="AP_Hercules_LoadVO" parent="TerranAck">
        <AssetArray File="AP\LocalizedData\Sounds\TerranVO\CampaignUnits\Hercules\Hercules_Load00.ogg" FacialAnim="Hercules_Load00"/>
        <Volume value="-1.000000,-1.000000"/>
    </CSound>
    <CSound id="AP_Hercules_Movement" parent="Movement">
        <EditorCategories value="Race:Terran"/>
        <AssetArray File="Assets\Sounds\Terran\Hercules\Hercules_Movement0.wav"/>
    </CSound>
    <CSound id="AP_Hercules_Pissed" parent="Pissed">
        <EditorCategories value="Race:Terran"/>
        <AssetArray File="AP\LocalizedData\Sounds\TerranVO\CampaignUnits\Hercules\Hercules_Pissed00.ogg" FacialAnim="Hercules_Pissed00"/>
        <AssetArray File="AP\LocalizedData\Sounds\TerranVO\CampaignUnits\Hercules\Hercules_Pissed01.ogg" FacialAnim="Hercules_Pissed01"/>
        <AssetArray File="AP\LocalizedData\Sounds\TerranVO\CampaignUnits\Hercules\Hercules_Pissed02.ogg" FacialAnim="Hercules_Pissed02"/>
        <Volume value="-1.000000,-1.000000"/>
    </CSound>
    <CSound id="AP_Hercules_Ready" parent="Ready">
        <EditorCategories value="Race:Terran"/>
        <AssetArray File="AP\LocalizedData\Sounds\TerranVO\CampaignUnits\Hercules\Hercules_Ready00.ogg" FacialAnim="Hercules_Ready00"/>
        <Volume value="-1.000000,-1.000000"/>
    </CSound>
    <CSound id="AP_Hercules_Ready_NP" parent="Ready">
        <EditorCategories value="Race:Terran"/>
        <AssetArray File="AP\LocalizedData\Sounds\TerranVO\CampaignUnits\Hercules\Hercules_NeuralParasiteReady00.ogg" FacialAnim="Hercules_NeuralParasiteReady00"/>
        <Volume value="-1.000000,-1.000000"/>
    </CSound>
    <CSound id="AP_Hercules_Unload" parent="Spell">
        <EditorCategories value="Race:Terran"/>
        <AssetArray File="Assets\Sounds\Terran\Medivac\Medivac_Unload0.wav"/>
        <Pitch value="-1.270000,1.170000"/>
        <Volume value="-7.960000,-7.960000"/>
    </CSound>
    <CSound id="AP_Hercules_UnloadVO" parent="TerranAck">
        <AssetArray File="AP\LocalizedData\Sounds\TerranVO\CampaignUnits\Hercules\Hercules_UnLoad00.ogg" FacialAnim="Hercules_UnLoad00"/>
        <Volume value="-1.000000,-1.000000"/>
    </CSound>
    <CSound id="AP_Hercules_What" parent="TerranAck">
        <AssetArray File="AP\LocalizedData\Sounds\TerranVO\CampaignUnits\Hercules\Hercules_What00.ogg" FacialAnim="Hercules_What00"/>
        <AssetArray File="AP\LocalizedData\Sounds\TerranVO\CampaignUnits\Hercules\Hercules_What01.ogg" FacialAnim="Hercules_What01"/>
        <AssetArray File="AP\LocalizedData\Sounds\TerranVO\CampaignUnits\Hercules\Hercules_What02.ogg" FacialAnim="Hercules_What02"/>
        <Volume value="-1.000000,-1.000000"/>
    </CSound>
    <CSound id="AP_Hercules_What_NP" parent="TerranAck">
        <AssetArray File="AP\LocalizedData\Sounds\TerranVO\CampaignUnits\Hercules\Hercules_NeuralParasiteWhat00.ogg" FacialAnim="Hercules_NeuralParasiteWhat00"/>
        <AssetArray File="AP\LocalizedData\Sounds\TerranVO\CampaignUnits\Hercules\Hercules_NeuralParasiteWhat01.ogg" FacialAnim="Hercules_NeuralParasiteWhat01"/>
        <Volume value="-1.000000,-1.000000"/>
    </CSound>
    <CSound id="AP_Hercules_Yes" parent="TerranAck">
        <AssetArray File="AP\LocalizedData\Sounds\TerranVO\CampaignUnits\Hercules\Hercules_Yes00.ogg" FacialAnim="Hercules_Yes00"/>
        <AssetArray File="AP\LocalizedData\Sounds\TerranVO\CampaignUnits\Hercules\Hercules_Yes01.ogg" FacialAnim="Hercules_Yes01"/>
        <AssetArray File="AP\LocalizedData\Sounds\TerranVO\CampaignUnits\Hercules\Hercules_Yes02.ogg" FacialAnim="Hercules_Yes02"/>
        <Volume value="-1.000000,-1.000000"/>
    </CSound>
    <CSound id="AP_TerranFlyer_Attack" parent="TerranAck_Void">
        <AssetArray TemplateParam="TerranFlyer_Attack00"/>
        <AssetArray TemplateParam="TerranFlyer_Attack01"/>
        <AssetArray TemplateParam="TerranFlyer_Attack02"/>
        <AssetArray TemplateParam="TerranFlyer_Attack03"/>
        <AssetArray TemplateParam="TerranFlyer_Attack04"/>
        <AssetArray TemplateParam="TerranFlyer_Attack05"/>
        <AssetArray TemplateParam="TerranFlyer_Attack06"/>
        <AssetArray TemplateParam="TerranFlyer_Attack07"/>
        <Flags index="NeedsUpdate" value="1"/>
        <Flags index="NeedsTTS" value="1"/>
        <Volume value="-2.000000,-2.000000"/>
    </CSound>
    <CSound id="AP_TerranFlyer_DefenderModeVO" parent="TerranAck_Void">
        <AssetArray TemplateParam="TerranFlyer_Yes00"/>
        <AssetArray TemplateParam="TerranFlyer_Yes01"/>
        <AssetArray TemplateParam="TerranFlyer_Yes02"/>
        <AssetArray TemplateParam="TerranFlyer_Yes04"/>
        <AssetArray TemplateParam="TerranFlyer_Yes05"/>
        <Flags index="NeedsUpdate" value="1"/>
        <Flags index="NeedsTTS" value="1"/>
        <Chance value="25"/>
        <Volume value="-2.000000,-2.000000"/>
    </CSound>
    <CSound id="AP_TerranFlyer_Help" parent="TerranHelp">
        <AssetArray TemplateParam="TerranFlyer_Help00"/>
        <AssetArray TemplateParam="TerranFlyer_Help01"/>
        <Flags index="NeedsUpdate" value="1"/>
        <Flags index="NeedsTTS" value="1"/>
        <Volume value="-2.000000,-2.000000"/>
    </CSound>
    <CSound id="AP_TerranFlyer_Pissed" parent="TerranPissed">
        <AssetArray TemplateParam="TerranFlyer_Pissed00"/>
        <AssetArray TemplateParam="TerranFlyer_Pissed01"/>
        <AssetArray TemplateParam="TerranFlyer_Pissed02"/>
        <AssetArray TemplateParam="TerranFlyer_Pissed03"/>
        <AssetArray TemplateParam="TerranFlyer_Pissed04"/>
        <AssetArray TemplateParam="TerranFlyer_Pissed05"/>
        <AssetArray TemplateParam="TerranFlyer_Pissed06"/>
        <AssetArray TemplateParam="TerranFlyer_Pissed08"/>
        <AssetArray TemplateParam="TerranFlyer_Pissed07"/>
        <Flags index="NeedsUpdate" value="1"/>
        <Flags index="NeedsTTS" value="1"/>
        <Volume value="-2.000000,-2.000000"/>
    </CSound>
    <CSound id="AP_TerranFlyerAG_Attack" parent="TerranAck_Void">
        <AssetArray TemplateParam="TerranFlyer_Attack00"/>
        <AssetArray TemplateParam="TerranFlyer_Attack01"/>
        <AssetArray TemplateParam="TerranFlyer_Attack02"/>
        <AssetArray TemplateParam="TerranFlyer_Attack04"/>
        <AssetArray TemplateParam="TerranFlyer_Attack05"/>
        <AssetArray TemplateParam="TerranFlyer_Attack06"/>
        <AssetArray TemplateParam="TerranFlyer_Attack07"/>
        <Flags index="NeedsUpdate" value="1"/>
        <Flags index="NeedsTTS" value="1"/>
        <Volume value="-2.000000,-2.000000"/>
    </CSound>
    <CSound id="AP_TerranFlyerAG_Yes" parent="TerranAck_Void">
        <AssetArray TemplateParam="TerranFlyer_Yes00"/>
        <AssetArray TemplateParam="TerranFlyer_Yes01"/>
        <AssetArray TemplateParam="TerranFlyer_Yes02"/>
        <AssetArray TemplateParam="TerranFlyer_Yes04"/>
        <AssetArray TemplateParam="TerranFlyer_Yes05"/>
        <Flags index="NeedsUpdate" value="1"/>
        <Flags index="NeedsTTS" value="1"/>
        <Volume value="-2.000000,-2.000000"/>
    </CSound>
    <CSound id="AP_TerranFlyer_Death_NP" parent="TerranDeath_NP">
        <AssetArray TemplateParam="TerranFlyer_Death_NP00"/>
        <Flags index="NeedsUpdate" value="1"/>
        <Flags index="NeedsTTS" value="1"/>
        <Volume value="-2.000000,-2.000000"/>
    </CSound>
    <CSound id="AP_TerranFlyer_DefenderModeVO_NP" parent="TerranAck_Void">
        <AssetArray TemplateParam="TerranFlyer_Yes_NP00"/>
        <AssetArray TemplateParam="TerranFlyer_Yes_NP01"/>
        <Flags index="NeedsUpdate" value="1"/>
        <Flags index="NeedsTTS" value="1"/>
        <Chance value="25"/>
        <Volume value="-2.000000,-2.000000"/>
    </CSound>
    <CSound id="AP_TerranFlyer_Ready" parent="TerranReady">
        <AssetArray TemplateParam="TerranFlyer_Ready00"/>
        <AssetArray TemplateParam="TerranFlyer_Ready01"/>
        <Flags index="NeedsUpdate" value="1"/>
        <Flags index="NeedsTTS" value="1"/>
        <Volume value="-2.000000,-2.000000"/>
    </CSound>
    <CSound id="AP_TerranFlyer_Ready_NP" parent="TerranAck_Void">
        <AssetArray TemplateParam="TerranFlyer_Ready_NP00"/>
        <Flags index="NeedsUpdate" value="1"/>
        <Flags index="NeedsTTS" value="1"/>
        <Volume value="-2.000000,-2.000000"/>
    </CSound>
    <CSound id="AP_TerranFlyer_What" parent="TerranAck_Void">
        <AssetArray TemplateParam="TerranFlyer_What00"/>
        <AssetArray TemplateParam="TerranFlyer_What01"/>
        <AssetArray TemplateParam="TerranFlyer_What02"/>
        <AssetArray TemplateParam="TerranFlyer_What03"/>
        <AssetArray TemplateParam="TerranFlyer_What04"/>
        <AssetArray TemplateParam="TerranFlyer_What05"/>
        <AssetArray TemplateParam="TerranFlyer_What06"/>
        <AssetArray TemplateParam="TerranFlyer_What07"/>
        <AssetArray TemplateParam="TerranFlyer_What08"/>
        <AssetArray TemplateParam="TerranFlyer_What09"/>
        <Flags index="NeedsUpdate" value="1"/>
        <Flags index="NeedsTTS" value="1"/>
        <Volume value="-2.000000,-2.000000"/>
    </CSound>
    <CSound id="AP_TerranFlyer_What_NP" parent="TerranAck_Void">
        <AssetArray TemplateParam="TerranFlyer_What_NP00"/>
        <AssetArray TemplateParam="TerranFlyer_What_NP01"/>
        <Flags index="NeedsUpdate" value="1"/>
        <Flags index="NeedsTTS" value="1"/>
        <Volume value="-2.000000,-2.000000"/>
    </CSound>
    <CSound id="AP_TerranFlyer_Yes" parent="TerranAck_Void">
        <AssetArray TemplateParam="TerranFlyer_Yes00"/>
        <AssetArray TemplateParam="TerranFlyer_Yes01"/>
        <AssetArray TemplateParam="TerranFlyer_Yes02"/>
        <AssetArray TemplateParam="TerranFlyer_Yes03"/>
        <AssetArray TemplateParam="TerranFlyer_Yes04"/>
        <AssetArray TemplateParam="TerranFlyer_Yes05"/>
        <AssetArray TemplateParam="TerranFlyer_Yes06"/>
        <AssetArray TemplateParam="TerranFlyer_Yes07"/>
        <AssetArray TemplateParam="TerranFlyer_Yes08"/>
        <Flags index="NeedsUpdate" value="1"/>
        <Flags index="NeedsTTS" value="1"/>
        <Volume value="-2.000000,-2.000000"/>
    </CSound>
    <CSound id="AP_TerranFlyer_Yes_NP" parent="TerranAck_Void">
        <AssetArray TemplateParam="TerranFlyer_Yes_NP00"/>
        <AssetArray TemplateParam="TerranFlyer_Yes_NP01"/>
        <Flags index="NeedsUpdate" value="1"/>
        <Flags index="NeedsTTS" value="1"/>
        <Volume value="-2.000000,-2.000000"/>
    </CSound>
    <CSound id="AP_Liberator_CloakOff" parent="Terran_CloakOff">
        <DupeDestroyCount value="4"/>
        <DupeMuteCount value="4"/>
        <Pitch value="-1.000000,0.000000"/>
    </CSound>
    <CSound id="AP_Liberator_CloakOn" parent="Terran_CloakOn">
        <DupeDestroyCount value="4"/>
        <DupeMuteCount value="4"/>
        <Pitch value="-1.000000,0.000000"/>
    </CSound>
    <CSound id="AP_ValkyrieSCBW@Attack" BaseDir="AP\LocalizedData\Sounds" Folder="ValkyrieSCBW" Race="Terran">
        <EditorCategories value="Race:Terran"/>
        <AssetArray TemplateParam="ValkyrieSCBW@Yes00"/>
        <AssetArray TemplateParam="ValkyrieSCBW@Yes01"/>
        <AssetArray TemplateParam="ValkyrieSCBW@Yes02"/>
        <AssetArray TemplateParam="ValkyrieSCBW@Yes03"/>
        <AssetArrayTemplate>
            <File value="AP\LocalizedData\Sounds\TerranUnitVO\ValkyrieSCBW\^TemplateParam2^.wav"/>
            <FacialAnim value="^TemplateParam1^"/>
            <FacialGroup value="^TemplateParam1^"/>
            <FacialFile value="AP\LocalizedData\Sounds\VO\Terran\^TemplateParam1^.fxe"/>
        </AssetArrayTemplate>
        <Flags index="Ignorable" value="1"/>
        <Flags index="Stream" value="1"/>
        <Mode value="3DWorld"/>
        <PanLevel value="0.750000"/>
        <ReverbBalance Room="0"/>
        <SustainFade index="1" Time="250" Volume="-96.000000"/>
        <Volume value="-1.000000,-1.000000"/>
    </CSound>
    <CSound id="AP_ValkyrieSCBW@Explode" BaseDir="AP\LocalizedData\Sounds" Folder="ValkyrieSCBW" Race="Terran">
        <EditorCategories value="Race:Terran"/>
        <AssetArray TemplateParam="ValkyrieSCBW@Death00"/>
        <AssetArrayTemplate>
            <File value="AP\LocalizedData\Sounds\TerranUnitVO\ValkyrieSCBW\^TemplateParam2^.wav"/>
            <FacialAnim value="^TemplateParam1^"/>
            <FacialGroup value="^TemplateParam1^"/>
            <FacialFile value="AP\LocalizedData\Sounds\VO\Terran\^TemplateParam1^.fxe"/>
        </AssetArrayTemplate>
        <Flags index="Ignorable" value="1"/>
        <Category value="Death"/>
        <Mode value="3DWorld"/>
        <ReverbBalance Room="0"/>
        <Volume value="-1.000000,-1.000000"/>
    </CSound>
    <CSound id="AP_ValkyrieSCBW@Help" BaseDir="AP\LocalizedData\Sounds" Folder="ValkyrieSCBW" Race="Terran">
        <EditorCategories value="Race:Terran"/>
        <AssetArray TemplateParam="ValkyrieSCBW@Help00"/>
        <AssetArrayTemplate>
            <File value="AP\LocalizedData\Sounds\TerranUnitVO\ValkyrieSCBW\^TemplateParam2^.wav"/>
            <FacialAnim value="^TemplateParam1^"/>
            <FacialGroup value="^TemplateParam1^"/>
            <FacialFile value="AP\LocalizedData\Sounds\VO\Terran\^TemplateParam1^.fxe"/>
        </AssetArrayTemplate>
        <Flags index="Ignorable" value="1"/>
        <Flags index="Stream" value="1"/>
        <Category value="Alert"/>
        <Mode value="3DWorld"/>
        <SpeakerMix index="BackLeft" value="0.000000"/>
        <SpeakerMix index="BackRight" value="0.000000"/>
        <SpeakerMix index="SideLeft" value="0.000000"/>
        <SpeakerMix index="SideRight" value="0.000000"/>
        <SustainFade index="1" Time="250" Volume="-96.000000"/>
        <Volume value="-1.000000,-1.000000"/>
    </CSound>
    <CSound id="AP_ValkyrieSCBW@Movement" parent="Movement">
        <EditorCategories value="Race:Terran"/>
        <AssetArray File="Assets\Sounds\Terran\Wraith\Wraith_Movement00.wav"/>
        <AssetArray File="Assets\Sounds\Terran\Wraith\Wraith_Movement01.wav"/>
        <AssetArray File="Assets\Sounds\Terran\Wraith\Wraith_Movement02.wav"/>
    </CSound>
    <CSound id="AP_ValkyrieSCBW@Pissed" BaseDir="AP\LocalizedData\Sounds" Folder="ValkyrieSCBW" Race="Terran">
        <EditorCategories value="Race:Terran"/>
        <AssetArray TemplateParam="ValkyrieSCBW@Pissed00"/>
        <AssetArray TemplateParam="ValkyrieSCBW@Pissed01"/>
        <AssetArray TemplateParam="ValkyrieSCBW@Pissed02"/>
        <AssetArray TemplateParam="ValkyrieSCBW@Pissed03"/>
        <AssetArray TemplateParam="ValkyrieSCBW@Pissed04"/>
        <AssetArray TemplateParam="ValkyrieSCBW@Pissed05"/>
        <AssetArray TemplateParam="ValkyrieSCBW@Pissed06"/>
        <AssetArrayTemplate>
            <File value="PA\LocalizedData\Sounds\TerranUnitVO\ValkyrieSCBW\^TemplateParam2^.wav"/>
            <FacialAnim value="^TemplateParam1^"/>
            <FacialGroup value="^TemplateParam1^"/>
            <FacialFile value="AP\LocalizedData\Sounds\VO\Terran\^TemplateParam1^.fxe"/>
        </AssetArrayTemplate>
        <Flags index="Download" value="0"/>
        <Flags index="Ignorable" value="1"/>
        <Flags index="Stream" value="1"/>
        <Mode value="3DWorld"/>
        <PanLevel value="0.750000"/>
        <ReverbBalance Room="0"/>
        <Select value="Sequential"/>
        <SustainFade index="1" Time="250" Volume="-96.000000"/>
        <Volume value="-1.000000,-1.000000"/>
    </CSound>
    <CSound id="AP_ValkyrieSCBW@Ready" BaseDir="AP\LocalizedData\Sounds" Folder="ValkyrieSCBW" Race="Terran">
        <EditorCategories value="Race:Terran"/>
        <AssetArray TemplateParam="ValkyrieSCBW@Ready00"/>
        <AssetArrayTemplate>
            <File value="AP\LocalizedData\Sounds\TerranUnitVO\ValkyrieSCBW\^TemplateParam2^.wav"/>
            <FacialAnim value="^TemplateParam1^"/>
            <FacialGroup value="^TemplateParam1^"/>
            <FacialFile value="AP\LocalizedData\Sounds\VO\Terran\^TemplateParam1^.fxe"/>
        </AssetArrayTemplate>
        <Flags index="Ignorable" value="1"/>
        <Flags index="Stream" value="1"/>
        <Category value="Ready"/>
        <Mode value="3DWorld"/>
        <ReverbBalance Room="-1500"/>
        <SustainFade index="1" Time="250" Volume="-96.000000"/>
        <Volume value="-1.000000,-1.000000"/>
    </CSound>
    <CSound id="AP_ValkyrieSCBW@What" BaseDir="AP\LocalizedData\Sounds" Folder="ValkyrieSCBW" Race="Terran">
        <EditorCategories value="Race:Terran"/>
        <AssetArray TemplateParam="ValkyrieSCBW@What00"/>
        <AssetArray TemplateParam="ValkyrieSCBW@What01"/>
        <AssetArray TemplateParam="ValkyrieSCBW@What02"/>
        <AssetArray TemplateParam="ValkyrieSCBW@What03"/>
        <AssetArrayTemplate>
            <File value="AP\LocalizedData\Sounds\TerranUnitVO\ValkyrieSCBW\^TemplateParam2^.wav"/>
            <FacialAnim value="^TemplateParam1^"/>
            <FacialGroup value="^TemplateParam1^"/>
            <FacialFile value="AP\LocalizedData\Sounds\VO\Terran\^TemplateParam1^.fxe"/>
        </AssetArrayTemplate>
        <Flags index="Ignorable" value="1"/>
        <Flags index="Stream" value="1"/>
        <Mode value="3DWorld"/>
        <PanLevel value="0.750000"/>
        <ReverbBalance Room="0"/>
        <SustainFade index="1" Time="250" Volume="-96.000000"/>
        <Volume value="-1.000000,-1.000000"/>
    </CSound>
    <CSound id="AP_ValkyrieSCBW@Yes" BaseDir="AP\LocalizedData\Sounds" Folder="ValkyrieSCBW" Race="Terran">
        <EditorCategories value="Race:Terran"/>
        <AssetArray TemplateParam="ValkyrieSCBW@Yes00"/>
        <AssetArray TemplateParam="ValkyrieSCBW@Yes01"/>
        <AssetArray TemplateParam="ValkyrieSCBW@Yes02"/>
        <AssetArray TemplateParam="ValkyrieSCBW@Yes03"/>
        <AssetArrayTemplate>
            <File value="AP\LocalizedData\Sounds\TerranUnitVO\ValkyrieSCBW\^TemplateParam2^.wav"/>
            <FacialAnim value="^TemplateParam1^"/>
            <FacialGroup value="^TemplateParam1^"/>
            <FacialFile value="AP\LocalizedData\Sounds\VO\Terran\^TemplateParam1^.fxe"/>
        </AssetArrayTemplate>
        <Flags index="Ignorable" value="1"/>
        <Flags index="Stream" value="1"/>
        <Mode value="3DWorld"/>
        <PanLevel value="0.750000"/>
        <ReverbBalance Room="0"/>
        <SustainFade index="1" Time="250" Volume="-96.000000"/>
        <Volume value="-1.000000,-1.000000"/>
    </CSound>
    <CSound id="AP_ValkyrieSCBWWeapon@Impact" parent="Combat">
        <EditorCategories value="Race:Terran"/>
        <AssetArray File="AP\Assets\Sounds\Terran\ValkyrieSCBW\ValkyrieSCBWWeapon@Impact00.wav"/>
        <Volume value="-2.000000,-2.000000"/>
    </CSound>
    <CSound id="AP_ValkyrieSCBWWeapon@Launch" parent="Combat">
        <EditorCategories value="Race:Terran"/>
        <AssetArray File="AP\Assets\Sounds\Terran\ValkyrieSCBW\ValkyrieSCBWWeapon@Launch00.wav"/>
        <Category value="Spell"/>
        <DupeDestroyCount value="10"/>
        <DupeMaximumMethod value="Replace"/>
        <OverlapTimeDelta value="500"/>
        <Volume value="-1.000000,-1.000000"/>
    </CSound>
    <CSound id="AP_WarHound_Explode" parent="Combat">
        <EditorCategories value="Race:Terran"/>
        <AssetArray File="Assets\Sounds\Terran\SharedEffects\Explosions\Terran_ExplosionLarge0.wav" Pitch="-3.000000,3.000000"/>
        <AssetArray File="Assets\Sounds\Terran\SharedEffects\Explosions\Terran_ExplosionLarge1.wav" Pitch="-3.000000,3.000000"/>
        <AssetArray File="Assets\Sounds\Terran\SharedEffects\Explosions\Terran_ExplosionLarge2.wav" Pitch="-3.000000,3.000000"/>
        <AssetArray File="Assets\Sounds\Terran\SharedEffects\Explosions\Terran_ExplosionLarge3.wav" Pitch="-3.000000,3.000000"/>
        <AssetArray File="Assets\Sounds\Terran\SharedEffects\Explosions\Terran_ExplosionLarge4.wav" Pitch="-3.000000,3.000000"/>
        <AssetArray File="Assets\Sounds\Terran\SharedEffects\Explosions\Terran_ExplosionLarge5.wav" Pitch="-3.000000,3.000000"/>
        <AssetArray File="Assets\Sounds\Terran\SharedEffects\Explosions\Terran_ExplosionLarge6.wav" Pitch="-3.000000,3.000000"/>
        <AssetArray File="Assets\Sounds\Terran\SharedEffects\Explosions\Terran_ExplosionLarge7.wav" Pitch="-3.000000,3.000000"/>
        <AssetArray File="Assets\Sounds\Terran\SharedEffects\Explosions\Terran_ExplosionLarge8.wav" Pitch="-3.000000,3.000000"/>
        <AssetArray File="Assets\Sounds\Terran\SharedEffects\Explosions\Terran_ExplosionLarge9.wav" Pitch="-3.000000,3.000000"/>
        <DupeDestroyCount value="5"/>
        <DupeMuteCount value="5"/>
    </CSound>
    <CSound id="AP_DevilDog_Death" parent="Death">
        <EditorCategories value="Race:Terran"/>
        <AssetArray File="LocalizedData\Sounds\TerranVO\CampaignUnits\Firebat\Firebat_Death00.wav"/>
        <AssetArray File="LocalizedData\Sounds\TerranVO\CampaignUnits\Firebat\Firebat_Death01.wav"/>
        <AssetArray File="LocalizedData\Sounds\TerranVO\CampaignUnits\Firebat\Firebat_Death02.wav"/>
        <AssetArray File="LocalizedData\Sounds\TerranVO\CampaignUnits\Firebat\Firebat_Death03.wav"/>
        <AssetArray File="LocalizedData\Sounds\TerranVO\CampaignUnits\Firebat\Firebat_Death04.wav"/>
        <AssetArray File="LocalizedData\Sounds\TerranVO\CampaignUnits\Firebat\Firebat_Death05.wav"/>
    </CSound>
    <CSound id="AP_SiegeBreaker_Attack" parent="TerranAck">
        <AssetArray File="LocalizedData\Sounds\TerranUnitVO\SiegeTank\SiegeTank_Attack00.ogg" FacialAnim="SiegeTank_Attack00"/>
        <AssetArray File="LocalizedData\Sounds\TerranUnitVO\SiegeTank\SiegeTank_Attack01.ogg" FacialAnim="SiegeTank_Attack01"/>
        <AssetArray File="LocalizedData\Sounds\TerranUnitVO\SiegeTank\SiegeTank_Attack02.ogg" FacialAnim="SiegeTank_Attack02"/>
        <AssetArray File="LocalizedData\Sounds\TerranUnitVO\SiegeTank\SiegeTank_Attack03.ogg" FacialAnim="SiegeTank_Attack03"/>
        <AssetArray File="LocalizedData\Sounds\TerranUnitVO\SiegeTank\SiegeTank_Attack04.ogg" FacialAnim="SiegeTank_Attack04"/>
        <AssetArray File="LocalizedData\Sounds\TerranUnitVO\SiegeTank\SiegeTank_Attack05.ogg" FacialAnim="SiegeTank_Attack05"/>
        <AssetArray File="LocalizedData\Sounds\TerranUnitVO\SiegeTank\SiegeTank_Attack06.ogg" FacialAnim="SiegeTank_Attack06"/>
        <AssetArray File="LocalizedData\Sounds\TerranUnitVO\SiegeTank\SiegeTank_Attack07.ogg" FacialAnim="SiegeTank_Attack07"/>
        <AssetArray File="LocalizedData\Sounds\TerranUnitVO\SiegeTank\SiegeTank_Attack08.ogg" FacialAnim="SiegeTank_Attack08"/>
        <AssetArray File="LocalizedData\Sounds\TerranUnitVO\SiegeTank\SiegeTank_Attack09.ogg" FacialAnim="SiegeTank_Attack09"/>
        <Flags index="Download" value="0"/>
        <Volume value="1.000000,1.000000"/>
    </CSound>
    <CSound id="AP_SiegeBreaker_AttackImpact" parent="Combat">
        <EditorCategories value="Race:Terran"/>
        <AssetArray File="Assets\Sounds\Terran\SharedEffects\Explosions\SiegeTank_ImpactSmall0.wav" FacialGroup=""/>
        <AssetArray File="Assets\Sounds\Terran\SharedEffects\Explosions\SiegeTank_ImpactSmall1.wav" FacialGroup=""/>
        <AssetArray File="Assets\Sounds\Terran\SharedEffects\Explosions\SiegeTank_ImpactSmall2.wav" FacialGroup=""/>
        <AssetArray File="Assets\Sounds\Terran\SharedEffects\Explosions\SiegeTank_ImpactSmall3.wav" FacialGroup=""/>
        <AssetArray File="Assets\Sounds\Terran\SharedEffects\Explosions\SiegeTank_ImpactSmall4.wav" FacialGroup=""/>
        <AssetArray File="Assets\Sounds\Terran\SharedEffects\Explosions\SiegeTank_ImpactSmall5.wav" FacialGroup=""/>
        <AssetArray File="Assets\Sounds\Terran\SharedEffects\Explosions\SiegeTank_ImpactSmall6.wav" FacialGroup=""/>
        <AssetArray File="Assets\Sounds\Terran\SharedEffects\Explosions\SiegeTank_ImpactSmall7.wav" FacialGroup=""/>
        <AssetArray File="Assets\Sounds\Terran\SharedEffects\Explosions\SiegeTank_ImpactSmall8.wav" FacialGroup=""/>
        <AssetArray File="Assets\Sounds\Terran\SharedEffects\Explosions\SiegeTank_ImpactSmall9.wav" FacialGroup=""/>
        <DupeDestroyCount value="5"/>
        <DupeMaximumMethod value="Replace"/>
        <Pitch value="-3.000000,3.000000"/>
        <Volume value="-3.000000,0.000000"/>
    </CSound>
    <CSound id="AP_SiegeBreaker_AttackLaunch" parent="Combat">
        <EditorCategories value="Race:Terran"/>
        <AssetArray File="Assets\Sounds\Terran\SiegeTank\SiegeTank_AttackLaunch0.wav"/>
        <AssetArray File="Assets\Sounds\Terran\SiegeTank\SiegeTank_AttackLaunch1.wav"/>
        <AssetArray File="Assets\Sounds\Terran\SiegeTank\SiegeTank_AttackLaunch2.wav"/>
        <AssetArray File="Assets\Sounds\Terran\SiegeTank\SiegeTank_AttackLaunch3.wav"/>
        <DupeDestroyCount value="8"/>
        <DupeMaximumMethod value="Replace"/>
        <Pitch value="-6.180000,-1.820000"/>
        <Volume value="-6.000000,-6.000000"/>
    </CSound>
    <CSound id="AP_SiegeBreaker_Explode" parent="Combat">
        <EditorCategories value="Race:Terran"/>
        <AssetArray File="Assets\Sounds\Terran\SharedEffects\Explosions\Terran_ExplosionMedium0.wav" Pitch="-3.000000,3.000000"/>
        <AssetArray File="Assets\Sounds\Terran\SharedEffects\Explosions\Terran_ExplosionMedium1.wav" Pitch="-3.000000,3.000000"/>
        <AssetArray File="Assets\Sounds\Terran\SharedEffects\Explosions\Terran_ExplosionMedium2.wav" Pitch="-3.000000,3.000000"/>
        <AssetArray File="Assets\Sounds\Terran\SharedEffects\Explosions\Terran_ExplosionMedium3.wav" Pitch="-3.000000,3.000000"/>
        <AssetArray File="Assets\Sounds\Terran\SharedEffects\Explosions\Terran_ExplosionMedium4.wav" Pitch="-3.000000,3.000000"/>
        <AssetArray File="Assets\Sounds\Terran\SharedEffects\Explosions\Terran_ExplosionMedium5.wav" Pitch="-3.000000,3.000000"/>
        <AssetArray File="Assets\Sounds\Terran\SharedEffects\Explosions\Terran_ExplosionMedium6.wav" Pitch="-3.000000,3.000000"/>
        <AssetArray File="Assets\Sounds\Terran\SharedEffects\Explosions\Terran_ExplosionMedium7.wav" Pitch="-3.000000,3.000000"/>
        <AssetArray File="Assets\Sounds\Terran\SharedEffects\Explosions\Terran_ExplosionMedium8.wav" Pitch="-3.000000,3.000000"/>
        <AssetArray File="Assets\Sounds\Terran\SharedEffects\Explosions\Terran_ExplosionMedium9.wav" Pitch="-3.000000,3.000000"/>
        <DupeDestroyCount value="5"/>
    </CSound>
    <CSound id="AP_SiegeBreaker_Help" parent="Alert">
        <EditorCategories value="Race:Terran"/>
        <AssetArray File="LocalizedData\Sounds\TerranUnitVO\SiegeTank\SiegeTank_Help00.ogg" FacialAnim="SiegeTank_Help00"/>
        <Mode value="3DWorld"/>
        <Volume value="1.000000,1.000000"/>
    </CSound>
    <CSound id="AP_SiegeBreaker_MorphToSiege" parent="Build">
        <EditorCategories value="Race:Terran"/>
        <AssetArray File="Assets\Sounds\Terran\SiegeTank\SiegeTank_MorphToSiege.wav"/>
        <Volume value="-8.000000,-8.000000"/>
    </CSound>
    <CSound id="AP_SiegeBreaker_MorphToTank" parent="Build">
        <EditorCategories value="Race:Terran"/>
        <AssetArray File="Assets\Sounds\Terran\SiegeTank\SiegeTank_MorphToTank.wav"/>
        <Volume value="-7.960000,-7.960000"/>
    </CSound>
    <CSound id="AP_SiegeBreaker_Pissed" parent="TerranAck">
        <AssetArray File="LocalizedData\Sounds\TerranUnitVO\SiegeTank\SiegeTank_Pissed00.ogg" FacialAnim="SiegeTank_Pissed00"/>
        <AssetArray File="LocalizedData\Sounds\TerranUnitVO\SiegeTank\SiegeTank_Pissed01.ogg" FacialAnim="SiegeTank_Pissed01"/>
        <AssetArray File="LocalizedData\Sounds\TerranUnitVO\SiegeTank\SiegeTank_Pissed02.ogg" FacialAnim="SiegeTank_Pissed02"/>
        <AssetArray File="LocalizedData\Sounds\TerranUnitVO\SiegeTank\SiegeTank_Pissed03.ogg" FacialAnim="SiegeTank_Pissed03"/>
        <AssetArray File="LocalizedData\Sounds\TerranUnitVO\SiegeTank\SiegeTank_Pissed04.ogg" FacialAnim="SiegeTank_Pissed04"/>
        <AssetArray File="LocalizedData\Sounds\TerranUnitVO\SiegeTank\SiegeTank_Pissed05.ogg" FacialAnim="SiegeTank_Pissed05"/>
        <AssetArray File="LocalizedData\Sounds\TerranUnitVO\SiegeTank\SiegeTank_Pissed06.ogg" FacialAnim="SiegeTank_Pissed06"/>
        <AssetArray File="LocalizedData\Sounds\TerranUnitVO\SiegeTank\SiegeTank_Pissed07.ogg" FacialAnim="SiegeTank_Pissed07"/>
        <AssetArray File="LocalizedData\Sounds\TerranUnitVO\SiegeTank\SiegeTank_Pissed08.ogg" FacialAnim="SiegeTank_Pissed08"/>
        <AssetArray File="LocalizedData\Sounds\TerranUnitVO\SiegeTank\SiegeTank_Pissed09.ogg" FacialAnim="SiegeTank_Pissed09"/>
        <Flags index="Download" value="0"/>
        <Select value="Sequential"/>
        <Volume value="1.000000,1.000000"/>
    </CSound>
    <CSound id="AP_SiegeBreaker_Ready" parent="Ready">
        <EditorCategories value="Race:Terran"/>
        <AssetArray File="LocalizedData\Sounds\TerranUnitVO\SiegeTank\SiegeTank_Ready00.ogg"/>
        <AssetArray File="LocalizedData\Sounds\TerranUnitVO\SiegeTank\SiegeTank_Ready01.ogg"/>
        <Volume value="1.000000,1.000000"/>
    </CSound>
    <CSound id="AP_SiegeBreaker_SiegedAttackImpact" parent="Combat">
        <EditorCategories value="Race:Terran"/>
        <AssetArray File="Assets\Sounds\Terran\SharedEffects\Explosions\SiegeTank_ImpactMedium0.wav" Pitch="-3.000000,3.000000" FacialGroup=""/>
        <AssetArray File="Assets\Sounds\Terran\SharedEffects\Explosions\SiegeTank_ImpactMedium1.wav" Pitch="-3.000000,3.000000" FacialGroup=""/>
        <AssetArray File="Assets\Sounds\Terran\SharedEffects\Explosions\SiegeTank_ImpactMedium2.wav" Pitch="-3.000000,3.000000" FacialGroup=""/>
        <AssetArray File="Assets\Sounds\Terran\SharedEffects\Explosions\SiegeTank_ImpactMedium3.wav" Pitch="-3.000000,3.000000" FacialGroup=""/>
        <AssetArray File="Assets\Sounds\Terran\SharedEffects\Explosions\SiegeTank_ImpactMedium4.wav" Pitch="-3.000000,3.000000" FacialGroup=""/>
        <AssetArray File="Assets\Sounds\Terran\SharedEffects\Explosions\SiegeTank_ImpactMedium5.wav" Pitch="-3.000000,3.000000" FacialGroup=""/>
        <AssetArray File="Assets\Sounds\Terran\SharedEffects\Explosions\SiegeTank_ImpactMedium6.wav" Pitch="-3.000000,3.000000" FacialGroup=""/>
        <AssetArray File="Assets\Sounds\Terran\SharedEffects\Explosions\SiegeTank_ImpactMedium7.wav" Pitch="-3.000000,3.000000" FacialGroup=""/>
        <AssetArray File="Assets\Sounds\Terran\SharedEffects\Explosions\SiegeTank_ImpactMedium8.wav" Pitch="-3.000000,3.000000" FacialGroup=""/>
        <AssetArray File="Assets\Sounds\Terran\SharedEffects\Explosions\SiegeTank_ImpactMedium9.wav" Pitch="-3.000000,3.000000" FacialGroup=""/>
        <DupeDestroyCount value="5"/>
        <DupeMaximumMethod value="Replace"/>
    </CSound>
    <CSound id="AP_SiegeBreaker_SiegedAttackLaunch" parent="Combat">
        <EditorCategories value="Race:Terran"/>
        <AssetArray File="Assets\Sounds\Terran\SiegeTank\SiegeTank_SiegeAttackLaunch0.wav"/>
        <AssetArray File="Assets\Sounds\Terran\SiegeTank\SiegeTank_SiegeAttackLaunch1.wav"/>
        <AssetArray File="Assets\Sounds\Terran\SiegeTank\SiegeTank_SiegeAttackLaunch2.wav"/>
        <AssetArray File="Assets\Sounds\Terran\SiegeTank\SiegeTank_SiegeAttackLaunch3.wav"/>
        <AssetArray File="Assets\Sounds\Terran\SiegeTank\SiegeTank_SiegeAttackLaunch4.wav"/>
        <AssetArray File="Assets\Sounds\Terran\SiegeTank\SiegeTank_SiegeAttackLaunch5.wav"/>
        <AssetArray File="Assets\Sounds\Terran\SiegeTank\SiegeTank_SiegeAttackLaunch6.wav"/>
        <AssetArray File="Assets\Sounds\Terran\SiegeTank\SiegeTank_SiegeAttackLaunch7.wav"/>
        <AssetArray File="Assets\Sounds\Terran\SiegeTank\SiegeTank_SiegeAttackLaunch8.wav"/>
        <AssetArray File="Assets\Sounds\Terran\SiegeTank\SiegeTank_SiegeAttackLaunch9.wav"/>
        <DupeDestroyCount value="8"/>
        <DupeMaximumMethod value="Replace"/>
        <Pitch value="-6.180000,-1.820000"/>
        <Volume value="-2.520000,-1.460000"/>
    </CSound>
    <CSound id="AP_SiegeBreaker_What" parent="TerranAck">
        <AssetArray File="LocalizedData\Sounds\TerranUnitVO\SiegeTank\SiegeTank_What00.ogg" FacialAnim="SiegeTank_What00"/>
        <AssetArray File="LocalizedData\Sounds\TerranUnitVO\SiegeTank\SiegeTank_What01.ogg" FacialAnim="SiegeTank_What01"/>
        <AssetArray File="LocalizedData\Sounds\TerranUnitVO\SiegeTank\SiegeTank_What02.ogg" FacialAnim="SiegeTank_What02"/>
        <AssetArray File="LocalizedData\Sounds\TerranUnitVO\SiegeTank\SiegeTank_What03.ogg" FacialAnim="SiegeTank_What03"/>
        <AssetArray File="LocalizedData\Sounds\TerranUnitVO\SiegeTank\SiegeTank_What04.ogg" FacialAnim="SiegeTank_What04"/>
        <AssetArray File="LocalizedData\Sounds\TerranUnitVO\SiegeTank\SiegeTank_What05.ogg" FacialAnim="SiegeTank_What05"/>
        <AssetArray File="LocalizedData\Sounds\TerranUnitVO\SiegeTank\SiegeTank_What06.ogg" FacialAnim="SiegeTank_What06"/>
        <AssetArray File="LocalizedData\Sounds\TerranUnitVO\SiegeTank\SiegeTank_What07.ogg" FacialAnim="SiegeTank_What07"/>
        <Volume value="1.000000,1.000000"/>
    </CSound>
    <CSound id="AP_SiegeBreaker_Yes" parent="TerranAck">
        <AssetArray File="LocalizedData\Sounds\TerranUnitVO\SiegeTank\SiegeTank_Yes00.ogg" FacialAnim="SiegeTank_Yes00"/>
        <AssetArray File="LocalizedData\Sounds\TerranUnitVO\SiegeTank\SiegeTank_Yes01.ogg" FacialAnim="SiegeTank_Yes01"/>
        <AssetArray File="LocalizedData\Sounds\TerranUnitVO\SiegeTank\SiegeTank_Yes02.ogg" FacialAnim="SiegeTank_Yes02"/>
        <AssetArray File="LocalizedData\Sounds\TerranUnitVO\SiegeTank\SiegeTank_Yes03.ogg" FacialAnim="SiegeTank_Yes03"/>
        <AssetArray File="LocalizedData\Sounds\TerranUnitVO\SiegeTank\SiegeTank_Yes04.ogg" FacialAnim="SiegeTank_Yes04"/>
        <AssetArray File="LocalizedData\Sounds\TerranUnitVO\SiegeTank\SiegeTank_Yes05.ogg" FacialAnim="SiegeTank_Yes05"/>
        <AssetArray File="LocalizedData\Sounds\TerranUnitVO\SiegeTank\SiegeTank_Yes06.ogg" FacialAnim="SiegeTank_Yes06"/>
        <AssetArray File="LocalizedData\Sounds\TerranUnitVO\SiegeTank\SiegeTank_Yes07.ogg" FacialAnim="SiegeTank_Yes07"/>
        <AssetArray File="LocalizedData\Sounds\TerranUnitVO\SiegeTank\SiegeTank_Yes08.ogg" FacialAnim="SiegeTank_Yes08"/>
        <AssetArray File="LocalizedData\Sounds\TerranUnitVO\SiegeTank\SiegeTank_Yes09.ogg" FacialAnim="SiegeTank_Yes09"/>
        <AssetArray File="LocalizedData\Sounds\TerranUnitVO\SiegeTank\SiegeTank_Yes10.ogg" FacialAnim="SiegeTank_Yes10"/>
        <AssetArray File="LocalizedData\Sounds\TerranUnitVO\SiegeTank\SiegeTank_Yes11.ogg" FacialAnim="SiegeTank_Yes11"/>
        <AssetArray File="LocalizedData\Sounds\TerranUnitVO\SiegeTank\SiegeTank_Yes12.ogg" FacialAnim="SiegeTank_Yes12"/>
        <AssetArray File="LocalizedData\Sounds\TerranUnitVO\SiegeTank\SiegeTank_Yes13.ogg" FacialAnim="SiegeTank_Yes13"/>
        <AssetArray File="LocalizedData\Sounds\TerranUnitVO\SiegeTank\SiegeTank_Yes14.ogg" FacialAnim="SiegeTank_Yes14"/>
        <AssetArray File="LocalizedData\Sounds\TerranUnitVO\SiegeTank\SiegeTank_Yes15.ogg" FacialAnim="SiegeTank_Yes15"/>
        <AssetArray File="LocalizedData\Sounds\TerranUnitVO\SiegeTank\SiegeTank_Yes16.ogg" FacialAnim="SiegeTank_Yes16"/>
        <Volume value="1.000000,1.000000"/>
    </CSound>
    <CSound id="AP_Loki_CannonImpact" parent="Combat">
        <EditorCategories value="Race:Terran"/>
        <AssetArray File="Assets\Sounds\Terran\SharedEffects\Explosions\Terran_ExplosionSmall0.wav" Pitch="-3.000000,3.000000"/>
        <AssetArray File="Assets\Sounds\Terran\SharedEffects\Explosions\Terran_ExplosionSmall1.wav" Pitch="-3.000000,3.000000"/>
        <AssetArray File="Assets\Sounds\Terran\SharedEffects\Explosions\Terran_ExplosionSmall2.wav" Pitch="-3.000000,3.000000"/>
        <AssetArray File="Assets\Sounds\Terran\SharedEffects\Explosions\Terran_ExplosionSmall3.wav" Pitch="-3.000000,3.000000"/>
        <AssetArray File="Assets\Sounds\Terran\SharedEffects\Explosions\Terran_ExplosionSmall4.wav" Pitch="-3.000000,3.000000"/>
        <AssetArray File="Assets\Sounds\Terran\SharedEffects\Explosions\Terran_ExplosionSmall5.wav" Pitch="-3.000000,3.000000"/>
        <AssetArray File="Assets\Sounds\Terran\SharedEffects\Explosions\Terran_ExplosionSmall6.wav" Pitch="-3.000000,3.000000"/>
        <AssetArray File="Assets\Sounds\Terran\SharedEffects\Explosions\Terran_ExplosionSmall7.wav" Pitch="-3.000000,3.000000"/>
        <AssetArray File="Assets\Sounds\Terran\SharedEffects\Explosions\Terran_ExplosionSmall8.wav" Pitch="-3.000000,3.000000"/>
        <AssetArray File="Assets\Sounds\Terran\SharedEffects\Explosions\Terran_ExplosionSmall9.wav" Pitch="-3.000000,3.000000"/>
        <DupeDestroyCount value="5"/>
        <DupeMaximumMethod value="Replace"/>
        <DupeMuteCount value="5"/>
        <Volume value="-3.000000,-3.000000"/>
    </CSound>
    <CSound id="AP_Loki_CannonLaunch" parent="Combat">
        <EditorCategories value="Race:Terran"/>
        <AssetArray File="Assets\Sounds\Terran\Thor\Thor_AttackLaunch0.wav"/>
        <AssetArray File="Assets\Sounds\Terran\Thor\Thor_AttackLaunch1.wav"/>
        <AssetArray File="Assets\Sounds\Terran\Thor\Thor_AttackLaunch2.wav"/>
        <DupeDestroyCount value="4"/>
        <DupeMaximumMethod value="Replace"/>
        <Pitch value="-1.000000,1.000000"/>
    </CSound>
    <CSound id="AP_FireSuppressionBots_Loop" parent="Ambience_Object">
        <EditorCategories value="Race:Terran"/>
        <AssetArray File="Assets\Sounds\Terran\FireSuppressionBots\FireSupressionBots_Loop0.wav"/>
        <LoopCount value="-1"/>
        <Volume value="-9.000000,-9.000000"/>
    </CSound>
    <CSound id="AP_AutomatedRefinery_Explode" parent="Combat">
        <EditorCategories value="Race:Terran"/>
        <AssetArray File="Assets\Sounds\Terran\SharedEffects\Explosions\Terran_ExplosionLarge0.wav" Pitch="-3.000000,3.000000"/>
        <AssetArray File="Assets\Sounds\Terran\SharedEffects\Explosions\Terran_ExplosionLarge1.wav" Pitch="-3.000000,3.000000"/>
        <AssetArray File="Assets\Sounds\Terran\SharedEffects\Explosions\Terran_ExplosionLarge2.wav" Pitch="-3.000000,3.000000"/>
        <AssetArray File="Assets\Sounds\Terran\SharedEffects\Explosions\Terran_ExplosionLarge3.wav" Pitch="-3.000000,3.000000"/>
        <AssetArray File="Assets\Sounds\Terran\SharedEffects\Explosions\Terran_ExplosionLarge4.wav" Pitch="-3.000000,3.000000"/>
        <AssetArray File="Assets\Sounds\Terran\SharedEffects\Explosions\Terran_ExplosionLarge5.wav" Pitch="-3.000000,3.000000"/>
        <AssetArray File="Assets\Sounds\Terran\SharedEffects\Explosions\Terran_ExplosionLarge6.wav" Pitch="-3.000000,3.000000"/>
        <AssetArray File="Assets\Sounds\Terran\SharedEffects\Explosions\Terran_ExplosionLarge7.wav" Pitch="-3.000000,3.000000"/>
        <AssetArray File="Assets\Sounds\Terran\SharedEffects\Explosions\Terran_ExplosionLarge8.wav" Pitch="-3.000000,3.000000"/>
        <AssetArray File="Assets\Sounds\Terran\SharedEffects\Explosions\Terran_ExplosionLarge9.wav" Pitch="-3.000000,3.000000"/>
        <DupeDestroyCount value="5"/>
        <DupeMaximumMethod value="Replace"/>
        <DupeMuteCount value="5"/>
    </CSound>
    <CSound id="AP_Barracks_DropPodFall" parent="Spell">
        <AssetArray File="Assets\Sounds\Terran\Ghost\Ghost_DropPodImpact0.wav"/>
        <AssetArray File="Assets\Sounds\Terran\Ghost\Ghost_DropPodImpact1.wav"/>
        <AssetArray File="Assets\Sounds\Terran\Ghost\Ghost_DropPodImpact2.wav"/>
        <DupeDestroyCount value="4"/>
        <OffsetFadeIn Volume="-96.000000"/>
        <OffsetFadeIn Time="500"/>
        <OffsetFadeOut Volume="-96.000000"/>
        <OffsetFadeOut Time="500"/>
    </CSound>
    <CSound id="AP_Barracks_DropPodLand" parent="Spell">
        <DupeDestroyCount value="4"/>
        <AssetArray File="Assets\Sounds\Terran\Ghost\Ghost_DropPodDeath0.wav"/>
        <AssetArray File="Assets\Sounds\Terran\Ghost\Ghost_DropPodDeath1.wav"/>
        <AssetArray File="Assets\Sounds\Terran\Ghost\Ghost_DropPodDeath2.wav"/>
        <EditorCategories value="Race:Terran"/>
    </CSound>
    <CSound id="AP_Barracks_DropPodUnload" parent="Spell">
        <DupeDestroyCount value="4"/>
        <AssetArray File="Assets\Sounds\Terran\Medivac\Medivac_Unload0.wav"/>
        <EditorCategories value="Race:Terran"/>
    </CSound>
    <CSound id="AP_PerditionTurretAttackLaunch" parent="Combat">
        <EditorCategories value="Race:Terran"/>
        <AssetArray File="Assets\Sounds\Terran\Hellion\Hellion_AttackLaunch0.wav"/>
        <AssetArray File="Assets\Sounds\Terran\Hellion\Hellion_AttackLaunch1.wav"/>
        <AssetArray File="Assets\Sounds\Terran\Hellion\Hellion_AttackLaunch2.wav"/>
        <AssetArray File="Assets\Sounds\Terran\Hellion\Hellion_AttackLaunch3.wav"/>
        <AssetArray File="Assets\Sounds\Terran\Hellion\Hellion_AttackLaunch4.wav"/>
        <Flags index="VariationFallback" value="0"/>
        <DupeDestroyCount value="8"/>
        <Pitch value="1.640000,3.160000"/>
        <Volume value="-3.100000,-1.940000"/>
    </CSound>
    <CSound id="AP_PerditionTurret_AttackImpact" parent="Combat">
        <EditorCategories value="Race:Terran"/>
        <AssetArray File="Assets\Sounds\Terran\Hellion\Hellion_AttackImpact0.wav"/>
        <AssetArray File="Assets\Sounds\Terran\Hellion\Hellion_AttackImpact1.wav"/>
        <AssetArray File="Assets\Sounds\Terran\Hellion\Hellion_AttackImpact2.wav"/>
        <AssetArray File="Assets\Sounds\Terran\Hellion\Hellion_AttackImpact3.wav"/>
        <AssetArray File="Assets\Sounds\Terran\Hellion\Hellion_AttackImpact4.wav"/>
        <Flags index="VariationFallback" value="0"/>
        <Pitch value="1.640000,3.160000"/>
        <Volume value="-3.100000,-1.940000"/>
    </CSound>
    <CSound id="AP_PerditionTurret_MorphClose" parent="Spell">
        <EditorCategories value="Race:Terran"/>
        <AssetArray File="Assets\Sounds\Terran\Viking\Viking_MorphToAssault0.wav" Offset="22050,22050"/>
        <DupeDestroyCount value="4"/>
        <OffsetFadeIn Volume="-96.000000"/>
        <OffsetFadeIn Time="100"/>
        <Pitch value="6.000000,6.000000"/>
        <Volume value="-6.000000,-6.000000"/>
    </CSound>
    <CSound id="AP_PerditionTurret_MorphOpen" parent="Spell">
        <EditorCategories value="Race:Terran"/>
        <AssetArray File="Assets\Sounds\Terran\Viking\Viking_MorphToFighter0.wav" Offset="22050,22050"/>
        <DupeDestroyCount value="4"/>
        <OffsetFadeIn Volume="-96.000000"/>
        <OffsetFadeIn Time="100"/>
        <Pitch value="6.000000,6.000000"/>
        <Volume value="-6.000000,-6.000000"/>
    </CSound>
    <CSound id="AP_PerditionTurret_What" parent="Voice">
        <EditorCategories value="Race:Terran"/>
        <AssetArray File="Assets\Sounds\Terran\Raven\Raven_AutoTurretWhat0.wav" FacialGroup=""/>
        <DupeDestroyCount value="1"/>
        <DupeMuteCount value="1"/>
        <Pitch value="-4.000000,-4.000000"/>
        <Volume value="-6.000000,-6.000000"/>
    </CSound>
    <CSound id="AP_PsiDisruptor_What" parent="Voice">
        <EditorCategories value="Race:Terran"/>
        <AssetArray File="Assets\Sounds\Terran\PsiDisruptor\PsiDisruptor_What0.wav"/>
        <Volume value="-5.000000,-5.000000"/>
    </CSound>
    <CSound id="AP_Bunker_ShrikeTurretAttackImpact" parent="Combat">
        <EditorCategories value="Race:Terran"/>
        <AssetArray File="Assets\Sounds\Terran\SharedEffects\BulletImpacts\Terran_MultipleBulletAttackImpact0.wav"/>
        <AssetArray File="Assets\Sounds\Terran\SharedEffects\BulletImpacts\Terran_MultipleBulletAttackImpact1.wav"/>
        <AssetArray File="Assets\Sounds\Terran\SharedEffects\BulletImpacts\Terran_MultipleBulletAttackImpact2.wav"/>
        <AssetArray File="Assets\Sounds\Terran\SharedEffects\BulletImpacts\Terran_MultipleBulletAttackImpact3.wav"/>
        <AssetArray File="Assets\Sounds\Terran\SharedEffects\BulletImpacts\Terran_MultipleBulletAttackImpact4.wav"/>
        <Pitch value="-1.500000,1.500000"/>
        <Volume value="-12.000000,-12.000000"/>
    </CSound>
    <CSound id="AP_Bunker_ShrikeTurretAttackLaunch" parent="Combat">
        <EditorCategories value="Race:Terran"/>
        <AssetArray File="Assets\Sounds\Terran\Raven\Raven_AutoTurretAttack0.wav"/>
        <AssetArray File="Assets\Sounds\Terran\Raven\Raven_AutoTurretAttack1.wav"/>
        <AssetArray File="Assets\Sounds\Terran\Raven\Raven_AutoTurretAttack2.wav"/>
        <AssetArray File="Assets\Sounds\Terran\Raven\Raven_AutoTurretAttack3.wav"/>
        <DupeDestroyCount value="5"/>
        <DupeMaximumMethod value="Replace"/>
        <Pitch value="-1.000000,0.500000"/>
        <Volume value="-3.000000,-3.000000"/>
    </CSound>
    <CSound id="AP_SiegeBunkerAttackImpact" parent="Combat">
        <EditorCategories value="Race:Terran"/>
        <AssetArray File="Assets\Sounds\Terran\SharedEffects\Explosions\Terran_ExplosionSmall0.wav"/>
        <AssetArray File="Assets\Sounds\Terran\SharedEffects\Explosions\Terran_ExplosionSmall1.wav"/>
        <AssetArray File="Assets\Sounds\Terran\SharedEffects\Explosions\Terran_ExplosionSmall2.wav"/>
        <AssetArray File="Assets\Sounds\Terran\SharedEffects\Explosions\Terran_ExplosionSmall3.wav"/>
        <AssetArray File="Assets\Sounds\Terran\SharedEffects\Explosions\Terran_ExplosionSmall4.wav"/>
        <AssetArray File="Assets\Sounds\Terran\SharedEffects\Explosions\Terran_ExplosionSmall5.wav"/>
        <Pitch value="-6.000000,6.000000"/>
    </CSound>
    <CSound id="AP_SiegeBunkerAttackLaunch" parent="Combat">
        <EditorCategories value="Race:Terran"/>
        <AssetArray File="Assets\Sounds\Terran\Viking\Viking_FighterAttackLaunch0.wav"/>
        <AssetArray File="Assets\Sounds\Terran\Viking\Viking_FighterAttackLaunch1.wav"/>
        <AssetArray File="Assets\Sounds\Terran\Viking\Viking_FighterAttackLaunch2.wav"/>
        <DupeDestroyCount value="5"/>
        <OverlapTimeDelta value="100"/>
        <Pitch value="3.160000,7.010000"/>
        <Volume value="-10.480000,-7.960000"/>
    </CSound>
    <CSound id="AP_MissileTurret_HellstormAttackImpact" parent="Combat">
        <EditorCategories value="Race:Terran"/>
        <AssetArray File="Assets\Sounds\Terran\SharedEffects\Explosions\Terran_ExplosionSmall0.wav"/>
        <AssetArray File="Assets\Sounds\Terran\SharedEffects\Explosions\Terran_ExplosionSmall1.wav"/>
        <AssetArray File="Assets\Sounds\Terran\SharedEffects\Explosions\Terran_ExplosionSmall2.wav"/>
        <AssetArray File="Assets\Sounds\Terran\SharedEffects\Explosions\Terran_ExplosionSmall3.wav"/>
        <AssetArray File="Assets\Sounds\Terran\SharedEffects\Explosions\Terran_ExplosionSmall4.wav"/>
        <AssetArray File="Assets\Sounds\Terran\SharedEffects\Explosions\Terran_ExplosionSmall5.wav"/>
        <Pitch value="8.000000,14.000000"/>
        <Volume value="-3.000000,-3.000000"/>
    </CSound>
    <CSound id="AP_MissileTurret_HellstormAttackLaunch" parent="Combat">
        <EditorCategories value="Race:Terran"/>
        <AssetArray File="Assets\Sounds\Terran\Battlecruiser\Battlecruiser_MissilePodsLaunch0.wav"/>
        <AssetArray File="Assets\Sounds\Terran\Battlecruiser\Battlecruiser_MissilePodsLaunch1.wav"/>
        <AssetArray File="Assets\Sounds\Terran\Battlecruiser\Battlecruiser_MissilePodsLaunch2.wav"/>
        <AssetArray File="Assets\Sounds\Terran\Battlecruiser\Battlecruiser_MissilePodsLaunch3.wav"/>
        <AssetArray File="Assets\Sounds\Terran\Battlecruiser\Battlecruiser_MissilePodsLaunch4.wav"/>
        <Category value="Spell"/>
        <DupeDestroyCount value="10"/>
        <DupeMaximumMethod value="Replace"/>
        <OverlapTimeDelta value="500"/>
        <Pitch value="-2.000000,2.000000"/>
        <Volume value="-7.500000,-6.000000"/>
    </CSound>
    <CSound id="AP_HiveMindEmulator_MindControlImpact" parent="Spell">
        <EditorCategories value="Race:Terran"/>
        <AssetArray File="Assets\Sounds\Terran\Nova\Nova_DominationEnd0.wav"/>
        <AssetArray File="Assets\Sounds\Terran\Nova\Nova_DominationEnd1.wav"/>
        <AssetArray File="Assets\Sounds\Terran\Nova\AP_Nova_DominationEnd.wav"/>
        <Flags index="VariationFallback" value="0"/>
        <Volume value="-3.000000,-3.000000"/>
    </CSound>
    <CSound id="AP_HiveMindEmulator_MindControlLaunch" parent="Spell">
        <EditorCategories value="Race:Terran"/>
        <AssetArray File="Assets\Sounds\Terran\Nova\Nova_DominationLaunch0.wav"/>
        <AssetArray File="Assets\Sounds\Terran\Nova\Nova_DominationLaunch1.wav"/>
        <AssetArray File="Assets\Sounds\Terran\Nova\Nova_DominationLaunch2.wav"/>
        <Flags index="Temporary" value="1"/>
        <Flags index="VariationFallback" value="0"/>
        <Volume value="-3.000000,-3.000000"/>
    </CSound>
    <CSound id="AP_HiveMindEmulator_What" parent="Voice">
        <EditorCategories value="Race:Terran"/>
        <AssetArray File="Assets\Sounds\Terran\HiveMindEmulator\HiveMindEmulator_What0.ogg"/>
        <Volume value="-9.000000,-9.000000"/>
    </CSound>
    <CSound id="AP_MercCompound_Explode" parent="Combat">
        <EditorCategories value="Race:Terran"/>
        <AssetArray File="Assets\Sounds\Terran\SharedEffects\Explosions\Terran_ExplosionLarge0.wav" Pitch="-3.000000,3.000000"/>
        <AssetArray File="Assets\Sounds\Terran\SharedEffects\Explosions\Terran_ExplosionLarge1.wav" Pitch="-3.000000,3.000000"/>
        <AssetArray File="Assets\Sounds\Terran\SharedEffects\Explosions\Terran_ExplosionLarge2.wav" Pitch="-3.000000,3.000000"/>
        <AssetArray File="Assets\Sounds\Terran\SharedEffects\Explosions\Terran_ExplosionLarge3.wav" Pitch="-3.000000,3.000000"/>
        <AssetArray File="Assets\Sounds\Terran\SharedEffects\Explosions\Terran_ExplosionLarge4.wav" Pitch="-3.000000,3.000000"/>
        <AssetArray File="Assets\Sounds\Terran\SharedEffects\Explosions\Terran_ExplosionLarge5.wav" Pitch="-3.000000,3.000000"/>
        <AssetArray File="Assets\Sounds\Terran\SharedEffects\Explosions\Terran_ExplosionLarge6.wav" Pitch="-3.000000,3.000000"/>
        <AssetArray File="Assets\Sounds\Terran\SharedEffects\Explosions\Terran_ExplosionLarge7.wav" Pitch="-3.000000,3.000000"/>
        <AssetArray File="Assets\Sounds\Terran\SharedEffects\Explosions\Terran_ExplosionLarge8.wav" Pitch="-3.000000,3.000000"/>
        <AssetArray File="Assets\Sounds\Terran\SharedEffects\Explosions\Terran_ExplosionLarge9.wav" Pitch="-3.000000,3.000000"/>
        <DupeDestroyCount value="5"/>
    </CSound>
    <CSound id="AP_MercCompound_What" parent="Voice">
        <EditorCategories value="Race:Terran"/>
        <AssetArray File="Assets\Sounds\Terran\MercCompound\MercCompound_What.ogg"/>
        <Volume value="-6.000000,-6.000000"/>
    </CSound>
    <CSound id="AP_RoachVile_Attack" parent="AP_HoS_ZergAck">
        <AssetArray index="0">
            <File value="Assets\Sounds\Zerg\Roach\Roach_Attack0.ogg"/>
            <FacialAnim value=""/>
            <FacialGroup value="Default"/>
            <FacialFile value=""/>
            <Speaker value=""/>
            <Subtitle value=""/>
        </AssetArray>
        <AssetArray File="Assets\Sounds\Zerg\Roach\Roach_Attack1.ogg"/>
        <AssetArray File="Assets\Sounds\Zerg\Roach\Roach_Attack2.ogg"/>
        <AssetArray File="Assets\Sounds\Zerg\Roach\Roach_Attack3.ogg"/>
        <Pitch value="-1.000000,1.000000"/>
        <Volume value="-1.000000,-1.000000"/>
    </CSound>
    <CSound id="AP_RoachVile_AttackImpactMelee" parent="Combat">
        <EditorCategories value="Race:Zerg"/>
        <AssetArray File="Assets\Sounds\Zerg\Roach\Roach_AttackImpactMelee0.wav"/>
        <AssetArray File="Assets\Sounds\Zerg\Roach\Roach_AttackImpactMelee1.wav"/>
        <AssetArray File="Assets\Sounds\Zerg\Roach\Roach_AttackImpactMelee2.wav"/>
        <AssetArray File="Assets\Sounds\Zerg\Roach\Roach_AttackImpactMelee3.wav"/>
        <AssetArray File="Assets\Sounds\Zerg\Roach\Roach_AttackImpactMelee4.wav"/>
        <Pitch value="-1.000000,1.000000"/>
        <Volume value="-6.000000,-6.000000"/>
    </CSound>
    <CSound id="AP_RoachVile_AttackImpactRanged" parent="Combat">
        <EditorCategories value="Race:Zerg"/>
        <AssetArray File="Assets\Sounds\Zerg\Roach\Roach_AttackImpactRanged0.wav"/>
        <AssetArray File="Assets\Sounds\Zerg\Roach\Roach_AttackImpactRanged1.wav"/>
        <AssetArray File="Assets\Sounds\Zerg\Roach\Roach_AttackImpactRanged2.wav"/>
        <AssetArray File="Assets\Sounds\Zerg\Roach\Roach_AttackImpactRanged3.wav"/>
        <AssetArray File="Assets\Sounds\Zerg\Roach\Roach_AttackImpactRanged4.wav"/>
        <AssetArray File="Assets\Sounds\Zerg\Roach\Roach_AttackImpactRanged5.wav"/>
        <AssetArray File="Assets\Sounds\Zerg\Roach\Roach_AttackImpactRanged6.wav"/>
        <AssetArray File="Assets\Sounds\Zerg\Roach\Roach_AttackImpactRanged7.wav"/>
        <AssetArray File="Assets\Sounds\Zerg\Roach\Roach_AttackImpactRanged8.wav"/>
        <AssetArray File="Assets\Sounds\Zerg\Roach\Roach_AttackImpactRanged9.wav"/>
        <Volume value="-13.980000,-12.040000"/>
    </CSound>
    <CSound id="AP_RoachVile_AttackLaunchMelee" parent="Combat">
        <EditorCategories value="Race:Zerg"/>
        <AssetArray File="Assets\Sounds\Zerg\Roach\Roach_AttackLaunchMelee0.wav"/>
        <AssetArray File="Assets\Sounds\Zerg\Roach\Roach_AttackLaunchMelee1.wav"/>
        <AssetArray File="Assets\Sounds\Zerg\Roach\Roach_AttackLaunchMelee2.wav"/>
        <AssetArray File="Assets\Sounds\Zerg\Roach\Roach_AttackLaunchMelee3.wav"/>
        <AssetArray File="Assets\Sounds\Zerg\Roach\Roach_AttackLaunchMelee4.wav"/>
        <Pitch value="-1.000000,1.000000"/>
        <Volume value="-6.000000,-6.000000"/>
    </CSound>
    <CSound id="AP_RoachVile_AttackLaunchRanged" parent="Combat">
        <EditorCategories value="Race:Zerg"/>
        <AssetArray File="Assets\Sounds\Zerg\Roach\Roach_AttackLaunchRanged0.wav"/>
        <AssetArray File="Assets\Sounds\Zerg\Roach\Roach_AttackLaunchRanged1.wav"/>
        <AssetArray File="Assets\Sounds\Zerg\Roach\Roach_AttackLaunchRanged2.wav"/>
        <AssetArray File="Assets\Sounds\Zerg\Roach\Roach_AttackLaunchRanged3.wav"/>
        <AssetArray File="Assets\Sounds\Zerg\Roach\Roach_AttackLaunchRanged4.wav"/>
        <AssetArray File="Assets\Sounds\Zerg\Roach\Roach_AttackLaunchRanged5.wav"/>
        <DupeDestroyCount value="4"/>
        <Pitch value="-1.000000,1.000000"/>
        <Volume value="-13.980000,-12.040000"/>
    </CSound>
    <CSound id="AP_RoachVile_Death" parent="Death">
        <EditorCategories value="Race:Zerg"/>
        <AssetArray File="Assets\Sounds\Zerg\Roach\Roach_Death0.wav"/>
        <AssetArray File="Assets\Sounds\Zerg\Roach\Roach_Death1.wav"/>
        <AssetArray File="Assets\Sounds\Zerg\Roach\AP_Roach_Death.wav"/>
        <AssetArray File="Assets\Sounds\Zerg\Roach\Roach_Death3.wav"/>
        <Volume value="-1.000000,-1.000000"/>
    </CSound>
    <CSound id="AP_RoachVile_Explode" parent="Combat">
        <EditorCategories value="Race:Zerg"/>
        <AssetArray File="Assets\Sounds\Zerg\SharedEffects\Explosions\Zerg_ExplosionMedium0.wav" Pitch="-3.000000,3.000000"/>
        <AssetArray File="Assets\Sounds\Zerg\SharedEffects\Explosions\Zerg_ExplosionMedium1.wav" Pitch="-3.000000,3.000000"/>
        <AssetArray File="Assets\Sounds\Zerg\SharedEffects\Explosions\Zerg_ExplosionMedium2.wav" Pitch="-3.000000,3.000000"/>
        <AssetArray File="Assets\Sounds\Zerg\SharedEffects\Explosions\Zerg_ExplosionMedium3.wav" Pitch="-3.000000,3.000000"/>
        <AssetArray File="Assets\Sounds\Zerg\SharedEffects\Explosions\Zerg_ExplosionMedium4.wav" Pitch="-3.000000,3.000000"/>
        <AssetArray File="Assets\Sounds\Zerg\SharedEffects\Explosions\Zerg_ExplosionMedium5.wav" Pitch="-3.000000,3.000000"/>
        <AssetArray File="Assets\Sounds\Zerg\SharedEffects\Explosions\Zerg_ExplosionMedium6.wav" Pitch="-3.000000,3.000000"/>
        <DupeMuteCount value="6"/>
        <Volume value="-8.000000,-8.000000"/>
    </CSound>
    <CSound id="AP_RoachVile_Pissed" parent="Pissed">
        <EditorCategories value="Race:Zerg"/>
        <AssetArray File="Assets\Sounds\Zerg\Roach\Roach_Pissed0.ogg"/>
        <AssetArray File="Assets\Sounds\Zerg\Roach\Roach_Pissed1.ogg"/>
        <AssetArray File="Assets\Sounds\Zerg\Roach\Roach_Pissed2.ogg"/>
        <AssetArray File="Assets\Sounds\Zerg\Roach\Roach_Pissed3.ogg"/>
        <AssetArray File="Assets\Sounds\Zerg\Roach\Roach_Pissed4.ogg"/>
        <Pitch value="-1.000000,1.000000"/>
        <Volume value="-1.000000,-1.000000"/>
    </CSound>
    <CSound id="AP_RoachVile_Ready" parent="Ready">
        <EditorCategories value="Race:Zerg"/>
        <AssetArray File="Assets\Sounds\Zerg\Roach\Roach_Ready0.ogg"/>
        <AssetArray File="Assets\Sounds\Zerg\Roach\Roach_Ready1.ogg"/>
        <AssetArray File="Assets\Sounds\Zerg\Roach\Roach_Ready2.ogg"/>
        <Pitch value="-1.000000,1.000000"/>
        <Volume value="-1.000000,-1.000000"/>
    </CSound>
    <CSound id="AP_RoachVile_What" parent="AP_HoS_ZergAck">
        <AssetArray index="0">
            <File value="Assets\Sounds\Zerg\Roach\Roach_What0.ogg"/>
            <FacialAnim value=""/>
            <FacialGroup value="Default"/>
            <FacialFile value=""/>
            <Speaker value=""/>
            <Subtitle value=""/>
        </AssetArray>
        <AssetArray File="Assets\Sounds\Zerg\Roach\Roach_What1.ogg"/>
        <AssetArray File="Assets\Sounds\Zerg\Roach\Roach_What2.ogg"/>
        <AssetArray File="Assets\Sounds\Zerg\Roach\Roach_What3.ogg"/>
        <AssetArray File="Assets\Sounds\Zerg\Roach\Roach_What4.ogg"/>
        <AssetArray File="Assets\Sounds\Zerg\Roach\Roach_What5.ogg"/>
        <Pitch value="-1.000000,1.000000"/>
        <Volume value="-1.000000,-1.000000"/>
    </CSound>
    <CSound id="AP_RoachVile_Yes" parent="AP_HoS_ZergAck">
        <AssetArray index="0">
            <File value="Assets\Sounds\Zerg\Roach\Roach_Yes0.ogg"/>
            <FacialAnim value=""/>
            <FacialGroup value="Default"/>
            <FacialFile value=""/>
            <Speaker value=""/>
            <Subtitle value=""/>
        </AssetArray>
        <AssetArray File="Assets\Sounds\Zerg\Roach\Roach_Yes1.ogg"/>
        <AssetArray File="Assets\Sounds\Zerg\Roach\Roach_Yes2.ogg"/>
        <AssetArray File="Assets\Sounds\Zerg\Roach\Roach_Yes3.ogg"/>
        <AssetArray File="Assets\Sounds\Zerg\Roach\Roach_Yes4.ogg"/>
        <Pitch value="-1.000000,1.000000"/>
        <Volume value="-1.000000,-1.000000"/>
    </CSound>
    <CSound id="AP_Roachling_Attack" parent="AP_HoS_ZergAck">
        <AssetArray index="0">
            <File value="Assets\Sounds\Zerg\Roach\Roach_Attack0.ogg"/>
            <FacialAnim value=""/>
            <FacialGroup value="Default"/>
            <FacialFile value=""/>
            <Speaker value=""/>
            <Subtitle value=""/>
        </AssetArray>
        <AssetArray File="Assets\Sounds\Zerg\Roach\Roach_Attack1.ogg"/>
        <AssetArray File="Assets\Sounds\Zerg\Roach\Roach_Attack2.ogg"/>
        <AssetArray File="Assets\Sounds\Zerg\Roach\Roach_Attack3.ogg"/>
        <Pitch value="9.000000,9.000000"/>
        <Volume value="-1.000000,-1.000000"/>
    </CSound>
    <CSound id="AP_Roachling_Death" parent="DeathVoice">
        <EditorCategories value="Race:Zerg"/>
        <AssetArray File="Assets\Sounds\Zerg\Roach\Roach_Death0.wav"/>
        <AssetArray File="Assets\Sounds\Zerg\Roach\Roach_Death1.wav"/>
        <AssetArray File="Assets\Sounds\Zerg\Roach\AP_Roach_Death.wav"/>
        <AssetArray File="Assets\Sounds\Zerg\Roach\Roach_Death3.wav"/>
        <Flags index="Download" value="1"/>
        <Pitch value="9.000000,9.000000"/>
        <Volume value="-1.000000,-1.000000"/>
    </CSound>
    <CSound id="AP_Roachling_Explode" parent="Death">
        <EditorCategories value="Race:Zerg"/>
        <AssetArray File="Assets\Sounds\Zerg\SharedEffects\Explosions\Zerg_ExplosionSmall0.wav" Pitch="-3.000000,6.000000" Volume="-6.000000,-4.000000"/>
        <AssetArray File="Assets\Sounds\Zerg\SharedEffects\Explosions\Zerg_ExplosionSmall1.wav" Pitch="-3.000000,6.000000" Volume="-6.000000,-4.000000"/>
        <AssetArray File="Assets\Sounds\Zerg\SharedEffects\Explosions\Zerg_ExplosionSmall2.wav" Pitch="-3.000000,6.000000" Volume="-6.000000,-4.000000"/>
        <AssetArray File="Assets\Sounds\Zerg\SharedEffects\Explosions\Zerg_ExplosionSmall3.wav" Pitch="-3.000000,6.000000" Volume="-6.000000,-4.000000"/>
        <AssetArray File="Assets\Sounds\Zerg\SharedEffects\Explosions\Zerg_ExplosionSmall4.wav" Pitch="-3.000000,6.000000" Volume="-6.000000,-4.000000"/>
        <AssetArray File="Assets\Sounds\Zerg\SharedEffects\Explosions\Zerg_ExplosionSmall5.wav" Pitch="-3.000000,6.000000" Volume="-6.000000,-4.000000"/>
        <AssetArray File="Assets\Sounds\Zerg\SharedEffects\Explosions\Zerg_ExplosionSmall6.wav" Pitch="-3.000000,6.000000" Volume="-6.000000,-4.000000"/>
        <Flags index="Ignorable" value="0"/>
        <Flags index="Purgable" value="1"/>
        <Category value="Combat"/>
    </CSound>
    <CSound id="AP_Roachling_Pissed" parent="Pissed">
        <EditorCategories value="Race:Zerg"/>
        <AssetArray File="Assets\Sounds\Zerg\Roach\Roach_Pissed0.ogg"/>
        <AssetArray File="Assets\Sounds\Zerg\Roach\Roach_Pissed1.ogg"/>
        <AssetArray File="Assets\Sounds\Zerg\Roach\Roach_Pissed2.ogg"/>
        <AssetArray File="Assets\Sounds\Zerg\Roach\Roach_Pissed3.ogg"/>
        <AssetArray File="Assets\Sounds\Zerg\Roach\Roach_Pissed4.ogg"/>
        <PanLevel value="1.000000"/>
        <Pitch value="9.000000,9.000000"/>
        <Volume value="-1.000000,-1.000000"/>
    </CSound>
    <CSound id="AP_Roachling_Ready" parent="Ready">
        <EditorCategories value="Race:Zerg"/>
        <AssetArray File="Assets\Sounds\Zerg\Roach\Roach_Ready0.ogg"/>
        <AssetArray File="Assets\Sounds\Zerg\Roach\Roach_Ready1.ogg"/>
        <AssetArray File="Assets\Sounds\Zerg\Roach\Roach_Ready2.ogg"/>
        <Pitch value="9.000000,9.000000"/>
        <Volume value="-1.000000,-1.000000"/>
    </CSound>
    <CSound id="AP_Roachling_What" parent="AP_HoS_ZergAck">
        <AssetArray index="0">
            <File value="Assets\Sounds\Zerg\Roach\Roach_What0.ogg"/>
            <FacialAnim value=""/>
            <FacialGroup value="Default"/>
            <FacialFile value=""/>
            <Speaker value=""/>
            <Subtitle value=""/>
        </AssetArray>
        <AssetArray File="Assets\Sounds\Zerg\Roach\Roach_What1.ogg"/>
        <AssetArray File="Assets\Sounds\Zerg\Roach\Roach_What2.ogg"/>
        <AssetArray File="Assets\Sounds\Zerg\Roach\Roach_What3.ogg"/>
        <AssetArray File="Assets\Sounds\Zerg\Roach\Roach_What4.ogg"/>
        <AssetArray File="Assets\Sounds\Zerg\Roach\Roach_What5.ogg"/>
        <Pitch value="9.000000,9.000000"/>
        <Volume value="-1.000000,-1.000000"/>
    </CSound>
    <CSound id="AP_Roachling_Yes" parent="AP_HoS_ZergAck">
        <AssetArray index="0">
            <File value="Assets\Sounds\Zerg\Roach\Roach_Yes0.ogg"/>
            <FacialAnim value=""/>
            <FacialGroup value="Default"/>
            <FacialFile value=""/>
            <Speaker value=""/>
            <Subtitle value=""/>
        </AssetArray>
        <AssetArray File="Assets\Sounds\Zerg\Roach\Roach_Yes1.ogg"/>
        <AssetArray File="Assets\Sounds\Zerg\Roach\Roach_Yes2.ogg"/>
        <AssetArray File="Assets\Sounds\Zerg\Roach\Roach_Yes3.ogg"/>
        <AssetArray File="Assets\Sounds\Zerg\Roach\Roach_Yes4.ogg"/>
        <Pitch value="9.000000,9.000000"/>
        <Volume value="-1.000000,-1.000000"/>
    </CSound>
    <CSound id="AP_Aberration_Attack" parent="AP_HoS_ZergAck">
        <AssetArray index="0">
            <File value="Assets\Sounds\Aberration_Attack_00.ogg"/>
            <FacialAnim value=""/>
            <FacialGroup value=""/>
            <FacialFile value=""/>
            <Speaker value=""/>
            <Subtitle value=""/>
        </AssetArray>
        <AssetArray File="Assets\Sounds\Aberration_Attack_01.ogg" FacialGroup=""/>
        <AssetArray File="Assets\Sounds\Aberration_Attack_02.ogg" FacialGroup=""/>
        <AssetArray File="Assets\Sounds\Aberration_Attack_03.ogg" FacialGroup=""/>
        <AssetArray File="Assets\Sounds\Aberration_Attack_04.ogg" FacialGroup=""/>
        <AssetArray File="Assets\Sounds\Aberration_Attack_05.ogg" FacialGroup=""/>
        <AssetArray File="Assets\Sounds\Aberration_Attack_06.ogg" FacialGroup=""/>
        <AssetArray File="Assets\Sounds\Aberration_Attack_07.ogg" FacialGroup=""/>
        <AssetArray File="Assets\Sounds\Aberration_Attack_08.ogg" FacialGroup=""/>
        <Volume value="-3.000000,-3.000000"/>
    </CSound>
    <CSound id="AP_Aberration_Death" parent="Death">
        <EditorCategories value="Race:Zerg"/>
        <AssetArray File="Assets\Sounds\Aberration_Death_00.wav" FacialGroup=""/>
        <AssetArray File="Assets\Sounds\Aberration_Death_01.wav" FacialGroup=""/>
        <AssetArray File="Assets\Sounds\Aberration_Death_02.wav" FacialGroup=""/>
        <AssetArray File="Assets\Sounds\Aberration_Death_03.wav" FacialGroup=""/>
        <AssetArray File="Assets\Sounds\Aberration_Death_04.wav" FacialGroup=""/>
        <Chance value="25"/>
        <Volume value="-3.000000,-3.000000"/>
    </CSound>
    <CSound id="AP_Aberration_Ready" parent="Ready">
        <EditorCategories value="Race:Zerg"/>
        <AssetArray File="Assets\Sounds\Aberration_Ready_00.ogg" FacialGroup=""/>
        <AssetArray File="Assets\Sounds\Aberration_Ready_01.ogg" FacialGroup=""/>
        <AssetArray File="Assets\Sounds\Aberration_Ready_02.ogg" FacialGroup=""/>
        <Volume value="-3.000000,-3.000000"/>
    </CSound>
    <CSound id="AP_Aberration_What" parent="AP_HoS_ZergAck">
        <AssetArray index="0">
            <File value="Assets\Sounds\Aberration_What_00.ogg"/>
            <FacialAnim value=""/>
            <FacialGroup value=""/>
            <FacialFile value=""/>
            <Speaker value=""/>
            <Subtitle value=""/>
        </AssetArray>
        <AssetArray File="Assets\Sounds\Aberration_What_01.ogg" FacialGroup=""/>
        <AssetArray File="Assets\Sounds\Aberration_What_02.ogg" FacialGroup=""/>
        <AssetArray File="Assets\Sounds\Aberration_What_03.ogg" FacialGroup=""/>
        <AssetArray File="Assets\Sounds\Aberration_What_04.ogg" FacialGroup=""/>
        <AssetArray File="Assets\Sounds\Aberration_What_05.ogg" FacialGroup=""/>
        <Volume value="-3.000000,-3.000000"/>
    </CSound>
    <CSound id="AP_Aberration_Yes" parent="AP_HoS_ZergAck">
        <AssetArray index="0">
            <File value="Assets\Sounds\Aberration_Yes_00.ogg"/>
            <FacialAnim value=""/>
            <FacialGroup value=""/>
            <FacialFile value=""/>
            <Speaker value=""/>
            <Subtitle value=""/>
        </AssetArray>
        <AssetArray File="Assets\Sounds\Aberration_Yes_01.ogg" FacialGroup=""/>
        <AssetArray File="Assets\Sounds\Aberration_Yes_02.ogg" FacialGroup=""/>
        <AssetArray File="Assets\Sounds\Aberration_Yes_03.ogg" FacialGroup=""/>
        <AssetArray File="Assets\Sounds\Aberration_Yes_04.ogg" FacialGroup=""/>
        <AssetArray File="Assets\Sounds\Aberration_Yes_05.ogg" FacialGroup=""/>
        <AssetArray File="Assets\Sounds\Aberration_Yes_06.ogg" FacialGroup=""/>
        <AssetArray File="Assets\Sounds\Aberration_Yes_07.ogg" FacialGroup=""/>
        <AssetArray File="Assets\Sounds\Aberration_Yes_08.ogg" FacialGroup=""/>
        <AssetArray File="Assets\Sounds\Aberration_Yes_09.ogg" FacialGroup=""/>
        <Volume value="-3.000000,-3.000000"/>
    </CSound>
    <CSound id="AP_InfestedAbominationAttackImpact" parent="Combat">
        <EditorCategories value="Race:Zerg"/>
        <AssetArray File="Assets\Sounds\Zerg\Ultralisk\Ultralisk_AttackImpact0.wav"/>
        <AssetArray File="Assets\Sounds\Zerg\Ultralisk\Ultralisk_AttackImpact1.wav"/>
        <AssetArray File="Assets\Sounds\Zerg\Ultralisk\Ultralisk_AttackImpact2.wav"/>
        <AssetArray File="Assets\Sounds\Zerg\Ultralisk\Ultralisk_AttackImpact3.wav"/>
        <Volume value="-0.920000,-0.920000"/>
    </CSound>
    <CSound id="AP_Aberration_Burrow" parent="Spell">
        <EditorCategories value="Race:Zerg"/>
        <AssetArray File="Assets\Sounds\Zerg\SharedEffects\Burrowing\Zerg_BurrowLarge0.wav"/>
        <AssetArray File="Assets\Sounds\Zerg\SharedEffects\Burrowing\Zerg_BurrowLarge1.wav"/>
        <AssetArray File="Assets\Sounds\Zerg\SharedEffects\Burrowing\Zerg_BurrowLarge2.wav"/>
        <AssetArray File="Assets\Sounds\Zerg\SharedEffects\Burrowing\Zerg_BurrowLarge3.wav"/>
        <AssetArray File="Assets\Sounds\Zerg\SharedEffects\Burrowing\Zerg_BurrowLarge4.wav"/>
        <Flags index="Purgable" value="0"/>
        <Pitch value="0.000000,1.000000"/>
    </CSound>
    <CSound id="AP_Aberration_Land" parent="Spell">
        <EditorCategories value="Race:Zerg"/>
        <AssetArray File="Assets\Sounds\Zerg_Large_Land00.wav" FacialGroup=""/>
        <AssetArray File="Assets\Sounds\Zerg_Large_Land01.wav" FacialGroup=""/>
    </CSound>
    <CSound id="AP_Ultra_Land" parent="Spell">
        <EditorCategories value="Race:Zerg"/>
        <AssetArray File="Assets\Sounds\Ultra_Land00.wav" FacialGroup=""/>
        <AssetArray File="Assets\Sounds\Ultra_Land01.wav" FacialGroup=""/>
        <AssetArray File="Assets\Sounds\Ultra_Land02.wav" FacialGroup=""/>
        <AssetArray File="Assets\Sounds\Ultra_Land03.wav" FacialGroup=""/>
        <Pitch value="-6.000000,0.000000"/>
        <Volume value="4.000000,5.000000"/>
    </CSound>
    <CSound id="AP_PoisonNovaLaunchSound" parent="Spell">
        <EditorCategories value="Race:Zerg"/>
        <AssetArray File="Assets\Sounds\Zerg\Ultralisk\UltraLisk_Attack0.ogg"/>
        <AssetArray File="Assets\Sounds\Zerg\Ultralisk\UltraLisk_Attack1.ogg"/>
        <AssetArray File="Assets\Sounds\Zerg\Ultralisk\UltraLisk_Attack2.ogg"/>
        <AssetArray File="Assets\Sounds\Zerg\Ultralisk\UltraLisk_Attack3.ogg"/>
        <AssetArray File="Assets\Sounds\Zerg\Ultralisk\UltraLisk_Attack4.ogg"/>
        <Spread value="130.000000"/>
        <Volume value="-2.000000,-2.000000"/>
    </CSound>
    <CSound id="AP_Impaler_TentacleImpact1" parent="Combat">
        <EditorCategories value="Race:Zerg"/>
        <AssetArray File="Assets\Sounds\Spell_Eyestalk_Launch_00.wav" FacialGroup=""/>
        <AssetArray File="Assets\Sounds\Spell_Eyestalk_Launch_01.wav" FacialGroup=""/>
        <AssetArray File="Assets\Sounds\Spell_Eyestalk_Launch_02.wav" FacialGroup=""/>
        <AssetArray File="Assets\Sounds\Spell_Eyestalk_Launch_03.wav" FacialGroup=""/>
        <AssetArray File="Assets\Sounds\Spell_Eyestalk_Launch_04.wav" FacialGroup=""/>
        <Pitch value="-8.000000,-6.000000"/>
        <Volume value="-16.000000,-13.000000"/>
    </CSound>
    <CSound id="AP_Impaler_TentacleImpact2" parent="Combat">
        <EditorCategories value="Race:Zerg"/>
        <AssetArray File="AP\Assets\Sounds\Kraith_Large_Fs_1.wav" FacialGroup=""/>
        <AssetArray File="AP\Assets\Sounds\Kraith_Large_Fs_2.wav" FacialGroup=""/>
        <AssetArray File="AP\Assets\Sounds\Kraith_Large_Fs_3.wav" FacialGroup=""/>
        <AssetArray File="AP\Assets\Sounds\Kraith_Large_Fs_4.wav" FacialGroup=""/>
        <AssetArray File="AP\Assets\Sounds\Kraith_Large_Fs_5.wav" FacialGroup=""/>
        <Pitch value="5.000000,7.000000"/>
        <ResourcePriority value="64"/>
        <Volume value="-16.000000,-13.000000"/>
    </CSound>
    <CSound id="AP_Impaler_TentacleVox" parent="Combat">
        <AssetArray File="AP\Assets\Sounds\GiantYeti_Attack_00.ogg" FacialGroup=""/>
        <AssetArray File="AP\Assets\Sounds\GiantYeti_Attack_01.ogg" FacialGroup=""/>
        <AssetArray File="AP\Assets\Sounds\GiantYeti_Attack_02.ogg" FacialGroup=""/>
        <AssetArray File="AP\Assets\Sounds\GiantYeti_Attack_03.ogg" FacialGroup=""/>
        <AssetArray File="AP\Assets\Sounds\GiantYeti_Attack_04.ogg" FacialGroup=""/>
        <AssetArray File="AP\Assets\Sounds\GiantYeti_Attack_05.ogg" FacialGroup=""/>
        <Chance value="25"/>
        <Pitch value="7.000000,9.000000"/>
        <ResourcePriority value="64"/>
        <Volume value="-15.000000,-13.000000"/>
    </CSound>
    <CSound id="AP_HunterKiller_Death" parent="Death">
        <EditorCategories value="Race:Zerg"/>
        <AssetArray File="Assets\Sounds\Zerg\Hydralisk\Hydralisk_Death0.wav"/>
        <AssetArray File="Assets\Sounds\Zerg\Hydralisk\Hydralisk_Death1.wav"/>
        <AssetArray File="Assets\Sounds\Zerg\Hydralisk\Hydralisk_Death2.wav"/>
        <AssetArray File="Assets\Sounds\Zerg\Hydralisk\Hydralisk_Death3.wav"/>
        <AssetArray File="Assets\Sounds\Zerg\Hydralisk\Hydralisk_Death4.wav"/>
        <AssetArray File="Assets\Sounds\Zerg\Hydralisk\Hydralisk_Death5.wav"/>
        <DupeDestroyCount value="8"/>
        <Pitch value="-1.000000,1.000000"/>
        <Volume value="-1.000000,-1.000000"/>
    </CSound>
    <CSound id="AP_Hydralisk_Explode" parent="Combat">
        <EditorCategories value="Race:Zerg"/>
        <AssetArray File="Assets\Sounds\Zerg\SharedEffects\Explosions\Zerg_ExplosionMedium0.wav" Pitch="-3.000000,3.000000"/>
        <AssetArray File="Assets\Sounds\Zerg\SharedEffects\Explosions\Zerg_ExplosionMedium1.wav" Pitch="-3.000000,3.000000"/>
        <AssetArray File="Assets\Sounds\Zerg\SharedEffects\Explosions\Zerg_ExplosionMedium2.wav" Pitch="-3.000000,3.000000"/>
        <AssetArray File="Assets\Sounds\Zerg\SharedEffects\Explosions\Zerg_ExplosionMedium3.wav" Pitch="-3.000000,3.000000"/>
        <AssetArray File="Assets\Sounds\Zerg\SharedEffects\Explosions\Zerg_ExplosionMedium4.wav" Pitch="-3.000000,3.000000"/>
        <AssetArray File="Assets\Sounds\Zerg\SharedEffects\Explosions\Zerg_ExplosionMedium5.wav" Pitch="-3.000000,3.000000"/>
        <AssetArray File="Assets\Sounds\Zerg\SharedEffects\Explosions\Zerg_ExplosionMedium6.wav" Pitch="-3.000000,3.000000"/>
        <Pitch value="-1.000000,1.000000"/>
        <Volume value="-1.000000,-1.000000"/>
    </CSound>
    <CSound id="AP_Spell_Frenzy_Launch" parent="Spell">
        <EditorCategories value="Race:Zerg"/>
        <AssetArray File="Assets\Sounds\Zerg\Hybrid\Hybrid_StealStrengthCast0.wav" FacialGroup=""/>
    </CSound>
    <CSound id="AP_Hydra_Land" parent="Spell">
        <EditorCategories value="Race:Zerg"/>
        <AssetArray File="Assets\Sounds\Zerg_Medium_Land00.wav" FacialGroup=""/>
        <AssetArray File="Assets\Sounds\Zerg_Medium_Land02.wav" FacialGroup=""/>
        <AssetArray File="Assets\Sounds\Zerg_Medium_Land01.wav" FacialGroup=""/>
        <Category value="Combat"/>
        <Pitch value="-4.000000,-2.000000"/>
        <Volume value="-6.000000,-3.000000"/>
    </CSound>
    <CSound id="AP_RailGun_Impact" parent="Combat">
        <EditorCategories value="Race:Terran"/>
        <AssetArray File="Assets\Sounds\Thrasher_Missile_Impact_01.wav" FacialGroup=""/>
        <AssetArray File="Assets\Sounds\Thrasher_Missile_Impact_02.wav" FacialGroup=""/>
        <AssetArray File="Assets\Sounds\Thrasher_Missile_Impact_03.wav" FacialGroup=""/>
        <AssetArray File="Assets\Sounds\Thrasher_Missile_Impact_04.wav" FacialGroup=""/>
        <AssetArray File="Assets\Sounds\Thrasher_Missile_Impact_05.wav" FacialGroup=""/>
        <AssetArray File="Assets\Sounds\Thrasher_Missile_Impact_06.wav" FacialGroup=""/>
        <AssetArray File="Assets\Sounds\Thrasher_Missile_Impact_07.wav" FacialGroup=""/>
        <AssetArray File="Assets\Sounds\Thrasher_Missile_Impact_08.wav" FacialGroup=""/>
        <DupeDestroyCount value="6"/>
        <DupeMaximumMethod value="Replace"/>
        <DupeMuteCount value="6"/>
        <DupePrioritization value="Oldest"/>
        <Pitch value="-3.000000,-1.000000"/>
        <Select value="Random"/>
        <Spread value="20.000000"/>
        <Volume value="-4.000000,-2.000000"/>
    </CSound>
    <CSound id="AP_RailGun_Launch" parent="Combat">
        <EditorCategories value="Race:Terran"/>
        <AssetArray File="Assets\Sounds\Eradicator_RailGun_Launch_01.wav" FacialGroup=""/>
        <AssetArray File="Assets\Sounds\Eradicator_RailGun_Launch_02.wav" FacialGroup=""/>
        <AssetArray File="Assets\Sounds\Eradicator_RailGun_Launch_03.wav" FacialGroup=""/>
        <AssetArray File="Assets\Sounds\Eradicator_RailGun_Launch_04.wav" FacialGroup=""/>
        <AssetArray File="Assets\Sounds\Eradicator_RailGun_Launch_05.wav" FacialGroup=""/>
        <AssetArray File="Assets\Sounds\Eradicator_RailGun_Launch_06.wav" FacialGroup=""/>
        <DupeDestroyCount value="8"/>
        <DupeMaximumMethod value="Replace"/>
        <DupeMuteCount value="3"/>
        <DupePrioritization value="Oldest"/>
        <OverlapTimeDelta value="50"/>
        <Pitch value="-2.000000,0.000000"/>
        <Volume value="-6.000000,-4.000000"/>
        <VolumeRolloffPoints Distance="15.472779"/>
        <VolumeRolloffPoints Distance="30.802292" Volume="-96.000000"/>
    </CSound>
    <CSound id="AP_SkyTank_BarrageMissile_Impact" parent="Combat">
        <EditorCategories value="Race:Terran"/>
        <AssetArray File="Assets\Sounds\Liberator_AG_Impacts_03.wav" FacialGroup=""/>
        <AssetArray File="Assets\Sounds\Liberator_AG_Impacts_04.wav" FacialGroup=""/>
        <AssetArray File="Assets\Sounds\Liberator_AG_Impacts_05.wav" FacialGroup=""/>
        <AssetArray File="Assets\Sounds\Uni_ImpactExplosions_08.wav" FacialGroup=""/>
        <DupeDestroyCount value="8"/>
        <DupeMaximumMethod value="Replace"/>
        <DupeMuteCount value="3"/>
        <DupeThresholdPoints/>
        <DupeThresholdPoints Count="3" Volume="-3.000000"/>
        <DupePrioritization value="Oldest"/>
        <Pitch value="-2.000000,0.000000"/>
        <Select value="Random"/>
        <Volume value="-2.000000,-2.000000"/>
    </CSound>
    <CSound id="AP_Raven_ScramblerMissileLoop" parent="Spell">
        <EditorCategories value="Race:Terran"/>
        <AssetArray>
            <File value="Assets\Sounds\Goliath_BlackOps_Lockdown_Loop_01.wav"/>
            <Pitch value="-2.000000,-2.000000"/>
            <Volume value="-10.000000,-10.000000"/>
            <FacialGroup value=""/>
        </AssetArray>
        <LoopCount value="-1"/>
    </CSound>
    <CSound id="AP_Raven_ScramblerMissileImpact" parent="Combat">
        <EditorCategories value="Race:Terran"/>
        <AssetArray File="Assets\Sounds\WarMissile_Impact00.wav" FacialGroup=""/>
        <AssetArray File="Assets\Sounds\WarMissile_Impact01.wav" FacialGroup=""/>
        <AssetArray File="Assets\Sounds\WarMissile_Impact02.wav" FacialGroup=""/>
        <DupeDestroyCount value="8"/>
        <DupeMaximumMethod value="Replace"/>
        <DupeMuteCount value="8"/>
    </CSound>
    <CSound id="AP_Raven_ScramblerMissileLaunch" parent="Spell">
        <EditorCategories value="Race:Terran"/>
        <AssetArray File="Assets\Sounds\WarMissile_Launch00.wav" FacialGroup=""/>
        <AssetArray File="Assets\Sounds\WarMissile_Launch01.wav" FacialGroup=""/>
        <AssetArray File="Assets\Sounds\WarMissile_Launch02.wav" FacialGroup=""/>
        <DupeDestroyCount value="8"/>
        <DupeMaximumMethod value="Replace"/>
        <DupeMuteCount value="8"/>
        <Volume value="-0.920000,-0.500000"/>
    </CSound>
    <CSound id="AP_ArbiterMP_AttackImpact" parent="Combat">
        <AssetArray File="Assets\Sounds\ArbiterMP_AttackImpact00.wav" FacialGroup=""/>
        <AssetArray File="Assets\Sounds\ArbiterMP_AttackImpact01.wav" FacialGroup=""/>
        <AssetArray File="Assets\Sounds\ArbiterMP_AttackImpact02.wav" FacialGroup=""/>
        <AssetArray File="Assets\Sounds\ArbiterMP_AttackImpact03.wav" FacialGroup=""/>
        <Pitch value="-1.000000,1.000000"/>
        <Volume value="-9.000000,-7.000000"/>
        <EditorCategories value="Race:Protoss"/>
    </CSound>
    <CSound id="AP_SiegeTank_Land2" parent="Spell">
        <EditorCategories value="Race:Terran"/>
        <AssetArray File="Assets\Sounds\SiegeTank_Land01.wav" FacialGroup=""/>
        <Category value="Combat"/>
        <DupeDestroyCount value="3"/>
        <DupeMaximumMethod value="Replace"/>
        <DupeMuteCount value="2"/>
        <Pitch value="-1.000000,1.000000"/>
        <Volume value="-1.000000,1.000000"/>
    </CSound>
    <CSound id="AP_SiegeTank_Land_RockDebris" parent="Spell">
        <AssetArray File="Assets\Sounds\RockDebris_ImpactExplosion_Large1.wav" FacialGroup=""/>
        <AssetArray File="Assets\Sounds\RockDebris_ImpactExplosion_Large2.wav" FacialGroup=""/>
        <AssetArray File="Assets\Sounds\RockDebris_ImpactExplosion_Large3.wav" FacialGroup=""/>
        <AssetArray File="Assets\Sounds\RockDebris_ImpactExplosion_Large4.wav" FacialGroup=""/>
        <AssetArray File="Assets\Sounds\RockDebris_ImpactExplosion_Large5.wav" FacialGroup=""/>
        <AssetArray File="Assets\Sounds\RockDebris_ImpactExplosion_Large6.wav" FacialGroup=""/>
        <AssetArray File="Assets\Sounds\RockDebris_ImpactExplosion_Large7.wav" FacialGroup=""/>
        <AssetArray File="Assets\Sounds\RockDebris_ImpactExplosion_Large8.wav" FacialGroup=""/>
        <Pitch value="-1.000000,1.000000"/>
        <DupeDestroyCount value="3"/>
        <DupeMaximumMethod value="Replace"/>
        <DupeMuteCount value="2"/>
    </CSound>
    <CSound id="AP_SiegeTank_JumpJet_Launch" parent="Spell">
        <EditorCategories value="Race:Neutral"/>
        <AssetArray File="Assets\Sounds\SiegeTank_JumpJet_Launch01.wav" FacialGroup=""/>
        <AssetArray File="Assets\Sounds\SiegeTank_JumpJet_Launch02.wav" FacialGroup=""/>
        <AssetArray File="Assets\Sounds\SiegeTank_JumpJet_Launch03.wav" FacialGroup=""/>
        <AssetArray File="Assets\Sounds\SiegeTank_JumpJet_Launch04.wav" FacialGroup=""/>
        <AssetArray File="Assets\Sounds\SiegeTank_JumpJet_Launch05.wav" FacialGroup=""/>
        <AssetArray File="Assets\Sounds\SiegeTank_JumpJet_Launch06.wav" FacialGroup=""/>
        <AssetArray File="Assets\Sounds\SiegeTank_JumpJet_Launch07.wav" FacialGroup=""/>
        <DupeDestroyCount value="2"/>
        <DupeMaximumMethod value="Replace"/>
        <DupeMuteCount value="2"/>
        <DupeThresholdPoints/>
        <DupeThresholdPoints Count="3" Volume="-2.000000"/>
        <Pitch value="-3.000000,1.000000"/>
        <Volume value="-3.000000,-3.000000"/>
        <VolumeRolloffBlend value="Linear"/>
        <VolumeRolloffPoints Distance="11.000000"/>
        <VolumeRolloffPoints Distance="29.000000" Volume="-96.000000"/>
    </CSound>
    <CSound id="AP_Hellbat_JumpJet_Launch" parent="Movement">
        <EditorCategories value="Race:Terran"/>
        <AssetArray File="Assets\Sounds\Hellbat_JumpJet_Launch01.wav" FacialGroup=""/>
        <AssetArray File="Assets\Sounds\Hellbat_JumpJet_Launch02.wav" FacialGroup=""/>
        <AssetArray File="Assets\Sounds\Hellbat_JumpJet_Launch03.wav" FacialGroup=""/>
        <AssetArray File="Assets\Sounds\Hellbat_JumpJet_Launch04.wav" FacialGroup=""/>
        <DupeDestroyCount value="1"/>
        <Pitch value="-4.000000,1.000000"/>
        <Volume value="-8.000000,-8.000000"/>
        <DupeMaximumMethod value="Replace"/>
        <DupeMuteCount value="2"/>
        <DupeThresholdPoints/>
        <DupeThresholdPoints Count="3" Volume="-2.000000"/>
    </CSound>
    <CSound id="AP_SuperStimpackOn" parent="Spell">
        <EditorCategories value="Race:Terran"/>
        <AssetArray File="Assets\Sounds\Terran\Marine\Marine_Stimpack0.wav"/>
        <AssetArray File="Assets\Sounds\Terran\Marine\Marine_Stimpack1.wav"/>
        <AssetArray File="Assets\Sounds\Terran\Marine\Marine_Stimpack2.wav"/>
        <AssetArray File="Assets\Sounds\Terran\Marine\Marine_Stimpack3.wav"/>
        <AssetArray File="Assets\Sounds\Terran\Marine\Marine_Stimpack4.wav"/>
        <AssetArray File="Assets\Sounds\Terran\Marine\Marine_Stimpack5.wav"/>
        <AssetArray File="Assets\Sounds\Terran\Marine\Marine_Stimpack6.wav"/>
        <AssetArray File="Assets\Sounds\Terran\Marine\Marine_Stimpack7.wav"/>
        <DupeDestroyCount value="3"/>
        <Pitch value="2.000000,3.000000"/>
        <Volume value="-4.000000,-4.000000"/>
    </CSound>
    <CSound id="AP_SuperStimpackSweetener" parent="Spell">
        <EditorCategories value="Race:Terran"/>
        <AssetArray File="Assets\Sounds\Nova_StimInfusionSweetener01.wav" LoopTime="0,39089" Offset="1500,1500"/>
        <DupeDestroyCount value="3"/>
        <OffsetFadeIn Volume="-96.000000"/>
        <OffsetFadeIn Time="100"/>
        <Pitch value="2.700000,3.000000"/>
        <PlayDelay value="30,60"/>
        <Volume value="-9.000000,-9.000000"/>
    </CSound>
<<<<<<< HEAD
    <CSound id="AP_HeroNovaMP1_Attack" parent="HeroNova_Ack">
        <AssetArray TemplateParam="HeroNovaMP1_Attack00"/>
        <AssetArray TemplateParam="HeroNovaMP1_Attack01"/>
        <AssetArray TemplateParam="HeroNovaMP1_Attack02"/>
        <AssetArray TemplateParam="HeroNovaMP1_Attack03"/>
        <AssetArray TemplateParam="HeroNovaMP1_Attack04"/>
        <AssetArray TemplateParam="HeroNovaMP1_Attack05"/>
        <Flags index="NeedsUpdate" value="1"/>
        <Flags index="NeedsTTS" value="1"/>
        <Exclusivity value="Nova_UnitDX_Exclusivity"/>
    </CSound>
    <CSound id="AP_HeroNovaMP1_Help" parent="HeroNova_Help">
        <AssetArray TemplateParam="HeroNovaMP1_Help00"/>
        <Flags index="NeedsUpdate" value="1"/>
        <Flags index="NeedsTTS" value="1"/>
        <Exclusivity value="Nova_UnitDX_Exclusivity"/>
    </CSound>
    <CSound id="AP_HeroNovaMP1_Nuclear_Strike" parent="HeroNova_Ack">
        <AssetArray TemplateParam="HeroNovaMP1_Nuclear_Strike00"/>
        <AssetArray TemplateParam="HeroNovaMP1_Nuclear_Strike01"/>
        <AssetArray TemplateParam="HeroNovaMP1_Nuclear_Strike02"/>
        <Flags index="NeedsUpdate" value="1"/>
        <Flags index="NeedsTTS" value="1"/>
        <Exclusivity value="Nova_UnitDX_Exclusivity"/>
    </CSound>
    <CSound id="AP_HeroNovaMP1_Pissed" parent="HeroNova_Pissed">
        <Exclusivity value="Nova_UnitDX_Exclusivity"/>
    </CSound>
    <CSound id="AP_HeroNovaMP1_Ready" parent="HeroNova_Ready">
        <AssetArray TemplateParam="HeroNovaMP1_Ready_N200"/>
        <Flags index="NeedsUpdate" value="1"/>
        <Flags index="NeedsTTS" value="1"/>
        <Exclusivity value="Nova_UnitDX_Exclusivity"/>
    </CSound>
    <CSound id="AP_HeroNovaMP1_What" parent="HeroNova_Ack">
        <AssetArray TemplateParam="HeroNovaMP1_What_N200"/>
        <AssetArray TemplateParam="HeroNovaMP1_What_N201"/>
        <AssetArray TemplateParam="HeroNovaMP1_What_N202"/>
        <AssetArray TemplateParam="HeroNovaMP1_What_N203"/>
        <AssetArray TemplateParam="HeroNovaMP1_What_N204"/>
        <Flags index="NeedsUpdate" value="1"/>
        <Flags index="NeedsTTS" value="1"/>
        <Exclusivity value="Nova_UnitDX_Exclusivity"/>
    </CSound>
    <CSound id="AP_HeroNovaMP1_Yes" parent="HeroNova_Ack">
        <AssetArray TemplateParam="HeroNovaMP1_Yes00"/>
        <AssetArray TemplateParam="HeroNovaMP1_Yes01"/>
        <AssetArray TemplateParam="HeroNovaMP1_Yes02"/>
        <AssetArray TemplateParam="HeroNovaMP1_Yes03"/>
        <AssetArray TemplateParam="HeroNovaMP1_Yes_N200"/>
        <AssetArray TemplateParam="HeroNovaMP1_Yes_N201"/>
        <AssetArray TemplateParam="HeroNovaMP1_Yes_N202"/>
        <AssetArray TemplateParam="HeroNovaMP1_Yes_N203"/>
        <AssetArray TemplateParam="HeroNovaMP1_Yes_N204"/>
        <Flags index="NeedsUpdate" value="1"/>
        <Flags index="NeedsTTS" value="1"/>
        <DupeWait value="4000,4000"/>
        <Exclusivity value="Nova_UnitDX_Exclusivity"/>
    </CSound>
    <CSound id="AP_HeroNovaMP2_HolographicDecoyVO" parent="HeroNova_Ack">
        <AssetArray TemplateParam="HeroNovaMP1_Help00;HeroNovaMP2HD_Help00"/>
        <Chance value="0"/>
        <Exclusivity value="Nova_UnitDX_Exclusivity"/>
    </CSound>
    <CSound id="AP_HeroNovaMP3_DominationVisorPersistentVO" parent="HeroNova_Ack">
        <AssetArray TemplateParam="HeroNovaMP1_Yes02"/>
        <AssetArray TemplateParam="HeroNovaMP1_Yes03"/>
        <AssetArray TemplateParam="HeroNovaMP1_Yes_N100"/>
        <AssetArray TemplateParam="HeroNovaMP1_Yes_N200"/>
        <AssetArray TemplateParam="HeroNovaMP1_Yes_N201"/>
        <AssetArray TemplateParam="HeroNovaMP1_Yes_N202"/>
        <AssetArray TemplateParam="HeroNovaMP1_Yes_N203"/>
        <AssetArray TemplateParam="HeroNovaMP1_Yes_N204"/>
        <Chance value="0"/>
        <DupeDestroyCount value="1"/>
        <DupeMuteCount value="1"/>
        <Exclusivity value="Nova_UnitDX_Exclusivity"/>
    </CSound>
    <CSound id="AP_NovaDominationSound" parent="Spell">
        <EditorCategories value="Race:Terran"/>
        <AssetArray File="Assets\Sounds\Terran\Nova\Nova_DominationLaunch0.wav"/>
        <AssetArray File="Assets\Sounds\Terran\Nova\Nova_DominationLaunch1.wav"/>
        <AssetArray File="Assets\Sounds\Terran\Nova\Nova_DominationLaunch2.wav"/>
        <Flags index="Temporary" value="1"/>
        <Pitch value="-5.000000,0.000000"/>
        <Volume value="-9.000000,-9.000000"/>
    </CSound>
    <CSound id="AP_Nova_BlinkSuit_Blink_Origin" parent="Combat">
        <EditorCategories value="Race:Terran"/>
        <AssetArray File="Assets\Sounds\Nova_BlinkSuit_Blink_Origin_01.wav" FacialGroup=""/>
        <AssetArray File="Assets\Sounds\Nova_BlinkSuit_Blink_Origin_02.wav" FacialGroup=""/>
        <AssetArray File="Assets\Sounds\Nova_BlinkSuit_Blink_Origin_03.wav" FacialGroup=""/>
        <AssetArray File="Assets\Sounds\Nova_BlinkSuit_Blink_Origin_04.wav" FacialGroup=""/>
        <DupeDestroyCount value="8"/>
        <Pitch value="4.000000,6.000000"/>
        <PlayDelay value="225,225"/>
        <Volume value="-16.000000,-14.000000"/>
    </CSound>
    <CSound id="AP_Nova_BlinkSuit_Blink_Target" parent="Combat">
        <EditorCategories value="Race:Terran"/>
        <AssetArray File="Assets\Sounds\Nova_BlinkSuit_Blink_01.wav" FacialGroup=""/>
        <AssetArray File="Assets\Sounds\Nova_BlinkSuit_Blink_02.wav" FacialGroup=""/>
        <AssetArray File="Assets\Sounds\Nova_BlinkSuit_Blink_04.wav" FacialGroup=""/>
        <DupeDestroyCount value="8"/>
        <Pitch value="2.000000,2.000000"/>
        <Volume value="-9.000000,-9.000000"/>
    </CSound>
    <CSound id="AP_Nova_Death" parent="Death">
        <EditorCategories value="Race:Terran"/>
        <AssetArray File="LocalizedData\Sounds\TerranVO\CampaignUnits\Nova\Nova_Death00.wav"/>
        <AssetArray File="LocalizedData\Sounds\TerranVO\CampaignUnits\Nova\Nova_Death01.wav"/>
        <AssetArray File="LocalizedData\Sounds\TerranVO\CampaignUnits\Nova\Nova_Death02.wav"/>
        <AssetArray File="LocalizedData\Sounds\TerranVO\CampaignUnits\Nova\Nova_Death03.wav"/>
        <AssetArray File="LocalizedData\Sounds\TerranVO\CampaignUnits\Nova\Nova_Death04.wav"/>
        <AssetArray File="LocalizedData\Sounds\TerranVO\CampaignUnits\Nova\Nova_Death05.wav"/>
        <AssetArray File="LocalizedData\Sounds\TerranVO\CampaignUnits\Nova\Nova_Death06.wav"/>
        <Flags index="Stream" value="1"/>
        <Volume value="-1.000000,-1.000000"/>
    </CSound>
    <CSound id="AP_Nova_DefensiveMatrix_Birth" parent="Spell">
        <EditorCategories value="Race:Terran"/>
        <AssetArray File="Assets\Sounds\NovaAC_Blink_Birth_01.wav" FacialGroup=""/>
        <AssetArray File="Assets\Sounds\NovaAC_Blink_Birth_02.wav" FacialGroup=""/>
        <AssetArray File="Assets\Sounds\NovaAC_Blink_Birth_03.wav" FacialGroup=""/>
        <DupeMaximumMethod value="Replace"/>
    </CSound>
    <CSound id="AP_Nova_DefensiveMatrix_Death" parent="Spell">
        <EditorCategories value="Race:Terran"/>
        <AssetArray File="Assets\Sounds\NovaAC_Blink_Death_01.wav" FacialGroup=""/>
        <AssetArray File="Assets\Sounds\NovaAC_Blink_Death_02.wav" FacialGroup=""/>
        <AssetArray File="Assets\Sounds\NovaAC_Blink_Death_03.wav" FacialGroup=""/>
        <DupeMaximumMethod value="Replace"/>
        <Pitch value="-6.000000,-3.000000"/>
        <Volume value="-3.000000,-3.000000"/>
    </CSound>
    <CSound id="AP_Nova_DefensiveMatrix_Loop" parent="Spell">
        <EditorCategories value="Race:Terran"/>
        <AssetArray File="Assets\Sounds\Def_Matrix_Loop_01.wav" LoopCount="-1" FacialGroup=""/>
        <AssetArray File="Assets\Sounds\Def_Matrix_Loop_02.ogg" LoopCount="-1" FacialGroup=""/>
        <DupeDestroyCount value="2"/>
        <DupeMaximumMethod value="Replace"/>
        <DupeMuteCount value="2"/>
        <Pitch value="-2.100000,-2.000000"/>
        <Volume value="-20.000000,-20.000000"/>
        <VolumeRolloffFadeOut/>
        <VolumeRolloffFadeOut Time="1000" Volume="-96.000000"/>
        <VolumeRolloffPoints Distance="3.000000"/>
        <VolumeRolloffPoints Distance="25.000000" Volume="-96.000000"/>
    </CSound>
    <CSound id="AP_Nova_DominationEnd" parent="Spell">
        <EditorCategories value="Race:Terran"/>
        <AssetArray File="Assets\Sounds\Terran\Nova\Nova_DominationEnd0.wav"/>
        <AssetArray File="Assets\Sounds\Terran\Nova\Nova_DominationEnd1.wav"/>
        <AssetArray File="Assets\Sounds\Terran\Nova\AP_Nova_DominationEnd.wav"/>
        <Pitch value="-5.000000,0.000000"/>
        <Volume value="-7.000000,-7.000000"/>
    </CSound>
    <CSound id="AP_Nova_DominationLoop" parent="Spell">
        <EditorCategories value="Race:Terran"/>
        <AssetArray File="Assets\Sounds\Terran\Nova\Nova_DominationLoop0.wav" LoopCount="-1"/>
        <AssetArray File="Assets\Sounds\Terran\Nova\Nova_DominationLoop1.wav" LoopCount="-1"/>
        <AssetArray File="Assets\Sounds\Terran\Nova\AP_Nova_DominationLoop.wav" LoopCount="-1"/>
        <Pitch value="-4.000000,-2.000000"/>
        <Volume value="-21.000000,-21.000000"/>
        <VolumeRolloffPoints Distance="15.000000"/>
        <VolumeRolloffPoints Distance="20.000000" Volume="-96.000000"/>
    </CSound>
    <CSound id="AP_Nova_FlashBangGrenade_Impact" parent="Combat">
        <AssetArray File="Assets\Sounds\FlashBang_Explosion_05.wav" FacialGroup=""/>
        <AssetArray File="Assets\Sounds\FlashBang_Explosion_06.wav" FacialGroup=""/>
        <AssetArray File="Assets\Sounds\FlashBang_Explosion_07.wav" FacialGroup=""/>
        <AssetArray File="Assets\Sounds\FlashBang_Explosion_08.wav" FacialGroup=""/>
        <Pitch value="-2.000000,0.000000"/>
    </CSound>
    <CSound id="AP_Nova_FlashBangGrenade_Toss" parent="Combat">
        <AssetArray File="Assets\Sounds\FlashBang_Toss_02.wav" FacialGroup=""/>
        <AssetArray File="Assets\Sounds\FlashBang_Toss_03.wav" FacialGroup=""/>
        <AssetArray File="Assets\Sounds\FlashBang_Toss_04.wav" FacialGroup=""/>
        <AssetArray File="Assets\Sounds\FlashBang_Toss_05.wav" FacialGroup=""/>
        <Pitch value="-2.000000,0.000000"/>
    </CSound>
    <CSound id="AP_Nova_HellfireShotgun_Blast" parent="Combat">
        <EditorCategories value="Race:Terran"/>
        <AssetArray File="Assets\Sounds\Hellfire_Shotgun_01.wav" FacialGroup=""/>
        <AssetArray File="Assets\Sounds\Hellfire_Shotgun_02.wav" FacialGroup=""/>
        <AssetArray File="Assets\Sounds\Hellfire_Shotgun_03.wav" FacialGroup=""/>
        <AssetArray File="Assets\Sounds\Hellfire_Shotgun_04.wav" FacialGroup=""/>
        <AssetArray File="Assets\Sounds\Hellfire_Shotgun_05.wav" FacialGroup=""/>
        <AssetArray File="Assets\Sounds\Hellfire_Shotgun_06.wav" FacialGroup=""/>
        <AssetArray File="Assets\Sounds\Hellfire_Shotgun_07.wav" FacialGroup=""/>
        <AssetArray File="Assets\Sounds\Hellfire_Shotgun_08.wav" FacialGroup=""/>
        <Pitch value="-3.000000,0.000000"/>
        <Volume value="-2.000000,-2.000000"/>
    </CSound>
    <CSound id="AP_Nova_PlasmaBlast_Impact" parent="Combat">
        <EditorCategories value="Race:Terran"/>
        <AssetArray File="Assets\Sounds\Nova_PlasmaBlast_AttackImpact_01.wav" FacialGroup=""/>
        <AssetArray File="Assets\Sounds\Nova_PlasmaBlast_AttackImpact_02.wav" FacialGroup=""/>
        <AssetArray File="Assets\Sounds\Nova_PlasmaBlast_AttackImpact_03.wav" FacialGroup=""/>
        <DupeDestroyCount value="8"/>
        <Volume value="-2.000000,-2.000000"/>
    </CSound>
    <CSound id="AP_Nova_PlasmaBlast_Launch" parent="Combat">
        <EditorCategories value="Race:Terran"/>
        <AssetArray File="Assets\Sounds\Nova_PlasmaBlast_AttackLaunch_01.wav" FacialGroup=""/>
        <AssetArray File="Assets\Sounds\Nova_PlasmaBlast_AttackLaunch_02.wav" FacialGroup=""/>
        <AssetArray File="Assets\Sounds\Nova_PlasmaBlast_AttackLaunch_03.wav" FacialGroup=""/>
    </CSound>
    <CSound id="AP_Nova_PlasmaRifle_Impact" parent="Combat">
        <EditorCategories value="Race:Terran"/>
        <AssetArray File="Assets\Sounds\Nova_PlasmaRifle_AttackImpact_01.wav" FacialGroup=""/>
        <AssetArray File="Assets\Sounds\Nova_PlasmaRifle_AttackImpact_02.wav" FacialGroup=""/>
        <AssetArray File="Assets\Sounds\Nova_PlasmaRifle_AttackImpact_03.wav" FacialGroup=""/>
        <AssetArray File="Assets\Sounds\Nova_PlasmaRifle_AttackImpact_04.wav" FacialGroup=""/>
        <DupeDestroyCount value="3"/>
        <DupeMaximumMethod value="Replace"/>
        <DupeMuteCount value="3"/>
        <Pitch value="-2.000000,0.000000"/>
        <Volume value="-14.000000,-12.000000"/>
    </CSound>
    <CSound id="AP_Nova_PulseGrenadeExplosion" parent="Spell">
        <AssetArray File="Assets\Sounds\GrenadePulse_Explosion01.wav" FacialGroup=""/>
        <AssetArray File="Assets\Sounds\GrenadePulse_Explosion02.wav" FacialGroup=""/>
        <AssetArray File="Assets\Sounds\GrenadePulse_Explosion03.wav" FacialGroup=""/>
        <AssetArray File="Assets\Sounds\GrenadePulse_Explosion04.wav" FacialGroup=""/>
        <DupeDestroyCount value="8"/>
        <DupeMuteCount value="6"/>
        <Pitch value="-2.000000,2.000000"/>
        <Volume value="-1.000000,-1.000000"/>
    </CSound>
    <CSound id="AP_Nova_PulseGrenadeLaunch" parent="Spell">
        <AssetArray File="Assets\Sounds\GrenadePulse_Activate01.wav" FacialGroup=""/>
        <AssetArray File="Assets\Sounds\GrenadePulse_Activate02.wav" FacialGroup=""/>
        <AssetArray File="Assets\Sounds\GrenadePulse_Activate03.wav" FacialGroup=""/>
        <DupeDestroyCount value="8"/>
        <DupeMuteCount value="6"/>
        <Pitch value="-1.000000,1.000000"/>
        <Volume value="-3.000000,-3.000000"/>
    </CSound>
    <CSound id="AP_Nova_Snipe_AttackImpact" parent="Combat">
        <EditorCategories value="Race:Terran"/>
        <AssetArray File="Assets\Sounds\Nova_SniperRifleBulletImpact01.wav" FacialGroup=""/>
        <AssetArray File="Assets\Sounds\Nova_SniperRifleBulletImpact02.wav" FacialGroup=""/>
        <AssetArray File="Assets\Sounds\Nova_SniperRifleBulletImpact03.wav" FacialGroup=""/>
        <AssetArray File="Assets\Sounds\Nova_SniperRifleBulletImpact04.wav" FacialGroup=""/>
        <AssetArray File="Assets\Sounds\Nova_SniperRifleBulletImpact05.wav" FacialGroup=""/>
        <AssetArray File="Assets\Sounds\Nova_SniperRifleBulletImpact06.wav" FacialGroup=""/>
        <AssetArray File="Assets\Sounds\Nova_SniperRifleBulletImpact07.wav" FacialGroup=""/>
        <AssetArray File="Assets\Sounds\Nova_SniperRifleBulletImpact08.wav" FacialGroup=""/>
        <AssetArray File="Assets\Sounds\Nova_SniperRifleBulletImpact09.wav" FacialGroup=""/>
        <AssetArray File="Assets\Sounds\Nova_SniperRifleBulletImpact10.wav" FacialGroup=""/>
        <Pitch value="0.000000,2.000000"/>
        <Volume value="-3.000000,-3.000000"/>
    </CSound>
    <CSound id="AP_Nova_Snipe_AttackLaunch" parent="Spell">
        <EditorCategories value="Race:Terran"/>
        <AssetArray File="Assets\Sounds\Nova_Snipe_AttackLaunch01.wav" FacialGroup=""/>
        <AssetArray File="Assets\Sounds\Nova_Snipe_AttackLaunch02.wav" FacialGroup=""/>
        <AssetArray File="Assets\Sounds\Nova_Snipe_AttackLaunch03.wav" FacialGroup=""/>
        <DupeMaximumMethod value="Replace"/>
        <Pitch value="-1.000000,1.000000"/>
        <Volume value="1.000000,1.000000"/>
    </CSound>
    <CSound id="AP_Spell_Yoink_Impact" parent="Spell">
        <EditorCategories value="Race:Zerg"/>
        <AssetArray File="Assets\Sounds\Spell_Yoink_Impact_00.wav" FacialGroup=""/>
        <AssetArray File="Assets\Sounds\Spell_Yoink_Impact_01.wav" FacialGroup=""/>
        <AssetArray File="Assets\Sounds\Spell_Yoink_Impact_02.wav" FacialGroup=""/>
        <AssetArray File="Assets\Sounds\Spell_Yoink_Impact_03.wav" FacialGroup=""/>
        <AssetArray File="Assets\Sounds\Spell_Yoink_Impact_04.wav" FacialGroup=""/>
        <Pitch value="-2.000000,1.000000"/>
        <Volume value="-9.000000,-9.000000"/>
    </CSound>
    <CSound id="AP_Spell_Yoink_Launch" parent="Spell">
        <EditorCategories value="Race:Zerg"/>
        <AssetArray File="Assets\Sounds\Spell_Yoink_Launch_00.wav" FacialGroup=""/>
        <AssetArray File="Assets\Sounds\Spell_Yoink_Launch_01.wav" FacialGroup=""/>
        <AssetArray File="Assets\Sounds\Spell_Yoink_Launch_02.wav" FacialGroup=""/>
        <AssetArray File="Assets\Sounds\Spell_Yoink_Launch_03.wav" FacialGroup=""/>
        <AssetArray File="Assets\Sounds\Spell_Yoink_Launch_04.wav" FacialGroup=""/>
        <Pitch value="-2.000000,2.000000"/>
        <Volume value="-9.000000,-9.000000"/>
    </CSound>
    <CSound id="AP_Nova_FlashBangGrenade_PinPull" parent="Combat">
        <AssetArray File="Assets\Sounds\FlashBang_Pin_01.wav" FacialGroup=""/>
        <AssetArray File="Assets\Sounds\FlashBang_Pin_02.wav" FacialGroup=""/>
        <AssetArray File="Assets\Sounds\FlashBang_Pin_03.wav" FacialGroup=""/>
        <AssetArray File="Assets\Sounds\FlashBang_Pin_04.wav" FacialGroup=""/>
        <AssetArray File="Assets\Sounds\FlashBang_Pin_05.wav" FacialGroup=""/>
        <Pitch value="-2.000000,0.000000"/>
    </CSound>
    <CSound id="AP_HeroNovaMP3_DominationVisorRangedVO" parent="HeroNova_Ack">
        <AssetArray TemplateParam="HeroNovaMP1_Yes02"/>
        <AssetArray TemplateParam="HeroNovaMP1_Yes03"/>
        <AssetArray TemplateParam="HeroNovaMP1_Yes_N100"/>
        <AssetArray TemplateParam="HeroNovaMP1_Yes_N200"/>
        <AssetArray TemplateParam="HeroNovaMP1_Yes_N201"/>
        <AssetArray TemplateParam="HeroNovaMP1_Yes_N202"/>
        <AssetArray TemplateParam="HeroNovaMP1_Yes_N203"/>
        <AssetArray TemplateParam="HeroNovaMP1_Yes_N204"/>
        <DupeDestroyCount value="1"/>
        <DupeMuteCount value="1"/>
        <Exclusivity value="Nova_UnitDX_Exclusivity"/>
        <NonLocalVolumeAdjustment value="-96.000000,-96.000000"/>
    </CSound>
    <CSound id="AP_Nova_DominationVisorCasterEndSwtnr" parent="Spell">
        <EditorCategories value="Race:Terran"/>
        <AssetArray File="Assets\Sounds\UI_DominationVisor_Select.wav" Offset="20000,20000" FacialGroup=""/>
        <Flags index="Temporary" value="1"/>
        <DupeDestroyCount value="3"/>
        <DupeMuteCount value="3"/>
        <OffsetFadeIn Volume="-96.000000"/>
        <OffsetFadeIn Time="100"/>
        <Pitch value="-10.700000,-10.000000"/>
        <Volume value="-6.000000,-6.000000"/>
    </CSound>
    <CSound id="AP_Nova_DominationVisorTargetStartSwtnr" parent="Spell">
        <EditorCategories value="Race:Terran"/>
        <AssetArray File="Assets\Sounds\UI_DominationVisor_Select.wav" Offset="20000,20000" FacialGroup=""/>
        <Flags index="Temporary" value="1"/>
        <DupeDestroyCount value="3"/>
        <DupeMuteCount value="3"/>
        <OffsetFadeIn Volume="-96.000000"/>
        <OffsetFadeIn Time="100"/>
        <Pitch value="-5.000000,-4.700000"/>
        <Volume value="-6.000000,-6.000000"/>
    </CSound>
    <CSound id="AP_Nova_DominationVisorTargetEndSwtnr" parent="Spell">
        <EditorCategories value="Race:Terran"/>
        <AssetArray File="Assets\Sounds\UI_DominationVisor_Select.wav" Offset="20000,20000" FacialGroup=""/>
        <Flags index="Temporary" value="1"/>
        <DupeDestroyCount value="3"/>
        <DupeMuteCount value="3"/>
        <OffsetFadeIn Volume="-96.000000"/>
        <OffsetFadeIn Time="100"/>
        <Pitch value="-11.700000,-11.000000"/>
        <Volume value="-6.000000,-6.000000"/>
    </CSound>
    <CSound id="AP_Nova_HellfireShotgun_HandPump" parent="Combat">
        <EditorCategories value="Race:Terran"/>
        <AssetArray File="Assets\Sounds\Shotgun_ManualPump_01.wav" Pitch="-1.000000,-1.000000" FacialGroup=""/>
        <AssetArray File="Assets\Sounds\Shotgun_ManualPump_03.wav" Pitch="-1.000000,-1.000000" FacialGroup=""/>
        <AssetArray File="Assets\Sounds\Shotgun_AutoLoad_01.wav" FacialGroup=""/>
        <AssetArray File="Assets\Sounds\Shotgun_AutoLoad_02.wav" FacialGroup=""/>
        <Pitch value="-3.000000,-1.000000"/>
        <Volume value="-16.000000,-12.000000"/>
    </CSound>
    <CSound id="AP_Nova_HellfireShotgun_Blast_Tails_L" parent="Combat">
        <EditorCategories value="Race:Terran"/>
        <AssetArray File="Assets\Sounds\Shotgun_Ext_Decay_01.wav" FacialGroup=""/>
        <AssetArray File="Assets\Sounds\Shotgun_Ext_Decay_01a.wav" FacialGroup=""/>
        <AssetArray File="Assets\Sounds\Shotgun_Ext_Decay_02.wav" FacialGroup=""/>
        <AssetArray File="Assets\Sounds\Shotgun_Ext_Decay_02a.wav" FacialGroup=""/>
        <AssetArray File="Assets\Sounds\Shotgun_Ext_Decay_03.wav" FacialGroup=""/>
        <AssetArray File="Assets\Sounds\Shotgun_Ext_Decay_04.wav" FacialGroup=""/>
        <AssetArray File="Assets\Sounds\Shotgun_Ext_Decay_05.wav" Volume="-4.000000,-4.000000" FacialGroup=""/>
        <AssetArray File="Assets\Sounds\Shotgun_Ext_Decay_05a.wav" Volume="-4.000000,-4.000000" FacialGroup=""/>
        <AssetArray File="Assets\Sounds\Shotgun_Ext_Decay_06.wav" FacialGroup=""/>
        <AssetArray File="Assets\Sounds\Shotgun_Ext_Decay_07.wav" FacialGroup=""/>
        <AssetArray File="Assets\Sounds\Shotgun_Ext_Decay_08.wav" FacialGroup=""/>
        <Mode value="2D"/>
        <Pitch value="-4.000000,-1.000000"/>
        <PlayDelay value="60,120"/>
        <Select value="Random"/>
        <SpeakerMix index="FrontRight" value="0.500000"/>
        <SpeakerMix index="Center" value="0.000000"/>
        <SpeakerMix index="BackRight" value="0.250000"/>
        <SpeakerMix index="SideRight" value="0.250000"/>
        <Volume value="-4.000000,-2.000000"/>
    </CSound>
    <CSound id="AP_Nova_HellfireShotgun_Blast_Tails_R" parent="Combat">
        <EditorCategories value="Race:Terran"/>
        <AssetArray File="Assets\Sounds\Shotgun_Ext_Decay_01.wav" FacialGroup=""/>
        <AssetArray File="Assets\Sounds\Shotgun_Ext_Decay_01a.wav" FacialGroup=""/>
        <AssetArray File="Assets\Sounds\Shotgun_Ext_Decay_02.wav" FacialGroup=""/>
        <AssetArray File="Assets\Sounds\Shotgun_Ext_Decay_02a.wav" FacialGroup=""/>
        <AssetArray File="Assets\Sounds\Shotgun_Ext_Decay_03.wav" FacialGroup=""/>
        <AssetArray File="Assets\Sounds\Shotgun_Ext_Decay_04.wav" FacialGroup=""/>
        <AssetArray File="Assets\Sounds\Shotgun_Ext_Decay_05.wav" Volume="-4.000000,-4.000000" FacialGroup=""/>
        <AssetArray File="Assets\Sounds\Shotgun_Ext_Decay_05a.wav" Volume="-4.000000,-4.000000" FacialGroup=""/>
        <AssetArray File="Assets\Sounds\Shotgun_Ext_Decay_06.wav" FacialGroup=""/>
        <AssetArray File="Assets\Sounds\Shotgun_Ext_Decay_07.wav" FacialGroup=""/>
        <AssetArray File="Assets\Sounds\Shotgun_Ext_Decay_08.wav" FacialGroup=""/>
        <Mode value="2D"/>
        <Pitch value="-4.000000,-1.000000"/>
        <PlayDelay value="60,120"/>
        <Select value="Random"/>
        <SpeakerMix index="FrontLeft" value="0.500000"/>
        <SpeakerMix index="Center" value="0.000000"/>
        <SpeakerMix index="BackLeft" value="0.250000"/>
        <SpeakerMix index="SideLeft" value="0.250000"/>
        <Volume value="-4.000000,-2.000000"/>
    </CSound>
    <CSound id="AP_Nova_SniperRifleTail_Dummy" parent="Combat">
        <EditorCategories value="Race:Terran"/>
        <AssetArray File="Assets\Sounds\Nova_SniperRifleTail01.wav" FacialGroup=""/>
        <Chance value="0"/>
        <DupeDestroyCount value="1"/>
        <DupeMuteCount value="1"/>
        <Volume value="-90.000000,-90.000000"/>
        <VolumeRolloffPoints Distance="15.000000"/>
        <VolumeRolloffPoints Distance="30.000000" Volume="-96.000000"/>
    </CSound>
    <CSound id="AP_Nova_DefensiveMatrix_AttackBeam" parent="Spell">
        <EditorCategories value="Race:Terran"/>
        <AssetArray File="Assets\Sounds\WarHawk_LaserBeam_01.wav" FacialGroup=""/>
        <AssetArray File="Assets\Sounds\WarHawk_LaserBeam_01a.wav" FacialGroup=""/>
        <DupeMaximumMethod value="Replace"/>
        <Pitch value="6.000000,6.000000"/>
        <Volume value="-12.000000,-12.000000"/>
        <PlayDelay value="200,200"/>
    </CSound>
    <CSound id="AP_Nova_TurbojetJumpsuit_Movement" parent="Movement">
        <EditorCategories value="Race:Terran"/>
        <AssetArray File="Assets\Sounds\Terran\Reaper\Reaper_Movement0.wav"/>
        <AssetArray File="Assets\Sounds\Terran\Reaper\Reaper_Movement1.wav"/>
        <AssetArray File="Assets\Sounds\Terran\Reaper\Reaper_Movement2.wav"/>
        <AssetArray File="Assets\Sounds\Terran\Reaper\Reaper_Movement3.wav"/>
        <AssetArray File="Assets\Sounds\Terran\Reaper\Reaper_Movement4.wav"/>
        <DupeDestroyCount value="3"/>
        <Pitch value="1.000000,3.000000"/>
        <Volume value="-16.000000,-16.000000"/>
    </CSound>
    <CSound id="AP_Nova_SniperRifle_AttackLaunch_MechySweetener" parent="Combat">
        <EditorCategories value="Race:Terran"/>
        <AssetArray File="Assets\Sounds\Nova_SniperRifle_Cloaked_AttackLaunch01.wav" FacialGroup=""/>
        <AssetArray File="Assets\Sounds\Nova_SniperRifle_Cloaked_AttackLaunch02.wav" FacialGroup=""/>
        <AssetArray File="Assets\Sounds\Nova_SniperRifle_Cloaked_AttackLaunch03.wav" FacialGroup=""/>
        <AssetArray File="Assets\Sounds\Nova_SniperRifle_Cloaked_AttackLaunch04.wav" FacialGroup=""/>
        <DupeMaximumMethod value="Replace"/>
        <Pitch value="1.000000,2.000000"/>
        <PlayDelay value="0,30"/>
        <Volume value="-14.000000,-10.000000"/>
    </CSound>
    <CSound id="AP_Nova_SniperRifleTailLeft" parent="Combat">
        <EditorCategories value="Race:Terran"/>
        <AssetArray File="Assets\Sounds\Nova_SniperRifleTail01.wav" FacialGroup=""/>
        <AssetArray File="Assets\Sounds\Nova_SniperRifleTail02.wav" FacialGroup=""/>
        <AssetArray File="Assets\Sounds\Nova_SniperRifleTail03.wav" FacialGroup=""/>
        <AssetArray File="Assets\Sounds\Nova_SniperRifleTail04.wav" FacialGroup=""/>
        <AssetArray File="Assets\Sounds\Nova_SniperRifleTailHigh01.wav" FacialGroup=""/>
        <AssetArray File="Assets\Sounds\Nova_SniperRifleTailHigh02.wav" FacialGroup=""/>
        <AssetArray File="Assets\Sounds\Nova_SniperRifleTailHigh03.wav" FacialGroup=""/>
        <AssetArray File="Assets\Sounds\Nova_SniperRifleTailHigh04.wav" FacialGroup=""/>
        <DupeDestroyCount value="8"/>
        <DupeMuteCount value="3"/>
        <PanLevel value="0.250000"/>
        <Pitch value="0.000000,4.000000"/>
        <SpeakerMix index="FrontRight" value="0.000000"/>
        <SpeakerMix index="Center" value="0.000000"/>
        <SpeakerMix index="BackLeft" value="0.700000"/>
        <SpeakerMix index="BackRight" value="0.000000"/>
        <SpeakerMix index="SideLeft" value="0.700000"/>
        <SpeakerMix index="SideRight" value="0.000000"/>
        <Spread value="60.000000"/>
        <Volume value="-9.000000,-9.000000"/>
        <VolumeRolloffPoints Distance="15.000000"/>
        <VolumeRolloffPoints Distance="30.000000" Volume="-96.000000"/>
    </CSound>
    <CSound id="AP_Nova_SniperRifleTailRight" parent="Combat">
        <EditorCategories value="Race:Terran"/>
        <AssetArray File="Assets\Sounds\Nova_SniperRifleTail01.wav" FacialGroup=""/>
        <AssetArray File="Assets\Sounds\Nova_SniperRifleTail02.wav" FacialGroup=""/>
        <AssetArray File="Assets\Sounds\Nova_SniperRifleTail03.wav" FacialGroup=""/>
        <AssetArray File="Assets\Sounds\Nova_SniperRifleTail04.wav" FacialGroup=""/>
        <AssetArray File="Assets\Sounds\Nova_SniperRifleTailHigh01.wav" FacialGroup=""/>
        <AssetArray File="Assets\Sounds\Nova_SniperRifleTailHigh02.wav" FacialGroup=""/>
        <AssetArray File="Assets\Sounds\Nova_SniperRifleTailHigh03.wav" FacialGroup=""/>
        <AssetArray File="Assets\Sounds\Nova_SniperRifleTailHigh04.wav" FacialGroup=""/>
        <DupeDestroyCount value="8"/>
        <DupeMuteCount value="3"/>
        <PanLevel value="0.250000"/>
        <Pitch value="0.000000,4.000000"/>
        <SpeakerMix index="FrontLeft" value="0.000000"/>
        <SpeakerMix index="Center" value="0.000000"/>
        <SpeakerMix index="BackLeft" value="0.000000"/>
        <SpeakerMix index="BackRight" value="0.700000"/>
        <SpeakerMix index="SideLeft" value="0.000000"/>
        <SpeakerMix index="SideRight" value="0.700000"/>
        <Spread value="60.000000"/>
        <Volume value="-9.000000,-9.000000"/>
        <VolumeRolloffPoints Distance="15.000000"/>
        <VolumeRolloffPoints Distance="30.000000" Volume="-96.000000"/>
    </CSound>
    <CSound id="AP_Nova_SniperRifleTailHighLeft" parent="Combat">
        <EditorCategories value="Race:Terran"/>
        <AssetArray File="Assets\Sounds\Nova_SniperRifleTailHigh01.wav" FacialGroup=""/>
        <AssetArray File="Assets\Sounds\Nova_SniperRifleTailHigh02.wav" FacialGroup=""/>
        <AssetArray File="Assets\Sounds\Nova_SniperRifleTailHigh03.wav" FacialGroup=""/>
        <AssetArray File="Assets\Sounds\Nova_SniperRifleTailHigh04.wav" FacialGroup=""/>
        <DupeDestroyCount value="8"/>
        <DupeMuteCount value="3"/>
        <PanLevel value="0.250000"/>
        <Pitch value="-2.000000,2.000000"/>
        <SpeakerMix index="FrontLeft" value="0.500000"/>
        <SpeakerMix index="FrontRight" value="0.000000"/>
        <SpeakerMix index="Center" value="0.000000"/>
        <SpeakerMix index="BackRight" value="0.000000"/>
        <SpeakerMix index="SideRight" value="0.000000"/>
        <Spread value="60.000000"/>
        <Volume value="-2.000000,-2.000000"/>
        <VolumeRolloffPoints Distance="15.000000"/>
        <VolumeRolloffPoints Distance="30.000000" Volume="-96.000000"/>
    </CSound>
    <CSound id="AP_Nova_SniperRifleTailHighRight" parent="Combat">
        <EditorCategories value="Race:Terran"/>
        <AssetArray File="Assets\Sounds\Nova_SniperRifleTailHigh01.wav" FacialGroup=""/>
        <AssetArray File="Assets\Sounds\Nova_SniperRifleTailHigh02.wav" FacialGroup=""/>
        <AssetArray File="Assets\Sounds\Nova_SniperRifleTailHigh03.wav" FacialGroup=""/>
        <AssetArray File="Assets\Sounds\Nova_SniperRifleTailHigh04.wav" FacialGroup=""/>
        <DupeDestroyCount value="8"/>
        <DupeMuteCount value="3"/>
        <PanLevel value="0.250000"/>
        <Pitch value="-2.000000,2.000000"/>
        <SpeakerMix index="FrontLeft" value="0.000000"/>
        <SpeakerMix index="FrontRight" value="0.500000"/>
        <SpeakerMix index="Center" value="0.000000"/>
        <SpeakerMix index="BackLeft" value="0.000000"/>
        <SpeakerMix index="SideLeft" value="0.000000"/>
        <Spread value="60.000000"/>
        <Volume value="-2.000000,-2.000000"/>
        <VolumeRolloffPoints Distance="15.000000"/>
        <VolumeRolloffPoints Distance="30.000000" Volume="-96.000000"/>
    </CSound>
    <CSound id="AP_Nova_SniperRifle_AttackLaunch_BoomySweetener" parent="Combat">
        <EditorCategories value="Race:Terran"/>
        <AssetArray File="Assets\Sounds\Nova_SniperRifleAttackLaunch_01.wav" FacialGroup=""/>
        <AssetArray File="Assets\Sounds\Nova_SniperRifleAttackLaunch_02.wav" FacialGroup=""/>
        <AssetArray File="Assets\Sounds\Nova_SniperRifleAttackLaunch_03.wav" FacialGroup=""/>
        <AssetArray File="Assets\Sounds\Nova_SniperRifleAttackLaunch_04.wav" FacialGroup=""/>
        <DupeMaximumMethod value="Replace"/>
        <Pitch value="-6.000000,-5.000000"/>
        <PlayDelay value="0,30"/>
        <Volume value="-13.000000,-11.000000"/>
    </CSound>
    <CSound id="AP_Nova_Snipe_TailExterior" parent="Combat">
        <EditorCategories value="Race:Terran"/>
        <AssetArray File="Assets\Sounds\Nova_SniperRifleTailHigh01.wav" FacialGroup=""/>
        <AssetArray File="Assets\Sounds\Nova_SniperRifleTailHigh02.wav" FacialGroup=""/>
        <AssetArray File="Assets\Sounds\Nova_SniperRifleTailHigh03.wav" FacialGroup=""/>
        <AssetArray File="Assets\Sounds\Nova_SniperRifleTailHigh04.wav" FacialGroup=""/>
        <DupeDestroyCount value="2"/>
        <DupeMaximumMethod value="Replace"/>
        <DupeMuteCount value="2"/>
        <PanLevel value="0.500000"/>
        <Pitch value="-2.000000,2.000000"/>
        <Spread value="60.000000"/>
        <Volume value="-7.000000,-7.000000"/>
        <VolumeRolloffPoints Distance="15.000000"/>
        <VolumeRolloffPoints Distance="30.000000" Volume="-96.000000"/>
    </CSound>
    <CSound id="AP_Nova_Snipe_Tail" parent="Combat">
        <EditorCategories value="Race:Terran"/>
        <AssetArray File="Assets\Sounds\Nova_SniperRifleTailHigh01.wav" FacialGroup=""/>
        <AssetArray File="Assets\Sounds\Nova_SniperRifleTailHigh02.wav" FacialGroup=""/>
        <AssetArray File="Assets\Sounds\Nova_SniperRifleTailHigh03.wav" FacialGroup=""/>
        <AssetArray File="Assets\Sounds\Nova_SniperRifleTailHigh04.wav" FacialGroup=""/>
        <DupeDestroyCount value="2"/>
        <DupeMuteCount value="2"/>
        <Pan value="0.000000,0.200000"/>
        <PanLevel value="0.500000"/>
        <Pitch value="6.000000,6.000000"/>
        <Spread value="60.000000"/>
        <Volume value="-18.000000,-18.000000"/>
        <DupeMaximumMethod value="Replace"/>
    </CSound>
    <CSound id="AP_Nova_HellfireShotgun_Foley" parent="Foley">
        <EditorCategories value="Race:Terran"/>
        <AssetArray index="0" File="Assets\Sounds\Shotgun_Lower_Foley_01.wav" FacialGroup=""/>
        <AssetArray File="Assets\Sounds\Shotgun_Lower_Foley_02.wav" FacialGroup=""/>
        <AssetArray File="Assets\Sounds\Shotgun_Lower_Foley_03.wav" FacialGroup=""/>
        <Flags index="Download" value="1"/>
        <Flags index="Ignorable" value="0"/>
        <Flags index="Purgable" value="1"/>
        <Category value="Combat"/>
        <Pitch value="-3.000000,1.000000"/>
        <ResourcePriority value="32"/>
        <ReverbBalance Room="0"/>
        <Volume value="-7.000000,-4.000000"/>
    </CSound>
    <CSound id="AP_Nova_HellfireShotgun_AutoPump" parent="Combat">
        <EditorCategories value="Race:Terran"/>
        <AssetArray File="Assets\Sounds\Shotgun_AutoLoad_01.wav" FacialGroup=""/>
        <AssetArray File="Assets\Sounds\Shotgun_AutoLoad_02.wav" FacialGroup=""/>
        <AssetArray File="Assets\Sounds\Shotgun_AutoLoad_03.wav" FacialGroup=""/>
        <Pitch value="-3.000000,-1.000000"/>
        <Volume value="-16.000000,-12.000000"/>
    </CSound>
    <CSound id="AP_Nova_HellfireShotgun_KneePump" parent="Combat">
        <EditorCategories value="Race:Terran"/>
        <AssetArray File="Assets\Sounds\Shotgun_KneePump_01.wav" FacialGroup=""/>
        <AssetArray File="Assets\Sounds\Shotgun_KneePump_02.wav" FacialGroup=""/>
        <AssetArray File="Assets\Sounds\Shotgun_KneePump_03.wav" FacialGroup=""/>
        <Pitch value="-4.000000,-3.000000"/>
        <Volume value="-14.000000,-12.000000"/>
    </CSound>
    <CSound id="AP_NovaPsiBlade_Launch_C" parent="Combat">
        <AssetArray File="Assets\Sounds\PsiBlade_Launch_C.wav" FacialGroup=""/>
        <Pitch value="-1.000000,1.000000"/>
        <Volume value="-6.000000,-4.000000"/>
    </CSound>
    <CSound id="AP_NovaPsiBlade_Impact" parent="Combat">
        <AssetArray File="Assets\Sounds\Nova_Psi_Blade_Impact_01.wav" FacialGroup=""/>
        <AssetArray File="Assets\Sounds\Nova_Psi_Blade_Impact_02.wav" FacialGroup=""/>
        <AssetArray File="Assets\Sounds\Nova_Psi_Blade_Impact_03.wav" FacialGroup=""/>
        <AssetArray File="Assets\Sounds\Nova_Psi_Blade_Impact_04.wav" FacialGroup=""/>
        <AssetArray File="Assets\Sounds\Nova_Psi_Blade_Impact_05.wav" FacialGroup=""/>
        <Pitch value="-3.000000,-1.000000"/>
        <Volume value="-6.000000,-3.000000"/>
    </CSound>
    <CSound id="AP_NovaPsiBlade_Launch_Dx_Exert" parent="Combat">
        <AssetArray File="Assets\Sounds\Nova_Dx_Launch_01.wav" FacialGroup=""/>
        <AssetArray File="Assets\Sounds\Nova_Dx_Launch_02.wav" FacialGroup=""/>
        <AssetArray File="Assets\Sounds\Nova_Dx_Launch_03.wav" FacialGroup=""/>
        <AssetArray File="Assets\Sounds\Nova_Dx_Launch_04.wav" FacialGroup=""/>
        <AssetArray File="Assets\Sounds\Nova_Dx_Launch_05.wav" FacialGroup=""/>
        <Pitch value="-2.000000,1.000000"/>
        <Volume value="-8.000000,-2.000000"/>
    </CSound>
    <CSound id="AP_NovaPsiBlade_Foley_C" parent="Combat">
        <AssetArray File="Assets\Sounds\PsiBlade_Nova_Foley_C_Foley.wav" FacialGroup=""/>
        <Pitch value="-2.000000,1.000000"/>
        <Volume value="-6.000000,-4.000000"/>
    </CSound>
    <CSound id="AP_NovaPsiBlade_Foley_C_Superior" parent="Combat">
        <AssetArray File="Assets\Sounds\PsiBlade_Nova_Foley_CSup_Foley.wav" FacialGroup=""/>
        <Pitch value="-2.000000,1.000000"/>
        <Volume value="-8.000000,-6.000000"/>
    </CSound>
    <CSound id="AP_NovaPsiBlade_Launch_C_Superior_a" parent="Combat">
        <AssetArray File="Assets\Sounds\PsiBlade_Launch_CSupa.wav" FacialGroup=""/>
        <Pitch value="-2.000000,1.000000"/>
        <Volume value="-6.000000,-3.000000"/>
    </CSound>
    <CSound id="AP_NovaPsiBlade_Foley_C_Superior_a" parent="Combat">
        <AssetArray File="Assets\Sounds\PsiBlade_Nova_Foley_CSup_a_Foley.wav" FacialGroup=""/>
        <Pitch value="-4.000000,-2.000000"/>
        <Volume value="-10.000000,-8.000000"/>
    </CSound>
    <CSound id="AP_NovaPsiBlade_Launch_C01_Superior" parent="Combat">
        <AssetArray File="Assets\Sounds\PsiBlade_Launch_C01Sup.wav" FacialGroup=""/>
        <Pitch value="-2.000000,1.000000"/>
        <Volume value="-6.000000,-3.000000"/>
    </CSound>
    <CSound id="AP_NovaPsiBlade_Launch_C_BladeTwirl" parent="Combat">
        <AssetArray File="Assets\Sounds\PsiBlade_Launch_C_BladeTwirl.wav" FacialGroup=""/>
        <Pitch value="-1.000000,1.000000"/>
    </CSound>
    <CSound id="AP_NovaPsiBlade_Foley_C01_Superior" parent="Combat">
        <AssetArray File="Assets\Sounds\PsiBlade_Nova_Foley_CSup01_Foley.wav" FacialGroup=""/>
        <Pitch value="-2.000000,1.000000"/>
        <Volume value="-9.000000,-6.000000"/>
    </CSound>
    <CSound id="AP_NovaPsiBlade_Launch_C01_Superior_a" parent="Combat">
        <AssetArray File="Assets\Sounds\PsiBlade_Launch_C01Supa.wav" FacialGroup=""/>
        <Pitch value="-2.000000,1.000000"/>
        <Volume value="-6.000000,-2.000000"/>
    </CSound>
    <CSound id="AP_NovaPsiBlade_Foley_C01_Superior_a" parent="Combat">
        <AssetArray File="Assets\Sounds\PsiBlade_Nova_Foley_CSup01a_Foley.wav" FacialGroup=""/>
        <Pitch value="-2.000000,1.000000"/>
        <Volume value="-8.000000,-6.000000"/>
    </CSound>
    <CSound id="AP_NovaPsiBlade_Launch_C_Inferior" parent="Combat">
        <AssetArray File="Assets\Sounds\PsiBlade_Launch_C_Inf.wav" FacialGroup=""/>
        <Pitch value="-2.000000,1.000000"/>
        <Volume value="-8.000000,-3.000000"/>
    </CSound>
    <CSound id="AP_NovaPsiBlade_Foley_C_Inferior" parent="Combat">
        <AssetArray File="Assets\Sounds\PsiBlade_Nova_Foley_CInf_Foley.wav" FacialGroup=""/>
        <Pitch value="-2.000000,1.000000"/>
        <Volume value="-9.000000,-7.000000"/>
    </CSound>
    <CSound id="AP_NovaPsiBlade_Launch_C_Inferior_a" parent="Combat">
        <AssetArray File="Assets\Sounds\PsiBlade_Launch_C_Infa.wav" FacialGroup=""/>
        <Pitch value="-2.000000,1.000000"/>
        <Volume value="-6.000000,-3.000000"/>
    </CSound>
    <CSound id="AP_NovaPsiBlade_Foley_C_Inferior_a" parent="Combat">
        <AssetArray File="Assets\Sounds\PsiBlade_Nova_Foley_CInf_a_Foley.wav" FacialGroup=""/>
        <Pitch value="-2.000000,1.000000"/>
        <Volume value="-9.000000,-7.000000"/>
    </CSound>
    <CSound id="AP_NovaPsiBlade_Launch_C01_Inferior" parent="Combat">
        <AssetArray File="Assets\Sounds\PsiBlade_Launch_C01_Inf.wav" FacialGroup=""/>
        <Pitch value="-2.000000,1.000000"/>
        <Volume value="-6.000000,-3.000000"/>
    </CSound>
    <CSound id="AP_NovaPsiBlade_Foley_C01_Inferior" parent="Combat">
        <AssetArray File="Assets\Sounds\PsiBlade_Nova_Foley_C01_Inf_Foley.wav" FacialGroup=""/>
        <Pitch value="-3.000000,0.000000"/>
        <Volume value="-8.000000,-6.000000"/>
    </CSound>
    <CSound id="AP_NovaPsiBlade_Launch_C01_Inferior_a" parent="Combat">
        <AssetArray File="Assets\Sounds\PsiBlade_Launch_C01_Infa.wav" FacialGroup=""/>
        <Pitch value="-2.000000,1.000000"/>
        <Volume value="-8.000000,-4.000000"/>
    </CSound>
    <CSound id="AP_NovaPsiBlade_Foley_C01_Inferior_a" parent="Combat">
        <AssetArray File="Assets\Sounds\PsiBlade_Nova_Foley_C01a_Foley.wav" FacialGroup=""/>
        <Pitch value="-2.000000,1.000000"/>
        <Volume value="-8.000000,-6.000000"/>
    </CSound>
    <CSound id="AP_NovaPsiBlade_Launch_C02" parent="Combat">
        <AssetArray File="Assets\Sounds\PsiBlade_Launch_C02.wav" FacialGroup=""/>
        <Pitch value="-2.000000,1.000000"/>
        <Volume value="-6.000000,-3.000000"/>
    </CSound>
    <CSound id="AP_NovaPsiBlade_Launch_C03a" parent="Combat">
        <AssetArray File="Assets\Sounds\PsiBlade_Launch_C03a.wav" FacialGroup=""/>
        <Pitch value="-2.000000,1.000000"/>
        <Volume value="-6.000000,-3.000000"/>
    </CSound>
    <CSound id="AP_NovaPsiBlade_Launch_C06" parent="Combat">
        <AssetArray File="Assets\Sounds\PsiBlade_Launch_C06.wav" FacialGroup=""/>
        <Pitch value="-2.000000,1.000000"/>
        <Volume value="-6.000000,-3.000000"/>
    </CSound>
    <CSound id="AP_NovaPsiBlade_Launch_C_Superior" parent="Combat">
        <AssetArray File="Assets\Sounds\PsiBlade_Launch_CSup.wav" FacialGroup=""/>
        <Pitch value="-2.000000,1.000000"/>
        <Volume value="-6.000000,-3.000000"/>
    </CSound>
    <CSound id="AP_NovaPsiBlade_Foley_C03" parent="Combat">
        <AssetArray File="Assets\Sounds\PsiBlade_Nova_Foley_C03_Foley.wav" FacialGroup=""/>
        <Pitch value="-3.000000,0.000000"/>
        <Volume value="-8.000000,-6.000000"/>
    </CSound>
    <CSound id="AP_NovaPsiBlade_Foley_C2" parent="Combat">
        <AssetArray File="Assets\Sounds\PsiBlade_Nova_Foley_C01_Foley.wav" FacialGroup=""/>
        <Pitch value="-2.000000,1.000000"/>
        <Volume value="-8.000000,-6.000000"/>
    </CSound>
    <CSound id="AP_NovaPsiBlade_Launch_C_a" parent="Combat">
        <AssetArray File="Assets\Sounds\PsiBlade_Launch_Ca.wav" FacialGroup=""/>
        <Pitch value="-2.000000,1.000000"/>
        <Volume value="-6.000000,-3.000000"/>
    </CSound>
    <CSound id="AP_NovaPsiBlade_Foley_C_a" parent="Combat">
        <AssetArray File="Assets\Sounds\PsiBlade_Nova_Foley_C_a_Foley.wav" FacialGroup=""/>
        <Pitch value="-2.000000,1.000000"/>
        <Volume value="-6.000000,-4.000000"/>
    </CSound>
    <CSound id="AP_NovaPsiBlade_Launch_C01" parent="Combat">
        <AssetArray File="Assets\Sounds\PsiBlade_Launch_C01.wav" FacialGroup=""/>
        <Pitch value="-2.000000,1.000000"/>
        <Volume value="-6.000000,-3.000000"/>
    </CSound>
    <CSound id="AP_NovaPsiBlade_Launch_C01a" parent="Combat">
        <AssetArray File="Assets\Sounds\PsiBlade_Launch_C01a.wav" FacialGroup=""/>
        <Pitch value="-2.000000,1.000000"/>
        <Volume value="-8.000000,-4.000000"/>
    </CSound>
    <CSound id="AP_NovaPsiBlade_Foley_C01a" parent="Combat">
        <AssetArray File="Assets\Sounds\PsiBlade_Nova_Foley_C01a_Foley.wav" FacialGroup=""/>
        <Pitch value="-3.000000,0.000000"/>
        <Volume value="-8.000000,-6.000000"/>
    </CSound>
    <CSound id="AP_NovaPsiBlade_Foley_C02" parent="Combat">
        <AssetArray File="Assets\Sounds\PsiBlade_Nova_Foley_C02_Foley.wav" FacialGroup=""/>
        <Pitch value="-3.000000,0.000000"/>
        <Volume value="-10.000000,-8.000000"/>
    </CSound>
    <CSound id="AP_NovaPsiBlade_Launch_C02a" parent="Combat">
        <AssetArray File="Assets\Sounds\PsiBlade_Launch_C02a.wav" FacialGroup=""/>
        <Pitch value="-2.000000,1.000000"/>
        <Volume value="-6.000000,-3.000000"/>
    </CSound>
    <CSound id="AP_NovaPsiBlade_Foley_C02a" parent="Combat">
        <AssetArray File="Assets\Sounds\PsiBlade_Nova_Foley_C02a_Foley.wav" FacialGroup=""/>
        <Pitch value="-3.000000,0.000000"/>
        <Volume value="-9.000000,-6.000000"/>
    </CSound>
    <CSound id="AP_NovaPsiBlade_Launch_C03" parent="Combat">
        <AssetArray File="Assets\Sounds\PsiBlade_Launch_C03.wav" FacialGroup=""/>
        <Pitch value="-2.000000,1.000000"/>
        <Volume value="-6.000000,-3.000000"/>
    </CSound>
    <CSound id="AP_NovaPsiBlade_Foley_C03a" parent="Combat">
        <AssetArray File="Assets\Sounds\PsiBlade_Nova_Foley_C03a_Foley.wav" FacialGroup=""/>
        <Pitch value="-3.000000,0.000000"/>
        <Volume value="-10.000000,-8.000000"/>
    </CSound>
    <CSound id="AP_NovaPsiBlade_Launch_C04" parent="Combat">
        <AssetArray File="Assets\Sounds\PsiBlade_Launch_C04.wav" FacialGroup=""/>
        <Pitch value="-2.000000,1.000000"/>
        <Volume value="-6.000000,-3.000000"/>
    </CSound>
    <CSound id="AP_NovaPsiBlade_Foley_C04" parent="Combat">
        <AssetArray File="Assets\Sounds\PsiBlade_Nova_Foley_C04_Foley.wav" FacialGroup=""/>
        <Pitch value="-3.000000,0.000000"/>
        <Volume value="-10.000000,-8.000000"/>
    </CSound>
    <CSound id="AP_NovaPsiBlade_Launch_C04a" parent="Combat">
        <AssetArray File="Assets\Sounds\PsiBlade_Launch_C04a.wav" FacialGroup=""/>
        <Pitch value="-2.000000,0.000000"/>
        <Volume value="-8.000000,-4.000000"/>
    </CSound>
    <CSound id="AP_NovaPsiBlade_Foley_C04a" parent="Combat">
        <AssetArray File="Assets\Sounds\PsiBlade_Nova_Foley_C04a_Foley.wav" FacialGroup=""/>
        <Pitch value="-3.000000,0.000000"/>
        <Volume value="-8.000000,-6.000000"/>
    </CSound>
    <CSound id="AP_NovaPsiBlade_Launch_C05" parent="Combat">
        <AssetArray File="Assets\Sounds\PsiBlade_Launch_C05.wav" FacialGroup=""/>
        <Pitch value="-1.000000,1.000000"/>
        <Volume value="-8.000000,-4.000000"/>
    </CSound>
    <CSound id="AP_NovaPsiBlade_Foley_C05" parent="Combat">
        <AssetArray File="Assets\Sounds\PsiBlade_Nova_Foley_C05_Foley.wav" FacialGroup=""/>
        <Pitch value="-3.000000,0.000000"/>
        <Volume value="-8.000000,-6.000000"/>
    </CSound>
    <CSound id="AP_NovaPsiBlade_Launch_C05a" parent="Combat">
        <AssetArray File="Assets\Sounds\PsiBlade_Launch_C05a.wav" FacialGroup=""/>
        <Pitch value="-2.000000,1.000000"/>
        <Volume value="-6.000000,-3.000000"/>
    </CSound>
    <CSound id="AP_NovaPsiBlade_Foley_C05a" parent="Combat">
        <AssetArray File="Assets\Sounds\PsiBlade_Nova_Foley_C05a_Foley.wav" FacialGroup=""/>
        <Pitch value="-3.000000,0.000000"/>
        <Volume value="-8.000000,-6.000000"/>
    </CSound>
    <CSound id="AP_NovaPsiBlade_Foley_C06" parent="Combat">
        <AssetArray File="Assets\Sounds\PsiBlade_Nova_Foley_C06_Foley.wav" FacialGroup=""/>
        <Pitch value="-3.000000,0.000000"/>
        <Volume value="-8.000000,-6.000000"/>
    </CSound>
    <CSound id="AP_NovaPsiBlade_Launch_C06a" parent="Combat">
        <AssetArray File="Assets\Sounds\PsiBlade_Launch_C06a.wav" FacialGroup=""/>
        <Pitch value="-2.000000,1.000000"/>
        <Volume value="-6.000000,-3.000000"/>
    </CSound>
    <CSound id="AP_NovaPsiBlade_Foley_C06a" parent="Combat">
        <AssetArray File="Assets\Sounds\PsiBlade_Nova_Foley_C06a_Foley.wav" FacialGroup=""/>
        <Pitch value="-3.000000,0.000000"/>
        <Volume value="-8.000000,-6.000000"/>
    </CSound>
    <CSound id="AP_Nova_Snipe_Kneel" parent="Spell">
        <EditorCategories value="Race:Terran"/>
        <AssetArray File="Assets\Sounds\Ghost_HoldFire.wav" FacialGroup=""/>
        <AssetArray File="Assets\Sounds\Ghost_WeaponsFree.wav" FacialGroup=""/>
        <DupeMaximumMethod value="Replace"/>
        <DupeMuteCount value="1"/>
        <Pitch value="3.000000,5.000000"/>
        <Volume value="-13.000000,-13.000000"/>
    </CSound>
    <CSound id="AP_Nova_StimInfusion" parent="Spell">
        <EditorCategories value="Race:Terran"/>
        <AssetArray File="Assets\Sounds\Terran\Marine\Marine_Stimpack0.wav"/>
        <AssetArray File="Assets\Sounds\Terran\Marine\Marine_Stimpack1.wav"/>
        <AssetArray File="Assets\Sounds\Terran\Marine\Marine_Stimpack2.wav"/>
        <AssetArray File="Assets\Sounds\Terran\Marine\Marine_Stimpack3.wav"/>
        <AssetArray File="Assets\Sounds\Terran\Marine\Marine_Stimpack4.wav"/>
        <AssetArray File="Assets\Sounds\Terran\Marine\Marine_Stimpack5.wav"/>
        <AssetArray File="Assets\Sounds\Terran\Marine\Marine_Stimpack6.wav"/>
        <AssetArray File="Assets\Sounds\Terran\Marine\Marine_Stimpack7.wav"/>
        <DupeDestroyCount value="3"/>
        <Pitch value="-3.000000,-2.000000"/>
        <Volume value="-3.000000,-3.000000"/>
    </CSound>
    <CSound id="AP_Nova_StimInfusionSweetener" parent="Spell">
        <EditorCategories value="Race:Terran"/>
        <AssetArray File="Assets\Sounds\Nova_StimInfusionSweetener01.wav" LoopTime="0,39089" Offset="1500,1500"/>
        <DupeDestroyCount value="3"/>
        <OffsetFadeIn Volume="-96.000000"/>
        <OffsetFadeIn Time="100"/>
        <Pitch value="2.700000,3.000000"/>
        <PlayDelay value="30,60"/>
        <Volume value="-11.000000,-11.000000"/>
    </CSound>
    <CSound id="AP_NovaHoloDecoyPsiBlade_Impact_Dx_Exert" parent="Combat">
        <AssetArray File="Assets\Sounds\NovaHoloDecoy_Dx_Impact_05.wav" FacialGroup=""/>
        <AssetArray File="Assets\Sounds\NovaHoloDecoy_Dx_Impact_06.wav" FacialGroup=""/>
        <AssetArray File="Assets\Sounds\NovaHoloDecoy_Dx_Impact_07.wav" FacialGroup=""/>
        <Chance value="50"/>
        <Pitch value="-1.000000,1.000000"/>
        <Volume value="-5.000000,0.000000"/>
    </CSound>
    <CSound id="AP_NovaHoloDecoyPsiBlade_Launch_Dx_Exert" parent="Combat">
        <AssetArray File="Assets\Sounds\NovaHoloDecoy_Dx_Launch_01.wav" FacialGroup=""/>
        <AssetArray File="Assets\Sounds\NovaHoloDecoy_Dx_Launch_02.wav" FacialGroup=""/>
        <AssetArray File="Assets\Sounds\NovaHoloDecoy_Dx_Launch_03.wav" FacialGroup=""/>
        <AssetArray File="Assets\Sounds\NovaHoloDecoy_Dx_Launch_04.wav" FacialGroup=""/>
        <AssetArray File="Assets\Sounds\NovaHoloDecoy_Dx_Launch_05.wav" FacialGroup=""/>
        <Pitch value="-2.000000,1.000000"/>
        <Volume value="-8.000000,-2.000000"/>
    </CSound>
    <CSound id="AP_Nova_Holographic_Decoy_Death2" parent="Death">
        <EditorCategories value="Race:Terran"/>
        <AssetArray File="Assets\Sounds\UI_HoloDecoy_Select.wav" Offset="7500,7500" FacialGroup=""/>
        <OffsetFadeIn Volume="-96.000000"/>
        <OffsetFadeIn Time="100"/>
        <Pitch value="-4.000000,-3.000000"/>
        <VolumeRolloffPoints Distance="10.000000"/>
        <VolumeRolloffPoints Distance="20.000000" Volume="-96.000000"/>
        <Volume value="-4.000000,-4.000000"/>
    </CSound>
    <CSound id="AP_Nova_Holographic_Decoy_Birth3" parent="Spell">
        <EditorCategories value="Race:Terran"/>
        <AssetArray File="Assets\Sounds\UI_EscapeTimer_Start_04.wav" FacialGroup=""/>
        <AssetArray File="Assets\Sounds\UI_EscapeTimer_Start_03.wav" FacialGroup=""/>
        <OffsetFadeIn Volume="-96.000000"/>
        <OffsetFadeIn Time="100"/>
        <Pitch value="-6.000000,-5.000000"/>
        <VolumeRolloffPoints Distance="10.000000"/>
        <VolumeRolloffPoints Distance="20.000000" Volume="-96.000000"/>
        <Volume value="-8.000000,-8.000000"/>
    </CSound>
    <CSound id="AP_Nova_Holographic_Decoy_Death" parent="Death">
        <EditorCategories value="Race:Terran"/>
        <AssetArray File="Assets\Sounds\HologramProjectorOff1.wav"/>
        <Pitch value="-10.000000,-9.000000"/>
        <Volume value="-17.000000,-17.000000"/>
        <VolumeRolloffPoints Distance="10.000000"/>
        <VolumeRolloffPoints Distance="20.000000" Volume="-96.000000"/>
    </CSound>
    <CSound id="AP_Nova_Holographic_Decoy_Death3" parent="Death">
        <EditorCategories value="Race:Terran"/>
        <AssetArray File="Assets\Sounds\HologramProjectorOff2.wav"/>
        <Pitch value="-12.000000,-11.000000"/>
        <Volume value="-14.000000,-14.000000"/>
        <VolumeRolloffPoints Distance="10.000000"/>
        <VolumeRolloffPoints Distance="20.000000" Volume="-96.000000"/>
    </CSound>
    <CSound id="AP_HeroNovaMP2HD_Ready" parent="HeroNova_Ready">
        <AssetArray TemplateParam="HeroNovaMP1_What_N200;HeroNovaMP2HD_What_N200"/>
        <Flags index="NeedsUpdate" value="1"/>
        <Flags index="NeedsTTS" value="1"/>
    </CSound>
    <CSound id="AP_HeroNovaMP2HD_Help" parent="HeroNova_Help">
        <AssetArray TemplateParam="HeroNovaMP1_Help00;HeroNovaMP2HD_Help00"/>
        <Flags index="NeedsUpdate" value="1"/>
        <Flags index="NeedsTTS" value="1"/>
    </CSound>
    <CSound default="1" id="AP_HeroNova_Ack" parent="TerranAck">
        <AssetArrayTemplate>
            <File value="AP\LocalizedData\Sounds\TerranUnitVO\Nova\^TemplateParam2^.ogg"/>
            <FacialAnim value="^TemplateParam1^"/>
            <FacialGroup value="^TemplateParam1^"/>
            <FacialFile value="LocalizedData\Sounds\TerranUnitVO\Nova\^TemplateParam1^.fxe"/>
        </AssetArrayTemplate>
    </CSound>
    <CSound id="AP_HeroNovaMP2HD_What" parent="AP_HeroNova_Ack">
        <AssetArray TemplateParam="HeroNovaMP1_What_N201;HeroNovaMP2HD_What_N201"/>
        <AssetArray TemplateParam="HeroNovaMP1_What_N202;HeroNovaMP2HD_What_N202"/>
        <AssetArray TemplateParam="HeroNovaMP1_What_N203;HeroNovaMP2HD_What_N203"/>
        <AssetArray TemplateParam="HeroNovaMP1_What_N204;HeroNovaMP2HD_What_N204"/>
        <Flags index="NeedsUpdate" value="1"/>
        <Flags index="NeedsTTS" value="1"/>
    </CSound>
    <CSound id="AP_HeroNovaMP2HD_Yes" parent="AP_HeroNova_Ack">
        <AssetArray TemplateParam="HeroNovaMP1_Ready_N200;HeroNovaMP2HD_Ready_N200"/>
        <AssetArray TemplateParam="HeroNovaMP1_Yes00;HeroNovaMP2HD_Yes00"/>
        <AssetArray TemplateParam="HeroNovaMP1_Yes01;HeroNovaMP2HD_Yes01"/>
        <AssetArray TemplateParam="HeroNovaMP1_Yes02;HeroNovaMP2HD_Yes02"/>
        <AssetArray TemplateParam="HeroNovaMP1_Yes03;HeroNovaMP2HD_Yes03"/>
        <AssetArray TemplateParam="HeroNovaMP1_Yes_N200;HeroNovaMP2HD_Yes_N200"/>
        <AssetArray TemplateParam="HeroNovaMP1_Yes_N201;HeroNovaMP2HD_Yes_N201"/>
        <AssetArray TemplateParam="HeroNovaMP1_Yes_N202;HeroNovaMP2HD_Yes_N202"/>
        <AssetArray TemplateParam="HeroNovaMP1_Yes_N203;HeroNovaMP2HD_Yes_N203"/>
        <AssetArray TemplateParam="HeroNovaMP1_Yes_N204;HeroNovaMP2HD_Yes_N204"/>
        <Flags index="NeedsUpdate" value="1"/>
        <Flags index="NeedsTTS" value="1"/>
    </CSound>
    <CSound id="AP_HeroNovaMP2HD_Attack" parent="AP_HeroNova_Ack">
        <AssetArray TemplateParam="HeroNovaMP1_Attack00;HeroNovaMP2HD_Attack00"/>
        <AssetArray TemplateParam="HeroNovaMP1_Attack01;HeroNovaMP2HD_Attack01"/>
        <AssetArray TemplateParam="HeroNovaMP1_Attack02;HeroNovaMP2HD_Attack02"/>
        <AssetArray TemplateParam="HeroNovaMP1_Attack03;HeroNovaMP2HD_Attack03"/>
        <AssetArray TemplateParam="HeroNovaMP1_Attack04;HeroNovaMP2HD_Attack04"/>
        <AssetArray TemplateParam="HeroNovaMP1_Attack05;HeroNovaMP2HD_Attack05"/>
        <Flags index="NeedsUpdate" value="1"/>
        <Flags index="NeedsTTS" value="1"/>
    </CSound>
    <CSound id="AP_HeroNovaMP2HD_Pissed" parent="AP_HeroNova_Ack">
        <AssetArray TemplateParam="HeroNovaMP1_Pissed00;HeroNovaMP2HD_Pissed00"/>
        <AssetArray TemplateParam="HeroNovaMP1_Pissed01;HeroNovaMP2HD_Pissed01"/>
        <AssetArray TemplateParam="HeroNovaMP1_Pissed02;HeroNovaMP2HD_Pissed02"/>
        <AssetArray TemplateParam="HeroNovaMP1_Pissed03;HeroNovaMP2HD_Pissed03"/>
        <AssetArray TemplateParam="HeroNovaMP1_Pissed04;HeroNovaMP2HD_Pissed04"/>
        <AssetArray TemplateParam="HeroNovaMP1_Pissed05;HeroNovaMP2HD_Pissed05"/>
        <AssetArray TemplateParam="HeroNovaMP1_Pissed06;HeroNovaMP2HD_Pissed06"/>
        <AssetArray TemplateParam="HeroNovaMP1_Pissed07;HeroNovaMP2HD_Pissed07"/>
        <AssetArray TemplateParam="HeroNovaMP1_Pissed08;HeroNovaMP2HD_Pissed08"/>
        <AssetArray TemplateParam="HeroNovaMP1_Pissed09;HeroNovaMP2HD_Pissed09"/>
        <AssetArray TemplateParam="HeroNovaMP1_Pissed10;HeroNovaMP2HD_Pissed10"/>
        <AssetArray TemplateParam="HeroNovaMP1_Pissed11;HeroNovaMP2HD_Pissed11"/>
        <AssetArray TemplateParam="HeroNovaMP1_Pissed12;HeroNovaMP2HD_Pissed12"/>
    </CSound>
    <CSound id="AP_HeroNovaMP2HD_Death" parent="Death">
        <EditorCategories value="Race:Terran"/>
        <AssetArray File="LocalizedData\Sounds\TerranUnitVO\Nova\HeroNovaMP2HD_Death02.wav" FacialGroup=""/>
        <AssetArray File="LocalizedData\Sounds\TerranUnitVO\Nova\HeroNovaMP2HD_Death03.wav" FacialGroup=""/>
        <AssetArray File="LocalizedData\Sounds\TerranUnitVO\Nova\HeroNovaMP2HD_Death05.wav" FacialGroup=""/>
    </CSound>
    <CSound id="AP_Nova_SniperRifle_AttackImpact" parent="Combat">
        <EditorCategories value="Race:Terran"/>
        <AssetArray File="Assets\Sounds\Nova_SniperRifleBulletImpact01.wav" FacialGroup=""/>
        <AssetArray File="Assets\Sounds\Nova_SniperRifleBulletImpact02.wav" FacialGroup=""/>
        <AssetArray File="Assets\Sounds\Nova_SniperRifleBulletImpact03.wav" FacialGroup=""/>
        <AssetArray File="Assets\Sounds\Nova_SniperRifleBulletImpact04.wav" FacialGroup=""/>
        <AssetArray File="Assets\Sounds\Nova_SniperRifleBulletImpact05.wav" FacialGroup=""/>
        <AssetArray File="Assets\Sounds\Nova_SniperRifleBulletImpact06.wav" FacialGroup=""/>
        <AssetArray File="Assets\Sounds\Nova_SniperRifleBulletImpact07.wav" FacialGroup=""/>
        <AssetArray File="Assets\Sounds\Nova_SniperRifleBulletImpact08.wav" FacialGroup=""/>
        <AssetArray File="Assets\Sounds\Nova_SniperRifleBulletImpact09.wav" FacialGroup=""/>
        <AssetArray File="Assets\Sounds\Nova_SniperRifleBulletImpact10.wav" FacialGroup=""/>
        <AssetArray File="Assets\Sounds\Terran\SharedEffects\BulletImpacts\Terran_SingleBulletAttackImpact0.wav" Volume="3.000000,3.000000" FacialGroup=""/>
        <AssetArray File="Assets\Sounds\Terran\SharedEffects\BulletImpacts\Terran_SingleBulletAttackImpact1.wav" FacialGroup=""/>
        <AssetArray File="Assets\Sounds\Terran\SharedEffects\BulletImpacts\Terran_SingleBulletAttackImpact2.wav" Volume="3.000000,3.000000" FacialGroup=""/>
        <AssetArray File="Assets\Sounds\Terran\SharedEffects\BulletImpacts\Terran_SingleBulletAttackImpact3.wav" Weight="10" FacialGroup=""/>
        <AssetArray File="Assets\Sounds\Terran\SharedEffects\BulletImpacts\Terran_SingleBulletAttackImpact4.wav" Volume="3.000000,3.000000" FacialGroup=""/>
        <AssetArray File="Assets\Sounds\Terran\SharedEffects\BulletImpacts\Terran_SingleBulletAttackImpact5.wav" Weight="10" FacialGroup=""/>
        <Pitch value="-2.000000,2.000000"/>
        <Volume value="-11.000000,-7.000000"/>
        <Select value="Random"/>
    </CSound>
    <CSound id="AP_Nova_SniperRifle_AttackLaunch_Mechy" parent="Combat">
        <EditorCategories value="Race:Terran"/>
        <AssetArray File="Assets\Sounds\Nova_SniperRifle_Cloaked_AttackLaunch01.wav" FacialGroup=""/>
        <AssetArray File="Assets\Sounds\Nova_SniperRifle_Cloaked_AttackLaunch02.wav" FacialGroup=""/>
        <AssetArray File="Assets\Sounds\Nova_SniperRifle_Cloaked_AttackLaunch03.wav" FacialGroup=""/>
        <AssetArray File="Assets\Sounds\Nova_SniperRifle_Cloaked_AttackLaunch04.wav" FacialGroup=""/>
        <DupeMaximumMethod value="Replace"/>
        <Pitch value="1.000000,2.000000"/>
        <Volume value="-7.000000,-7.000000"/>
    </CSound>
    <CSound id="AP_Nova_SniperRifle_AttackLaunch_Boomy" parent="Combat">
        <EditorCategories value="Race:Terran"/>
        <AssetArray File="Assets\Sounds\Nova_SniperRifleAttackLaunch_01.wav" FacialGroup=""/>
        <AssetArray File="Assets\Sounds\Nova_SniperRifleAttackLaunch_02.wav" FacialGroup=""/>
        <AssetArray File="Assets\Sounds\Nova_SniperRifleAttackLaunch_03.wav" FacialGroup=""/>
        <AssetArray File="Assets\Sounds\Nova_SniperRifleAttackLaunch_04.wav" FacialGroup=""/>
        <DupeMaximumMethod value="Replace"/>
        <Pitch value="-7.000000,-5.000000"/>
        <Volume value="-3.000000,-3.000000"/>
    </CSound>
    <CSound id="AP_Nova_HellfireShotgun_Impact" parent="Combat">
        <EditorCategories value="Race:Terran"/>
        <AssetArray File="Assets\Sounds\HellFire_Shotgun_Impact_01.wav" FacialGroup=""/>
        <AssetArray File="Assets\Sounds\HellFire_Shotgun_Impact_02.wav" FacialGroup=""/>
        <AssetArray File="Assets\Sounds\HellFire_Shotgun_Impact_03.wav" FacialGroup=""/>
        <AssetArray File="Assets\Sounds\HellFire_Shotgun_Impact_04.wav" FacialGroup=""/>
        <AssetArray File="Assets\Sounds\HellFire_Shotgun_Impact_05.wav" FacialGroup=""/>
        <Pitch value="-2.000000,1.000000"/>
        <PlayDelay value="60,100"/>
        <Volume value="-1.000000,-1.000000"/>
    </CSound>
    <CSound id="AP_Nova_ShotgunAuto_Blast" parent="Combat">
        <EditorCategories value="Race:Terran"/>
        <AssetArray File="Assets\Sounds\Hellfire_Shotgun_01.wav" FacialGroup=""/>
        <AssetArray File="Assets\Sounds\Hellfire_Shotgun_02.wav" FacialGroup=""/>
        <AssetArray File="Assets\Sounds\Hellfire_Shotgun_03.wav" FacialGroup=""/>
        <AssetArray File="Assets\Sounds\Hellfire_Shotgun_04.wav" FacialGroup=""/>
        <AssetArray File="Assets\Sounds\Hellfire_Shotgun_05.wav" FacialGroup=""/>
        <AssetArray File="Assets\Sounds\Hellfire_Shotgun_06.wav" FacialGroup=""/>
        <AssetArray File="Assets\Sounds\Hellfire_Shotgun_07.wav" FacialGroup=""/>
        <AssetArray File="Assets\Sounds\Hellfire_Shotgun_08.wav" FacialGroup=""/>
        <Pitch value="-2.000000,1.000000"/>
        <Volume value="-5.000000,-5.000000"/>
    </CSound>
    <CActorSound id="AP_Nova_ShotgunAuto_TailsSound" parent="SoundOneShot">
        <Sound value="PhysicsImpactBase"/>
        <Layers>
            <Sound value="AP_Nova_AutoShotgun_Blast_Tails_L"/>
            <PitchSource value="Actor"/>
            <PlayDelaySource value="Actor"/>
            <VolumeSource value="Sound"/>
            <Chance value="100"/>
            <Pitch value="-1.000000,-1.000000"/>
            <PlayDelay value="60,120"/>
            <Volume value="-2.000000,-2.000000"/>
        </Layers>
        <Layers>
            <Sound value="AP_Nova_AutoShotgun_Blast_Tails_R"/>
            <PitchSource value="Actor"/>
            <PlayDelaySource value="Actor"/>
            <VolumeSource value="Sound"/>
            <Chance value="100"/>
            <Pitch value="-1.000000,-1.000000"/>
            <PlayDelay value="60,120"/>
            <Volume value="-2.000000,-2.000000"/>
        </Layers>
    </CActorSound>
    <CSound id="AP_Nova_AutoShotgun_Blast_Tails_L" parent="Combat">
        <EditorCategories value="Race:Terran"/>
        <AssetArray File="Assets\Sounds\Shotgun_Ext_Decay_01.wav" FacialGroup=""/>
        <AssetArray File="Assets\Sounds\Shotgun_Ext_Decay_01a.wav" FacialGroup=""/>
        <AssetArray File="Assets\Sounds\Shotgun_Ext_Decay_02.wav" FacialGroup=""/>
        <AssetArray File="Assets\Sounds\Shotgun_Ext_Decay_02a.wav" FacialGroup=""/>
        <AssetArray File="Assets\Sounds\Shotgun_Ext_Decay_03.wav" FacialGroup=""/>
        <AssetArray File="Assets\Sounds\Shotgun_Ext_Decay_04.wav" FacialGroup=""/>
        <AssetArray File="Assets\Sounds\Shotgun_Ext_Decay_05.wav" Volume="-4.000000,-4.000000" FacialGroup=""/>
        <AssetArray File="Assets\Sounds\Shotgun_Ext_Decay_05a.wav" Volume="-4.000000,-4.000000" FacialGroup=""/>
        <AssetArray File="Assets\Sounds\Shotgun_Ext_Decay_06.wav" FacialGroup=""/>
        <AssetArray File="Assets\Sounds\Shotgun_Ext_Decay_07.wav" FacialGroup=""/>
        <AssetArray File="Assets\Sounds\Shotgun_Ext_Decay_08.wav" FacialGroup=""/>
        <PanLevel value="0.000000"/>
        <Pitch value="-1.000000,1.000000"/>
        <PlayDelay value="60,120"/>
        <Select value="Random"/>
        <SpeakerMix index="FrontRight" value="0.500000"/>
        <SpeakerMix index="Center" value="0.000000"/>
        <SpeakerMix index="BackRight" value="0.250000"/>
        <SpeakerMix index="SideRight" value="0.250000"/>
        <Volume value="-4.000000,-2.000000"/>
    </CSound>
    <CSound id="AP_Nova_AutoShotgun_Blast_Tails_R" parent="Combat">
        <EditorCategories value="Race:Terran"/>
        <AssetArray File="Assets\Sounds\Shotgun_Ext_Decay_01.wav" FacialGroup=""/>
        <AssetArray File="Assets\Sounds\Shotgun_Ext_Decay_01a.wav" FacialGroup=""/>
        <AssetArray File="Assets\Sounds\Shotgun_Ext_Decay_02.wav" FacialGroup=""/>
        <AssetArray File="Assets\Sounds\Shotgun_Ext_Decay_02a.wav" FacialGroup=""/>
        <AssetArray File="Assets\Sounds\Shotgun_Ext_Decay_03.wav" FacialGroup=""/>
        <AssetArray File="Assets\Sounds\Shotgun_Ext_Decay_04.wav" FacialGroup=""/>
        <AssetArray File="Assets\Sounds\Shotgun_Ext_Decay_05.wav" Volume="-4.000000,-4.000000" FacialGroup=""/>
        <AssetArray File="Assets\Sounds\Shotgun_Ext_Decay_05a.wav" Volume="-4.000000,-4.000000" FacialGroup=""/>
        <AssetArray File="Assets\Sounds\Shotgun_Ext_Decay_06.wav" FacialGroup=""/>
        <AssetArray File="Assets\Sounds\Shotgun_Ext_Decay_07.wav" FacialGroup=""/>
        <AssetArray File="Assets\Sounds\Shotgun_Ext_Decay_08.wav" FacialGroup=""/>
        <PanLevel value="0.000000"/>
        <Pitch value="-1.000000,1.000000"/>
        <PlayDelay value="60,120"/>
        <Select value="Random"/>
        <SpeakerMix index="FrontLeft" value="0.500000"/>
        <SpeakerMix index="Center" value="0.000000"/>
        <SpeakerMix index="BackLeft" value="0.250000"/>
        <SpeakerMix index="SideLeft" value="0.250000"/>
        <Volume value="-4.000000,-2.000000"/>
    </CSound>
    <CSound id="AP_Nova_PlasmaRifle_Launch_Tail_R" parent="Combat">
        <EditorCategories value="Race:Terran"/>
        <AssetArray File="Assets\Sounds\Nova_PlasmaRifle_Attack_Tail_01.wav" FacialGroup=""/>
        <AssetArray File="Assets\Sounds\Nova_PlasmaRifle_Attack_Tail_02.wav" FacialGroup=""/>
        <AssetArray File="Assets\Sounds\Nova_PlasmaRifle_Attack_Tail_03.wav" FacialGroup=""/>
        <AssetArray File="Assets\Sounds\Nova_PlasmaRifle_Attack_Tail_04.wav" FacialGroup=""/>
        <PanLevel value="0.750000"/>
        <PlayDelay value="60,120"/>
        <SpeakerMix index="FrontLeft" value="0.500000"/>
        <SpeakerMix index="Center" value="0.000000"/>
        <SpeakerMix index="BackLeft" value="0.250000"/>
        <SpeakerMix index="SideLeft" value="0.250000"/>
        <Volume value="-5.000000,-5.000000"/>
        <DupeDestroyCount value="6"/>
        <Pitch value="2.000000,2.000000"/>
        <DupeMuteCount value="6"/>
    </CSound>
    <CSound id="AP_Nova_PlasmaRifle_Launch_Tail_L" parent="Combat">
        <EditorCategories value="Race:Terran"/>
        <AssetArray File="Assets\Sounds\Nova_PlasmaRifle_Attack_Tail_01.wav" FacialGroup=""/>
        <AssetArray File="Assets\Sounds\Nova_PlasmaRifle_Attack_Tail_02.wav" FacialGroup=""/>
        <AssetArray File="Assets\Sounds\Nova_PlasmaRifle_Attack_Tail_03.wav" FacialGroup=""/>
        <AssetArray File="Assets\Sounds\Nova_PlasmaRifle_Attack_Tail_04.wav" FacialGroup=""/>
        <DupeDestroyCount value="6"/>
        <PanLevel value="0.750000"/>
        <Pitch value="2.000000,2.000000"/>
        <PlayDelay value="60,120"/>
        <SpeakerMix index="FrontRight" value="0.500000"/>
        <SpeakerMix index="Center" value="0.000000"/>
        <SpeakerMix index="BackRight" value="0.250000"/>
        <SpeakerMix index="SideRight" value="0.250000"/>
        <Volume value="-5.000000,-5.000000"/>
        <DupeMuteCount value="6"/>
    </CSound>
    <CSound id="AP_Nova_PlasmaRifle_Puddle_Small" parent="Combat">
        <EditorCategories value="Race:Terran"/>
        <AssetArray File="Assets\Sounds\Plasma_Puddle_Small_01.wav" FacialGroup=""/>
        <AssetArray File="Assets\Sounds\Plasma_Puddle_Small_02.wav" FacialGroup=""/>
        <AssetArray File="Assets\Sounds\Plasma_Puddle_Small_03.wav" FacialGroup=""/>
        <DupeDestroyCount value="3"/>
        <Volume value="-6.000000,-4.000000"/>
        <DupeMuteCount value="3"/>
        <DupeWait value="1000,2000"/>
    </CSound>
    <CSound id="AP_Nova_Gunblade_Gun_Launch" parent="Combat">
        <EditorCategories value="Race:Terran"/>
        <AssetArray File="Assets\Sounds\Nova_GunBlade_AttackLaunch_01.wav" FacialGroup=""/>
        <AssetArray File="Assets\Sounds\Nova_GunBlade_AttackLaunch_02.wav" FacialGroup=""/>
        <AssetArray File="Assets\Sounds\Nova_GunBlade_AttackLaunch_03.wav" FacialGroup=""/>
        <AssetArray File="Assets\Sounds\Nova_GunBlade_AttackLaunch_04.wav" FacialGroup=""/>
        <AssetArray File="Assets\Sounds\Nova_GunBlade_AttackLaunch_05.wav" FacialGroup=""/>
        <DupeDestroyCount value="3"/>
        <DupeMaximumMethod value="Replace"/>
        <DupeMuteCount value="3"/>
        <Pitch value="-1.000000,1.000000"/>
        <Volume value="-2.000000,0.000000"/>
    </CSound>
    <CSound id="AP_Nova_Gunblade_Gun_Impact" parent="Combat">
        <EditorCategories value="Race:Terran"/>
        <AssetArray File="Assets\Sounds\Nova_GunBlade_Impact_01.wav" FacialGroup=""/>
        <AssetArray File="Assets\Sounds\Nova_GunBlade_Impact_02.wav" FacialGroup=""/>
        <AssetArray File="Assets\Sounds\Nova_GunBlade_Impact_03.wav" FacialGroup=""/>
        <AssetArray File="Assets\Sounds\Nova_GunBlade_Impact_04.wav" FacialGroup=""/>
        <AssetArray File="Assets\Sounds\Nova_GunBlade_Impact_05.wav" FacialGroup=""/>
        <DupeDestroyCount value="3"/>
        <DupeMaximumMethod value="Replace"/>
        <DupeMuteCount value="3"/>
        <Pitch value="-1.000000,1.000000"/>
        <Volume value="-4.000000,-2.000000"/>
=======
    <CSound id="AP_Evolution_SwarmHostLocust_Single" parent="Movement">
        <EditorCategories value="Race:Zerg"/>
        <AssetArray File="Assets\Sounds\Evo_SwarmHost_Locust_1.wav" FacialGroup=""/>
        <AssetArray File="Assets\Sounds\Evo_SwarmHost_Locust_2.wav" FacialGroup=""/>
        <AssetArray File="Assets\Sounds\Evo_SwarmHost_Locust_3.wav" FacialGroup=""/>
        <AssetArray File="Assets\Sounds\Evo_SwarmHost_Locust_4.wav" FacialGroup=""/>
        <Flags index="Download" value="1"/>
        <Flags index="Purgable" value="0"/>
        <DupeDestroyCount value="4"/>
        <DupeMuteCount value="4"/>
        <Pitch value="-6.000000,4.000000"/>
        <ResourcePriority value="32"/>
        <ReverbBalance Room="-10000"/>
        <Volume value="-10.000000,-6.000000"/>
    </CSound>
    <CSound id="AP_Swarm_Silent" parent="Voice">
        <EditorCategories value="Race:Zerg"/>
        <AssetArray File="Assets\Sounds\Swarm_Silent.wav" FacialGroup=""/>
    </CSound>
    <CSound id="AP_Spell_DeepTunnel_Burrow" parent="Spell">
        <EditorCategories value="Race:Zerg"/>
        <AssetArray File="Assets\Sounds\Zerg\SharedEffects\Burrowing\Zerg_BurrowLarge0.wav" FacialGroup=""/>
        <AssetArray File="Assets\Sounds\Zerg\SharedEffects\Burrowing\Zerg_BurrowLarge1.wav" FacialGroup=""/>
        <AssetArray File="Assets\Sounds\Zerg\SharedEffects\Burrowing\Zerg_BurrowLarge2.wav" FacialGroup=""/>
        <AssetArray File="Assets\Sounds\Zerg\SharedEffects\Burrowing\Zerg_BurrowLarge3.wav" FacialGroup=""/>
        <AssetArray File="Assets\Sounds\Zerg\SharedEffects\Burrowing\Zerg_BurrowLarge4.wav" FacialGroup=""/>
    </CSound>
    <CSound id="AP_Spell_DeepTunnel_Unburrow" parent="Spell">
        <EditorCategories value="Race:Zerg"/>
        <AssetArray File="Assets\Sounds\Zerg\SharedEffects\Burrowing\Zerg_UnburrowLarge0.wav" FacialGroup=""/>
        <AssetArray File="Assets\Sounds\Zerg\SharedEffects\Burrowing\Zerg_UnburrowLarge1.wav" FacialGroup=""/>
        <AssetArray File="Assets\Sounds\Zerg\SharedEffects\Burrowing\Zerg_UnburrowLarge2.wav" FacialGroup=""/>
        <AssetArray File="Assets\Sounds\Zerg\SharedEffects\Burrowing\Zerg_UnburrowLarge3.wav" FacialGroup=""/>
        <AssetArray File="Assets\Sounds\Zerg\SharedEffects\Burrowing\Zerg_UnburrowLarge4.wav" FacialGroup=""/>
>>>>>>> d6ec81ee
    </CSound>
</Catalog>
<|MERGE_RESOLUTION|>--- conflicted
+++ resolved
@@ -1,3971 +1,3969 @@
-<?xml version="1.0" encoding="utf-8"?>
-<Catalog>
-    <CSound default="1" id="AP_HoS_ZergAck" parent="HoS_Voice">
-        <EditorCategories value="Race:Zerg"/>
-    </CSound>
-    <CSound id="AP_Medic_Attack" parent="TerranAck">
-        <AssetArray File="AP\LocalizedData\Sounds\TerranVO\CampaignUnits\Medic\Medic_Attack00.ogg" FacialAnim="Medic_Attack00"/>
-        <AssetArray File="AP\LocalizedData\Sounds\TerranVO\CampaignUnits\Medic\Medic_Attack01.ogg" FacialAnim="Medic_Attack01"/>
-        <AssetArray File="AP\LocalizedData\Sounds\TerranVO\CampaignUnits\Medic\Medic_Attack02.ogg" FacialAnim="Medic_Attack02"/>
-        <AssetArray File="AP\LocalizedData\Sounds\TerranVO\CampaignUnits\Medic\Medic_Attack03.ogg" FacialAnim="Medic_Attack03"/>
-        <AssetArray File="AP\LocalizedData\Sounds\TerranVO\CampaignUnits\Medic\Medic_Attack04.ogg" FacialAnim="Medic_Attack04"/>
-        <AssetArray File="AP\LocalizedData\Sounds\TerranVO\CampaignUnits\Medic\Medic_Attack05.ogg" FacialAnim="Medic_Attack05"/>
-        <AssetArray File="AP\LocalizedData\Sounds\TerranVO\CampaignUnits\Medic\Medic_Attack06.ogg" FacialAnim="Medic_Attack06"/>
-        <Volume value="-1.000000,-1.000000"/>
-    </CSound>
-    <CSound id="AP_Medic_Death" parent="Death">
-        <EditorCategories value="Race:Terran"/>
-        <AssetArray File="AP\LocalizedData\Sounds\TerranVO\CampaignUnits\Medic\Medic_Death00.wav"/>
-        <AssetArray File="AP\LocalizedData\Sounds\TerranVO\CampaignUnits\Medic\Medic_Death01.wav"/>
-        <AssetArray File="AP\LocalizedData\Sounds\TerranVO\CampaignUnits\Medic\Medic_Death02.wav"/>
-        <AssetArray File="AP\LocalizedData\Sounds\TerranVO\CampaignUnits\Medic\Medic_Death03.wav"/>
-        <AssetArray File="AP\LocalizedData\Sounds\TerranVO\CampaignUnits\Medic\Medic_Death04.wav"/>
-        <AssetArray File="AP\LocalizedData\Sounds\TerranVO\CampaignUnits\Medic\Medic_Death05.wav"/>
-        <Volume value="-1.000000,-1.000000"/>
-    </CSound>
-    <CSound id="AP_Medic_Explode" parent="Combat">
-        <EditorCategories value="Race:Terran"/>
-        <AssetArray File="Assets\Sounds\Zerg\SharedEffects\Explosions\Zerg_ExplosionSmall0.wav" Pitch="-3.000000,6.000000" Volume="-6.000000,-4.000000"/>
-        <AssetArray File="Assets\Sounds\Zerg\SharedEffects\Explosions\Zerg_ExplosionSmall1.wav" Pitch="-3.000000,6.000000" Volume="-6.000000,-4.000000"/>
-        <AssetArray File="Assets\Sounds\Zerg\SharedEffects\Explosions\Zerg_ExplosionSmall2.wav" Pitch="-3.000000,6.000000" Volume="-6.000000,-4.000000"/>
-        <AssetArray File="Assets\Sounds\Zerg\SharedEffects\Explosions\Zerg_ExplosionSmall3.wav" Pitch="-3.000000,6.000000" Volume="-6.000000,-4.000000"/>
-        <AssetArray File="Assets\Sounds\Zerg\SharedEffects\Explosions\Zerg_ExplosionSmall4.wav" Pitch="-3.000000,6.000000" Volume="-6.000000,-4.000000"/>
-        <AssetArray File="Assets\Sounds\Zerg\SharedEffects\Explosions\Zerg_ExplosionSmall5.wav" Pitch="-3.000000,6.000000" Volume="-6.000000,-4.000000"/>
-        <AssetArray File="Assets\Sounds\Zerg\SharedEffects\Explosions\Zerg_ExplosionSmall6.wav" Pitch="-3.000000,6.000000" Volume="-6.000000,-4.000000"/>
-    </CSound>
-    <CSound id="AP_Medic_Help" parent="TerranAck">
-        <AssetArray File="AP\LocalizedData\Sounds\TerranVO\CampaignUnits\Medic\Medic_Help00.ogg" FacialAnim="Medic_Help00"/>
-        <Category value="Alert"/>
-        <Volume value="-1.000000,-1.000000"/>
-    </CSound>
-    <CSound id="AP_Medic_Pissed" parent="Pissed">
-        <EditorCategories value="Race:Terran"/>
-        <AssetArray File="AP\LocalizedData\Sounds\TerranVO\CampaignUnits\Medic\AP_Medic_Pissed200.ogg" FacialAnim="AP_Medic_Pissed200"/>
-        <AssetArray File="AP\LocalizedData\Sounds\TerranVO\CampaignUnits\Medic\AP_Medic_Pissed201.ogg" FacialAnim="AP_Medic_Pissed201"/>
-        <AssetArray File="AP\LocalizedData\Sounds\TerranVO\CampaignUnits\Medic\AP_Medic_Pissed202.ogg" FacialAnim="AP_Medic_Pissed202"/>
-        <AssetArray File="AP\LocalizedData\Sounds\TerranVO\CampaignUnits\Medic\AP_Medic_Pissed203.ogg" FacialAnim="AP_Medic_Pissed203"/>
-        <AssetArray File="AP\LocalizedData\Sounds\TerranVO\CampaignUnits\Medic\AP_Medic_Pissed204.ogg" FacialAnim="AP_Medic_Pissed204"/>
-        <AssetArray File="AP\LocalizedData\Sounds\TerranVO\CampaignUnits\Medic\AP_Medic_Pissed205.ogg" FacialAnim="AP_Medic_Pissed205"/>
-        <AssetArray File="AP\LocalizedData\Sounds\TerranVO\CampaignUnits\Medic\AP_Medic_Pissed206.ogg" FacialAnim="AP_Medic_Pissed206"/>
-        <AssetArray File="AP\LocalizedData\Sounds\TerranVO\CampaignUnits\Medic\AP_Medic_Pissed207.ogg" FacialAnim="AP_Medic_Pissed207"/>
-        <AssetArray File="AP\LocalizedData\Sounds\TerranVO\CampaignUnits\Medic\AP_Medic_Pissed208.ogg" FacialAnim="AP_Medic_Pissed208"/>
-        <AssetArray File="AP\LocalizedData\Sounds\TerranVO\CampaignUnits\Medic\AP_Medic_Pissed209.ogg" FacialAnim="AP_Medic_Pissed209"/>
-        <AssetArray File="AP\LocalizedData\Sounds\TerranVO\CampaignUnits\Medic\AP_Medic_Pissed210.ogg" FacialAnim="AP_Medic_Pissed210"/>
-        <AssetArray File="AP\LocalizedData\Sounds\TerranVO\CampaignUnits\Medic\AP_Medic_Pissed211.ogg" FacialAnim="AP_Medic_Pissed211"/>
-        <AssetArray File="AP\LocalizedData\Sounds\TerranVO\CampaignUnits\Medic\AP_Medic_Pissed212.ogg" FacialAnim="AP_Medic_Pissed212"/>
-        <Volume value="-1.000000,-1.000000"/>
-    </CSound>
-    <CSound id="AP_Medic_Ready" parent="Ready">
-        <EditorCategories value="Race:Terran"/>
-        <AssetArray File="AP\LocalizedData\Sounds\TerranVO\CampaignUnits\Medic\Medic_Ready00.ogg" FacialAnim="Medic_Ready00"/>
-        <Volume value="-1.000000,-1.000000"/>
-    </CSound>
-    <CSound id="AP_Medic_What" parent="TerranAck">
-        <AssetArray File="AP\LocalizedData\Sounds\TerranVO\CampaignUnits\Medic\Medic_What00.ogg" FacialAnim="Medic_What00"/>
-        <AssetArray File="AP\LocalizedData\Sounds\TerranVO\CampaignUnits\Medic\Medic_What01.ogg" FacialAnim="Medic_What01"/>
-        <AssetArray File="AP\LocalizedData\Sounds\TerranVO\CampaignUnits\Medic\Medic_What02.ogg" FacialAnim="Medic_What02"/>
-        <AssetArray File="AP\LocalizedData\Sounds\TerranVO\CampaignUnits\Medic\Medic_What03.ogg" FacialAnim="Medic_What03"/>
-        <AssetArray File="AP\LocalizedData\Sounds\TerranVO\CampaignUnits\Medic\Medic_What04.ogg" FacialAnim="Medic_What04"/>
-        <AssetArray File="AP\LocalizedData\Sounds\TerranVO\CampaignUnits\Medic\Medic_What05.ogg" FacialAnim="Medic_What05"/>
-        <Volume value="-1.000000,-1.000000"/>
-    </CSound>
-    <CSound id="AP_Medic_Yes" parent="TerranAck">
-        <AssetArray File="AP\LocalizedData\Sounds\TerranVO\CampaignUnits\Medic\Medic_Yes00.ogg" FacialAnim="Medic_Yes00"/>
-        <AssetArray File="AP\LocalizedData\Sounds\TerranVO\CampaignUnits\Medic\Medic_Yes01.ogg" FacialAnim="Medic_Yes01"/>
-        <AssetArray File="AP\LocalizedData\Sounds\TerranVO\CampaignUnits\Medic\Medic_Yes02.ogg" FacialAnim="Medic_Yes02"/>
-        <AssetArray File="AP\LocalizedData\Sounds\TerranVO\CampaignUnits\Medic\Medic_Yes03.ogg" FacialAnim="Medic_Yes03"/>
-        <AssetArray File="AP\LocalizedData\Sounds\TerranVO\CampaignUnits\Medic\Medic_Yes04.ogg" FacialAnim="Medic_Yes04"/>
-        <AssetArray File="AP\LocalizedData\Sounds\TerranVO\CampaignUnits\Medic\Medic_Yes05.ogg" FacialAnim="Medic_Yes05"/>
-        <Volume value="-1.000000,-1.000000"/>
-    </CSound>
-    <CSound id="AP_FirebatAttackLaunch" parent="Combat">
-        <EditorCategories value="Race:Terran"/>
-        <AssetArray File="Assets\Sounds\Terran\Firebat\Firebat_AttackLaunch0.wav"/>
-        <AssetArray File="Assets\Sounds\Terran\Firebat\Firebat_AttackLaunch1.wav"/>
-        <AssetArray File="Assets\Sounds\Terran\Firebat\Firebat_AttackLaunch2.wav"/>
-        <AssetArray File="Assets\Sounds\Terran\Firebat\Firebat_AttackLaunch3.wav"/>
-        <AssetArray File="Assets\Sounds\Terran\Firebat\Firebat_AttackLaunch4.wav"/>
-        <DupeDestroyCount value="8"/>
-        <DupeMuteCount value="4"/>
-        <Pitch value="1.640000,3.160000"/>
-        <Volume value="-3.000000,-3.000000"/>
-    </CSound>
-    <CSound id="AP_FirebatBunkerAttackLaunch" parent="Combat">
-        <EditorCategories value="Race:Terran"/>
-        <AssetArray File="Assets\Sounds\Terran\Firebat\Firebat_AttackLaunch0.wav"/>
-        <AssetArray File="Assets\Sounds\Terran\Firebat\Firebat_AttackLaunch1.wav"/>
-        <AssetArray File="Assets\Sounds\Terran\Firebat\Firebat_AttackLaunch2.wav"/>
-        <AssetArray File="Assets\Sounds\Terran\Firebat\Firebat_AttackLaunch3.wav"/>
-        <AssetArray File="Assets\Sounds\Terran\Firebat\Firebat_AttackLaunch4.wav"/>
-        <DupeDestroyCount value="8"/>
-        <Pitch value="1.640000,3.160000"/>
-        <Volume value="-3.000000,-3.000000"/>
-    </CSound>
-    <CSound id="AP_Firebat_Attack" parent="TerranAck">
-        <AssetArray File="AP\LocalizedData\Sounds\TerranVO\CampaignUnits\Firebat\Firebat_Attack00.ogg" FacialAnim="Firebat_Attack00"/>
-        <AssetArray File="AP\LocalizedData\Sounds\TerranVO\CampaignUnits\Firebat\Firebat_Attack01.ogg" FacialAnim="Firebat_Attack01"/>
-        <AssetArray File="AP\LocalizedData\Sounds\TerranVO\CampaignUnits\Firebat\Firebat_Attack02.ogg" FacialAnim="Firebat_Attack02"/>
-        <AssetArray File="AP\LocalizedData\Sounds\TerranVO\CampaignUnits\Firebat\Firebat_Attack03.ogg" FacialAnim="Firebat_Attack03"/>
-        <AssetArray File="AP\LocalizedData\Sounds\TerranVO\CampaignUnits\Firebat\Firebat_Attack04.ogg" FacialAnim="Firebat_Attack04"/>
-        <AssetArray File="AP\LocalizedData\Sounds\TerranVO\CampaignUnits\Firebat\Firebat_Attack05.ogg" FacialAnim="Firebat_Attack05"/>
-        <AssetArray File="AP\LocalizedData\Sounds\TerranVO\CampaignUnits\Firebat\Firebat_Attack06.ogg" FacialAnim="Firebat_Attack06"/>
-        <Volume value="-2.000000,-2.000000"/>
-    </CSound>
-    <CSound id="AP_Firebat_AttackImpact" parent="Combat">
-        <EditorCategories value="Race:Terran"/>
-        <AssetArray File="Assets\Sounds\Terran\Hellion\Hellion_AttackImpact0.wav"/>
-        <AssetArray File="Assets\Sounds\Terran\Hellion\Hellion_AttackImpact1.wav"/>
-        <AssetArray File="Assets\Sounds\Terran\Hellion\Hellion_AttackImpact2.wav"/>
-        <AssetArray File="Assets\Sounds\Terran\Hellion\Hellion_AttackImpact3.wav"/>
-        <AssetArray File="Assets\Sounds\Terran\Hellion\Hellion_AttackImpact4.wav"/>
-        <DupeDestroyCount value="8"/>
-        <DupeMaximumMethod value="Replace"/>
-        <Pitch value="1.640000,3.160000"/>
-        <Volume value="-3.100000,-1.940000"/>
-    </CSound>
-    <CSound id="AP_Firebat_Explode" parent="Death">
-        <EditorCategories value="Race:Terran"/>
-        <AssetArray File="Assets\Sounds\Terran\SharedEffects\Explosions\Terran_ExplosionSmall0.wav" Pitch="-3.000000,3.000000"/>
-        <AssetArray File="Assets\Sounds\Terran\SharedEffects\Explosions\Terran_ExplosionSmall1.wav" Pitch="-3.000000,3.000000"/>
-        <AssetArray File="Assets\Sounds\Terran\SharedEffects\Explosions\Terran_ExplosionSmall2.wav" Pitch="-3.000000,3.000000"/>
-        <AssetArray File="Assets\Sounds\Terran\SharedEffects\Explosions\Terran_ExplosionSmall3.wav" Pitch="-3.000000,3.000000"/>
-        <AssetArray File="Assets\Sounds\Terran\SharedEffects\Explosions\Terran_ExplosionSmall4.wav" Pitch="-3.000000,3.000000"/>
-        <AssetArray File="Assets\Sounds\Terran\SharedEffects\Explosions\Terran_ExplosionSmall5.wav" Pitch="-3.000000,3.000000"/>
-        <AssetArray File="Assets\Sounds\Terran\SharedEffects\Explosions\Terran_ExplosionSmall6.wav" Pitch="-3.000000,3.000000"/>
-        <AssetArray File="Assets\Sounds\Terran\SharedEffects\Explosions\Terran_ExplosionSmall7.wav" Pitch="-3.000000,3.000000"/>
-        <AssetArray File="Assets\Sounds\Terran\SharedEffects\Explosions\Terran_ExplosionSmall8.wav" Pitch="-3.000000,3.000000"/>
-        <AssetArray File="Assets\Sounds\Terran\SharedEffects\Explosions\Terran_ExplosionSmall9.wav" Pitch="-3.000000,3.000000"/>
-        <Flags index="Ignorable" value="0"/>
-        <Flags index="Purgable" value="1"/>
-        <Category value="Combat"/>
-        <DupeDestroyCount value="5"/>
-        <DupeMaximumMethod value="Replace"/>
-    </CSound>
-    <CSound id="AP_Firebat_Help" parent="TerranAck">
-        <AssetArray File="AP\LocalizedData\Sounds\TerranVO\CampaignUnits\Firebat\Firebat_Help00.ogg" FacialAnim="Firebat_Help00"/>
-        <Category value="Alert"/>
-        <Volume value="-2.000000,-2.000000"/>
-    </CSound>
-    <CSound id="AP_Firebat_Pissed" parent="Pissed">
-        <EditorCategories value="Race:Terran"/>
-        <AssetArray File="AP\LocalizedData\Sounds\TerranVO\CampaignUnits\Firebat\Firebat_Pissed00.ogg" FacialAnim="Firebat_Pissed00"/>
-        <AssetArray File="AP\LocalizedData\Sounds\TerranVO\CampaignUnits\Firebat\Firebat_Pissed01.ogg" FacialAnim="Firebat_Pissed01"/>
-        <AssetArray File="AP\LocalizedData\Sounds\TerranVO\CampaignUnits\Firebat\Firebat_Pissed02.ogg" FacialAnim="Firebat_Pissed02"/>
-        <AssetArray File="AP\LocalizedData\Sounds\TerranVO\CampaignUnits\Firebat\Firebat_Pissed03.ogg" FacialAnim="Firebat_Pissed03"/>
-        <AssetArray File="AP\LocalizedData\Sounds\TerranVO\CampaignUnits\Firebat\Firebat_Pissed04.ogg" FacialAnim="Firebat_Pissed04"/>
-        <AssetArray File="AP\LocalizedData\Sounds\TerranVO\CampaignUnits\Firebat\Firebat_Pissed05.ogg" FacialAnim="Firebat_Pissed05"/>
-        <AssetArray File="AP\LocalizedData\Sounds\TerranVO\CampaignUnits\Firebat\Firebat_Pissed06.ogg" FacialAnim="Firebat_Pissed06"/>
-        <AssetArray File="AP\LocalizedData\Sounds\TerranVO\CampaignUnits\Firebat\Firebat_Pissed07.ogg" FacialAnim="Firebat_Pissed07"/>
-        <AssetArray File="AP\LocalizedData\Sounds\TerranVO\CampaignUnits\Firebat\Firebat_Pissed08.ogg" FacialAnim="Firebat_Pissed08"/>
-        <AssetArray File="AP\LocalizedData\Sounds\TerranVO\CampaignUnits\Firebat\Firebat_Pissed09.ogg" FacialAnim="Firebat_Pissed09"/>
-        <AssetArray File="AP\LocalizedData\Sounds\TerranVO\CampaignUnits\Firebat\Firebat_Pissed10.ogg" FacialAnim="Firebat_Pissed10"/>
-        <AssetArray File="AP\LocalizedData\Sounds\TerranVO\CampaignUnits\Firebat\Firebat_Pissed11.ogg" FacialAnim="Firebat_Pissed11"/>
-        <AssetArray File="AP\LocalizedData\Sounds\TerranVO\CampaignUnits\Firebat\Firebat_Pissed12.ogg" FacialAnim="Firebat_Pissed12"/>
-        <Volume value="-2.000000,-2.000000"/>
-    </CSound>
-    <CSound id="AP_Firebat_Ready" parent="Ready">
-        <EditorCategories value="Race:Terran"/>
-        <AssetArray File="AP\LocalizedData\Sounds\TerranVO\CampaignUnits\Firebat\Firebat_Ready00.ogg" FacialAnim="Firebat_Ready00"/>
-        <Volume value="-2.000000,-2.000000"/>
-    </CSound>
-    <CSound id="AP_Firebat_What" parent="TerranAck">
-        <AssetArray File="AP\LocalizedData\Sounds\TerranVO\CampaignUnits\Firebat\Firebat_What00.ogg" FacialAnim="Firebat_What00"/>
-        <AssetArray File="AP\LocalizedData\Sounds\TerranVO\CampaignUnits\Firebat\Firebat_What01.ogg" FacialAnim="Firebat_What01"/>
-        <AssetArray File="AP\LocalizedData\Sounds\TerranVO\CampaignUnits\Firebat\Firebat_What02.ogg" FacialAnim="Firebat_What02"/>
-        <AssetArray File="AP\LocalizedData\Sounds\TerranVO\CampaignUnits\Firebat\Firebat_What03.ogg" FacialAnim="Firebat_What03"/>
-        <AssetArray File="AP\LocalizedData\Sounds\TerranVO\CampaignUnits\Firebat\Firebat_What04.ogg" FacialAnim="Firebat_What04"/>
-        <AssetArray File="AP\LocalizedData\Sounds\TerranVO\CampaignUnits\Firebat\Firebat_What05.ogg" FacialAnim="Firebat_What05"/>
-        <Volume value="-2.000000,-2.000000"/>
-    </CSound>
-    <CSound id="AP_Firebat_Yes" parent="TerranAck">
-        <AssetArray File="AP\LocalizedData\Sounds\TerranVO\CampaignUnits\Firebat\Firebat_Yes00.ogg" FacialAnim="Firebat_Yes00"/>
-        <AssetArray File="AP\LocalizedData\Sounds\TerranVO\CampaignUnits\Firebat\Firebat_Yes01.ogg" FacialAnim="Firebat_Yes01"/>
-        <AssetArray File="AP\LocalizedData\Sounds\TerranVO\CampaignUnits\Firebat\Firebat_Yes02.ogg" FacialAnim="Firebat_Yes02"/>
-        <AssetArray File="AP\LocalizedData\Sounds\TerranVO\CampaignUnits\Firebat\Firebat_Yes03.ogg" FacialAnim="Firebat_Yes03"/>
-        <AssetArray File="AP\LocalizedData\Sounds\TerranVO\CampaignUnits\Firebat\Firebat_Yes04.ogg" FacialAnim="Firebat_Yes04"/>
-        <AssetArray File="AP\LocalizedData\Sounds\TerranVO\CampaignUnits\Firebat\Firebat_Yes05.ogg" FacialAnim="Firebat_Yes05"/>
-        <AssetArray File="AP\LocalizedData\Sounds\TerranVO\CampaignUnits\Firebat\Firebat_Yes06.ogg" FacialAnim="Firebat_Yes06"/>
-        <Volume value="-2.000000,-2.000000"/>
-    </CSound>
-    <CSound id="AP_Firebat_Attack_NP" parent="TerranAck">
-        <AssetArray File="AP\LocalizedData\Sounds\TerranVO\CampaignUnits\Firebat\Firebat_NeuralParasiteAttack00.ogg"/>
-        <AssetArray File="AP\LocalizedData\Sounds\TerranVO\CampaignUnits\Firebat\Firebat_NeuralParasiteAttack01.ogg"/>
-        <Volume value="-2.000000,-2.000000"/>
-    </CSound>
-    <CSound id="AP_Firebat_Death_NP" parent="Death">
-        <EditorCategories value="Race:Terran"/>
-        <AssetArray File="AP\LocalizedData\Sounds\TerranVO\CampaignUnits\Firebat\Firebat_NeuralParasiteDeath00.wav"/>
-        <Flags index="Stream" value="1"/>
-        <Volume value="-2.000000,-2.000000"/>
-    </CSound>
-    <CSound id="AP_Firebat_EnterBunkerVO" parent="TerranAck">
-        <AssetArray File="AP\LocalizedData\Sounds\TerranVO\CampaignUnits\Firebat\Firebat_EnterBunker00.ogg" FacialAnim="Firebat_EnterBunker00"/>
-        <Volume value="-2.000000,-2.000000"/>
-    </CSound>
-    <CSound id="AP_Firebat_Evac" parent="TerranAck">
-        <AssetArray>
-            <File value="AP\LocalizedData\Sounds\TerranVO\CampaignUnits\Firebat\Firebat_Evac00.ogg"/>
-            <FacialAnim value="Firebat_Evac00"/>
-            <PortraitModel value="FirebatPortrait"/>
-            <Speaker value="ConversationState/Characters/CharFirebat"/>
-        </AssetArray>
-        <Volume value="-2.000000,-2.000000"/>
-    </CSound>
-    <CSound id="AP_Firebat_Ready_NP" parent="Ready">
-        <EditorCategories value="Race:Terran"/>
-        <AssetArray File="AP\LocalizedData\Sounds\TerranVO\CampaignUnits\Firebat\Firebat_NeuralParasiteReady00.ogg"/>
-        <Volume value="-2.000000,-2.000000"/>
-    </CSound>
-    <CSound id="AP_Firebat_Stand" parent="Foley">
-        <AssetArray index="0" File="Assets\Sounds\Uni\Foley\Firebat_Stand.wav"/>
-        <VolumeRolloffFadeBlend value="Linear"/>
-        <VolumeRolloffPoints Distance="7.000000"/>
-        <VolumeRolloffPoints Distance="13.000000" Volume="-96.000000"/>
-    </CSound>
-    <CSound id="AP_Firebat_Stand_01" parent="Foley">
-        <AssetArray index="0" File="Assets\Sounds\Uni\Foley\Firebat_Stand_01.wav"/>
-        <VolumeRolloffFadeBlend value="Linear"/>
-        <VolumeRolloffPoints Distance="7.000000"/>
-        <VolumeRolloffPoints Distance="13.000000" Volume="-96.000000"/>
-    </CSound>
-    <CSound id="AP_Firebat_Stand_Work" parent="Foley">
-        <AssetArray index="0" File="Assets\Sounds\Uni\Foley\Firebat_Stand_Work.wav"/>
-        <Volume value="-3.000000,-3.000000"/>
-        <VolumeRolloffFadeBlend value="Linear"/>
-        <VolumeRolloffPoints Distance="7.000000"/>
-        <VolumeRolloffPoints Distance="13.000000" Volume="-96.000000"/>
-    </CSound>
-    <CSound id="AP_Firebat_Stand_Work_01" parent="Foley">
-        <AssetArray index="0" File="Assets\Sounds\Uni\Foley\Firebat_Stand_Work_01.wav"/>
-        <Volume value="-3.000000,-3.000000"/>
-        <VolumeRolloffFadeBlend value="Linear"/>
-        <VolumeRolloffPoints Distance="7.000000"/>
-        <VolumeRolloffPoints Distance="13.000000" Volume="-96.000000"/>
-    </CSound>
-    <CSound id="AP_Firebat_Stand_Work_02" parent="Foley">
-        <AssetArray index="0" File="Assets\Sounds\Uni\Foley\Firebat_Stand_Work_02.wav"/>
-        <Volume value="-3.000000,-3.000000"/>
-        <VolumeRolloffFadeBlend value="Linear"/>
-        <VolumeRolloffPoints Distance="7.000000"/>
-        <VolumeRolloffPoints Distance="13.000000" Volume="-96.000000"/>
-    </CSound>
-    <CSound id="AP_Firebat_What_NP" parent="TerranAck">
-        <AssetArray File="AP\LocalizedData\Sounds\TerranVO\CampaignUnits\Firebat\Firebat_NeuralParasiteWhat00.ogg"/>
-        <AssetArray File="AP\LocalizedData\Sounds\TerranVO\CampaignUnits\Firebat\Firebat_NeuralParasiteWhat01.ogg"/>
-        <Volume value="-2.000000,-2.000000"/>
-    </CSound>
-    <CSound id="AP_Medic_Attack_NP" parent="TerranAck">
-        <AssetArray File="AP\LocalizedData\Sounds\TerranVO\CampaignUnits\Medic\Medic_NeuralParasiteAttack00.ogg" FacialAnim="Medic_NeuralParasiteAttack00"/>
-        <AssetArray File="AP\LocalizedData\Sounds\TerranVO\CampaignUnits\Medic\Medic_NeuralParasiteAttack01.ogg" FacialAnim="Medic_NeuralParasiteAttack01"/>
-    </CSound>
-    <CSound id="AP_Medic_Death_NP" parent="Death">
-        <EditorCategories value="Race:Terran"/>
-        <AssetArray File="AP\LocalizedData\Sounds\TerranVO\CampaignUnits\Medic\Medic_NeuralParasiteDeath00.wav"/>
-    </CSound>
-    <CSound id="AP_Medic_EnergyLowVO" parent="TerranAck">
-        <AssetArray File="AP\LocalizedData\Sounds\TerranVO\CampaignUnits\Medic\Medic_EnergyLow00.ogg" FacialAnim="Medic_EnergyLow00"/>
-        <Volume value="-1.000000,-1.000000"/>
-    </CSound>
-    <CSound id="AP_Medic_EnterBunkerVO" parent="TerranAck">
-        <AssetArray File="AP\LocalizedData\Sounds\TerranVO\CampaignUnits\Medic\Medic_EntBunk00.ogg" FacialAnim="Medic_EntBunk00"/>
-        <Volume value="-1.000000,-1.000000"/>
-    </CSound>
-    <CSound id="AP_Medic_Evac" parent="TerranAck">
-        <AssetArray File="AP\LocalizedData\Sounds\TerranVO\CampaignUnits\Medic\Medic_Evac00.ogg" FacialAnim="Medic_Evac00"/>
-        <Volume value="-1.000000,-1.000000"/>
-    </CSound>
-    <CSound id="AP_Medic_ExitBunkerVO" parent="TerranAck">
-        <AssetArray File="AP\LocalizedData\Sounds\TerranVO\CampaignUnits\Medic\Medic_ExitBunk00.ogg" FacialAnim="Medic_ExitBunk00"/>
-        <Volume value="-1.000000,-1.000000"/>
-    </CSound>
-    <CSound id="AP_Medic_FlareVO" parent="TerranAck">
-        <AssetArray File="AP\LocalizedData\Sounds\TerranVO\CampaignUnits\Medic\Medic_Flare00.ogg" FacialAnim="Medic_Flare00"/>
-        <Volume value="-1.000000,-1.000000"/>
-    </CSound>
-    <CSound id="AP_Medic_Heal" parent="Spell">
-        <EditorCategories value="Race:Terran"/>
-        <AssetArray File="Assets\Sounds\Terran\Medivac\Medivac_HealLoop.wav"/>
-        <DupeDestroyCount value="4"/>
-        <LoopCount value="-1"/>
-        <Pitch value="-1.820000,1.640000"/>
-        <Volume value="-12.000000,-12.000000"/>
-    </CSound>
-    <CSound id="AP_Medic_HealEnd" parent="Spell">
-        <EditorCategories value="Race:Terran"/>
-        <AssetArray File="Assets\Sounds\Terran\Medivac\Medivac_HealEnd.wav"/>
-        <DupeDestroyCount value="4"/>
-        <Pitch value="-1.820000,1.640000"/>
-        <Volume value="-12.000000,-12.000000"/>
-    </CSound>
-    <CSound id="AP_Medic_HealStart" parent="Spell">
-        <EditorCategories value="Race:Terran"/>
-        <AssetArray File="Assets\Sounds\Terran\Medivac\Medivac_HealStart.wav"/>
-        <DupeDestroyCount value="4"/>
-        <Pitch value="-1.820000,1.640000"/>
-        <Volume value="-12.000000,-12.000000"/>
-    </CSound>
-    <CSound id="AP_Medic_HealVO" parent="TerranAck">
-        <AssetArray File="AP\LocalizedData\Sounds\TerranVO\CampaignUnits\Medic\Medic_Heal00.ogg" FacialAnim="Medic_Heal00"/>
-        <AssetArray File="AP\LocalizedData\Sounds\TerranVO\CampaignUnits\Medic\Medic_Heal01.ogg" FacialAnim="Medic_Heal01"/>
-        <Volume value="-1.000000,-1.000000"/>
-    </CSound>
-    <CSound id="AP_Medic_Ready_NP" parent="TerranAck">
-        <AssetArray File="AP\LocalizedData\Sounds\TerranVO\CampaignUnits\Medic\Medic_NeuralParasiteReady00.ogg" FacialAnim="Medic_NeuralParasiteReady00"/>
-    </CSound>
-    <CSound id="AP_Medic_What_NP" parent="TerranAck">
-        <AssetArray File="AP\LocalizedData\Sounds\TerranVO\CampaignUnits\Medic\Medic_NeuralParasiteWhat00.ogg" FacialAnim="Medic_NeuralParasiteWhat00"/>
-        <AssetArray File="AP\LocalizedData\Sounds\TerranVO\CampaignUnits\Medic\Medic_NeuralParasiteWhat01.ogg" FacialAnim="Medic_NeuralParasiteWhat01"/>
-    </CSound>
-    <CSound id="AP_VultureAttackImpact" parent="Combat">
-        <EditorCategories value="Race:Terran"/>
-        <AssetArray File="Assets\Sounds\Terran\SharedEffects\Explosions\Terran_ExplosionSmall0.wav" Pitch="-3.000000,3.000000"/>
-        <AssetArray File="Assets\Sounds\Terran\SharedEffects\Explosions\Terran_ExplosionSmall1.wav" Pitch="-3.000000,3.000000"/>
-        <AssetArray File="Assets\Sounds\Terran\SharedEffects\Explosions\Terran_ExplosionSmall2.wav" Pitch="-3.000000,3.000000"/>
-        <AssetArray File="Assets\Sounds\Terran\SharedEffects\Explosions\Terran_ExplosionSmall3.wav" Pitch="-3.000000,3.000000"/>
-        <AssetArray File="Assets\Sounds\Terran\SharedEffects\Explosions\Terran_ExplosionSmall4.wav" Pitch="-3.000000,3.000000"/>
-        <AssetArray File="Assets\Sounds\Terran\SharedEffects\Explosions\Terran_ExplosionSmall5.wav" Pitch="-3.000000,3.000000"/>
-        <AssetArray File="Assets\Sounds\Terran\SharedEffects\Explosions\Terran_ExplosionSmall6.wav" Pitch="-3.000000,3.000000"/>
-        <AssetArray File="Assets\Sounds\Terran\SharedEffects\Explosions\Terran_ExplosionSmall7.wav" Pitch="-3.000000,3.000000"/>
-        <AssetArray File="Assets\Sounds\Terran\SharedEffects\Explosions\Terran_ExplosionSmall8.wav" Pitch="-3.000000,3.000000"/>
-        <AssetArray File="Assets\Sounds\Terran\SharedEffects\Explosions\Terran_ExplosionSmall9.wav" Pitch="-3.000000,3.000000"/>
-        <DupeDestroyCount value="5"/>
-        <DupeMaximumMethod value="Replace"/>
-        <DupeMuteCount value="5"/>
-        <Volume value="-5.000000,-3.000000"/>
-    </CSound>
-    <CSound id="AP_VultureAttackLaunch" parent="Combat">
-        <EditorCategories value="Race:Terran"/>
-        <AssetArray File="Assets\Sounds\Terran\Vulture\Vulture_AttackLaunch0.wav"/>
-        <AssetArray File="Assets\Sounds\Terran\Vulture\Vulture_AttackLaunch1.wav"/>
-        <AssetArray File="Assets\Sounds\Terran\Vulture\Vulture_AttackLaunch2.wav"/>
-        <AssetArray File="Assets\Sounds\Terran\Vulture\Vulture_AttackLaunch3.wav"/>
-        <Pitch value="-1.000000,1.000000"/>
-        <Volume value="-4.000000,-3.000000"/>
-    </CSound>
-    <CSound id="AP_VultureSpiderMineAttackImpact" parent="Combat">
-        <EditorCategories value="Race:Terran"/>
-        <AssetArray File="Assets\Sounds\Terran\SharedEffects\Explosions\Terran_ExplosionSmall0.wav" Pitch="-3.000000,3.000000"/>
-        <AssetArray File="Assets\Sounds\Terran\SharedEffects\Explosions\Terran_ExplosionSmall1.wav" Pitch="-3.000000,3.000000"/>
-        <AssetArray File="Assets\Sounds\Terran\SharedEffects\Explosions\Terran_ExplosionSmall2.wav" Pitch="-3.000000,3.000000"/>
-        <AssetArray File="Assets\Sounds\Terran\SharedEffects\Explosions\Terran_ExplosionSmall3.wav" Pitch="-3.000000,3.000000"/>
-        <AssetArray File="Assets\Sounds\Terran\SharedEffects\Explosions\Terran_ExplosionSmall4.wav" Pitch="-3.000000,3.000000"/>
-        <AssetArray File="Assets\Sounds\Terran\SharedEffects\Explosions\Terran_ExplosionSmall5.wav" Pitch="-3.000000,3.000000"/>
-        <AssetArray File="Assets\Sounds\Terran\SharedEffects\Explosions\Terran_ExplosionSmall6.wav" Pitch="-3.000000,3.000000"/>
-        <AssetArray File="Assets\Sounds\Terran\SharedEffects\Explosions\Terran_ExplosionSmall7.wav" Pitch="-3.000000,3.000000"/>
-        <AssetArray File="Assets\Sounds\Terran\SharedEffects\Explosions\Terran_ExplosionSmall8.wav" Pitch="-3.000000,3.000000"/>
-        <AssetArray File="Assets\Sounds\Terran\SharedEffects\Explosions\Terran_ExplosionSmall9.wav" Pitch="-3.000000,3.000000"/>
-        <DupeDestroyCount value="5"/>
-        <DupeMaximumMethod value="Replace"/>
-        <DupeMuteCount value="5"/>
-        <Volume value="-5.000000,-3.000000"/>
-    </CSound>
-    <CSound id="AP_Vulture_Attack" parent="TerranAck">
-        <AssetArray File="AP\LocalizedData\Sounds\TerranVO\CampaignUnits\Vulture\Vulture_Attack00.ogg" FacialAnim="Vulture_Attack00"/>
-        <AssetArray File="AP\LocalizedData\Sounds\TerranVO\CampaignUnits\Vulture\Vulture_Attack01.ogg" FacialAnim="Vulture_Attack01"/>
-        <AssetArray File="AP\LocalizedData\Sounds\TerranVO\CampaignUnits\Vulture\Vulture_Attack02.ogg" FacialAnim="Vulture_Attack02"/>
-    </CSound>
-    <CSound id="AP_Vulture_Attack_NP" parent="TerranAck">
-        <AssetArray File="AP\LocalizedData\Sounds\TerranVO\CampaignUnits\Vulture\Vulture_NeuralParasiteAttack00.ogg"/>
-        <AssetArray File="AP\LocalizedData\Sounds\TerranVO\CampaignUnits\Vulture\Vulture_NeuralParasiteAttack01.ogg"/>
-    </CSound>
-    <CSound id="AP_Vulture_CloakVO" parent="TerranAck">
-        <AssetArray File="AP\LocalizedData\Sounds\TerranVO\CampaignUnits\Vulture\Vulture_Cloak00.ogg"/>
-    </CSound>
-    <CSound id="AP_Vulture_Death" parent="Death">
-        <EditorCategories value="Race:Terran"/>
-        <AssetArray File="AP\LocalizedData\Sounds\TerranVO\CampaignUnits\Vulture\Vulture_Death00.wav"/>
-        <AssetArray File="AP\LocalizedData\Sounds\TerranVO\CampaignUnits\Vulture\Vulture_Death01.wav"/>
-        <AssetArray File="AP\LocalizedData\Sounds\TerranVO\CampaignUnits\Vulture\Vulture_Death02.wav"/>
-        <AssetArray File="AP\LocalizedData\Sounds\TerranVO\CampaignUnits\Vulture\Vulture_Death03.wav"/>
-        <AssetArray File="AP\LocalizedData\Sounds\TerranVO\CampaignUnits\Vulture\Vulture_Death04.wav"/>
-        <AssetArray File="AP\LocalizedData\Sounds\TerranVO\CampaignUnits\Vulture\Vulture_Death05.wav"/>
-    </CSound>
-    <CSound id="AP_Vulture_Death_NP" parent="Death">
-        <EditorCategories value="Race:Terran"/>
-        <AssetArray File="AP\LocalizedData\Sounds\TerranVO\CampaignUnits\Vulture\Vulture_NeuralParasiteDeath00.wav"/>
-    </CSound>
-    <CSound id="AP_Vulture_EnergyLowVO" parent="TerranAck">
-        <AssetArray File="AP\LocalizedData\Sounds\TerranVO\CampaignUnits\Vulture\Vulture_EnergyLow00.ogg" FacialAnim="Vulture_EnergyLow00"/>
-    </CSound>
-    <CSound id="AP_Vulture_Explode" parent="Combat">
-        <EditorCategories value="Race:Terran"/>
-        <AssetArray File="Assets\Sounds\Terran\SharedEffects\Explosions\Terran_ExplosionMedium0.wav"/>
-        <AssetArray File="Assets\Sounds\Terran\SharedEffects\Explosions\Terran_ExplosionMedium1.wav"/>
-        <AssetArray File="Assets\Sounds\Terran\SharedEffects\Explosions\Terran_ExplosionMedium2.wav"/>
-        <AssetArray File="Assets\Sounds\Terran\SharedEffects\Explosions\Terran_ExplosionMedium3.wav"/>
-        <AssetArray File="Assets\Sounds\Terran\SharedEffects\Explosions\Terran_ExplosionMedium4.wav"/>
-        <AssetArray File="Assets\Sounds\Terran\SharedEffects\Explosions\Terran_ExplosionMedium5.wav"/>
-        <AssetArray File="Assets\Sounds\Terran\SharedEffects\Explosions\Terran_ExplosionMedium6.wav"/>
-        <AssetArray File="Assets\Sounds\Terran\SharedEffects\Explosions\Terran_ExplosionMedium7.wav"/>
-        <AssetArray File="Assets\Sounds\Terran\SharedEffects\Explosions\Terran_ExplosionMedium8.wav"/>
-        <AssetArray File="Assets\Sounds\Terran\SharedEffects\Explosions\Terran_ExplosionMedium9.wav"/>
-        <DupeDestroyCount value="5"/>
-        <DupeMaximumMethod value="Replace"/>
-        <DupeMuteCount value="5"/>
-        <Pitch value="-2.000000,3.000000"/>
-        <Volume value="-5.000000,-3.000000"/>
-    </CSound>
-    <CSound id="AP_Vulture_Help" parent="TerranAck">
-        <AssetArray File="AP\LocalizedData\Sounds\TerranVO\CampaignUnits\Vulture\Vulture_Help00.ogg" FacialAnim="Vulture_Help00"/>
-        <Category value="Alert"/>
-    </CSound>
-    <CSound id="AP_Vulture_Movement" parent="Movement">
-        <EditorCategories value="Race:Terran"/>
-        <AssetArray File="Assets\Sounds\Terran\Hellion\Hellion_Movement0.wav"/>
-        <AssetArray File="Assets\Sounds\Terran\Hellion\Hellion_Movement1.wav"/>
-        <AssetArray File="Assets\Sounds\Terran\Hellion\Hellion_Movement2.wav"/>
-        <AssetArray File="Assets\Sounds\Terran\Hellion\Hellion_Movement3.wav"/>
-        <AssetArray File="Assets\Sounds\Terran\Hellion\Hellion_Movement4.wav"/>
-        <AssetArray File="Assets\Sounds\Terran\Hellion\Hellion_Movement5.wav"/>
-        <DupeDestroyCount value="3"/>
-        <Pitch value="-1.000000,1.000000"/>
-        <Volume value="-9.000000,-9.000000"/>
-    </CSound>
-    <CSound id="AP_Vulture_Pissed" parent="Pissed">
-        <EditorCategories value="Race:Terran"/>
-        <AssetArray File="AP\LocalizedData\Sounds\TerranVO\CampaignUnits\Vulture\Vulture_Pissed00.ogg" FacialAnim="Vulture_Pissed00"/>
-        <AssetArray File="AP\LocalizedData\Sounds\TerranVO\CampaignUnits\Vulture\Vulture_Pissed01.ogg" FacialAnim="Vulture_Pissed01"/>
-        <AssetArray File="AP\LocalizedData\Sounds\TerranVO\CampaignUnits\Vulture\Vulture_Pissed02.ogg" FacialAnim="Vulture_Pissed02"/>
-        <AssetArray File="AP\LocalizedData\Sounds\TerranVO\CampaignUnits\Vulture\Vulture_Pissed03.ogg" FacialAnim="Vulture_Pissed03"/>
-        <AssetArray File="AP\LocalizedData\Sounds\TerranVO\CampaignUnits\Vulture\Vulture_Pissed04.ogg" FacialAnim="Vulture_Pissed04"/>
-        <AssetArray File="AP\LocalizedData\Sounds\TerranVO\CampaignUnits\Vulture\Vulture_Pissed05.ogg" FacialAnim="Vulture_Pissed05"/>
-        <AssetArray File="AP\LocalizedData\Sounds\TerranVO\CampaignUnits\Vulture\Vulture_Pissed06.ogg" FacialAnim="Vulture_Pissed06"/>
-        <AssetArray File="AP\LocalizedData\Sounds\TerranVO\CampaignUnits\Vulture\Vulture_Pissed07.ogg" FacialAnim="Vulture_Pissed07"/>
-    </CSound>
-    <CSound id="AP_Vulture_Ready" parent="Ready">
-        <EditorCategories value="Race:Terran"/>
-        <AssetArray File="AP\LocalizedData\Sounds\TerranVO\CampaignUnits\Vulture\Vulture_Ready00.ogg" FacialAnim="Vulture_Ready00"/>
-    </CSound>
-    <CSound id="AP_Vulture_Ready_NP" parent="TerranAck">
-        <AssetArray File="AP\LocalizedData\Sounds\TerranVO\CampaignUnits\Vulture\Vulture_NeuralParasiteReady00.ogg"/>
-    </CSound>
-    <CSound id="AP_Vulture_SpiderMineBurrow" parent="Combat">
-        <EditorCategories value="Race:Terran"/>
-        <AssetArray File="Assets\Sounds\Terran\Vulture\Vulture_SpiderMineBurrow0.wav"/>
-        <AssetArray File="Assets\Sounds\Terran\Vulture\Vulture_SpiderMineBurrow1.wav"/>
-        <AssetArray File="Assets\Sounds\Terran\Vulture\Vulture_SpiderMineAP_Burrow.wav"/>
-    </CSound>
-    <CSound id="AP_Vulture_SpiderMinePlace" parent="Combat">
-        <EditorCategories value="Race:Terran"/>
-        <AssetArray File="Assets\Sounds\Terran\Vulture\Vulture_SpiderMinePlace0.wav"/>
-        <AssetArray File="Assets\Sounds\Terran\Vulture\Vulture_SpiderMinePlace1.wav"/>
-        <AssetArray File="Assets\Sounds\Terran\Vulture\Vulture_SpiderMinePlace2.wav"/>
-    </CSound>
-    <CSound id="AP_Vulture_SpiderMineSeek" parent="Combat">
-        <EditorCategories value="Race:Terran"/>
-        <AssetArray File="Assets\Sounds\Terran\Vulture\Vulture_SpiderMineSeek0.wav"/>
-        <AssetArray File="Assets\Sounds\Terran\Vulture\Vulture_SpiderMineSeek1.wav"/>
-        <AssetArray File="Assets\Sounds\Terran\Vulture\Vulture_SpiderMineSeek2.wav"/>
-        <Volume value="-3.000000,-3.000000"/>
-    </CSound>
-    <CSound id="AP_Vulture_What" parent="TerranAck">
-        <AssetArray File="AP\LocalizedData\Sounds\TerranVO\CampaignUnits\Vulture\Vulture_What00.ogg" FacialAnim="Vulture_What00"/>
-        <AssetArray File="AP\LocalizedData\Sounds\TerranVO\CampaignUnits\Vulture\Vulture_What01.ogg" FacialAnim="Vulture_What01"/>
-        <AssetArray File="AP\LocalizedData\Sounds\TerranVO\CampaignUnits\Vulture\Vulture_What02.ogg" FacialAnim="Vulture_What02"/>
-        <AssetArray File="AP\LocalizedData\Sounds\TerranVO\CampaignUnits\Vulture\Vulture_What03.ogg" FacialAnim="Vulture_What03"/>
-    </CSound>
-    <CSound id="AP_Vulture_What_NP" parent="TerranAck">
-        <AssetArray File="AP\LocalizedData\Sounds\TerranVO\CampaignUnits\Vulture\Vulture_NeuralParasiteWhat00.ogg" FacialAnim="Vulture_NeuralParasiteWhat00"/>
-        <AssetArray File="AP\LocalizedData\Sounds\TerranVO\CampaignUnits\Vulture\Vulture_NeuralParasiteWhat01.ogg" FacialAnim="Vulture_NeuralParasiteWhat01"/>
-    </CSound>
-    <CSound id="AP_Vulture_Yes" parent="TerranAck">
-        <AssetArray File="AP\LocalizedData\Sounds\TerranVO\CampaignUnits\Vulture\Vulture_Yes01.ogg" FacialAnim="Vulture_Yes01"/>
-        <AssetArray File="AP\LocalizedData\Sounds\TerranVO\CampaignUnits\Vulture\Vulture_Yes02.ogg" FacialAnim="Vulture_Yes02"/>
-        <AssetArray File="AP\LocalizedData\Sounds\TerranVO\CampaignUnits\Vulture\Vulture_Yes03.ogg" FacialAnim="Vulture_Yes03"/>
-        <AssetArray File="AP\LocalizedData\Sounds\TerranVO\CampaignUnits\Vulture\Vulture_Yes04.ogg" FacialAnim="Vulture_Yes04"/>
-        <AssetArray File="AP\LocalizedData\Sounds\TerranVO\CampaignUnits\Vulture\Vulture_Yes05.ogg" FacialAnim="Vulture_Yes05"/>
-        <AssetArray File="AP\LocalizedData\Sounds\TerranVO\CampaignUnits\Vulture\Vulture_Yes06.ogg" FacialAnim="Vulture_Yes06"/>
-    </CSound>
-    <CSound id="AP_GoliathGroundAttackLaunch" parent="Combat">
-        <EditorCategories value="Race:Terran"/>
-        <AssetArray File="Assets\Sounds\Terran\Goliath\Goliath_GroundAttackLaunch0.wav"/>
-        <AssetArray File="Assets\Sounds\Terran\Goliath\Goliath_GroundAttackLaunch1.wav"/>
-        <AssetArray File="Assets\Sounds\Terran\Goliath\Goliath_GroundAttackLaunch2.wav"/>
-        <DupeDestroyCount value="8"/>
-        <Pitch value="-0.010000,0.200000"/>
-        <Volume value="-3.000000,-3.000000"/>
-    </CSound>
-    <CSound id="AP_Goliath_Attack" parent="TerranAck">
-        <AssetArray File="AP\LocalizedData\Sounds\TerranVO\CampaignUnits\Goliath\Goliath_Attack00.ogg" FacialAnim="Goliath_Attack00"/>
-        <AssetArray File="AP\LocalizedData\Sounds\TerranVO\CampaignUnits\Goliath\Goliath_Attack01.ogg" FacialAnim="Goliath_Attack01"/>
-        <AssetArray File="AP\LocalizedData\Sounds\TerranVO\CampaignUnits\Goliath\Goliath_Attack02.ogg" FacialAnim="Goliath_Attack02"/>
-    </CSound>
-    <CSound id="AP_Goliath_Attack_NP" parent="TerranAck">
-        <AssetArray File="AP\LocalizedData\Sounds\TerranVO\CampaignUnits\Goliath\Goliath_NeuralParasiteAttack00.ogg" FacialAnim="Goliath_NeuralParasiteAttack00"/>
-        <AssetArray File="AP\LocalizedData\Sounds\TerranVO\CampaignUnits\Goliath\Goliath_NeuralParasiteAttack01.ogg" FacialAnim="Goliath_NeuralParasiteAttack01"/>
-    </CSound>
-    <CSound id="AP_Goliath_DeathFXA" parent="Death">
-        <EditorCategories value="Race:Terran"/>
-        <AssetArray File="Assets\Sounds\Terran\Goliath\Goliath_DeathFXA0.wav"/>
-        <AssetArray File="Assets\Sounds\Terran\Goliath\Goliath_DeathFXA1.wav"/>
-        <AssetArray File="Assets\Sounds\Terran\Goliath\Goliath_DeathFXA2.wav"/>
-        <DupeMuteCount value="3"/>
-        <Volume value="-2.000000,-2.000000"/>
-    </CSound>
-    <CSound id="AP_Goliath_DeathFXB" parent="Death">
-        <EditorCategories value="Race:Terran"/>
-        <AssetArray File="Assets\Sounds\Terran\Goliath\Goliath_DeathFXB0.wav"/>
-        <AssetArray File="Assets\Sounds\Terran\Goliath\Goliath_DeathFXB1.wav"/>
-        <AssetArray File="Assets\Sounds\Terran\Goliath\Goliath_DeathFXB2.wav"/>
-        <DupeMuteCount value="3"/>
-        <Volume value="-2.000000,-2.000000"/>
-    </CSound>
-    <CSound id="AP_Goliath_Death_NP" parent="Death">
-        <EditorCategories value="Race:Terran"/>
-        <AssetArray File="AP\LocalizedData\Sounds\TerranVO\CampaignUnits\Goliath\Goliath_NeuralParasiteDeath00.wav" FacialAnim="Goliath_NeuralParasiteDeath00"/>
-    </CSound>
-    <CSound id="AP_Goliath_Evac" parent="TerranAck">
-        <AssetArray File="AP\LocalizedData\Sounds\TerranVO\CampaignUnits\Goliath\Goliath_Evac00.ogg" FacialAnim="Goliath_Evac00"/>
-    </CSound>
-    <CSound id="AP_Goliath_Explode" parent="Combat">
-        <EditorCategories value="Race:Terran"/>
-        <AssetArray File="Assets\Sounds\Terran\SharedEffects\Explosions\Terran_ExplosionMedium0.wav"/>
-        <AssetArray File="Assets\Sounds\Terran\SharedEffects\Explosions\Terran_ExplosionMedium1.wav"/>
-        <AssetArray File="Assets\Sounds\Terran\SharedEffects\Explosions\Terran_ExplosionMedium2.wav"/>
-        <AssetArray File="Assets\Sounds\Terran\SharedEffects\Explosions\Terran_ExplosionMedium3.wav"/>
-        <AssetArray File="Assets\Sounds\Terran\SharedEffects\Explosions\Terran_ExplosionMedium4.wav"/>
-        <AssetArray File="Assets\Sounds\Terran\SharedEffects\Explosions\Terran_ExplosionMedium5.wav"/>
-        <AssetArray File="Assets\Sounds\Terran\SharedEffects\Explosions\Terran_ExplosionMedium6.wav"/>
-        <AssetArray File="Assets\Sounds\Terran\SharedEffects\Explosions\Terran_ExplosionMedium7.wav"/>
-        <AssetArray File="Assets\Sounds\Terran\SharedEffects\Explosions\Terran_ExplosionMedium8.wav"/>
-        <AssetArray File="Assets\Sounds\Terran\SharedEffects\Explosions\Terran_ExplosionMedium9.wav"/>
-        <DupeDestroyCount value="5"/>
-        <DupeMaximumMethod value="Replace"/>
-        <DupeMuteCount value="5"/>
-        <Pitch value="-2.000000,3.000000"/>
-        <Volume value="-3.000000,-3.000000"/>
-    </CSound>
-    <CSound id="AP_Goliath_GroundAttackImpact" parent="Combat">
-        <EditorCategories value="Race:Terran"/>
-        <AssetArray File="Assets\Sounds\Terran\SharedEffects\BulletImpacts\Terran_MultipleBulletAttackImpact0.wav"/>
-        <AssetArray File="Assets\Sounds\Terran\SharedEffects\BulletImpacts\Terran_MultipleBulletAttackImpact1.wav"/>
-        <AssetArray File="Assets\Sounds\Terran\SharedEffects\BulletImpacts\Terran_MultipleBulletAttackImpact2.wav"/>
-        <AssetArray File="Assets\Sounds\Terran\SharedEffects\BulletImpacts\Terran_MultipleBulletAttackImpact3.wav"/>
-        <AssetArray File="Assets\Sounds\Terran\SharedEffects\BulletImpacts\Terran_MultipleBulletAttackImpact4.wav"/>
-        <Pitch value="-1.500000,1.500000"/>
-        <Volume value="-12.000000,-12.000000"/>
-    </CSound>
-    <CSound id="AP_Goliath_Help" parent="TerranAck">
-        <AssetArray File="AP\LocalizedData\Sounds\TerranVO\CampaignUnits\Goliath\Goliath_Help00.ogg" FacialAnim="Goliath_Help00"/>
-        <Category value="Alert"/>
-    </CSound>
-    <CSound id="AP_Goliath_Movement" parent="Movement">
-        <EditorCategories value="Race:Terran"/>
-        <AssetArray File="Assets\Sounds\Terran\Thor\Thor_Movement0.wav"/>
-        <Pitch value="6.000000,6.000000"/>
-        <Volume value="-6.000000,-6.000000"/>
-    </CSound>
-    <CSound id="AP_Goliath_Pissed" parent="Pissed">
-        <EditorCategories value="Race:Terran"/>
-        <AssetArray File="AP\LocalizedData\Sounds\TerranVO\CampaignUnits\Goliath\Goliath_Pissed00.ogg" FacialAnim="Goliath_Pissed00"/>
-        <AssetArray File="AP\LocalizedData\Sounds\TerranVO\CampaignUnits\Goliath\Goliath_Pissed01.ogg" FacialAnim="Goliath_Pissed01"/>
-        <AssetArray File="AP\LocalizedData\Sounds\TerranVO\CampaignUnits\Goliath\Goliath_Pissed02.ogg" FacialAnim="Goliath_Pissed02"/>
-        <AssetArray File="AP\LocalizedData\Sounds\TerranVO\CampaignUnits\Goliath\Goliath_Pissed03.ogg" FacialAnim="Goliath_Pissed03"/>
-        <AssetArray File="AP\LocalizedData\Sounds\TerranVO\CampaignUnits\Goliath\Goliath_Pissed04.ogg" FacialAnim="Goliath_Pissed04"/>
-        <AssetArray File="AP\LocalizedData\Sounds\TerranVO\CampaignUnits\Goliath\Goliath_Pissed05.ogg" FacialAnim="Goliath_Pissed05"/>
-        <AssetArray File="AP\LocalizedData\Sounds\TerranVO\CampaignUnits\Goliath\Goliath_Pissed06.ogg" FacialAnim="Goliath_Pissed06"/>
-        <AssetArray File="AP\LocalizedData\Sounds\TerranVO\CampaignUnits\Goliath\Goliath_Pissed07.ogg" FacialAnim="Goliath_Pissed07"/>
-        <AssetArray File="AP\LocalizedData\Sounds\TerranVO\CampaignUnits\Goliath\Goliath_Pissed08.ogg" FacialAnim="Goliath_Pissed08"/>
-        <AssetArray File="AP\LocalizedData\Sounds\TerranVO\CampaignUnits\Goliath\Goliath_Pissed09.ogg" Volume="-6.000000,-6.000000"/>
-        <AssetArray File="AP\LocalizedData\Sounds\TerranVO\CampaignUnits\Goliath\Goliath_Pissed10.ogg"/>
-        <AssetArray File="AP\LocalizedData\Sounds\TerranVO\CampaignUnits\Goliath\Goliath_Pissed11.ogg"/>
-    </CSound>
-    <CSound id="AP_Goliath_Ready" parent="Ready">
-        <EditorCategories value="Race:Terran"/>
-        <AssetArray File="AP\LocalizedData\Sounds\TerranVO\CampaignUnits\Goliath\Goliath_Ready00.ogg" FacialAnim="Goliath_Ready00"/>
-    </CSound>
-    <CSound id="AP_Goliath_Ready_NP" parent="Ready">
-        <EditorCategories value="Race:Terran"/>
-        <AssetArray File="AP\LocalizedData\Sounds\TerranVO\CampaignUnits\Goliath\Goliath_NeuralParasiteReady00.ogg" FacialAnim="Goliath_NeuralParasiteReady00"/>
-    </CSound>
-    <CSound id="AP_Goliath_What" parent="TerranAck">
-        <AssetArray File="AP\LocalizedData\Sounds\TerranVO\CampaignUnits\Goliath\Goliath_What00.ogg" FacialAnim="Goliath_What00"/>
-        <AssetArray File="AP\LocalizedData\Sounds\TerranVO\CampaignUnits\Goliath\Goliath_What01.ogg" FacialAnim="Goliath_What01"/>
-        <AssetArray File="AP\LocalizedData\Sounds\TerranVO\CampaignUnits\Goliath\Goliath_What02.ogg" FacialAnim="Goliath_What02"/>
-        <AssetArray File="AP\LocalizedData\Sounds\TerranVO\CampaignUnits\Goliath\Goliath_What03.ogg" FacialAnim="Goliath_What03"/>
-    </CSound>
-    <CSound id="AP_Goliath_What_NP" parent="TerranAck">
-        <AssetArray File="AP\LocalizedData\Sounds\TerranVO\CampaignUnits\Goliath\Goliath_NeuralParasiteWhat01.ogg" FacialAnim="Goliath_NeuralParasiteWhat01"/>
-        <AssetArray File="AP\LocalizedData\Sounds\TerranVO\CampaignUnits\Goliath\Goliath_NeuralParasiteWhat02.ogg" FacialAnim="Goliath_NeuralParasiteWhat02"/>
-    </CSound>
-    <CSound id="AP_Goliath_Yes" parent="TerranAck">
-        <AssetArray File="AP\LocalizedData\Sounds\TerranVO\CampaignUnits\Goliath\Goliath_Yes00.ogg" FacialAnim="Goliath_Yes00"/>
-        <AssetArray File="AP\LocalizedData\Sounds\TerranVO\CampaignUnits\Goliath\Goliath_Yes01.ogg" FacialAnim="Goliath_Yes01"/>
-        <AssetArray File="AP\LocalizedData\Sounds\TerranVO\CampaignUnits\Goliath\Goliath_Yes02.ogg" FacialAnim="Goliath_Yes02"/>
-        <AssetArray File="AP\LocalizedData\Sounds\TerranVO\CampaignUnits\Goliath\Goliath_Yes03.ogg" FacialAnim="Goliath_Yes03"/>
-        <AssetArray File="AP\LocalizedData\Sounds\TerranVO\CampaignUnits\Goliath\Goliath_Yes04.ogg" FacialAnim="Goliath_Yes04"/>
-        <AssetArray File="AP\LocalizedData\Sounds\TerranVO\CampaignUnits\Goliath\Goliath_Yes05.ogg" FacialAnim="Goliath_Yes05"/>
-    </CSound>
-    <CSound id="AP_DiamondbackAttackLaunch" parent="Combat">
-        <EditorCategories value="Race:Terran"/>
-        <AssetArray File="Assets\Sounds\Terran\Diamondback\Diamondback_AttackLaunch0.wav"/>
-        <AssetArray File="Assets\Sounds\Terran\Diamondback\Diamondback_AttackLaunch1.wav"/>
-        <AssetArray File="Assets\Sounds\Terran\Diamondback\Diamondback_AttackLaunch2.wav"/>
-        <AssetArray File="Assets\Sounds\Terran\Diamondback\Diamondback_AttackLaunch3.wav"/>
-        <Volume value="-3.000000,-3.000000"/>
-    </CSound>
-    <CSound id="AP_Diamondback_Attack" parent="TerranAck">
-        <AssetArray File="AP\LocalizedData\Sounds\TerranVO\CampaignUnits\Diamondback\Diamondback_Attack00.ogg" FacialAnim="Diamondback_Attack00"/>
-        <AssetArray File="AP\LocalizedData\Sounds\TerranVO\CampaignUnits\Diamondback\Diamondback_Attack01.ogg" FacialAnim="Diamondback_Attack01"/>
-        <AssetArray File="AP\LocalizedData\Sounds\TerranVO\CampaignUnits\Diamondback\Diamondback_Attack02.ogg" FacialAnim="Diamondback_Attack02"/>
-        <AssetArray File="AP\LocalizedData\Sounds\TerranVO\CampaignUnits\Diamondback\Diamondback_Attack03.ogg" FacialAnim="Diamondback_Attack03"/>
-        <AssetArray File="AP\LocalizedData\Sounds\TerranVO\CampaignUnits\Diamondback\Diamondback_Attack04.ogg" FacialAnim="Diamondback_Attack04"/>
-        <AssetArray File="AP\LocalizedData\Sounds\TerranVO\CampaignUnits\Diamondback\Diamondback_Attack05.ogg" FacialAnim="Diamondback_Attack05"/>
-        <AssetArray File="AP\LocalizedData\Sounds\TerranVO\CampaignUnits\Diamondback\Diamondback_Attack06.ogg" FacialAnim="Diamondback_Attack06"/>
-    </CSound>
-    <CSound id="AP_Diamondback_AttackImpact" parent="Combat">
-        <EditorCategories value="Race:Terran"/>
-        <AssetArray File="Assets\Sounds\Terran\Diamondback\Diamondback_AttackImpact0.wav"/>
-        <AssetArray File="Assets\Sounds\Terran\Diamondback\Diamondback_AttackImpact1.wav"/>
-        <AssetArray File="Assets\Sounds\Terran\Diamondback\Diamondback_AttackImpact2.wav"/>
-        <AssetArray File="Assets\Sounds\Terran\Diamondback\Diamondback_AttackImpact3.wav"/>
-        <Pitch value="-1.000000,1.000000"/>
-        <Volume value="-3.000000,-3.000000"/>
-    </CSound>
-    <CSound id="AP_Diamondback_Attack_NP" parent="TerranAck">
-        <AssetArray File="AP\LocalizedData\Sounds\TerranVO\CampaignUnits\Diamondback\Diamondback_NeuralParasiteAttack00.ogg" FacialAnim="Diamondback_NeuralParasiteAttack00"/>
-        <AssetArray File="AP\LocalizedData\Sounds\TerranVO\CampaignUnits\Diamondback\Diamondback_NeuralParasiteAttack01.ogg" FacialAnim="Diamondback_NeuralParasiteAttack01"/>
-    </CSound>
-    <CSound id="AP_Diamondback_Capture" parent="Spell">
-        <EditorCategories value="Race:Terran"/>
-        <AssetArray File="Assets\Sounds\Terran\Diamondback\Diamondback_Capture0.wav"/>
-        <Pitch value="-2.000000,1.000000"/>
-        <Volume value="-6.000000,-6.000000"/>
-    </CSound>
-    <CSound id="AP_Diamondback_Death" parent="TerranAck">
-        <AssetArray File="AP\LocalizedData\Sounds\TerranVO\CampaignUnits\Diamondback\Diamondback_Death00.wav"/>
-    </CSound>
-    <CSound id="AP_Diamondback_Death_NP" parent="Death">
-        <EditorCategories value="Race:Terran"/>
-        <AssetArray File="AP\LocalizedData\Sounds\TerranVO\CampaignUnits\Diamondback\Diamondback_NeuralParasiteDeath00.wav"/>
-    </CSound>
-    <CSound id="AP_Diamondback_Explode" parent="Combat">
-        <EditorCategories value="Race:Terran"/>
-        <AssetArray File="Assets\Sounds\Terran\SharedEffects\Explosions\Terran_ExplosionMedium0.wav"/>
-        <AssetArray File="Assets\Sounds\Terran\SharedEffects\Explosions\Terran_ExplosionMedium1.wav"/>
-        <AssetArray File="Assets\Sounds\Terran\SharedEffects\Explosions\Terran_ExplosionMedium2.wav"/>
-        <AssetArray File="Assets\Sounds\Terran\SharedEffects\Explosions\Terran_ExplosionMedium3.wav"/>
-        <AssetArray File="Assets\Sounds\Terran\SharedEffects\Explosions\Terran_ExplosionMedium4.wav"/>
-        <AssetArray File="Assets\Sounds\Terran\SharedEffects\Explosions\Terran_ExplosionMedium5.wav"/>
-        <AssetArray File="Assets\Sounds\Terran\SharedEffects\Explosions\Terran_ExplosionMedium6.wav"/>
-        <AssetArray File="Assets\Sounds\Terran\SharedEffects\Explosions\Terran_ExplosionMedium7.wav"/>
-        <AssetArray File="Assets\Sounds\Terran\SharedEffects\Explosions\Terran_ExplosionMedium8.wav"/>
-        <AssetArray File="Assets\Sounds\Terran\SharedEffects\Explosions\Terran_ExplosionMedium9.wav"/>
-        <DupeDestroyCount value="5"/>
-        <DupeMaximumMethod value="Replace"/>
-        <DupeMuteCount value="5"/>
-        <Pitch value="-2.000000,3.000000"/>
-        <Volume value="-5.000000,-3.000000"/>
-    </CSound>
-    <CSound id="AP_Diamondback_Help" parent="TerranAck">
-        <AssetArray File="AP\LocalizedData\Sounds\TerranVO\CampaignUnits\Diamondback\Diamondback_Help00.ogg" FacialAnim="Diamondback_Help00"/>
-        <Category value="Alert"/>
-    </CSound>
-    <CSound id="AP_Diamondback_Movement" parent="Movement">
-        <AssetArray File="Assets\Sounds\Terran\Diamondback\DiamondBack_Movement01.wav" FacialGroup=""/>
-        <AssetArray File="Assets\Sounds\Terran\Diamondback\DiamondBack_Movement02.wav" FacialGroup=""/>
-        <AssetArray File="Assets\Sounds\Terran\Diamondback\DiamondBack_Movement03.wav" FacialGroup=""/>
-        <AssetArray File="Assets\Sounds\Terran\Diamondback\DiamondBack_Movement04.wav" FacialGroup=""/>
-        <Volume value="-6.000000,-6.000000"/>
-    </CSound>
-    <CSound id="AP_Diamondback_Pissed" parent="Pissed">
-        <EditorCategories value="Race:Terran"/>
-        <AssetArray File="AP\LocalizedData\Sounds\TerranVO\CampaignUnits\Diamondback\Diamondback_Pissed00.ogg" FacialAnim="Diamondback_Pissed00"/>
-        <AssetArray File="AP\LocalizedData\Sounds\TerranVO\CampaignUnits\Diamondback\Diamondback_Pissed01.ogg" FacialAnim="Diamondback_Pissed01"/>
-        <AssetArray File="AP\LocalizedData\Sounds\TerranVO\CampaignUnits\Diamondback\Diamondback_Pissed02.ogg" FacialAnim="Diamondback_Pissed02"/>
-        <AssetArray File="AP\LocalizedData\Sounds\TerranVO\CampaignUnits\Diamondback\Diamondback_Pissed03.ogg" FacialAnim="Diamondback_Pissed03"/>
-        <AssetArray File="AP\LocalizedData\Sounds\TerranVO\CampaignUnits\Diamondback\Diamondback_Pissed04.ogg" FacialAnim="Diamondback_Pissed04"/>
-        <AssetArray File="AP\LocalizedData\Sounds\TerranVO\CampaignUnits\Diamondback\Diamondback_Pissed05.ogg" FacialAnim="Diamondback_Pissed05"/>
-        <AssetArray File="AP\LocalizedData\Sounds\TerranVO\CampaignUnits\Diamondback\Diamondback_Pissed06.ogg" FacialAnim="Diamondback_Pissed06"/>
-        <AssetArray File="AP\LocalizedData\Sounds\TerranVO\CampaignUnits\Diamondback\Diamondback_Pissed07.ogg" FacialAnim="Diamondback_Pissed07"/>
-        <AssetArray File="AP\LocalizedData\Sounds\TerranVO\CampaignUnits\Diamondback\Diamondback_Pissed08.ogg" FacialAnim="Diamondback_Pissed08"/>
-        <AssetArray File="AP\LocalizedData\Sounds\TerranVO\CampaignUnits\Diamondback\Diamondback_Pissed09.ogg" FacialAnim="Diamondback_Pissed09"/>
-    </CSound>
-    <CSound id="AP_Diamondback_Ready" parent="Ready">
-        <EditorCategories value="Race:Terran"/>
-        <AssetArray File="AP\LocalizedData\Sounds\TerranVO\CampaignUnits\Diamondback\Diamondback_Ready00.ogg" FacialAnim="Diamondback_Ready00"/>
-    </CSound>
-    <CSound id="AP_Diamondback_Ready_NP" parent="Ready">
-        <EditorCategories value="Race:Terran"/>
-        <AssetArray File="AP\LocalizedData\Sounds\TerranVO\CampaignUnits\Diamondback\Diamondback_NeuralParasiteReady00.ogg" FacialAnim="Diamondback_NeuralParasiteReady00"/>
-    </CSound>
-    <CSound id="AP_Diamondback_What" parent="TerranAck">
-        <AssetArray File="AP\LocalizedData\Sounds\TerranVO\CampaignUnits\Diamondback\Diamondback_What00.ogg" FacialAnim="Diamondback_What00"/>
-        <AssetArray File="AP\LocalizedData\Sounds\TerranVO\CampaignUnits\Diamondback\Diamondback_What01.ogg" FacialAnim="Diamondback_What01"/>
-        <AssetArray File="AP\LocalizedData\Sounds\TerranVO\CampaignUnits\Diamondback\Diamondback_What02.ogg" FacialAnim="Diamondback_What02"/>
-        <AssetArray File="AP\LocalizedData\Sounds\TerranVO\CampaignUnits\Diamondback\Diamondback_What03.ogg" FacialAnim="Diamondback_What03"/>
-        <AssetArray File="AP\LocalizedData\Sounds\TerranVO\CampaignUnits\Diamondback\Diamondback_What04.ogg" FacialAnim="Diamondback_What04"/>
-        <AssetArray File="AP\LocalizedData\Sounds\TerranVO\CampaignUnits\Diamondback\Diamondback_What05.ogg" FacialAnim="Diamondback_What05"/>
-        <AssetArray File="AP\LocalizedData\Sounds\TerranVO\CampaignUnits\Diamondback\Diamondback_What06.ogg" FacialAnim="Diamondback_What06"/>
-    </CSound>
-    <CSound id="AP_Diamondback_What_NP" parent="TerranAck">
-        <AssetArray File="AP\LocalizedData\Sounds\TerranVO\CampaignUnits\Diamondback\Diamondback_NeuralParasiteWhat00.ogg" FacialAnim="Diamondback_NeuralParasiteWhat00"/>
-        <AssetArray File="AP\LocalizedData\Sounds\TerranVO\CampaignUnits\Diamondback\Diamondback_NeuralParasiteWhat01.ogg" FacialAnim="Diamondback_NeuralParasiteWhat01"/>
-    </CSound>
-    <CSound id="AP_Diamondback_Yes" parent="TerranAck">
-        <AssetArray File="AP\LocalizedData\Sounds\TerranVO\CampaignUnits\Diamondback\Diamondback_Yes00.ogg" FacialAnim="Diamondback_Yes00"/>
-        <AssetArray File="AP\LocalizedData\Sounds\TerranVO\CampaignUnits\Diamondback\Diamondback_Yes01.ogg" FacialAnim="Diamondback_Yes01"/>
-        <AssetArray File="AP\LocalizedData\Sounds\TerranVO\CampaignUnits\Diamondback\Diamondback_Yes02.ogg" FacialAnim="Diamondback_Yes02"/>
-        <AssetArray File="AP\LocalizedData\Sounds\TerranVO\CampaignUnits\Diamondback\Diamondback_Yes03.ogg" FacialAnim="Diamondback_Yes03"/>
-        <AssetArray File="AP\LocalizedData\Sounds\TerranVO\CampaignUnits\Diamondback\Diamondback_Yes04.ogg" FacialAnim="Diamondback_Yes04"/>
-        <AssetArray File="AP\LocalizedData\Sounds\TerranVO\CampaignUnits\Diamondback\Diamondback_Yes05.ogg" FacialAnim="Diamondback_Yes05"/>
-        <AssetArray File="AP\LocalizedData\Sounds\TerranVO\CampaignUnits\Diamondback\Diamondback_Yes06.ogg" FacialAnim="Diamondback_Yes06"/>
-    </CSound>
-    <CSound id="AP_WraithAWeaponBirth" parent="Combat">
-        <EditorCategories value="Race:Terran"/>
-        <AssetArray File="Assets\Sounds\Terran\Banshee\Banshee_AttackLaunch0.wav"/>
-        <AssetArray File="Assets\Sounds\Terran\Banshee\Banshee_AttackLaunch1.wav"/>
-        <AssetArray File="Assets\Sounds\Terran\Banshee\Banshee_AttackLaunch2.wav"/>
-        <AssetArray File="Assets\Sounds\Terran\Banshee\Banshee_AttackLaunch3.wav"/>
-        <DupeDestroyCount value="10"/>
-        <OverlapTimeDelta value="100"/>
-        <Pitch value="-3.860000,1.640000"/>
-        <Volume value="-5.200000,-3.100000"/>
-    </CSound>
-    <CSound id="AP_WraithAWeaponImpact" parent="Combat">
-        <EditorCategories value="Race:Terran"/>
-        <AssetArray File="Assets\Sounds\Terran\SharedEffects\Explosions\Terran_ExplosionSmall0.wav" Pitch="-3.000000,3.000000"/>
-        <AssetArray File="Assets\Sounds\Terran\SharedEffects\Explosions\Terran_ExplosionSmall1.wav" Pitch="-3.000000,3.000000"/>
-        <AssetArray File="Assets\Sounds\Terran\SharedEffects\Explosions\Terran_ExplosionSmall2.wav" Pitch="-3.000000,3.000000"/>
-        <AssetArray File="Assets\Sounds\Terran\SharedEffects\Explosions\Terran_ExplosionSmall3.wav" Pitch="-3.000000,3.000000"/>
-        <AssetArray File="Assets\Sounds\Terran\SharedEffects\Explosions\Terran_ExplosionSmall4.wav" Pitch="-3.000000,3.000000"/>
-        <AssetArray File="Assets\Sounds\Terran\SharedEffects\Explosions\Terran_ExplosionSmall5.wav" Pitch="-3.000000,3.000000"/>
-        <AssetArray File="Assets\Sounds\Terran\SharedEffects\Explosions\Terran_ExplosionSmall6.wav" Pitch="-3.000000,3.000000"/>
-        <AssetArray File="Assets\Sounds\Terran\SharedEffects\Explosions\Terran_ExplosionSmall7.wav" Pitch="-3.000000,3.000000"/>
-        <AssetArray File="Assets\Sounds\Terran\SharedEffects\Explosions\Terran_ExplosionSmall8.wav" Pitch="-3.000000,3.000000"/>
-        <AssetArray File="Assets\Sounds\Terran\SharedEffects\Explosions\Terran_ExplosionSmall9.wav" Pitch="-3.000000,3.000000"/>
-        <DupeDestroyCount value="5"/>
-        <DupeMaximumMethod value="Replace"/>
-        <DupeMuteCount value="5"/>
-        <Volume value="-5.000000,-3.000000"/>
-    </CSound>
-    <CSound id="AP_WraithGroundAttackLaunch" parent="Combat">
-        <EditorCategories value="Race:Terran"/>
-        <AssetArray File="Assets\Sounds\Terran\Battlecruiser\Battlecruiser_AttackLaunch0.wav"/>
-        <AssetArray File="Assets\Sounds\Terran\Battlecruiser\Battlecruiser_AttackLaunch1.wav"/>
-        <AssetArray File="Assets\Sounds\Terran\Battlecruiser\Battlecruiser_AttackLaunch2.wav"/>
-    </CSound>
-    <CSound id="AP_Wraith_Attack" parent="TerranAck">
-        <AssetArray File="AP\LocalizedData\Sounds\TerranVO\CampaignUnits\Wraith\Wraith_Attack00.ogg" FacialAnim="Wraith_Attack00"/>
-        <AssetArray File="AP\LocalizedData\Sounds\TerranVO\CampaignUnits\Wraith\Wraith_Attack01.ogg" FacialAnim="Wraith_Attack01"/>
-        <AssetArray File="AP\LocalizedData\Sounds\TerranVO\CampaignUnits\Wraith\Wraith_Attack02.ogg" FacialAnim="Wraith_Attack02"/>
-    </CSound>
-    <CSound id="AP_Wraith_Attack_NP" parent="TerranAck">
-        <AssetArray File="AP\LocalizedData\Sounds\TerranVO\CampaignUnits\Wraith\Wraith_NeuralParasiteAttack00.ogg"/>
-        <AssetArray File="AP\LocalizedData\Sounds\TerranVO\CampaignUnits\Wraith\Wraith_NeuralParasiteAttack01.ogg"/>
-    </CSound>
-    <CSound id="AP_Wraith_CloakOff" parent="Spell">
-        <EditorCategories value="Race:Terran"/>
-        <AssetArray File="Assets\Sounds\Terran\Ghost\Ghost_CloakOff.wav"/>
-    </CSound>
-    <CSound id="AP_Wraith_CloakOn" parent="Spell">
-        <EditorCategories value="Race:Terran"/>
-        <AssetArray File="Assets\Sounds\Terran\Ghost\Ghost_CloakOn.wav"/>
-    </CSound>
-    <CSound id="AP_Wraith_CloakVO" parent="TerranAck">
-        <AssetArray File="AP\LocalizedData\Sounds\TerranVO\CampaignUnits\Wraith\Wraith_Cloak00.ogg" FacialAnim="Wraith_Cloak00"/>
-    </CSound>
-    <CSound id="AP_Wraith_Death" parent="Death">
-        <EditorCategories value="Race:Terran"/>
-        <AssetArray File="AP\LocalizedData\Sounds\TerranVO\CampaignUnits\Wraith\Wraith_Death00.wav"/>
-        <AssetArray File="AP\LocalizedData\Sounds\TerranVO\CampaignUnits\Wraith\Wraith_Death01.wav"/>
-        <AssetArray File="AP\LocalizedData\Sounds\TerranVO\CampaignUnits\Wraith\Wraith_Death02.wav"/>
-        <AssetArray File="AP\LocalizedData\Sounds\TerranVO\CampaignUnits\Wraith\Wraith_Death03.wav"/>
-    </CSound>
-    <CSound id="AP_Wraith_Death_NP" parent="TerranAck">
-        <AssetArray File="AP\LocalizedData\Sounds\TerranVO\CampaignUnits\Wraith\Wraith_NeuralParasiteDeath00.wav"/>
-    </CSound>
-    <CSound id="AP_Wraith_EnergyLowVO" parent="TerranAck">
-        <AssetArray File="AP\LocalizedData\Sounds\TerranVO\CampaignUnits\Wraith\Wraith_EnergyLow00.ogg" FacialAnim="Wraith_EnergyLow00"/>
-    </CSound>
-    <CSound id="AP_Wraith_Explode" parent="Combat">
-        <EditorCategories value="Race:Terran"/>
-        <AssetArray File="Assets\Sounds\Terran\SharedEffects\Explosions\Terran_ExplosionMedium0.wav"/>
-        <AssetArray File="Assets\Sounds\Terran\SharedEffects\Explosions\Terran_ExplosionMedium1.wav"/>
-        <AssetArray File="Assets\Sounds\Terran\SharedEffects\Explosions\Terran_ExplosionMedium2.wav"/>
-        <AssetArray File="Assets\Sounds\Terran\SharedEffects\Explosions\Terran_ExplosionMedium3.wav"/>
-        <AssetArray File="Assets\Sounds\Terran\SharedEffects\Explosions\Terran_ExplosionMedium4.wav"/>
-        <AssetArray File="Assets\Sounds\Terran\SharedEffects\Explosions\Terran_ExplosionMedium5.wav"/>
-        <AssetArray File="Assets\Sounds\Terran\SharedEffects\Explosions\Terran_ExplosionMedium6.wav"/>
-        <AssetArray File="Assets\Sounds\Terran\SharedEffects\Explosions\Terran_ExplosionMedium7.wav"/>
-        <AssetArray File="Assets\Sounds\Terran\SharedEffects\Explosions\Terran_ExplosionMedium8.wav"/>
-        <AssetArray File="Assets\Sounds\Terran\SharedEffects\Explosions\Terran_ExplosionMedium9.wav"/>
-        <DupeDestroyCount value="5"/>
-        <DupeMaximumMethod value="Replace"/>
-        <DupeMuteCount value="5"/>
-        <Pitch value="-2.000000,3.000000"/>
-        <Volume value="-5.000000,-3.000000"/>
-    </CSound>
-    <CSound id="AP_Wraith_GroundAttackImpact" parent="Combat">
-        <EditorCategories value="Race:Terran"/>
-        <AssetArray File="Assets\Sounds\Terran\Wraith\Wraith_GroundAttackImpact0.wav"/>
-        <AssetArray File="Assets\Sounds\Terran\Wraith\Wraith_GroundAttackImpact1.wav"/>
-        <AssetArray File="Assets\Sounds\Terran\Wraith\AP_Wraith_GroundAttackImpact.wav"/>
-        <AssetArray File="Assets\Sounds\Terran\Wraith\Wraith_GroundAttackImpact3.wav"/>
-        <AssetArray File="Assets\Sounds\Terran\Wraith\Wraith_GroundAttackImpact4.wav"/>
-        <Pitch value="-3.000000,3.000000"/>
-        <Volume value="-7.000000,-6.000000"/>
-    </CSound>
-    <CSound id="AP_Wraith_Help" parent="TerranAck">
-        <AssetArray File="AP\LocalizedData\Sounds\TerranVO\CampaignUnits\Wraith\Wraith_Help00.ogg" FacialAnim="Wraith_Help00"/>
-        <Category value="Alert"/>
-    </CSound>
-    <CSound id="AP_Wraith_Movement" parent="Movement">
-        <EditorCategories value="Race:Terran"/>
-        <AssetArray File="Assets\Sounds\Terran\Wraith\Wraith_Movement00.wav"/>
-        <AssetArray File="Assets\Sounds\Terran\Wraith\Wraith_Movement01.wav"/>
-        <AssetArray File="Assets\Sounds\Terran\Wraith\Wraith_Movement02.wav"/>
-    </CSound>
-    <CSound id="AP_Wraith_Pissed" parent="Pissed">
-        <EditorCategories value="Race:Terran"/>
-        <AssetArray File="AP\LocalizedData\Sounds\TerranVO\CampaignUnits\Wraith\Wraith_Pissed00.ogg" FacialAnim="Wraith_Pissed00"/>
-        <AssetArray File="AP\LocalizedData\Sounds\TerranVO\CampaignUnits\Wraith\Wraith_Pissed01.ogg" FacialAnim="Wraith_Pissed01"/>
-        <AssetArray File="AP\LocalizedData\Sounds\TerranVO\CampaignUnits\Wraith\Wraith_Pissed02.ogg" FacialAnim="Wraith_Pissed02"/>
-        <AssetArray File="AP\LocalizedData\Sounds\TerranVO\CampaignUnits\Wraith\Wraith_Pissed03.ogg" FacialAnim="Wraith_Pissed03"/>
-        <AssetArray File="AP\LocalizedData\Sounds\TerranVO\CampaignUnits\Wraith\Wraith_Pissed04.ogg" FacialAnim="Wraith_Pissed04"/>
-        <AssetArray File="AP\LocalizedData\Sounds\TerranVO\CampaignUnits\Wraith\Wraith_Pissed05.ogg" FacialAnim="Wraith_Pissed05"/>
-        <AssetArray File="AP\LocalizedData\Sounds\TerranVO\CampaignUnits\Wraith\Wraith_Pissed06.ogg" FacialAnim="Wraith_Pissed06"/>
-        <AssetArray File="AP\LocalizedData\Sounds\TerranVO\CampaignUnits\Wraith\Wraith_Pissed07.ogg" FacialAnim="Wraith_Pissed07"/>
-        <AssetArray File="AP\LocalizedData\Sounds\TerranVO\CampaignUnits\Wraith\Wraith_Pissed08.ogg" FacialAnim="Wraith_Pissed08"/>
-    </CSound>
-    <CSound id="AP_Wraith_Ready" parent="Ready">
-        <EditorCategories value="Race:Terran"/>
-        <AssetArray File="AP\LocalizedData\Sounds\TerranVO\CampaignUnits\Wraith\Wraith_Ready00.ogg" FacialAnim="Wraith_Ready00"/>
-    </CSound>
-    <CSound id="AP_Wraith_Ready_NP" parent="TerranAck">
-        <AssetArray File="AP\LocalizedData\Sounds\TerranVO\CampaignUnits\Wraith\Wraith_NeuralParasiteReady00.ogg"/>
-    </CSound>
-    <CSound id="AP_Wraith_What" parent="TerranAck">
-        <AssetArray File="AP\LocalizedData\Sounds\TerranVO\CampaignUnits\Wraith\Wraith_What00.ogg" FacialAnim="Wraith_What00"/>
-        <AssetArray File="AP\LocalizedData\Sounds\TerranVO\CampaignUnits\Wraith\Wraith_What01.ogg" FacialAnim="Wraith_What01"/>
-        <AssetArray File="AP\LocalizedData\Sounds\TerranVO\CampaignUnits\Wraith\Wraith_What02.ogg" FacialAnim="Wraith_What02"/>
-        <AssetArray File="AP\LocalizedData\Sounds\TerranVO\CampaignUnits\Wraith\Wraith_What03.ogg" FacialAnim="Wraith_What03"/>
-    </CSound>
-    <CSound id="AP_Wraith_What_NP" parent="TerranAck">
-        <AssetArray File="AP\LocalizedData\Sounds\TerranVO\CampaignUnits\Wraith\Wraith_NeuralParasiteWhat00.ogg"/>
-        <AssetArray File="AP\LocalizedData\Sounds\TerranVO\CampaignUnits\Wraith\Wraith_NeuralParasiteWhat01.ogg"/>
-    </CSound>
-    <CSound id="AP_Wraith_Yes" parent="TerranAck">
-        <AssetArray File="AP\LocalizedData\Sounds\TerranVO\CampaignUnits\Wraith\Wraith_Yes00.ogg" FacialAnim="Wraith_Yes00"/>
-        <AssetArray File="AP\LocalizedData\Sounds\TerranVO\CampaignUnits\Wraith\Wraith_Yes01.ogg" FacialAnim="Wraith_Yes01"/>
-        <AssetArray File="AP\LocalizedData\Sounds\TerranVO\CampaignUnits\Wraith\Wraith_Yes02.ogg" FacialAnim="Wraith_Yes02"/>
-        <AssetArray File="AP\LocalizedData\Sounds\TerranVO\CampaignUnits\Wraith\Wraith_Yes03.ogg" FacialAnim="Wraith_Yes03"/>
-        <AssetArray File="AP\LocalizedData\Sounds\TerranVO\CampaignUnits\Wraith\Wraith_Yes04.ogg" FacialAnim="Wraith_Yes04"/>
-        <AssetArray File="AP\LocalizedData\Sounds\TerranVO\CampaignUnits\Wraith\Wraith_Yes05.ogg" FacialAnim="Wraith_Yes05"/>
-    </CSound>
-    <CSound id="AP_BansheeCarpetBombImpact" parent="Combat">
-        <AssetArray File="Assets\Sounds\Terran\Banshee\Banshee_AttackImpact0.wav"/>
-        <AssetArray File="Assets\Sounds\Terran\Banshee\Banshee_AttackImpact1.wav"/>
-        <AssetArray File="Assets\Sounds\Terran\Banshee\Banshee_AttackImpact2.wav"/>
-    </CSound>
-    <CSound id="AP_Obliterate_Charge" parent="Combat">
-        <EditorCategories value="Race:Terran"/>
-        <AssetArray File="Assets\Sounds\Zerg\Hybrid\HybridMaar_PlasmaBlastBuildUp0.wav"/>
-        <AssetArray File="Assets\Sounds\Zerg\Hybrid\HybridMaar_PlasmaBlastBuildUp1.wav"/>
-        <AssetArray File="Assets\Sounds\Zerg\Hybrid\HybridMaar_PlasmaBlastBuildUp2.wav"/>
-        <DupeDestroyCount value="3"/>
-        <Pitch value="-2.000000,-2.000000"/>
-        <Volume value="-2.000000,-2.000000"/>
-    </CSound>
-    <CSound id="AP_Obliterate_Launch" parent="Combat">
-        <EditorCategories value="Race:Terran"/>
-        <AssetArray File="Assets\Sounds\Zerg\Hybrid\HybridMaar_PlasmaBlastLaunch0.wav" Offset="5000,5000"/>
-        <AssetArray File="Assets\Sounds\Zerg\Hybrid\HybridMaar_PlasmaBlastLaunch1.wav" Offset="5000,5000"/>
-        <AssetArray File="Assets\Sounds\Zerg\Hybrid\HybridMaar_PlasmaBlastLaunch2.wav" Offset="5000,5000"/>
-        <DupeDestroyCount value="3"/>
-        <OffsetFadeIn Volume="-96.000000"/>
-        <OffsetFadeIn Time="100"/>
-        <Pitch value="2.000000,2.000000"/>
-    </CSound>
-    <CSound id="AP_Obliterate_Impact" parent="HighTemplar_PsionicStormImpact">
-        <Pitch value="-6.000000,-6.000000"/>
-        <Volume value="-4.000000,-4.000000"/>
-    </CSound>
-    <CSound id="AP_Spectre_Attack" parent="TerranAck">
-        <AssetArray File="AP\LocalizedData\Sounds\TerranVO\CampaignUnits\Spectre\Spectre_Attack00.ogg" FacialAnim="Spectre_Attack00"/>
-        <AssetArray File="AP\LocalizedData\Sounds\TerranVO\CampaignUnits\Spectre\Spectre_Attack01.ogg" FacialAnim="Spectre_Attack01"/>
-        <AssetArray File="AP\LocalizedData\Sounds\TerranVO\CampaignUnits\Spectre\Spectre_Attack02.ogg" FacialAnim="Spectre_Attack02"/>
-        <AssetArray File="AP\LocalizedData\Sounds\TerranVO\CampaignUnits\Spectre\Spectre_Attack03.ogg" FacialAnim="Spectre_Attack03"/>
-        <AssetArray File="AP\LocalizedData\Sounds\TerranVO\CampaignUnits\Spectre\Spectre_Attack04.ogg" FacialAnim="Spectre_Attack04"/>
-        <AssetArray File="AP\LocalizedData\Sounds\TerranVO\CampaignUnits\Spectre\Spectre_Attack05.ogg" FacialAnim="Spectre_Attack05"/>
-        <AssetArray File="AP\LocalizedData\Sounds\TerranVO\CampaignUnits\Spectre\Spectre_Attack06.ogg" FacialAnim="Spectre_Attack06"/>
-        <Volume value="-1.000000,-1.000000"/>
-    </CSound>
-    <CSound id="AP_Spectre_AttackImpact" parent="Combat">
-        <EditorCategories value="Race:Terran"/>
-        <AssetArray File="Assets\Sounds\Terran\SharedEffects\BulletImpacts\Terran_SingleBulletAttackImpact0.wav"/>
-        <AssetArray File="Assets\Sounds\Terran\SharedEffects\BulletImpacts\Terran_SingleBulletAttackImpact1.wav"/>
-        <AssetArray File="Assets\Sounds\Terran\SharedEffects\BulletImpacts\Terran_SingleBulletAttackImpact2.wav"/>
-        <AssetArray File="Assets\Sounds\Terran\SharedEffects\BulletImpacts\Terran_SingleBulletAttackImpact3.wav"/>
-        <AssetArray File="Assets\Sounds\Terran\SharedEffects\BulletImpacts\Terran_SingleBulletAttackImpact4.wav"/>
-        <AssetArray File="Assets\Sounds\Terran\SharedEffects\BulletImpacts\Terran_SingleBulletAttackImpact5.wav"/>
-        <Pitch value="-1.500000,1.500000"/>
-        <Volume value="-6.000000,-6.000000"/>
-    </CSound>
-    <CSound id="AP_Spectre_AttackLaunch" parent="Combat">
-        <EditorCategories value="Race:Terran"/>
-        <AssetArray File="Assets\Sounds\Terran\Ghost\Ghost_AttackLaunch0.wav"/>
-        <AssetArray File="Assets\Sounds\Terran\Ghost\Ghost_AttackLaunch1.wav"/>
-        <AssetArray File="Assets\Sounds\Terran\Ghost\Ghost_AttackLaunch2.wav"/>
-        <DupeMaximumMethod value="Replace"/>
-        <Pitch value="-0.890000,0.840000"/>
-        <Volume value="-12.000000,-10.500000"/>
-    </CSound>
-    <CSound id="AP_Spectre_Attack_NP" parent="TerranAck">
-        <AssetArray File="AP\LocalizedData\Sounds\TerranVO\CampaignUnits\Spectre\Spectre_NeuralParasiteAttack00.ogg" FacialAnim="Spectre_NeuralParasiteAttack00"/>
-        <AssetArray File="AP\LocalizedData\Sounds\TerranVO\CampaignUnits\Spectre\Spectre_NeuralParasiteAttack01.ogg" FacialAnim="Spectre_NeuralParasiteAttack01"/>
-        <Volume value="-1.000000,-1.000000"/>
-    </CSound>
-    <CSound id="AP_Spectre_CloakOff" parent="Spell">
-        <EditorCategories value="Race:Terran"/>
-        <AssetArray File="Assets\Sounds\Terran\SharedEffects\Abilities\Terran_CloakOff.wav"/>
-        <Volume value="-6.000000,-6.000000"/>
-    </CSound>
-    <CSound id="AP_Spectre_CloakOn" parent="Spell">
-        <EditorCategories value="Race:Terran"/>
-        <AssetArray File="Assets\Sounds\Terran\SharedEffects\Abilities\Terran_CloakOn.wav"/>
-        <DupeDestroyCount value="3"/>
-        <Volume value="-6.000000,-6.000000"/>
-    </CSound>
-    <CSound id="AP_Spectre_CloakVO" parent="TerranAck">
-        <AssetArray File="AP\LocalizedData\Sounds\TerranVO\CampaignUnits\Spectre\Spectre_Cloak00.ogg" FacialAnim="Spectre_Cloak00"/>
-        <Volume value="-1.000000,-1.000000"/>
-    </CSound>
-    <CSound id="AP_Spectre_Death" parent="TerranAck">
-        <AssetArray File="AP\LocalizedData\Sounds\TerranVO\CampaignUnits\Spectre\Spectre_Death00.wav"/>
-        <AssetArray File="AP\LocalizedData\Sounds\TerranVO\CampaignUnits\Spectre\Spectre_Death01.wav"/>
-        <AssetArray File="AP\LocalizedData\Sounds\TerranVO\CampaignUnits\Spectre\Spectre_Death02.wav"/>
-        <AssetArray File="AP\LocalizedData\Sounds\TerranVO\CampaignUnits\Spectre\Spectre_Death03.wav"/>
-        <AssetArray File="AP\LocalizedData\Sounds\TerranVO\CampaignUnits\Spectre\Spectre_Death04.wav"/>
-        <AssetArray File="AP\LocalizedData\Sounds\TerranVO\CampaignUnits\Spectre\Spectre_Death05.wav"/>
-        <Flags index="Stream" value="0"/>
-        <Volume value="-1.000000,-1.000000"/>
-    </CSound>
-    <CSound id="AP_Spectre_Death_NP" parent="Death">
-        <EditorCategories value="Race:Terran"/>
-        <AssetArray File="AP\LocalizedData\Sounds\TerranVO\CampaignUnits\Spectre\Spectre_NeuralParasiteDeath00.wav" FacialAnim="Spectre_NeuralParasiteDeath00"/>
-        <Volume value="-1.000000,-1.000000"/>
-    </CSound>
-    <CSound id="AP_Spectre_EMPImpact" parent="Spell">
-        <EditorCategories value="Race:Terran"/>
-        <AssetArray File="Assets\Sounds\Terran\Ghost\Ghost_EMPAttackImpact0.wav"/>
-        <AssetArray File="Assets\Sounds\Terran\Ghost\Ghost_EMPAttackImpact1.wav"/>
-        <AssetArray File="Assets\Sounds\Terran\Ghost\Ghost_EMPAttackImpact2.wav"/>
-        <Volume value="-5.490000,-5.490000"/>
-    </CSound>
-    <CSound id="AP_Spectre_EMPLaunch" parent="Spell">
-        <EditorCategories value="Race:Terran"/>
-        <AssetArray File="Assets\Sounds\Terran\Ghost\Ghost_EMPAttackLaunch.wav"/>
-        <DupeMaximumMethod value="Replace"/>
-        <Volume value="-6.860000,-6.860000"/>
-    </CSound>
-    <CSound id="AP_Spectre_EMPVO" parent="TerranAck">
-        <AssetArray File="AP\LocalizedData\Sounds\TerranVO\CampaignUnits\Spectre\Spectre_EMP00.ogg" FacialAnim="Spectre_EMP00"/>
-        <Volume value="-1.000000,-1.000000"/>
-    </CSound>
-    <CSound id="AP_Spectre_EnergyLowVO" parent="TerranAck">
-        <AssetArray File="AP\LocalizedData\Sounds\TerranVO\CampaignUnits\Spectre\Spectre_EnergyLow00.ogg" FacialAnim="Spectre_EnergyLow00"/>
-        <Volume value="-1.000000,-1.000000"/>
-    </CSound>
-    <CSound id="AP_Spectre_EnterBunkerVO" parent="TerranAck">
-        <AssetArray File="AP\LocalizedData\Sounds\TerranVO\CampaignUnits\Spectre\Spectre_EntBunk00.ogg"/>
-        <Volume value="-1.000000,-1.000000"/>
-    </CSound>
-    <CSound id="AP_Spectre_Evac" parent="TerranAck">
-        <AssetArray File="AP\LocalizedData\Sounds\TerranVO\CampaignUnits\Spectre\Spectre_Evac00.ogg" FacialAnim="Spectre_Evac00"/>
-        <Volume value="-1.000000,-1.000000"/>
-    </CSound>
-    <CSound id="AP_Spectre_ExitBunkerVO" parent="TerranAck">
-        <AssetArray File="AP\LocalizedData\Sounds\TerranVO\CampaignUnits\Spectre\Spectre_ExitBunk00.ogg"/>
-        <Volume value="-1.000000,-1.000000"/>
-    </CSound>
-    <CSound id="AP_Spectre_Explode" parent="Death">
-        <EditorCategories value="Race:Terran"/>
-        <AssetArray File="Assets\Sounds\Zerg\SharedEffects\Explosions\Zerg_ExplosionSmall0.wav" Pitch="-3.000000,6.000000" Volume="-6.000000,-4.000000"/>
-        <AssetArray File="Assets\Sounds\Zerg\SharedEffects\Explosions\Zerg_ExplosionSmall1.wav" Pitch="-3.000000,6.000000" Volume="-6.000000,-4.000000"/>
-        <AssetArray File="Assets\Sounds\Zerg\SharedEffects\Explosions\Zerg_ExplosionSmall2.wav" Pitch="-3.000000,6.000000" Volume="-6.000000,-4.000000"/>
-        <AssetArray File="Assets\Sounds\Zerg\SharedEffects\Explosions\Zerg_ExplosionSmall3.wav" Pitch="-3.000000,6.000000" Volume="-6.000000,-4.000000"/>
-        <AssetArray File="Assets\Sounds\Zerg\SharedEffects\Explosions\Zerg_ExplosionSmall4.wav" Pitch="-3.000000,6.000000" Volume="-6.000000,-4.000000"/>
-        <AssetArray File="Assets\Sounds\Zerg\SharedEffects\Explosions\Zerg_ExplosionSmall5.wav" Pitch="-3.000000,6.000000" Volume="-6.000000,-4.000000"/>
-        <AssetArray File="Assets\Sounds\Zerg\SharedEffects\Explosions\Zerg_ExplosionSmall6.wav" Pitch="-3.000000,6.000000" Volume="-6.000000,-4.000000"/>
-        <Flags index="Ignorable" value="0"/>
-        <Flags index="Purgable" value="1"/>
-        <Category value="Combat"/>
-    </CSound>
-    <CSound id="AP_Spectre_Help" parent="TerranAck">
-        <AssetArray File="AP\LocalizedData\Sounds\TerranVO\CampaignUnits\Spectre\Spectre_Help00.ogg" FacialAnim="Spectre_Help00"/>
-        <Category value="Alert"/>
-        <Mode value="2D"/>
-        <Volume value="-1.000000,-1.000000"/>
-    </CSound>
-    <CSound id="AP_Spectre_KillerPhantasmDeath" parent="Spell">
-        <EditorCategories value="Race:Terran"/>
-        <AssetArray File="Assets\Sounds\Protoss\Sentry\Sentry_HallucinationDeathSmall.wav"/>
-    </CSound>
-    <CSound id="AP_Spectre_KillerPhantasmLaunch" parent="Spell">
-        <EditorCategories value="Race:Terran"/>
-        <AssetArray File="Assets\Sounds\Protoss\Sentry\Sentry_HallucinationLaunchSmall.wav"/>
-    </CSound>
-    <CSound id="AP_Spectre_NuclearStrikeVO" parent="TerranAck">
-        <AssetArray File="AP\LocalizedData\Sounds\TerranVO\CampaignUnits\Spectre\Spectre_NuclearStrike00.ogg" FacialAnim="Spectre_NuclearStrike00"/>
-        <Volume value="-1.000000,-1.000000"/>
-    </CSound>
-    <CSound id="AP_Spectre_NukeDrop" parent="Spell">
-        <EditorCategories value="Race:Terran"/>
-        <AssetArray File="Assets\Sounds\Terran\Ghost\Ghost_NuclearStrikeDrop0.wav"/>
-        <DupeMaximumMethod value="Replace"/>
-        <OffsetFadeIn Volume="-96.000000"/>
-        <OffsetFadeIn Time="1000"/>
-        <Pitch value="-6.180000,-6.180000"/>
-        <Volume value="-3.100000,-3.100000"/>
-    </CSound>
-    <CSound id="AP_Spectre_NukeExplode" parent="Spell">
-        <EditorCategories value="Race:Terran"/>
-        <AssetArray File="Assets\Sounds\Terran\Ghost\Ghost_NuclearStrikeImpact0.wav"/>
-        <DupeMaximumMethod value="Replace"/>
-        <Spread value="180.000000"/>
-    </CSound>
-    <CSound id="AP_Spectre_NukeLaunch" parent="Spell">
-        <EditorCategories value="Race:Terran"/>
-        <AssetArray File="Assets\Sounds\Terran\Ghost\Ghost_NuclearStrikeLaunch0.wav"/>
-        <DupeDestroyCount value="4"/>
-        <DupeMaximumMethod value="Replace"/>
-        <VolumeRolloffPoints Distance="250.000000"/>
-        <VolumeRolloffPoints Distance="10000.000000" Volume="-96.000000"/>
-    </CSound>
-    <CSound id="AP_Spectre_NukeSeek" parent="Spell">
-        <EditorCategories value="Race:Terran"/>
-        <AssetArray File="Assets\Sounds\Terran\Ghost\Ghost_NuclearStrikeSeek0.wav"/>
-        <DupeDestroyCount value="4"/>
-        <DupeMaximumMethod value="Replace"/>
-        <LoopCount value="-1"/>
-        <OffsetFadeIn Volume="-96.000000"/>
-        <OffsetFadeIn Time="4201" Volume="-12.270000"/>
-        <OffsetFadeIn Time="6457" Volume="-6.330000"/>
-        <OffsetFadeIn Time="7740" Volume="-1.880000"/>
-        <OffsetFadeIn Time="8000"/>
-        <SustainFade index="1" Time="2000"/>
-    </CSound>
-    <CSound id="AP_Spectre_Pissed" parent="TerranAck">
-        <AssetArray File="AP\LocalizedData\Sounds\TerranVO\CampaignUnits\Spectre\Spectre_Pissed00.ogg" FacialAnim="Spectre_Pissed00"/>
-        <AssetArray File="AP\LocalizedData\Sounds\TerranVO\CampaignUnits\Spectre\Spectre_Pissed01.ogg" FacialAnim="Spectre_Pissed01"/>
-        <AssetArray File="AP\LocalizedData\Sounds\TerranVO\CampaignUnits\Spectre\Spectre_Pissed02.ogg" FacialAnim="Spectre_Pissed02"/>
-        <AssetArray File="AP\LocalizedData\Sounds\TerranVO\CampaignUnits\Spectre\Spectre_Pissed03.ogg" FacialAnim="Spectre_Pissed03"/>
-        <AssetArray File="AP\LocalizedData\Sounds\TerranVO\CampaignUnits\Spectre\Spectre_Pissed04.ogg" FacialAnim="Spectre_Pissed04"/>
-        <AssetArray File="AP\LocalizedData\Sounds\TerranVO\CampaignUnits\Spectre\Spectre_Pissed05.ogg" FacialAnim="Spectre_Pissed05"/>
-        <Select value="Sequential"/>
-        <Volume value="-1.000000,-1.000000"/>
-    </CSound>
-    <CSound id="AP_Spectre_Ready" parent="Ready">
-        <EditorCategories value="Race:Terran"/>
-        <AssetArray File="AP\LocalizedData\Sounds\TerranVO\CampaignUnits\Spectre\Spectre_Ready00.ogg" FacialAnim="Spectre_Ready00"/>
-        <Volume value="-1.000000,-1.000000"/>
-    </CSound>
-    <CSound id="AP_Spectre_Ready_NP" parent="Ready">
-        <EditorCategories value="Race:Terran"/>
-        <AssetArray File="AP\LocalizedData\Sounds\TerranVO\CampaignUnits\Spectre\Spectre_NeuralParasiteReady00.ogg" FacialAnim="Spectre_NeuralParasiteReady00"/>
-        <AssetArray File="AP\LocalizedData\Sounds\TerranVO\CampaignUnits\Spectre\Spectre_NeuralParasiteReady01.ogg" FacialAnim="Spectre_NeuralParasiteReady01"/>
-        <Volume value="-1.000000,-1.000000"/>
-    </CSound>
-    <CSound id="AP_Spectre_UltrasonicPulseImpact" parent="Spell">
-        <EditorCategories value="Race:Terran"/>
-        <AssetArray File="Assets\Sounds\Terran\Spectre\Spectre_UltraSonicPulseImpact0.wav"/>
-        <AssetArray File="Assets\Sounds\Terran\Spectre\Spectre_UltraSonicPulseImpact1.wav"/>
-        <AssetArray File="Assets\Sounds\Terran\Spectre\Spectre_UltraSonicPulseImpact2.wav"/>
-        <Volume value="-3.000000,-3.000000"/>
-    </CSound>
-    <CSound id="AP_Spectre_UltrasonicPulseLaunch" parent="Spell">
-        <EditorCategories value="Race:Terran"/>
-        <AssetArray File="Assets\Sounds\Terran\Spectre\Spectre_UltraSonicPulseLaunch0.wav"/>
-        <AssetArray File="Assets\Sounds\Terran\Spectre\Spectre_UltraSonicPulseLaunch1.wav"/>
-        <AssetArray File="Assets\Sounds\Terran\Spectre\Spectre_UltraSonicPulseLaunch2.wav"/>
-        <DupeMaximumMethod value="Replace"/>
-        <Pitch value="-1.000000,1.000000"/>
-        <Volume value="-9.000000,-9.000000"/>
-    </CSound>
-    <CSound id="AP_Spectre_What" parent="TerranAck">
-        <AssetArray File="AP\LocalizedData\Sounds\TerranVO\CampaignUnits\Spectre\Spectre_What00.ogg" FacialAnim="Spectre_What00"/>
-        <AssetArray File="AP\LocalizedData\Sounds\TerranVO\CampaignUnits\Spectre\Spectre_What01.ogg" FacialAnim="Spectre_What01"/>
-        <AssetArray File="AP\LocalizedData\Sounds\TerranVO\CampaignUnits\Spectre\Spectre_What02.ogg" FacialAnim="Spectre_What02"/>
-        <AssetArray File="AP\LocalizedData\Sounds\TerranVO\CampaignUnits\Spectre\Spectre_What03.ogg" FacialAnim="Spectre_What03"/>
-        <AssetArray File="AP\LocalizedData\Sounds\TerranVO\CampaignUnits\Spectre\Spectre_What04.ogg" FacialAnim="Spectre_What04"/>
-        <AssetArray File="AP\LocalizedData\Sounds\TerranVO\CampaignUnits\Spectre\Spectre_What05.ogg" FacialAnim="Spectre_What05"/>
-        <Volume value="-1.000000,-1.000000"/>
-    </CSound>
-    <CSound id="AP_Spectre_What_NP" parent="TerranAck">
-        <AssetArray File="AP\LocalizedData\Sounds\TerranVO\CampaignUnits\Spectre\Spectre_NeuralParasiteWhat00.ogg" PortraitModel="SpectrePortrait" Speaker="ConversationState/Characters/CharSpectre"/>
-        <AssetArray File="AP\LocalizedData\Sounds\TerranVO\CampaignUnits\Spectre\Spectre_NeuralParasiteWhat01.ogg"/>
-        <Volume value="-1.000000,-1.000000"/>
-    </CSound>
-    <CSound id="AP_Spectre_Yes" parent="TerranAck">
-        <AssetArray File="AP\LocalizedData\Sounds\TerranVO\CampaignUnits\Spectre\Spectre_Yes00.ogg" FacialAnim="Spectre_Yes00"/>
-        <AssetArray File="AP\LocalizedData\Sounds\TerranVO\CampaignUnits\Spectre\Spectre_Yes01.ogg" FacialAnim="Spectre_Yes01"/>
-        <AssetArray File="AP\LocalizedData\Sounds\TerranVO\CampaignUnits\Spectre\Spectre_Yes02.ogg" FacialAnim="Spectre_Yes02"/>
-        <AssetArray File="AP\LocalizedData\Sounds\TerranVO\CampaignUnits\Spectre\Spectre_Yes03.ogg" FacialAnim="Spectre_Yes03"/>
-        <AssetArray File="AP\LocalizedData\Sounds\TerranVO\CampaignUnits\Spectre\Spectre_Yes04.ogg" FacialAnim="Spectre_Yes04"/>
-        <AssetArray File="AP\LocalizedData\Sounds\TerranVO\CampaignUnits\Spectre\Spectre_Yes05.ogg" FacialAnim="Spectre_Yes05"/>
-        <Volume value="-1.000000,-1.000000"/>
-    </CSound>
-    <CSound id="AP_Tosh_ConsumptionImpact" parent="Spell">
-        <EditorCategories value="Race:Terran"/>
-        <AssetArray File="Assets\Sounds\Terran\Tosh\Tosh_ConsumptionImpact0.wav"/>
-    </CSound>
-    <CSound id="AP_330mmBarrageCannonsMorph" parent="Spell">
-        <EditorCategories value="Race:Terran"/>
-        <AssetArray File="Assets\Sounds\Terran\Thor\Thor_250mmCannonMorph0.wav"/>
-    </CSound>
-    <CSound id="AP_330mmBarrageCannonsSound" parent="Spell">
-        <AssetArray File="Assets\Sounds\Terran\Thor\Thor_AttackImpact0.wav"/>
-        <AssetArray File="Assets\Sounds\Terran\Thor\Thor_AttackImpact1.wav"/>
-        <AssetArray File="Assets\Sounds\Terran\Thor\Thor_AttackImpact2.wav"/>
-        <EditorCategories value="Race:Terran"/>
-    </CSound>
-    <CSound id="AP_330mmBarrageCannonsUnMorph" parent="Spell">
-        <AssetArray File="Assets\Sounds\Terran\Thor\Thor_250mmCannonUnMorph0.wav"/>
-        <EditorCategories value="Race:Terran"/>
-    </CSound>
-    <CSound id="AP_Thor_ImmortalityProtocolBirth" parent="Spell">
-        <EditorCategories value="Race:Terran"/>
-        <AssetArray File="Assets\Sounds\Terran\Thor\Thor_ImmortalityProtocolBirth0.wav"/>
-        <Volume value="-3.000000,-3.000000"/>
-    </CSound>
-    <CSound id="AP_Thor_ImmortalityProtocolDeath" parent="Spell">
-        <EditorCategories value="Race:Terran"/>
-        <AssetArray File="Assets\Sounds\Terran\SharedEffects\Construction\Terran_ConstructionEnd.wav"/>
-        <Volume value="-3.000000,-3.000000"/>
-    </CSound>
-    <CSound id="AP_Thor_ImmortalityProtocolWeld" parent="Spell">
-        <EditorCategories value="Race:Terran"/>
-        <AssetArray File="Assets\Sounds\Uni\Doodads\Doodad_SparkBurstShort0.wav"/>
-        <AssetArray File="Assets\Sounds\Uni\Doodads\Doodad_SparkBurstShort1.wav"/>
-        <AssetArray File="Assets\Sounds\Uni\Doodads\Doodad_SparkBurstShort2.wav"/>
-        <AssetArray File="Assets\Sounds\Uni\Doodads\Doodad_SparkBurstShort3.wav"/>
-        <AssetArray File="Assets\Sounds\Uni\Doodads\Doodad_SparkBurstShort4.wav"/>
-        <Flags index="Purgable" value="0"/>
-        <Category value="Doodad"/>
-        <DupeDestroyCount value="32"/>
-        <DupeMuteCount value="3"/>
-        <Pitch value="0.000000,2.000000"/>
-        <Volume value="-12.000000,-12.000000"/>
-    </CSound>
-    <CSound id="AP_ThorWreckageSparks" parent="Spell">
-        <EditorCategories value="Race:Terran"/>
-        <AssetArray File="Assets\Sounds\Uni\Doodads\Doodad_SparkBurstShort0.wav"/>
-        <AssetArray File="Assets\Sounds\Uni\Doodads\Doodad_SparkBurstShort1.wav"/>
-        <AssetArray File="Assets\Sounds\Uni\Doodads\Doodad_SparkBurstShort2.wav"/>
-        <AssetArray File="Assets\Sounds\Uni\Doodads\Doodad_SparkBurstShort3.wav"/>
-        <AssetArray File="Assets\Sounds\Uni\Doodads\Doodad_SparkBurstShort4.wav"/>
-        <Flags index="Purgable" value="0"/>
-        <Category value="Doodad"/>
-        <DupeDestroyCount value="32"/>
-        <DupeMuteCount value="3"/>
-        <Pitch value="0.000000,2.000000"/>
-        <Volume value="-12.000000,-12.000000"/>
-    </CSound>
-    <CSound id="AP_Raven_HunterSeekerVO" parent="TerranAck">
-        <AssetArray File="LocalizedData\Sounds\TerranUnitVO\Raven\Raven_HunterSeeker00.ogg" PortraitModel="RavenPortrait" Speaker="ConversationState/Characters/CharRaven"/>
-        <Chance value="25"/>
-        <Volume value="-1.000000,-1.000000"/>
-    </CSound>
-    <CSound id="AP_Battlecruiser_CloakOn" parent="Terran_CloakOn">
-        <DupeDestroyCount value="4"/>
-        <DupeMuteCount value="4"/>
-        <Pitch value="-2.000000,-1.000000"/>
-    </CSound>
-    <CSound id="AP_Battlecruiser_CloakOff" parent="Terran_CloakOff">
-        <DupeDestroyCount value="4"/>
-        <DupeMuteCount value="4"/>
-        <Pitch value="-2.000000,-1.000000"/>
-    </CSound>
-    <CSound id="AP_ScienceVessel_Attack" parent="TerranAck">
-        <AssetArray File="AP\LocalizedData\Sounds\TerranVO\CampaignUnits\ScienceVessel\ScienceVessel_Attack00.ogg" FacialAnim="ScienceVessel_Attack00"/>
-        <AssetArray File="AP\LocalizedData\Sounds\TerranVO\CampaignUnits\ScienceVessel\ScienceVessel_Attack01.ogg" FacialAnim="ScienceVessel_Attack01"/>
-        <AssetArray File="AP\LocalizedData\Sounds\TerranVO\CampaignUnits\ScienceVessel\ScienceVessel_Attack02.ogg" FacialAnim="ScienceVessel_Attack02"/>
-        <AssetArray File="AP\LocalizedData\Sounds\TerranVO\CampaignUnits\ScienceVessel\ScienceVessel_Attack03.ogg" FacialAnim="ScienceVessel_Attack03"/>
-        <Volume value="-2.000000,-2.000000"/>
-    </CSound>
-    <CSound id="AP_ScienceVessel_Attack_NP" parent="TerranAck">
-        <AssetArray File="AP\LocalizedData\Sounds\TerranVO\CampaignUnits\ScienceVessel\ScienceVessel_NeuralParasiteAttack00.ogg" FacialAnim="ScienceVessel_NeuralParasiteAttack00"/>
-        <AssetArray File="AP\LocalizedData\Sounds\TerranVO\CampaignUnits\ScienceVessel\ScienceVessel_NeuralParasiteAttack01.ogg" FacialAnim="ScienceVessel_NeuralParasiteAttack01"/>
-    </CSound>
-    <CSound id="AP_ScienceVessel_Death" parent="Death">
-        <EditorCategories value="Race:Terran"/>
-        <AssetArray File="AP\LocalizedData\Sounds\TerranVO\CampaignUnits\ScienceVessel\ScienceVessel_Death00.wav"/>
-        <Volume value="-2.000000,-2.000000"/>
-    </CSound>
-    <CSound id="AP_ScienceVessel_Death_NP" parent="Death">
-        <EditorCategories value="Race:Terran"/>
-        <AssetArray File="AP\LocalizedData\Sounds\TerranVO\CampaignUnits\ScienceVessel\ScienceVessel_NeuralParasiteDeath00.wav"/>
-    </CSound>
-    <CSound id="AP_ScienceVessel_EnergyLow" parent="TerranAck">
-        <AssetArray File="AP\LocalizedData\Sounds\TerranVO\CampaignUnits\ScienceVessel\ScienceVessel_EnergyLow00.ogg" FacialAnim="ScienceVessel_EnergyLow00"/>
-        <Volume value="-2.000000,-2.000000"/>
-    </CSound>
-    <CSound id="AP_ScienceVessel_Help" parent="TerranAck">
-        <AssetArray File="AP\LocalizedData\Sounds\TerranVO\CampaignUnits\ScienceVessel\ScienceVessel_Help00.ogg" FacialAnim="ScienceVessel_Help00"/>
-        <Category value="Alert"/>
-        <Volume value="-2.000000,-2.000000"/>
-    </CSound>
-    <CSound id="AP_ScienceVessel_IrradiateImpact" parent="Spell">
-        <EditorCategories value="Race:Terran"/>
-        <AssetArray File="Assets\Sounds\Terran\ScienceVessel\ScienceVessel_IrradiateImpact1.wav"/>
-        <AssetArray File="Assets\Sounds\Terran\ScienceVessel\AP_ScienceVessel_IrradiateImpact.wav"/>
-        <AssetArray File="Assets\Sounds\Terran\ScienceVessel\ScienceVessel_IrradiateImpact3.wav"/>
-        <AssetArray File="Assets\Sounds\Terran\ScienceVessel\ScienceVessel_IrradiateImpact0.wav"/>
-        <Pitch value="-1.000000,1.000000"/>
-        <Volume value="-4.000000,-3.000000"/>
-    </CSound>
-    <CSound id="AP_ScienceVessel_Irriadiate" parent="TerranAck">
-        <AssetArray File="AP\LocalizedData\Sounds\TerranVO\CampaignUnits\ScienceVessel\ScienceVessel_Irriadiate00.ogg" FacialAnim="ScienceVessel_Irriadiate00"/>
-        <Volume value="-2.000000,-2.000000"/>
-    </CSound>
-    <CSound id="AP_ScienceVessel_Movement" parent="Movement">
-        <EditorCategories value="Race:Terran"/>
-        <AssetArray File="Assets\Sounds\Terran\Hercules\Hercules_Movement0.wav"/>
-        <Pitch value="-1.000000,1.000000"/>
-        <Volume value="-6.000000,-6.000000"/>
-    </CSound>
-    <CSound id="AP_ScienceVessel_NanoRepair" parent="TerranAck">
-        <AssetArray File="AP\LocalizedData\Sounds\TerranVO\CampaignUnits\ScienceVessel\ScienceVessel_NanoRepair00.ogg" FacialAnim="ScienceVessel_NanoRepair00"/>
-        <Volume value="-2.000000,-2.000000"/>
-    </CSound>
-    <CSound id="AP_ScienceVessel_Pissed" parent="Pissed">
-        <AssetArray File="AP\LocalizedData\Sounds\TerranVO\CampaignUnits\ScienceVessel\ScienceVessel_Pissed00.ogg" FacialAnim="ScienceVessel_Pissed00"/>
-        <AssetArray File="AP\LocalizedData\Sounds\TerranVO\CampaignUnits\ScienceVessel\ScienceVessel_Pissed01.ogg" FacialAnim="ScienceVessel_Pissed01"/>
-        <AssetArray File="AP\LocalizedData\Sounds\TerranVO\CampaignUnits\ScienceVessel\ScienceVessel_Pissed02.ogg" FacialAnim="ScienceVessel_Pissed02"/>
-        <Volume value="-2.000000,-2.000000"/>
-    </CSound>
-    <CSound id="AP_ScienceVessel_Ready" parent="Ready">
-        <EditorCategories value="Race:Terran"/>
-        <AssetArray File="AP\LocalizedData\Sounds\TerranVO\CampaignUnits\ScienceVessel\ScienceVessel_Ready00.ogg" FacialAnim="ScienceVessel_Ready00"/>
-        <Volume value="-2.000000,-2.000000"/>
-    </CSound>
-    <CSound id="AP_ScienceVessel_Ready_NP" parent="Ready">
-        <EditorCategories value="Race:Terran"/>
-        <AssetArray File="AP\LocalizedData\Sounds\TerranVO\CampaignUnits\ScienceVessel\ScienceVessel_NeuralParasiteReady00.ogg" FacialAnim="ScienceVessel_NeuralParasiteReady00"/>
-    </CSound>
-    <CSound id="AP_ScienceVessel_What" parent="TerranAck">
-        <AssetArray File="AP\LocalizedData\Sounds\TerranVO\CampaignUnits\ScienceVessel\ScienceVessel_What00.ogg" FacialAnim="ScienceVessel_What00"/>
-        <AssetArray File="AP\LocalizedData\Sounds\TerranVO\CampaignUnits\ScienceVessel\ScienceVessel_What01.ogg" FacialAnim="ScienceVessel_What01"/>
-        <AssetArray File="AP\LocalizedData\Sounds\TerranVO\CampaignUnits\ScienceVessel\ScienceVessel_What02.ogg" FacialAnim="ScienceVessel_What02"/>
-        <AssetArray File="AP\LocalizedData\Sounds\TerranVO\CampaignUnits\ScienceVessel\ScienceVessel_What03.ogg" FacialAnim="ScienceVessel_What03"/>
-        <Volume value="-2.000000,-2.000000"/>
-    </CSound>
-    <CSound id="AP_ScienceVessel_What_NP" parent="TerranAck">
-        <AssetArray File="AP\LocalizedData\Sounds\TerranVO\CampaignUnits\ScienceVessel\ScienceVessel_NeuralParasiteWhat00.ogg" FacialAnim="ScienceVessel_NeuralParasiteWhat00"/>
-        <AssetArray File="AP\LocalizedData\Sounds\TerranVO\CampaignUnits\ScienceVessel\ScienceVessel_NeuralParasiteWhat01.ogg" FacialAnim="ScienceVessel_NeuralParasiteWhat01"/>
-    </CSound>
-    <CSound id="AP_ScienceVessel_Yes" parent="TerranAck">
-        <AssetArray File="AP\LocalizedData\Sounds\TerranVO\CampaignUnits\ScienceVessel\ScienceVessel_Yes00.ogg" FacialAnim="ScienceVessel_Yes00"/>
-        <AssetArray File="AP\LocalizedData\Sounds\TerranVO\CampaignUnits\ScienceVessel\ScienceVessel_Yes01.ogg" FacialAnim="ScienceVessel_Yes01"/>
-        <AssetArray File="AP\LocalizedData\Sounds\TerranVO\CampaignUnits\ScienceVessel\ScienceVessel_Yes02.ogg" FacialAnim="ScienceVessel_Yes02"/>
-        <AssetArray File="AP\LocalizedData\Sounds\TerranVO\CampaignUnits\ScienceVessel\ScienceVessel_Yes03.ogg" FacialAnim="ScienceVessel_Yes03"/>
-        <Volume value="-2.000000,-2.000000"/>
-    </CSound>
-    <CSound id="AP_Predator_Attack" parent="Voice">
-        <EditorCategories value="Race:Terran"/>
-        <AssetArray File="Assets\Sounds\Terran\Predator\Predator_Attack0.ogg"/>
-        <AssetArray File="Assets\Sounds\Terran\Predator\Predator_Attack1.ogg"/>
-        <AssetArray File="Assets\Sounds\Terran\Predator\Predator_Attack2.ogg"/>
-        <AssetArray File="Assets\Sounds\Terran\Predator\Predator_Attack3.ogg"/>
-        <AssetArray File="Assets\Sounds\Terran\Predator\Predator_Attack4.ogg"/>
-        <AssetArray File="Assets\Sounds\Terran\Predator\Predator_Attack5.ogg"/>
-        <Volume value="-2.000000,-2.000000"/>
-    </CSound>
-    <CSound id="AP_Predator_AttackImpact" parent="Combat">
-        <EditorCategories value="Race:Terran"/>
-        <AssetArray File="Assets\Sounds\Zerg\SharedEffects\Attacks\Zerg_AttackImpactLargeSlice0.wav"/>
-        <AssetArray File="Assets\Sounds\Zerg\SharedEffects\Attacks\Zerg_AttackImpactLargeSlice1.wav"/>
-        <AssetArray File="Assets\Sounds\Zerg\SharedEffects\Attacks\Zerg_AttackImpactLargeSlice2.wav"/>
-        <AssetArray File="Assets\Sounds\Zerg\SharedEffects\Attacks\Zerg_AttackImpactLargeSlice3.wav"/>
-        <AssetArray File="Assets\Sounds\Zerg\SharedEffects\Attacks\Zerg_AttackImpactLargeSlice4.wav"/>
-        <DupeDestroyCount value="4"/>
-        <Pitch value="-3.000000,-2.000000"/>
-        <Volume value="-12.000000,-12.000000"/>
-    </CSound>
-    <CSound id="AP_Predator_AttackLaunch" parent="Combat">
-        <EditorCategories value="Race:Terran"/>
-        <AssetArray File="Assets\Sounds\Zerg\SharedEffects\Attacks\Zerg_AttackLaunchSmallSwing0.wav"/>
-        <AssetArray File="Assets\Sounds\Zerg\SharedEffects\Attacks\Zerg_AttackLaunchSmallSwing1.wav"/>
-        <AssetArray File="Assets\Sounds\Zerg\SharedEffects\Attacks\Zerg_AttackLaunchSmallSwing2.wav"/>
-        <AssetArray File="Assets\Sounds\Zerg\SharedEffects\Attacks\Zerg_AttackLaunchSmallSwing3.wav"/>
-        <Flags index="VariationFallback" value="0"/>
-        <DupeDestroyCount value="5"/>
-        <Pitch value="-6.000000,-5.000000"/>
-        <Volume value="-13.000000,-12.000000"/>
-    </CSound>
-    <CSound id="AP_Predator_CloakOff" parent="Spell">
-        <EditorCategories value="Race:Terran"/>
-        <AssetArray File="Assets\Sounds\Terran\SharedEffects\Abilities\Terran_CloakOff.wav"/>
-        <Volume value="-6.000000,-6.000000"/>
-    </CSound>
-    <CSound id="AP_Predator_CloakOn" parent="Spell">
-        <EditorCategories value="Race:Terran"/>
-        <AssetArray File="Assets\Sounds\Terran\SharedEffects\Abilities\Terran_CloakOn.wav"/>
-        <DupeDestroyCount value="3"/>
-        <Volume value="-6.000000,-6.000000"/>
-    </CSound>
-    <CSound id="AP_Predator_Explode" parent="Death">
-        <EditorCategories value="Race:Terran"/>
-        <AssetArray File="Assets\Sounds\Terran\SharedEffects\Explosions\Terran_ExplosionMedium0.wav" Pitch="-3.000000,3.000000"/>
-        <AssetArray File="Assets\Sounds\Terran\SharedEffects\Explosions\Terran_ExplosionMedium1.wav" Pitch="-3.000000,3.000000"/>
-        <AssetArray File="Assets\Sounds\Terran\SharedEffects\Explosions\Terran_ExplosionMedium2.wav" Pitch="-3.000000,3.000000"/>
-        <AssetArray File="Assets\Sounds\Terran\SharedEffects\Explosions\Terran_ExplosionMedium3.wav" Pitch="-3.000000,3.000000"/>
-        <AssetArray File="Assets\Sounds\Terran\SharedEffects\Explosions\Terran_ExplosionMedium4.wav" Pitch="-3.000000,3.000000"/>
-        <AssetArray File="Assets\Sounds\Terran\SharedEffects\Explosions\Terran_ExplosionMedium5.wav" Pitch="-3.000000,3.000000"/>
-        <AssetArray File="Assets\Sounds\Terran\SharedEffects\Explosions\Terran_ExplosionMedium6.wav" Pitch="-3.000000,3.000000"/>
-        <AssetArray File="Assets\Sounds\Terran\SharedEffects\Explosions\Terran_ExplosionMedium7.wav" Pitch="-3.000000,3.000000"/>
-        <AssetArray File="Assets\Sounds\Terran\SharedEffects\Explosions\Terran_ExplosionMedium8.wav" Pitch="-3.000000,3.000000"/>
-        <AssetArray File="Assets\Sounds\Terran\SharedEffects\Explosions\Terran_ExplosionMedium9.wav" Pitch="-3.000000,3.000000"/>
-        <Flags index="Ignorable" value="0"/>
-        <Flags index="Purgable" value="1"/>
-        <Category value="Combat"/>
-        <DupeDestroyCount value="5"/>
-        <DupeMaximumMethod value="Replace"/>
-    </CSound>
-    <CSound id="AP_Predator_Ready" parent="Voice">
-        <EditorCategories value="Race:Terran"/>
-        <AssetArray File="Assets\Sounds\Terran\Predator\Predator_Ready0.ogg"/>
-        <Volume value="-2.000000,-2.000000"/>
-    </CSound>
-    <CSound id="AP_Predator_What" parent="Voice">
-        <EditorCategories value="Race:Terran"/>
-        <AssetArray File="Assets\Sounds\Terran\Predator\Predator_What0.ogg"/>
-        <AssetArray File="Assets\Sounds\Terran\Predator\Predator_What1.ogg"/>
-        <AssetArray File="Assets\Sounds\Terran\Predator\Predator_What2.ogg"/>
-        <AssetArray File="Assets\Sounds\Terran\Predator\Predator_What3.ogg"/>
-        <AssetArray File="Assets\Sounds\Terran\Predator\Predator_What4.ogg"/>
-        <Volume value="-2.000000,-2.000000"/>
-    </CSound>
-    <CSound id="AP_Predator_Yes" parent="Voice">
-        <EditorCategories value="Race:Terran"/>
-        <AssetArray File="Assets\Sounds\Terran\Predator\Predator_Yes0.ogg"/>
-        <AssetArray File="Assets\Sounds\Terran\Predator\Predator_Yes1.ogg"/>
-        <AssetArray File="Assets\Sounds\Terran\Predator\Predator_Yes2.ogg"/>
-        <AssetArray File="Assets\Sounds\Terran\Predator\Predator_Yes3.ogg"/>
-        <AssetArray File="Assets\Sounds\Terran\Predator\Predator_Yes4.ogg"/>
-        <AssetArray File="Assets\Sounds\Terran\Predator\Predator_Yes5.ogg"/>
-        <AssetArray File="Assets\Sounds\Terran\Predator\Predator_Yes6.ogg"/>
-        <Volume value="-2.000000,-2.000000"/>
-    </CSound>
-    <CSound id="AP_RetributionFieldImpactSound" parent="Spell">
-        <EditorCategories value="Race:Terran"/>
-        <AssetArray File="Assets\Sounds\Protoss\HighTemplar\HighTemplar_PsionicStormImpact0.wav"/>
-        <AssetArray File="Assets\Sounds\Protoss\HighTemplar\HighTemplar_PsionicStormImpact1.wav"/>
-        <AssetArray File="Assets\Sounds\Protoss\HighTemplar\HighTemplar_PsionicStormImpact2.wav"/>
-        <AssetArray File="Assets\Sounds\Protoss\HighTemplar\HighTemplar_PsionicStormImpact3.wav"/>
-        <AssetArray File="Assets\Sounds\Protoss\HighTemplar\HighTemplar_PsionicStormImpact4.wav"/>
-        <DupeDestroyCount value="3"/>
-        <Volume value="-9.000000,-9.000000"/>
-    </CSound>
-    <CSound id="AP_Hercules_Attack_NP" parent="TerranAck">
-        <AssetArray File="AP\LocalizedData\Sounds\TerranVO\CampaignUnits\Hercules\Hercules_NeuralParasiteAttack00.ogg" FacialAnim="Hercules_NeuralParasiteAttack00"/>
-        <AssetArray File="AP\LocalizedData\Sounds\TerranVO\CampaignUnits\Hercules\Hercules_NeuralParasiteAttack01.ogg" FacialAnim="Hercules_NeuralParasiteAttack01"/>
-        <Volume value="-1.000000,-1.000000"/>
-    </CSound>
-    <CSound id="AP_Hercules_Death" parent="Death">
-        <EditorCategories value="Race:Terran"/>
-        <AssetArray File="AP\LocalizedData\Sounds\TerranVO\CampaignUnits\Hercules\Hercules_Death00.wav"/>
-        <Volume value="-1.000000,-1.000000"/>
-    </CSound>
-    <CSound id="AP_Hercules_Death_NP" parent="Death">
-        <EditorCategories value="Race:Terran"/>
-        <AssetArray File="AP\LocalizedData\Sounds\TerranVO\CampaignUnits\Hercules\Hercules_NeuralParasiteDeath00.wav"/>
-        <Volume value="-1.000000,-1.000000"/>
-    </CSound>
-    <CSound id="AP_Hercules_Help" parent="TerranAck">
-        <AssetArray File="AP\LocalizedData\Sounds\TerranVO\CampaignUnits\Hercules\Hercules_Help00.ogg" FacialAnim="Hercules_Help00"/>
-        <Category value="Alert"/>
-        <Volume value="-1.000000,-1.000000"/>
-    </CSound>
-    <CSound id="AP_Hercules_Load" parent="Spell">
-        <EditorCategories value="Race:Terran"/>
-        <AssetArray File="Assets\Sounds\Terran\Medivac\Medivac_Load0.wav"/>
-        <Pitch value="-1.270000,1.170000"/>
-        <Volume value="-1.460000,-1.460000"/>
-    </CSound>
-    <CSound id="AP_Hercules_LoadVO" parent="TerranAck">
-        <AssetArray File="AP\LocalizedData\Sounds\TerranVO\CampaignUnits\Hercules\Hercules_Load00.ogg" FacialAnim="Hercules_Load00"/>
-        <Volume value="-1.000000,-1.000000"/>
-    </CSound>
-    <CSound id="AP_Hercules_Movement" parent="Movement">
-        <EditorCategories value="Race:Terran"/>
-        <AssetArray File="Assets\Sounds\Terran\Hercules\Hercules_Movement0.wav"/>
-    </CSound>
-    <CSound id="AP_Hercules_Pissed" parent="Pissed">
-        <EditorCategories value="Race:Terran"/>
-        <AssetArray File="AP\LocalizedData\Sounds\TerranVO\CampaignUnits\Hercules\Hercules_Pissed00.ogg" FacialAnim="Hercules_Pissed00"/>
-        <AssetArray File="AP\LocalizedData\Sounds\TerranVO\CampaignUnits\Hercules\Hercules_Pissed01.ogg" FacialAnim="Hercules_Pissed01"/>
-        <AssetArray File="AP\LocalizedData\Sounds\TerranVO\CampaignUnits\Hercules\Hercules_Pissed02.ogg" FacialAnim="Hercules_Pissed02"/>
-        <Volume value="-1.000000,-1.000000"/>
-    </CSound>
-    <CSound id="AP_Hercules_Ready" parent="Ready">
-        <EditorCategories value="Race:Terran"/>
-        <AssetArray File="AP\LocalizedData\Sounds\TerranVO\CampaignUnits\Hercules\Hercules_Ready00.ogg" FacialAnim="Hercules_Ready00"/>
-        <Volume value="-1.000000,-1.000000"/>
-    </CSound>
-    <CSound id="AP_Hercules_Ready_NP" parent="Ready">
-        <EditorCategories value="Race:Terran"/>
-        <AssetArray File="AP\LocalizedData\Sounds\TerranVO\CampaignUnits\Hercules\Hercules_NeuralParasiteReady00.ogg" FacialAnim="Hercules_NeuralParasiteReady00"/>
-        <Volume value="-1.000000,-1.000000"/>
-    </CSound>
-    <CSound id="AP_Hercules_Unload" parent="Spell">
-        <EditorCategories value="Race:Terran"/>
-        <AssetArray File="Assets\Sounds\Terran\Medivac\Medivac_Unload0.wav"/>
-        <Pitch value="-1.270000,1.170000"/>
-        <Volume value="-7.960000,-7.960000"/>
-    </CSound>
-    <CSound id="AP_Hercules_UnloadVO" parent="TerranAck">
-        <AssetArray File="AP\LocalizedData\Sounds\TerranVO\CampaignUnits\Hercules\Hercules_UnLoad00.ogg" FacialAnim="Hercules_UnLoad00"/>
-        <Volume value="-1.000000,-1.000000"/>
-    </CSound>
-    <CSound id="AP_Hercules_What" parent="TerranAck">
-        <AssetArray File="AP\LocalizedData\Sounds\TerranVO\CampaignUnits\Hercules\Hercules_What00.ogg" FacialAnim="Hercules_What00"/>
-        <AssetArray File="AP\LocalizedData\Sounds\TerranVO\CampaignUnits\Hercules\Hercules_What01.ogg" FacialAnim="Hercules_What01"/>
-        <AssetArray File="AP\LocalizedData\Sounds\TerranVO\CampaignUnits\Hercules\Hercules_What02.ogg" FacialAnim="Hercules_What02"/>
-        <Volume value="-1.000000,-1.000000"/>
-    </CSound>
-    <CSound id="AP_Hercules_What_NP" parent="TerranAck">
-        <AssetArray File="AP\LocalizedData\Sounds\TerranVO\CampaignUnits\Hercules\Hercules_NeuralParasiteWhat00.ogg" FacialAnim="Hercules_NeuralParasiteWhat00"/>
-        <AssetArray File="AP\LocalizedData\Sounds\TerranVO\CampaignUnits\Hercules\Hercules_NeuralParasiteWhat01.ogg" FacialAnim="Hercules_NeuralParasiteWhat01"/>
-        <Volume value="-1.000000,-1.000000"/>
-    </CSound>
-    <CSound id="AP_Hercules_Yes" parent="TerranAck">
-        <AssetArray File="AP\LocalizedData\Sounds\TerranVO\CampaignUnits\Hercules\Hercules_Yes00.ogg" FacialAnim="Hercules_Yes00"/>
-        <AssetArray File="AP\LocalizedData\Sounds\TerranVO\CampaignUnits\Hercules\Hercules_Yes01.ogg" FacialAnim="Hercules_Yes01"/>
-        <AssetArray File="AP\LocalizedData\Sounds\TerranVO\CampaignUnits\Hercules\Hercules_Yes02.ogg" FacialAnim="Hercules_Yes02"/>
-        <Volume value="-1.000000,-1.000000"/>
-    </CSound>
-    <CSound id="AP_TerranFlyer_Attack" parent="TerranAck_Void">
-        <AssetArray TemplateParam="TerranFlyer_Attack00"/>
-        <AssetArray TemplateParam="TerranFlyer_Attack01"/>
-        <AssetArray TemplateParam="TerranFlyer_Attack02"/>
-        <AssetArray TemplateParam="TerranFlyer_Attack03"/>
-        <AssetArray TemplateParam="TerranFlyer_Attack04"/>
-        <AssetArray TemplateParam="TerranFlyer_Attack05"/>
-        <AssetArray TemplateParam="TerranFlyer_Attack06"/>
-        <AssetArray TemplateParam="TerranFlyer_Attack07"/>
-        <Flags index="NeedsUpdate" value="1"/>
-        <Flags index="NeedsTTS" value="1"/>
-        <Volume value="-2.000000,-2.000000"/>
-    </CSound>
-    <CSound id="AP_TerranFlyer_DefenderModeVO" parent="TerranAck_Void">
-        <AssetArray TemplateParam="TerranFlyer_Yes00"/>
-        <AssetArray TemplateParam="TerranFlyer_Yes01"/>
-        <AssetArray TemplateParam="TerranFlyer_Yes02"/>
-        <AssetArray TemplateParam="TerranFlyer_Yes04"/>
-        <AssetArray TemplateParam="TerranFlyer_Yes05"/>
-        <Flags index="NeedsUpdate" value="1"/>
-        <Flags index="NeedsTTS" value="1"/>
-        <Chance value="25"/>
-        <Volume value="-2.000000,-2.000000"/>
-    </CSound>
-    <CSound id="AP_TerranFlyer_Help" parent="TerranHelp">
-        <AssetArray TemplateParam="TerranFlyer_Help00"/>
-        <AssetArray TemplateParam="TerranFlyer_Help01"/>
-        <Flags index="NeedsUpdate" value="1"/>
-        <Flags index="NeedsTTS" value="1"/>
-        <Volume value="-2.000000,-2.000000"/>
-    </CSound>
-    <CSound id="AP_TerranFlyer_Pissed" parent="TerranPissed">
-        <AssetArray TemplateParam="TerranFlyer_Pissed00"/>
-        <AssetArray TemplateParam="TerranFlyer_Pissed01"/>
-        <AssetArray TemplateParam="TerranFlyer_Pissed02"/>
-        <AssetArray TemplateParam="TerranFlyer_Pissed03"/>
-        <AssetArray TemplateParam="TerranFlyer_Pissed04"/>
-        <AssetArray TemplateParam="TerranFlyer_Pissed05"/>
-        <AssetArray TemplateParam="TerranFlyer_Pissed06"/>
-        <AssetArray TemplateParam="TerranFlyer_Pissed08"/>
-        <AssetArray TemplateParam="TerranFlyer_Pissed07"/>
-        <Flags index="NeedsUpdate" value="1"/>
-        <Flags index="NeedsTTS" value="1"/>
-        <Volume value="-2.000000,-2.000000"/>
-    </CSound>
-    <CSound id="AP_TerranFlyerAG_Attack" parent="TerranAck_Void">
-        <AssetArray TemplateParam="TerranFlyer_Attack00"/>
-        <AssetArray TemplateParam="TerranFlyer_Attack01"/>
-        <AssetArray TemplateParam="TerranFlyer_Attack02"/>
-        <AssetArray TemplateParam="TerranFlyer_Attack04"/>
-        <AssetArray TemplateParam="TerranFlyer_Attack05"/>
-        <AssetArray TemplateParam="TerranFlyer_Attack06"/>
-        <AssetArray TemplateParam="TerranFlyer_Attack07"/>
-        <Flags index="NeedsUpdate" value="1"/>
-        <Flags index="NeedsTTS" value="1"/>
-        <Volume value="-2.000000,-2.000000"/>
-    </CSound>
-    <CSound id="AP_TerranFlyerAG_Yes" parent="TerranAck_Void">
-        <AssetArray TemplateParam="TerranFlyer_Yes00"/>
-        <AssetArray TemplateParam="TerranFlyer_Yes01"/>
-        <AssetArray TemplateParam="TerranFlyer_Yes02"/>
-        <AssetArray TemplateParam="TerranFlyer_Yes04"/>
-        <AssetArray TemplateParam="TerranFlyer_Yes05"/>
-        <Flags index="NeedsUpdate" value="1"/>
-        <Flags index="NeedsTTS" value="1"/>
-        <Volume value="-2.000000,-2.000000"/>
-    </CSound>
-    <CSound id="AP_TerranFlyer_Death_NP" parent="TerranDeath_NP">
-        <AssetArray TemplateParam="TerranFlyer_Death_NP00"/>
-        <Flags index="NeedsUpdate" value="1"/>
-        <Flags index="NeedsTTS" value="1"/>
-        <Volume value="-2.000000,-2.000000"/>
-    </CSound>
-    <CSound id="AP_TerranFlyer_DefenderModeVO_NP" parent="TerranAck_Void">
-        <AssetArray TemplateParam="TerranFlyer_Yes_NP00"/>
-        <AssetArray TemplateParam="TerranFlyer_Yes_NP01"/>
-        <Flags index="NeedsUpdate" value="1"/>
-        <Flags index="NeedsTTS" value="1"/>
-        <Chance value="25"/>
-        <Volume value="-2.000000,-2.000000"/>
-    </CSound>
-    <CSound id="AP_TerranFlyer_Ready" parent="TerranReady">
-        <AssetArray TemplateParam="TerranFlyer_Ready00"/>
-        <AssetArray TemplateParam="TerranFlyer_Ready01"/>
-        <Flags index="NeedsUpdate" value="1"/>
-        <Flags index="NeedsTTS" value="1"/>
-        <Volume value="-2.000000,-2.000000"/>
-    </CSound>
-    <CSound id="AP_TerranFlyer_Ready_NP" parent="TerranAck_Void">
-        <AssetArray TemplateParam="TerranFlyer_Ready_NP00"/>
-        <Flags index="NeedsUpdate" value="1"/>
-        <Flags index="NeedsTTS" value="1"/>
-        <Volume value="-2.000000,-2.000000"/>
-    </CSound>
-    <CSound id="AP_TerranFlyer_What" parent="TerranAck_Void">
-        <AssetArray TemplateParam="TerranFlyer_What00"/>
-        <AssetArray TemplateParam="TerranFlyer_What01"/>
-        <AssetArray TemplateParam="TerranFlyer_What02"/>
-        <AssetArray TemplateParam="TerranFlyer_What03"/>
-        <AssetArray TemplateParam="TerranFlyer_What04"/>
-        <AssetArray TemplateParam="TerranFlyer_What05"/>
-        <AssetArray TemplateParam="TerranFlyer_What06"/>
-        <AssetArray TemplateParam="TerranFlyer_What07"/>
-        <AssetArray TemplateParam="TerranFlyer_What08"/>
-        <AssetArray TemplateParam="TerranFlyer_What09"/>
-        <Flags index="NeedsUpdate" value="1"/>
-        <Flags index="NeedsTTS" value="1"/>
-        <Volume value="-2.000000,-2.000000"/>
-    </CSound>
-    <CSound id="AP_TerranFlyer_What_NP" parent="TerranAck_Void">
-        <AssetArray TemplateParam="TerranFlyer_What_NP00"/>
-        <AssetArray TemplateParam="TerranFlyer_What_NP01"/>
-        <Flags index="NeedsUpdate" value="1"/>
-        <Flags index="NeedsTTS" value="1"/>
-        <Volume value="-2.000000,-2.000000"/>
-    </CSound>
-    <CSound id="AP_TerranFlyer_Yes" parent="TerranAck_Void">
-        <AssetArray TemplateParam="TerranFlyer_Yes00"/>
-        <AssetArray TemplateParam="TerranFlyer_Yes01"/>
-        <AssetArray TemplateParam="TerranFlyer_Yes02"/>
-        <AssetArray TemplateParam="TerranFlyer_Yes03"/>
-        <AssetArray TemplateParam="TerranFlyer_Yes04"/>
-        <AssetArray TemplateParam="TerranFlyer_Yes05"/>
-        <AssetArray TemplateParam="TerranFlyer_Yes06"/>
-        <AssetArray TemplateParam="TerranFlyer_Yes07"/>
-        <AssetArray TemplateParam="TerranFlyer_Yes08"/>
-        <Flags index="NeedsUpdate" value="1"/>
-        <Flags index="NeedsTTS" value="1"/>
-        <Volume value="-2.000000,-2.000000"/>
-    </CSound>
-    <CSound id="AP_TerranFlyer_Yes_NP" parent="TerranAck_Void">
-        <AssetArray TemplateParam="TerranFlyer_Yes_NP00"/>
-        <AssetArray TemplateParam="TerranFlyer_Yes_NP01"/>
-        <Flags index="NeedsUpdate" value="1"/>
-        <Flags index="NeedsTTS" value="1"/>
-        <Volume value="-2.000000,-2.000000"/>
-    </CSound>
-    <CSound id="AP_Liberator_CloakOff" parent="Terran_CloakOff">
-        <DupeDestroyCount value="4"/>
-        <DupeMuteCount value="4"/>
-        <Pitch value="-1.000000,0.000000"/>
-    </CSound>
-    <CSound id="AP_Liberator_CloakOn" parent="Terran_CloakOn">
-        <DupeDestroyCount value="4"/>
-        <DupeMuteCount value="4"/>
-        <Pitch value="-1.000000,0.000000"/>
-    </CSound>
-    <CSound id="AP_ValkyrieSCBW@Attack" BaseDir="AP\LocalizedData\Sounds" Folder="ValkyrieSCBW" Race="Terran">
-        <EditorCategories value="Race:Terran"/>
-        <AssetArray TemplateParam="ValkyrieSCBW@Yes00"/>
-        <AssetArray TemplateParam="ValkyrieSCBW@Yes01"/>
-        <AssetArray TemplateParam="ValkyrieSCBW@Yes02"/>
-        <AssetArray TemplateParam="ValkyrieSCBW@Yes03"/>
-        <AssetArrayTemplate>
-            <File value="AP\LocalizedData\Sounds\TerranUnitVO\ValkyrieSCBW\^TemplateParam2^.wav"/>
-            <FacialAnim value="^TemplateParam1^"/>
-            <FacialGroup value="^TemplateParam1^"/>
-            <FacialFile value="AP\LocalizedData\Sounds\VO\Terran\^TemplateParam1^.fxe"/>
-        </AssetArrayTemplate>
-        <Flags index="Ignorable" value="1"/>
-        <Flags index="Stream" value="1"/>
-        <Mode value="3DWorld"/>
-        <PanLevel value="0.750000"/>
-        <ReverbBalance Room="0"/>
-        <SustainFade index="1" Time="250" Volume="-96.000000"/>
-        <Volume value="-1.000000,-1.000000"/>
-    </CSound>
-    <CSound id="AP_ValkyrieSCBW@Explode" BaseDir="AP\LocalizedData\Sounds" Folder="ValkyrieSCBW" Race="Terran">
-        <EditorCategories value="Race:Terran"/>
-        <AssetArray TemplateParam="ValkyrieSCBW@Death00"/>
-        <AssetArrayTemplate>
-            <File value="AP\LocalizedData\Sounds\TerranUnitVO\ValkyrieSCBW\^TemplateParam2^.wav"/>
-            <FacialAnim value="^TemplateParam1^"/>
-            <FacialGroup value="^TemplateParam1^"/>
-            <FacialFile value="AP\LocalizedData\Sounds\VO\Terran\^TemplateParam1^.fxe"/>
-        </AssetArrayTemplate>
-        <Flags index="Ignorable" value="1"/>
-        <Category value="Death"/>
-        <Mode value="3DWorld"/>
-        <ReverbBalance Room="0"/>
-        <Volume value="-1.000000,-1.000000"/>
-    </CSound>
-    <CSound id="AP_ValkyrieSCBW@Help" BaseDir="AP\LocalizedData\Sounds" Folder="ValkyrieSCBW" Race="Terran">
-        <EditorCategories value="Race:Terran"/>
-        <AssetArray TemplateParam="ValkyrieSCBW@Help00"/>
-        <AssetArrayTemplate>
-            <File value="AP\LocalizedData\Sounds\TerranUnitVO\ValkyrieSCBW\^TemplateParam2^.wav"/>
-            <FacialAnim value="^TemplateParam1^"/>
-            <FacialGroup value="^TemplateParam1^"/>
-            <FacialFile value="AP\LocalizedData\Sounds\VO\Terran\^TemplateParam1^.fxe"/>
-        </AssetArrayTemplate>
-        <Flags index="Ignorable" value="1"/>
-        <Flags index="Stream" value="1"/>
-        <Category value="Alert"/>
-        <Mode value="3DWorld"/>
-        <SpeakerMix index="BackLeft" value="0.000000"/>
-        <SpeakerMix index="BackRight" value="0.000000"/>
-        <SpeakerMix index="SideLeft" value="0.000000"/>
-        <SpeakerMix index="SideRight" value="0.000000"/>
-        <SustainFade index="1" Time="250" Volume="-96.000000"/>
-        <Volume value="-1.000000,-1.000000"/>
-    </CSound>
-    <CSound id="AP_ValkyrieSCBW@Movement" parent="Movement">
-        <EditorCategories value="Race:Terran"/>
-        <AssetArray File="Assets\Sounds\Terran\Wraith\Wraith_Movement00.wav"/>
-        <AssetArray File="Assets\Sounds\Terran\Wraith\Wraith_Movement01.wav"/>
-        <AssetArray File="Assets\Sounds\Terran\Wraith\Wraith_Movement02.wav"/>
-    </CSound>
-    <CSound id="AP_ValkyrieSCBW@Pissed" BaseDir="AP\LocalizedData\Sounds" Folder="ValkyrieSCBW" Race="Terran">
-        <EditorCategories value="Race:Terran"/>
-        <AssetArray TemplateParam="ValkyrieSCBW@Pissed00"/>
-        <AssetArray TemplateParam="ValkyrieSCBW@Pissed01"/>
-        <AssetArray TemplateParam="ValkyrieSCBW@Pissed02"/>
-        <AssetArray TemplateParam="ValkyrieSCBW@Pissed03"/>
-        <AssetArray TemplateParam="ValkyrieSCBW@Pissed04"/>
-        <AssetArray TemplateParam="ValkyrieSCBW@Pissed05"/>
-        <AssetArray TemplateParam="ValkyrieSCBW@Pissed06"/>
-        <AssetArrayTemplate>
-            <File value="PA\LocalizedData\Sounds\TerranUnitVO\ValkyrieSCBW\^TemplateParam2^.wav"/>
-            <FacialAnim value="^TemplateParam1^"/>
-            <FacialGroup value="^TemplateParam1^"/>
-            <FacialFile value="AP\LocalizedData\Sounds\VO\Terran\^TemplateParam1^.fxe"/>
-        </AssetArrayTemplate>
-        <Flags index="Download" value="0"/>
-        <Flags index="Ignorable" value="1"/>
-        <Flags index="Stream" value="1"/>
-        <Mode value="3DWorld"/>
-        <PanLevel value="0.750000"/>
-        <ReverbBalance Room="0"/>
-        <Select value="Sequential"/>
-        <SustainFade index="1" Time="250" Volume="-96.000000"/>
-        <Volume value="-1.000000,-1.000000"/>
-    </CSound>
-    <CSound id="AP_ValkyrieSCBW@Ready" BaseDir="AP\LocalizedData\Sounds" Folder="ValkyrieSCBW" Race="Terran">
-        <EditorCategories value="Race:Terran"/>
-        <AssetArray TemplateParam="ValkyrieSCBW@Ready00"/>
-        <AssetArrayTemplate>
-            <File value="AP\LocalizedData\Sounds\TerranUnitVO\ValkyrieSCBW\^TemplateParam2^.wav"/>
-            <FacialAnim value="^TemplateParam1^"/>
-            <FacialGroup value="^TemplateParam1^"/>
-            <FacialFile value="AP\LocalizedData\Sounds\VO\Terran\^TemplateParam1^.fxe"/>
-        </AssetArrayTemplate>
-        <Flags index="Ignorable" value="1"/>
-        <Flags index="Stream" value="1"/>
-        <Category value="Ready"/>
-        <Mode value="3DWorld"/>
-        <ReverbBalance Room="-1500"/>
-        <SustainFade index="1" Time="250" Volume="-96.000000"/>
-        <Volume value="-1.000000,-1.000000"/>
-    </CSound>
-    <CSound id="AP_ValkyrieSCBW@What" BaseDir="AP\LocalizedData\Sounds" Folder="ValkyrieSCBW" Race="Terran">
-        <EditorCategories value="Race:Terran"/>
-        <AssetArray TemplateParam="ValkyrieSCBW@What00"/>
-        <AssetArray TemplateParam="ValkyrieSCBW@What01"/>
-        <AssetArray TemplateParam="ValkyrieSCBW@What02"/>
-        <AssetArray TemplateParam="ValkyrieSCBW@What03"/>
-        <AssetArrayTemplate>
-            <File value="AP\LocalizedData\Sounds\TerranUnitVO\ValkyrieSCBW\^TemplateParam2^.wav"/>
-            <FacialAnim value="^TemplateParam1^"/>
-            <FacialGroup value="^TemplateParam1^"/>
-            <FacialFile value="AP\LocalizedData\Sounds\VO\Terran\^TemplateParam1^.fxe"/>
-        </AssetArrayTemplate>
-        <Flags index="Ignorable" value="1"/>
-        <Flags index="Stream" value="1"/>
-        <Mode value="3DWorld"/>
-        <PanLevel value="0.750000"/>
-        <ReverbBalance Room="0"/>
-        <SustainFade index="1" Time="250" Volume="-96.000000"/>
-        <Volume value="-1.000000,-1.000000"/>
-    </CSound>
-    <CSound id="AP_ValkyrieSCBW@Yes" BaseDir="AP\LocalizedData\Sounds" Folder="ValkyrieSCBW" Race="Terran">
-        <EditorCategories value="Race:Terran"/>
-        <AssetArray TemplateParam="ValkyrieSCBW@Yes00"/>
-        <AssetArray TemplateParam="ValkyrieSCBW@Yes01"/>
-        <AssetArray TemplateParam="ValkyrieSCBW@Yes02"/>
-        <AssetArray TemplateParam="ValkyrieSCBW@Yes03"/>
-        <AssetArrayTemplate>
-            <File value="AP\LocalizedData\Sounds\TerranUnitVO\ValkyrieSCBW\^TemplateParam2^.wav"/>
-            <FacialAnim value="^TemplateParam1^"/>
-            <FacialGroup value="^TemplateParam1^"/>
-            <FacialFile value="AP\LocalizedData\Sounds\VO\Terran\^TemplateParam1^.fxe"/>
-        </AssetArrayTemplate>
-        <Flags index="Ignorable" value="1"/>
-        <Flags index="Stream" value="1"/>
-        <Mode value="3DWorld"/>
-        <PanLevel value="0.750000"/>
-        <ReverbBalance Room="0"/>
-        <SustainFade index="1" Time="250" Volume="-96.000000"/>
-        <Volume value="-1.000000,-1.000000"/>
-    </CSound>
-    <CSound id="AP_ValkyrieSCBWWeapon@Impact" parent="Combat">
-        <EditorCategories value="Race:Terran"/>
-        <AssetArray File="AP\Assets\Sounds\Terran\ValkyrieSCBW\ValkyrieSCBWWeapon@Impact00.wav"/>
-        <Volume value="-2.000000,-2.000000"/>
-    </CSound>
-    <CSound id="AP_ValkyrieSCBWWeapon@Launch" parent="Combat">
-        <EditorCategories value="Race:Terran"/>
-        <AssetArray File="AP\Assets\Sounds\Terran\ValkyrieSCBW\ValkyrieSCBWWeapon@Launch00.wav"/>
-        <Category value="Spell"/>
-        <DupeDestroyCount value="10"/>
-        <DupeMaximumMethod value="Replace"/>
-        <OverlapTimeDelta value="500"/>
-        <Volume value="-1.000000,-1.000000"/>
-    </CSound>
-    <CSound id="AP_WarHound_Explode" parent="Combat">
-        <EditorCategories value="Race:Terran"/>
-        <AssetArray File="Assets\Sounds\Terran\SharedEffects\Explosions\Terran_ExplosionLarge0.wav" Pitch="-3.000000,3.000000"/>
-        <AssetArray File="Assets\Sounds\Terran\SharedEffects\Explosions\Terran_ExplosionLarge1.wav" Pitch="-3.000000,3.000000"/>
-        <AssetArray File="Assets\Sounds\Terran\SharedEffects\Explosions\Terran_ExplosionLarge2.wav" Pitch="-3.000000,3.000000"/>
-        <AssetArray File="Assets\Sounds\Terran\SharedEffects\Explosions\Terran_ExplosionLarge3.wav" Pitch="-3.000000,3.000000"/>
-        <AssetArray File="Assets\Sounds\Terran\SharedEffects\Explosions\Terran_ExplosionLarge4.wav" Pitch="-3.000000,3.000000"/>
-        <AssetArray File="Assets\Sounds\Terran\SharedEffects\Explosions\Terran_ExplosionLarge5.wav" Pitch="-3.000000,3.000000"/>
-        <AssetArray File="Assets\Sounds\Terran\SharedEffects\Explosions\Terran_ExplosionLarge6.wav" Pitch="-3.000000,3.000000"/>
-        <AssetArray File="Assets\Sounds\Terran\SharedEffects\Explosions\Terran_ExplosionLarge7.wav" Pitch="-3.000000,3.000000"/>
-        <AssetArray File="Assets\Sounds\Terran\SharedEffects\Explosions\Terran_ExplosionLarge8.wav" Pitch="-3.000000,3.000000"/>
-        <AssetArray File="Assets\Sounds\Terran\SharedEffects\Explosions\Terran_ExplosionLarge9.wav" Pitch="-3.000000,3.000000"/>
-        <DupeDestroyCount value="5"/>
-        <DupeMuteCount value="5"/>
-    </CSound>
-    <CSound id="AP_DevilDog_Death" parent="Death">
-        <EditorCategories value="Race:Terran"/>
-        <AssetArray File="LocalizedData\Sounds\TerranVO\CampaignUnits\Firebat\Firebat_Death00.wav"/>
-        <AssetArray File="LocalizedData\Sounds\TerranVO\CampaignUnits\Firebat\Firebat_Death01.wav"/>
-        <AssetArray File="LocalizedData\Sounds\TerranVO\CampaignUnits\Firebat\Firebat_Death02.wav"/>
-        <AssetArray File="LocalizedData\Sounds\TerranVO\CampaignUnits\Firebat\Firebat_Death03.wav"/>
-        <AssetArray File="LocalizedData\Sounds\TerranVO\CampaignUnits\Firebat\Firebat_Death04.wav"/>
-        <AssetArray File="LocalizedData\Sounds\TerranVO\CampaignUnits\Firebat\Firebat_Death05.wav"/>
-    </CSound>
-    <CSound id="AP_SiegeBreaker_Attack" parent="TerranAck">
-        <AssetArray File="LocalizedData\Sounds\TerranUnitVO\SiegeTank\SiegeTank_Attack00.ogg" FacialAnim="SiegeTank_Attack00"/>
-        <AssetArray File="LocalizedData\Sounds\TerranUnitVO\SiegeTank\SiegeTank_Attack01.ogg" FacialAnim="SiegeTank_Attack01"/>
-        <AssetArray File="LocalizedData\Sounds\TerranUnitVO\SiegeTank\SiegeTank_Attack02.ogg" FacialAnim="SiegeTank_Attack02"/>
-        <AssetArray File="LocalizedData\Sounds\TerranUnitVO\SiegeTank\SiegeTank_Attack03.ogg" FacialAnim="SiegeTank_Attack03"/>
-        <AssetArray File="LocalizedData\Sounds\TerranUnitVO\SiegeTank\SiegeTank_Attack04.ogg" FacialAnim="SiegeTank_Attack04"/>
-        <AssetArray File="LocalizedData\Sounds\TerranUnitVO\SiegeTank\SiegeTank_Attack05.ogg" FacialAnim="SiegeTank_Attack05"/>
-        <AssetArray File="LocalizedData\Sounds\TerranUnitVO\SiegeTank\SiegeTank_Attack06.ogg" FacialAnim="SiegeTank_Attack06"/>
-        <AssetArray File="LocalizedData\Sounds\TerranUnitVO\SiegeTank\SiegeTank_Attack07.ogg" FacialAnim="SiegeTank_Attack07"/>
-        <AssetArray File="LocalizedData\Sounds\TerranUnitVO\SiegeTank\SiegeTank_Attack08.ogg" FacialAnim="SiegeTank_Attack08"/>
-        <AssetArray File="LocalizedData\Sounds\TerranUnitVO\SiegeTank\SiegeTank_Attack09.ogg" FacialAnim="SiegeTank_Attack09"/>
-        <Flags index="Download" value="0"/>
-        <Volume value="1.000000,1.000000"/>
-    </CSound>
-    <CSound id="AP_SiegeBreaker_AttackImpact" parent="Combat">
-        <EditorCategories value="Race:Terran"/>
-        <AssetArray File="Assets\Sounds\Terran\SharedEffects\Explosions\SiegeTank_ImpactSmall0.wav" FacialGroup=""/>
-        <AssetArray File="Assets\Sounds\Terran\SharedEffects\Explosions\SiegeTank_ImpactSmall1.wav" FacialGroup=""/>
-        <AssetArray File="Assets\Sounds\Terran\SharedEffects\Explosions\SiegeTank_ImpactSmall2.wav" FacialGroup=""/>
-        <AssetArray File="Assets\Sounds\Terran\SharedEffects\Explosions\SiegeTank_ImpactSmall3.wav" FacialGroup=""/>
-        <AssetArray File="Assets\Sounds\Terran\SharedEffects\Explosions\SiegeTank_ImpactSmall4.wav" FacialGroup=""/>
-        <AssetArray File="Assets\Sounds\Terran\SharedEffects\Explosions\SiegeTank_ImpactSmall5.wav" FacialGroup=""/>
-        <AssetArray File="Assets\Sounds\Terran\SharedEffects\Explosions\SiegeTank_ImpactSmall6.wav" FacialGroup=""/>
-        <AssetArray File="Assets\Sounds\Terran\SharedEffects\Explosions\SiegeTank_ImpactSmall7.wav" FacialGroup=""/>
-        <AssetArray File="Assets\Sounds\Terran\SharedEffects\Explosions\SiegeTank_ImpactSmall8.wav" FacialGroup=""/>
-        <AssetArray File="Assets\Sounds\Terran\SharedEffects\Explosions\SiegeTank_ImpactSmall9.wav" FacialGroup=""/>
-        <DupeDestroyCount value="5"/>
-        <DupeMaximumMethod value="Replace"/>
-        <Pitch value="-3.000000,3.000000"/>
-        <Volume value="-3.000000,0.000000"/>
-    </CSound>
-    <CSound id="AP_SiegeBreaker_AttackLaunch" parent="Combat">
-        <EditorCategories value="Race:Terran"/>
-        <AssetArray File="Assets\Sounds\Terran\SiegeTank\SiegeTank_AttackLaunch0.wav"/>
-        <AssetArray File="Assets\Sounds\Terran\SiegeTank\SiegeTank_AttackLaunch1.wav"/>
-        <AssetArray File="Assets\Sounds\Terran\SiegeTank\SiegeTank_AttackLaunch2.wav"/>
-        <AssetArray File="Assets\Sounds\Terran\SiegeTank\SiegeTank_AttackLaunch3.wav"/>
-        <DupeDestroyCount value="8"/>
-        <DupeMaximumMethod value="Replace"/>
-        <Pitch value="-6.180000,-1.820000"/>
-        <Volume value="-6.000000,-6.000000"/>
-    </CSound>
-    <CSound id="AP_SiegeBreaker_Explode" parent="Combat">
-        <EditorCategories value="Race:Terran"/>
-        <AssetArray File="Assets\Sounds\Terran\SharedEffects\Explosions\Terran_ExplosionMedium0.wav" Pitch="-3.000000,3.000000"/>
-        <AssetArray File="Assets\Sounds\Terran\SharedEffects\Explosions\Terran_ExplosionMedium1.wav" Pitch="-3.000000,3.000000"/>
-        <AssetArray File="Assets\Sounds\Terran\SharedEffects\Explosions\Terran_ExplosionMedium2.wav" Pitch="-3.000000,3.000000"/>
-        <AssetArray File="Assets\Sounds\Terran\SharedEffects\Explosions\Terran_ExplosionMedium3.wav" Pitch="-3.000000,3.000000"/>
-        <AssetArray File="Assets\Sounds\Terran\SharedEffects\Explosions\Terran_ExplosionMedium4.wav" Pitch="-3.000000,3.000000"/>
-        <AssetArray File="Assets\Sounds\Terran\SharedEffects\Explosions\Terran_ExplosionMedium5.wav" Pitch="-3.000000,3.000000"/>
-        <AssetArray File="Assets\Sounds\Terran\SharedEffects\Explosions\Terran_ExplosionMedium6.wav" Pitch="-3.000000,3.000000"/>
-        <AssetArray File="Assets\Sounds\Terran\SharedEffects\Explosions\Terran_ExplosionMedium7.wav" Pitch="-3.000000,3.000000"/>
-        <AssetArray File="Assets\Sounds\Terran\SharedEffects\Explosions\Terran_ExplosionMedium8.wav" Pitch="-3.000000,3.000000"/>
-        <AssetArray File="Assets\Sounds\Terran\SharedEffects\Explosions\Terran_ExplosionMedium9.wav" Pitch="-3.000000,3.000000"/>
-        <DupeDestroyCount value="5"/>
-    </CSound>
-    <CSound id="AP_SiegeBreaker_Help" parent="Alert">
-        <EditorCategories value="Race:Terran"/>
-        <AssetArray File="LocalizedData\Sounds\TerranUnitVO\SiegeTank\SiegeTank_Help00.ogg" FacialAnim="SiegeTank_Help00"/>
-        <Mode value="3DWorld"/>
-        <Volume value="1.000000,1.000000"/>
-    </CSound>
-    <CSound id="AP_SiegeBreaker_MorphToSiege" parent="Build">
-        <EditorCategories value="Race:Terran"/>
-        <AssetArray File="Assets\Sounds\Terran\SiegeTank\SiegeTank_MorphToSiege.wav"/>
-        <Volume value="-8.000000,-8.000000"/>
-    </CSound>
-    <CSound id="AP_SiegeBreaker_MorphToTank" parent="Build">
-        <EditorCategories value="Race:Terran"/>
-        <AssetArray File="Assets\Sounds\Terran\SiegeTank\SiegeTank_MorphToTank.wav"/>
-        <Volume value="-7.960000,-7.960000"/>
-    </CSound>
-    <CSound id="AP_SiegeBreaker_Pissed" parent="TerranAck">
-        <AssetArray File="LocalizedData\Sounds\TerranUnitVO\SiegeTank\SiegeTank_Pissed00.ogg" FacialAnim="SiegeTank_Pissed00"/>
-        <AssetArray File="LocalizedData\Sounds\TerranUnitVO\SiegeTank\SiegeTank_Pissed01.ogg" FacialAnim="SiegeTank_Pissed01"/>
-        <AssetArray File="LocalizedData\Sounds\TerranUnitVO\SiegeTank\SiegeTank_Pissed02.ogg" FacialAnim="SiegeTank_Pissed02"/>
-        <AssetArray File="LocalizedData\Sounds\TerranUnitVO\SiegeTank\SiegeTank_Pissed03.ogg" FacialAnim="SiegeTank_Pissed03"/>
-        <AssetArray File="LocalizedData\Sounds\TerranUnitVO\SiegeTank\SiegeTank_Pissed04.ogg" FacialAnim="SiegeTank_Pissed04"/>
-        <AssetArray File="LocalizedData\Sounds\TerranUnitVO\SiegeTank\SiegeTank_Pissed05.ogg" FacialAnim="SiegeTank_Pissed05"/>
-        <AssetArray File="LocalizedData\Sounds\TerranUnitVO\SiegeTank\SiegeTank_Pissed06.ogg" FacialAnim="SiegeTank_Pissed06"/>
-        <AssetArray File="LocalizedData\Sounds\TerranUnitVO\SiegeTank\SiegeTank_Pissed07.ogg" FacialAnim="SiegeTank_Pissed07"/>
-        <AssetArray File="LocalizedData\Sounds\TerranUnitVO\SiegeTank\SiegeTank_Pissed08.ogg" FacialAnim="SiegeTank_Pissed08"/>
-        <AssetArray File="LocalizedData\Sounds\TerranUnitVO\SiegeTank\SiegeTank_Pissed09.ogg" FacialAnim="SiegeTank_Pissed09"/>
-        <Flags index="Download" value="0"/>
-        <Select value="Sequential"/>
-        <Volume value="1.000000,1.000000"/>
-    </CSound>
-    <CSound id="AP_SiegeBreaker_Ready" parent="Ready">
-        <EditorCategories value="Race:Terran"/>
-        <AssetArray File="LocalizedData\Sounds\TerranUnitVO\SiegeTank\SiegeTank_Ready00.ogg"/>
-        <AssetArray File="LocalizedData\Sounds\TerranUnitVO\SiegeTank\SiegeTank_Ready01.ogg"/>
-        <Volume value="1.000000,1.000000"/>
-    </CSound>
-    <CSound id="AP_SiegeBreaker_SiegedAttackImpact" parent="Combat">
-        <EditorCategories value="Race:Terran"/>
-        <AssetArray File="Assets\Sounds\Terran\SharedEffects\Explosions\SiegeTank_ImpactMedium0.wav" Pitch="-3.000000,3.000000" FacialGroup=""/>
-        <AssetArray File="Assets\Sounds\Terran\SharedEffects\Explosions\SiegeTank_ImpactMedium1.wav" Pitch="-3.000000,3.000000" FacialGroup=""/>
-        <AssetArray File="Assets\Sounds\Terran\SharedEffects\Explosions\SiegeTank_ImpactMedium2.wav" Pitch="-3.000000,3.000000" FacialGroup=""/>
-        <AssetArray File="Assets\Sounds\Terran\SharedEffects\Explosions\SiegeTank_ImpactMedium3.wav" Pitch="-3.000000,3.000000" FacialGroup=""/>
-        <AssetArray File="Assets\Sounds\Terran\SharedEffects\Explosions\SiegeTank_ImpactMedium4.wav" Pitch="-3.000000,3.000000" FacialGroup=""/>
-        <AssetArray File="Assets\Sounds\Terran\SharedEffects\Explosions\SiegeTank_ImpactMedium5.wav" Pitch="-3.000000,3.000000" FacialGroup=""/>
-        <AssetArray File="Assets\Sounds\Terran\SharedEffects\Explosions\SiegeTank_ImpactMedium6.wav" Pitch="-3.000000,3.000000" FacialGroup=""/>
-        <AssetArray File="Assets\Sounds\Terran\SharedEffects\Explosions\SiegeTank_ImpactMedium7.wav" Pitch="-3.000000,3.000000" FacialGroup=""/>
-        <AssetArray File="Assets\Sounds\Terran\SharedEffects\Explosions\SiegeTank_ImpactMedium8.wav" Pitch="-3.000000,3.000000" FacialGroup=""/>
-        <AssetArray File="Assets\Sounds\Terran\SharedEffects\Explosions\SiegeTank_ImpactMedium9.wav" Pitch="-3.000000,3.000000" FacialGroup=""/>
-        <DupeDestroyCount value="5"/>
-        <DupeMaximumMethod value="Replace"/>
-    </CSound>
-    <CSound id="AP_SiegeBreaker_SiegedAttackLaunch" parent="Combat">
-        <EditorCategories value="Race:Terran"/>
-        <AssetArray File="Assets\Sounds\Terran\SiegeTank\SiegeTank_SiegeAttackLaunch0.wav"/>
-        <AssetArray File="Assets\Sounds\Terran\SiegeTank\SiegeTank_SiegeAttackLaunch1.wav"/>
-        <AssetArray File="Assets\Sounds\Terran\SiegeTank\SiegeTank_SiegeAttackLaunch2.wav"/>
-        <AssetArray File="Assets\Sounds\Terran\SiegeTank\SiegeTank_SiegeAttackLaunch3.wav"/>
-        <AssetArray File="Assets\Sounds\Terran\SiegeTank\SiegeTank_SiegeAttackLaunch4.wav"/>
-        <AssetArray File="Assets\Sounds\Terran\SiegeTank\SiegeTank_SiegeAttackLaunch5.wav"/>
-        <AssetArray File="Assets\Sounds\Terran\SiegeTank\SiegeTank_SiegeAttackLaunch6.wav"/>
-        <AssetArray File="Assets\Sounds\Terran\SiegeTank\SiegeTank_SiegeAttackLaunch7.wav"/>
-        <AssetArray File="Assets\Sounds\Terran\SiegeTank\SiegeTank_SiegeAttackLaunch8.wav"/>
-        <AssetArray File="Assets\Sounds\Terran\SiegeTank\SiegeTank_SiegeAttackLaunch9.wav"/>
-        <DupeDestroyCount value="8"/>
-        <DupeMaximumMethod value="Replace"/>
-        <Pitch value="-6.180000,-1.820000"/>
-        <Volume value="-2.520000,-1.460000"/>
-    </CSound>
-    <CSound id="AP_SiegeBreaker_What" parent="TerranAck">
-        <AssetArray File="LocalizedData\Sounds\TerranUnitVO\SiegeTank\SiegeTank_What00.ogg" FacialAnim="SiegeTank_What00"/>
-        <AssetArray File="LocalizedData\Sounds\TerranUnitVO\SiegeTank\SiegeTank_What01.ogg" FacialAnim="SiegeTank_What01"/>
-        <AssetArray File="LocalizedData\Sounds\TerranUnitVO\SiegeTank\SiegeTank_What02.ogg" FacialAnim="SiegeTank_What02"/>
-        <AssetArray File="LocalizedData\Sounds\TerranUnitVO\SiegeTank\SiegeTank_What03.ogg" FacialAnim="SiegeTank_What03"/>
-        <AssetArray File="LocalizedData\Sounds\TerranUnitVO\SiegeTank\SiegeTank_What04.ogg" FacialAnim="SiegeTank_What04"/>
-        <AssetArray File="LocalizedData\Sounds\TerranUnitVO\SiegeTank\SiegeTank_What05.ogg" FacialAnim="SiegeTank_What05"/>
-        <AssetArray File="LocalizedData\Sounds\TerranUnitVO\SiegeTank\SiegeTank_What06.ogg" FacialAnim="SiegeTank_What06"/>
-        <AssetArray File="LocalizedData\Sounds\TerranUnitVO\SiegeTank\SiegeTank_What07.ogg" FacialAnim="SiegeTank_What07"/>
-        <Volume value="1.000000,1.000000"/>
-    </CSound>
-    <CSound id="AP_SiegeBreaker_Yes" parent="TerranAck">
-        <AssetArray File="LocalizedData\Sounds\TerranUnitVO\SiegeTank\SiegeTank_Yes00.ogg" FacialAnim="SiegeTank_Yes00"/>
-        <AssetArray File="LocalizedData\Sounds\TerranUnitVO\SiegeTank\SiegeTank_Yes01.ogg" FacialAnim="SiegeTank_Yes01"/>
-        <AssetArray File="LocalizedData\Sounds\TerranUnitVO\SiegeTank\SiegeTank_Yes02.ogg" FacialAnim="SiegeTank_Yes02"/>
-        <AssetArray File="LocalizedData\Sounds\TerranUnitVO\SiegeTank\SiegeTank_Yes03.ogg" FacialAnim="SiegeTank_Yes03"/>
-        <AssetArray File="LocalizedData\Sounds\TerranUnitVO\SiegeTank\SiegeTank_Yes04.ogg" FacialAnim="SiegeTank_Yes04"/>
-        <AssetArray File="LocalizedData\Sounds\TerranUnitVO\SiegeTank\SiegeTank_Yes05.ogg" FacialAnim="SiegeTank_Yes05"/>
-        <AssetArray File="LocalizedData\Sounds\TerranUnitVO\SiegeTank\SiegeTank_Yes06.ogg" FacialAnim="SiegeTank_Yes06"/>
-        <AssetArray File="LocalizedData\Sounds\TerranUnitVO\SiegeTank\SiegeTank_Yes07.ogg" FacialAnim="SiegeTank_Yes07"/>
-        <AssetArray File="LocalizedData\Sounds\TerranUnitVO\SiegeTank\SiegeTank_Yes08.ogg" FacialAnim="SiegeTank_Yes08"/>
-        <AssetArray File="LocalizedData\Sounds\TerranUnitVO\SiegeTank\SiegeTank_Yes09.ogg" FacialAnim="SiegeTank_Yes09"/>
-        <AssetArray File="LocalizedData\Sounds\TerranUnitVO\SiegeTank\SiegeTank_Yes10.ogg" FacialAnim="SiegeTank_Yes10"/>
-        <AssetArray File="LocalizedData\Sounds\TerranUnitVO\SiegeTank\SiegeTank_Yes11.ogg" FacialAnim="SiegeTank_Yes11"/>
-        <AssetArray File="LocalizedData\Sounds\TerranUnitVO\SiegeTank\SiegeTank_Yes12.ogg" FacialAnim="SiegeTank_Yes12"/>
-        <AssetArray File="LocalizedData\Sounds\TerranUnitVO\SiegeTank\SiegeTank_Yes13.ogg" FacialAnim="SiegeTank_Yes13"/>
-        <AssetArray File="LocalizedData\Sounds\TerranUnitVO\SiegeTank\SiegeTank_Yes14.ogg" FacialAnim="SiegeTank_Yes14"/>
-        <AssetArray File="LocalizedData\Sounds\TerranUnitVO\SiegeTank\SiegeTank_Yes15.ogg" FacialAnim="SiegeTank_Yes15"/>
-        <AssetArray File="LocalizedData\Sounds\TerranUnitVO\SiegeTank\SiegeTank_Yes16.ogg" FacialAnim="SiegeTank_Yes16"/>
-        <Volume value="1.000000,1.000000"/>
-    </CSound>
-    <CSound id="AP_Loki_CannonImpact" parent="Combat">
-        <EditorCategories value="Race:Terran"/>
-        <AssetArray File="Assets\Sounds\Terran\SharedEffects\Explosions\Terran_ExplosionSmall0.wav" Pitch="-3.000000,3.000000"/>
-        <AssetArray File="Assets\Sounds\Terran\SharedEffects\Explosions\Terran_ExplosionSmall1.wav" Pitch="-3.000000,3.000000"/>
-        <AssetArray File="Assets\Sounds\Terran\SharedEffects\Explosions\Terran_ExplosionSmall2.wav" Pitch="-3.000000,3.000000"/>
-        <AssetArray File="Assets\Sounds\Terran\SharedEffects\Explosions\Terran_ExplosionSmall3.wav" Pitch="-3.000000,3.000000"/>
-        <AssetArray File="Assets\Sounds\Terran\SharedEffects\Explosions\Terran_ExplosionSmall4.wav" Pitch="-3.000000,3.000000"/>
-        <AssetArray File="Assets\Sounds\Terran\SharedEffects\Explosions\Terran_ExplosionSmall5.wav" Pitch="-3.000000,3.000000"/>
-        <AssetArray File="Assets\Sounds\Terran\SharedEffects\Explosions\Terran_ExplosionSmall6.wav" Pitch="-3.000000,3.000000"/>
-        <AssetArray File="Assets\Sounds\Terran\SharedEffects\Explosions\Terran_ExplosionSmall7.wav" Pitch="-3.000000,3.000000"/>
-        <AssetArray File="Assets\Sounds\Terran\SharedEffects\Explosions\Terran_ExplosionSmall8.wav" Pitch="-3.000000,3.000000"/>
-        <AssetArray File="Assets\Sounds\Terran\SharedEffects\Explosions\Terran_ExplosionSmall9.wav" Pitch="-3.000000,3.000000"/>
-        <DupeDestroyCount value="5"/>
-        <DupeMaximumMethod value="Replace"/>
-        <DupeMuteCount value="5"/>
-        <Volume value="-3.000000,-3.000000"/>
-    </CSound>
-    <CSound id="AP_Loki_CannonLaunch" parent="Combat">
-        <EditorCategories value="Race:Terran"/>
-        <AssetArray File="Assets\Sounds\Terran\Thor\Thor_AttackLaunch0.wav"/>
-        <AssetArray File="Assets\Sounds\Terran\Thor\Thor_AttackLaunch1.wav"/>
-        <AssetArray File="Assets\Sounds\Terran\Thor\Thor_AttackLaunch2.wav"/>
-        <DupeDestroyCount value="4"/>
-        <DupeMaximumMethod value="Replace"/>
-        <Pitch value="-1.000000,1.000000"/>
-    </CSound>
-    <CSound id="AP_FireSuppressionBots_Loop" parent="Ambience_Object">
-        <EditorCategories value="Race:Terran"/>
-        <AssetArray File="Assets\Sounds\Terran\FireSuppressionBots\FireSupressionBots_Loop0.wav"/>
-        <LoopCount value="-1"/>
-        <Volume value="-9.000000,-9.000000"/>
-    </CSound>
-    <CSound id="AP_AutomatedRefinery_Explode" parent="Combat">
-        <EditorCategories value="Race:Terran"/>
-        <AssetArray File="Assets\Sounds\Terran\SharedEffects\Explosions\Terran_ExplosionLarge0.wav" Pitch="-3.000000,3.000000"/>
-        <AssetArray File="Assets\Sounds\Terran\SharedEffects\Explosions\Terran_ExplosionLarge1.wav" Pitch="-3.000000,3.000000"/>
-        <AssetArray File="Assets\Sounds\Terran\SharedEffects\Explosions\Terran_ExplosionLarge2.wav" Pitch="-3.000000,3.000000"/>
-        <AssetArray File="Assets\Sounds\Terran\SharedEffects\Explosions\Terran_ExplosionLarge3.wav" Pitch="-3.000000,3.000000"/>
-        <AssetArray File="Assets\Sounds\Terran\SharedEffects\Explosions\Terran_ExplosionLarge4.wav" Pitch="-3.000000,3.000000"/>
-        <AssetArray File="Assets\Sounds\Terran\SharedEffects\Explosions\Terran_ExplosionLarge5.wav" Pitch="-3.000000,3.000000"/>
-        <AssetArray File="Assets\Sounds\Terran\SharedEffects\Explosions\Terran_ExplosionLarge6.wav" Pitch="-3.000000,3.000000"/>
-        <AssetArray File="Assets\Sounds\Terran\SharedEffects\Explosions\Terran_ExplosionLarge7.wav" Pitch="-3.000000,3.000000"/>
-        <AssetArray File="Assets\Sounds\Terran\SharedEffects\Explosions\Terran_ExplosionLarge8.wav" Pitch="-3.000000,3.000000"/>
-        <AssetArray File="Assets\Sounds\Terran\SharedEffects\Explosions\Terran_ExplosionLarge9.wav" Pitch="-3.000000,3.000000"/>
-        <DupeDestroyCount value="5"/>
-        <DupeMaximumMethod value="Replace"/>
-        <DupeMuteCount value="5"/>
-    </CSound>
-    <CSound id="AP_Barracks_DropPodFall" parent="Spell">
-        <AssetArray File="Assets\Sounds\Terran\Ghost\Ghost_DropPodImpact0.wav"/>
-        <AssetArray File="Assets\Sounds\Terran\Ghost\Ghost_DropPodImpact1.wav"/>
-        <AssetArray File="Assets\Sounds\Terran\Ghost\Ghost_DropPodImpact2.wav"/>
-        <DupeDestroyCount value="4"/>
-        <OffsetFadeIn Volume="-96.000000"/>
-        <OffsetFadeIn Time="500"/>
-        <OffsetFadeOut Volume="-96.000000"/>
-        <OffsetFadeOut Time="500"/>
-    </CSound>
-    <CSound id="AP_Barracks_DropPodLand" parent="Spell">
-        <DupeDestroyCount value="4"/>
-        <AssetArray File="Assets\Sounds\Terran\Ghost\Ghost_DropPodDeath0.wav"/>
-        <AssetArray File="Assets\Sounds\Terran\Ghost\Ghost_DropPodDeath1.wav"/>
-        <AssetArray File="Assets\Sounds\Terran\Ghost\Ghost_DropPodDeath2.wav"/>
-        <EditorCategories value="Race:Terran"/>
-    </CSound>
-    <CSound id="AP_Barracks_DropPodUnload" parent="Spell">
-        <DupeDestroyCount value="4"/>
-        <AssetArray File="Assets\Sounds\Terran\Medivac\Medivac_Unload0.wav"/>
-        <EditorCategories value="Race:Terran"/>
-    </CSound>
-    <CSound id="AP_PerditionTurretAttackLaunch" parent="Combat">
-        <EditorCategories value="Race:Terran"/>
-        <AssetArray File="Assets\Sounds\Terran\Hellion\Hellion_AttackLaunch0.wav"/>
-        <AssetArray File="Assets\Sounds\Terran\Hellion\Hellion_AttackLaunch1.wav"/>
-        <AssetArray File="Assets\Sounds\Terran\Hellion\Hellion_AttackLaunch2.wav"/>
-        <AssetArray File="Assets\Sounds\Terran\Hellion\Hellion_AttackLaunch3.wav"/>
-        <AssetArray File="Assets\Sounds\Terran\Hellion\Hellion_AttackLaunch4.wav"/>
-        <Flags index="VariationFallback" value="0"/>
-        <DupeDestroyCount value="8"/>
-        <Pitch value="1.640000,3.160000"/>
-        <Volume value="-3.100000,-1.940000"/>
-    </CSound>
-    <CSound id="AP_PerditionTurret_AttackImpact" parent="Combat">
-        <EditorCategories value="Race:Terran"/>
-        <AssetArray File="Assets\Sounds\Terran\Hellion\Hellion_AttackImpact0.wav"/>
-        <AssetArray File="Assets\Sounds\Terran\Hellion\Hellion_AttackImpact1.wav"/>
-        <AssetArray File="Assets\Sounds\Terran\Hellion\Hellion_AttackImpact2.wav"/>
-        <AssetArray File="Assets\Sounds\Terran\Hellion\Hellion_AttackImpact3.wav"/>
-        <AssetArray File="Assets\Sounds\Terran\Hellion\Hellion_AttackImpact4.wav"/>
-        <Flags index="VariationFallback" value="0"/>
-        <Pitch value="1.640000,3.160000"/>
-        <Volume value="-3.100000,-1.940000"/>
-    </CSound>
-    <CSound id="AP_PerditionTurret_MorphClose" parent="Spell">
-        <EditorCategories value="Race:Terran"/>
-        <AssetArray File="Assets\Sounds\Terran\Viking\Viking_MorphToAssault0.wav" Offset="22050,22050"/>
-        <DupeDestroyCount value="4"/>
-        <OffsetFadeIn Volume="-96.000000"/>
-        <OffsetFadeIn Time="100"/>
-        <Pitch value="6.000000,6.000000"/>
-        <Volume value="-6.000000,-6.000000"/>
-    </CSound>
-    <CSound id="AP_PerditionTurret_MorphOpen" parent="Spell">
-        <EditorCategories value="Race:Terran"/>
-        <AssetArray File="Assets\Sounds\Terran\Viking\Viking_MorphToFighter0.wav" Offset="22050,22050"/>
-        <DupeDestroyCount value="4"/>
-        <OffsetFadeIn Volume="-96.000000"/>
-        <OffsetFadeIn Time="100"/>
-        <Pitch value="6.000000,6.000000"/>
-        <Volume value="-6.000000,-6.000000"/>
-    </CSound>
-    <CSound id="AP_PerditionTurret_What" parent="Voice">
-        <EditorCategories value="Race:Terran"/>
-        <AssetArray File="Assets\Sounds\Terran\Raven\Raven_AutoTurretWhat0.wav" FacialGroup=""/>
-        <DupeDestroyCount value="1"/>
-        <DupeMuteCount value="1"/>
-        <Pitch value="-4.000000,-4.000000"/>
-        <Volume value="-6.000000,-6.000000"/>
-    </CSound>
-    <CSound id="AP_PsiDisruptor_What" parent="Voice">
-        <EditorCategories value="Race:Terran"/>
-        <AssetArray File="Assets\Sounds\Terran\PsiDisruptor\PsiDisruptor_What0.wav"/>
-        <Volume value="-5.000000,-5.000000"/>
-    </CSound>
-    <CSound id="AP_Bunker_ShrikeTurretAttackImpact" parent="Combat">
-        <EditorCategories value="Race:Terran"/>
-        <AssetArray File="Assets\Sounds\Terran\SharedEffects\BulletImpacts\Terran_MultipleBulletAttackImpact0.wav"/>
-        <AssetArray File="Assets\Sounds\Terran\SharedEffects\BulletImpacts\Terran_MultipleBulletAttackImpact1.wav"/>
-        <AssetArray File="Assets\Sounds\Terran\SharedEffects\BulletImpacts\Terran_MultipleBulletAttackImpact2.wav"/>
-        <AssetArray File="Assets\Sounds\Terran\SharedEffects\BulletImpacts\Terran_MultipleBulletAttackImpact3.wav"/>
-        <AssetArray File="Assets\Sounds\Terran\SharedEffects\BulletImpacts\Terran_MultipleBulletAttackImpact4.wav"/>
-        <Pitch value="-1.500000,1.500000"/>
-        <Volume value="-12.000000,-12.000000"/>
-    </CSound>
-    <CSound id="AP_Bunker_ShrikeTurretAttackLaunch" parent="Combat">
-        <EditorCategories value="Race:Terran"/>
-        <AssetArray File="Assets\Sounds\Terran\Raven\Raven_AutoTurretAttack0.wav"/>
-        <AssetArray File="Assets\Sounds\Terran\Raven\Raven_AutoTurretAttack1.wav"/>
-        <AssetArray File="Assets\Sounds\Terran\Raven\Raven_AutoTurretAttack2.wav"/>
-        <AssetArray File="Assets\Sounds\Terran\Raven\Raven_AutoTurretAttack3.wav"/>
-        <DupeDestroyCount value="5"/>
-        <DupeMaximumMethod value="Replace"/>
-        <Pitch value="-1.000000,0.500000"/>
-        <Volume value="-3.000000,-3.000000"/>
-    </CSound>
-    <CSound id="AP_SiegeBunkerAttackImpact" parent="Combat">
-        <EditorCategories value="Race:Terran"/>
-        <AssetArray File="Assets\Sounds\Terran\SharedEffects\Explosions\Terran_ExplosionSmall0.wav"/>
-        <AssetArray File="Assets\Sounds\Terran\SharedEffects\Explosions\Terran_ExplosionSmall1.wav"/>
-        <AssetArray File="Assets\Sounds\Terran\SharedEffects\Explosions\Terran_ExplosionSmall2.wav"/>
-        <AssetArray File="Assets\Sounds\Terran\SharedEffects\Explosions\Terran_ExplosionSmall3.wav"/>
-        <AssetArray File="Assets\Sounds\Terran\SharedEffects\Explosions\Terran_ExplosionSmall4.wav"/>
-        <AssetArray File="Assets\Sounds\Terran\SharedEffects\Explosions\Terran_ExplosionSmall5.wav"/>
-        <Pitch value="-6.000000,6.000000"/>
-    </CSound>
-    <CSound id="AP_SiegeBunkerAttackLaunch" parent="Combat">
-        <EditorCategories value="Race:Terran"/>
-        <AssetArray File="Assets\Sounds\Terran\Viking\Viking_FighterAttackLaunch0.wav"/>
-        <AssetArray File="Assets\Sounds\Terran\Viking\Viking_FighterAttackLaunch1.wav"/>
-        <AssetArray File="Assets\Sounds\Terran\Viking\Viking_FighterAttackLaunch2.wav"/>
-        <DupeDestroyCount value="5"/>
-        <OverlapTimeDelta value="100"/>
-        <Pitch value="3.160000,7.010000"/>
-        <Volume value="-10.480000,-7.960000"/>
-    </CSound>
-    <CSound id="AP_MissileTurret_HellstormAttackImpact" parent="Combat">
-        <EditorCategories value="Race:Terran"/>
-        <AssetArray File="Assets\Sounds\Terran\SharedEffects\Explosions\Terran_ExplosionSmall0.wav"/>
-        <AssetArray File="Assets\Sounds\Terran\SharedEffects\Explosions\Terran_ExplosionSmall1.wav"/>
-        <AssetArray File="Assets\Sounds\Terran\SharedEffects\Explosions\Terran_ExplosionSmall2.wav"/>
-        <AssetArray File="Assets\Sounds\Terran\SharedEffects\Explosions\Terran_ExplosionSmall3.wav"/>
-        <AssetArray File="Assets\Sounds\Terran\SharedEffects\Explosions\Terran_ExplosionSmall4.wav"/>
-        <AssetArray File="Assets\Sounds\Terran\SharedEffects\Explosions\Terran_ExplosionSmall5.wav"/>
-        <Pitch value="8.000000,14.000000"/>
-        <Volume value="-3.000000,-3.000000"/>
-    </CSound>
-    <CSound id="AP_MissileTurret_HellstormAttackLaunch" parent="Combat">
-        <EditorCategories value="Race:Terran"/>
-        <AssetArray File="Assets\Sounds\Terran\Battlecruiser\Battlecruiser_MissilePodsLaunch0.wav"/>
-        <AssetArray File="Assets\Sounds\Terran\Battlecruiser\Battlecruiser_MissilePodsLaunch1.wav"/>
-        <AssetArray File="Assets\Sounds\Terran\Battlecruiser\Battlecruiser_MissilePodsLaunch2.wav"/>
-        <AssetArray File="Assets\Sounds\Terran\Battlecruiser\Battlecruiser_MissilePodsLaunch3.wav"/>
-        <AssetArray File="Assets\Sounds\Terran\Battlecruiser\Battlecruiser_MissilePodsLaunch4.wav"/>
-        <Category value="Spell"/>
-        <DupeDestroyCount value="10"/>
-        <DupeMaximumMethod value="Replace"/>
-        <OverlapTimeDelta value="500"/>
-        <Pitch value="-2.000000,2.000000"/>
-        <Volume value="-7.500000,-6.000000"/>
-    </CSound>
-    <CSound id="AP_HiveMindEmulator_MindControlImpact" parent="Spell">
-        <EditorCategories value="Race:Terran"/>
-        <AssetArray File="Assets\Sounds\Terran\Nova\Nova_DominationEnd0.wav"/>
-        <AssetArray File="Assets\Sounds\Terran\Nova\Nova_DominationEnd1.wav"/>
-        <AssetArray File="Assets\Sounds\Terran\Nova\AP_Nova_DominationEnd.wav"/>
-        <Flags index="VariationFallback" value="0"/>
-        <Volume value="-3.000000,-3.000000"/>
-    </CSound>
-    <CSound id="AP_HiveMindEmulator_MindControlLaunch" parent="Spell">
-        <EditorCategories value="Race:Terran"/>
-        <AssetArray File="Assets\Sounds\Terran\Nova\Nova_DominationLaunch0.wav"/>
-        <AssetArray File="Assets\Sounds\Terran\Nova\Nova_DominationLaunch1.wav"/>
-        <AssetArray File="Assets\Sounds\Terran\Nova\Nova_DominationLaunch2.wav"/>
-        <Flags index="Temporary" value="1"/>
-        <Flags index="VariationFallback" value="0"/>
-        <Volume value="-3.000000,-3.000000"/>
-    </CSound>
-    <CSound id="AP_HiveMindEmulator_What" parent="Voice">
-        <EditorCategories value="Race:Terran"/>
-        <AssetArray File="Assets\Sounds\Terran\HiveMindEmulator\HiveMindEmulator_What0.ogg"/>
-        <Volume value="-9.000000,-9.000000"/>
-    </CSound>
-    <CSound id="AP_MercCompound_Explode" parent="Combat">
-        <EditorCategories value="Race:Terran"/>
-        <AssetArray File="Assets\Sounds\Terran\SharedEffects\Explosions\Terran_ExplosionLarge0.wav" Pitch="-3.000000,3.000000"/>
-        <AssetArray File="Assets\Sounds\Terran\SharedEffects\Explosions\Terran_ExplosionLarge1.wav" Pitch="-3.000000,3.000000"/>
-        <AssetArray File="Assets\Sounds\Terran\SharedEffects\Explosions\Terran_ExplosionLarge2.wav" Pitch="-3.000000,3.000000"/>
-        <AssetArray File="Assets\Sounds\Terran\SharedEffects\Explosions\Terran_ExplosionLarge3.wav" Pitch="-3.000000,3.000000"/>
-        <AssetArray File="Assets\Sounds\Terran\SharedEffects\Explosions\Terran_ExplosionLarge4.wav" Pitch="-3.000000,3.000000"/>
-        <AssetArray File="Assets\Sounds\Terran\SharedEffects\Explosions\Terran_ExplosionLarge5.wav" Pitch="-3.000000,3.000000"/>
-        <AssetArray File="Assets\Sounds\Terran\SharedEffects\Explosions\Terran_ExplosionLarge6.wav" Pitch="-3.000000,3.000000"/>
-        <AssetArray File="Assets\Sounds\Terran\SharedEffects\Explosions\Terran_ExplosionLarge7.wav" Pitch="-3.000000,3.000000"/>
-        <AssetArray File="Assets\Sounds\Terran\SharedEffects\Explosions\Terran_ExplosionLarge8.wav" Pitch="-3.000000,3.000000"/>
-        <AssetArray File="Assets\Sounds\Terran\SharedEffects\Explosions\Terran_ExplosionLarge9.wav" Pitch="-3.000000,3.000000"/>
-        <DupeDestroyCount value="5"/>
-    </CSound>
-    <CSound id="AP_MercCompound_What" parent="Voice">
-        <EditorCategories value="Race:Terran"/>
-        <AssetArray File="Assets\Sounds\Terran\MercCompound\MercCompound_What.ogg"/>
-        <Volume value="-6.000000,-6.000000"/>
-    </CSound>
-    <CSound id="AP_RoachVile_Attack" parent="AP_HoS_ZergAck">
-        <AssetArray index="0">
-            <File value="Assets\Sounds\Zerg\Roach\Roach_Attack0.ogg"/>
-            <FacialAnim value=""/>
-            <FacialGroup value="Default"/>
-            <FacialFile value=""/>
-            <Speaker value=""/>
-            <Subtitle value=""/>
-        </AssetArray>
-        <AssetArray File="Assets\Sounds\Zerg\Roach\Roach_Attack1.ogg"/>
-        <AssetArray File="Assets\Sounds\Zerg\Roach\Roach_Attack2.ogg"/>
-        <AssetArray File="Assets\Sounds\Zerg\Roach\Roach_Attack3.ogg"/>
-        <Pitch value="-1.000000,1.000000"/>
-        <Volume value="-1.000000,-1.000000"/>
-    </CSound>
-    <CSound id="AP_RoachVile_AttackImpactMelee" parent="Combat">
-        <EditorCategories value="Race:Zerg"/>
-        <AssetArray File="Assets\Sounds\Zerg\Roach\Roach_AttackImpactMelee0.wav"/>
-        <AssetArray File="Assets\Sounds\Zerg\Roach\Roach_AttackImpactMelee1.wav"/>
-        <AssetArray File="Assets\Sounds\Zerg\Roach\Roach_AttackImpactMelee2.wav"/>
-        <AssetArray File="Assets\Sounds\Zerg\Roach\Roach_AttackImpactMelee3.wav"/>
-        <AssetArray File="Assets\Sounds\Zerg\Roach\Roach_AttackImpactMelee4.wav"/>
-        <Pitch value="-1.000000,1.000000"/>
-        <Volume value="-6.000000,-6.000000"/>
-    </CSound>
-    <CSound id="AP_RoachVile_AttackImpactRanged" parent="Combat">
-        <EditorCategories value="Race:Zerg"/>
-        <AssetArray File="Assets\Sounds\Zerg\Roach\Roach_AttackImpactRanged0.wav"/>
-        <AssetArray File="Assets\Sounds\Zerg\Roach\Roach_AttackImpactRanged1.wav"/>
-        <AssetArray File="Assets\Sounds\Zerg\Roach\Roach_AttackImpactRanged2.wav"/>
-        <AssetArray File="Assets\Sounds\Zerg\Roach\Roach_AttackImpactRanged3.wav"/>
-        <AssetArray File="Assets\Sounds\Zerg\Roach\Roach_AttackImpactRanged4.wav"/>
-        <AssetArray File="Assets\Sounds\Zerg\Roach\Roach_AttackImpactRanged5.wav"/>
-        <AssetArray File="Assets\Sounds\Zerg\Roach\Roach_AttackImpactRanged6.wav"/>
-        <AssetArray File="Assets\Sounds\Zerg\Roach\Roach_AttackImpactRanged7.wav"/>
-        <AssetArray File="Assets\Sounds\Zerg\Roach\Roach_AttackImpactRanged8.wav"/>
-        <AssetArray File="Assets\Sounds\Zerg\Roach\Roach_AttackImpactRanged9.wav"/>
-        <Volume value="-13.980000,-12.040000"/>
-    </CSound>
-    <CSound id="AP_RoachVile_AttackLaunchMelee" parent="Combat">
-        <EditorCategories value="Race:Zerg"/>
-        <AssetArray File="Assets\Sounds\Zerg\Roach\Roach_AttackLaunchMelee0.wav"/>
-        <AssetArray File="Assets\Sounds\Zerg\Roach\Roach_AttackLaunchMelee1.wav"/>
-        <AssetArray File="Assets\Sounds\Zerg\Roach\Roach_AttackLaunchMelee2.wav"/>
-        <AssetArray File="Assets\Sounds\Zerg\Roach\Roach_AttackLaunchMelee3.wav"/>
-        <AssetArray File="Assets\Sounds\Zerg\Roach\Roach_AttackLaunchMelee4.wav"/>
-        <Pitch value="-1.000000,1.000000"/>
-        <Volume value="-6.000000,-6.000000"/>
-    </CSound>
-    <CSound id="AP_RoachVile_AttackLaunchRanged" parent="Combat">
-        <EditorCategories value="Race:Zerg"/>
-        <AssetArray File="Assets\Sounds\Zerg\Roach\Roach_AttackLaunchRanged0.wav"/>
-        <AssetArray File="Assets\Sounds\Zerg\Roach\Roach_AttackLaunchRanged1.wav"/>
-        <AssetArray File="Assets\Sounds\Zerg\Roach\Roach_AttackLaunchRanged2.wav"/>
-        <AssetArray File="Assets\Sounds\Zerg\Roach\Roach_AttackLaunchRanged3.wav"/>
-        <AssetArray File="Assets\Sounds\Zerg\Roach\Roach_AttackLaunchRanged4.wav"/>
-        <AssetArray File="Assets\Sounds\Zerg\Roach\Roach_AttackLaunchRanged5.wav"/>
-        <DupeDestroyCount value="4"/>
-        <Pitch value="-1.000000,1.000000"/>
-        <Volume value="-13.980000,-12.040000"/>
-    </CSound>
-    <CSound id="AP_RoachVile_Death" parent="Death">
-        <EditorCategories value="Race:Zerg"/>
-        <AssetArray File="Assets\Sounds\Zerg\Roach\Roach_Death0.wav"/>
-        <AssetArray File="Assets\Sounds\Zerg\Roach\Roach_Death1.wav"/>
-        <AssetArray File="Assets\Sounds\Zerg\Roach\AP_Roach_Death.wav"/>
-        <AssetArray File="Assets\Sounds\Zerg\Roach\Roach_Death3.wav"/>
-        <Volume value="-1.000000,-1.000000"/>
-    </CSound>
-    <CSound id="AP_RoachVile_Explode" parent="Combat">
-        <EditorCategories value="Race:Zerg"/>
-        <AssetArray File="Assets\Sounds\Zerg\SharedEffects\Explosions\Zerg_ExplosionMedium0.wav" Pitch="-3.000000,3.000000"/>
-        <AssetArray File="Assets\Sounds\Zerg\SharedEffects\Explosions\Zerg_ExplosionMedium1.wav" Pitch="-3.000000,3.000000"/>
-        <AssetArray File="Assets\Sounds\Zerg\SharedEffects\Explosions\Zerg_ExplosionMedium2.wav" Pitch="-3.000000,3.000000"/>
-        <AssetArray File="Assets\Sounds\Zerg\SharedEffects\Explosions\Zerg_ExplosionMedium3.wav" Pitch="-3.000000,3.000000"/>
-        <AssetArray File="Assets\Sounds\Zerg\SharedEffects\Explosions\Zerg_ExplosionMedium4.wav" Pitch="-3.000000,3.000000"/>
-        <AssetArray File="Assets\Sounds\Zerg\SharedEffects\Explosions\Zerg_ExplosionMedium5.wav" Pitch="-3.000000,3.000000"/>
-        <AssetArray File="Assets\Sounds\Zerg\SharedEffects\Explosions\Zerg_ExplosionMedium6.wav" Pitch="-3.000000,3.000000"/>
-        <DupeMuteCount value="6"/>
-        <Volume value="-8.000000,-8.000000"/>
-    </CSound>
-    <CSound id="AP_RoachVile_Pissed" parent="Pissed">
-        <EditorCategories value="Race:Zerg"/>
-        <AssetArray File="Assets\Sounds\Zerg\Roach\Roach_Pissed0.ogg"/>
-        <AssetArray File="Assets\Sounds\Zerg\Roach\Roach_Pissed1.ogg"/>
-        <AssetArray File="Assets\Sounds\Zerg\Roach\Roach_Pissed2.ogg"/>
-        <AssetArray File="Assets\Sounds\Zerg\Roach\Roach_Pissed3.ogg"/>
-        <AssetArray File="Assets\Sounds\Zerg\Roach\Roach_Pissed4.ogg"/>
-        <Pitch value="-1.000000,1.000000"/>
-        <Volume value="-1.000000,-1.000000"/>
-    </CSound>
-    <CSound id="AP_RoachVile_Ready" parent="Ready">
-        <EditorCategories value="Race:Zerg"/>
-        <AssetArray File="Assets\Sounds\Zerg\Roach\Roach_Ready0.ogg"/>
-        <AssetArray File="Assets\Sounds\Zerg\Roach\Roach_Ready1.ogg"/>
-        <AssetArray File="Assets\Sounds\Zerg\Roach\Roach_Ready2.ogg"/>
-        <Pitch value="-1.000000,1.000000"/>
-        <Volume value="-1.000000,-1.000000"/>
-    </CSound>
-    <CSound id="AP_RoachVile_What" parent="AP_HoS_ZergAck">
-        <AssetArray index="0">
-            <File value="Assets\Sounds\Zerg\Roach\Roach_What0.ogg"/>
-            <FacialAnim value=""/>
-            <FacialGroup value="Default"/>
-            <FacialFile value=""/>
-            <Speaker value=""/>
-            <Subtitle value=""/>
-        </AssetArray>
-        <AssetArray File="Assets\Sounds\Zerg\Roach\Roach_What1.ogg"/>
-        <AssetArray File="Assets\Sounds\Zerg\Roach\Roach_What2.ogg"/>
-        <AssetArray File="Assets\Sounds\Zerg\Roach\Roach_What3.ogg"/>
-        <AssetArray File="Assets\Sounds\Zerg\Roach\Roach_What4.ogg"/>
-        <AssetArray File="Assets\Sounds\Zerg\Roach\Roach_What5.ogg"/>
-        <Pitch value="-1.000000,1.000000"/>
-        <Volume value="-1.000000,-1.000000"/>
-    </CSound>
-    <CSound id="AP_RoachVile_Yes" parent="AP_HoS_ZergAck">
-        <AssetArray index="0">
-            <File value="Assets\Sounds\Zerg\Roach\Roach_Yes0.ogg"/>
-            <FacialAnim value=""/>
-            <FacialGroup value="Default"/>
-            <FacialFile value=""/>
-            <Speaker value=""/>
-            <Subtitle value=""/>
-        </AssetArray>
-        <AssetArray File="Assets\Sounds\Zerg\Roach\Roach_Yes1.ogg"/>
-        <AssetArray File="Assets\Sounds\Zerg\Roach\Roach_Yes2.ogg"/>
-        <AssetArray File="Assets\Sounds\Zerg\Roach\Roach_Yes3.ogg"/>
-        <AssetArray File="Assets\Sounds\Zerg\Roach\Roach_Yes4.ogg"/>
-        <Pitch value="-1.000000,1.000000"/>
-        <Volume value="-1.000000,-1.000000"/>
-    </CSound>
-    <CSound id="AP_Roachling_Attack" parent="AP_HoS_ZergAck">
-        <AssetArray index="0">
-            <File value="Assets\Sounds\Zerg\Roach\Roach_Attack0.ogg"/>
-            <FacialAnim value=""/>
-            <FacialGroup value="Default"/>
-            <FacialFile value=""/>
-            <Speaker value=""/>
-            <Subtitle value=""/>
-        </AssetArray>
-        <AssetArray File="Assets\Sounds\Zerg\Roach\Roach_Attack1.ogg"/>
-        <AssetArray File="Assets\Sounds\Zerg\Roach\Roach_Attack2.ogg"/>
-        <AssetArray File="Assets\Sounds\Zerg\Roach\Roach_Attack3.ogg"/>
-        <Pitch value="9.000000,9.000000"/>
-        <Volume value="-1.000000,-1.000000"/>
-    </CSound>
-    <CSound id="AP_Roachling_Death" parent="DeathVoice">
-        <EditorCategories value="Race:Zerg"/>
-        <AssetArray File="Assets\Sounds\Zerg\Roach\Roach_Death0.wav"/>
-        <AssetArray File="Assets\Sounds\Zerg\Roach\Roach_Death1.wav"/>
-        <AssetArray File="Assets\Sounds\Zerg\Roach\AP_Roach_Death.wav"/>
-        <AssetArray File="Assets\Sounds\Zerg\Roach\Roach_Death3.wav"/>
-        <Flags index="Download" value="1"/>
-        <Pitch value="9.000000,9.000000"/>
-        <Volume value="-1.000000,-1.000000"/>
-    </CSound>
-    <CSound id="AP_Roachling_Explode" parent="Death">
-        <EditorCategories value="Race:Zerg"/>
-        <AssetArray File="Assets\Sounds\Zerg\SharedEffects\Explosions\Zerg_ExplosionSmall0.wav" Pitch="-3.000000,6.000000" Volume="-6.000000,-4.000000"/>
-        <AssetArray File="Assets\Sounds\Zerg\SharedEffects\Explosions\Zerg_ExplosionSmall1.wav" Pitch="-3.000000,6.000000" Volume="-6.000000,-4.000000"/>
-        <AssetArray File="Assets\Sounds\Zerg\SharedEffects\Explosions\Zerg_ExplosionSmall2.wav" Pitch="-3.000000,6.000000" Volume="-6.000000,-4.000000"/>
-        <AssetArray File="Assets\Sounds\Zerg\SharedEffects\Explosions\Zerg_ExplosionSmall3.wav" Pitch="-3.000000,6.000000" Volume="-6.000000,-4.000000"/>
-        <AssetArray File="Assets\Sounds\Zerg\SharedEffects\Explosions\Zerg_ExplosionSmall4.wav" Pitch="-3.000000,6.000000" Volume="-6.000000,-4.000000"/>
-        <AssetArray File="Assets\Sounds\Zerg\SharedEffects\Explosions\Zerg_ExplosionSmall5.wav" Pitch="-3.000000,6.000000" Volume="-6.000000,-4.000000"/>
-        <AssetArray File="Assets\Sounds\Zerg\SharedEffects\Explosions\Zerg_ExplosionSmall6.wav" Pitch="-3.000000,6.000000" Volume="-6.000000,-4.000000"/>
-        <Flags index="Ignorable" value="0"/>
-        <Flags index="Purgable" value="1"/>
-        <Category value="Combat"/>
-    </CSound>
-    <CSound id="AP_Roachling_Pissed" parent="Pissed">
-        <EditorCategories value="Race:Zerg"/>
-        <AssetArray File="Assets\Sounds\Zerg\Roach\Roach_Pissed0.ogg"/>
-        <AssetArray File="Assets\Sounds\Zerg\Roach\Roach_Pissed1.ogg"/>
-        <AssetArray File="Assets\Sounds\Zerg\Roach\Roach_Pissed2.ogg"/>
-        <AssetArray File="Assets\Sounds\Zerg\Roach\Roach_Pissed3.ogg"/>
-        <AssetArray File="Assets\Sounds\Zerg\Roach\Roach_Pissed4.ogg"/>
-        <PanLevel value="1.000000"/>
-        <Pitch value="9.000000,9.000000"/>
-        <Volume value="-1.000000,-1.000000"/>
-    </CSound>
-    <CSound id="AP_Roachling_Ready" parent="Ready">
-        <EditorCategories value="Race:Zerg"/>
-        <AssetArray File="Assets\Sounds\Zerg\Roach\Roach_Ready0.ogg"/>
-        <AssetArray File="Assets\Sounds\Zerg\Roach\Roach_Ready1.ogg"/>
-        <AssetArray File="Assets\Sounds\Zerg\Roach\Roach_Ready2.ogg"/>
-        <Pitch value="9.000000,9.000000"/>
-        <Volume value="-1.000000,-1.000000"/>
-    </CSound>
-    <CSound id="AP_Roachling_What" parent="AP_HoS_ZergAck">
-        <AssetArray index="0">
-            <File value="Assets\Sounds\Zerg\Roach\Roach_What0.ogg"/>
-            <FacialAnim value=""/>
-            <FacialGroup value="Default"/>
-            <FacialFile value=""/>
-            <Speaker value=""/>
-            <Subtitle value=""/>
-        </AssetArray>
-        <AssetArray File="Assets\Sounds\Zerg\Roach\Roach_What1.ogg"/>
-        <AssetArray File="Assets\Sounds\Zerg\Roach\Roach_What2.ogg"/>
-        <AssetArray File="Assets\Sounds\Zerg\Roach\Roach_What3.ogg"/>
-        <AssetArray File="Assets\Sounds\Zerg\Roach\Roach_What4.ogg"/>
-        <AssetArray File="Assets\Sounds\Zerg\Roach\Roach_What5.ogg"/>
-        <Pitch value="9.000000,9.000000"/>
-        <Volume value="-1.000000,-1.000000"/>
-    </CSound>
-    <CSound id="AP_Roachling_Yes" parent="AP_HoS_ZergAck">
-        <AssetArray index="0">
-            <File value="Assets\Sounds\Zerg\Roach\Roach_Yes0.ogg"/>
-            <FacialAnim value=""/>
-            <FacialGroup value="Default"/>
-            <FacialFile value=""/>
-            <Speaker value=""/>
-            <Subtitle value=""/>
-        </AssetArray>
-        <AssetArray File="Assets\Sounds\Zerg\Roach\Roach_Yes1.ogg"/>
-        <AssetArray File="Assets\Sounds\Zerg\Roach\Roach_Yes2.ogg"/>
-        <AssetArray File="Assets\Sounds\Zerg\Roach\Roach_Yes3.ogg"/>
-        <AssetArray File="Assets\Sounds\Zerg\Roach\Roach_Yes4.ogg"/>
-        <Pitch value="9.000000,9.000000"/>
-        <Volume value="-1.000000,-1.000000"/>
-    </CSound>
-    <CSound id="AP_Aberration_Attack" parent="AP_HoS_ZergAck">
-        <AssetArray index="0">
-            <File value="Assets\Sounds\Aberration_Attack_00.ogg"/>
-            <FacialAnim value=""/>
-            <FacialGroup value=""/>
-            <FacialFile value=""/>
-            <Speaker value=""/>
-            <Subtitle value=""/>
-        </AssetArray>
-        <AssetArray File="Assets\Sounds\Aberration_Attack_01.ogg" FacialGroup=""/>
-        <AssetArray File="Assets\Sounds\Aberration_Attack_02.ogg" FacialGroup=""/>
-        <AssetArray File="Assets\Sounds\Aberration_Attack_03.ogg" FacialGroup=""/>
-        <AssetArray File="Assets\Sounds\Aberration_Attack_04.ogg" FacialGroup=""/>
-        <AssetArray File="Assets\Sounds\Aberration_Attack_05.ogg" FacialGroup=""/>
-        <AssetArray File="Assets\Sounds\Aberration_Attack_06.ogg" FacialGroup=""/>
-        <AssetArray File="Assets\Sounds\Aberration_Attack_07.ogg" FacialGroup=""/>
-        <AssetArray File="Assets\Sounds\Aberration_Attack_08.ogg" FacialGroup=""/>
-        <Volume value="-3.000000,-3.000000"/>
-    </CSound>
-    <CSound id="AP_Aberration_Death" parent="Death">
-        <EditorCategories value="Race:Zerg"/>
-        <AssetArray File="Assets\Sounds\Aberration_Death_00.wav" FacialGroup=""/>
-        <AssetArray File="Assets\Sounds\Aberration_Death_01.wav" FacialGroup=""/>
-        <AssetArray File="Assets\Sounds\Aberration_Death_02.wav" FacialGroup=""/>
-        <AssetArray File="Assets\Sounds\Aberration_Death_03.wav" FacialGroup=""/>
-        <AssetArray File="Assets\Sounds\Aberration_Death_04.wav" FacialGroup=""/>
-        <Chance value="25"/>
-        <Volume value="-3.000000,-3.000000"/>
-    </CSound>
-    <CSound id="AP_Aberration_Ready" parent="Ready">
-        <EditorCategories value="Race:Zerg"/>
-        <AssetArray File="Assets\Sounds\Aberration_Ready_00.ogg" FacialGroup=""/>
-        <AssetArray File="Assets\Sounds\Aberration_Ready_01.ogg" FacialGroup=""/>
-        <AssetArray File="Assets\Sounds\Aberration_Ready_02.ogg" FacialGroup=""/>
-        <Volume value="-3.000000,-3.000000"/>
-    </CSound>
-    <CSound id="AP_Aberration_What" parent="AP_HoS_ZergAck">
-        <AssetArray index="0">
-            <File value="Assets\Sounds\Aberration_What_00.ogg"/>
-            <FacialAnim value=""/>
-            <FacialGroup value=""/>
-            <FacialFile value=""/>
-            <Speaker value=""/>
-            <Subtitle value=""/>
-        </AssetArray>
-        <AssetArray File="Assets\Sounds\Aberration_What_01.ogg" FacialGroup=""/>
-        <AssetArray File="Assets\Sounds\Aberration_What_02.ogg" FacialGroup=""/>
-        <AssetArray File="Assets\Sounds\Aberration_What_03.ogg" FacialGroup=""/>
-        <AssetArray File="Assets\Sounds\Aberration_What_04.ogg" FacialGroup=""/>
-        <AssetArray File="Assets\Sounds\Aberration_What_05.ogg" FacialGroup=""/>
-        <Volume value="-3.000000,-3.000000"/>
-    </CSound>
-    <CSound id="AP_Aberration_Yes" parent="AP_HoS_ZergAck">
-        <AssetArray index="0">
-            <File value="Assets\Sounds\Aberration_Yes_00.ogg"/>
-            <FacialAnim value=""/>
-            <FacialGroup value=""/>
-            <FacialFile value=""/>
-            <Speaker value=""/>
-            <Subtitle value=""/>
-        </AssetArray>
-        <AssetArray File="Assets\Sounds\Aberration_Yes_01.ogg" FacialGroup=""/>
-        <AssetArray File="Assets\Sounds\Aberration_Yes_02.ogg" FacialGroup=""/>
-        <AssetArray File="Assets\Sounds\Aberration_Yes_03.ogg" FacialGroup=""/>
-        <AssetArray File="Assets\Sounds\Aberration_Yes_04.ogg" FacialGroup=""/>
-        <AssetArray File="Assets\Sounds\Aberration_Yes_05.ogg" FacialGroup=""/>
-        <AssetArray File="Assets\Sounds\Aberration_Yes_06.ogg" FacialGroup=""/>
-        <AssetArray File="Assets\Sounds\Aberration_Yes_07.ogg" FacialGroup=""/>
-        <AssetArray File="Assets\Sounds\Aberration_Yes_08.ogg" FacialGroup=""/>
-        <AssetArray File="Assets\Sounds\Aberration_Yes_09.ogg" FacialGroup=""/>
-        <Volume value="-3.000000,-3.000000"/>
-    </CSound>
-    <CSound id="AP_InfestedAbominationAttackImpact" parent="Combat">
-        <EditorCategories value="Race:Zerg"/>
-        <AssetArray File="Assets\Sounds\Zerg\Ultralisk\Ultralisk_AttackImpact0.wav"/>
-        <AssetArray File="Assets\Sounds\Zerg\Ultralisk\Ultralisk_AttackImpact1.wav"/>
-        <AssetArray File="Assets\Sounds\Zerg\Ultralisk\Ultralisk_AttackImpact2.wav"/>
-        <AssetArray File="Assets\Sounds\Zerg\Ultralisk\Ultralisk_AttackImpact3.wav"/>
-        <Volume value="-0.920000,-0.920000"/>
-    </CSound>
-    <CSound id="AP_Aberration_Burrow" parent="Spell">
-        <EditorCategories value="Race:Zerg"/>
-        <AssetArray File="Assets\Sounds\Zerg\SharedEffects\Burrowing\Zerg_BurrowLarge0.wav"/>
-        <AssetArray File="Assets\Sounds\Zerg\SharedEffects\Burrowing\Zerg_BurrowLarge1.wav"/>
-        <AssetArray File="Assets\Sounds\Zerg\SharedEffects\Burrowing\Zerg_BurrowLarge2.wav"/>
-        <AssetArray File="Assets\Sounds\Zerg\SharedEffects\Burrowing\Zerg_BurrowLarge3.wav"/>
-        <AssetArray File="Assets\Sounds\Zerg\SharedEffects\Burrowing\Zerg_BurrowLarge4.wav"/>
-        <Flags index="Purgable" value="0"/>
-        <Pitch value="0.000000,1.000000"/>
-    </CSound>
-    <CSound id="AP_Aberration_Land" parent="Spell">
-        <EditorCategories value="Race:Zerg"/>
-        <AssetArray File="Assets\Sounds\Zerg_Large_Land00.wav" FacialGroup=""/>
-        <AssetArray File="Assets\Sounds\Zerg_Large_Land01.wav" FacialGroup=""/>
-    </CSound>
-    <CSound id="AP_Ultra_Land" parent="Spell">
-        <EditorCategories value="Race:Zerg"/>
-        <AssetArray File="Assets\Sounds\Ultra_Land00.wav" FacialGroup=""/>
-        <AssetArray File="Assets\Sounds\Ultra_Land01.wav" FacialGroup=""/>
-        <AssetArray File="Assets\Sounds\Ultra_Land02.wav" FacialGroup=""/>
-        <AssetArray File="Assets\Sounds\Ultra_Land03.wav" FacialGroup=""/>
-        <Pitch value="-6.000000,0.000000"/>
-        <Volume value="4.000000,5.000000"/>
-    </CSound>
-    <CSound id="AP_PoisonNovaLaunchSound" parent="Spell">
-        <EditorCategories value="Race:Zerg"/>
-        <AssetArray File="Assets\Sounds\Zerg\Ultralisk\UltraLisk_Attack0.ogg"/>
-        <AssetArray File="Assets\Sounds\Zerg\Ultralisk\UltraLisk_Attack1.ogg"/>
-        <AssetArray File="Assets\Sounds\Zerg\Ultralisk\UltraLisk_Attack2.ogg"/>
-        <AssetArray File="Assets\Sounds\Zerg\Ultralisk\UltraLisk_Attack3.ogg"/>
-        <AssetArray File="Assets\Sounds\Zerg\Ultralisk\UltraLisk_Attack4.ogg"/>
-        <Spread value="130.000000"/>
-        <Volume value="-2.000000,-2.000000"/>
-    </CSound>
-    <CSound id="AP_Impaler_TentacleImpact1" parent="Combat">
-        <EditorCategories value="Race:Zerg"/>
-        <AssetArray File="Assets\Sounds\Spell_Eyestalk_Launch_00.wav" FacialGroup=""/>
-        <AssetArray File="Assets\Sounds\Spell_Eyestalk_Launch_01.wav" FacialGroup=""/>
-        <AssetArray File="Assets\Sounds\Spell_Eyestalk_Launch_02.wav" FacialGroup=""/>
-        <AssetArray File="Assets\Sounds\Spell_Eyestalk_Launch_03.wav" FacialGroup=""/>
-        <AssetArray File="Assets\Sounds\Spell_Eyestalk_Launch_04.wav" FacialGroup=""/>
-        <Pitch value="-8.000000,-6.000000"/>
-        <Volume value="-16.000000,-13.000000"/>
-    </CSound>
-    <CSound id="AP_Impaler_TentacleImpact2" parent="Combat">
-        <EditorCategories value="Race:Zerg"/>
-        <AssetArray File="AP\Assets\Sounds\Kraith_Large_Fs_1.wav" FacialGroup=""/>
-        <AssetArray File="AP\Assets\Sounds\Kraith_Large_Fs_2.wav" FacialGroup=""/>
-        <AssetArray File="AP\Assets\Sounds\Kraith_Large_Fs_3.wav" FacialGroup=""/>
-        <AssetArray File="AP\Assets\Sounds\Kraith_Large_Fs_4.wav" FacialGroup=""/>
-        <AssetArray File="AP\Assets\Sounds\Kraith_Large_Fs_5.wav" FacialGroup=""/>
-        <Pitch value="5.000000,7.000000"/>
-        <ResourcePriority value="64"/>
-        <Volume value="-16.000000,-13.000000"/>
-    </CSound>
-    <CSound id="AP_Impaler_TentacleVox" parent="Combat">
-        <AssetArray File="AP\Assets\Sounds\GiantYeti_Attack_00.ogg" FacialGroup=""/>
-        <AssetArray File="AP\Assets\Sounds\GiantYeti_Attack_01.ogg" FacialGroup=""/>
-        <AssetArray File="AP\Assets\Sounds\GiantYeti_Attack_02.ogg" FacialGroup=""/>
-        <AssetArray File="AP\Assets\Sounds\GiantYeti_Attack_03.ogg" FacialGroup=""/>
-        <AssetArray File="AP\Assets\Sounds\GiantYeti_Attack_04.ogg" FacialGroup=""/>
-        <AssetArray File="AP\Assets\Sounds\GiantYeti_Attack_05.ogg" FacialGroup=""/>
-        <Chance value="25"/>
-        <Pitch value="7.000000,9.000000"/>
-        <ResourcePriority value="64"/>
-        <Volume value="-15.000000,-13.000000"/>
-    </CSound>
-    <CSound id="AP_HunterKiller_Death" parent="Death">
-        <EditorCategories value="Race:Zerg"/>
-        <AssetArray File="Assets\Sounds\Zerg\Hydralisk\Hydralisk_Death0.wav"/>
-        <AssetArray File="Assets\Sounds\Zerg\Hydralisk\Hydralisk_Death1.wav"/>
-        <AssetArray File="Assets\Sounds\Zerg\Hydralisk\Hydralisk_Death2.wav"/>
-        <AssetArray File="Assets\Sounds\Zerg\Hydralisk\Hydralisk_Death3.wav"/>
-        <AssetArray File="Assets\Sounds\Zerg\Hydralisk\Hydralisk_Death4.wav"/>
-        <AssetArray File="Assets\Sounds\Zerg\Hydralisk\Hydralisk_Death5.wav"/>
-        <DupeDestroyCount value="8"/>
-        <Pitch value="-1.000000,1.000000"/>
-        <Volume value="-1.000000,-1.000000"/>
-    </CSound>
-    <CSound id="AP_Hydralisk_Explode" parent="Combat">
-        <EditorCategories value="Race:Zerg"/>
-        <AssetArray File="Assets\Sounds\Zerg\SharedEffects\Explosions\Zerg_ExplosionMedium0.wav" Pitch="-3.000000,3.000000"/>
-        <AssetArray File="Assets\Sounds\Zerg\SharedEffects\Explosions\Zerg_ExplosionMedium1.wav" Pitch="-3.000000,3.000000"/>
-        <AssetArray File="Assets\Sounds\Zerg\SharedEffects\Explosions\Zerg_ExplosionMedium2.wav" Pitch="-3.000000,3.000000"/>
-        <AssetArray File="Assets\Sounds\Zerg\SharedEffects\Explosions\Zerg_ExplosionMedium3.wav" Pitch="-3.000000,3.000000"/>
-        <AssetArray File="Assets\Sounds\Zerg\SharedEffects\Explosions\Zerg_ExplosionMedium4.wav" Pitch="-3.000000,3.000000"/>
-        <AssetArray File="Assets\Sounds\Zerg\SharedEffects\Explosions\Zerg_ExplosionMedium5.wav" Pitch="-3.000000,3.000000"/>
-        <AssetArray File="Assets\Sounds\Zerg\SharedEffects\Explosions\Zerg_ExplosionMedium6.wav" Pitch="-3.000000,3.000000"/>
-        <Pitch value="-1.000000,1.000000"/>
-        <Volume value="-1.000000,-1.000000"/>
-    </CSound>
-    <CSound id="AP_Spell_Frenzy_Launch" parent="Spell">
-        <EditorCategories value="Race:Zerg"/>
-        <AssetArray File="Assets\Sounds\Zerg\Hybrid\Hybrid_StealStrengthCast0.wav" FacialGroup=""/>
-    </CSound>
-    <CSound id="AP_Hydra_Land" parent="Spell">
-        <EditorCategories value="Race:Zerg"/>
-        <AssetArray File="Assets\Sounds\Zerg_Medium_Land00.wav" FacialGroup=""/>
-        <AssetArray File="Assets\Sounds\Zerg_Medium_Land02.wav" FacialGroup=""/>
-        <AssetArray File="Assets\Sounds\Zerg_Medium_Land01.wav" FacialGroup=""/>
-        <Category value="Combat"/>
-        <Pitch value="-4.000000,-2.000000"/>
-        <Volume value="-6.000000,-3.000000"/>
-    </CSound>
-    <CSound id="AP_RailGun_Impact" parent="Combat">
-        <EditorCategories value="Race:Terran"/>
-        <AssetArray File="Assets\Sounds\Thrasher_Missile_Impact_01.wav" FacialGroup=""/>
-        <AssetArray File="Assets\Sounds\Thrasher_Missile_Impact_02.wav" FacialGroup=""/>
-        <AssetArray File="Assets\Sounds\Thrasher_Missile_Impact_03.wav" FacialGroup=""/>
-        <AssetArray File="Assets\Sounds\Thrasher_Missile_Impact_04.wav" FacialGroup=""/>
-        <AssetArray File="Assets\Sounds\Thrasher_Missile_Impact_05.wav" FacialGroup=""/>
-        <AssetArray File="Assets\Sounds\Thrasher_Missile_Impact_06.wav" FacialGroup=""/>
-        <AssetArray File="Assets\Sounds\Thrasher_Missile_Impact_07.wav" FacialGroup=""/>
-        <AssetArray File="Assets\Sounds\Thrasher_Missile_Impact_08.wav" FacialGroup=""/>
-        <DupeDestroyCount value="6"/>
-        <DupeMaximumMethod value="Replace"/>
-        <DupeMuteCount value="6"/>
-        <DupePrioritization value="Oldest"/>
-        <Pitch value="-3.000000,-1.000000"/>
-        <Select value="Random"/>
-        <Spread value="20.000000"/>
-        <Volume value="-4.000000,-2.000000"/>
-    </CSound>
-    <CSound id="AP_RailGun_Launch" parent="Combat">
-        <EditorCategories value="Race:Terran"/>
-        <AssetArray File="Assets\Sounds\Eradicator_RailGun_Launch_01.wav" FacialGroup=""/>
-        <AssetArray File="Assets\Sounds\Eradicator_RailGun_Launch_02.wav" FacialGroup=""/>
-        <AssetArray File="Assets\Sounds\Eradicator_RailGun_Launch_03.wav" FacialGroup=""/>
-        <AssetArray File="Assets\Sounds\Eradicator_RailGun_Launch_04.wav" FacialGroup=""/>
-        <AssetArray File="Assets\Sounds\Eradicator_RailGun_Launch_05.wav" FacialGroup=""/>
-        <AssetArray File="Assets\Sounds\Eradicator_RailGun_Launch_06.wav" FacialGroup=""/>
-        <DupeDestroyCount value="8"/>
-        <DupeMaximumMethod value="Replace"/>
-        <DupeMuteCount value="3"/>
-        <DupePrioritization value="Oldest"/>
-        <OverlapTimeDelta value="50"/>
-        <Pitch value="-2.000000,0.000000"/>
-        <Volume value="-6.000000,-4.000000"/>
-        <VolumeRolloffPoints Distance="15.472779"/>
-        <VolumeRolloffPoints Distance="30.802292" Volume="-96.000000"/>
-    </CSound>
-    <CSound id="AP_SkyTank_BarrageMissile_Impact" parent="Combat">
-        <EditorCategories value="Race:Terran"/>
-        <AssetArray File="Assets\Sounds\Liberator_AG_Impacts_03.wav" FacialGroup=""/>
-        <AssetArray File="Assets\Sounds\Liberator_AG_Impacts_04.wav" FacialGroup=""/>
-        <AssetArray File="Assets\Sounds\Liberator_AG_Impacts_05.wav" FacialGroup=""/>
-        <AssetArray File="Assets\Sounds\Uni_ImpactExplosions_08.wav" FacialGroup=""/>
-        <DupeDestroyCount value="8"/>
-        <DupeMaximumMethod value="Replace"/>
-        <DupeMuteCount value="3"/>
-        <DupeThresholdPoints/>
-        <DupeThresholdPoints Count="3" Volume="-3.000000"/>
-        <DupePrioritization value="Oldest"/>
-        <Pitch value="-2.000000,0.000000"/>
-        <Select value="Random"/>
-        <Volume value="-2.000000,-2.000000"/>
-    </CSound>
-    <CSound id="AP_Raven_ScramblerMissileLoop" parent="Spell">
-        <EditorCategories value="Race:Terran"/>
-        <AssetArray>
-            <File value="Assets\Sounds\Goliath_BlackOps_Lockdown_Loop_01.wav"/>
-            <Pitch value="-2.000000,-2.000000"/>
-            <Volume value="-10.000000,-10.000000"/>
-            <FacialGroup value=""/>
-        </AssetArray>
-        <LoopCount value="-1"/>
-    </CSound>
-    <CSound id="AP_Raven_ScramblerMissileImpact" parent="Combat">
-        <EditorCategories value="Race:Terran"/>
-        <AssetArray File="Assets\Sounds\WarMissile_Impact00.wav" FacialGroup=""/>
-        <AssetArray File="Assets\Sounds\WarMissile_Impact01.wav" FacialGroup=""/>
-        <AssetArray File="Assets\Sounds\WarMissile_Impact02.wav" FacialGroup=""/>
-        <DupeDestroyCount value="8"/>
-        <DupeMaximumMethod value="Replace"/>
-        <DupeMuteCount value="8"/>
-    </CSound>
-    <CSound id="AP_Raven_ScramblerMissileLaunch" parent="Spell">
-        <EditorCategories value="Race:Terran"/>
-        <AssetArray File="Assets\Sounds\WarMissile_Launch00.wav" FacialGroup=""/>
-        <AssetArray File="Assets\Sounds\WarMissile_Launch01.wav" FacialGroup=""/>
-        <AssetArray File="Assets\Sounds\WarMissile_Launch02.wav" FacialGroup=""/>
-        <DupeDestroyCount value="8"/>
-        <DupeMaximumMethod value="Replace"/>
-        <DupeMuteCount value="8"/>
-        <Volume value="-0.920000,-0.500000"/>
-    </CSound>
-    <CSound id="AP_ArbiterMP_AttackImpact" parent="Combat">
-        <AssetArray File="Assets\Sounds\ArbiterMP_AttackImpact00.wav" FacialGroup=""/>
-        <AssetArray File="Assets\Sounds\ArbiterMP_AttackImpact01.wav" FacialGroup=""/>
-        <AssetArray File="Assets\Sounds\ArbiterMP_AttackImpact02.wav" FacialGroup=""/>
-        <AssetArray File="Assets\Sounds\ArbiterMP_AttackImpact03.wav" FacialGroup=""/>
-        <Pitch value="-1.000000,1.000000"/>
-        <Volume value="-9.000000,-7.000000"/>
-        <EditorCategories value="Race:Protoss"/>
-    </CSound>
-    <CSound id="AP_SiegeTank_Land2" parent="Spell">
-        <EditorCategories value="Race:Terran"/>
-        <AssetArray File="Assets\Sounds\SiegeTank_Land01.wav" FacialGroup=""/>
-        <Category value="Combat"/>
-        <DupeDestroyCount value="3"/>
-        <DupeMaximumMethod value="Replace"/>
-        <DupeMuteCount value="2"/>
-        <Pitch value="-1.000000,1.000000"/>
-        <Volume value="-1.000000,1.000000"/>
-    </CSound>
-    <CSound id="AP_SiegeTank_Land_RockDebris" parent="Spell">
-        <AssetArray File="Assets\Sounds\RockDebris_ImpactExplosion_Large1.wav" FacialGroup=""/>
-        <AssetArray File="Assets\Sounds\RockDebris_ImpactExplosion_Large2.wav" FacialGroup=""/>
-        <AssetArray File="Assets\Sounds\RockDebris_ImpactExplosion_Large3.wav" FacialGroup=""/>
-        <AssetArray File="Assets\Sounds\RockDebris_ImpactExplosion_Large4.wav" FacialGroup=""/>
-        <AssetArray File="Assets\Sounds\RockDebris_ImpactExplosion_Large5.wav" FacialGroup=""/>
-        <AssetArray File="Assets\Sounds\RockDebris_ImpactExplosion_Large6.wav" FacialGroup=""/>
-        <AssetArray File="Assets\Sounds\RockDebris_ImpactExplosion_Large7.wav" FacialGroup=""/>
-        <AssetArray File="Assets\Sounds\RockDebris_ImpactExplosion_Large8.wav" FacialGroup=""/>
-        <Pitch value="-1.000000,1.000000"/>
-        <DupeDestroyCount value="3"/>
-        <DupeMaximumMethod value="Replace"/>
-        <DupeMuteCount value="2"/>
-    </CSound>
-    <CSound id="AP_SiegeTank_JumpJet_Launch" parent="Spell">
-        <EditorCategories value="Race:Neutral"/>
-        <AssetArray File="Assets\Sounds\SiegeTank_JumpJet_Launch01.wav" FacialGroup=""/>
-        <AssetArray File="Assets\Sounds\SiegeTank_JumpJet_Launch02.wav" FacialGroup=""/>
-        <AssetArray File="Assets\Sounds\SiegeTank_JumpJet_Launch03.wav" FacialGroup=""/>
-        <AssetArray File="Assets\Sounds\SiegeTank_JumpJet_Launch04.wav" FacialGroup=""/>
-        <AssetArray File="Assets\Sounds\SiegeTank_JumpJet_Launch05.wav" FacialGroup=""/>
-        <AssetArray File="Assets\Sounds\SiegeTank_JumpJet_Launch06.wav" FacialGroup=""/>
-        <AssetArray File="Assets\Sounds\SiegeTank_JumpJet_Launch07.wav" FacialGroup=""/>
-        <DupeDestroyCount value="2"/>
-        <DupeMaximumMethod value="Replace"/>
-        <DupeMuteCount value="2"/>
-        <DupeThresholdPoints/>
-        <DupeThresholdPoints Count="3" Volume="-2.000000"/>
-        <Pitch value="-3.000000,1.000000"/>
-        <Volume value="-3.000000,-3.000000"/>
-        <VolumeRolloffBlend value="Linear"/>
-        <VolumeRolloffPoints Distance="11.000000"/>
-        <VolumeRolloffPoints Distance="29.000000" Volume="-96.000000"/>
-    </CSound>
-    <CSound id="AP_Hellbat_JumpJet_Launch" parent="Movement">
-        <EditorCategories value="Race:Terran"/>
-        <AssetArray File="Assets\Sounds\Hellbat_JumpJet_Launch01.wav" FacialGroup=""/>
-        <AssetArray File="Assets\Sounds\Hellbat_JumpJet_Launch02.wav" FacialGroup=""/>
-        <AssetArray File="Assets\Sounds\Hellbat_JumpJet_Launch03.wav" FacialGroup=""/>
-        <AssetArray File="Assets\Sounds\Hellbat_JumpJet_Launch04.wav" FacialGroup=""/>
-        <DupeDestroyCount value="1"/>
-        <Pitch value="-4.000000,1.000000"/>
-        <Volume value="-8.000000,-8.000000"/>
-        <DupeMaximumMethod value="Replace"/>
-        <DupeMuteCount value="2"/>
-        <DupeThresholdPoints/>
-        <DupeThresholdPoints Count="3" Volume="-2.000000"/>
-    </CSound>
-    <CSound id="AP_SuperStimpackOn" parent="Spell">
-        <EditorCategories value="Race:Terran"/>
-        <AssetArray File="Assets\Sounds\Terran\Marine\Marine_Stimpack0.wav"/>
-        <AssetArray File="Assets\Sounds\Terran\Marine\Marine_Stimpack1.wav"/>
-        <AssetArray File="Assets\Sounds\Terran\Marine\Marine_Stimpack2.wav"/>
-        <AssetArray File="Assets\Sounds\Terran\Marine\Marine_Stimpack3.wav"/>
-        <AssetArray File="Assets\Sounds\Terran\Marine\Marine_Stimpack4.wav"/>
-        <AssetArray File="Assets\Sounds\Terran\Marine\Marine_Stimpack5.wav"/>
-        <AssetArray File="Assets\Sounds\Terran\Marine\Marine_Stimpack6.wav"/>
-        <AssetArray File="Assets\Sounds\Terran\Marine\Marine_Stimpack7.wav"/>
-        <DupeDestroyCount value="3"/>
-        <Pitch value="2.000000,3.000000"/>
-        <Volume value="-4.000000,-4.000000"/>
-    </CSound>
-    <CSound id="AP_SuperStimpackSweetener" parent="Spell">
-        <EditorCategories value="Race:Terran"/>
-        <AssetArray File="Assets\Sounds\Nova_StimInfusionSweetener01.wav" LoopTime="0,39089" Offset="1500,1500"/>
-        <DupeDestroyCount value="3"/>
-        <OffsetFadeIn Volume="-96.000000"/>
-        <OffsetFadeIn Time="100"/>
-        <Pitch value="2.700000,3.000000"/>
-        <PlayDelay value="30,60"/>
-        <Volume value="-9.000000,-9.000000"/>
-    </CSound>
-<<<<<<< HEAD
-    <CSound id="AP_HeroNovaMP1_Attack" parent="HeroNova_Ack">
-        <AssetArray TemplateParam="HeroNovaMP1_Attack00"/>
-        <AssetArray TemplateParam="HeroNovaMP1_Attack01"/>
-        <AssetArray TemplateParam="HeroNovaMP1_Attack02"/>
-        <AssetArray TemplateParam="HeroNovaMP1_Attack03"/>
-        <AssetArray TemplateParam="HeroNovaMP1_Attack04"/>
-        <AssetArray TemplateParam="HeroNovaMP1_Attack05"/>
-        <Flags index="NeedsUpdate" value="1"/>
-        <Flags index="NeedsTTS" value="1"/>
-        <Exclusivity value="Nova_UnitDX_Exclusivity"/>
-    </CSound>
-    <CSound id="AP_HeroNovaMP1_Help" parent="HeroNova_Help">
-        <AssetArray TemplateParam="HeroNovaMP1_Help00"/>
-        <Flags index="NeedsUpdate" value="1"/>
-        <Flags index="NeedsTTS" value="1"/>
-        <Exclusivity value="Nova_UnitDX_Exclusivity"/>
-    </CSound>
-    <CSound id="AP_HeroNovaMP1_Nuclear_Strike" parent="HeroNova_Ack">
-        <AssetArray TemplateParam="HeroNovaMP1_Nuclear_Strike00"/>
-        <AssetArray TemplateParam="HeroNovaMP1_Nuclear_Strike01"/>
-        <AssetArray TemplateParam="HeroNovaMP1_Nuclear_Strike02"/>
-        <Flags index="NeedsUpdate" value="1"/>
-        <Flags index="NeedsTTS" value="1"/>
-        <Exclusivity value="Nova_UnitDX_Exclusivity"/>
-    </CSound>
-    <CSound id="AP_HeroNovaMP1_Pissed" parent="HeroNova_Pissed">
-        <Exclusivity value="Nova_UnitDX_Exclusivity"/>
-    </CSound>
-    <CSound id="AP_HeroNovaMP1_Ready" parent="HeroNova_Ready">
-        <AssetArray TemplateParam="HeroNovaMP1_Ready_N200"/>
-        <Flags index="NeedsUpdate" value="1"/>
-        <Flags index="NeedsTTS" value="1"/>
-        <Exclusivity value="Nova_UnitDX_Exclusivity"/>
-    </CSound>
-    <CSound id="AP_HeroNovaMP1_What" parent="HeroNova_Ack">
-        <AssetArray TemplateParam="HeroNovaMP1_What_N200"/>
-        <AssetArray TemplateParam="HeroNovaMP1_What_N201"/>
-        <AssetArray TemplateParam="HeroNovaMP1_What_N202"/>
-        <AssetArray TemplateParam="HeroNovaMP1_What_N203"/>
-        <AssetArray TemplateParam="HeroNovaMP1_What_N204"/>
-        <Flags index="NeedsUpdate" value="1"/>
-        <Flags index="NeedsTTS" value="1"/>
-        <Exclusivity value="Nova_UnitDX_Exclusivity"/>
-    </CSound>
-    <CSound id="AP_HeroNovaMP1_Yes" parent="HeroNova_Ack">
-        <AssetArray TemplateParam="HeroNovaMP1_Yes00"/>
-        <AssetArray TemplateParam="HeroNovaMP1_Yes01"/>
-        <AssetArray TemplateParam="HeroNovaMP1_Yes02"/>
-        <AssetArray TemplateParam="HeroNovaMP1_Yes03"/>
-        <AssetArray TemplateParam="HeroNovaMP1_Yes_N200"/>
-        <AssetArray TemplateParam="HeroNovaMP1_Yes_N201"/>
-        <AssetArray TemplateParam="HeroNovaMP1_Yes_N202"/>
-        <AssetArray TemplateParam="HeroNovaMP1_Yes_N203"/>
-        <AssetArray TemplateParam="HeroNovaMP1_Yes_N204"/>
-        <Flags index="NeedsUpdate" value="1"/>
-        <Flags index="NeedsTTS" value="1"/>
-        <DupeWait value="4000,4000"/>
-        <Exclusivity value="Nova_UnitDX_Exclusivity"/>
-    </CSound>
-    <CSound id="AP_HeroNovaMP2_HolographicDecoyVO" parent="HeroNova_Ack">
-        <AssetArray TemplateParam="HeroNovaMP1_Help00;HeroNovaMP2HD_Help00"/>
-        <Chance value="0"/>
-        <Exclusivity value="Nova_UnitDX_Exclusivity"/>
-    </CSound>
-    <CSound id="AP_HeroNovaMP3_DominationVisorPersistentVO" parent="HeroNova_Ack">
-        <AssetArray TemplateParam="HeroNovaMP1_Yes02"/>
-        <AssetArray TemplateParam="HeroNovaMP1_Yes03"/>
-        <AssetArray TemplateParam="HeroNovaMP1_Yes_N100"/>
-        <AssetArray TemplateParam="HeroNovaMP1_Yes_N200"/>
-        <AssetArray TemplateParam="HeroNovaMP1_Yes_N201"/>
-        <AssetArray TemplateParam="HeroNovaMP1_Yes_N202"/>
-        <AssetArray TemplateParam="HeroNovaMP1_Yes_N203"/>
-        <AssetArray TemplateParam="HeroNovaMP1_Yes_N204"/>
-        <Chance value="0"/>
-        <DupeDestroyCount value="1"/>
-        <DupeMuteCount value="1"/>
-        <Exclusivity value="Nova_UnitDX_Exclusivity"/>
-    </CSound>
-    <CSound id="AP_NovaDominationSound" parent="Spell">
-        <EditorCategories value="Race:Terran"/>
-        <AssetArray File="Assets\Sounds\Terran\Nova\Nova_DominationLaunch0.wav"/>
-        <AssetArray File="Assets\Sounds\Terran\Nova\Nova_DominationLaunch1.wav"/>
-        <AssetArray File="Assets\Sounds\Terran\Nova\Nova_DominationLaunch2.wav"/>
-        <Flags index="Temporary" value="1"/>
-        <Pitch value="-5.000000,0.000000"/>
-        <Volume value="-9.000000,-9.000000"/>
-    </CSound>
-    <CSound id="AP_Nova_BlinkSuit_Blink_Origin" parent="Combat">
-        <EditorCategories value="Race:Terran"/>
-        <AssetArray File="Assets\Sounds\Nova_BlinkSuit_Blink_Origin_01.wav" FacialGroup=""/>
-        <AssetArray File="Assets\Sounds\Nova_BlinkSuit_Blink_Origin_02.wav" FacialGroup=""/>
-        <AssetArray File="Assets\Sounds\Nova_BlinkSuit_Blink_Origin_03.wav" FacialGroup=""/>
-        <AssetArray File="Assets\Sounds\Nova_BlinkSuit_Blink_Origin_04.wav" FacialGroup=""/>
-        <DupeDestroyCount value="8"/>
-        <Pitch value="4.000000,6.000000"/>
-        <PlayDelay value="225,225"/>
-        <Volume value="-16.000000,-14.000000"/>
-    </CSound>
-    <CSound id="AP_Nova_BlinkSuit_Blink_Target" parent="Combat">
-        <EditorCategories value="Race:Terran"/>
-        <AssetArray File="Assets\Sounds\Nova_BlinkSuit_Blink_01.wav" FacialGroup=""/>
-        <AssetArray File="Assets\Sounds\Nova_BlinkSuit_Blink_02.wav" FacialGroup=""/>
-        <AssetArray File="Assets\Sounds\Nova_BlinkSuit_Blink_04.wav" FacialGroup=""/>
-        <DupeDestroyCount value="8"/>
-        <Pitch value="2.000000,2.000000"/>
-        <Volume value="-9.000000,-9.000000"/>
-    </CSound>
-    <CSound id="AP_Nova_Death" parent="Death">
-        <EditorCategories value="Race:Terran"/>
-        <AssetArray File="LocalizedData\Sounds\TerranVO\CampaignUnits\Nova\Nova_Death00.wav"/>
-        <AssetArray File="LocalizedData\Sounds\TerranVO\CampaignUnits\Nova\Nova_Death01.wav"/>
-        <AssetArray File="LocalizedData\Sounds\TerranVO\CampaignUnits\Nova\Nova_Death02.wav"/>
-        <AssetArray File="LocalizedData\Sounds\TerranVO\CampaignUnits\Nova\Nova_Death03.wav"/>
-        <AssetArray File="LocalizedData\Sounds\TerranVO\CampaignUnits\Nova\Nova_Death04.wav"/>
-        <AssetArray File="LocalizedData\Sounds\TerranVO\CampaignUnits\Nova\Nova_Death05.wav"/>
-        <AssetArray File="LocalizedData\Sounds\TerranVO\CampaignUnits\Nova\Nova_Death06.wav"/>
-        <Flags index="Stream" value="1"/>
-        <Volume value="-1.000000,-1.000000"/>
-    </CSound>
-    <CSound id="AP_Nova_DefensiveMatrix_Birth" parent="Spell">
-        <EditorCategories value="Race:Terran"/>
-        <AssetArray File="Assets\Sounds\NovaAC_Blink_Birth_01.wav" FacialGroup=""/>
-        <AssetArray File="Assets\Sounds\NovaAC_Blink_Birth_02.wav" FacialGroup=""/>
-        <AssetArray File="Assets\Sounds\NovaAC_Blink_Birth_03.wav" FacialGroup=""/>
-        <DupeMaximumMethod value="Replace"/>
-    </CSound>
-    <CSound id="AP_Nova_DefensiveMatrix_Death" parent="Spell">
-        <EditorCategories value="Race:Terran"/>
-        <AssetArray File="Assets\Sounds\NovaAC_Blink_Death_01.wav" FacialGroup=""/>
-        <AssetArray File="Assets\Sounds\NovaAC_Blink_Death_02.wav" FacialGroup=""/>
-        <AssetArray File="Assets\Sounds\NovaAC_Blink_Death_03.wav" FacialGroup=""/>
-        <DupeMaximumMethod value="Replace"/>
-        <Pitch value="-6.000000,-3.000000"/>
-        <Volume value="-3.000000,-3.000000"/>
-    </CSound>
-    <CSound id="AP_Nova_DefensiveMatrix_Loop" parent="Spell">
-        <EditorCategories value="Race:Terran"/>
-        <AssetArray File="Assets\Sounds\Def_Matrix_Loop_01.wav" LoopCount="-1" FacialGroup=""/>
-        <AssetArray File="Assets\Sounds\Def_Matrix_Loop_02.ogg" LoopCount="-1" FacialGroup=""/>
-        <DupeDestroyCount value="2"/>
-        <DupeMaximumMethod value="Replace"/>
-        <DupeMuteCount value="2"/>
-        <Pitch value="-2.100000,-2.000000"/>
-        <Volume value="-20.000000,-20.000000"/>
-        <VolumeRolloffFadeOut/>
-        <VolumeRolloffFadeOut Time="1000" Volume="-96.000000"/>
-        <VolumeRolloffPoints Distance="3.000000"/>
-        <VolumeRolloffPoints Distance="25.000000" Volume="-96.000000"/>
-    </CSound>
-    <CSound id="AP_Nova_DominationEnd" parent="Spell">
-        <EditorCategories value="Race:Terran"/>
-        <AssetArray File="Assets\Sounds\Terran\Nova\Nova_DominationEnd0.wav"/>
-        <AssetArray File="Assets\Sounds\Terran\Nova\Nova_DominationEnd1.wav"/>
-        <AssetArray File="Assets\Sounds\Terran\Nova\AP_Nova_DominationEnd.wav"/>
-        <Pitch value="-5.000000,0.000000"/>
-        <Volume value="-7.000000,-7.000000"/>
-    </CSound>
-    <CSound id="AP_Nova_DominationLoop" parent="Spell">
-        <EditorCategories value="Race:Terran"/>
-        <AssetArray File="Assets\Sounds\Terran\Nova\Nova_DominationLoop0.wav" LoopCount="-1"/>
-        <AssetArray File="Assets\Sounds\Terran\Nova\Nova_DominationLoop1.wav" LoopCount="-1"/>
-        <AssetArray File="Assets\Sounds\Terran\Nova\AP_Nova_DominationLoop.wav" LoopCount="-1"/>
-        <Pitch value="-4.000000,-2.000000"/>
-        <Volume value="-21.000000,-21.000000"/>
-        <VolumeRolloffPoints Distance="15.000000"/>
-        <VolumeRolloffPoints Distance="20.000000" Volume="-96.000000"/>
-    </CSound>
-    <CSound id="AP_Nova_FlashBangGrenade_Impact" parent="Combat">
-        <AssetArray File="Assets\Sounds\FlashBang_Explosion_05.wav" FacialGroup=""/>
-        <AssetArray File="Assets\Sounds\FlashBang_Explosion_06.wav" FacialGroup=""/>
-        <AssetArray File="Assets\Sounds\FlashBang_Explosion_07.wav" FacialGroup=""/>
-        <AssetArray File="Assets\Sounds\FlashBang_Explosion_08.wav" FacialGroup=""/>
-        <Pitch value="-2.000000,0.000000"/>
-    </CSound>
-    <CSound id="AP_Nova_FlashBangGrenade_Toss" parent="Combat">
-        <AssetArray File="Assets\Sounds\FlashBang_Toss_02.wav" FacialGroup=""/>
-        <AssetArray File="Assets\Sounds\FlashBang_Toss_03.wav" FacialGroup=""/>
-        <AssetArray File="Assets\Sounds\FlashBang_Toss_04.wav" FacialGroup=""/>
-        <AssetArray File="Assets\Sounds\FlashBang_Toss_05.wav" FacialGroup=""/>
-        <Pitch value="-2.000000,0.000000"/>
-    </CSound>
-    <CSound id="AP_Nova_HellfireShotgun_Blast" parent="Combat">
-        <EditorCategories value="Race:Terran"/>
-        <AssetArray File="Assets\Sounds\Hellfire_Shotgun_01.wav" FacialGroup=""/>
-        <AssetArray File="Assets\Sounds\Hellfire_Shotgun_02.wav" FacialGroup=""/>
-        <AssetArray File="Assets\Sounds\Hellfire_Shotgun_03.wav" FacialGroup=""/>
-        <AssetArray File="Assets\Sounds\Hellfire_Shotgun_04.wav" FacialGroup=""/>
-        <AssetArray File="Assets\Sounds\Hellfire_Shotgun_05.wav" FacialGroup=""/>
-        <AssetArray File="Assets\Sounds\Hellfire_Shotgun_06.wav" FacialGroup=""/>
-        <AssetArray File="Assets\Sounds\Hellfire_Shotgun_07.wav" FacialGroup=""/>
-        <AssetArray File="Assets\Sounds\Hellfire_Shotgun_08.wav" FacialGroup=""/>
-        <Pitch value="-3.000000,0.000000"/>
-        <Volume value="-2.000000,-2.000000"/>
-    </CSound>
-    <CSound id="AP_Nova_PlasmaBlast_Impact" parent="Combat">
-        <EditorCategories value="Race:Terran"/>
-        <AssetArray File="Assets\Sounds\Nova_PlasmaBlast_AttackImpact_01.wav" FacialGroup=""/>
-        <AssetArray File="Assets\Sounds\Nova_PlasmaBlast_AttackImpact_02.wav" FacialGroup=""/>
-        <AssetArray File="Assets\Sounds\Nova_PlasmaBlast_AttackImpact_03.wav" FacialGroup=""/>
-        <DupeDestroyCount value="8"/>
-        <Volume value="-2.000000,-2.000000"/>
-    </CSound>
-    <CSound id="AP_Nova_PlasmaBlast_Launch" parent="Combat">
-        <EditorCategories value="Race:Terran"/>
-        <AssetArray File="Assets\Sounds\Nova_PlasmaBlast_AttackLaunch_01.wav" FacialGroup=""/>
-        <AssetArray File="Assets\Sounds\Nova_PlasmaBlast_AttackLaunch_02.wav" FacialGroup=""/>
-        <AssetArray File="Assets\Sounds\Nova_PlasmaBlast_AttackLaunch_03.wav" FacialGroup=""/>
-    </CSound>
-    <CSound id="AP_Nova_PlasmaRifle_Impact" parent="Combat">
-        <EditorCategories value="Race:Terran"/>
-        <AssetArray File="Assets\Sounds\Nova_PlasmaRifle_AttackImpact_01.wav" FacialGroup=""/>
-        <AssetArray File="Assets\Sounds\Nova_PlasmaRifle_AttackImpact_02.wav" FacialGroup=""/>
-        <AssetArray File="Assets\Sounds\Nova_PlasmaRifle_AttackImpact_03.wav" FacialGroup=""/>
-        <AssetArray File="Assets\Sounds\Nova_PlasmaRifle_AttackImpact_04.wav" FacialGroup=""/>
-        <DupeDestroyCount value="3"/>
-        <DupeMaximumMethod value="Replace"/>
-        <DupeMuteCount value="3"/>
-        <Pitch value="-2.000000,0.000000"/>
-        <Volume value="-14.000000,-12.000000"/>
-    </CSound>
-    <CSound id="AP_Nova_PulseGrenadeExplosion" parent="Spell">
-        <AssetArray File="Assets\Sounds\GrenadePulse_Explosion01.wav" FacialGroup=""/>
-        <AssetArray File="Assets\Sounds\GrenadePulse_Explosion02.wav" FacialGroup=""/>
-        <AssetArray File="Assets\Sounds\GrenadePulse_Explosion03.wav" FacialGroup=""/>
-        <AssetArray File="Assets\Sounds\GrenadePulse_Explosion04.wav" FacialGroup=""/>
-        <DupeDestroyCount value="8"/>
-        <DupeMuteCount value="6"/>
-        <Pitch value="-2.000000,2.000000"/>
-        <Volume value="-1.000000,-1.000000"/>
-    </CSound>
-    <CSound id="AP_Nova_PulseGrenadeLaunch" parent="Spell">
-        <AssetArray File="Assets\Sounds\GrenadePulse_Activate01.wav" FacialGroup=""/>
-        <AssetArray File="Assets\Sounds\GrenadePulse_Activate02.wav" FacialGroup=""/>
-        <AssetArray File="Assets\Sounds\GrenadePulse_Activate03.wav" FacialGroup=""/>
-        <DupeDestroyCount value="8"/>
-        <DupeMuteCount value="6"/>
-        <Pitch value="-1.000000,1.000000"/>
-        <Volume value="-3.000000,-3.000000"/>
-    </CSound>
-    <CSound id="AP_Nova_Snipe_AttackImpact" parent="Combat">
-        <EditorCategories value="Race:Terran"/>
-        <AssetArray File="Assets\Sounds\Nova_SniperRifleBulletImpact01.wav" FacialGroup=""/>
-        <AssetArray File="Assets\Sounds\Nova_SniperRifleBulletImpact02.wav" FacialGroup=""/>
-        <AssetArray File="Assets\Sounds\Nova_SniperRifleBulletImpact03.wav" FacialGroup=""/>
-        <AssetArray File="Assets\Sounds\Nova_SniperRifleBulletImpact04.wav" FacialGroup=""/>
-        <AssetArray File="Assets\Sounds\Nova_SniperRifleBulletImpact05.wav" FacialGroup=""/>
-        <AssetArray File="Assets\Sounds\Nova_SniperRifleBulletImpact06.wav" FacialGroup=""/>
-        <AssetArray File="Assets\Sounds\Nova_SniperRifleBulletImpact07.wav" FacialGroup=""/>
-        <AssetArray File="Assets\Sounds\Nova_SniperRifleBulletImpact08.wav" FacialGroup=""/>
-        <AssetArray File="Assets\Sounds\Nova_SniperRifleBulletImpact09.wav" FacialGroup=""/>
-        <AssetArray File="Assets\Sounds\Nova_SniperRifleBulletImpact10.wav" FacialGroup=""/>
-        <Pitch value="0.000000,2.000000"/>
-        <Volume value="-3.000000,-3.000000"/>
-    </CSound>
-    <CSound id="AP_Nova_Snipe_AttackLaunch" parent="Spell">
-        <EditorCategories value="Race:Terran"/>
-        <AssetArray File="Assets\Sounds\Nova_Snipe_AttackLaunch01.wav" FacialGroup=""/>
-        <AssetArray File="Assets\Sounds\Nova_Snipe_AttackLaunch02.wav" FacialGroup=""/>
-        <AssetArray File="Assets\Sounds\Nova_Snipe_AttackLaunch03.wav" FacialGroup=""/>
-        <DupeMaximumMethod value="Replace"/>
-        <Pitch value="-1.000000,1.000000"/>
-        <Volume value="1.000000,1.000000"/>
-    </CSound>
-    <CSound id="AP_Spell_Yoink_Impact" parent="Spell">
-        <EditorCategories value="Race:Zerg"/>
-        <AssetArray File="Assets\Sounds\Spell_Yoink_Impact_00.wav" FacialGroup=""/>
-        <AssetArray File="Assets\Sounds\Spell_Yoink_Impact_01.wav" FacialGroup=""/>
-        <AssetArray File="Assets\Sounds\Spell_Yoink_Impact_02.wav" FacialGroup=""/>
-        <AssetArray File="Assets\Sounds\Spell_Yoink_Impact_03.wav" FacialGroup=""/>
-        <AssetArray File="Assets\Sounds\Spell_Yoink_Impact_04.wav" FacialGroup=""/>
-        <Pitch value="-2.000000,1.000000"/>
-        <Volume value="-9.000000,-9.000000"/>
-    </CSound>
-    <CSound id="AP_Spell_Yoink_Launch" parent="Spell">
-        <EditorCategories value="Race:Zerg"/>
-        <AssetArray File="Assets\Sounds\Spell_Yoink_Launch_00.wav" FacialGroup=""/>
-        <AssetArray File="Assets\Sounds\Spell_Yoink_Launch_01.wav" FacialGroup=""/>
-        <AssetArray File="Assets\Sounds\Spell_Yoink_Launch_02.wav" FacialGroup=""/>
-        <AssetArray File="Assets\Sounds\Spell_Yoink_Launch_03.wav" FacialGroup=""/>
-        <AssetArray File="Assets\Sounds\Spell_Yoink_Launch_04.wav" FacialGroup=""/>
-        <Pitch value="-2.000000,2.000000"/>
-        <Volume value="-9.000000,-9.000000"/>
-    </CSound>
-    <CSound id="AP_Nova_FlashBangGrenade_PinPull" parent="Combat">
-        <AssetArray File="Assets\Sounds\FlashBang_Pin_01.wav" FacialGroup=""/>
-        <AssetArray File="Assets\Sounds\FlashBang_Pin_02.wav" FacialGroup=""/>
-        <AssetArray File="Assets\Sounds\FlashBang_Pin_03.wav" FacialGroup=""/>
-        <AssetArray File="Assets\Sounds\FlashBang_Pin_04.wav" FacialGroup=""/>
-        <AssetArray File="Assets\Sounds\FlashBang_Pin_05.wav" FacialGroup=""/>
-        <Pitch value="-2.000000,0.000000"/>
-    </CSound>
-    <CSound id="AP_HeroNovaMP3_DominationVisorRangedVO" parent="HeroNova_Ack">
-        <AssetArray TemplateParam="HeroNovaMP1_Yes02"/>
-        <AssetArray TemplateParam="HeroNovaMP1_Yes03"/>
-        <AssetArray TemplateParam="HeroNovaMP1_Yes_N100"/>
-        <AssetArray TemplateParam="HeroNovaMP1_Yes_N200"/>
-        <AssetArray TemplateParam="HeroNovaMP1_Yes_N201"/>
-        <AssetArray TemplateParam="HeroNovaMP1_Yes_N202"/>
-        <AssetArray TemplateParam="HeroNovaMP1_Yes_N203"/>
-        <AssetArray TemplateParam="HeroNovaMP1_Yes_N204"/>
-        <DupeDestroyCount value="1"/>
-        <DupeMuteCount value="1"/>
-        <Exclusivity value="Nova_UnitDX_Exclusivity"/>
-        <NonLocalVolumeAdjustment value="-96.000000,-96.000000"/>
-    </CSound>
-    <CSound id="AP_Nova_DominationVisorCasterEndSwtnr" parent="Spell">
-        <EditorCategories value="Race:Terran"/>
-        <AssetArray File="Assets\Sounds\UI_DominationVisor_Select.wav" Offset="20000,20000" FacialGroup=""/>
-        <Flags index="Temporary" value="1"/>
-        <DupeDestroyCount value="3"/>
-        <DupeMuteCount value="3"/>
-        <OffsetFadeIn Volume="-96.000000"/>
-        <OffsetFadeIn Time="100"/>
-        <Pitch value="-10.700000,-10.000000"/>
-        <Volume value="-6.000000,-6.000000"/>
-    </CSound>
-    <CSound id="AP_Nova_DominationVisorTargetStartSwtnr" parent="Spell">
-        <EditorCategories value="Race:Terran"/>
-        <AssetArray File="Assets\Sounds\UI_DominationVisor_Select.wav" Offset="20000,20000" FacialGroup=""/>
-        <Flags index="Temporary" value="1"/>
-        <DupeDestroyCount value="3"/>
-        <DupeMuteCount value="3"/>
-        <OffsetFadeIn Volume="-96.000000"/>
-        <OffsetFadeIn Time="100"/>
-        <Pitch value="-5.000000,-4.700000"/>
-        <Volume value="-6.000000,-6.000000"/>
-    </CSound>
-    <CSound id="AP_Nova_DominationVisorTargetEndSwtnr" parent="Spell">
-        <EditorCategories value="Race:Terran"/>
-        <AssetArray File="Assets\Sounds\UI_DominationVisor_Select.wav" Offset="20000,20000" FacialGroup=""/>
-        <Flags index="Temporary" value="1"/>
-        <DupeDestroyCount value="3"/>
-        <DupeMuteCount value="3"/>
-        <OffsetFadeIn Volume="-96.000000"/>
-        <OffsetFadeIn Time="100"/>
-        <Pitch value="-11.700000,-11.000000"/>
-        <Volume value="-6.000000,-6.000000"/>
-    </CSound>
-    <CSound id="AP_Nova_HellfireShotgun_HandPump" parent="Combat">
-        <EditorCategories value="Race:Terran"/>
-        <AssetArray File="Assets\Sounds\Shotgun_ManualPump_01.wav" Pitch="-1.000000,-1.000000" FacialGroup=""/>
-        <AssetArray File="Assets\Sounds\Shotgun_ManualPump_03.wav" Pitch="-1.000000,-1.000000" FacialGroup=""/>
-        <AssetArray File="Assets\Sounds\Shotgun_AutoLoad_01.wav" FacialGroup=""/>
-        <AssetArray File="Assets\Sounds\Shotgun_AutoLoad_02.wav" FacialGroup=""/>
-        <Pitch value="-3.000000,-1.000000"/>
-        <Volume value="-16.000000,-12.000000"/>
-    </CSound>
-    <CSound id="AP_Nova_HellfireShotgun_Blast_Tails_L" parent="Combat">
-        <EditorCategories value="Race:Terran"/>
-        <AssetArray File="Assets\Sounds\Shotgun_Ext_Decay_01.wav" FacialGroup=""/>
-        <AssetArray File="Assets\Sounds\Shotgun_Ext_Decay_01a.wav" FacialGroup=""/>
-        <AssetArray File="Assets\Sounds\Shotgun_Ext_Decay_02.wav" FacialGroup=""/>
-        <AssetArray File="Assets\Sounds\Shotgun_Ext_Decay_02a.wav" FacialGroup=""/>
-        <AssetArray File="Assets\Sounds\Shotgun_Ext_Decay_03.wav" FacialGroup=""/>
-        <AssetArray File="Assets\Sounds\Shotgun_Ext_Decay_04.wav" FacialGroup=""/>
-        <AssetArray File="Assets\Sounds\Shotgun_Ext_Decay_05.wav" Volume="-4.000000,-4.000000" FacialGroup=""/>
-        <AssetArray File="Assets\Sounds\Shotgun_Ext_Decay_05a.wav" Volume="-4.000000,-4.000000" FacialGroup=""/>
-        <AssetArray File="Assets\Sounds\Shotgun_Ext_Decay_06.wav" FacialGroup=""/>
-        <AssetArray File="Assets\Sounds\Shotgun_Ext_Decay_07.wav" FacialGroup=""/>
-        <AssetArray File="Assets\Sounds\Shotgun_Ext_Decay_08.wav" FacialGroup=""/>
-        <Mode value="2D"/>
-        <Pitch value="-4.000000,-1.000000"/>
-        <PlayDelay value="60,120"/>
-        <Select value="Random"/>
-        <SpeakerMix index="FrontRight" value="0.500000"/>
-        <SpeakerMix index="Center" value="0.000000"/>
-        <SpeakerMix index="BackRight" value="0.250000"/>
-        <SpeakerMix index="SideRight" value="0.250000"/>
-        <Volume value="-4.000000,-2.000000"/>
-    </CSound>
-    <CSound id="AP_Nova_HellfireShotgun_Blast_Tails_R" parent="Combat">
-        <EditorCategories value="Race:Terran"/>
-        <AssetArray File="Assets\Sounds\Shotgun_Ext_Decay_01.wav" FacialGroup=""/>
-        <AssetArray File="Assets\Sounds\Shotgun_Ext_Decay_01a.wav" FacialGroup=""/>
-        <AssetArray File="Assets\Sounds\Shotgun_Ext_Decay_02.wav" FacialGroup=""/>
-        <AssetArray File="Assets\Sounds\Shotgun_Ext_Decay_02a.wav" FacialGroup=""/>
-        <AssetArray File="Assets\Sounds\Shotgun_Ext_Decay_03.wav" FacialGroup=""/>
-        <AssetArray File="Assets\Sounds\Shotgun_Ext_Decay_04.wav" FacialGroup=""/>
-        <AssetArray File="Assets\Sounds\Shotgun_Ext_Decay_05.wav" Volume="-4.000000,-4.000000" FacialGroup=""/>
-        <AssetArray File="Assets\Sounds\Shotgun_Ext_Decay_05a.wav" Volume="-4.000000,-4.000000" FacialGroup=""/>
-        <AssetArray File="Assets\Sounds\Shotgun_Ext_Decay_06.wav" FacialGroup=""/>
-        <AssetArray File="Assets\Sounds\Shotgun_Ext_Decay_07.wav" FacialGroup=""/>
-        <AssetArray File="Assets\Sounds\Shotgun_Ext_Decay_08.wav" FacialGroup=""/>
-        <Mode value="2D"/>
-        <Pitch value="-4.000000,-1.000000"/>
-        <PlayDelay value="60,120"/>
-        <Select value="Random"/>
-        <SpeakerMix index="FrontLeft" value="0.500000"/>
-        <SpeakerMix index="Center" value="0.000000"/>
-        <SpeakerMix index="BackLeft" value="0.250000"/>
-        <SpeakerMix index="SideLeft" value="0.250000"/>
-        <Volume value="-4.000000,-2.000000"/>
-    </CSound>
-    <CSound id="AP_Nova_SniperRifleTail_Dummy" parent="Combat">
-        <EditorCategories value="Race:Terran"/>
-        <AssetArray File="Assets\Sounds\Nova_SniperRifleTail01.wav" FacialGroup=""/>
-        <Chance value="0"/>
-        <DupeDestroyCount value="1"/>
-        <DupeMuteCount value="1"/>
-        <Volume value="-90.000000,-90.000000"/>
-        <VolumeRolloffPoints Distance="15.000000"/>
-        <VolumeRolloffPoints Distance="30.000000" Volume="-96.000000"/>
-    </CSound>
-    <CSound id="AP_Nova_DefensiveMatrix_AttackBeam" parent="Spell">
-        <EditorCategories value="Race:Terran"/>
-        <AssetArray File="Assets\Sounds\WarHawk_LaserBeam_01.wav" FacialGroup=""/>
-        <AssetArray File="Assets\Sounds\WarHawk_LaserBeam_01a.wav" FacialGroup=""/>
-        <DupeMaximumMethod value="Replace"/>
-        <Pitch value="6.000000,6.000000"/>
-        <Volume value="-12.000000,-12.000000"/>
-        <PlayDelay value="200,200"/>
-    </CSound>
-    <CSound id="AP_Nova_TurbojetJumpsuit_Movement" parent="Movement">
-        <EditorCategories value="Race:Terran"/>
-        <AssetArray File="Assets\Sounds\Terran\Reaper\Reaper_Movement0.wav"/>
-        <AssetArray File="Assets\Sounds\Terran\Reaper\Reaper_Movement1.wav"/>
-        <AssetArray File="Assets\Sounds\Terran\Reaper\Reaper_Movement2.wav"/>
-        <AssetArray File="Assets\Sounds\Terran\Reaper\Reaper_Movement3.wav"/>
-        <AssetArray File="Assets\Sounds\Terran\Reaper\Reaper_Movement4.wav"/>
-        <DupeDestroyCount value="3"/>
-        <Pitch value="1.000000,3.000000"/>
-        <Volume value="-16.000000,-16.000000"/>
-    </CSound>
-    <CSound id="AP_Nova_SniperRifle_AttackLaunch_MechySweetener" parent="Combat">
-        <EditorCategories value="Race:Terran"/>
-        <AssetArray File="Assets\Sounds\Nova_SniperRifle_Cloaked_AttackLaunch01.wav" FacialGroup=""/>
-        <AssetArray File="Assets\Sounds\Nova_SniperRifle_Cloaked_AttackLaunch02.wav" FacialGroup=""/>
-        <AssetArray File="Assets\Sounds\Nova_SniperRifle_Cloaked_AttackLaunch03.wav" FacialGroup=""/>
-        <AssetArray File="Assets\Sounds\Nova_SniperRifle_Cloaked_AttackLaunch04.wav" FacialGroup=""/>
-        <DupeMaximumMethod value="Replace"/>
-        <Pitch value="1.000000,2.000000"/>
-        <PlayDelay value="0,30"/>
-        <Volume value="-14.000000,-10.000000"/>
-    </CSound>
-    <CSound id="AP_Nova_SniperRifleTailLeft" parent="Combat">
-        <EditorCategories value="Race:Terran"/>
-        <AssetArray File="Assets\Sounds\Nova_SniperRifleTail01.wav" FacialGroup=""/>
-        <AssetArray File="Assets\Sounds\Nova_SniperRifleTail02.wav" FacialGroup=""/>
-        <AssetArray File="Assets\Sounds\Nova_SniperRifleTail03.wav" FacialGroup=""/>
-        <AssetArray File="Assets\Sounds\Nova_SniperRifleTail04.wav" FacialGroup=""/>
-        <AssetArray File="Assets\Sounds\Nova_SniperRifleTailHigh01.wav" FacialGroup=""/>
-        <AssetArray File="Assets\Sounds\Nova_SniperRifleTailHigh02.wav" FacialGroup=""/>
-        <AssetArray File="Assets\Sounds\Nova_SniperRifleTailHigh03.wav" FacialGroup=""/>
-        <AssetArray File="Assets\Sounds\Nova_SniperRifleTailHigh04.wav" FacialGroup=""/>
-        <DupeDestroyCount value="8"/>
-        <DupeMuteCount value="3"/>
-        <PanLevel value="0.250000"/>
-        <Pitch value="0.000000,4.000000"/>
-        <SpeakerMix index="FrontRight" value="0.000000"/>
-        <SpeakerMix index="Center" value="0.000000"/>
-        <SpeakerMix index="BackLeft" value="0.700000"/>
-        <SpeakerMix index="BackRight" value="0.000000"/>
-        <SpeakerMix index="SideLeft" value="0.700000"/>
-        <SpeakerMix index="SideRight" value="0.000000"/>
-        <Spread value="60.000000"/>
-        <Volume value="-9.000000,-9.000000"/>
-        <VolumeRolloffPoints Distance="15.000000"/>
-        <VolumeRolloffPoints Distance="30.000000" Volume="-96.000000"/>
-    </CSound>
-    <CSound id="AP_Nova_SniperRifleTailRight" parent="Combat">
-        <EditorCategories value="Race:Terran"/>
-        <AssetArray File="Assets\Sounds\Nova_SniperRifleTail01.wav" FacialGroup=""/>
-        <AssetArray File="Assets\Sounds\Nova_SniperRifleTail02.wav" FacialGroup=""/>
-        <AssetArray File="Assets\Sounds\Nova_SniperRifleTail03.wav" FacialGroup=""/>
-        <AssetArray File="Assets\Sounds\Nova_SniperRifleTail04.wav" FacialGroup=""/>
-        <AssetArray File="Assets\Sounds\Nova_SniperRifleTailHigh01.wav" FacialGroup=""/>
-        <AssetArray File="Assets\Sounds\Nova_SniperRifleTailHigh02.wav" FacialGroup=""/>
-        <AssetArray File="Assets\Sounds\Nova_SniperRifleTailHigh03.wav" FacialGroup=""/>
-        <AssetArray File="Assets\Sounds\Nova_SniperRifleTailHigh04.wav" FacialGroup=""/>
-        <DupeDestroyCount value="8"/>
-        <DupeMuteCount value="3"/>
-        <PanLevel value="0.250000"/>
-        <Pitch value="0.000000,4.000000"/>
-        <SpeakerMix index="FrontLeft" value="0.000000"/>
-        <SpeakerMix index="Center" value="0.000000"/>
-        <SpeakerMix index="BackLeft" value="0.000000"/>
-        <SpeakerMix index="BackRight" value="0.700000"/>
-        <SpeakerMix index="SideLeft" value="0.000000"/>
-        <SpeakerMix index="SideRight" value="0.700000"/>
-        <Spread value="60.000000"/>
-        <Volume value="-9.000000,-9.000000"/>
-        <VolumeRolloffPoints Distance="15.000000"/>
-        <VolumeRolloffPoints Distance="30.000000" Volume="-96.000000"/>
-    </CSound>
-    <CSound id="AP_Nova_SniperRifleTailHighLeft" parent="Combat">
-        <EditorCategories value="Race:Terran"/>
-        <AssetArray File="Assets\Sounds\Nova_SniperRifleTailHigh01.wav" FacialGroup=""/>
-        <AssetArray File="Assets\Sounds\Nova_SniperRifleTailHigh02.wav" FacialGroup=""/>
-        <AssetArray File="Assets\Sounds\Nova_SniperRifleTailHigh03.wav" FacialGroup=""/>
-        <AssetArray File="Assets\Sounds\Nova_SniperRifleTailHigh04.wav" FacialGroup=""/>
-        <DupeDestroyCount value="8"/>
-        <DupeMuteCount value="3"/>
-        <PanLevel value="0.250000"/>
-        <Pitch value="-2.000000,2.000000"/>
-        <SpeakerMix index="FrontLeft" value="0.500000"/>
-        <SpeakerMix index="FrontRight" value="0.000000"/>
-        <SpeakerMix index="Center" value="0.000000"/>
-        <SpeakerMix index="BackRight" value="0.000000"/>
-        <SpeakerMix index="SideRight" value="0.000000"/>
-        <Spread value="60.000000"/>
-        <Volume value="-2.000000,-2.000000"/>
-        <VolumeRolloffPoints Distance="15.000000"/>
-        <VolumeRolloffPoints Distance="30.000000" Volume="-96.000000"/>
-    </CSound>
-    <CSound id="AP_Nova_SniperRifleTailHighRight" parent="Combat">
-        <EditorCategories value="Race:Terran"/>
-        <AssetArray File="Assets\Sounds\Nova_SniperRifleTailHigh01.wav" FacialGroup=""/>
-        <AssetArray File="Assets\Sounds\Nova_SniperRifleTailHigh02.wav" FacialGroup=""/>
-        <AssetArray File="Assets\Sounds\Nova_SniperRifleTailHigh03.wav" FacialGroup=""/>
-        <AssetArray File="Assets\Sounds\Nova_SniperRifleTailHigh04.wav" FacialGroup=""/>
-        <DupeDestroyCount value="8"/>
-        <DupeMuteCount value="3"/>
-        <PanLevel value="0.250000"/>
-        <Pitch value="-2.000000,2.000000"/>
-        <SpeakerMix index="FrontLeft" value="0.000000"/>
-        <SpeakerMix index="FrontRight" value="0.500000"/>
-        <SpeakerMix index="Center" value="0.000000"/>
-        <SpeakerMix index="BackLeft" value="0.000000"/>
-        <SpeakerMix index="SideLeft" value="0.000000"/>
-        <Spread value="60.000000"/>
-        <Volume value="-2.000000,-2.000000"/>
-        <VolumeRolloffPoints Distance="15.000000"/>
-        <VolumeRolloffPoints Distance="30.000000" Volume="-96.000000"/>
-    </CSound>
-    <CSound id="AP_Nova_SniperRifle_AttackLaunch_BoomySweetener" parent="Combat">
-        <EditorCategories value="Race:Terran"/>
-        <AssetArray File="Assets\Sounds\Nova_SniperRifleAttackLaunch_01.wav" FacialGroup=""/>
-        <AssetArray File="Assets\Sounds\Nova_SniperRifleAttackLaunch_02.wav" FacialGroup=""/>
-        <AssetArray File="Assets\Sounds\Nova_SniperRifleAttackLaunch_03.wav" FacialGroup=""/>
-        <AssetArray File="Assets\Sounds\Nova_SniperRifleAttackLaunch_04.wav" FacialGroup=""/>
-        <DupeMaximumMethod value="Replace"/>
-        <Pitch value="-6.000000,-5.000000"/>
-        <PlayDelay value="0,30"/>
-        <Volume value="-13.000000,-11.000000"/>
-    </CSound>
-    <CSound id="AP_Nova_Snipe_TailExterior" parent="Combat">
-        <EditorCategories value="Race:Terran"/>
-        <AssetArray File="Assets\Sounds\Nova_SniperRifleTailHigh01.wav" FacialGroup=""/>
-        <AssetArray File="Assets\Sounds\Nova_SniperRifleTailHigh02.wav" FacialGroup=""/>
-        <AssetArray File="Assets\Sounds\Nova_SniperRifleTailHigh03.wav" FacialGroup=""/>
-        <AssetArray File="Assets\Sounds\Nova_SniperRifleTailHigh04.wav" FacialGroup=""/>
-        <DupeDestroyCount value="2"/>
-        <DupeMaximumMethod value="Replace"/>
-        <DupeMuteCount value="2"/>
-        <PanLevel value="0.500000"/>
-        <Pitch value="-2.000000,2.000000"/>
-        <Spread value="60.000000"/>
-        <Volume value="-7.000000,-7.000000"/>
-        <VolumeRolloffPoints Distance="15.000000"/>
-        <VolumeRolloffPoints Distance="30.000000" Volume="-96.000000"/>
-    </CSound>
-    <CSound id="AP_Nova_Snipe_Tail" parent="Combat">
-        <EditorCategories value="Race:Terran"/>
-        <AssetArray File="Assets\Sounds\Nova_SniperRifleTailHigh01.wav" FacialGroup=""/>
-        <AssetArray File="Assets\Sounds\Nova_SniperRifleTailHigh02.wav" FacialGroup=""/>
-        <AssetArray File="Assets\Sounds\Nova_SniperRifleTailHigh03.wav" FacialGroup=""/>
-        <AssetArray File="Assets\Sounds\Nova_SniperRifleTailHigh04.wav" FacialGroup=""/>
-        <DupeDestroyCount value="2"/>
-        <DupeMuteCount value="2"/>
-        <Pan value="0.000000,0.200000"/>
-        <PanLevel value="0.500000"/>
-        <Pitch value="6.000000,6.000000"/>
-        <Spread value="60.000000"/>
-        <Volume value="-18.000000,-18.000000"/>
-        <DupeMaximumMethod value="Replace"/>
-    </CSound>
-    <CSound id="AP_Nova_HellfireShotgun_Foley" parent="Foley">
-        <EditorCategories value="Race:Terran"/>
-        <AssetArray index="0" File="Assets\Sounds\Shotgun_Lower_Foley_01.wav" FacialGroup=""/>
-        <AssetArray File="Assets\Sounds\Shotgun_Lower_Foley_02.wav" FacialGroup=""/>
-        <AssetArray File="Assets\Sounds\Shotgun_Lower_Foley_03.wav" FacialGroup=""/>
-        <Flags index="Download" value="1"/>
-        <Flags index="Ignorable" value="0"/>
-        <Flags index="Purgable" value="1"/>
-        <Category value="Combat"/>
-        <Pitch value="-3.000000,1.000000"/>
-        <ResourcePriority value="32"/>
-        <ReverbBalance Room="0"/>
-        <Volume value="-7.000000,-4.000000"/>
-    </CSound>
-    <CSound id="AP_Nova_HellfireShotgun_AutoPump" parent="Combat">
-        <EditorCategories value="Race:Terran"/>
-        <AssetArray File="Assets\Sounds\Shotgun_AutoLoad_01.wav" FacialGroup=""/>
-        <AssetArray File="Assets\Sounds\Shotgun_AutoLoad_02.wav" FacialGroup=""/>
-        <AssetArray File="Assets\Sounds\Shotgun_AutoLoad_03.wav" FacialGroup=""/>
-        <Pitch value="-3.000000,-1.000000"/>
-        <Volume value="-16.000000,-12.000000"/>
-    </CSound>
-    <CSound id="AP_Nova_HellfireShotgun_KneePump" parent="Combat">
-        <EditorCategories value="Race:Terran"/>
-        <AssetArray File="Assets\Sounds\Shotgun_KneePump_01.wav" FacialGroup=""/>
-        <AssetArray File="Assets\Sounds\Shotgun_KneePump_02.wav" FacialGroup=""/>
-        <AssetArray File="Assets\Sounds\Shotgun_KneePump_03.wav" FacialGroup=""/>
-        <Pitch value="-4.000000,-3.000000"/>
-        <Volume value="-14.000000,-12.000000"/>
-    </CSound>
-    <CSound id="AP_NovaPsiBlade_Launch_C" parent="Combat">
-        <AssetArray File="Assets\Sounds\PsiBlade_Launch_C.wav" FacialGroup=""/>
-        <Pitch value="-1.000000,1.000000"/>
-        <Volume value="-6.000000,-4.000000"/>
-    </CSound>
-    <CSound id="AP_NovaPsiBlade_Impact" parent="Combat">
-        <AssetArray File="Assets\Sounds\Nova_Psi_Blade_Impact_01.wav" FacialGroup=""/>
-        <AssetArray File="Assets\Sounds\Nova_Psi_Blade_Impact_02.wav" FacialGroup=""/>
-        <AssetArray File="Assets\Sounds\Nova_Psi_Blade_Impact_03.wav" FacialGroup=""/>
-        <AssetArray File="Assets\Sounds\Nova_Psi_Blade_Impact_04.wav" FacialGroup=""/>
-        <AssetArray File="Assets\Sounds\Nova_Psi_Blade_Impact_05.wav" FacialGroup=""/>
-        <Pitch value="-3.000000,-1.000000"/>
-        <Volume value="-6.000000,-3.000000"/>
-    </CSound>
-    <CSound id="AP_NovaPsiBlade_Launch_Dx_Exert" parent="Combat">
-        <AssetArray File="Assets\Sounds\Nova_Dx_Launch_01.wav" FacialGroup=""/>
-        <AssetArray File="Assets\Sounds\Nova_Dx_Launch_02.wav" FacialGroup=""/>
-        <AssetArray File="Assets\Sounds\Nova_Dx_Launch_03.wav" FacialGroup=""/>
-        <AssetArray File="Assets\Sounds\Nova_Dx_Launch_04.wav" FacialGroup=""/>
-        <AssetArray File="Assets\Sounds\Nova_Dx_Launch_05.wav" FacialGroup=""/>
-        <Pitch value="-2.000000,1.000000"/>
-        <Volume value="-8.000000,-2.000000"/>
-    </CSound>
-    <CSound id="AP_NovaPsiBlade_Foley_C" parent="Combat">
-        <AssetArray File="Assets\Sounds\PsiBlade_Nova_Foley_C_Foley.wav" FacialGroup=""/>
-        <Pitch value="-2.000000,1.000000"/>
-        <Volume value="-6.000000,-4.000000"/>
-    </CSound>
-    <CSound id="AP_NovaPsiBlade_Foley_C_Superior" parent="Combat">
-        <AssetArray File="Assets\Sounds\PsiBlade_Nova_Foley_CSup_Foley.wav" FacialGroup=""/>
-        <Pitch value="-2.000000,1.000000"/>
-        <Volume value="-8.000000,-6.000000"/>
-    </CSound>
-    <CSound id="AP_NovaPsiBlade_Launch_C_Superior_a" parent="Combat">
-        <AssetArray File="Assets\Sounds\PsiBlade_Launch_CSupa.wav" FacialGroup=""/>
-        <Pitch value="-2.000000,1.000000"/>
-        <Volume value="-6.000000,-3.000000"/>
-    </CSound>
-    <CSound id="AP_NovaPsiBlade_Foley_C_Superior_a" parent="Combat">
-        <AssetArray File="Assets\Sounds\PsiBlade_Nova_Foley_CSup_a_Foley.wav" FacialGroup=""/>
-        <Pitch value="-4.000000,-2.000000"/>
-        <Volume value="-10.000000,-8.000000"/>
-    </CSound>
-    <CSound id="AP_NovaPsiBlade_Launch_C01_Superior" parent="Combat">
-        <AssetArray File="Assets\Sounds\PsiBlade_Launch_C01Sup.wav" FacialGroup=""/>
-        <Pitch value="-2.000000,1.000000"/>
-        <Volume value="-6.000000,-3.000000"/>
-    </CSound>
-    <CSound id="AP_NovaPsiBlade_Launch_C_BladeTwirl" parent="Combat">
-        <AssetArray File="Assets\Sounds\PsiBlade_Launch_C_BladeTwirl.wav" FacialGroup=""/>
-        <Pitch value="-1.000000,1.000000"/>
-    </CSound>
-    <CSound id="AP_NovaPsiBlade_Foley_C01_Superior" parent="Combat">
-        <AssetArray File="Assets\Sounds\PsiBlade_Nova_Foley_CSup01_Foley.wav" FacialGroup=""/>
-        <Pitch value="-2.000000,1.000000"/>
-        <Volume value="-9.000000,-6.000000"/>
-    </CSound>
-    <CSound id="AP_NovaPsiBlade_Launch_C01_Superior_a" parent="Combat">
-        <AssetArray File="Assets\Sounds\PsiBlade_Launch_C01Supa.wav" FacialGroup=""/>
-        <Pitch value="-2.000000,1.000000"/>
-        <Volume value="-6.000000,-2.000000"/>
-    </CSound>
-    <CSound id="AP_NovaPsiBlade_Foley_C01_Superior_a" parent="Combat">
-        <AssetArray File="Assets\Sounds\PsiBlade_Nova_Foley_CSup01a_Foley.wav" FacialGroup=""/>
-        <Pitch value="-2.000000,1.000000"/>
-        <Volume value="-8.000000,-6.000000"/>
-    </CSound>
-    <CSound id="AP_NovaPsiBlade_Launch_C_Inferior" parent="Combat">
-        <AssetArray File="Assets\Sounds\PsiBlade_Launch_C_Inf.wav" FacialGroup=""/>
-        <Pitch value="-2.000000,1.000000"/>
-        <Volume value="-8.000000,-3.000000"/>
-    </CSound>
-    <CSound id="AP_NovaPsiBlade_Foley_C_Inferior" parent="Combat">
-        <AssetArray File="Assets\Sounds\PsiBlade_Nova_Foley_CInf_Foley.wav" FacialGroup=""/>
-        <Pitch value="-2.000000,1.000000"/>
-        <Volume value="-9.000000,-7.000000"/>
-    </CSound>
-    <CSound id="AP_NovaPsiBlade_Launch_C_Inferior_a" parent="Combat">
-        <AssetArray File="Assets\Sounds\PsiBlade_Launch_C_Infa.wav" FacialGroup=""/>
-        <Pitch value="-2.000000,1.000000"/>
-        <Volume value="-6.000000,-3.000000"/>
-    </CSound>
-    <CSound id="AP_NovaPsiBlade_Foley_C_Inferior_a" parent="Combat">
-        <AssetArray File="Assets\Sounds\PsiBlade_Nova_Foley_CInf_a_Foley.wav" FacialGroup=""/>
-        <Pitch value="-2.000000,1.000000"/>
-        <Volume value="-9.000000,-7.000000"/>
-    </CSound>
-    <CSound id="AP_NovaPsiBlade_Launch_C01_Inferior" parent="Combat">
-        <AssetArray File="Assets\Sounds\PsiBlade_Launch_C01_Inf.wav" FacialGroup=""/>
-        <Pitch value="-2.000000,1.000000"/>
-        <Volume value="-6.000000,-3.000000"/>
-    </CSound>
-    <CSound id="AP_NovaPsiBlade_Foley_C01_Inferior" parent="Combat">
-        <AssetArray File="Assets\Sounds\PsiBlade_Nova_Foley_C01_Inf_Foley.wav" FacialGroup=""/>
-        <Pitch value="-3.000000,0.000000"/>
-        <Volume value="-8.000000,-6.000000"/>
-    </CSound>
-    <CSound id="AP_NovaPsiBlade_Launch_C01_Inferior_a" parent="Combat">
-        <AssetArray File="Assets\Sounds\PsiBlade_Launch_C01_Infa.wav" FacialGroup=""/>
-        <Pitch value="-2.000000,1.000000"/>
-        <Volume value="-8.000000,-4.000000"/>
-    </CSound>
-    <CSound id="AP_NovaPsiBlade_Foley_C01_Inferior_a" parent="Combat">
-        <AssetArray File="Assets\Sounds\PsiBlade_Nova_Foley_C01a_Foley.wav" FacialGroup=""/>
-        <Pitch value="-2.000000,1.000000"/>
-        <Volume value="-8.000000,-6.000000"/>
-    </CSound>
-    <CSound id="AP_NovaPsiBlade_Launch_C02" parent="Combat">
-        <AssetArray File="Assets\Sounds\PsiBlade_Launch_C02.wav" FacialGroup=""/>
-        <Pitch value="-2.000000,1.000000"/>
-        <Volume value="-6.000000,-3.000000"/>
-    </CSound>
-    <CSound id="AP_NovaPsiBlade_Launch_C03a" parent="Combat">
-        <AssetArray File="Assets\Sounds\PsiBlade_Launch_C03a.wav" FacialGroup=""/>
-        <Pitch value="-2.000000,1.000000"/>
-        <Volume value="-6.000000,-3.000000"/>
-    </CSound>
-    <CSound id="AP_NovaPsiBlade_Launch_C06" parent="Combat">
-        <AssetArray File="Assets\Sounds\PsiBlade_Launch_C06.wav" FacialGroup=""/>
-        <Pitch value="-2.000000,1.000000"/>
-        <Volume value="-6.000000,-3.000000"/>
-    </CSound>
-    <CSound id="AP_NovaPsiBlade_Launch_C_Superior" parent="Combat">
-        <AssetArray File="Assets\Sounds\PsiBlade_Launch_CSup.wav" FacialGroup=""/>
-        <Pitch value="-2.000000,1.000000"/>
-        <Volume value="-6.000000,-3.000000"/>
-    </CSound>
-    <CSound id="AP_NovaPsiBlade_Foley_C03" parent="Combat">
-        <AssetArray File="Assets\Sounds\PsiBlade_Nova_Foley_C03_Foley.wav" FacialGroup=""/>
-        <Pitch value="-3.000000,0.000000"/>
-        <Volume value="-8.000000,-6.000000"/>
-    </CSound>
-    <CSound id="AP_NovaPsiBlade_Foley_C2" parent="Combat">
-        <AssetArray File="Assets\Sounds\PsiBlade_Nova_Foley_C01_Foley.wav" FacialGroup=""/>
-        <Pitch value="-2.000000,1.000000"/>
-        <Volume value="-8.000000,-6.000000"/>
-    </CSound>
-    <CSound id="AP_NovaPsiBlade_Launch_C_a" parent="Combat">
-        <AssetArray File="Assets\Sounds\PsiBlade_Launch_Ca.wav" FacialGroup=""/>
-        <Pitch value="-2.000000,1.000000"/>
-        <Volume value="-6.000000,-3.000000"/>
-    </CSound>
-    <CSound id="AP_NovaPsiBlade_Foley_C_a" parent="Combat">
-        <AssetArray File="Assets\Sounds\PsiBlade_Nova_Foley_C_a_Foley.wav" FacialGroup=""/>
-        <Pitch value="-2.000000,1.000000"/>
-        <Volume value="-6.000000,-4.000000"/>
-    </CSound>
-    <CSound id="AP_NovaPsiBlade_Launch_C01" parent="Combat">
-        <AssetArray File="Assets\Sounds\PsiBlade_Launch_C01.wav" FacialGroup=""/>
-        <Pitch value="-2.000000,1.000000"/>
-        <Volume value="-6.000000,-3.000000"/>
-    </CSound>
-    <CSound id="AP_NovaPsiBlade_Launch_C01a" parent="Combat">
-        <AssetArray File="Assets\Sounds\PsiBlade_Launch_C01a.wav" FacialGroup=""/>
-        <Pitch value="-2.000000,1.000000"/>
-        <Volume value="-8.000000,-4.000000"/>
-    </CSound>
-    <CSound id="AP_NovaPsiBlade_Foley_C01a" parent="Combat">
-        <AssetArray File="Assets\Sounds\PsiBlade_Nova_Foley_C01a_Foley.wav" FacialGroup=""/>
-        <Pitch value="-3.000000,0.000000"/>
-        <Volume value="-8.000000,-6.000000"/>
-    </CSound>
-    <CSound id="AP_NovaPsiBlade_Foley_C02" parent="Combat">
-        <AssetArray File="Assets\Sounds\PsiBlade_Nova_Foley_C02_Foley.wav" FacialGroup=""/>
-        <Pitch value="-3.000000,0.000000"/>
-        <Volume value="-10.000000,-8.000000"/>
-    </CSound>
-    <CSound id="AP_NovaPsiBlade_Launch_C02a" parent="Combat">
-        <AssetArray File="Assets\Sounds\PsiBlade_Launch_C02a.wav" FacialGroup=""/>
-        <Pitch value="-2.000000,1.000000"/>
-        <Volume value="-6.000000,-3.000000"/>
-    </CSound>
-    <CSound id="AP_NovaPsiBlade_Foley_C02a" parent="Combat">
-        <AssetArray File="Assets\Sounds\PsiBlade_Nova_Foley_C02a_Foley.wav" FacialGroup=""/>
-        <Pitch value="-3.000000,0.000000"/>
-        <Volume value="-9.000000,-6.000000"/>
-    </CSound>
-    <CSound id="AP_NovaPsiBlade_Launch_C03" parent="Combat">
-        <AssetArray File="Assets\Sounds\PsiBlade_Launch_C03.wav" FacialGroup=""/>
-        <Pitch value="-2.000000,1.000000"/>
-        <Volume value="-6.000000,-3.000000"/>
-    </CSound>
-    <CSound id="AP_NovaPsiBlade_Foley_C03a" parent="Combat">
-        <AssetArray File="Assets\Sounds\PsiBlade_Nova_Foley_C03a_Foley.wav" FacialGroup=""/>
-        <Pitch value="-3.000000,0.000000"/>
-        <Volume value="-10.000000,-8.000000"/>
-    </CSound>
-    <CSound id="AP_NovaPsiBlade_Launch_C04" parent="Combat">
-        <AssetArray File="Assets\Sounds\PsiBlade_Launch_C04.wav" FacialGroup=""/>
-        <Pitch value="-2.000000,1.000000"/>
-        <Volume value="-6.000000,-3.000000"/>
-    </CSound>
-    <CSound id="AP_NovaPsiBlade_Foley_C04" parent="Combat">
-        <AssetArray File="Assets\Sounds\PsiBlade_Nova_Foley_C04_Foley.wav" FacialGroup=""/>
-        <Pitch value="-3.000000,0.000000"/>
-        <Volume value="-10.000000,-8.000000"/>
-    </CSound>
-    <CSound id="AP_NovaPsiBlade_Launch_C04a" parent="Combat">
-        <AssetArray File="Assets\Sounds\PsiBlade_Launch_C04a.wav" FacialGroup=""/>
-        <Pitch value="-2.000000,0.000000"/>
-        <Volume value="-8.000000,-4.000000"/>
-    </CSound>
-    <CSound id="AP_NovaPsiBlade_Foley_C04a" parent="Combat">
-        <AssetArray File="Assets\Sounds\PsiBlade_Nova_Foley_C04a_Foley.wav" FacialGroup=""/>
-        <Pitch value="-3.000000,0.000000"/>
-        <Volume value="-8.000000,-6.000000"/>
-    </CSound>
-    <CSound id="AP_NovaPsiBlade_Launch_C05" parent="Combat">
-        <AssetArray File="Assets\Sounds\PsiBlade_Launch_C05.wav" FacialGroup=""/>
-        <Pitch value="-1.000000,1.000000"/>
-        <Volume value="-8.000000,-4.000000"/>
-    </CSound>
-    <CSound id="AP_NovaPsiBlade_Foley_C05" parent="Combat">
-        <AssetArray File="Assets\Sounds\PsiBlade_Nova_Foley_C05_Foley.wav" FacialGroup=""/>
-        <Pitch value="-3.000000,0.000000"/>
-        <Volume value="-8.000000,-6.000000"/>
-    </CSound>
-    <CSound id="AP_NovaPsiBlade_Launch_C05a" parent="Combat">
-        <AssetArray File="Assets\Sounds\PsiBlade_Launch_C05a.wav" FacialGroup=""/>
-        <Pitch value="-2.000000,1.000000"/>
-        <Volume value="-6.000000,-3.000000"/>
-    </CSound>
-    <CSound id="AP_NovaPsiBlade_Foley_C05a" parent="Combat">
-        <AssetArray File="Assets\Sounds\PsiBlade_Nova_Foley_C05a_Foley.wav" FacialGroup=""/>
-        <Pitch value="-3.000000,0.000000"/>
-        <Volume value="-8.000000,-6.000000"/>
-    </CSound>
-    <CSound id="AP_NovaPsiBlade_Foley_C06" parent="Combat">
-        <AssetArray File="Assets\Sounds\PsiBlade_Nova_Foley_C06_Foley.wav" FacialGroup=""/>
-        <Pitch value="-3.000000,0.000000"/>
-        <Volume value="-8.000000,-6.000000"/>
-    </CSound>
-    <CSound id="AP_NovaPsiBlade_Launch_C06a" parent="Combat">
-        <AssetArray File="Assets\Sounds\PsiBlade_Launch_C06a.wav" FacialGroup=""/>
-        <Pitch value="-2.000000,1.000000"/>
-        <Volume value="-6.000000,-3.000000"/>
-    </CSound>
-    <CSound id="AP_NovaPsiBlade_Foley_C06a" parent="Combat">
-        <AssetArray File="Assets\Sounds\PsiBlade_Nova_Foley_C06a_Foley.wav" FacialGroup=""/>
-        <Pitch value="-3.000000,0.000000"/>
-        <Volume value="-8.000000,-6.000000"/>
-    </CSound>
-    <CSound id="AP_Nova_Snipe_Kneel" parent="Spell">
-        <EditorCategories value="Race:Terran"/>
-        <AssetArray File="Assets\Sounds\Ghost_HoldFire.wav" FacialGroup=""/>
-        <AssetArray File="Assets\Sounds\Ghost_WeaponsFree.wav" FacialGroup=""/>
-        <DupeMaximumMethod value="Replace"/>
-        <DupeMuteCount value="1"/>
-        <Pitch value="3.000000,5.000000"/>
-        <Volume value="-13.000000,-13.000000"/>
-    </CSound>
-    <CSound id="AP_Nova_StimInfusion" parent="Spell">
-        <EditorCategories value="Race:Terran"/>
-        <AssetArray File="Assets\Sounds\Terran\Marine\Marine_Stimpack0.wav"/>
-        <AssetArray File="Assets\Sounds\Terran\Marine\Marine_Stimpack1.wav"/>
-        <AssetArray File="Assets\Sounds\Terran\Marine\Marine_Stimpack2.wav"/>
-        <AssetArray File="Assets\Sounds\Terran\Marine\Marine_Stimpack3.wav"/>
-        <AssetArray File="Assets\Sounds\Terran\Marine\Marine_Stimpack4.wav"/>
-        <AssetArray File="Assets\Sounds\Terran\Marine\Marine_Stimpack5.wav"/>
-        <AssetArray File="Assets\Sounds\Terran\Marine\Marine_Stimpack6.wav"/>
-        <AssetArray File="Assets\Sounds\Terran\Marine\Marine_Stimpack7.wav"/>
-        <DupeDestroyCount value="3"/>
-        <Pitch value="-3.000000,-2.000000"/>
-        <Volume value="-3.000000,-3.000000"/>
-    </CSound>
-    <CSound id="AP_Nova_StimInfusionSweetener" parent="Spell">
-        <EditorCategories value="Race:Terran"/>
-        <AssetArray File="Assets\Sounds\Nova_StimInfusionSweetener01.wav" LoopTime="0,39089" Offset="1500,1500"/>
-        <DupeDestroyCount value="3"/>
-        <OffsetFadeIn Volume="-96.000000"/>
-        <OffsetFadeIn Time="100"/>
-        <Pitch value="2.700000,3.000000"/>
-        <PlayDelay value="30,60"/>
-        <Volume value="-11.000000,-11.000000"/>
-    </CSound>
-    <CSound id="AP_NovaHoloDecoyPsiBlade_Impact_Dx_Exert" parent="Combat">
-        <AssetArray File="Assets\Sounds\NovaHoloDecoy_Dx_Impact_05.wav" FacialGroup=""/>
-        <AssetArray File="Assets\Sounds\NovaHoloDecoy_Dx_Impact_06.wav" FacialGroup=""/>
-        <AssetArray File="Assets\Sounds\NovaHoloDecoy_Dx_Impact_07.wav" FacialGroup=""/>
-        <Chance value="50"/>
-        <Pitch value="-1.000000,1.000000"/>
-        <Volume value="-5.000000,0.000000"/>
-    </CSound>
-    <CSound id="AP_NovaHoloDecoyPsiBlade_Launch_Dx_Exert" parent="Combat">
-        <AssetArray File="Assets\Sounds\NovaHoloDecoy_Dx_Launch_01.wav" FacialGroup=""/>
-        <AssetArray File="Assets\Sounds\NovaHoloDecoy_Dx_Launch_02.wav" FacialGroup=""/>
-        <AssetArray File="Assets\Sounds\NovaHoloDecoy_Dx_Launch_03.wav" FacialGroup=""/>
-        <AssetArray File="Assets\Sounds\NovaHoloDecoy_Dx_Launch_04.wav" FacialGroup=""/>
-        <AssetArray File="Assets\Sounds\NovaHoloDecoy_Dx_Launch_05.wav" FacialGroup=""/>
-        <Pitch value="-2.000000,1.000000"/>
-        <Volume value="-8.000000,-2.000000"/>
-    </CSound>
-    <CSound id="AP_Nova_Holographic_Decoy_Death2" parent="Death">
-        <EditorCategories value="Race:Terran"/>
-        <AssetArray File="Assets\Sounds\UI_HoloDecoy_Select.wav" Offset="7500,7500" FacialGroup=""/>
-        <OffsetFadeIn Volume="-96.000000"/>
-        <OffsetFadeIn Time="100"/>
-        <Pitch value="-4.000000,-3.000000"/>
-        <VolumeRolloffPoints Distance="10.000000"/>
-        <VolumeRolloffPoints Distance="20.000000" Volume="-96.000000"/>
-        <Volume value="-4.000000,-4.000000"/>
-    </CSound>
-    <CSound id="AP_Nova_Holographic_Decoy_Birth3" parent="Spell">
-        <EditorCategories value="Race:Terran"/>
-        <AssetArray File="Assets\Sounds\UI_EscapeTimer_Start_04.wav" FacialGroup=""/>
-        <AssetArray File="Assets\Sounds\UI_EscapeTimer_Start_03.wav" FacialGroup=""/>
-        <OffsetFadeIn Volume="-96.000000"/>
-        <OffsetFadeIn Time="100"/>
-        <Pitch value="-6.000000,-5.000000"/>
-        <VolumeRolloffPoints Distance="10.000000"/>
-        <VolumeRolloffPoints Distance="20.000000" Volume="-96.000000"/>
-        <Volume value="-8.000000,-8.000000"/>
-    </CSound>
-    <CSound id="AP_Nova_Holographic_Decoy_Death" parent="Death">
-        <EditorCategories value="Race:Terran"/>
-        <AssetArray File="Assets\Sounds\HologramProjectorOff1.wav"/>
-        <Pitch value="-10.000000,-9.000000"/>
-        <Volume value="-17.000000,-17.000000"/>
-        <VolumeRolloffPoints Distance="10.000000"/>
-        <VolumeRolloffPoints Distance="20.000000" Volume="-96.000000"/>
-    </CSound>
-    <CSound id="AP_Nova_Holographic_Decoy_Death3" parent="Death">
-        <EditorCategories value="Race:Terran"/>
-        <AssetArray File="Assets\Sounds\HologramProjectorOff2.wav"/>
-        <Pitch value="-12.000000,-11.000000"/>
-        <Volume value="-14.000000,-14.000000"/>
-        <VolumeRolloffPoints Distance="10.000000"/>
-        <VolumeRolloffPoints Distance="20.000000" Volume="-96.000000"/>
-    </CSound>
-    <CSound id="AP_HeroNovaMP2HD_Ready" parent="HeroNova_Ready">
-        <AssetArray TemplateParam="HeroNovaMP1_What_N200;HeroNovaMP2HD_What_N200"/>
-        <Flags index="NeedsUpdate" value="1"/>
-        <Flags index="NeedsTTS" value="1"/>
-    </CSound>
-    <CSound id="AP_HeroNovaMP2HD_Help" parent="HeroNova_Help">
-        <AssetArray TemplateParam="HeroNovaMP1_Help00;HeroNovaMP2HD_Help00"/>
-        <Flags index="NeedsUpdate" value="1"/>
-        <Flags index="NeedsTTS" value="1"/>
-    </CSound>
-    <CSound default="1" id="AP_HeroNova_Ack" parent="TerranAck">
-        <AssetArrayTemplate>
-            <File value="AP\LocalizedData\Sounds\TerranUnitVO\Nova\^TemplateParam2^.ogg"/>
-            <FacialAnim value="^TemplateParam1^"/>
-            <FacialGroup value="^TemplateParam1^"/>
-            <FacialFile value="LocalizedData\Sounds\TerranUnitVO\Nova\^TemplateParam1^.fxe"/>
-        </AssetArrayTemplate>
-    </CSound>
-    <CSound id="AP_HeroNovaMP2HD_What" parent="AP_HeroNova_Ack">
-        <AssetArray TemplateParam="HeroNovaMP1_What_N201;HeroNovaMP2HD_What_N201"/>
-        <AssetArray TemplateParam="HeroNovaMP1_What_N202;HeroNovaMP2HD_What_N202"/>
-        <AssetArray TemplateParam="HeroNovaMP1_What_N203;HeroNovaMP2HD_What_N203"/>
-        <AssetArray TemplateParam="HeroNovaMP1_What_N204;HeroNovaMP2HD_What_N204"/>
-        <Flags index="NeedsUpdate" value="1"/>
-        <Flags index="NeedsTTS" value="1"/>
-    </CSound>
-    <CSound id="AP_HeroNovaMP2HD_Yes" parent="AP_HeroNova_Ack">
-        <AssetArray TemplateParam="HeroNovaMP1_Ready_N200;HeroNovaMP2HD_Ready_N200"/>
-        <AssetArray TemplateParam="HeroNovaMP1_Yes00;HeroNovaMP2HD_Yes00"/>
-        <AssetArray TemplateParam="HeroNovaMP1_Yes01;HeroNovaMP2HD_Yes01"/>
-        <AssetArray TemplateParam="HeroNovaMP1_Yes02;HeroNovaMP2HD_Yes02"/>
-        <AssetArray TemplateParam="HeroNovaMP1_Yes03;HeroNovaMP2HD_Yes03"/>
-        <AssetArray TemplateParam="HeroNovaMP1_Yes_N200;HeroNovaMP2HD_Yes_N200"/>
-        <AssetArray TemplateParam="HeroNovaMP1_Yes_N201;HeroNovaMP2HD_Yes_N201"/>
-        <AssetArray TemplateParam="HeroNovaMP1_Yes_N202;HeroNovaMP2HD_Yes_N202"/>
-        <AssetArray TemplateParam="HeroNovaMP1_Yes_N203;HeroNovaMP2HD_Yes_N203"/>
-        <AssetArray TemplateParam="HeroNovaMP1_Yes_N204;HeroNovaMP2HD_Yes_N204"/>
-        <Flags index="NeedsUpdate" value="1"/>
-        <Flags index="NeedsTTS" value="1"/>
-    </CSound>
-    <CSound id="AP_HeroNovaMP2HD_Attack" parent="AP_HeroNova_Ack">
-        <AssetArray TemplateParam="HeroNovaMP1_Attack00;HeroNovaMP2HD_Attack00"/>
-        <AssetArray TemplateParam="HeroNovaMP1_Attack01;HeroNovaMP2HD_Attack01"/>
-        <AssetArray TemplateParam="HeroNovaMP1_Attack02;HeroNovaMP2HD_Attack02"/>
-        <AssetArray TemplateParam="HeroNovaMP1_Attack03;HeroNovaMP2HD_Attack03"/>
-        <AssetArray TemplateParam="HeroNovaMP1_Attack04;HeroNovaMP2HD_Attack04"/>
-        <AssetArray TemplateParam="HeroNovaMP1_Attack05;HeroNovaMP2HD_Attack05"/>
-        <Flags index="NeedsUpdate" value="1"/>
-        <Flags index="NeedsTTS" value="1"/>
-    </CSound>
-    <CSound id="AP_HeroNovaMP2HD_Pissed" parent="AP_HeroNova_Ack">
-        <AssetArray TemplateParam="HeroNovaMP1_Pissed00;HeroNovaMP2HD_Pissed00"/>
-        <AssetArray TemplateParam="HeroNovaMP1_Pissed01;HeroNovaMP2HD_Pissed01"/>
-        <AssetArray TemplateParam="HeroNovaMP1_Pissed02;HeroNovaMP2HD_Pissed02"/>
-        <AssetArray TemplateParam="HeroNovaMP1_Pissed03;HeroNovaMP2HD_Pissed03"/>
-        <AssetArray TemplateParam="HeroNovaMP1_Pissed04;HeroNovaMP2HD_Pissed04"/>
-        <AssetArray TemplateParam="HeroNovaMP1_Pissed05;HeroNovaMP2HD_Pissed05"/>
-        <AssetArray TemplateParam="HeroNovaMP1_Pissed06;HeroNovaMP2HD_Pissed06"/>
-        <AssetArray TemplateParam="HeroNovaMP1_Pissed07;HeroNovaMP2HD_Pissed07"/>
-        <AssetArray TemplateParam="HeroNovaMP1_Pissed08;HeroNovaMP2HD_Pissed08"/>
-        <AssetArray TemplateParam="HeroNovaMP1_Pissed09;HeroNovaMP2HD_Pissed09"/>
-        <AssetArray TemplateParam="HeroNovaMP1_Pissed10;HeroNovaMP2HD_Pissed10"/>
-        <AssetArray TemplateParam="HeroNovaMP1_Pissed11;HeroNovaMP2HD_Pissed11"/>
-        <AssetArray TemplateParam="HeroNovaMP1_Pissed12;HeroNovaMP2HD_Pissed12"/>
-    </CSound>
-    <CSound id="AP_HeroNovaMP2HD_Death" parent="Death">
-        <EditorCategories value="Race:Terran"/>
-        <AssetArray File="LocalizedData\Sounds\TerranUnitVO\Nova\HeroNovaMP2HD_Death02.wav" FacialGroup=""/>
-        <AssetArray File="LocalizedData\Sounds\TerranUnitVO\Nova\HeroNovaMP2HD_Death03.wav" FacialGroup=""/>
-        <AssetArray File="LocalizedData\Sounds\TerranUnitVO\Nova\HeroNovaMP2HD_Death05.wav" FacialGroup=""/>
-    </CSound>
-    <CSound id="AP_Nova_SniperRifle_AttackImpact" parent="Combat">
-        <EditorCategories value="Race:Terran"/>
-        <AssetArray File="Assets\Sounds\Nova_SniperRifleBulletImpact01.wav" FacialGroup=""/>
-        <AssetArray File="Assets\Sounds\Nova_SniperRifleBulletImpact02.wav" FacialGroup=""/>
-        <AssetArray File="Assets\Sounds\Nova_SniperRifleBulletImpact03.wav" FacialGroup=""/>
-        <AssetArray File="Assets\Sounds\Nova_SniperRifleBulletImpact04.wav" FacialGroup=""/>
-        <AssetArray File="Assets\Sounds\Nova_SniperRifleBulletImpact05.wav" FacialGroup=""/>
-        <AssetArray File="Assets\Sounds\Nova_SniperRifleBulletImpact06.wav" FacialGroup=""/>
-        <AssetArray File="Assets\Sounds\Nova_SniperRifleBulletImpact07.wav" FacialGroup=""/>
-        <AssetArray File="Assets\Sounds\Nova_SniperRifleBulletImpact08.wav" FacialGroup=""/>
-        <AssetArray File="Assets\Sounds\Nova_SniperRifleBulletImpact09.wav" FacialGroup=""/>
-        <AssetArray File="Assets\Sounds\Nova_SniperRifleBulletImpact10.wav" FacialGroup=""/>
-        <AssetArray File="Assets\Sounds\Terran\SharedEffects\BulletImpacts\Terran_SingleBulletAttackImpact0.wav" Volume="3.000000,3.000000" FacialGroup=""/>
-        <AssetArray File="Assets\Sounds\Terran\SharedEffects\BulletImpacts\Terran_SingleBulletAttackImpact1.wav" FacialGroup=""/>
-        <AssetArray File="Assets\Sounds\Terran\SharedEffects\BulletImpacts\Terran_SingleBulletAttackImpact2.wav" Volume="3.000000,3.000000" FacialGroup=""/>
-        <AssetArray File="Assets\Sounds\Terran\SharedEffects\BulletImpacts\Terran_SingleBulletAttackImpact3.wav" Weight="10" FacialGroup=""/>
-        <AssetArray File="Assets\Sounds\Terran\SharedEffects\BulletImpacts\Terran_SingleBulletAttackImpact4.wav" Volume="3.000000,3.000000" FacialGroup=""/>
-        <AssetArray File="Assets\Sounds\Terran\SharedEffects\BulletImpacts\Terran_SingleBulletAttackImpact5.wav" Weight="10" FacialGroup=""/>
-        <Pitch value="-2.000000,2.000000"/>
-        <Volume value="-11.000000,-7.000000"/>
-        <Select value="Random"/>
-    </CSound>
-    <CSound id="AP_Nova_SniperRifle_AttackLaunch_Mechy" parent="Combat">
-        <EditorCategories value="Race:Terran"/>
-        <AssetArray File="Assets\Sounds\Nova_SniperRifle_Cloaked_AttackLaunch01.wav" FacialGroup=""/>
-        <AssetArray File="Assets\Sounds\Nova_SniperRifle_Cloaked_AttackLaunch02.wav" FacialGroup=""/>
-        <AssetArray File="Assets\Sounds\Nova_SniperRifle_Cloaked_AttackLaunch03.wav" FacialGroup=""/>
-        <AssetArray File="Assets\Sounds\Nova_SniperRifle_Cloaked_AttackLaunch04.wav" FacialGroup=""/>
-        <DupeMaximumMethod value="Replace"/>
-        <Pitch value="1.000000,2.000000"/>
-        <Volume value="-7.000000,-7.000000"/>
-    </CSound>
-    <CSound id="AP_Nova_SniperRifle_AttackLaunch_Boomy" parent="Combat">
-        <EditorCategories value="Race:Terran"/>
-        <AssetArray File="Assets\Sounds\Nova_SniperRifleAttackLaunch_01.wav" FacialGroup=""/>
-        <AssetArray File="Assets\Sounds\Nova_SniperRifleAttackLaunch_02.wav" FacialGroup=""/>
-        <AssetArray File="Assets\Sounds\Nova_SniperRifleAttackLaunch_03.wav" FacialGroup=""/>
-        <AssetArray File="Assets\Sounds\Nova_SniperRifleAttackLaunch_04.wav" FacialGroup=""/>
-        <DupeMaximumMethod value="Replace"/>
-        <Pitch value="-7.000000,-5.000000"/>
-        <Volume value="-3.000000,-3.000000"/>
-    </CSound>
-    <CSound id="AP_Nova_HellfireShotgun_Impact" parent="Combat">
-        <EditorCategories value="Race:Terran"/>
-        <AssetArray File="Assets\Sounds\HellFire_Shotgun_Impact_01.wav" FacialGroup=""/>
-        <AssetArray File="Assets\Sounds\HellFire_Shotgun_Impact_02.wav" FacialGroup=""/>
-        <AssetArray File="Assets\Sounds\HellFire_Shotgun_Impact_03.wav" FacialGroup=""/>
-        <AssetArray File="Assets\Sounds\HellFire_Shotgun_Impact_04.wav" FacialGroup=""/>
-        <AssetArray File="Assets\Sounds\HellFire_Shotgun_Impact_05.wav" FacialGroup=""/>
-        <Pitch value="-2.000000,1.000000"/>
-        <PlayDelay value="60,100"/>
-        <Volume value="-1.000000,-1.000000"/>
-    </CSound>
-    <CSound id="AP_Nova_ShotgunAuto_Blast" parent="Combat">
-        <EditorCategories value="Race:Terran"/>
-        <AssetArray File="Assets\Sounds\Hellfire_Shotgun_01.wav" FacialGroup=""/>
-        <AssetArray File="Assets\Sounds\Hellfire_Shotgun_02.wav" FacialGroup=""/>
-        <AssetArray File="Assets\Sounds\Hellfire_Shotgun_03.wav" FacialGroup=""/>
-        <AssetArray File="Assets\Sounds\Hellfire_Shotgun_04.wav" FacialGroup=""/>
-        <AssetArray File="Assets\Sounds\Hellfire_Shotgun_05.wav" FacialGroup=""/>
-        <AssetArray File="Assets\Sounds\Hellfire_Shotgun_06.wav" FacialGroup=""/>
-        <AssetArray File="Assets\Sounds\Hellfire_Shotgun_07.wav" FacialGroup=""/>
-        <AssetArray File="Assets\Sounds\Hellfire_Shotgun_08.wav" FacialGroup=""/>
-        <Pitch value="-2.000000,1.000000"/>
-        <Volume value="-5.000000,-5.000000"/>
-    </CSound>
-    <CActorSound id="AP_Nova_ShotgunAuto_TailsSound" parent="SoundOneShot">
-        <Sound value="PhysicsImpactBase"/>
-        <Layers>
-            <Sound value="AP_Nova_AutoShotgun_Blast_Tails_L"/>
-            <PitchSource value="Actor"/>
-            <PlayDelaySource value="Actor"/>
-            <VolumeSource value="Sound"/>
-            <Chance value="100"/>
-            <Pitch value="-1.000000,-1.000000"/>
-            <PlayDelay value="60,120"/>
-            <Volume value="-2.000000,-2.000000"/>
-        </Layers>
-        <Layers>
-            <Sound value="AP_Nova_AutoShotgun_Blast_Tails_R"/>
-            <PitchSource value="Actor"/>
-            <PlayDelaySource value="Actor"/>
-            <VolumeSource value="Sound"/>
-            <Chance value="100"/>
-            <Pitch value="-1.000000,-1.000000"/>
-            <PlayDelay value="60,120"/>
-            <Volume value="-2.000000,-2.000000"/>
-        </Layers>
-    </CActorSound>
-    <CSound id="AP_Nova_AutoShotgun_Blast_Tails_L" parent="Combat">
-        <EditorCategories value="Race:Terran"/>
-        <AssetArray File="Assets\Sounds\Shotgun_Ext_Decay_01.wav" FacialGroup=""/>
-        <AssetArray File="Assets\Sounds\Shotgun_Ext_Decay_01a.wav" FacialGroup=""/>
-        <AssetArray File="Assets\Sounds\Shotgun_Ext_Decay_02.wav" FacialGroup=""/>
-        <AssetArray File="Assets\Sounds\Shotgun_Ext_Decay_02a.wav" FacialGroup=""/>
-        <AssetArray File="Assets\Sounds\Shotgun_Ext_Decay_03.wav" FacialGroup=""/>
-        <AssetArray File="Assets\Sounds\Shotgun_Ext_Decay_04.wav" FacialGroup=""/>
-        <AssetArray File="Assets\Sounds\Shotgun_Ext_Decay_05.wav" Volume="-4.000000,-4.000000" FacialGroup=""/>
-        <AssetArray File="Assets\Sounds\Shotgun_Ext_Decay_05a.wav" Volume="-4.000000,-4.000000" FacialGroup=""/>
-        <AssetArray File="Assets\Sounds\Shotgun_Ext_Decay_06.wav" FacialGroup=""/>
-        <AssetArray File="Assets\Sounds\Shotgun_Ext_Decay_07.wav" FacialGroup=""/>
-        <AssetArray File="Assets\Sounds\Shotgun_Ext_Decay_08.wav" FacialGroup=""/>
-        <PanLevel value="0.000000"/>
-        <Pitch value="-1.000000,1.000000"/>
-        <PlayDelay value="60,120"/>
-        <Select value="Random"/>
-        <SpeakerMix index="FrontRight" value="0.500000"/>
-        <SpeakerMix index="Center" value="0.000000"/>
-        <SpeakerMix index="BackRight" value="0.250000"/>
-        <SpeakerMix index="SideRight" value="0.250000"/>
-        <Volume value="-4.000000,-2.000000"/>
-    </CSound>
-    <CSound id="AP_Nova_AutoShotgun_Blast_Tails_R" parent="Combat">
-        <EditorCategories value="Race:Terran"/>
-        <AssetArray File="Assets\Sounds\Shotgun_Ext_Decay_01.wav" FacialGroup=""/>
-        <AssetArray File="Assets\Sounds\Shotgun_Ext_Decay_01a.wav" FacialGroup=""/>
-        <AssetArray File="Assets\Sounds\Shotgun_Ext_Decay_02.wav" FacialGroup=""/>
-        <AssetArray File="Assets\Sounds\Shotgun_Ext_Decay_02a.wav" FacialGroup=""/>
-        <AssetArray File="Assets\Sounds\Shotgun_Ext_Decay_03.wav" FacialGroup=""/>
-        <AssetArray File="Assets\Sounds\Shotgun_Ext_Decay_04.wav" FacialGroup=""/>
-        <AssetArray File="Assets\Sounds\Shotgun_Ext_Decay_05.wav" Volume="-4.000000,-4.000000" FacialGroup=""/>
-        <AssetArray File="Assets\Sounds\Shotgun_Ext_Decay_05a.wav" Volume="-4.000000,-4.000000" FacialGroup=""/>
-        <AssetArray File="Assets\Sounds\Shotgun_Ext_Decay_06.wav" FacialGroup=""/>
-        <AssetArray File="Assets\Sounds\Shotgun_Ext_Decay_07.wav" FacialGroup=""/>
-        <AssetArray File="Assets\Sounds\Shotgun_Ext_Decay_08.wav" FacialGroup=""/>
-        <PanLevel value="0.000000"/>
-        <Pitch value="-1.000000,1.000000"/>
-        <PlayDelay value="60,120"/>
-        <Select value="Random"/>
-        <SpeakerMix index="FrontLeft" value="0.500000"/>
-        <SpeakerMix index="Center" value="0.000000"/>
-        <SpeakerMix index="BackLeft" value="0.250000"/>
-        <SpeakerMix index="SideLeft" value="0.250000"/>
-        <Volume value="-4.000000,-2.000000"/>
-    </CSound>
-    <CSound id="AP_Nova_PlasmaRifle_Launch_Tail_R" parent="Combat">
-        <EditorCategories value="Race:Terran"/>
-        <AssetArray File="Assets\Sounds\Nova_PlasmaRifle_Attack_Tail_01.wav" FacialGroup=""/>
-        <AssetArray File="Assets\Sounds\Nova_PlasmaRifle_Attack_Tail_02.wav" FacialGroup=""/>
-        <AssetArray File="Assets\Sounds\Nova_PlasmaRifle_Attack_Tail_03.wav" FacialGroup=""/>
-        <AssetArray File="Assets\Sounds\Nova_PlasmaRifle_Attack_Tail_04.wav" FacialGroup=""/>
-        <PanLevel value="0.750000"/>
-        <PlayDelay value="60,120"/>
-        <SpeakerMix index="FrontLeft" value="0.500000"/>
-        <SpeakerMix index="Center" value="0.000000"/>
-        <SpeakerMix index="BackLeft" value="0.250000"/>
-        <SpeakerMix index="SideLeft" value="0.250000"/>
-        <Volume value="-5.000000,-5.000000"/>
-        <DupeDestroyCount value="6"/>
-        <Pitch value="2.000000,2.000000"/>
-        <DupeMuteCount value="6"/>
-    </CSound>
-    <CSound id="AP_Nova_PlasmaRifle_Launch_Tail_L" parent="Combat">
-        <EditorCategories value="Race:Terran"/>
-        <AssetArray File="Assets\Sounds\Nova_PlasmaRifle_Attack_Tail_01.wav" FacialGroup=""/>
-        <AssetArray File="Assets\Sounds\Nova_PlasmaRifle_Attack_Tail_02.wav" FacialGroup=""/>
-        <AssetArray File="Assets\Sounds\Nova_PlasmaRifle_Attack_Tail_03.wav" FacialGroup=""/>
-        <AssetArray File="Assets\Sounds\Nova_PlasmaRifle_Attack_Tail_04.wav" FacialGroup=""/>
-        <DupeDestroyCount value="6"/>
-        <PanLevel value="0.750000"/>
-        <Pitch value="2.000000,2.000000"/>
-        <PlayDelay value="60,120"/>
-        <SpeakerMix index="FrontRight" value="0.500000"/>
-        <SpeakerMix index="Center" value="0.000000"/>
-        <SpeakerMix index="BackRight" value="0.250000"/>
-        <SpeakerMix index="SideRight" value="0.250000"/>
-        <Volume value="-5.000000,-5.000000"/>
-        <DupeMuteCount value="6"/>
-    </CSound>
-    <CSound id="AP_Nova_PlasmaRifle_Puddle_Small" parent="Combat">
-        <EditorCategories value="Race:Terran"/>
-        <AssetArray File="Assets\Sounds\Plasma_Puddle_Small_01.wav" FacialGroup=""/>
-        <AssetArray File="Assets\Sounds\Plasma_Puddle_Small_02.wav" FacialGroup=""/>
-        <AssetArray File="Assets\Sounds\Plasma_Puddle_Small_03.wav" FacialGroup=""/>
-        <DupeDestroyCount value="3"/>
-        <Volume value="-6.000000,-4.000000"/>
-        <DupeMuteCount value="3"/>
-        <DupeWait value="1000,2000"/>
-    </CSound>
-    <CSound id="AP_Nova_Gunblade_Gun_Launch" parent="Combat">
-        <EditorCategories value="Race:Terran"/>
-        <AssetArray File="Assets\Sounds\Nova_GunBlade_AttackLaunch_01.wav" FacialGroup=""/>
-        <AssetArray File="Assets\Sounds\Nova_GunBlade_AttackLaunch_02.wav" FacialGroup=""/>
-        <AssetArray File="Assets\Sounds\Nova_GunBlade_AttackLaunch_03.wav" FacialGroup=""/>
-        <AssetArray File="Assets\Sounds\Nova_GunBlade_AttackLaunch_04.wav" FacialGroup=""/>
-        <AssetArray File="Assets\Sounds\Nova_GunBlade_AttackLaunch_05.wav" FacialGroup=""/>
-        <DupeDestroyCount value="3"/>
-        <DupeMaximumMethod value="Replace"/>
-        <DupeMuteCount value="3"/>
-        <Pitch value="-1.000000,1.000000"/>
-        <Volume value="-2.000000,0.000000"/>
-    </CSound>
-    <CSound id="AP_Nova_Gunblade_Gun_Impact" parent="Combat">
-        <EditorCategories value="Race:Terran"/>
-        <AssetArray File="Assets\Sounds\Nova_GunBlade_Impact_01.wav" FacialGroup=""/>
-        <AssetArray File="Assets\Sounds\Nova_GunBlade_Impact_02.wav" FacialGroup=""/>
-        <AssetArray File="Assets\Sounds\Nova_GunBlade_Impact_03.wav" FacialGroup=""/>
-        <AssetArray File="Assets\Sounds\Nova_GunBlade_Impact_04.wav" FacialGroup=""/>
-        <AssetArray File="Assets\Sounds\Nova_GunBlade_Impact_05.wav" FacialGroup=""/>
-        <DupeDestroyCount value="3"/>
-        <DupeMaximumMethod value="Replace"/>
-        <DupeMuteCount value="3"/>
-        <Pitch value="-1.000000,1.000000"/>
-        <Volume value="-4.000000,-2.000000"/>
-=======
-    <CSound id="AP_Evolution_SwarmHostLocust_Single" parent="Movement">
-        <EditorCategories value="Race:Zerg"/>
-        <AssetArray File="Assets\Sounds\Evo_SwarmHost_Locust_1.wav" FacialGroup=""/>
-        <AssetArray File="Assets\Sounds\Evo_SwarmHost_Locust_2.wav" FacialGroup=""/>
-        <AssetArray File="Assets\Sounds\Evo_SwarmHost_Locust_3.wav" FacialGroup=""/>
-        <AssetArray File="Assets\Sounds\Evo_SwarmHost_Locust_4.wav" FacialGroup=""/>
-        <Flags index="Download" value="1"/>
-        <Flags index="Purgable" value="0"/>
-        <DupeDestroyCount value="4"/>
-        <DupeMuteCount value="4"/>
-        <Pitch value="-6.000000,4.000000"/>
-        <ResourcePriority value="32"/>
-        <ReverbBalance Room="-10000"/>
-        <Volume value="-10.000000,-6.000000"/>
-    </CSound>
-    <CSound id="AP_Swarm_Silent" parent="Voice">
-        <EditorCategories value="Race:Zerg"/>
-        <AssetArray File="Assets\Sounds\Swarm_Silent.wav" FacialGroup=""/>
-    </CSound>
-    <CSound id="AP_Spell_DeepTunnel_Burrow" parent="Spell">
-        <EditorCategories value="Race:Zerg"/>
-        <AssetArray File="Assets\Sounds\Zerg\SharedEffects\Burrowing\Zerg_BurrowLarge0.wav" FacialGroup=""/>
-        <AssetArray File="Assets\Sounds\Zerg\SharedEffects\Burrowing\Zerg_BurrowLarge1.wav" FacialGroup=""/>
-        <AssetArray File="Assets\Sounds\Zerg\SharedEffects\Burrowing\Zerg_BurrowLarge2.wav" FacialGroup=""/>
-        <AssetArray File="Assets\Sounds\Zerg\SharedEffects\Burrowing\Zerg_BurrowLarge3.wav" FacialGroup=""/>
-        <AssetArray File="Assets\Sounds\Zerg\SharedEffects\Burrowing\Zerg_BurrowLarge4.wav" FacialGroup=""/>
-    </CSound>
-    <CSound id="AP_Spell_DeepTunnel_Unburrow" parent="Spell">
-        <EditorCategories value="Race:Zerg"/>
-        <AssetArray File="Assets\Sounds\Zerg\SharedEffects\Burrowing\Zerg_UnburrowLarge0.wav" FacialGroup=""/>
-        <AssetArray File="Assets\Sounds\Zerg\SharedEffects\Burrowing\Zerg_UnburrowLarge1.wav" FacialGroup=""/>
-        <AssetArray File="Assets\Sounds\Zerg\SharedEffects\Burrowing\Zerg_UnburrowLarge2.wav" FacialGroup=""/>
-        <AssetArray File="Assets\Sounds\Zerg\SharedEffects\Burrowing\Zerg_UnburrowLarge3.wav" FacialGroup=""/>
-        <AssetArray File="Assets\Sounds\Zerg\SharedEffects\Burrowing\Zerg_UnburrowLarge4.wav" FacialGroup=""/>
->>>>>>> d6ec81ee
-    </CSound>
-</Catalog>
+<?xml version="1.0" encoding="utf-8"?>
+<Catalog>
+    <CSound default="1" id="AP_HoS_ZergAck" parent="HoS_Voice">
+        <EditorCategories value="Race:Zerg"/>
+    </CSound>
+    <CSound id="AP_Medic_Attack" parent="TerranAck">
+        <AssetArray File="AP\LocalizedData\Sounds\TerranVO\CampaignUnits\Medic\Medic_Attack00.ogg" FacialAnim="Medic_Attack00"/>
+        <AssetArray File="AP\LocalizedData\Sounds\TerranVO\CampaignUnits\Medic\Medic_Attack01.ogg" FacialAnim="Medic_Attack01"/>
+        <AssetArray File="AP\LocalizedData\Sounds\TerranVO\CampaignUnits\Medic\Medic_Attack02.ogg" FacialAnim="Medic_Attack02"/>
+        <AssetArray File="AP\LocalizedData\Sounds\TerranVO\CampaignUnits\Medic\Medic_Attack03.ogg" FacialAnim="Medic_Attack03"/>
+        <AssetArray File="AP\LocalizedData\Sounds\TerranVO\CampaignUnits\Medic\Medic_Attack04.ogg" FacialAnim="Medic_Attack04"/>
+        <AssetArray File="AP\LocalizedData\Sounds\TerranVO\CampaignUnits\Medic\Medic_Attack05.ogg" FacialAnim="Medic_Attack05"/>
+        <AssetArray File="AP\LocalizedData\Sounds\TerranVO\CampaignUnits\Medic\Medic_Attack06.ogg" FacialAnim="Medic_Attack06"/>
+        <Volume value="-1.000000,-1.000000"/>
+    </CSound>
+    <CSound id="AP_Medic_Death" parent="Death">
+        <EditorCategories value="Race:Terran"/>
+        <AssetArray File="AP\LocalizedData\Sounds\TerranVO\CampaignUnits\Medic\Medic_Death00.wav"/>
+        <AssetArray File="AP\LocalizedData\Sounds\TerranVO\CampaignUnits\Medic\Medic_Death01.wav"/>
+        <AssetArray File="AP\LocalizedData\Sounds\TerranVO\CampaignUnits\Medic\Medic_Death02.wav"/>
+        <AssetArray File="AP\LocalizedData\Sounds\TerranVO\CampaignUnits\Medic\Medic_Death03.wav"/>
+        <AssetArray File="AP\LocalizedData\Sounds\TerranVO\CampaignUnits\Medic\Medic_Death04.wav"/>
+        <AssetArray File="AP\LocalizedData\Sounds\TerranVO\CampaignUnits\Medic\Medic_Death05.wav"/>
+        <Volume value="-1.000000,-1.000000"/>
+    </CSound>
+    <CSound id="AP_Medic_Explode" parent="Combat">
+        <EditorCategories value="Race:Terran"/>
+        <AssetArray File="Assets\Sounds\Zerg\SharedEffects\Explosions\Zerg_ExplosionSmall0.wav" Pitch="-3.000000,6.000000" Volume="-6.000000,-4.000000"/>
+        <AssetArray File="Assets\Sounds\Zerg\SharedEffects\Explosions\Zerg_ExplosionSmall1.wav" Pitch="-3.000000,6.000000" Volume="-6.000000,-4.000000"/>
+        <AssetArray File="Assets\Sounds\Zerg\SharedEffects\Explosions\Zerg_ExplosionSmall2.wav" Pitch="-3.000000,6.000000" Volume="-6.000000,-4.000000"/>
+        <AssetArray File="Assets\Sounds\Zerg\SharedEffects\Explosions\Zerg_ExplosionSmall3.wav" Pitch="-3.000000,6.000000" Volume="-6.000000,-4.000000"/>
+        <AssetArray File="Assets\Sounds\Zerg\SharedEffects\Explosions\Zerg_ExplosionSmall4.wav" Pitch="-3.000000,6.000000" Volume="-6.000000,-4.000000"/>
+        <AssetArray File="Assets\Sounds\Zerg\SharedEffects\Explosions\Zerg_ExplosionSmall5.wav" Pitch="-3.000000,6.000000" Volume="-6.000000,-4.000000"/>
+        <AssetArray File="Assets\Sounds\Zerg\SharedEffects\Explosions\Zerg_ExplosionSmall6.wav" Pitch="-3.000000,6.000000" Volume="-6.000000,-4.000000"/>
+    </CSound>
+    <CSound id="AP_Medic_Help" parent="TerranAck">
+        <AssetArray File="AP\LocalizedData\Sounds\TerranVO\CampaignUnits\Medic\Medic_Help00.ogg" FacialAnim="Medic_Help00"/>
+        <Category value="Alert"/>
+        <Volume value="-1.000000,-1.000000"/>
+    </CSound>
+    <CSound id="AP_Medic_Pissed" parent="Pissed">
+        <EditorCategories value="Race:Terran"/>
+        <AssetArray File="AP\LocalizedData\Sounds\TerranVO\CampaignUnits\Medic\AP_Medic_Pissed200.ogg" FacialAnim="AP_Medic_Pissed200"/>
+        <AssetArray File="AP\LocalizedData\Sounds\TerranVO\CampaignUnits\Medic\AP_Medic_Pissed201.ogg" FacialAnim="AP_Medic_Pissed201"/>
+        <AssetArray File="AP\LocalizedData\Sounds\TerranVO\CampaignUnits\Medic\AP_Medic_Pissed202.ogg" FacialAnim="AP_Medic_Pissed202"/>
+        <AssetArray File="AP\LocalizedData\Sounds\TerranVO\CampaignUnits\Medic\AP_Medic_Pissed203.ogg" FacialAnim="AP_Medic_Pissed203"/>
+        <AssetArray File="AP\LocalizedData\Sounds\TerranVO\CampaignUnits\Medic\AP_Medic_Pissed204.ogg" FacialAnim="AP_Medic_Pissed204"/>
+        <AssetArray File="AP\LocalizedData\Sounds\TerranVO\CampaignUnits\Medic\AP_Medic_Pissed205.ogg" FacialAnim="AP_Medic_Pissed205"/>
+        <AssetArray File="AP\LocalizedData\Sounds\TerranVO\CampaignUnits\Medic\AP_Medic_Pissed206.ogg" FacialAnim="AP_Medic_Pissed206"/>
+        <AssetArray File="AP\LocalizedData\Sounds\TerranVO\CampaignUnits\Medic\AP_Medic_Pissed207.ogg" FacialAnim="AP_Medic_Pissed207"/>
+        <AssetArray File="AP\LocalizedData\Sounds\TerranVO\CampaignUnits\Medic\AP_Medic_Pissed208.ogg" FacialAnim="AP_Medic_Pissed208"/>
+        <AssetArray File="AP\LocalizedData\Sounds\TerranVO\CampaignUnits\Medic\AP_Medic_Pissed209.ogg" FacialAnim="AP_Medic_Pissed209"/>
+        <AssetArray File="AP\LocalizedData\Sounds\TerranVO\CampaignUnits\Medic\AP_Medic_Pissed210.ogg" FacialAnim="AP_Medic_Pissed210"/>
+        <AssetArray File="AP\LocalizedData\Sounds\TerranVO\CampaignUnits\Medic\AP_Medic_Pissed211.ogg" FacialAnim="AP_Medic_Pissed211"/>
+        <AssetArray File="AP\LocalizedData\Sounds\TerranVO\CampaignUnits\Medic\AP_Medic_Pissed212.ogg" FacialAnim="AP_Medic_Pissed212"/>
+        <Volume value="-1.000000,-1.000000"/>
+    </CSound>
+    <CSound id="AP_Medic_Ready" parent="Ready">
+        <EditorCategories value="Race:Terran"/>
+        <AssetArray File="AP\LocalizedData\Sounds\TerranVO\CampaignUnits\Medic\Medic_Ready00.ogg" FacialAnim="Medic_Ready00"/>
+        <Volume value="-1.000000,-1.000000"/>
+    </CSound>
+    <CSound id="AP_Medic_What" parent="TerranAck">
+        <AssetArray File="AP\LocalizedData\Sounds\TerranVO\CampaignUnits\Medic\Medic_What00.ogg" FacialAnim="Medic_What00"/>
+        <AssetArray File="AP\LocalizedData\Sounds\TerranVO\CampaignUnits\Medic\Medic_What01.ogg" FacialAnim="Medic_What01"/>
+        <AssetArray File="AP\LocalizedData\Sounds\TerranVO\CampaignUnits\Medic\Medic_What02.ogg" FacialAnim="Medic_What02"/>
+        <AssetArray File="AP\LocalizedData\Sounds\TerranVO\CampaignUnits\Medic\Medic_What03.ogg" FacialAnim="Medic_What03"/>
+        <AssetArray File="AP\LocalizedData\Sounds\TerranVO\CampaignUnits\Medic\Medic_What04.ogg" FacialAnim="Medic_What04"/>
+        <AssetArray File="AP\LocalizedData\Sounds\TerranVO\CampaignUnits\Medic\Medic_What05.ogg" FacialAnim="Medic_What05"/>
+        <Volume value="-1.000000,-1.000000"/>
+    </CSound>
+    <CSound id="AP_Medic_Yes" parent="TerranAck">
+        <AssetArray File="AP\LocalizedData\Sounds\TerranVO\CampaignUnits\Medic\Medic_Yes00.ogg" FacialAnim="Medic_Yes00"/>
+        <AssetArray File="AP\LocalizedData\Sounds\TerranVO\CampaignUnits\Medic\Medic_Yes01.ogg" FacialAnim="Medic_Yes01"/>
+        <AssetArray File="AP\LocalizedData\Sounds\TerranVO\CampaignUnits\Medic\Medic_Yes02.ogg" FacialAnim="Medic_Yes02"/>
+        <AssetArray File="AP\LocalizedData\Sounds\TerranVO\CampaignUnits\Medic\Medic_Yes03.ogg" FacialAnim="Medic_Yes03"/>
+        <AssetArray File="AP\LocalizedData\Sounds\TerranVO\CampaignUnits\Medic\Medic_Yes04.ogg" FacialAnim="Medic_Yes04"/>
+        <AssetArray File="AP\LocalizedData\Sounds\TerranVO\CampaignUnits\Medic\Medic_Yes05.ogg" FacialAnim="Medic_Yes05"/>
+        <Volume value="-1.000000,-1.000000"/>
+    </CSound>
+    <CSound id="AP_FirebatAttackLaunch" parent="Combat">
+        <EditorCategories value="Race:Terran"/>
+        <AssetArray File="Assets\Sounds\Terran\Firebat\Firebat_AttackLaunch0.wav"/>
+        <AssetArray File="Assets\Sounds\Terran\Firebat\Firebat_AttackLaunch1.wav"/>
+        <AssetArray File="Assets\Sounds\Terran\Firebat\Firebat_AttackLaunch2.wav"/>
+        <AssetArray File="Assets\Sounds\Terran\Firebat\Firebat_AttackLaunch3.wav"/>
+        <AssetArray File="Assets\Sounds\Terran\Firebat\Firebat_AttackLaunch4.wav"/>
+        <DupeDestroyCount value="8"/>
+        <DupeMuteCount value="4"/>
+        <Pitch value="1.640000,3.160000"/>
+        <Volume value="-3.000000,-3.000000"/>
+    </CSound>
+    <CSound id="AP_FirebatBunkerAttackLaunch" parent="Combat">
+        <EditorCategories value="Race:Terran"/>
+        <AssetArray File="Assets\Sounds\Terran\Firebat\Firebat_AttackLaunch0.wav"/>
+        <AssetArray File="Assets\Sounds\Terran\Firebat\Firebat_AttackLaunch1.wav"/>
+        <AssetArray File="Assets\Sounds\Terran\Firebat\Firebat_AttackLaunch2.wav"/>
+        <AssetArray File="Assets\Sounds\Terran\Firebat\Firebat_AttackLaunch3.wav"/>
+        <AssetArray File="Assets\Sounds\Terran\Firebat\Firebat_AttackLaunch4.wav"/>
+        <DupeDestroyCount value="8"/>
+        <Pitch value="1.640000,3.160000"/>
+        <Volume value="-3.000000,-3.000000"/>
+    </CSound>
+    <CSound id="AP_Firebat_Attack" parent="TerranAck">
+        <AssetArray File="AP\LocalizedData\Sounds\TerranVO\CampaignUnits\Firebat\Firebat_Attack00.ogg" FacialAnim="Firebat_Attack00"/>
+        <AssetArray File="AP\LocalizedData\Sounds\TerranVO\CampaignUnits\Firebat\Firebat_Attack01.ogg" FacialAnim="Firebat_Attack01"/>
+        <AssetArray File="AP\LocalizedData\Sounds\TerranVO\CampaignUnits\Firebat\Firebat_Attack02.ogg" FacialAnim="Firebat_Attack02"/>
+        <AssetArray File="AP\LocalizedData\Sounds\TerranVO\CampaignUnits\Firebat\Firebat_Attack03.ogg" FacialAnim="Firebat_Attack03"/>
+        <AssetArray File="AP\LocalizedData\Sounds\TerranVO\CampaignUnits\Firebat\Firebat_Attack04.ogg" FacialAnim="Firebat_Attack04"/>
+        <AssetArray File="AP\LocalizedData\Sounds\TerranVO\CampaignUnits\Firebat\Firebat_Attack05.ogg" FacialAnim="Firebat_Attack05"/>
+        <AssetArray File="AP\LocalizedData\Sounds\TerranVO\CampaignUnits\Firebat\Firebat_Attack06.ogg" FacialAnim="Firebat_Attack06"/>
+        <Volume value="-2.000000,-2.000000"/>
+    </CSound>
+    <CSound id="AP_Firebat_AttackImpact" parent="Combat">
+        <EditorCategories value="Race:Terran"/>
+        <AssetArray File="Assets\Sounds\Terran\Hellion\Hellion_AttackImpact0.wav"/>
+        <AssetArray File="Assets\Sounds\Terran\Hellion\Hellion_AttackImpact1.wav"/>
+        <AssetArray File="Assets\Sounds\Terran\Hellion\Hellion_AttackImpact2.wav"/>
+        <AssetArray File="Assets\Sounds\Terran\Hellion\Hellion_AttackImpact3.wav"/>
+        <AssetArray File="Assets\Sounds\Terran\Hellion\Hellion_AttackImpact4.wav"/>
+        <DupeDestroyCount value="8"/>
+        <DupeMaximumMethod value="Replace"/>
+        <Pitch value="1.640000,3.160000"/>
+        <Volume value="-3.100000,-1.940000"/>
+    </CSound>
+    <CSound id="AP_Firebat_Explode" parent="Death">
+        <EditorCategories value="Race:Terran"/>
+        <AssetArray File="Assets\Sounds\Terran\SharedEffects\Explosions\Terran_ExplosionSmall0.wav" Pitch="-3.000000,3.000000"/>
+        <AssetArray File="Assets\Sounds\Terran\SharedEffects\Explosions\Terran_ExplosionSmall1.wav" Pitch="-3.000000,3.000000"/>
+        <AssetArray File="Assets\Sounds\Terran\SharedEffects\Explosions\Terran_ExplosionSmall2.wav" Pitch="-3.000000,3.000000"/>
+        <AssetArray File="Assets\Sounds\Terran\SharedEffects\Explosions\Terran_ExplosionSmall3.wav" Pitch="-3.000000,3.000000"/>
+        <AssetArray File="Assets\Sounds\Terran\SharedEffects\Explosions\Terran_ExplosionSmall4.wav" Pitch="-3.000000,3.000000"/>
+        <AssetArray File="Assets\Sounds\Terran\SharedEffects\Explosions\Terran_ExplosionSmall5.wav" Pitch="-3.000000,3.000000"/>
+        <AssetArray File="Assets\Sounds\Terran\SharedEffects\Explosions\Terran_ExplosionSmall6.wav" Pitch="-3.000000,3.000000"/>
+        <AssetArray File="Assets\Sounds\Terran\SharedEffects\Explosions\Terran_ExplosionSmall7.wav" Pitch="-3.000000,3.000000"/>
+        <AssetArray File="Assets\Sounds\Terran\SharedEffects\Explosions\Terran_ExplosionSmall8.wav" Pitch="-3.000000,3.000000"/>
+        <AssetArray File="Assets\Sounds\Terran\SharedEffects\Explosions\Terran_ExplosionSmall9.wav" Pitch="-3.000000,3.000000"/>
+        <Flags index="Ignorable" value="0"/>
+        <Flags index="Purgable" value="1"/>
+        <Category value="Combat"/>
+        <DupeDestroyCount value="5"/>
+        <DupeMaximumMethod value="Replace"/>
+    </CSound>
+    <CSound id="AP_Firebat_Help" parent="TerranAck">
+        <AssetArray File="AP\LocalizedData\Sounds\TerranVO\CampaignUnits\Firebat\Firebat_Help00.ogg" FacialAnim="Firebat_Help00"/>
+        <Category value="Alert"/>
+        <Volume value="-2.000000,-2.000000"/>
+    </CSound>
+    <CSound id="AP_Firebat_Pissed" parent="Pissed">
+        <EditorCategories value="Race:Terran"/>
+        <AssetArray File="AP\LocalizedData\Sounds\TerranVO\CampaignUnits\Firebat\Firebat_Pissed00.ogg" FacialAnim="Firebat_Pissed00"/>
+        <AssetArray File="AP\LocalizedData\Sounds\TerranVO\CampaignUnits\Firebat\Firebat_Pissed01.ogg" FacialAnim="Firebat_Pissed01"/>
+        <AssetArray File="AP\LocalizedData\Sounds\TerranVO\CampaignUnits\Firebat\Firebat_Pissed02.ogg" FacialAnim="Firebat_Pissed02"/>
+        <AssetArray File="AP\LocalizedData\Sounds\TerranVO\CampaignUnits\Firebat\Firebat_Pissed03.ogg" FacialAnim="Firebat_Pissed03"/>
+        <AssetArray File="AP\LocalizedData\Sounds\TerranVO\CampaignUnits\Firebat\Firebat_Pissed04.ogg" FacialAnim="Firebat_Pissed04"/>
+        <AssetArray File="AP\LocalizedData\Sounds\TerranVO\CampaignUnits\Firebat\Firebat_Pissed05.ogg" FacialAnim="Firebat_Pissed05"/>
+        <AssetArray File="AP\LocalizedData\Sounds\TerranVO\CampaignUnits\Firebat\Firebat_Pissed06.ogg" FacialAnim="Firebat_Pissed06"/>
+        <AssetArray File="AP\LocalizedData\Sounds\TerranVO\CampaignUnits\Firebat\Firebat_Pissed07.ogg" FacialAnim="Firebat_Pissed07"/>
+        <AssetArray File="AP\LocalizedData\Sounds\TerranVO\CampaignUnits\Firebat\Firebat_Pissed08.ogg" FacialAnim="Firebat_Pissed08"/>
+        <AssetArray File="AP\LocalizedData\Sounds\TerranVO\CampaignUnits\Firebat\Firebat_Pissed09.ogg" FacialAnim="Firebat_Pissed09"/>
+        <AssetArray File="AP\LocalizedData\Sounds\TerranVO\CampaignUnits\Firebat\Firebat_Pissed10.ogg" FacialAnim="Firebat_Pissed10"/>
+        <AssetArray File="AP\LocalizedData\Sounds\TerranVO\CampaignUnits\Firebat\Firebat_Pissed11.ogg" FacialAnim="Firebat_Pissed11"/>
+        <AssetArray File="AP\LocalizedData\Sounds\TerranVO\CampaignUnits\Firebat\Firebat_Pissed12.ogg" FacialAnim="Firebat_Pissed12"/>
+        <Volume value="-2.000000,-2.000000"/>
+    </CSound>
+    <CSound id="AP_Firebat_Ready" parent="Ready">
+        <EditorCategories value="Race:Terran"/>
+        <AssetArray File="AP\LocalizedData\Sounds\TerranVO\CampaignUnits\Firebat\Firebat_Ready00.ogg" FacialAnim="Firebat_Ready00"/>
+        <Volume value="-2.000000,-2.000000"/>
+    </CSound>
+    <CSound id="AP_Firebat_What" parent="TerranAck">
+        <AssetArray File="AP\LocalizedData\Sounds\TerranVO\CampaignUnits\Firebat\Firebat_What00.ogg" FacialAnim="Firebat_What00"/>
+        <AssetArray File="AP\LocalizedData\Sounds\TerranVO\CampaignUnits\Firebat\Firebat_What01.ogg" FacialAnim="Firebat_What01"/>
+        <AssetArray File="AP\LocalizedData\Sounds\TerranVO\CampaignUnits\Firebat\Firebat_What02.ogg" FacialAnim="Firebat_What02"/>
+        <AssetArray File="AP\LocalizedData\Sounds\TerranVO\CampaignUnits\Firebat\Firebat_What03.ogg" FacialAnim="Firebat_What03"/>
+        <AssetArray File="AP\LocalizedData\Sounds\TerranVO\CampaignUnits\Firebat\Firebat_What04.ogg" FacialAnim="Firebat_What04"/>
+        <AssetArray File="AP\LocalizedData\Sounds\TerranVO\CampaignUnits\Firebat\Firebat_What05.ogg" FacialAnim="Firebat_What05"/>
+        <Volume value="-2.000000,-2.000000"/>
+    </CSound>
+    <CSound id="AP_Firebat_Yes" parent="TerranAck">
+        <AssetArray File="AP\LocalizedData\Sounds\TerranVO\CampaignUnits\Firebat\Firebat_Yes00.ogg" FacialAnim="Firebat_Yes00"/>
+        <AssetArray File="AP\LocalizedData\Sounds\TerranVO\CampaignUnits\Firebat\Firebat_Yes01.ogg" FacialAnim="Firebat_Yes01"/>
+        <AssetArray File="AP\LocalizedData\Sounds\TerranVO\CampaignUnits\Firebat\Firebat_Yes02.ogg" FacialAnim="Firebat_Yes02"/>
+        <AssetArray File="AP\LocalizedData\Sounds\TerranVO\CampaignUnits\Firebat\Firebat_Yes03.ogg" FacialAnim="Firebat_Yes03"/>
+        <AssetArray File="AP\LocalizedData\Sounds\TerranVO\CampaignUnits\Firebat\Firebat_Yes04.ogg" FacialAnim="Firebat_Yes04"/>
+        <AssetArray File="AP\LocalizedData\Sounds\TerranVO\CampaignUnits\Firebat\Firebat_Yes05.ogg" FacialAnim="Firebat_Yes05"/>
+        <AssetArray File="AP\LocalizedData\Sounds\TerranVO\CampaignUnits\Firebat\Firebat_Yes06.ogg" FacialAnim="Firebat_Yes06"/>
+        <Volume value="-2.000000,-2.000000"/>
+    </CSound>
+    <CSound id="AP_Firebat_Attack_NP" parent="TerranAck">
+        <AssetArray File="AP\LocalizedData\Sounds\TerranVO\CampaignUnits\Firebat\Firebat_NeuralParasiteAttack00.ogg"/>
+        <AssetArray File="AP\LocalizedData\Sounds\TerranVO\CampaignUnits\Firebat\Firebat_NeuralParasiteAttack01.ogg"/>
+        <Volume value="-2.000000,-2.000000"/>
+    </CSound>
+    <CSound id="AP_Firebat_Death_NP" parent="Death">
+        <EditorCategories value="Race:Terran"/>
+        <AssetArray File="AP\LocalizedData\Sounds\TerranVO\CampaignUnits\Firebat\Firebat_NeuralParasiteDeath00.wav"/>
+        <Flags index="Stream" value="1"/>
+        <Volume value="-2.000000,-2.000000"/>
+    </CSound>
+    <CSound id="AP_Firebat_EnterBunkerVO" parent="TerranAck">
+        <AssetArray File="AP\LocalizedData\Sounds\TerranVO\CampaignUnits\Firebat\Firebat_EnterBunker00.ogg" FacialAnim="Firebat_EnterBunker00"/>
+        <Volume value="-2.000000,-2.000000"/>
+    </CSound>
+    <CSound id="AP_Firebat_Evac" parent="TerranAck">
+        <AssetArray>
+            <File value="AP\LocalizedData\Sounds\TerranVO\CampaignUnits\Firebat\Firebat_Evac00.ogg"/>
+            <FacialAnim value="Firebat_Evac00"/>
+            <PortraitModel value="FirebatPortrait"/>
+            <Speaker value="ConversationState/Characters/CharFirebat"/>
+        </AssetArray>
+        <Volume value="-2.000000,-2.000000"/>
+    </CSound>
+    <CSound id="AP_Firebat_Ready_NP" parent="Ready">
+        <EditorCategories value="Race:Terran"/>
+        <AssetArray File="AP\LocalizedData\Sounds\TerranVO\CampaignUnits\Firebat\Firebat_NeuralParasiteReady00.ogg"/>
+        <Volume value="-2.000000,-2.000000"/>
+    </CSound>
+    <CSound id="AP_Firebat_Stand" parent="Foley">
+        <AssetArray index="0" File="Assets\Sounds\Uni\Foley\Firebat_Stand.wav"/>
+        <VolumeRolloffFadeBlend value="Linear"/>
+        <VolumeRolloffPoints Distance="7.000000"/>
+        <VolumeRolloffPoints Distance="13.000000" Volume="-96.000000"/>
+    </CSound>
+    <CSound id="AP_Firebat_Stand_01" parent="Foley">
+        <AssetArray index="0" File="Assets\Sounds\Uni\Foley\Firebat_Stand_01.wav"/>
+        <VolumeRolloffFadeBlend value="Linear"/>
+        <VolumeRolloffPoints Distance="7.000000"/>
+        <VolumeRolloffPoints Distance="13.000000" Volume="-96.000000"/>
+    </CSound>
+    <CSound id="AP_Firebat_Stand_Work" parent="Foley">
+        <AssetArray index="0" File="Assets\Sounds\Uni\Foley\Firebat_Stand_Work.wav"/>
+        <Volume value="-3.000000,-3.000000"/>
+        <VolumeRolloffFadeBlend value="Linear"/>
+        <VolumeRolloffPoints Distance="7.000000"/>
+        <VolumeRolloffPoints Distance="13.000000" Volume="-96.000000"/>
+    </CSound>
+    <CSound id="AP_Firebat_Stand_Work_01" parent="Foley">
+        <AssetArray index="0" File="Assets\Sounds\Uni\Foley\Firebat_Stand_Work_01.wav"/>
+        <Volume value="-3.000000,-3.000000"/>
+        <VolumeRolloffFadeBlend value="Linear"/>
+        <VolumeRolloffPoints Distance="7.000000"/>
+        <VolumeRolloffPoints Distance="13.000000" Volume="-96.000000"/>
+    </CSound>
+    <CSound id="AP_Firebat_Stand_Work_02" parent="Foley">
+        <AssetArray index="0" File="Assets\Sounds\Uni\Foley\Firebat_Stand_Work_02.wav"/>
+        <Volume value="-3.000000,-3.000000"/>
+        <VolumeRolloffFadeBlend value="Linear"/>
+        <VolumeRolloffPoints Distance="7.000000"/>
+        <VolumeRolloffPoints Distance="13.000000" Volume="-96.000000"/>
+    </CSound>
+    <CSound id="AP_Firebat_What_NP" parent="TerranAck">
+        <AssetArray File="AP\LocalizedData\Sounds\TerranVO\CampaignUnits\Firebat\Firebat_NeuralParasiteWhat00.ogg"/>
+        <AssetArray File="AP\LocalizedData\Sounds\TerranVO\CampaignUnits\Firebat\Firebat_NeuralParasiteWhat01.ogg"/>
+        <Volume value="-2.000000,-2.000000"/>
+    </CSound>
+    <CSound id="AP_Medic_Attack_NP" parent="TerranAck">
+        <AssetArray File="AP\LocalizedData\Sounds\TerranVO\CampaignUnits\Medic\Medic_NeuralParasiteAttack00.ogg" FacialAnim="Medic_NeuralParasiteAttack00"/>
+        <AssetArray File="AP\LocalizedData\Sounds\TerranVO\CampaignUnits\Medic\Medic_NeuralParasiteAttack01.ogg" FacialAnim="Medic_NeuralParasiteAttack01"/>
+    </CSound>
+    <CSound id="AP_Medic_Death_NP" parent="Death">
+        <EditorCategories value="Race:Terran"/>
+        <AssetArray File="AP\LocalizedData\Sounds\TerranVO\CampaignUnits\Medic\Medic_NeuralParasiteDeath00.wav"/>
+    </CSound>
+    <CSound id="AP_Medic_EnergyLowVO" parent="TerranAck">
+        <AssetArray File="AP\LocalizedData\Sounds\TerranVO\CampaignUnits\Medic\Medic_EnergyLow00.ogg" FacialAnim="Medic_EnergyLow00"/>
+        <Volume value="-1.000000,-1.000000"/>
+    </CSound>
+    <CSound id="AP_Medic_EnterBunkerVO" parent="TerranAck">
+        <AssetArray File="AP\LocalizedData\Sounds\TerranVO\CampaignUnits\Medic\Medic_EntBunk00.ogg" FacialAnim="Medic_EntBunk00"/>
+        <Volume value="-1.000000,-1.000000"/>
+    </CSound>
+    <CSound id="AP_Medic_Evac" parent="TerranAck">
+        <AssetArray File="AP\LocalizedData\Sounds\TerranVO\CampaignUnits\Medic\Medic_Evac00.ogg" FacialAnim="Medic_Evac00"/>
+        <Volume value="-1.000000,-1.000000"/>
+    </CSound>
+    <CSound id="AP_Medic_ExitBunkerVO" parent="TerranAck">
+        <AssetArray File="AP\LocalizedData\Sounds\TerranVO\CampaignUnits\Medic\Medic_ExitBunk00.ogg" FacialAnim="Medic_ExitBunk00"/>
+        <Volume value="-1.000000,-1.000000"/>
+    </CSound>
+    <CSound id="AP_Medic_FlareVO" parent="TerranAck">
+        <AssetArray File="AP\LocalizedData\Sounds\TerranVO\CampaignUnits\Medic\Medic_Flare00.ogg" FacialAnim="Medic_Flare00"/>
+        <Volume value="-1.000000,-1.000000"/>
+    </CSound>
+    <CSound id="AP_Medic_Heal" parent="Spell">
+        <EditorCategories value="Race:Terran"/>
+        <AssetArray File="Assets\Sounds\Terran\Medivac\Medivac_HealLoop.wav"/>
+        <DupeDestroyCount value="4"/>
+        <LoopCount value="-1"/>
+        <Pitch value="-1.820000,1.640000"/>
+        <Volume value="-12.000000,-12.000000"/>
+    </CSound>
+    <CSound id="AP_Medic_HealEnd" parent="Spell">
+        <EditorCategories value="Race:Terran"/>
+        <AssetArray File="Assets\Sounds\Terran\Medivac\Medivac_HealEnd.wav"/>
+        <DupeDestroyCount value="4"/>
+        <Pitch value="-1.820000,1.640000"/>
+        <Volume value="-12.000000,-12.000000"/>
+    </CSound>
+    <CSound id="AP_Medic_HealStart" parent="Spell">
+        <EditorCategories value="Race:Terran"/>
+        <AssetArray File="Assets\Sounds\Terran\Medivac\Medivac_HealStart.wav"/>
+        <DupeDestroyCount value="4"/>
+        <Pitch value="-1.820000,1.640000"/>
+        <Volume value="-12.000000,-12.000000"/>
+    </CSound>
+    <CSound id="AP_Medic_HealVO" parent="TerranAck">
+        <AssetArray File="AP\LocalizedData\Sounds\TerranVO\CampaignUnits\Medic\Medic_Heal00.ogg" FacialAnim="Medic_Heal00"/>
+        <AssetArray File="AP\LocalizedData\Sounds\TerranVO\CampaignUnits\Medic\Medic_Heal01.ogg" FacialAnim="Medic_Heal01"/>
+        <Volume value="-1.000000,-1.000000"/>
+    </CSound>
+    <CSound id="AP_Medic_Ready_NP" parent="TerranAck">
+        <AssetArray File="AP\LocalizedData\Sounds\TerranVO\CampaignUnits\Medic\Medic_NeuralParasiteReady00.ogg" FacialAnim="Medic_NeuralParasiteReady00"/>
+    </CSound>
+    <CSound id="AP_Medic_What_NP" parent="TerranAck">
+        <AssetArray File="AP\LocalizedData\Sounds\TerranVO\CampaignUnits\Medic\Medic_NeuralParasiteWhat00.ogg" FacialAnim="Medic_NeuralParasiteWhat00"/>
+        <AssetArray File="AP\LocalizedData\Sounds\TerranVO\CampaignUnits\Medic\Medic_NeuralParasiteWhat01.ogg" FacialAnim="Medic_NeuralParasiteWhat01"/>
+    </CSound>
+    <CSound id="AP_VultureAttackImpact" parent="Combat">
+        <EditorCategories value="Race:Terran"/>
+        <AssetArray File="Assets\Sounds\Terran\SharedEffects\Explosions\Terran_ExplosionSmall0.wav" Pitch="-3.000000,3.000000"/>
+        <AssetArray File="Assets\Sounds\Terran\SharedEffects\Explosions\Terran_ExplosionSmall1.wav" Pitch="-3.000000,3.000000"/>
+        <AssetArray File="Assets\Sounds\Terran\SharedEffects\Explosions\Terran_ExplosionSmall2.wav" Pitch="-3.000000,3.000000"/>
+        <AssetArray File="Assets\Sounds\Terran\SharedEffects\Explosions\Terran_ExplosionSmall3.wav" Pitch="-3.000000,3.000000"/>
+        <AssetArray File="Assets\Sounds\Terran\SharedEffects\Explosions\Terran_ExplosionSmall4.wav" Pitch="-3.000000,3.000000"/>
+        <AssetArray File="Assets\Sounds\Terran\SharedEffects\Explosions\Terran_ExplosionSmall5.wav" Pitch="-3.000000,3.000000"/>
+        <AssetArray File="Assets\Sounds\Terran\SharedEffects\Explosions\Terran_ExplosionSmall6.wav" Pitch="-3.000000,3.000000"/>
+        <AssetArray File="Assets\Sounds\Terran\SharedEffects\Explosions\Terran_ExplosionSmall7.wav" Pitch="-3.000000,3.000000"/>
+        <AssetArray File="Assets\Sounds\Terran\SharedEffects\Explosions\Terran_ExplosionSmall8.wav" Pitch="-3.000000,3.000000"/>
+        <AssetArray File="Assets\Sounds\Terran\SharedEffects\Explosions\Terran_ExplosionSmall9.wav" Pitch="-3.000000,3.000000"/>
+        <DupeDestroyCount value="5"/>
+        <DupeMaximumMethod value="Replace"/>
+        <DupeMuteCount value="5"/>
+        <Volume value="-5.000000,-3.000000"/>
+    </CSound>
+    <CSound id="AP_VultureAttackLaunch" parent="Combat">
+        <EditorCategories value="Race:Terran"/>
+        <AssetArray File="Assets\Sounds\Terran\Vulture\Vulture_AttackLaunch0.wav"/>
+        <AssetArray File="Assets\Sounds\Terran\Vulture\Vulture_AttackLaunch1.wav"/>
+        <AssetArray File="Assets\Sounds\Terran\Vulture\Vulture_AttackLaunch2.wav"/>
+        <AssetArray File="Assets\Sounds\Terran\Vulture\Vulture_AttackLaunch3.wav"/>
+        <Pitch value="-1.000000,1.000000"/>
+        <Volume value="-4.000000,-3.000000"/>
+    </CSound>
+    <CSound id="AP_VultureSpiderMineAttackImpact" parent="Combat">
+        <EditorCategories value="Race:Terran"/>
+        <AssetArray File="Assets\Sounds\Terran\SharedEffects\Explosions\Terran_ExplosionSmall0.wav" Pitch="-3.000000,3.000000"/>
+        <AssetArray File="Assets\Sounds\Terran\SharedEffects\Explosions\Terran_ExplosionSmall1.wav" Pitch="-3.000000,3.000000"/>
+        <AssetArray File="Assets\Sounds\Terran\SharedEffects\Explosions\Terran_ExplosionSmall2.wav" Pitch="-3.000000,3.000000"/>
+        <AssetArray File="Assets\Sounds\Terran\SharedEffects\Explosions\Terran_ExplosionSmall3.wav" Pitch="-3.000000,3.000000"/>
+        <AssetArray File="Assets\Sounds\Terran\SharedEffects\Explosions\Terran_ExplosionSmall4.wav" Pitch="-3.000000,3.000000"/>
+        <AssetArray File="Assets\Sounds\Terran\SharedEffects\Explosions\Terran_ExplosionSmall5.wav" Pitch="-3.000000,3.000000"/>
+        <AssetArray File="Assets\Sounds\Terran\SharedEffects\Explosions\Terran_ExplosionSmall6.wav" Pitch="-3.000000,3.000000"/>
+        <AssetArray File="Assets\Sounds\Terran\SharedEffects\Explosions\Terran_ExplosionSmall7.wav" Pitch="-3.000000,3.000000"/>
+        <AssetArray File="Assets\Sounds\Terran\SharedEffects\Explosions\Terran_ExplosionSmall8.wav" Pitch="-3.000000,3.000000"/>
+        <AssetArray File="Assets\Sounds\Terran\SharedEffects\Explosions\Terran_ExplosionSmall9.wav" Pitch="-3.000000,3.000000"/>
+        <DupeDestroyCount value="5"/>
+        <DupeMaximumMethod value="Replace"/>
+        <DupeMuteCount value="5"/>
+        <Volume value="-5.000000,-3.000000"/>
+    </CSound>
+    <CSound id="AP_Vulture_Attack" parent="TerranAck">
+        <AssetArray File="AP\LocalizedData\Sounds\TerranVO\CampaignUnits\Vulture\Vulture_Attack00.ogg" FacialAnim="Vulture_Attack00"/>
+        <AssetArray File="AP\LocalizedData\Sounds\TerranVO\CampaignUnits\Vulture\Vulture_Attack01.ogg" FacialAnim="Vulture_Attack01"/>
+        <AssetArray File="AP\LocalizedData\Sounds\TerranVO\CampaignUnits\Vulture\Vulture_Attack02.ogg" FacialAnim="Vulture_Attack02"/>
+    </CSound>
+    <CSound id="AP_Vulture_Attack_NP" parent="TerranAck">
+        <AssetArray File="AP\LocalizedData\Sounds\TerranVO\CampaignUnits\Vulture\Vulture_NeuralParasiteAttack00.ogg"/>
+        <AssetArray File="AP\LocalizedData\Sounds\TerranVO\CampaignUnits\Vulture\Vulture_NeuralParasiteAttack01.ogg"/>
+    </CSound>
+    <CSound id="AP_Vulture_CloakVO" parent="TerranAck">
+        <AssetArray File="AP\LocalizedData\Sounds\TerranVO\CampaignUnits\Vulture\Vulture_Cloak00.ogg"/>
+    </CSound>
+    <CSound id="AP_Vulture_Death" parent="Death">
+        <EditorCategories value="Race:Terran"/>
+        <AssetArray File="AP\LocalizedData\Sounds\TerranVO\CampaignUnits\Vulture\Vulture_Death00.wav"/>
+        <AssetArray File="AP\LocalizedData\Sounds\TerranVO\CampaignUnits\Vulture\Vulture_Death01.wav"/>
+        <AssetArray File="AP\LocalizedData\Sounds\TerranVO\CampaignUnits\Vulture\Vulture_Death02.wav"/>
+        <AssetArray File="AP\LocalizedData\Sounds\TerranVO\CampaignUnits\Vulture\Vulture_Death03.wav"/>
+        <AssetArray File="AP\LocalizedData\Sounds\TerranVO\CampaignUnits\Vulture\Vulture_Death04.wav"/>
+        <AssetArray File="AP\LocalizedData\Sounds\TerranVO\CampaignUnits\Vulture\Vulture_Death05.wav"/>
+    </CSound>
+    <CSound id="AP_Vulture_Death_NP" parent="Death">
+        <EditorCategories value="Race:Terran"/>
+        <AssetArray File="AP\LocalizedData\Sounds\TerranVO\CampaignUnits\Vulture\Vulture_NeuralParasiteDeath00.wav"/>
+    </CSound>
+    <CSound id="AP_Vulture_EnergyLowVO" parent="TerranAck">
+        <AssetArray File="AP\LocalizedData\Sounds\TerranVO\CampaignUnits\Vulture\Vulture_EnergyLow00.ogg" FacialAnim="Vulture_EnergyLow00"/>
+    </CSound>
+    <CSound id="AP_Vulture_Explode" parent="Combat">
+        <EditorCategories value="Race:Terran"/>
+        <AssetArray File="Assets\Sounds\Terran\SharedEffects\Explosions\Terran_ExplosionMedium0.wav"/>
+        <AssetArray File="Assets\Sounds\Terran\SharedEffects\Explosions\Terran_ExplosionMedium1.wav"/>
+        <AssetArray File="Assets\Sounds\Terran\SharedEffects\Explosions\Terran_ExplosionMedium2.wav"/>
+        <AssetArray File="Assets\Sounds\Terran\SharedEffects\Explosions\Terran_ExplosionMedium3.wav"/>
+        <AssetArray File="Assets\Sounds\Terran\SharedEffects\Explosions\Terran_ExplosionMedium4.wav"/>
+        <AssetArray File="Assets\Sounds\Terran\SharedEffects\Explosions\Terran_ExplosionMedium5.wav"/>
+        <AssetArray File="Assets\Sounds\Terran\SharedEffects\Explosions\Terran_ExplosionMedium6.wav"/>
+        <AssetArray File="Assets\Sounds\Terran\SharedEffects\Explosions\Terran_ExplosionMedium7.wav"/>
+        <AssetArray File="Assets\Sounds\Terran\SharedEffects\Explosions\Terran_ExplosionMedium8.wav"/>
+        <AssetArray File="Assets\Sounds\Terran\SharedEffects\Explosions\Terran_ExplosionMedium9.wav"/>
+        <DupeDestroyCount value="5"/>
+        <DupeMaximumMethod value="Replace"/>
+        <DupeMuteCount value="5"/>
+        <Pitch value="-2.000000,3.000000"/>
+        <Volume value="-5.000000,-3.000000"/>
+    </CSound>
+    <CSound id="AP_Vulture_Help" parent="TerranAck">
+        <AssetArray File="AP\LocalizedData\Sounds\TerranVO\CampaignUnits\Vulture\Vulture_Help00.ogg" FacialAnim="Vulture_Help00"/>
+        <Category value="Alert"/>
+    </CSound>
+    <CSound id="AP_Vulture_Movement" parent="Movement">
+        <EditorCategories value="Race:Terran"/>
+        <AssetArray File="Assets\Sounds\Terran\Hellion\Hellion_Movement0.wav"/>
+        <AssetArray File="Assets\Sounds\Terran\Hellion\Hellion_Movement1.wav"/>
+        <AssetArray File="Assets\Sounds\Terran\Hellion\Hellion_Movement2.wav"/>
+        <AssetArray File="Assets\Sounds\Terran\Hellion\Hellion_Movement3.wav"/>
+        <AssetArray File="Assets\Sounds\Terran\Hellion\Hellion_Movement4.wav"/>
+        <AssetArray File="Assets\Sounds\Terran\Hellion\Hellion_Movement5.wav"/>
+        <DupeDestroyCount value="3"/>
+        <Pitch value="-1.000000,1.000000"/>
+        <Volume value="-9.000000,-9.000000"/>
+    </CSound>
+    <CSound id="AP_Vulture_Pissed" parent="Pissed">
+        <EditorCategories value="Race:Terran"/>
+        <AssetArray File="AP\LocalizedData\Sounds\TerranVO\CampaignUnits\Vulture\Vulture_Pissed00.ogg" FacialAnim="Vulture_Pissed00"/>
+        <AssetArray File="AP\LocalizedData\Sounds\TerranVO\CampaignUnits\Vulture\Vulture_Pissed01.ogg" FacialAnim="Vulture_Pissed01"/>
+        <AssetArray File="AP\LocalizedData\Sounds\TerranVO\CampaignUnits\Vulture\Vulture_Pissed02.ogg" FacialAnim="Vulture_Pissed02"/>
+        <AssetArray File="AP\LocalizedData\Sounds\TerranVO\CampaignUnits\Vulture\Vulture_Pissed03.ogg" FacialAnim="Vulture_Pissed03"/>
+        <AssetArray File="AP\LocalizedData\Sounds\TerranVO\CampaignUnits\Vulture\Vulture_Pissed04.ogg" FacialAnim="Vulture_Pissed04"/>
+        <AssetArray File="AP\LocalizedData\Sounds\TerranVO\CampaignUnits\Vulture\Vulture_Pissed05.ogg" FacialAnim="Vulture_Pissed05"/>
+        <AssetArray File="AP\LocalizedData\Sounds\TerranVO\CampaignUnits\Vulture\Vulture_Pissed06.ogg" FacialAnim="Vulture_Pissed06"/>
+        <AssetArray File="AP\LocalizedData\Sounds\TerranVO\CampaignUnits\Vulture\Vulture_Pissed07.ogg" FacialAnim="Vulture_Pissed07"/>
+    </CSound>
+    <CSound id="AP_Vulture_Ready" parent="Ready">
+        <EditorCategories value="Race:Terran"/>
+        <AssetArray File="AP\LocalizedData\Sounds\TerranVO\CampaignUnits\Vulture\Vulture_Ready00.ogg" FacialAnim="Vulture_Ready00"/>
+    </CSound>
+    <CSound id="AP_Vulture_Ready_NP" parent="TerranAck">
+        <AssetArray File="AP\LocalizedData\Sounds\TerranVO\CampaignUnits\Vulture\Vulture_NeuralParasiteReady00.ogg"/>
+    </CSound>
+    <CSound id="AP_Vulture_SpiderMineBurrow" parent="Combat">
+        <EditorCategories value="Race:Terran"/>
+        <AssetArray File="Assets\Sounds\Terran\Vulture\Vulture_SpiderMineBurrow0.wav"/>
+        <AssetArray File="Assets\Sounds\Terran\Vulture\Vulture_SpiderMineBurrow1.wav"/>
+        <AssetArray File="Assets\Sounds\Terran\Vulture\Vulture_SpiderMineAP_Burrow.wav"/>
+    </CSound>
+    <CSound id="AP_Vulture_SpiderMinePlace" parent="Combat">
+        <EditorCategories value="Race:Terran"/>
+        <AssetArray File="Assets\Sounds\Terran\Vulture\Vulture_SpiderMinePlace0.wav"/>
+        <AssetArray File="Assets\Sounds\Terran\Vulture\Vulture_SpiderMinePlace1.wav"/>
+        <AssetArray File="Assets\Sounds\Terran\Vulture\Vulture_SpiderMinePlace2.wav"/>
+    </CSound>
+    <CSound id="AP_Vulture_SpiderMineSeek" parent="Combat">
+        <EditorCategories value="Race:Terran"/>
+        <AssetArray File="Assets\Sounds\Terran\Vulture\Vulture_SpiderMineSeek0.wav"/>
+        <AssetArray File="Assets\Sounds\Terran\Vulture\Vulture_SpiderMineSeek1.wav"/>
+        <AssetArray File="Assets\Sounds\Terran\Vulture\Vulture_SpiderMineSeek2.wav"/>
+        <Volume value="-3.000000,-3.000000"/>
+    </CSound>
+    <CSound id="AP_Vulture_What" parent="TerranAck">
+        <AssetArray File="AP\LocalizedData\Sounds\TerranVO\CampaignUnits\Vulture\Vulture_What00.ogg" FacialAnim="Vulture_What00"/>
+        <AssetArray File="AP\LocalizedData\Sounds\TerranVO\CampaignUnits\Vulture\Vulture_What01.ogg" FacialAnim="Vulture_What01"/>
+        <AssetArray File="AP\LocalizedData\Sounds\TerranVO\CampaignUnits\Vulture\Vulture_What02.ogg" FacialAnim="Vulture_What02"/>
+        <AssetArray File="AP\LocalizedData\Sounds\TerranVO\CampaignUnits\Vulture\Vulture_What03.ogg" FacialAnim="Vulture_What03"/>
+    </CSound>
+    <CSound id="AP_Vulture_What_NP" parent="TerranAck">
+        <AssetArray File="AP\LocalizedData\Sounds\TerranVO\CampaignUnits\Vulture\Vulture_NeuralParasiteWhat00.ogg" FacialAnim="Vulture_NeuralParasiteWhat00"/>
+        <AssetArray File="AP\LocalizedData\Sounds\TerranVO\CampaignUnits\Vulture\Vulture_NeuralParasiteWhat01.ogg" FacialAnim="Vulture_NeuralParasiteWhat01"/>
+    </CSound>
+    <CSound id="AP_Vulture_Yes" parent="TerranAck">
+        <AssetArray File="AP\LocalizedData\Sounds\TerranVO\CampaignUnits\Vulture\Vulture_Yes01.ogg" FacialAnim="Vulture_Yes01"/>
+        <AssetArray File="AP\LocalizedData\Sounds\TerranVO\CampaignUnits\Vulture\Vulture_Yes02.ogg" FacialAnim="Vulture_Yes02"/>
+        <AssetArray File="AP\LocalizedData\Sounds\TerranVO\CampaignUnits\Vulture\Vulture_Yes03.ogg" FacialAnim="Vulture_Yes03"/>
+        <AssetArray File="AP\LocalizedData\Sounds\TerranVO\CampaignUnits\Vulture\Vulture_Yes04.ogg" FacialAnim="Vulture_Yes04"/>
+        <AssetArray File="AP\LocalizedData\Sounds\TerranVO\CampaignUnits\Vulture\Vulture_Yes05.ogg" FacialAnim="Vulture_Yes05"/>
+        <AssetArray File="AP\LocalizedData\Sounds\TerranVO\CampaignUnits\Vulture\Vulture_Yes06.ogg" FacialAnim="Vulture_Yes06"/>
+    </CSound>
+    <CSound id="AP_GoliathGroundAttackLaunch" parent="Combat">
+        <EditorCategories value="Race:Terran"/>
+        <AssetArray File="Assets\Sounds\Terran\Goliath\Goliath_GroundAttackLaunch0.wav"/>
+        <AssetArray File="Assets\Sounds\Terran\Goliath\Goliath_GroundAttackLaunch1.wav"/>
+        <AssetArray File="Assets\Sounds\Terran\Goliath\Goliath_GroundAttackLaunch2.wav"/>
+        <DupeDestroyCount value="8"/>
+        <Pitch value="-0.010000,0.200000"/>
+        <Volume value="-3.000000,-3.000000"/>
+    </CSound>
+    <CSound id="AP_Goliath_Attack" parent="TerranAck">
+        <AssetArray File="AP\LocalizedData\Sounds\TerranVO\CampaignUnits\Goliath\Goliath_Attack00.ogg" FacialAnim="Goliath_Attack00"/>
+        <AssetArray File="AP\LocalizedData\Sounds\TerranVO\CampaignUnits\Goliath\Goliath_Attack01.ogg" FacialAnim="Goliath_Attack01"/>
+        <AssetArray File="AP\LocalizedData\Sounds\TerranVO\CampaignUnits\Goliath\Goliath_Attack02.ogg" FacialAnim="Goliath_Attack02"/>
+    </CSound>
+    <CSound id="AP_Goliath_Attack_NP" parent="TerranAck">
+        <AssetArray File="AP\LocalizedData\Sounds\TerranVO\CampaignUnits\Goliath\Goliath_NeuralParasiteAttack00.ogg" FacialAnim="Goliath_NeuralParasiteAttack00"/>
+        <AssetArray File="AP\LocalizedData\Sounds\TerranVO\CampaignUnits\Goliath\Goliath_NeuralParasiteAttack01.ogg" FacialAnim="Goliath_NeuralParasiteAttack01"/>
+    </CSound>
+    <CSound id="AP_Goliath_DeathFXA" parent="Death">
+        <EditorCategories value="Race:Terran"/>
+        <AssetArray File="Assets\Sounds\Terran\Goliath\Goliath_DeathFXA0.wav"/>
+        <AssetArray File="Assets\Sounds\Terran\Goliath\Goliath_DeathFXA1.wav"/>
+        <AssetArray File="Assets\Sounds\Terran\Goliath\Goliath_DeathFXA2.wav"/>
+        <DupeMuteCount value="3"/>
+        <Volume value="-2.000000,-2.000000"/>
+    </CSound>
+    <CSound id="AP_Goliath_DeathFXB" parent="Death">
+        <EditorCategories value="Race:Terran"/>
+        <AssetArray File="Assets\Sounds\Terran\Goliath\Goliath_DeathFXB0.wav"/>
+        <AssetArray File="Assets\Sounds\Terran\Goliath\Goliath_DeathFXB1.wav"/>
+        <AssetArray File="Assets\Sounds\Terran\Goliath\Goliath_DeathFXB2.wav"/>
+        <DupeMuteCount value="3"/>
+        <Volume value="-2.000000,-2.000000"/>
+    </CSound>
+    <CSound id="AP_Goliath_Death_NP" parent="Death">
+        <EditorCategories value="Race:Terran"/>
+        <AssetArray File="AP\LocalizedData\Sounds\TerranVO\CampaignUnits\Goliath\Goliath_NeuralParasiteDeath00.wav" FacialAnim="Goliath_NeuralParasiteDeath00"/>
+    </CSound>
+    <CSound id="AP_Goliath_Evac" parent="TerranAck">
+        <AssetArray File="AP\LocalizedData\Sounds\TerranVO\CampaignUnits\Goliath\Goliath_Evac00.ogg" FacialAnim="Goliath_Evac00"/>
+    </CSound>
+    <CSound id="AP_Goliath_Explode" parent="Combat">
+        <EditorCategories value="Race:Terran"/>
+        <AssetArray File="Assets\Sounds\Terran\SharedEffects\Explosions\Terran_ExplosionMedium0.wav"/>
+        <AssetArray File="Assets\Sounds\Terran\SharedEffects\Explosions\Terran_ExplosionMedium1.wav"/>
+        <AssetArray File="Assets\Sounds\Terran\SharedEffects\Explosions\Terran_ExplosionMedium2.wav"/>
+        <AssetArray File="Assets\Sounds\Terran\SharedEffects\Explosions\Terran_ExplosionMedium3.wav"/>
+        <AssetArray File="Assets\Sounds\Terran\SharedEffects\Explosions\Terran_ExplosionMedium4.wav"/>
+        <AssetArray File="Assets\Sounds\Terran\SharedEffects\Explosions\Terran_ExplosionMedium5.wav"/>
+        <AssetArray File="Assets\Sounds\Terran\SharedEffects\Explosions\Terran_ExplosionMedium6.wav"/>
+        <AssetArray File="Assets\Sounds\Terran\SharedEffects\Explosions\Terran_ExplosionMedium7.wav"/>
+        <AssetArray File="Assets\Sounds\Terran\SharedEffects\Explosions\Terran_ExplosionMedium8.wav"/>
+        <AssetArray File="Assets\Sounds\Terran\SharedEffects\Explosions\Terran_ExplosionMedium9.wav"/>
+        <DupeDestroyCount value="5"/>
+        <DupeMaximumMethod value="Replace"/>
+        <DupeMuteCount value="5"/>
+        <Pitch value="-2.000000,3.000000"/>
+        <Volume value="-3.000000,-3.000000"/>
+    </CSound>
+    <CSound id="AP_Goliath_GroundAttackImpact" parent="Combat">
+        <EditorCategories value="Race:Terran"/>
+        <AssetArray File="Assets\Sounds\Terran\SharedEffects\BulletImpacts\Terran_MultipleBulletAttackImpact0.wav"/>
+        <AssetArray File="Assets\Sounds\Terran\SharedEffects\BulletImpacts\Terran_MultipleBulletAttackImpact1.wav"/>
+        <AssetArray File="Assets\Sounds\Terran\SharedEffects\BulletImpacts\Terran_MultipleBulletAttackImpact2.wav"/>
+        <AssetArray File="Assets\Sounds\Terran\SharedEffects\BulletImpacts\Terran_MultipleBulletAttackImpact3.wav"/>
+        <AssetArray File="Assets\Sounds\Terran\SharedEffects\BulletImpacts\Terran_MultipleBulletAttackImpact4.wav"/>
+        <Pitch value="-1.500000,1.500000"/>
+        <Volume value="-12.000000,-12.000000"/>
+    </CSound>
+    <CSound id="AP_Goliath_Help" parent="TerranAck">
+        <AssetArray File="AP\LocalizedData\Sounds\TerranVO\CampaignUnits\Goliath\Goliath_Help00.ogg" FacialAnim="Goliath_Help00"/>
+        <Category value="Alert"/>
+    </CSound>
+    <CSound id="AP_Goliath_Movement" parent="Movement">
+        <EditorCategories value="Race:Terran"/>
+        <AssetArray File="Assets\Sounds\Terran\Thor\Thor_Movement0.wav"/>
+        <Pitch value="6.000000,6.000000"/>
+        <Volume value="-6.000000,-6.000000"/>
+    </CSound>
+    <CSound id="AP_Goliath_Pissed" parent="Pissed">
+        <EditorCategories value="Race:Terran"/>
+        <AssetArray File="AP\LocalizedData\Sounds\TerranVO\CampaignUnits\Goliath\Goliath_Pissed00.ogg" FacialAnim="Goliath_Pissed00"/>
+        <AssetArray File="AP\LocalizedData\Sounds\TerranVO\CampaignUnits\Goliath\Goliath_Pissed01.ogg" FacialAnim="Goliath_Pissed01"/>
+        <AssetArray File="AP\LocalizedData\Sounds\TerranVO\CampaignUnits\Goliath\Goliath_Pissed02.ogg" FacialAnim="Goliath_Pissed02"/>
+        <AssetArray File="AP\LocalizedData\Sounds\TerranVO\CampaignUnits\Goliath\Goliath_Pissed03.ogg" FacialAnim="Goliath_Pissed03"/>
+        <AssetArray File="AP\LocalizedData\Sounds\TerranVO\CampaignUnits\Goliath\Goliath_Pissed04.ogg" FacialAnim="Goliath_Pissed04"/>
+        <AssetArray File="AP\LocalizedData\Sounds\TerranVO\CampaignUnits\Goliath\Goliath_Pissed05.ogg" FacialAnim="Goliath_Pissed05"/>
+        <AssetArray File="AP\LocalizedData\Sounds\TerranVO\CampaignUnits\Goliath\Goliath_Pissed06.ogg" FacialAnim="Goliath_Pissed06"/>
+        <AssetArray File="AP\LocalizedData\Sounds\TerranVO\CampaignUnits\Goliath\Goliath_Pissed07.ogg" FacialAnim="Goliath_Pissed07"/>
+        <AssetArray File="AP\LocalizedData\Sounds\TerranVO\CampaignUnits\Goliath\Goliath_Pissed08.ogg" FacialAnim="Goliath_Pissed08"/>
+        <AssetArray File="AP\LocalizedData\Sounds\TerranVO\CampaignUnits\Goliath\Goliath_Pissed09.ogg" Volume="-6.000000,-6.000000"/>
+        <AssetArray File="AP\LocalizedData\Sounds\TerranVO\CampaignUnits\Goliath\Goliath_Pissed10.ogg"/>
+        <AssetArray File="AP\LocalizedData\Sounds\TerranVO\CampaignUnits\Goliath\Goliath_Pissed11.ogg"/>
+    </CSound>
+    <CSound id="AP_Goliath_Ready" parent="Ready">
+        <EditorCategories value="Race:Terran"/>
+        <AssetArray File="AP\LocalizedData\Sounds\TerranVO\CampaignUnits\Goliath\Goliath_Ready00.ogg" FacialAnim="Goliath_Ready00"/>
+    </CSound>
+    <CSound id="AP_Goliath_Ready_NP" parent="Ready">
+        <EditorCategories value="Race:Terran"/>
+        <AssetArray File="AP\LocalizedData\Sounds\TerranVO\CampaignUnits\Goliath\Goliath_NeuralParasiteReady00.ogg" FacialAnim="Goliath_NeuralParasiteReady00"/>
+    </CSound>
+    <CSound id="AP_Goliath_What" parent="TerranAck">
+        <AssetArray File="AP\LocalizedData\Sounds\TerranVO\CampaignUnits\Goliath\Goliath_What00.ogg" FacialAnim="Goliath_What00"/>
+        <AssetArray File="AP\LocalizedData\Sounds\TerranVO\CampaignUnits\Goliath\Goliath_What01.ogg" FacialAnim="Goliath_What01"/>
+        <AssetArray File="AP\LocalizedData\Sounds\TerranVO\CampaignUnits\Goliath\Goliath_What02.ogg" FacialAnim="Goliath_What02"/>
+        <AssetArray File="AP\LocalizedData\Sounds\TerranVO\CampaignUnits\Goliath\Goliath_What03.ogg" FacialAnim="Goliath_What03"/>
+    </CSound>
+    <CSound id="AP_Goliath_What_NP" parent="TerranAck">
+        <AssetArray File="AP\LocalizedData\Sounds\TerranVO\CampaignUnits\Goliath\Goliath_NeuralParasiteWhat01.ogg" FacialAnim="Goliath_NeuralParasiteWhat01"/>
+        <AssetArray File="AP\LocalizedData\Sounds\TerranVO\CampaignUnits\Goliath\Goliath_NeuralParasiteWhat02.ogg" FacialAnim="Goliath_NeuralParasiteWhat02"/>
+    </CSound>
+    <CSound id="AP_Goliath_Yes" parent="TerranAck">
+        <AssetArray File="AP\LocalizedData\Sounds\TerranVO\CampaignUnits\Goliath\Goliath_Yes00.ogg" FacialAnim="Goliath_Yes00"/>
+        <AssetArray File="AP\LocalizedData\Sounds\TerranVO\CampaignUnits\Goliath\Goliath_Yes01.ogg" FacialAnim="Goliath_Yes01"/>
+        <AssetArray File="AP\LocalizedData\Sounds\TerranVO\CampaignUnits\Goliath\Goliath_Yes02.ogg" FacialAnim="Goliath_Yes02"/>
+        <AssetArray File="AP\LocalizedData\Sounds\TerranVO\CampaignUnits\Goliath\Goliath_Yes03.ogg" FacialAnim="Goliath_Yes03"/>
+        <AssetArray File="AP\LocalizedData\Sounds\TerranVO\CampaignUnits\Goliath\Goliath_Yes04.ogg" FacialAnim="Goliath_Yes04"/>
+        <AssetArray File="AP\LocalizedData\Sounds\TerranVO\CampaignUnits\Goliath\Goliath_Yes05.ogg" FacialAnim="Goliath_Yes05"/>
+    </CSound>
+    <CSound id="AP_DiamondbackAttackLaunch" parent="Combat">
+        <EditorCategories value="Race:Terran"/>
+        <AssetArray File="Assets\Sounds\Terran\Diamondback\Diamondback_AttackLaunch0.wav"/>
+        <AssetArray File="Assets\Sounds\Terran\Diamondback\Diamondback_AttackLaunch1.wav"/>
+        <AssetArray File="Assets\Sounds\Terran\Diamondback\Diamondback_AttackLaunch2.wav"/>
+        <AssetArray File="Assets\Sounds\Terran\Diamondback\Diamondback_AttackLaunch3.wav"/>
+        <Volume value="-3.000000,-3.000000"/>
+    </CSound>
+    <CSound id="AP_Diamondback_Attack" parent="TerranAck">
+        <AssetArray File="AP\LocalizedData\Sounds\TerranVO\CampaignUnits\Diamondback\Diamondback_Attack00.ogg" FacialAnim="Diamondback_Attack00"/>
+        <AssetArray File="AP\LocalizedData\Sounds\TerranVO\CampaignUnits\Diamondback\Diamondback_Attack01.ogg" FacialAnim="Diamondback_Attack01"/>
+        <AssetArray File="AP\LocalizedData\Sounds\TerranVO\CampaignUnits\Diamondback\Diamondback_Attack02.ogg" FacialAnim="Diamondback_Attack02"/>
+        <AssetArray File="AP\LocalizedData\Sounds\TerranVO\CampaignUnits\Diamondback\Diamondback_Attack03.ogg" FacialAnim="Diamondback_Attack03"/>
+        <AssetArray File="AP\LocalizedData\Sounds\TerranVO\CampaignUnits\Diamondback\Diamondback_Attack04.ogg" FacialAnim="Diamondback_Attack04"/>
+        <AssetArray File="AP\LocalizedData\Sounds\TerranVO\CampaignUnits\Diamondback\Diamondback_Attack05.ogg" FacialAnim="Diamondback_Attack05"/>
+        <AssetArray File="AP\LocalizedData\Sounds\TerranVO\CampaignUnits\Diamondback\Diamondback_Attack06.ogg" FacialAnim="Diamondback_Attack06"/>
+    </CSound>
+    <CSound id="AP_Diamondback_AttackImpact" parent="Combat">
+        <EditorCategories value="Race:Terran"/>
+        <AssetArray File="Assets\Sounds\Terran\Diamondback\Diamondback_AttackImpact0.wav"/>
+        <AssetArray File="Assets\Sounds\Terran\Diamondback\Diamondback_AttackImpact1.wav"/>
+        <AssetArray File="Assets\Sounds\Terran\Diamondback\Diamondback_AttackImpact2.wav"/>
+        <AssetArray File="Assets\Sounds\Terran\Diamondback\Diamondback_AttackImpact3.wav"/>
+        <Pitch value="-1.000000,1.000000"/>
+        <Volume value="-3.000000,-3.000000"/>
+    </CSound>
+    <CSound id="AP_Diamondback_Attack_NP" parent="TerranAck">
+        <AssetArray File="AP\LocalizedData\Sounds\TerranVO\CampaignUnits\Diamondback\Diamondback_NeuralParasiteAttack00.ogg" FacialAnim="Diamondback_NeuralParasiteAttack00"/>
+        <AssetArray File="AP\LocalizedData\Sounds\TerranVO\CampaignUnits\Diamondback\Diamondback_NeuralParasiteAttack01.ogg" FacialAnim="Diamondback_NeuralParasiteAttack01"/>
+    </CSound>
+    <CSound id="AP_Diamondback_Capture" parent="Spell">
+        <EditorCategories value="Race:Terran"/>
+        <AssetArray File="Assets\Sounds\Terran\Diamondback\Diamondback_Capture0.wav"/>
+        <Pitch value="-2.000000,1.000000"/>
+        <Volume value="-6.000000,-6.000000"/>
+    </CSound>
+    <CSound id="AP_Diamondback_Death" parent="TerranAck">
+        <AssetArray File="AP\LocalizedData\Sounds\TerranVO\CampaignUnits\Diamondback\Diamondback_Death00.wav"/>
+    </CSound>
+    <CSound id="AP_Diamondback_Death_NP" parent="Death">
+        <EditorCategories value="Race:Terran"/>
+        <AssetArray File="AP\LocalizedData\Sounds\TerranVO\CampaignUnits\Diamondback\Diamondback_NeuralParasiteDeath00.wav"/>
+    </CSound>
+    <CSound id="AP_Diamondback_Explode" parent="Combat">
+        <EditorCategories value="Race:Terran"/>
+        <AssetArray File="Assets\Sounds\Terran\SharedEffects\Explosions\Terran_ExplosionMedium0.wav"/>
+        <AssetArray File="Assets\Sounds\Terran\SharedEffects\Explosions\Terran_ExplosionMedium1.wav"/>
+        <AssetArray File="Assets\Sounds\Terran\SharedEffects\Explosions\Terran_ExplosionMedium2.wav"/>
+        <AssetArray File="Assets\Sounds\Terran\SharedEffects\Explosions\Terran_ExplosionMedium3.wav"/>
+        <AssetArray File="Assets\Sounds\Terran\SharedEffects\Explosions\Terran_ExplosionMedium4.wav"/>
+        <AssetArray File="Assets\Sounds\Terran\SharedEffects\Explosions\Terran_ExplosionMedium5.wav"/>
+        <AssetArray File="Assets\Sounds\Terran\SharedEffects\Explosions\Terran_ExplosionMedium6.wav"/>
+        <AssetArray File="Assets\Sounds\Terran\SharedEffects\Explosions\Terran_ExplosionMedium7.wav"/>
+        <AssetArray File="Assets\Sounds\Terran\SharedEffects\Explosions\Terran_ExplosionMedium8.wav"/>
+        <AssetArray File="Assets\Sounds\Terran\SharedEffects\Explosions\Terran_ExplosionMedium9.wav"/>
+        <DupeDestroyCount value="5"/>
+        <DupeMaximumMethod value="Replace"/>
+        <DupeMuteCount value="5"/>
+        <Pitch value="-2.000000,3.000000"/>
+        <Volume value="-5.000000,-3.000000"/>
+    </CSound>
+    <CSound id="AP_Diamondback_Help" parent="TerranAck">
+        <AssetArray File="AP\LocalizedData\Sounds\TerranVO\CampaignUnits\Diamondback\Diamondback_Help00.ogg" FacialAnim="Diamondback_Help00"/>
+        <Category value="Alert"/>
+    </CSound>
+    <CSound id="AP_Diamondback_Movement" parent="Movement">
+        <AssetArray File="Assets\Sounds\Terran\Diamondback\DiamondBack_Movement01.wav" FacialGroup=""/>
+        <AssetArray File="Assets\Sounds\Terran\Diamondback\DiamondBack_Movement02.wav" FacialGroup=""/>
+        <AssetArray File="Assets\Sounds\Terran\Diamondback\DiamondBack_Movement03.wav" FacialGroup=""/>
+        <AssetArray File="Assets\Sounds\Terran\Diamondback\DiamondBack_Movement04.wav" FacialGroup=""/>
+        <Volume value="-6.000000,-6.000000"/>
+    </CSound>
+    <CSound id="AP_Diamondback_Pissed" parent="Pissed">
+        <EditorCategories value="Race:Terran"/>
+        <AssetArray File="AP\LocalizedData\Sounds\TerranVO\CampaignUnits\Diamondback\Diamondback_Pissed00.ogg" FacialAnim="Diamondback_Pissed00"/>
+        <AssetArray File="AP\LocalizedData\Sounds\TerranVO\CampaignUnits\Diamondback\Diamondback_Pissed01.ogg" FacialAnim="Diamondback_Pissed01"/>
+        <AssetArray File="AP\LocalizedData\Sounds\TerranVO\CampaignUnits\Diamondback\Diamondback_Pissed02.ogg" FacialAnim="Diamondback_Pissed02"/>
+        <AssetArray File="AP\LocalizedData\Sounds\TerranVO\CampaignUnits\Diamondback\Diamondback_Pissed03.ogg" FacialAnim="Diamondback_Pissed03"/>
+        <AssetArray File="AP\LocalizedData\Sounds\TerranVO\CampaignUnits\Diamondback\Diamondback_Pissed04.ogg" FacialAnim="Diamondback_Pissed04"/>
+        <AssetArray File="AP\LocalizedData\Sounds\TerranVO\CampaignUnits\Diamondback\Diamondback_Pissed05.ogg" FacialAnim="Diamondback_Pissed05"/>
+        <AssetArray File="AP\LocalizedData\Sounds\TerranVO\CampaignUnits\Diamondback\Diamondback_Pissed06.ogg" FacialAnim="Diamondback_Pissed06"/>
+        <AssetArray File="AP\LocalizedData\Sounds\TerranVO\CampaignUnits\Diamondback\Diamondback_Pissed07.ogg" FacialAnim="Diamondback_Pissed07"/>
+        <AssetArray File="AP\LocalizedData\Sounds\TerranVO\CampaignUnits\Diamondback\Diamondback_Pissed08.ogg" FacialAnim="Diamondback_Pissed08"/>
+        <AssetArray File="AP\LocalizedData\Sounds\TerranVO\CampaignUnits\Diamondback\Diamondback_Pissed09.ogg" FacialAnim="Diamondback_Pissed09"/>
+    </CSound>
+    <CSound id="AP_Diamondback_Ready" parent="Ready">
+        <EditorCategories value="Race:Terran"/>
+        <AssetArray File="AP\LocalizedData\Sounds\TerranVO\CampaignUnits\Diamondback\Diamondback_Ready00.ogg" FacialAnim="Diamondback_Ready00"/>
+    </CSound>
+    <CSound id="AP_Diamondback_Ready_NP" parent="Ready">
+        <EditorCategories value="Race:Terran"/>
+        <AssetArray File="AP\LocalizedData\Sounds\TerranVO\CampaignUnits\Diamondback\Diamondback_NeuralParasiteReady00.ogg" FacialAnim="Diamondback_NeuralParasiteReady00"/>
+    </CSound>
+    <CSound id="AP_Diamondback_What" parent="TerranAck">
+        <AssetArray File="AP\LocalizedData\Sounds\TerranVO\CampaignUnits\Diamondback\Diamondback_What00.ogg" FacialAnim="Diamondback_What00"/>
+        <AssetArray File="AP\LocalizedData\Sounds\TerranVO\CampaignUnits\Diamondback\Diamondback_What01.ogg" FacialAnim="Diamondback_What01"/>
+        <AssetArray File="AP\LocalizedData\Sounds\TerranVO\CampaignUnits\Diamondback\Diamondback_What02.ogg" FacialAnim="Diamondback_What02"/>
+        <AssetArray File="AP\LocalizedData\Sounds\TerranVO\CampaignUnits\Diamondback\Diamondback_What03.ogg" FacialAnim="Diamondback_What03"/>
+        <AssetArray File="AP\LocalizedData\Sounds\TerranVO\CampaignUnits\Diamondback\Diamondback_What04.ogg" FacialAnim="Diamondback_What04"/>
+        <AssetArray File="AP\LocalizedData\Sounds\TerranVO\CampaignUnits\Diamondback\Diamondback_What05.ogg" FacialAnim="Diamondback_What05"/>
+        <AssetArray File="AP\LocalizedData\Sounds\TerranVO\CampaignUnits\Diamondback\Diamondback_What06.ogg" FacialAnim="Diamondback_What06"/>
+    </CSound>
+    <CSound id="AP_Diamondback_What_NP" parent="TerranAck">
+        <AssetArray File="AP\LocalizedData\Sounds\TerranVO\CampaignUnits\Diamondback\Diamondback_NeuralParasiteWhat00.ogg" FacialAnim="Diamondback_NeuralParasiteWhat00"/>
+        <AssetArray File="AP\LocalizedData\Sounds\TerranVO\CampaignUnits\Diamondback\Diamondback_NeuralParasiteWhat01.ogg" FacialAnim="Diamondback_NeuralParasiteWhat01"/>
+    </CSound>
+    <CSound id="AP_Diamondback_Yes" parent="TerranAck">
+        <AssetArray File="AP\LocalizedData\Sounds\TerranVO\CampaignUnits\Diamondback\Diamondback_Yes00.ogg" FacialAnim="Diamondback_Yes00"/>
+        <AssetArray File="AP\LocalizedData\Sounds\TerranVO\CampaignUnits\Diamondback\Diamondback_Yes01.ogg" FacialAnim="Diamondback_Yes01"/>
+        <AssetArray File="AP\LocalizedData\Sounds\TerranVO\CampaignUnits\Diamondback\Diamondback_Yes02.ogg" FacialAnim="Diamondback_Yes02"/>
+        <AssetArray File="AP\LocalizedData\Sounds\TerranVO\CampaignUnits\Diamondback\Diamondback_Yes03.ogg" FacialAnim="Diamondback_Yes03"/>
+        <AssetArray File="AP\LocalizedData\Sounds\TerranVO\CampaignUnits\Diamondback\Diamondback_Yes04.ogg" FacialAnim="Diamondback_Yes04"/>
+        <AssetArray File="AP\LocalizedData\Sounds\TerranVO\CampaignUnits\Diamondback\Diamondback_Yes05.ogg" FacialAnim="Diamondback_Yes05"/>
+        <AssetArray File="AP\LocalizedData\Sounds\TerranVO\CampaignUnits\Diamondback\Diamondback_Yes06.ogg" FacialAnim="Diamondback_Yes06"/>
+    </CSound>
+    <CSound id="AP_WraithAWeaponBirth" parent="Combat">
+        <EditorCategories value="Race:Terran"/>
+        <AssetArray File="Assets\Sounds\Terran\Banshee\Banshee_AttackLaunch0.wav"/>
+        <AssetArray File="Assets\Sounds\Terran\Banshee\Banshee_AttackLaunch1.wav"/>
+        <AssetArray File="Assets\Sounds\Terran\Banshee\Banshee_AttackLaunch2.wav"/>
+        <AssetArray File="Assets\Sounds\Terran\Banshee\Banshee_AttackLaunch3.wav"/>
+        <DupeDestroyCount value="10"/>
+        <OverlapTimeDelta value="100"/>
+        <Pitch value="-3.860000,1.640000"/>
+        <Volume value="-5.200000,-3.100000"/>
+    </CSound>
+    <CSound id="AP_WraithAWeaponImpact" parent="Combat">
+        <EditorCategories value="Race:Terran"/>
+        <AssetArray File="Assets\Sounds\Terran\SharedEffects\Explosions\Terran_ExplosionSmall0.wav" Pitch="-3.000000,3.000000"/>
+        <AssetArray File="Assets\Sounds\Terran\SharedEffects\Explosions\Terran_ExplosionSmall1.wav" Pitch="-3.000000,3.000000"/>
+        <AssetArray File="Assets\Sounds\Terran\SharedEffects\Explosions\Terran_ExplosionSmall2.wav" Pitch="-3.000000,3.000000"/>
+        <AssetArray File="Assets\Sounds\Terran\SharedEffects\Explosions\Terran_ExplosionSmall3.wav" Pitch="-3.000000,3.000000"/>
+        <AssetArray File="Assets\Sounds\Terran\SharedEffects\Explosions\Terran_ExplosionSmall4.wav" Pitch="-3.000000,3.000000"/>
+        <AssetArray File="Assets\Sounds\Terran\SharedEffects\Explosions\Terran_ExplosionSmall5.wav" Pitch="-3.000000,3.000000"/>
+        <AssetArray File="Assets\Sounds\Terran\SharedEffects\Explosions\Terran_ExplosionSmall6.wav" Pitch="-3.000000,3.000000"/>
+        <AssetArray File="Assets\Sounds\Terran\SharedEffects\Explosions\Terran_ExplosionSmall7.wav" Pitch="-3.000000,3.000000"/>
+        <AssetArray File="Assets\Sounds\Terran\SharedEffects\Explosions\Terran_ExplosionSmall8.wav" Pitch="-3.000000,3.000000"/>
+        <AssetArray File="Assets\Sounds\Terran\SharedEffects\Explosions\Terran_ExplosionSmall9.wav" Pitch="-3.000000,3.000000"/>
+        <DupeDestroyCount value="5"/>
+        <DupeMaximumMethod value="Replace"/>
+        <DupeMuteCount value="5"/>
+        <Volume value="-5.000000,-3.000000"/>
+    </CSound>
+    <CSound id="AP_WraithGroundAttackLaunch" parent="Combat">
+        <EditorCategories value="Race:Terran"/>
+        <AssetArray File="Assets\Sounds\Terran\Battlecruiser\Battlecruiser_AttackLaunch0.wav"/>
+        <AssetArray File="Assets\Sounds\Terran\Battlecruiser\Battlecruiser_AttackLaunch1.wav"/>
+        <AssetArray File="Assets\Sounds\Terran\Battlecruiser\Battlecruiser_AttackLaunch2.wav"/>
+    </CSound>
+    <CSound id="AP_Wraith_Attack" parent="TerranAck">
+        <AssetArray File="AP\LocalizedData\Sounds\TerranVO\CampaignUnits\Wraith\Wraith_Attack00.ogg" FacialAnim="Wraith_Attack00"/>
+        <AssetArray File="AP\LocalizedData\Sounds\TerranVO\CampaignUnits\Wraith\Wraith_Attack01.ogg" FacialAnim="Wraith_Attack01"/>
+        <AssetArray File="AP\LocalizedData\Sounds\TerranVO\CampaignUnits\Wraith\Wraith_Attack02.ogg" FacialAnim="Wraith_Attack02"/>
+    </CSound>
+    <CSound id="AP_Wraith_Attack_NP" parent="TerranAck">
+        <AssetArray File="AP\LocalizedData\Sounds\TerranVO\CampaignUnits\Wraith\Wraith_NeuralParasiteAttack00.ogg"/>
+        <AssetArray File="AP\LocalizedData\Sounds\TerranVO\CampaignUnits\Wraith\Wraith_NeuralParasiteAttack01.ogg"/>
+    </CSound>
+    <CSound id="AP_Wraith_CloakOff" parent="Spell">
+        <EditorCategories value="Race:Terran"/>
+        <AssetArray File="Assets\Sounds\Terran\Ghost\Ghost_CloakOff.wav"/>
+    </CSound>
+    <CSound id="AP_Wraith_CloakOn" parent="Spell">
+        <EditorCategories value="Race:Terran"/>
+        <AssetArray File="Assets\Sounds\Terran\Ghost\Ghost_CloakOn.wav"/>
+    </CSound>
+    <CSound id="AP_Wraith_CloakVO" parent="TerranAck">
+        <AssetArray File="AP\LocalizedData\Sounds\TerranVO\CampaignUnits\Wraith\Wraith_Cloak00.ogg" FacialAnim="Wraith_Cloak00"/>
+    </CSound>
+    <CSound id="AP_Wraith_Death" parent="Death">
+        <EditorCategories value="Race:Terran"/>
+        <AssetArray File="AP\LocalizedData\Sounds\TerranVO\CampaignUnits\Wraith\Wraith_Death00.wav"/>
+        <AssetArray File="AP\LocalizedData\Sounds\TerranVO\CampaignUnits\Wraith\Wraith_Death01.wav"/>
+        <AssetArray File="AP\LocalizedData\Sounds\TerranVO\CampaignUnits\Wraith\Wraith_Death02.wav"/>
+        <AssetArray File="AP\LocalizedData\Sounds\TerranVO\CampaignUnits\Wraith\Wraith_Death03.wav"/>
+    </CSound>
+    <CSound id="AP_Wraith_Death_NP" parent="TerranAck">
+        <AssetArray File="AP\LocalizedData\Sounds\TerranVO\CampaignUnits\Wraith\Wraith_NeuralParasiteDeath00.wav"/>
+    </CSound>
+    <CSound id="AP_Wraith_EnergyLowVO" parent="TerranAck">
+        <AssetArray File="AP\LocalizedData\Sounds\TerranVO\CampaignUnits\Wraith\Wraith_EnergyLow00.ogg" FacialAnim="Wraith_EnergyLow00"/>
+    </CSound>
+    <CSound id="AP_Wraith_Explode" parent="Combat">
+        <EditorCategories value="Race:Terran"/>
+        <AssetArray File="Assets\Sounds\Terran\SharedEffects\Explosions\Terran_ExplosionMedium0.wav"/>
+        <AssetArray File="Assets\Sounds\Terran\SharedEffects\Explosions\Terran_ExplosionMedium1.wav"/>
+        <AssetArray File="Assets\Sounds\Terran\SharedEffects\Explosions\Terran_ExplosionMedium2.wav"/>
+        <AssetArray File="Assets\Sounds\Terran\SharedEffects\Explosions\Terran_ExplosionMedium3.wav"/>
+        <AssetArray File="Assets\Sounds\Terran\SharedEffects\Explosions\Terran_ExplosionMedium4.wav"/>
+        <AssetArray File="Assets\Sounds\Terran\SharedEffects\Explosions\Terran_ExplosionMedium5.wav"/>
+        <AssetArray File="Assets\Sounds\Terran\SharedEffects\Explosions\Terran_ExplosionMedium6.wav"/>
+        <AssetArray File="Assets\Sounds\Terran\SharedEffects\Explosions\Terran_ExplosionMedium7.wav"/>
+        <AssetArray File="Assets\Sounds\Terran\SharedEffects\Explosions\Terran_ExplosionMedium8.wav"/>
+        <AssetArray File="Assets\Sounds\Terran\SharedEffects\Explosions\Terran_ExplosionMedium9.wav"/>
+        <DupeDestroyCount value="5"/>
+        <DupeMaximumMethod value="Replace"/>
+        <DupeMuteCount value="5"/>
+        <Pitch value="-2.000000,3.000000"/>
+        <Volume value="-5.000000,-3.000000"/>
+    </CSound>
+    <CSound id="AP_Wraith_GroundAttackImpact" parent="Combat">
+        <EditorCategories value="Race:Terran"/>
+        <AssetArray File="Assets\Sounds\Terran\Wraith\Wraith_GroundAttackImpact0.wav"/>
+        <AssetArray File="Assets\Sounds\Terran\Wraith\Wraith_GroundAttackImpact1.wav"/>
+        <AssetArray File="Assets\Sounds\Terran\Wraith\AP_Wraith_GroundAttackImpact.wav"/>
+        <AssetArray File="Assets\Sounds\Terran\Wraith\Wraith_GroundAttackImpact3.wav"/>
+        <AssetArray File="Assets\Sounds\Terran\Wraith\Wraith_GroundAttackImpact4.wav"/>
+        <Pitch value="-3.000000,3.000000"/>
+        <Volume value="-7.000000,-6.000000"/>
+    </CSound>
+    <CSound id="AP_Wraith_Help" parent="TerranAck">
+        <AssetArray File="AP\LocalizedData\Sounds\TerranVO\CampaignUnits\Wraith\Wraith_Help00.ogg" FacialAnim="Wraith_Help00"/>
+        <Category value="Alert"/>
+    </CSound>
+    <CSound id="AP_Wraith_Movement" parent="Movement">
+        <EditorCategories value="Race:Terran"/>
+        <AssetArray File="Assets\Sounds\Terran\Wraith\Wraith_Movement00.wav"/>
+        <AssetArray File="Assets\Sounds\Terran\Wraith\Wraith_Movement01.wav"/>
+        <AssetArray File="Assets\Sounds\Terran\Wraith\Wraith_Movement02.wav"/>
+    </CSound>
+    <CSound id="AP_Wraith_Pissed" parent="Pissed">
+        <EditorCategories value="Race:Terran"/>
+        <AssetArray File="AP\LocalizedData\Sounds\TerranVO\CampaignUnits\Wraith\Wraith_Pissed00.ogg" FacialAnim="Wraith_Pissed00"/>
+        <AssetArray File="AP\LocalizedData\Sounds\TerranVO\CampaignUnits\Wraith\Wraith_Pissed01.ogg" FacialAnim="Wraith_Pissed01"/>
+        <AssetArray File="AP\LocalizedData\Sounds\TerranVO\CampaignUnits\Wraith\Wraith_Pissed02.ogg" FacialAnim="Wraith_Pissed02"/>
+        <AssetArray File="AP\LocalizedData\Sounds\TerranVO\CampaignUnits\Wraith\Wraith_Pissed03.ogg" FacialAnim="Wraith_Pissed03"/>
+        <AssetArray File="AP\LocalizedData\Sounds\TerranVO\CampaignUnits\Wraith\Wraith_Pissed04.ogg" FacialAnim="Wraith_Pissed04"/>
+        <AssetArray File="AP\LocalizedData\Sounds\TerranVO\CampaignUnits\Wraith\Wraith_Pissed05.ogg" FacialAnim="Wraith_Pissed05"/>
+        <AssetArray File="AP\LocalizedData\Sounds\TerranVO\CampaignUnits\Wraith\Wraith_Pissed06.ogg" FacialAnim="Wraith_Pissed06"/>
+        <AssetArray File="AP\LocalizedData\Sounds\TerranVO\CampaignUnits\Wraith\Wraith_Pissed07.ogg" FacialAnim="Wraith_Pissed07"/>
+        <AssetArray File="AP\LocalizedData\Sounds\TerranVO\CampaignUnits\Wraith\Wraith_Pissed08.ogg" FacialAnim="Wraith_Pissed08"/>
+    </CSound>
+    <CSound id="AP_Wraith_Ready" parent="Ready">
+        <EditorCategories value="Race:Terran"/>
+        <AssetArray File="AP\LocalizedData\Sounds\TerranVO\CampaignUnits\Wraith\Wraith_Ready00.ogg" FacialAnim="Wraith_Ready00"/>
+    </CSound>
+    <CSound id="AP_Wraith_Ready_NP" parent="TerranAck">
+        <AssetArray File="AP\LocalizedData\Sounds\TerranVO\CampaignUnits\Wraith\Wraith_NeuralParasiteReady00.ogg"/>
+    </CSound>
+    <CSound id="AP_Wraith_What" parent="TerranAck">
+        <AssetArray File="AP\LocalizedData\Sounds\TerranVO\CampaignUnits\Wraith\Wraith_What00.ogg" FacialAnim="Wraith_What00"/>
+        <AssetArray File="AP\LocalizedData\Sounds\TerranVO\CampaignUnits\Wraith\Wraith_What01.ogg" FacialAnim="Wraith_What01"/>
+        <AssetArray File="AP\LocalizedData\Sounds\TerranVO\CampaignUnits\Wraith\Wraith_What02.ogg" FacialAnim="Wraith_What02"/>
+        <AssetArray File="AP\LocalizedData\Sounds\TerranVO\CampaignUnits\Wraith\Wraith_What03.ogg" FacialAnim="Wraith_What03"/>
+    </CSound>
+    <CSound id="AP_Wraith_What_NP" parent="TerranAck">
+        <AssetArray File="AP\LocalizedData\Sounds\TerranVO\CampaignUnits\Wraith\Wraith_NeuralParasiteWhat00.ogg"/>
+        <AssetArray File="AP\LocalizedData\Sounds\TerranVO\CampaignUnits\Wraith\Wraith_NeuralParasiteWhat01.ogg"/>
+    </CSound>
+    <CSound id="AP_Wraith_Yes" parent="TerranAck">
+        <AssetArray File="AP\LocalizedData\Sounds\TerranVO\CampaignUnits\Wraith\Wraith_Yes00.ogg" FacialAnim="Wraith_Yes00"/>
+        <AssetArray File="AP\LocalizedData\Sounds\TerranVO\CampaignUnits\Wraith\Wraith_Yes01.ogg" FacialAnim="Wraith_Yes01"/>
+        <AssetArray File="AP\LocalizedData\Sounds\TerranVO\CampaignUnits\Wraith\Wraith_Yes02.ogg" FacialAnim="Wraith_Yes02"/>
+        <AssetArray File="AP\LocalizedData\Sounds\TerranVO\CampaignUnits\Wraith\Wraith_Yes03.ogg" FacialAnim="Wraith_Yes03"/>
+        <AssetArray File="AP\LocalizedData\Sounds\TerranVO\CampaignUnits\Wraith\Wraith_Yes04.ogg" FacialAnim="Wraith_Yes04"/>
+        <AssetArray File="AP\LocalizedData\Sounds\TerranVO\CampaignUnits\Wraith\Wraith_Yes05.ogg" FacialAnim="Wraith_Yes05"/>
+    </CSound>
+    <CSound id="AP_BansheeCarpetBombImpact" parent="Combat">
+        <AssetArray File="Assets\Sounds\Terran\Banshee\Banshee_AttackImpact0.wav"/>
+        <AssetArray File="Assets\Sounds\Terran\Banshee\Banshee_AttackImpact1.wav"/>
+        <AssetArray File="Assets\Sounds\Terran\Banshee\Banshee_AttackImpact2.wav"/>
+    </CSound>
+    <CSound id="AP_Obliterate_Charge" parent="Combat">
+        <EditorCategories value="Race:Terran"/>
+        <AssetArray File="Assets\Sounds\Zerg\Hybrid\HybridMaar_PlasmaBlastBuildUp0.wav"/>
+        <AssetArray File="Assets\Sounds\Zerg\Hybrid\HybridMaar_PlasmaBlastBuildUp1.wav"/>
+        <AssetArray File="Assets\Sounds\Zerg\Hybrid\HybridMaar_PlasmaBlastBuildUp2.wav"/>
+        <DupeDestroyCount value="3"/>
+        <Pitch value="-2.000000,-2.000000"/>
+        <Volume value="-2.000000,-2.000000"/>
+    </CSound>
+    <CSound id="AP_Obliterate_Launch" parent="Combat">
+        <EditorCategories value="Race:Terran"/>
+        <AssetArray File="Assets\Sounds\Zerg\Hybrid\HybridMaar_PlasmaBlastLaunch0.wav" Offset="5000,5000"/>
+        <AssetArray File="Assets\Sounds\Zerg\Hybrid\HybridMaar_PlasmaBlastLaunch1.wav" Offset="5000,5000"/>
+        <AssetArray File="Assets\Sounds\Zerg\Hybrid\HybridMaar_PlasmaBlastLaunch2.wav" Offset="5000,5000"/>
+        <DupeDestroyCount value="3"/>
+        <OffsetFadeIn Volume="-96.000000"/>
+        <OffsetFadeIn Time="100"/>
+        <Pitch value="2.000000,2.000000"/>
+    </CSound>
+    <CSound id="AP_Obliterate_Impact" parent="HighTemplar_PsionicStormImpact">
+        <Pitch value="-6.000000,-6.000000"/>
+        <Volume value="-4.000000,-4.000000"/>
+    </CSound>
+    <CSound id="AP_Spectre_Attack" parent="TerranAck">
+        <AssetArray File="AP\LocalizedData\Sounds\TerranVO\CampaignUnits\Spectre\Spectre_Attack00.ogg" FacialAnim="Spectre_Attack00"/>
+        <AssetArray File="AP\LocalizedData\Sounds\TerranVO\CampaignUnits\Spectre\Spectre_Attack01.ogg" FacialAnim="Spectre_Attack01"/>
+        <AssetArray File="AP\LocalizedData\Sounds\TerranVO\CampaignUnits\Spectre\Spectre_Attack02.ogg" FacialAnim="Spectre_Attack02"/>
+        <AssetArray File="AP\LocalizedData\Sounds\TerranVO\CampaignUnits\Spectre\Spectre_Attack03.ogg" FacialAnim="Spectre_Attack03"/>
+        <AssetArray File="AP\LocalizedData\Sounds\TerranVO\CampaignUnits\Spectre\Spectre_Attack04.ogg" FacialAnim="Spectre_Attack04"/>
+        <AssetArray File="AP\LocalizedData\Sounds\TerranVO\CampaignUnits\Spectre\Spectre_Attack05.ogg" FacialAnim="Spectre_Attack05"/>
+        <AssetArray File="AP\LocalizedData\Sounds\TerranVO\CampaignUnits\Spectre\Spectre_Attack06.ogg" FacialAnim="Spectre_Attack06"/>
+        <Volume value="-1.000000,-1.000000"/>
+    </CSound>
+    <CSound id="AP_Spectre_AttackImpact" parent="Combat">
+        <EditorCategories value="Race:Terran"/>
+        <AssetArray File="Assets\Sounds\Terran\SharedEffects\BulletImpacts\Terran_SingleBulletAttackImpact0.wav"/>
+        <AssetArray File="Assets\Sounds\Terran\SharedEffects\BulletImpacts\Terran_SingleBulletAttackImpact1.wav"/>
+        <AssetArray File="Assets\Sounds\Terran\SharedEffects\BulletImpacts\Terran_SingleBulletAttackImpact2.wav"/>
+        <AssetArray File="Assets\Sounds\Terran\SharedEffects\BulletImpacts\Terran_SingleBulletAttackImpact3.wav"/>
+        <AssetArray File="Assets\Sounds\Terran\SharedEffects\BulletImpacts\Terran_SingleBulletAttackImpact4.wav"/>
+        <AssetArray File="Assets\Sounds\Terran\SharedEffects\BulletImpacts\Terran_SingleBulletAttackImpact5.wav"/>
+        <Pitch value="-1.500000,1.500000"/>
+        <Volume value="-6.000000,-6.000000"/>
+    </CSound>
+    <CSound id="AP_Spectre_AttackLaunch" parent="Combat">
+        <EditorCategories value="Race:Terran"/>
+        <AssetArray File="Assets\Sounds\Terran\Ghost\Ghost_AttackLaunch0.wav"/>
+        <AssetArray File="Assets\Sounds\Terran\Ghost\Ghost_AttackLaunch1.wav"/>
+        <AssetArray File="Assets\Sounds\Terran\Ghost\Ghost_AttackLaunch2.wav"/>
+        <DupeMaximumMethod value="Replace"/>
+        <Pitch value="-0.890000,0.840000"/>
+        <Volume value="-12.000000,-10.500000"/>
+    </CSound>
+    <CSound id="AP_Spectre_Attack_NP" parent="TerranAck">
+        <AssetArray File="AP\LocalizedData\Sounds\TerranVO\CampaignUnits\Spectre\Spectre_NeuralParasiteAttack00.ogg" FacialAnim="Spectre_NeuralParasiteAttack00"/>
+        <AssetArray File="AP\LocalizedData\Sounds\TerranVO\CampaignUnits\Spectre\Spectre_NeuralParasiteAttack01.ogg" FacialAnim="Spectre_NeuralParasiteAttack01"/>
+        <Volume value="-1.000000,-1.000000"/>
+    </CSound>
+    <CSound id="AP_Spectre_CloakOff" parent="Spell">
+        <EditorCategories value="Race:Terran"/>
+        <AssetArray File="Assets\Sounds\Terran\SharedEffects\Abilities\Terran_CloakOff.wav"/>
+        <Volume value="-6.000000,-6.000000"/>
+    </CSound>
+    <CSound id="AP_Spectre_CloakOn" parent="Spell">
+        <EditorCategories value="Race:Terran"/>
+        <AssetArray File="Assets\Sounds\Terran\SharedEffects\Abilities\Terran_CloakOn.wav"/>
+        <DupeDestroyCount value="3"/>
+        <Volume value="-6.000000,-6.000000"/>
+    </CSound>
+    <CSound id="AP_Spectre_CloakVO" parent="TerranAck">
+        <AssetArray File="AP\LocalizedData\Sounds\TerranVO\CampaignUnits\Spectre\Spectre_Cloak00.ogg" FacialAnim="Spectre_Cloak00"/>
+        <Volume value="-1.000000,-1.000000"/>
+    </CSound>
+    <CSound id="AP_Spectre_Death" parent="TerranAck">
+        <AssetArray File="AP\LocalizedData\Sounds\TerranVO\CampaignUnits\Spectre\Spectre_Death00.wav"/>
+        <AssetArray File="AP\LocalizedData\Sounds\TerranVO\CampaignUnits\Spectre\Spectre_Death01.wav"/>
+        <AssetArray File="AP\LocalizedData\Sounds\TerranVO\CampaignUnits\Spectre\Spectre_Death02.wav"/>
+        <AssetArray File="AP\LocalizedData\Sounds\TerranVO\CampaignUnits\Spectre\Spectre_Death03.wav"/>
+        <AssetArray File="AP\LocalizedData\Sounds\TerranVO\CampaignUnits\Spectre\Spectre_Death04.wav"/>
+        <AssetArray File="AP\LocalizedData\Sounds\TerranVO\CampaignUnits\Spectre\Spectre_Death05.wav"/>
+        <Flags index="Stream" value="0"/>
+        <Volume value="-1.000000,-1.000000"/>
+    </CSound>
+    <CSound id="AP_Spectre_Death_NP" parent="Death">
+        <EditorCategories value="Race:Terran"/>
+        <AssetArray File="AP\LocalizedData\Sounds\TerranVO\CampaignUnits\Spectre\Spectre_NeuralParasiteDeath00.wav" FacialAnim="Spectre_NeuralParasiteDeath00"/>
+        <Volume value="-1.000000,-1.000000"/>
+    </CSound>
+    <CSound id="AP_Spectre_EMPImpact" parent="Spell">
+        <EditorCategories value="Race:Terran"/>
+        <AssetArray File="Assets\Sounds\Terran\Ghost\Ghost_EMPAttackImpact0.wav"/>
+        <AssetArray File="Assets\Sounds\Terran\Ghost\Ghost_EMPAttackImpact1.wav"/>
+        <AssetArray File="Assets\Sounds\Terran\Ghost\Ghost_EMPAttackImpact2.wav"/>
+        <Volume value="-5.490000,-5.490000"/>
+    </CSound>
+    <CSound id="AP_Spectre_EMPLaunch" parent="Spell">
+        <EditorCategories value="Race:Terran"/>
+        <AssetArray File="Assets\Sounds\Terran\Ghost\Ghost_EMPAttackLaunch.wav"/>
+        <DupeMaximumMethod value="Replace"/>
+        <Volume value="-6.860000,-6.860000"/>
+    </CSound>
+    <CSound id="AP_Spectre_EMPVO" parent="TerranAck">
+        <AssetArray File="AP\LocalizedData\Sounds\TerranVO\CampaignUnits\Spectre\Spectre_EMP00.ogg" FacialAnim="Spectre_EMP00"/>
+        <Volume value="-1.000000,-1.000000"/>
+    </CSound>
+    <CSound id="AP_Spectre_EnergyLowVO" parent="TerranAck">
+        <AssetArray File="AP\LocalizedData\Sounds\TerranVO\CampaignUnits\Spectre\Spectre_EnergyLow00.ogg" FacialAnim="Spectre_EnergyLow00"/>
+        <Volume value="-1.000000,-1.000000"/>
+    </CSound>
+    <CSound id="AP_Spectre_EnterBunkerVO" parent="TerranAck">
+        <AssetArray File="AP\LocalizedData\Sounds\TerranVO\CampaignUnits\Spectre\Spectre_EntBunk00.ogg"/>
+        <Volume value="-1.000000,-1.000000"/>
+    </CSound>
+    <CSound id="AP_Spectre_Evac" parent="TerranAck">
+        <AssetArray File="AP\LocalizedData\Sounds\TerranVO\CampaignUnits\Spectre\Spectre_Evac00.ogg" FacialAnim="Spectre_Evac00"/>
+        <Volume value="-1.000000,-1.000000"/>
+    </CSound>
+    <CSound id="AP_Spectre_ExitBunkerVO" parent="TerranAck">
+        <AssetArray File="AP\LocalizedData\Sounds\TerranVO\CampaignUnits\Spectre\Spectre_ExitBunk00.ogg"/>
+        <Volume value="-1.000000,-1.000000"/>
+    </CSound>
+    <CSound id="AP_Spectre_Explode" parent="Death">
+        <EditorCategories value="Race:Terran"/>
+        <AssetArray File="Assets\Sounds\Zerg\SharedEffects\Explosions\Zerg_ExplosionSmall0.wav" Pitch="-3.000000,6.000000" Volume="-6.000000,-4.000000"/>
+        <AssetArray File="Assets\Sounds\Zerg\SharedEffects\Explosions\Zerg_ExplosionSmall1.wav" Pitch="-3.000000,6.000000" Volume="-6.000000,-4.000000"/>
+        <AssetArray File="Assets\Sounds\Zerg\SharedEffects\Explosions\Zerg_ExplosionSmall2.wav" Pitch="-3.000000,6.000000" Volume="-6.000000,-4.000000"/>
+        <AssetArray File="Assets\Sounds\Zerg\SharedEffects\Explosions\Zerg_ExplosionSmall3.wav" Pitch="-3.000000,6.000000" Volume="-6.000000,-4.000000"/>
+        <AssetArray File="Assets\Sounds\Zerg\SharedEffects\Explosions\Zerg_ExplosionSmall4.wav" Pitch="-3.000000,6.000000" Volume="-6.000000,-4.000000"/>
+        <AssetArray File="Assets\Sounds\Zerg\SharedEffects\Explosions\Zerg_ExplosionSmall5.wav" Pitch="-3.000000,6.000000" Volume="-6.000000,-4.000000"/>
+        <AssetArray File="Assets\Sounds\Zerg\SharedEffects\Explosions\Zerg_ExplosionSmall6.wav" Pitch="-3.000000,6.000000" Volume="-6.000000,-4.000000"/>
+        <Flags index="Ignorable" value="0"/>
+        <Flags index="Purgable" value="1"/>
+        <Category value="Combat"/>
+    </CSound>
+    <CSound id="AP_Spectre_Help" parent="TerranAck">
+        <AssetArray File="AP\LocalizedData\Sounds\TerranVO\CampaignUnits\Spectre\Spectre_Help00.ogg" FacialAnim="Spectre_Help00"/>
+        <Category value="Alert"/>
+        <Mode value="2D"/>
+        <Volume value="-1.000000,-1.000000"/>
+    </CSound>
+    <CSound id="AP_Spectre_KillerPhantasmDeath" parent="Spell">
+        <EditorCategories value="Race:Terran"/>
+        <AssetArray File="Assets\Sounds\Protoss\Sentry\Sentry_HallucinationDeathSmall.wav"/>
+    </CSound>
+    <CSound id="AP_Spectre_KillerPhantasmLaunch" parent="Spell">
+        <EditorCategories value="Race:Terran"/>
+        <AssetArray File="Assets\Sounds\Protoss\Sentry\Sentry_HallucinationLaunchSmall.wav"/>
+    </CSound>
+    <CSound id="AP_Spectre_NuclearStrikeVO" parent="TerranAck">
+        <AssetArray File="AP\LocalizedData\Sounds\TerranVO\CampaignUnits\Spectre\Spectre_NuclearStrike00.ogg" FacialAnim="Spectre_NuclearStrike00"/>
+        <Volume value="-1.000000,-1.000000"/>
+    </CSound>
+    <CSound id="AP_Spectre_NukeDrop" parent="Spell">
+        <EditorCategories value="Race:Terran"/>
+        <AssetArray File="Assets\Sounds\Terran\Ghost\Ghost_NuclearStrikeDrop0.wav"/>
+        <DupeMaximumMethod value="Replace"/>
+        <OffsetFadeIn Volume="-96.000000"/>
+        <OffsetFadeIn Time="1000"/>
+        <Pitch value="-6.180000,-6.180000"/>
+        <Volume value="-3.100000,-3.100000"/>
+    </CSound>
+    <CSound id="AP_Spectre_NukeExplode" parent="Spell">
+        <EditorCategories value="Race:Terran"/>
+        <AssetArray File="Assets\Sounds\Terran\Ghost\Ghost_NuclearStrikeImpact0.wav"/>
+        <DupeMaximumMethod value="Replace"/>
+        <Spread value="180.000000"/>
+    </CSound>
+    <CSound id="AP_Spectre_NukeLaunch" parent="Spell">
+        <EditorCategories value="Race:Terran"/>
+        <AssetArray File="Assets\Sounds\Terran\Ghost\Ghost_NuclearStrikeLaunch0.wav"/>
+        <DupeDestroyCount value="4"/>
+        <DupeMaximumMethod value="Replace"/>
+        <VolumeRolloffPoints Distance="250.000000"/>
+        <VolumeRolloffPoints Distance="10000.000000" Volume="-96.000000"/>
+    </CSound>
+    <CSound id="AP_Spectre_NukeSeek" parent="Spell">
+        <EditorCategories value="Race:Terran"/>
+        <AssetArray File="Assets\Sounds\Terran\Ghost\Ghost_NuclearStrikeSeek0.wav"/>
+        <DupeDestroyCount value="4"/>
+        <DupeMaximumMethod value="Replace"/>
+        <LoopCount value="-1"/>
+        <OffsetFadeIn Volume="-96.000000"/>
+        <OffsetFadeIn Time="4201" Volume="-12.270000"/>
+        <OffsetFadeIn Time="6457" Volume="-6.330000"/>
+        <OffsetFadeIn Time="7740" Volume="-1.880000"/>
+        <OffsetFadeIn Time="8000"/>
+        <SustainFade index="1" Time="2000"/>
+    </CSound>
+    <CSound id="AP_Spectre_Pissed" parent="TerranAck">
+        <AssetArray File="AP\LocalizedData\Sounds\TerranVO\CampaignUnits\Spectre\Spectre_Pissed00.ogg" FacialAnim="Spectre_Pissed00"/>
+        <AssetArray File="AP\LocalizedData\Sounds\TerranVO\CampaignUnits\Spectre\Spectre_Pissed01.ogg" FacialAnim="Spectre_Pissed01"/>
+        <AssetArray File="AP\LocalizedData\Sounds\TerranVO\CampaignUnits\Spectre\Spectre_Pissed02.ogg" FacialAnim="Spectre_Pissed02"/>
+        <AssetArray File="AP\LocalizedData\Sounds\TerranVO\CampaignUnits\Spectre\Spectre_Pissed03.ogg" FacialAnim="Spectre_Pissed03"/>
+        <AssetArray File="AP\LocalizedData\Sounds\TerranVO\CampaignUnits\Spectre\Spectre_Pissed04.ogg" FacialAnim="Spectre_Pissed04"/>
+        <AssetArray File="AP\LocalizedData\Sounds\TerranVO\CampaignUnits\Spectre\Spectre_Pissed05.ogg" FacialAnim="Spectre_Pissed05"/>
+        <Select value="Sequential"/>
+        <Volume value="-1.000000,-1.000000"/>
+    </CSound>
+    <CSound id="AP_Spectre_Ready" parent="Ready">
+        <EditorCategories value="Race:Terran"/>
+        <AssetArray File="AP\LocalizedData\Sounds\TerranVO\CampaignUnits\Spectre\Spectre_Ready00.ogg" FacialAnim="Spectre_Ready00"/>
+        <Volume value="-1.000000,-1.000000"/>
+    </CSound>
+    <CSound id="AP_Spectre_Ready_NP" parent="Ready">
+        <EditorCategories value="Race:Terran"/>
+        <AssetArray File="AP\LocalizedData\Sounds\TerranVO\CampaignUnits\Spectre\Spectre_NeuralParasiteReady00.ogg" FacialAnim="Spectre_NeuralParasiteReady00"/>
+        <AssetArray File="AP\LocalizedData\Sounds\TerranVO\CampaignUnits\Spectre\Spectre_NeuralParasiteReady01.ogg" FacialAnim="Spectre_NeuralParasiteReady01"/>
+        <Volume value="-1.000000,-1.000000"/>
+    </CSound>
+    <CSound id="AP_Spectre_UltrasonicPulseImpact" parent="Spell">
+        <EditorCategories value="Race:Terran"/>
+        <AssetArray File="Assets\Sounds\Terran\Spectre\Spectre_UltraSonicPulseImpact0.wav"/>
+        <AssetArray File="Assets\Sounds\Terran\Spectre\Spectre_UltraSonicPulseImpact1.wav"/>
+        <AssetArray File="Assets\Sounds\Terran\Spectre\Spectre_UltraSonicPulseImpact2.wav"/>
+        <Volume value="-3.000000,-3.000000"/>
+    </CSound>
+    <CSound id="AP_Spectre_UltrasonicPulseLaunch" parent="Spell">
+        <EditorCategories value="Race:Terran"/>
+        <AssetArray File="Assets\Sounds\Terran\Spectre\Spectre_UltraSonicPulseLaunch0.wav"/>
+        <AssetArray File="Assets\Sounds\Terran\Spectre\Spectre_UltraSonicPulseLaunch1.wav"/>
+        <AssetArray File="Assets\Sounds\Terran\Spectre\Spectre_UltraSonicPulseLaunch2.wav"/>
+        <DupeMaximumMethod value="Replace"/>
+        <Pitch value="-1.000000,1.000000"/>
+        <Volume value="-9.000000,-9.000000"/>
+    </CSound>
+    <CSound id="AP_Spectre_What" parent="TerranAck">
+        <AssetArray File="AP\LocalizedData\Sounds\TerranVO\CampaignUnits\Spectre\Spectre_What00.ogg" FacialAnim="Spectre_What00"/>
+        <AssetArray File="AP\LocalizedData\Sounds\TerranVO\CampaignUnits\Spectre\Spectre_What01.ogg" FacialAnim="Spectre_What01"/>
+        <AssetArray File="AP\LocalizedData\Sounds\TerranVO\CampaignUnits\Spectre\Spectre_What02.ogg" FacialAnim="Spectre_What02"/>
+        <AssetArray File="AP\LocalizedData\Sounds\TerranVO\CampaignUnits\Spectre\Spectre_What03.ogg" FacialAnim="Spectre_What03"/>
+        <AssetArray File="AP\LocalizedData\Sounds\TerranVO\CampaignUnits\Spectre\Spectre_What04.ogg" FacialAnim="Spectre_What04"/>
+        <AssetArray File="AP\LocalizedData\Sounds\TerranVO\CampaignUnits\Spectre\Spectre_What05.ogg" FacialAnim="Spectre_What05"/>
+        <Volume value="-1.000000,-1.000000"/>
+    </CSound>
+    <CSound id="AP_Spectre_What_NP" parent="TerranAck">
+        <AssetArray File="AP\LocalizedData\Sounds\TerranVO\CampaignUnits\Spectre\Spectre_NeuralParasiteWhat00.ogg" PortraitModel="SpectrePortrait" Speaker="ConversationState/Characters/CharSpectre"/>
+        <AssetArray File="AP\LocalizedData\Sounds\TerranVO\CampaignUnits\Spectre\Spectre_NeuralParasiteWhat01.ogg"/>
+        <Volume value="-1.000000,-1.000000"/>
+    </CSound>
+    <CSound id="AP_Spectre_Yes" parent="TerranAck">
+        <AssetArray File="AP\LocalizedData\Sounds\TerranVO\CampaignUnits\Spectre\Spectre_Yes00.ogg" FacialAnim="Spectre_Yes00"/>
+        <AssetArray File="AP\LocalizedData\Sounds\TerranVO\CampaignUnits\Spectre\Spectre_Yes01.ogg" FacialAnim="Spectre_Yes01"/>
+        <AssetArray File="AP\LocalizedData\Sounds\TerranVO\CampaignUnits\Spectre\Spectre_Yes02.ogg" FacialAnim="Spectre_Yes02"/>
+        <AssetArray File="AP\LocalizedData\Sounds\TerranVO\CampaignUnits\Spectre\Spectre_Yes03.ogg" FacialAnim="Spectre_Yes03"/>
+        <AssetArray File="AP\LocalizedData\Sounds\TerranVO\CampaignUnits\Spectre\Spectre_Yes04.ogg" FacialAnim="Spectre_Yes04"/>
+        <AssetArray File="AP\LocalizedData\Sounds\TerranVO\CampaignUnits\Spectre\Spectre_Yes05.ogg" FacialAnim="Spectre_Yes05"/>
+        <Volume value="-1.000000,-1.000000"/>
+    </CSound>
+    <CSound id="AP_Tosh_ConsumptionImpact" parent="Spell">
+        <EditorCategories value="Race:Terran"/>
+        <AssetArray File="Assets\Sounds\Terran\Tosh\Tosh_ConsumptionImpact0.wav"/>
+    </CSound>
+    <CSound id="AP_330mmBarrageCannonsMorph" parent="Spell">
+        <EditorCategories value="Race:Terran"/>
+        <AssetArray File="Assets\Sounds\Terran\Thor\Thor_250mmCannonMorph0.wav"/>
+    </CSound>
+    <CSound id="AP_330mmBarrageCannonsSound" parent="Spell">
+        <AssetArray File="Assets\Sounds\Terran\Thor\Thor_AttackImpact0.wav"/>
+        <AssetArray File="Assets\Sounds\Terran\Thor\Thor_AttackImpact1.wav"/>
+        <AssetArray File="Assets\Sounds\Terran\Thor\Thor_AttackImpact2.wav"/>
+        <EditorCategories value="Race:Terran"/>
+    </CSound>
+    <CSound id="AP_330mmBarrageCannonsUnMorph" parent="Spell">
+        <AssetArray File="Assets\Sounds\Terran\Thor\Thor_250mmCannonUnMorph0.wav"/>
+        <EditorCategories value="Race:Terran"/>
+    </CSound>
+    <CSound id="AP_Thor_ImmortalityProtocolBirth" parent="Spell">
+        <EditorCategories value="Race:Terran"/>
+        <AssetArray File="Assets\Sounds\Terran\Thor\Thor_ImmortalityProtocolBirth0.wav"/>
+        <Volume value="-3.000000,-3.000000"/>
+    </CSound>
+    <CSound id="AP_Thor_ImmortalityProtocolDeath" parent="Spell">
+        <EditorCategories value="Race:Terran"/>
+        <AssetArray File="Assets\Sounds\Terran\SharedEffects\Construction\Terran_ConstructionEnd.wav"/>
+        <Volume value="-3.000000,-3.000000"/>
+    </CSound>
+    <CSound id="AP_Thor_ImmortalityProtocolWeld" parent="Spell">
+        <EditorCategories value="Race:Terran"/>
+        <AssetArray File="Assets\Sounds\Uni\Doodads\Doodad_SparkBurstShort0.wav"/>
+        <AssetArray File="Assets\Sounds\Uni\Doodads\Doodad_SparkBurstShort1.wav"/>
+        <AssetArray File="Assets\Sounds\Uni\Doodads\Doodad_SparkBurstShort2.wav"/>
+        <AssetArray File="Assets\Sounds\Uni\Doodads\Doodad_SparkBurstShort3.wav"/>
+        <AssetArray File="Assets\Sounds\Uni\Doodads\Doodad_SparkBurstShort4.wav"/>
+        <Flags index="Purgable" value="0"/>
+        <Category value="Doodad"/>
+        <DupeDestroyCount value="32"/>
+        <DupeMuteCount value="3"/>
+        <Pitch value="0.000000,2.000000"/>
+        <Volume value="-12.000000,-12.000000"/>
+    </CSound>
+    <CSound id="AP_ThorWreckageSparks" parent="Spell">
+        <EditorCategories value="Race:Terran"/>
+        <AssetArray File="Assets\Sounds\Uni\Doodads\Doodad_SparkBurstShort0.wav"/>
+        <AssetArray File="Assets\Sounds\Uni\Doodads\Doodad_SparkBurstShort1.wav"/>
+        <AssetArray File="Assets\Sounds\Uni\Doodads\Doodad_SparkBurstShort2.wav"/>
+        <AssetArray File="Assets\Sounds\Uni\Doodads\Doodad_SparkBurstShort3.wav"/>
+        <AssetArray File="Assets\Sounds\Uni\Doodads\Doodad_SparkBurstShort4.wav"/>
+        <Flags index="Purgable" value="0"/>
+        <Category value="Doodad"/>
+        <DupeDestroyCount value="32"/>
+        <DupeMuteCount value="3"/>
+        <Pitch value="0.000000,2.000000"/>
+        <Volume value="-12.000000,-12.000000"/>
+    </CSound>
+    <CSound id="AP_Raven_HunterSeekerVO" parent="TerranAck">
+        <AssetArray File="LocalizedData\Sounds\TerranUnitVO\Raven\Raven_HunterSeeker00.ogg" PortraitModel="RavenPortrait" Speaker="ConversationState/Characters/CharRaven"/>
+        <Chance value="25"/>
+        <Volume value="-1.000000,-1.000000"/>
+    </CSound>
+    <CSound id="AP_Battlecruiser_CloakOn" parent="Terran_CloakOn">
+        <DupeDestroyCount value="4"/>
+        <DupeMuteCount value="4"/>
+        <Pitch value="-2.000000,-1.000000"/>
+    </CSound>
+    <CSound id="AP_Battlecruiser_CloakOff" parent="Terran_CloakOff">
+        <DupeDestroyCount value="4"/>
+        <DupeMuteCount value="4"/>
+        <Pitch value="-2.000000,-1.000000"/>
+    </CSound>
+    <CSound id="AP_ScienceVessel_Attack" parent="TerranAck">
+        <AssetArray File="AP\LocalizedData\Sounds\TerranVO\CampaignUnits\ScienceVessel\ScienceVessel_Attack00.ogg" FacialAnim="ScienceVessel_Attack00"/>
+        <AssetArray File="AP\LocalizedData\Sounds\TerranVO\CampaignUnits\ScienceVessel\ScienceVessel_Attack01.ogg" FacialAnim="ScienceVessel_Attack01"/>
+        <AssetArray File="AP\LocalizedData\Sounds\TerranVO\CampaignUnits\ScienceVessel\ScienceVessel_Attack02.ogg" FacialAnim="ScienceVessel_Attack02"/>
+        <AssetArray File="AP\LocalizedData\Sounds\TerranVO\CampaignUnits\ScienceVessel\ScienceVessel_Attack03.ogg" FacialAnim="ScienceVessel_Attack03"/>
+        <Volume value="-2.000000,-2.000000"/>
+    </CSound>
+    <CSound id="AP_ScienceVessel_Attack_NP" parent="TerranAck">
+        <AssetArray File="AP\LocalizedData\Sounds\TerranVO\CampaignUnits\ScienceVessel\ScienceVessel_NeuralParasiteAttack00.ogg" FacialAnim="ScienceVessel_NeuralParasiteAttack00"/>
+        <AssetArray File="AP\LocalizedData\Sounds\TerranVO\CampaignUnits\ScienceVessel\ScienceVessel_NeuralParasiteAttack01.ogg" FacialAnim="ScienceVessel_NeuralParasiteAttack01"/>
+    </CSound>
+    <CSound id="AP_ScienceVessel_Death" parent="Death">
+        <EditorCategories value="Race:Terran"/>
+        <AssetArray File="AP\LocalizedData\Sounds\TerranVO\CampaignUnits\ScienceVessel\ScienceVessel_Death00.wav"/>
+        <Volume value="-2.000000,-2.000000"/>
+    </CSound>
+    <CSound id="AP_ScienceVessel_Death_NP" parent="Death">
+        <EditorCategories value="Race:Terran"/>
+        <AssetArray File="AP\LocalizedData\Sounds\TerranVO\CampaignUnits\ScienceVessel\ScienceVessel_NeuralParasiteDeath00.wav"/>
+    </CSound>
+    <CSound id="AP_ScienceVessel_EnergyLow" parent="TerranAck">
+        <AssetArray File="AP\LocalizedData\Sounds\TerranVO\CampaignUnits\ScienceVessel\ScienceVessel_EnergyLow00.ogg" FacialAnim="ScienceVessel_EnergyLow00"/>
+        <Volume value="-2.000000,-2.000000"/>
+    </CSound>
+    <CSound id="AP_ScienceVessel_Help" parent="TerranAck">
+        <AssetArray File="AP\LocalizedData\Sounds\TerranVO\CampaignUnits\ScienceVessel\ScienceVessel_Help00.ogg" FacialAnim="ScienceVessel_Help00"/>
+        <Category value="Alert"/>
+        <Volume value="-2.000000,-2.000000"/>
+    </CSound>
+    <CSound id="AP_ScienceVessel_IrradiateImpact" parent="Spell">
+        <EditorCategories value="Race:Terran"/>
+        <AssetArray File="Assets\Sounds\Terran\ScienceVessel\ScienceVessel_IrradiateImpact1.wav"/>
+        <AssetArray File="Assets\Sounds\Terran\ScienceVessel\AP_ScienceVessel_IrradiateImpact.wav"/>
+        <AssetArray File="Assets\Sounds\Terran\ScienceVessel\ScienceVessel_IrradiateImpact3.wav"/>
+        <AssetArray File="Assets\Sounds\Terran\ScienceVessel\ScienceVessel_IrradiateImpact0.wav"/>
+        <Pitch value="-1.000000,1.000000"/>
+        <Volume value="-4.000000,-3.000000"/>
+    </CSound>
+    <CSound id="AP_ScienceVessel_Irriadiate" parent="TerranAck">
+        <AssetArray File="AP\LocalizedData\Sounds\TerranVO\CampaignUnits\ScienceVessel\ScienceVessel_Irriadiate00.ogg" FacialAnim="ScienceVessel_Irriadiate00"/>
+        <Volume value="-2.000000,-2.000000"/>
+    </CSound>
+    <CSound id="AP_ScienceVessel_Movement" parent="Movement">
+        <EditorCategories value="Race:Terran"/>
+        <AssetArray File="Assets\Sounds\Terran\Hercules\Hercules_Movement0.wav"/>
+        <Pitch value="-1.000000,1.000000"/>
+        <Volume value="-6.000000,-6.000000"/>
+    </CSound>
+    <CSound id="AP_ScienceVessel_NanoRepair" parent="TerranAck">
+        <AssetArray File="AP\LocalizedData\Sounds\TerranVO\CampaignUnits\ScienceVessel\ScienceVessel_NanoRepair00.ogg" FacialAnim="ScienceVessel_NanoRepair00"/>
+        <Volume value="-2.000000,-2.000000"/>
+    </CSound>
+    <CSound id="AP_ScienceVessel_Pissed" parent="Pissed">
+        <AssetArray File="AP\LocalizedData\Sounds\TerranVO\CampaignUnits\ScienceVessel\ScienceVessel_Pissed00.ogg" FacialAnim="ScienceVessel_Pissed00"/>
+        <AssetArray File="AP\LocalizedData\Sounds\TerranVO\CampaignUnits\ScienceVessel\ScienceVessel_Pissed01.ogg" FacialAnim="ScienceVessel_Pissed01"/>
+        <AssetArray File="AP\LocalizedData\Sounds\TerranVO\CampaignUnits\ScienceVessel\ScienceVessel_Pissed02.ogg" FacialAnim="ScienceVessel_Pissed02"/>
+        <Volume value="-2.000000,-2.000000"/>
+    </CSound>
+    <CSound id="AP_ScienceVessel_Ready" parent="Ready">
+        <EditorCategories value="Race:Terran"/>
+        <AssetArray File="AP\LocalizedData\Sounds\TerranVO\CampaignUnits\ScienceVessel\ScienceVessel_Ready00.ogg" FacialAnim="ScienceVessel_Ready00"/>
+        <Volume value="-2.000000,-2.000000"/>
+    </CSound>
+    <CSound id="AP_ScienceVessel_Ready_NP" parent="Ready">
+        <EditorCategories value="Race:Terran"/>
+        <AssetArray File="AP\LocalizedData\Sounds\TerranVO\CampaignUnits\ScienceVessel\ScienceVessel_NeuralParasiteReady00.ogg" FacialAnim="ScienceVessel_NeuralParasiteReady00"/>
+    </CSound>
+    <CSound id="AP_ScienceVessel_What" parent="TerranAck">
+        <AssetArray File="AP\LocalizedData\Sounds\TerranVO\CampaignUnits\ScienceVessel\ScienceVessel_What00.ogg" FacialAnim="ScienceVessel_What00"/>
+        <AssetArray File="AP\LocalizedData\Sounds\TerranVO\CampaignUnits\ScienceVessel\ScienceVessel_What01.ogg" FacialAnim="ScienceVessel_What01"/>
+        <AssetArray File="AP\LocalizedData\Sounds\TerranVO\CampaignUnits\ScienceVessel\ScienceVessel_What02.ogg" FacialAnim="ScienceVessel_What02"/>
+        <AssetArray File="AP\LocalizedData\Sounds\TerranVO\CampaignUnits\ScienceVessel\ScienceVessel_What03.ogg" FacialAnim="ScienceVessel_What03"/>
+        <Volume value="-2.000000,-2.000000"/>
+    </CSound>
+    <CSound id="AP_ScienceVessel_What_NP" parent="TerranAck">
+        <AssetArray File="AP\LocalizedData\Sounds\TerranVO\CampaignUnits\ScienceVessel\ScienceVessel_NeuralParasiteWhat00.ogg" FacialAnim="ScienceVessel_NeuralParasiteWhat00"/>
+        <AssetArray File="AP\LocalizedData\Sounds\TerranVO\CampaignUnits\ScienceVessel\ScienceVessel_NeuralParasiteWhat01.ogg" FacialAnim="ScienceVessel_NeuralParasiteWhat01"/>
+    </CSound>
+    <CSound id="AP_ScienceVessel_Yes" parent="TerranAck">
+        <AssetArray File="AP\LocalizedData\Sounds\TerranVO\CampaignUnits\ScienceVessel\ScienceVessel_Yes00.ogg" FacialAnim="ScienceVessel_Yes00"/>
+        <AssetArray File="AP\LocalizedData\Sounds\TerranVO\CampaignUnits\ScienceVessel\ScienceVessel_Yes01.ogg" FacialAnim="ScienceVessel_Yes01"/>
+        <AssetArray File="AP\LocalizedData\Sounds\TerranVO\CampaignUnits\ScienceVessel\ScienceVessel_Yes02.ogg" FacialAnim="ScienceVessel_Yes02"/>
+        <AssetArray File="AP\LocalizedData\Sounds\TerranVO\CampaignUnits\ScienceVessel\ScienceVessel_Yes03.ogg" FacialAnim="ScienceVessel_Yes03"/>
+        <Volume value="-2.000000,-2.000000"/>
+    </CSound>
+    <CSound id="AP_Predator_Attack" parent="Voice">
+        <EditorCategories value="Race:Terran"/>
+        <AssetArray File="Assets\Sounds\Terran\Predator\Predator_Attack0.ogg"/>
+        <AssetArray File="Assets\Sounds\Terran\Predator\Predator_Attack1.ogg"/>
+        <AssetArray File="Assets\Sounds\Terran\Predator\Predator_Attack2.ogg"/>
+        <AssetArray File="Assets\Sounds\Terran\Predator\Predator_Attack3.ogg"/>
+        <AssetArray File="Assets\Sounds\Terran\Predator\Predator_Attack4.ogg"/>
+        <AssetArray File="Assets\Sounds\Terran\Predator\Predator_Attack5.ogg"/>
+        <Volume value="-2.000000,-2.000000"/>
+    </CSound>
+    <CSound id="AP_Predator_AttackImpact" parent="Combat">
+        <EditorCategories value="Race:Terran"/>
+        <AssetArray File="Assets\Sounds\Zerg\SharedEffects\Attacks\Zerg_AttackImpactLargeSlice0.wav"/>
+        <AssetArray File="Assets\Sounds\Zerg\SharedEffects\Attacks\Zerg_AttackImpactLargeSlice1.wav"/>
+        <AssetArray File="Assets\Sounds\Zerg\SharedEffects\Attacks\Zerg_AttackImpactLargeSlice2.wav"/>
+        <AssetArray File="Assets\Sounds\Zerg\SharedEffects\Attacks\Zerg_AttackImpactLargeSlice3.wav"/>
+        <AssetArray File="Assets\Sounds\Zerg\SharedEffects\Attacks\Zerg_AttackImpactLargeSlice4.wav"/>
+        <DupeDestroyCount value="4"/>
+        <Pitch value="-3.000000,-2.000000"/>
+        <Volume value="-12.000000,-12.000000"/>
+    </CSound>
+    <CSound id="AP_Predator_AttackLaunch" parent="Combat">
+        <EditorCategories value="Race:Terran"/>
+        <AssetArray File="Assets\Sounds\Zerg\SharedEffects\Attacks\Zerg_AttackLaunchSmallSwing0.wav"/>
+        <AssetArray File="Assets\Sounds\Zerg\SharedEffects\Attacks\Zerg_AttackLaunchSmallSwing1.wav"/>
+        <AssetArray File="Assets\Sounds\Zerg\SharedEffects\Attacks\Zerg_AttackLaunchSmallSwing2.wav"/>
+        <AssetArray File="Assets\Sounds\Zerg\SharedEffects\Attacks\Zerg_AttackLaunchSmallSwing3.wav"/>
+        <Flags index="VariationFallback" value="0"/>
+        <DupeDestroyCount value="5"/>
+        <Pitch value="-6.000000,-5.000000"/>
+        <Volume value="-13.000000,-12.000000"/>
+    </CSound>
+    <CSound id="AP_Predator_CloakOff" parent="Spell">
+        <EditorCategories value="Race:Terran"/>
+        <AssetArray File="Assets\Sounds\Terran\SharedEffects\Abilities\Terran_CloakOff.wav"/>
+        <Volume value="-6.000000,-6.000000"/>
+    </CSound>
+    <CSound id="AP_Predator_CloakOn" parent="Spell">
+        <EditorCategories value="Race:Terran"/>
+        <AssetArray File="Assets\Sounds\Terran\SharedEffects\Abilities\Terran_CloakOn.wav"/>
+        <DupeDestroyCount value="3"/>
+        <Volume value="-6.000000,-6.000000"/>
+    </CSound>
+    <CSound id="AP_Predator_Explode" parent="Death">
+        <EditorCategories value="Race:Terran"/>
+        <AssetArray File="Assets\Sounds\Terran\SharedEffects\Explosions\Terran_ExplosionMedium0.wav" Pitch="-3.000000,3.000000"/>
+        <AssetArray File="Assets\Sounds\Terran\SharedEffects\Explosions\Terran_ExplosionMedium1.wav" Pitch="-3.000000,3.000000"/>
+        <AssetArray File="Assets\Sounds\Terran\SharedEffects\Explosions\Terran_ExplosionMedium2.wav" Pitch="-3.000000,3.000000"/>
+        <AssetArray File="Assets\Sounds\Terran\SharedEffects\Explosions\Terran_ExplosionMedium3.wav" Pitch="-3.000000,3.000000"/>
+        <AssetArray File="Assets\Sounds\Terran\SharedEffects\Explosions\Terran_ExplosionMedium4.wav" Pitch="-3.000000,3.000000"/>
+        <AssetArray File="Assets\Sounds\Terran\SharedEffects\Explosions\Terran_ExplosionMedium5.wav" Pitch="-3.000000,3.000000"/>
+        <AssetArray File="Assets\Sounds\Terran\SharedEffects\Explosions\Terran_ExplosionMedium6.wav" Pitch="-3.000000,3.000000"/>
+        <AssetArray File="Assets\Sounds\Terran\SharedEffects\Explosions\Terran_ExplosionMedium7.wav" Pitch="-3.000000,3.000000"/>
+        <AssetArray File="Assets\Sounds\Terran\SharedEffects\Explosions\Terran_ExplosionMedium8.wav" Pitch="-3.000000,3.000000"/>
+        <AssetArray File="Assets\Sounds\Terran\SharedEffects\Explosions\Terran_ExplosionMedium9.wav" Pitch="-3.000000,3.000000"/>
+        <Flags index="Ignorable" value="0"/>
+        <Flags index="Purgable" value="1"/>
+        <Category value="Combat"/>
+        <DupeDestroyCount value="5"/>
+        <DupeMaximumMethod value="Replace"/>
+    </CSound>
+    <CSound id="AP_Predator_Ready" parent="Voice">
+        <EditorCategories value="Race:Terran"/>
+        <AssetArray File="Assets\Sounds\Terran\Predator\Predator_Ready0.ogg"/>
+        <Volume value="-2.000000,-2.000000"/>
+    </CSound>
+    <CSound id="AP_Predator_What" parent="Voice">
+        <EditorCategories value="Race:Terran"/>
+        <AssetArray File="Assets\Sounds\Terran\Predator\Predator_What0.ogg"/>
+        <AssetArray File="Assets\Sounds\Terran\Predator\Predator_What1.ogg"/>
+        <AssetArray File="Assets\Sounds\Terran\Predator\Predator_What2.ogg"/>
+        <AssetArray File="Assets\Sounds\Terran\Predator\Predator_What3.ogg"/>
+        <AssetArray File="Assets\Sounds\Terran\Predator\Predator_What4.ogg"/>
+        <Volume value="-2.000000,-2.000000"/>
+    </CSound>
+    <CSound id="AP_Predator_Yes" parent="Voice">
+        <EditorCategories value="Race:Terran"/>
+        <AssetArray File="Assets\Sounds\Terran\Predator\Predator_Yes0.ogg"/>
+        <AssetArray File="Assets\Sounds\Terran\Predator\Predator_Yes1.ogg"/>
+        <AssetArray File="Assets\Sounds\Terran\Predator\Predator_Yes2.ogg"/>
+        <AssetArray File="Assets\Sounds\Terran\Predator\Predator_Yes3.ogg"/>
+        <AssetArray File="Assets\Sounds\Terran\Predator\Predator_Yes4.ogg"/>
+        <AssetArray File="Assets\Sounds\Terran\Predator\Predator_Yes5.ogg"/>
+        <AssetArray File="Assets\Sounds\Terran\Predator\Predator_Yes6.ogg"/>
+        <Volume value="-2.000000,-2.000000"/>
+    </CSound>
+    <CSound id="AP_RetributionFieldImpactSound" parent="Spell">
+        <EditorCategories value="Race:Terran"/>
+        <AssetArray File="Assets\Sounds\Protoss\HighTemplar\HighTemplar_PsionicStormImpact0.wav"/>
+        <AssetArray File="Assets\Sounds\Protoss\HighTemplar\HighTemplar_PsionicStormImpact1.wav"/>
+        <AssetArray File="Assets\Sounds\Protoss\HighTemplar\HighTemplar_PsionicStormImpact2.wav"/>
+        <AssetArray File="Assets\Sounds\Protoss\HighTemplar\HighTemplar_PsionicStormImpact3.wav"/>
+        <AssetArray File="Assets\Sounds\Protoss\HighTemplar\HighTemplar_PsionicStormImpact4.wav"/>
+        <DupeDestroyCount value="3"/>
+        <Volume value="-9.000000,-9.000000"/>
+    </CSound>
+    <CSound id="AP_Hercules_Attack_NP" parent="TerranAck">
+        <AssetArray File="AP\LocalizedData\Sounds\TerranVO\CampaignUnits\Hercules\Hercules_NeuralParasiteAttack00.ogg" FacialAnim="Hercules_NeuralParasiteAttack00"/>
+        <AssetArray File="AP\LocalizedData\Sounds\TerranVO\CampaignUnits\Hercules\Hercules_NeuralParasiteAttack01.ogg" FacialAnim="Hercules_NeuralParasiteAttack01"/>
+        <Volume value="-1.000000,-1.000000"/>
+    </CSound>
+    <CSound id="AP_Hercules_Death" parent="Death">
+        <EditorCategories value="Race:Terran"/>
+        <AssetArray File="AP\LocalizedData\Sounds\TerranVO\CampaignUnits\Hercules\Hercules_Death00.wav"/>
+        <Volume value="-1.000000,-1.000000"/>
+    </CSound>
+    <CSound id="AP_Hercules_Death_NP" parent="Death">
+        <EditorCategories value="Race:Terran"/>
+        <AssetArray File="AP\LocalizedData\Sounds\TerranVO\CampaignUnits\Hercules\Hercules_NeuralParasiteDeath00.wav"/>
+        <Volume value="-1.000000,-1.000000"/>
+    </CSound>
+    <CSound id="AP_Hercules_Help" parent="TerranAck">
+        <AssetArray File="AP\LocalizedData\Sounds\TerranVO\CampaignUnits\Hercules\Hercules_Help00.ogg" FacialAnim="Hercules_Help00"/>
+        <Category value="Alert"/>
+        <Volume value="-1.000000,-1.000000"/>
+    </CSound>
+    <CSound id="AP_Hercules_Load" parent="Spell">
+        <EditorCategories value="Race:Terran"/>
+        <AssetArray File="Assets\Sounds\Terran\Medivac\Medivac_Load0.wav"/>
+        <Pitch value="-1.270000,1.170000"/>
+        <Volume value="-1.460000,-1.460000"/>
+    </CSound>
+    <CSound id="AP_Hercules_LoadVO" parent="TerranAck">
+        <AssetArray File="AP\LocalizedData\Sounds\TerranVO\CampaignUnits\Hercules\Hercules_Load00.ogg" FacialAnim="Hercules_Load00"/>
+        <Volume value="-1.000000,-1.000000"/>
+    </CSound>
+    <CSound id="AP_Hercules_Movement" parent="Movement">
+        <EditorCategories value="Race:Terran"/>
+        <AssetArray File="Assets\Sounds\Terran\Hercules\Hercules_Movement0.wav"/>
+    </CSound>
+    <CSound id="AP_Hercules_Pissed" parent="Pissed">
+        <EditorCategories value="Race:Terran"/>
+        <AssetArray File="AP\LocalizedData\Sounds\TerranVO\CampaignUnits\Hercules\Hercules_Pissed00.ogg" FacialAnim="Hercules_Pissed00"/>
+        <AssetArray File="AP\LocalizedData\Sounds\TerranVO\CampaignUnits\Hercules\Hercules_Pissed01.ogg" FacialAnim="Hercules_Pissed01"/>
+        <AssetArray File="AP\LocalizedData\Sounds\TerranVO\CampaignUnits\Hercules\Hercules_Pissed02.ogg" FacialAnim="Hercules_Pissed02"/>
+        <Volume value="-1.000000,-1.000000"/>
+    </CSound>
+    <CSound id="AP_Hercules_Ready" parent="Ready">
+        <EditorCategories value="Race:Terran"/>
+        <AssetArray File="AP\LocalizedData\Sounds\TerranVO\CampaignUnits\Hercules\Hercules_Ready00.ogg" FacialAnim="Hercules_Ready00"/>
+        <Volume value="-1.000000,-1.000000"/>
+    </CSound>
+    <CSound id="AP_Hercules_Ready_NP" parent="Ready">
+        <EditorCategories value="Race:Terran"/>
+        <AssetArray File="AP\LocalizedData\Sounds\TerranVO\CampaignUnits\Hercules\Hercules_NeuralParasiteReady00.ogg" FacialAnim="Hercules_NeuralParasiteReady00"/>
+        <Volume value="-1.000000,-1.000000"/>
+    </CSound>
+    <CSound id="AP_Hercules_Unload" parent="Spell">
+        <EditorCategories value="Race:Terran"/>
+        <AssetArray File="Assets\Sounds\Terran\Medivac\Medivac_Unload0.wav"/>
+        <Pitch value="-1.270000,1.170000"/>
+        <Volume value="-7.960000,-7.960000"/>
+    </CSound>
+    <CSound id="AP_Hercules_UnloadVO" parent="TerranAck">
+        <AssetArray File="AP\LocalizedData\Sounds\TerranVO\CampaignUnits\Hercules\Hercules_UnLoad00.ogg" FacialAnim="Hercules_UnLoad00"/>
+        <Volume value="-1.000000,-1.000000"/>
+    </CSound>
+    <CSound id="AP_Hercules_What" parent="TerranAck">
+        <AssetArray File="AP\LocalizedData\Sounds\TerranVO\CampaignUnits\Hercules\Hercules_What00.ogg" FacialAnim="Hercules_What00"/>
+        <AssetArray File="AP\LocalizedData\Sounds\TerranVO\CampaignUnits\Hercules\Hercules_What01.ogg" FacialAnim="Hercules_What01"/>
+        <AssetArray File="AP\LocalizedData\Sounds\TerranVO\CampaignUnits\Hercules\Hercules_What02.ogg" FacialAnim="Hercules_What02"/>
+        <Volume value="-1.000000,-1.000000"/>
+    </CSound>
+    <CSound id="AP_Hercules_What_NP" parent="TerranAck">
+        <AssetArray File="AP\LocalizedData\Sounds\TerranVO\CampaignUnits\Hercules\Hercules_NeuralParasiteWhat00.ogg" FacialAnim="Hercules_NeuralParasiteWhat00"/>
+        <AssetArray File="AP\LocalizedData\Sounds\TerranVO\CampaignUnits\Hercules\Hercules_NeuralParasiteWhat01.ogg" FacialAnim="Hercules_NeuralParasiteWhat01"/>
+        <Volume value="-1.000000,-1.000000"/>
+    </CSound>
+    <CSound id="AP_Hercules_Yes" parent="TerranAck">
+        <AssetArray File="AP\LocalizedData\Sounds\TerranVO\CampaignUnits\Hercules\Hercules_Yes00.ogg" FacialAnim="Hercules_Yes00"/>
+        <AssetArray File="AP\LocalizedData\Sounds\TerranVO\CampaignUnits\Hercules\Hercules_Yes01.ogg" FacialAnim="Hercules_Yes01"/>
+        <AssetArray File="AP\LocalizedData\Sounds\TerranVO\CampaignUnits\Hercules\Hercules_Yes02.ogg" FacialAnim="Hercules_Yes02"/>
+        <Volume value="-1.000000,-1.000000"/>
+    </CSound>
+    <CSound id="AP_TerranFlyer_Attack" parent="TerranAck_Void">
+        <AssetArray TemplateParam="TerranFlyer_Attack00"/>
+        <AssetArray TemplateParam="TerranFlyer_Attack01"/>
+        <AssetArray TemplateParam="TerranFlyer_Attack02"/>
+        <AssetArray TemplateParam="TerranFlyer_Attack03"/>
+        <AssetArray TemplateParam="TerranFlyer_Attack04"/>
+        <AssetArray TemplateParam="TerranFlyer_Attack05"/>
+        <AssetArray TemplateParam="TerranFlyer_Attack06"/>
+        <AssetArray TemplateParam="TerranFlyer_Attack07"/>
+        <Flags index="NeedsUpdate" value="1"/>
+        <Flags index="NeedsTTS" value="1"/>
+        <Volume value="-2.000000,-2.000000"/>
+    </CSound>
+    <CSound id="AP_TerranFlyer_DefenderModeVO" parent="TerranAck_Void">
+        <AssetArray TemplateParam="TerranFlyer_Yes00"/>
+        <AssetArray TemplateParam="TerranFlyer_Yes01"/>
+        <AssetArray TemplateParam="TerranFlyer_Yes02"/>
+        <AssetArray TemplateParam="TerranFlyer_Yes04"/>
+        <AssetArray TemplateParam="TerranFlyer_Yes05"/>
+        <Flags index="NeedsUpdate" value="1"/>
+        <Flags index="NeedsTTS" value="1"/>
+        <Chance value="25"/>
+        <Volume value="-2.000000,-2.000000"/>
+    </CSound>
+    <CSound id="AP_TerranFlyer_Help" parent="TerranHelp">
+        <AssetArray TemplateParam="TerranFlyer_Help00"/>
+        <AssetArray TemplateParam="TerranFlyer_Help01"/>
+        <Flags index="NeedsUpdate" value="1"/>
+        <Flags index="NeedsTTS" value="1"/>
+        <Volume value="-2.000000,-2.000000"/>
+    </CSound>
+    <CSound id="AP_TerranFlyer_Pissed" parent="TerranPissed">
+        <AssetArray TemplateParam="TerranFlyer_Pissed00"/>
+        <AssetArray TemplateParam="TerranFlyer_Pissed01"/>
+        <AssetArray TemplateParam="TerranFlyer_Pissed02"/>
+        <AssetArray TemplateParam="TerranFlyer_Pissed03"/>
+        <AssetArray TemplateParam="TerranFlyer_Pissed04"/>
+        <AssetArray TemplateParam="TerranFlyer_Pissed05"/>
+        <AssetArray TemplateParam="TerranFlyer_Pissed06"/>
+        <AssetArray TemplateParam="TerranFlyer_Pissed08"/>
+        <AssetArray TemplateParam="TerranFlyer_Pissed07"/>
+        <Flags index="NeedsUpdate" value="1"/>
+        <Flags index="NeedsTTS" value="1"/>
+        <Volume value="-2.000000,-2.000000"/>
+    </CSound>
+    <CSound id="AP_TerranFlyerAG_Attack" parent="TerranAck_Void">
+        <AssetArray TemplateParam="TerranFlyer_Attack00"/>
+        <AssetArray TemplateParam="TerranFlyer_Attack01"/>
+        <AssetArray TemplateParam="TerranFlyer_Attack02"/>
+        <AssetArray TemplateParam="TerranFlyer_Attack04"/>
+        <AssetArray TemplateParam="TerranFlyer_Attack05"/>
+        <AssetArray TemplateParam="TerranFlyer_Attack06"/>
+        <AssetArray TemplateParam="TerranFlyer_Attack07"/>
+        <Flags index="NeedsUpdate" value="1"/>
+        <Flags index="NeedsTTS" value="1"/>
+        <Volume value="-2.000000,-2.000000"/>
+    </CSound>
+    <CSound id="AP_TerranFlyerAG_Yes" parent="TerranAck_Void">
+        <AssetArray TemplateParam="TerranFlyer_Yes00"/>
+        <AssetArray TemplateParam="TerranFlyer_Yes01"/>
+        <AssetArray TemplateParam="TerranFlyer_Yes02"/>
+        <AssetArray TemplateParam="TerranFlyer_Yes04"/>
+        <AssetArray TemplateParam="TerranFlyer_Yes05"/>
+        <Flags index="NeedsUpdate" value="1"/>
+        <Flags index="NeedsTTS" value="1"/>
+        <Volume value="-2.000000,-2.000000"/>
+    </CSound>
+    <CSound id="AP_TerranFlyer_Death_NP" parent="TerranDeath_NP">
+        <AssetArray TemplateParam="TerranFlyer_Death_NP00"/>
+        <Flags index="NeedsUpdate" value="1"/>
+        <Flags index="NeedsTTS" value="1"/>
+        <Volume value="-2.000000,-2.000000"/>
+    </CSound>
+    <CSound id="AP_TerranFlyer_DefenderModeVO_NP" parent="TerranAck_Void">
+        <AssetArray TemplateParam="TerranFlyer_Yes_NP00"/>
+        <AssetArray TemplateParam="TerranFlyer_Yes_NP01"/>
+        <Flags index="NeedsUpdate" value="1"/>
+        <Flags index="NeedsTTS" value="1"/>
+        <Chance value="25"/>
+        <Volume value="-2.000000,-2.000000"/>
+    </CSound>
+    <CSound id="AP_TerranFlyer_Ready" parent="TerranReady">
+        <AssetArray TemplateParam="TerranFlyer_Ready00"/>
+        <AssetArray TemplateParam="TerranFlyer_Ready01"/>
+        <Flags index="NeedsUpdate" value="1"/>
+        <Flags index="NeedsTTS" value="1"/>
+        <Volume value="-2.000000,-2.000000"/>
+    </CSound>
+    <CSound id="AP_TerranFlyer_Ready_NP" parent="TerranAck_Void">
+        <AssetArray TemplateParam="TerranFlyer_Ready_NP00"/>
+        <Flags index="NeedsUpdate" value="1"/>
+        <Flags index="NeedsTTS" value="1"/>
+        <Volume value="-2.000000,-2.000000"/>
+    </CSound>
+    <CSound id="AP_TerranFlyer_What" parent="TerranAck_Void">
+        <AssetArray TemplateParam="TerranFlyer_What00"/>
+        <AssetArray TemplateParam="TerranFlyer_What01"/>
+        <AssetArray TemplateParam="TerranFlyer_What02"/>
+        <AssetArray TemplateParam="TerranFlyer_What03"/>
+        <AssetArray TemplateParam="TerranFlyer_What04"/>
+        <AssetArray TemplateParam="TerranFlyer_What05"/>
+        <AssetArray TemplateParam="TerranFlyer_What06"/>
+        <AssetArray TemplateParam="TerranFlyer_What07"/>
+        <AssetArray TemplateParam="TerranFlyer_What08"/>
+        <AssetArray TemplateParam="TerranFlyer_What09"/>
+        <Flags index="NeedsUpdate" value="1"/>
+        <Flags index="NeedsTTS" value="1"/>
+        <Volume value="-2.000000,-2.000000"/>
+    </CSound>
+    <CSound id="AP_TerranFlyer_What_NP" parent="TerranAck_Void">
+        <AssetArray TemplateParam="TerranFlyer_What_NP00"/>
+        <AssetArray TemplateParam="TerranFlyer_What_NP01"/>
+        <Flags index="NeedsUpdate" value="1"/>
+        <Flags index="NeedsTTS" value="1"/>
+        <Volume value="-2.000000,-2.000000"/>
+    </CSound>
+    <CSound id="AP_TerranFlyer_Yes" parent="TerranAck_Void">
+        <AssetArray TemplateParam="TerranFlyer_Yes00"/>
+        <AssetArray TemplateParam="TerranFlyer_Yes01"/>
+        <AssetArray TemplateParam="TerranFlyer_Yes02"/>
+        <AssetArray TemplateParam="TerranFlyer_Yes03"/>
+        <AssetArray TemplateParam="TerranFlyer_Yes04"/>
+        <AssetArray TemplateParam="TerranFlyer_Yes05"/>
+        <AssetArray TemplateParam="TerranFlyer_Yes06"/>
+        <AssetArray TemplateParam="TerranFlyer_Yes07"/>
+        <AssetArray TemplateParam="TerranFlyer_Yes08"/>
+        <Flags index="NeedsUpdate" value="1"/>
+        <Flags index="NeedsTTS" value="1"/>
+        <Volume value="-2.000000,-2.000000"/>
+    </CSound>
+    <CSound id="AP_TerranFlyer_Yes_NP" parent="TerranAck_Void">
+        <AssetArray TemplateParam="TerranFlyer_Yes_NP00"/>
+        <AssetArray TemplateParam="TerranFlyer_Yes_NP01"/>
+        <Flags index="NeedsUpdate" value="1"/>
+        <Flags index="NeedsTTS" value="1"/>
+        <Volume value="-2.000000,-2.000000"/>
+    </CSound>
+    <CSound id="AP_Liberator_CloakOff" parent="Terran_CloakOff">
+        <DupeDestroyCount value="4"/>
+        <DupeMuteCount value="4"/>
+        <Pitch value="-1.000000,0.000000"/>
+    </CSound>
+    <CSound id="AP_Liberator_CloakOn" parent="Terran_CloakOn">
+        <DupeDestroyCount value="4"/>
+        <DupeMuteCount value="4"/>
+        <Pitch value="-1.000000,0.000000"/>
+    </CSound>
+    <CSound id="AP_ValkyrieSCBW@Attack" BaseDir="AP\LocalizedData\Sounds" Folder="ValkyrieSCBW" Race="Terran">
+        <EditorCategories value="Race:Terran"/>
+        <AssetArray TemplateParam="ValkyrieSCBW@Yes00"/>
+        <AssetArray TemplateParam="ValkyrieSCBW@Yes01"/>
+        <AssetArray TemplateParam="ValkyrieSCBW@Yes02"/>
+        <AssetArray TemplateParam="ValkyrieSCBW@Yes03"/>
+        <AssetArrayTemplate>
+            <File value="AP\LocalizedData\Sounds\TerranUnitVO\ValkyrieSCBW\^TemplateParam2^.wav"/>
+            <FacialAnim value="^TemplateParam1^"/>
+            <FacialGroup value="^TemplateParam1^"/>
+            <FacialFile value="AP\LocalizedData\Sounds\VO\Terran\^TemplateParam1^.fxe"/>
+        </AssetArrayTemplate>
+        <Flags index="Ignorable" value="1"/>
+        <Flags index="Stream" value="1"/>
+        <Mode value="3DWorld"/>
+        <PanLevel value="0.750000"/>
+        <ReverbBalance Room="0"/>
+        <SustainFade index="1" Time="250" Volume="-96.000000"/>
+        <Volume value="-1.000000,-1.000000"/>
+    </CSound>
+    <CSound id="AP_ValkyrieSCBW@Explode" BaseDir="AP\LocalizedData\Sounds" Folder="ValkyrieSCBW" Race="Terran">
+        <EditorCategories value="Race:Terran"/>
+        <AssetArray TemplateParam="ValkyrieSCBW@Death00"/>
+        <AssetArrayTemplate>
+            <File value="AP\LocalizedData\Sounds\TerranUnitVO\ValkyrieSCBW\^TemplateParam2^.wav"/>
+            <FacialAnim value="^TemplateParam1^"/>
+            <FacialGroup value="^TemplateParam1^"/>
+            <FacialFile value="AP\LocalizedData\Sounds\VO\Terran\^TemplateParam1^.fxe"/>
+        </AssetArrayTemplate>
+        <Flags index="Ignorable" value="1"/>
+        <Category value="Death"/>
+        <Mode value="3DWorld"/>
+        <ReverbBalance Room="0"/>
+        <Volume value="-1.000000,-1.000000"/>
+    </CSound>
+    <CSound id="AP_ValkyrieSCBW@Help" BaseDir="AP\LocalizedData\Sounds" Folder="ValkyrieSCBW" Race="Terran">
+        <EditorCategories value="Race:Terran"/>
+        <AssetArray TemplateParam="ValkyrieSCBW@Help00"/>
+        <AssetArrayTemplate>
+            <File value="AP\LocalizedData\Sounds\TerranUnitVO\ValkyrieSCBW\^TemplateParam2^.wav"/>
+            <FacialAnim value="^TemplateParam1^"/>
+            <FacialGroup value="^TemplateParam1^"/>
+            <FacialFile value="AP\LocalizedData\Sounds\VO\Terran\^TemplateParam1^.fxe"/>
+        </AssetArrayTemplate>
+        <Flags index="Ignorable" value="1"/>
+        <Flags index="Stream" value="1"/>
+        <Category value="Alert"/>
+        <Mode value="3DWorld"/>
+        <SpeakerMix index="BackLeft" value="0.000000"/>
+        <SpeakerMix index="BackRight" value="0.000000"/>
+        <SpeakerMix index="SideLeft" value="0.000000"/>
+        <SpeakerMix index="SideRight" value="0.000000"/>
+        <SustainFade index="1" Time="250" Volume="-96.000000"/>
+        <Volume value="-1.000000,-1.000000"/>
+    </CSound>
+    <CSound id="AP_ValkyrieSCBW@Movement" parent="Movement">
+        <EditorCategories value="Race:Terran"/>
+        <AssetArray File="Assets\Sounds\Terran\Wraith\Wraith_Movement00.wav"/>
+        <AssetArray File="Assets\Sounds\Terran\Wraith\Wraith_Movement01.wav"/>
+        <AssetArray File="Assets\Sounds\Terran\Wraith\Wraith_Movement02.wav"/>
+    </CSound>
+    <CSound id="AP_ValkyrieSCBW@Pissed" BaseDir="AP\LocalizedData\Sounds" Folder="ValkyrieSCBW" Race="Terran">
+        <EditorCategories value="Race:Terran"/>
+        <AssetArray TemplateParam="ValkyrieSCBW@Pissed00"/>
+        <AssetArray TemplateParam="ValkyrieSCBW@Pissed01"/>
+        <AssetArray TemplateParam="ValkyrieSCBW@Pissed02"/>
+        <AssetArray TemplateParam="ValkyrieSCBW@Pissed03"/>
+        <AssetArray TemplateParam="ValkyrieSCBW@Pissed04"/>
+        <AssetArray TemplateParam="ValkyrieSCBW@Pissed05"/>
+        <AssetArray TemplateParam="ValkyrieSCBW@Pissed06"/>
+        <AssetArrayTemplate>
+            <File value="PA\LocalizedData\Sounds\TerranUnitVO\ValkyrieSCBW\^TemplateParam2^.wav"/>
+            <FacialAnim value="^TemplateParam1^"/>
+            <FacialGroup value="^TemplateParam1^"/>
+            <FacialFile value="AP\LocalizedData\Sounds\VO\Terran\^TemplateParam1^.fxe"/>
+        </AssetArrayTemplate>
+        <Flags index="Download" value="0"/>
+        <Flags index="Ignorable" value="1"/>
+        <Flags index="Stream" value="1"/>
+        <Mode value="3DWorld"/>
+        <PanLevel value="0.750000"/>
+        <ReverbBalance Room="0"/>
+        <Select value="Sequential"/>
+        <SustainFade index="1" Time="250" Volume="-96.000000"/>
+        <Volume value="-1.000000,-1.000000"/>
+    </CSound>
+    <CSound id="AP_ValkyrieSCBW@Ready" BaseDir="AP\LocalizedData\Sounds" Folder="ValkyrieSCBW" Race="Terran">
+        <EditorCategories value="Race:Terran"/>
+        <AssetArray TemplateParam="ValkyrieSCBW@Ready00"/>
+        <AssetArrayTemplate>
+            <File value="AP\LocalizedData\Sounds\TerranUnitVO\ValkyrieSCBW\^TemplateParam2^.wav"/>
+            <FacialAnim value="^TemplateParam1^"/>
+            <FacialGroup value="^TemplateParam1^"/>
+            <FacialFile value="AP\LocalizedData\Sounds\VO\Terran\^TemplateParam1^.fxe"/>
+        </AssetArrayTemplate>
+        <Flags index="Ignorable" value="1"/>
+        <Flags index="Stream" value="1"/>
+        <Category value="Ready"/>
+        <Mode value="3DWorld"/>
+        <ReverbBalance Room="-1500"/>
+        <SustainFade index="1" Time="250" Volume="-96.000000"/>
+        <Volume value="-1.000000,-1.000000"/>
+    </CSound>
+    <CSound id="AP_ValkyrieSCBW@What" BaseDir="AP\LocalizedData\Sounds" Folder="ValkyrieSCBW" Race="Terran">
+        <EditorCategories value="Race:Terran"/>
+        <AssetArray TemplateParam="ValkyrieSCBW@What00"/>
+        <AssetArray TemplateParam="ValkyrieSCBW@What01"/>
+        <AssetArray TemplateParam="ValkyrieSCBW@What02"/>
+        <AssetArray TemplateParam="ValkyrieSCBW@What03"/>
+        <AssetArrayTemplate>
+            <File value="AP\LocalizedData\Sounds\TerranUnitVO\ValkyrieSCBW\^TemplateParam2^.wav"/>
+            <FacialAnim value="^TemplateParam1^"/>
+            <FacialGroup value="^TemplateParam1^"/>
+            <FacialFile value="AP\LocalizedData\Sounds\VO\Terran\^TemplateParam1^.fxe"/>
+        </AssetArrayTemplate>
+        <Flags index="Ignorable" value="1"/>
+        <Flags index="Stream" value="1"/>
+        <Mode value="3DWorld"/>
+        <PanLevel value="0.750000"/>
+        <ReverbBalance Room="0"/>
+        <SustainFade index="1" Time="250" Volume="-96.000000"/>
+        <Volume value="-1.000000,-1.000000"/>
+    </CSound>
+    <CSound id="AP_ValkyrieSCBW@Yes" BaseDir="AP\LocalizedData\Sounds" Folder="ValkyrieSCBW" Race="Terran">
+        <EditorCategories value="Race:Terran"/>
+        <AssetArray TemplateParam="ValkyrieSCBW@Yes00"/>
+        <AssetArray TemplateParam="ValkyrieSCBW@Yes01"/>
+        <AssetArray TemplateParam="ValkyrieSCBW@Yes02"/>
+        <AssetArray TemplateParam="ValkyrieSCBW@Yes03"/>
+        <AssetArrayTemplate>
+            <File value="AP\LocalizedData\Sounds\TerranUnitVO\ValkyrieSCBW\^TemplateParam2^.wav"/>
+            <FacialAnim value="^TemplateParam1^"/>
+            <FacialGroup value="^TemplateParam1^"/>
+            <FacialFile value="AP\LocalizedData\Sounds\VO\Terran\^TemplateParam1^.fxe"/>
+        </AssetArrayTemplate>
+        <Flags index="Ignorable" value="1"/>
+        <Flags index="Stream" value="1"/>
+        <Mode value="3DWorld"/>
+        <PanLevel value="0.750000"/>
+        <ReverbBalance Room="0"/>
+        <SustainFade index="1" Time="250" Volume="-96.000000"/>
+        <Volume value="-1.000000,-1.000000"/>
+    </CSound>
+    <CSound id="AP_ValkyrieSCBWWeapon@Impact" parent="Combat">
+        <EditorCategories value="Race:Terran"/>
+        <AssetArray File="AP\Assets\Sounds\Terran\ValkyrieSCBW\ValkyrieSCBWWeapon@Impact00.wav"/>
+        <Volume value="-2.000000,-2.000000"/>
+    </CSound>
+    <CSound id="AP_ValkyrieSCBWWeapon@Launch" parent="Combat">
+        <EditorCategories value="Race:Terran"/>
+        <AssetArray File="AP\Assets\Sounds\Terran\ValkyrieSCBW\ValkyrieSCBWWeapon@Launch00.wav"/>
+        <Category value="Spell"/>
+        <DupeDestroyCount value="10"/>
+        <DupeMaximumMethod value="Replace"/>
+        <OverlapTimeDelta value="500"/>
+        <Volume value="-1.000000,-1.000000"/>
+    </CSound>
+    <CSound id="AP_WarHound_Explode" parent="Combat">
+        <EditorCategories value="Race:Terran"/>
+        <AssetArray File="Assets\Sounds\Terran\SharedEffects\Explosions\Terran_ExplosionLarge0.wav" Pitch="-3.000000,3.000000"/>
+        <AssetArray File="Assets\Sounds\Terran\SharedEffects\Explosions\Terran_ExplosionLarge1.wav" Pitch="-3.000000,3.000000"/>
+        <AssetArray File="Assets\Sounds\Terran\SharedEffects\Explosions\Terran_ExplosionLarge2.wav" Pitch="-3.000000,3.000000"/>
+        <AssetArray File="Assets\Sounds\Terran\SharedEffects\Explosions\Terran_ExplosionLarge3.wav" Pitch="-3.000000,3.000000"/>
+        <AssetArray File="Assets\Sounds\Terran\SharedEffects\Explosions\Terran_ExplosionLarge4.wav" Pitch="-3.000000,3.000000"/>
+        <AssetArray File="Assets\Sounds\Terran\SharedEffects\Explosions\Terran_ExplosionLarge5.wav" Pitch="-3.000000,3.000000"/>
+        <AssetArray File="Assets\Sounds\Terran\SharedEffects\Explosions\Terran_ExplosionLarge6.wav" Pitch="-3.000000,3.000000"/>
+        <AssetArray File="Assets\Sounds\Terran\SharedEffects\Explosions\Terran_ExplosionLarge7.wav" Pitch="-3.000000,3.000000"/>
+        <AssetArray File="Assets\Sounds\Terran\SharedEffects\Explosions\Terran_ExplosionLarge8.wav" Pitch="-3.000000,3.000000"/>
+        <AssetArray File="Assets\Sounds\Terran\SharedEffects\Explosions\Terran_ExplosionLarge9.wav" Pitch="-3.000000,3.000000"/>
+        <DupeDestroyCount value="5"/>
+        <DupeMuteCount value="5"/>
+    </CSound>
+    <CSound id="AP_DevilDog_Death" parent="Death">
+        <EditorCategories value="Race:Terran"/>
+        <AssetArray File="LocalizedData\Sounds\TerranVO\CampaignUnits\Firebat\Firebat_Death00.wav"/>
+        <AssetArray File="LocalizedData\Sounds\TerranVO\CampaignUnits\Firebat\Firebat_Death01.wav"/>
+        <AssetArray File="LocalizedData\Sounds\TerranVO\CampaignUnits\Firebat\Firebat_Death02.wav"/>
+        <AssetArray File="LocalizedData\Sounds\TerranVO\CampaignUnits\Firebat\Firebat_Death03.wav"/>
+        <AssetArray File="LocalizedData\Sounds\TerranVO\CampaignUnits\Firebat\Firebat_Death04.wav"/>
+        <AssetArray File="LocalizedData\Sounds\TerranVO\CampaignUnits\Firebat\Firebat_Death05.wav"/>
+    </CSound>
+    <CSound id="AP_SiegeBreaker_Attack" parent="TerranAck">
+        <AssetArray File="LocalizedData\Sounds\TerranUnitVO\SiegeTank\SiegeTank_Attack00.ogg" FacialAnim="SiegeTank_Attack00"/>
+        <AssetArray File="LocalizedData\Sounds\TerranUnitVO\SiegeTank\SiegeTank_Attack01.ogg" FacialAnim="SiegeTank_Attack01"/>
+        <AssetArray File="LocalizedData\Sounds\TerranUnitVO\SiegeTank\SiegeTank_Attack02.ogg" FacialAnim="SiegeTank_Attack02"/>
+        <AssetArray File="LocalizedData\Sounds\TerranUnitVO\SiegeTank\SiegeTank_Attack03.ogg" FacialAnim="SiegeTank_Attack03"/>
+        <AssetArray File="LocalizedData\Sounds\TerranUnitVO\SiegeTank\SiegeTank_Attack04.ogg" FacialAnim="SiegeTank_Attack04"/>
+        <AssetArray File="LocalizedData\Sounds\TerranUnitVO\SiegeTank\SiegeTank_Attack05.ogg" FacialAnim="SiegeTank_Attack05"/>
+        <AssetArray File="LocalizedData\Sounds\TerranUnitVO\SiegeTank\SiegeTank_Attack06.ogg" FacialAnim="SiegeTank_Attack06"/>
+        <AssetArray File="LocalizedData\Sounds\TerranUnitVO\SiegeTank\SiegeTank_Attack07.ogg" FacialAnim="SiegeTank_Attack07"/>
+        <AssetArray File="LocalizedData\Sounds\TerranUnitVO\SiegeTank\SiegeTank_Attack08.ogg" FacialAnim="SiegeTank_Attack08"/>
+        <AssetArray File="LocalizedData\Sounds\TerranUnitVO\SiegeTank\SiegeTank_Attack09.ogg" FacialAnim="SiegeTank_Attack09"/>
+        <Flags index="Download" value="0"/>
+        <Volume value="1.000000,1.000000"/>
+    </CSound>
+    <CSound id="AP_SiegeBreaker_AttackImpact" parent="Combat">
+        <EditorCategories value="Race:Terran"/>
+        <AssetArray File="Assets\Sounds\Terran\SharedEffects\Explosions\SiegeTank_ImpactSmall0.wav" FacialGroup=""/>
+        <AssetArray File="Assets\Sounds\Terran\SharedEffects\Explosions\SiegeTank_ImpactSmall1.wav" FacialGroup=""/>
+        <AssetArray File="Assets\Sounds\Terran\SharedEffects\Explosions\SiegeTank_ImpactSmall2.wav" FacialGroup=""/>
+        <AssetArray File="Assets\Sounds\Terran\SharedEffects\Explosions\SiegeTank_ImpactSmall3.wav" FacialGroup=""/>
+        <AssetArray File="Assets\Sounds\Terran\SharedEffects\Explosions\SiegeTank_ImpactSmall4.wav" FacialGroup=""/>
+        <AssetArray File="Assets\Sounds\Terran\SharedEffects\Explosions\SiegeTank_ImpactSmall5.wav" FacialGroup=""/>
+        <AssetArray File="Assets\Sounds\Terran\SharedEffects\Explosions\SiegeTank_ImpactSmall6.wav" FacialGroup=""/>
+        <AssetArray File="Assets\Sounds\Terran\SharedEffects\Explosions\SiegeTank_ImpactSmall7.wav" FacialGroup=""/>
+        <AssetArray File="Assets\Sounds\Terran\SharedEffects\Explosions\SiegeTank_ImpactSmall8.wav" FacialGroup=""/>
+        <AssetArray File="Assets\Sounds\Terran\SharedEffects\Explosions\SiegeTank_ImpactSmall9.wav" FacialGroup=""/>
+        <DupeDestroyCount value="5"/>
+        <DupeMaximumMethod value="Replace"/>
+        <Pitch value="-3.000000,3.000000"/>
+        <Volume value="-3.000000,0.000000"/>
+    </CSound>
+    <CSound id="AP_SiegeBreaker_AttackLaunch" parent="Combat">
+        <EditorCategories value="Race:Terran"/>
+        <AssetArray File="Assets\Sounds\Terran\SiegeTank\SiegeTank_AttackLaunch0.wav"/>
+        <AssetArray File="Assets\Sounds\Terran\SiegeTank\SiegeTank_AttackLaunch1.wav"/>
+        <AssetArray File="Assets\Sounds\Terran\SiegeTank\SiegeTank_AttackLaunch2.wav"/>
+        <AssetArray File="Assets\Sounds\Terran\SiegeTank\SiegeTank_AttackLaunch3.wav"/>
+        <DupeDestroyCount value="8"/>
+        <DupeMaximumMethod value="Replace"/>
+        <Pitch value="-6.180000,-1.820000"/>
+        <Volume value="-6.000000,-6.000000"/>
+    </CSound>
+    <CSound id="AP_SiegeBreaker_Explode" parent="Combat">
+        <EditorCategories value="Race:Terran"/>
+        <AssetArray File="Assets\Sounds\Terran\SharedEffects\Explosions\Terran_ExplosionMedium0.wav" Pitch="-3.000000,3.000000"/>
+        <AssetArray File="Assets\Sounds\Terran\SharedEffects\Explosions\Terran_ExplosionMedium1.wav" Pitch="-3.000000,3.000000"/>
+        <AssetArray File="Assets\Sounds\Terran\SharedEffects\Explosions\Terran_ExplosionMedium2.wav" Pitch="-3.000000,3.000000"/>
+        <AssetArray File="Assets\Sounds\Terran\SharedEffects\Explosions\Terran_ExplosionMedium3.wav" Pitch="-3.000000,3.000000"/>
+        <AssetArray File="Assets\Sounds\Terran\SharedEffects\Explosions\Terran_ExplosionMedium4.wav" Pitch="-3.000000,3.000000"/>
+        <AssetArray File="Assets\Sounds\Terran\SharedEffects\Explosions\Terran_ExplosionMedium5.wav" Pitch="-3.000000,3.000000"/>
+        <AssetArray File="Assets\Sounds\Terran\SharedEffects\Explosions\Terran_ExplosionMedium6.wav" Pitch="-3.000000,3.000000"/>
+        <AssetArray File="Assets\Sounds\Terran\SharedEffects\Explosions\Terran_ExplosionMedium7.wav" Pitch="-3.000000,3.000000"/>
+        <AssetArray File="Assets\Sounds\Terran\SharedEffects\Explosions\Terran_ExplosionMedium8.wav" Pitch="-3.000000,3.000000"/>
+        <AssetArray File="Assets\Sounds\Terran\SharedEffects\Explosions\Terran_ExplosionMedium9.wav" Pitch="-3.000000,3.000000"/>
+        <DupeDestroyCount value="5"/>
+    </CSound>
+    <CSound id="AP_SiegeBreaker_Help" parent="Alert">
+        <EditorCategories value="Race:Terran"/>
+        <AssetArray File="LocalizedData\Sounds\TerranUnitVO\SiegeTank\SiegeTank_Help00.ogg" FacialAnim="SiegeTank_Help00"/>
+        <Mode value="3DWorld"/>
+        <Volume value="1.000000,1.000000"/>
+    </CSound>
+    <CSound id="AP_SiegeBreaker_MorphToSiege" parent="Build">
+        <EditorCategories value="Race:Terran"/>
+        <AssetArray File="Assets\Sounds\Terran\SiegeTank\SiegeTank_MorphToSiege.wav"/>
+        <Volume value="-8.000000,-8.000000"/>
+    </CSound>
+    <CSound id="AP_SiegeBreaker_MorphToTank" parent="Build">
+        <EditorCategories value="Race:Terran"/>
+        <AssetArray File="Assets\Sounds\Terran\SiegeTank\SiegeTank_MorphToTank.wav"/>
+        <Volume value="-7.960000,-7.960000"/>
+    </CSound>
+    <CSound id="AP_SiegeBreaker_Pissed" parent="TerranAck">
+        <AssetArray File="LocalizedData\Sounds\TerranUnitVO\SiegeTank\SiegeTank_Pissed00.ogg" FacialAnim="SiegeTank_Pissed00"/>
+        <AssetArray File="LocalizedData\Sounds\TerranUnitVO\SiegeTank\SiegeTank_Pissed01.ogg" FacialAnim="SiegeTank_Pissed01"/>
+        <AssetArray File="LocalizedData\Sounds\TerranUnitVO\SiegeTank\SiegeTank_Pissed02.ogg" FacialAnim="SiegeTank_Pissed02"/>
+        <AssetArray File="LocalizedData\Sounds\TerranUnitVO\SiegeTank\SiegeTank_Pissed03.ogg" FacialAnim="SiegeTank_Pissed03"/>
+        <AssetArray File="LocalizedData\Sounds\TerranUnitVO\SiegeTank\SiegeTank_Pissed04.ogg" FacialAnim="SiegeTank_Pissed04"/>
+        <AssetArray File="LocalizedData\Sounds\TerranUnitVO\SiegeTank\SiegeTank_Pissed05.ogg" FacialAnim="SiegeTank_Pissed05"/>
+        <AssetArray File="LocalizedData\Sounds\TerranUnitVO\SiegeTank\SiegeTank_Pissed06.ogg" FacialAnim="SiegeTank_Pissed06"/>
+        <AssetArray File="LocalizedData\Sounds\TerranUnitVO\SiegeTank\SiegeTank_Pissed07.ogg" FacialAnim="SiegeTank_Pissed07"/>
+        <AssetArray File="LocalizedData\Sounds\TerranUnitVO\SiegeTank\SiegeTank_Pissed08.ogg" FacialAnim="SiegeTank_Pissed08"/>
+        <AssetArray File="LocalizedData\Sounds\TerranUnitVO\SiegeTank\SiegeTank_Pissed09.ogg" FacialAnim="SiegeTank_Pissed09"/>
+        <Flags index="Download" value="0"/>
+        <Select value="Sequential"/>
+        <Volume value="1.000000,1.000000"/>
+    </CSound>
+    <CSound id="AP_SiegeBreaker_Ready" parent="Ready">
+        <EditorCategories value="Race:Terran"/>
+        <AssetArray File="LocalizedData\Sounds\TerranUnitVO\SiegeTank\SiegeTank_Ready00.ogg"/>
+        <AssetArray File="LocalizedData\Sounds\TerranUnitVO\SiegeTank\SiegeTank_Ready01.ogg"/>
+        <Volume value="1.000000,1.000000"/>
+    </CSound>
+    <CSound id="AP_SiegeBreaker_SiegedAttackImpact" parent="Combat">
+        <EditorCategories value="Race:Terran"/>
+        <AssetArray File="Assets\Sounds\Terran\SharedEffects\Explosions\SiegeTank_ImpactMedium0.wav" Pitch="-3.000000,3.000000" FacialGroup=""/>
+        <AssetArray File="Assets\Sounds\Terran\SharedEffects\Explosions\SiegeTank_ImpactMedium1.wav" Pitch="-3.000000,3.000000" FacialGroup=""/>
+        <AssetArray File="Assets\Sounds\Terran\SharedEffects\Explosions\SiegeTank_ImpactMedium2.wav" Pitch="-3.000000,3.000000" FacialGroup=""/>
+        <AssetArray File="Assets\Sounds\Terran\SharedEffects\Explosions\SiegeTank_ImpactMedium3.wav" Pitch="-3.000000,3.000000" FacialGroup=""/>
+        <AssetArray File="Assets\Sounds\Terran\SharedEffects\Explosions\SiegeTank_ImpactMedium4.wav" Pitch="-3.000000,3.000000" FacialGroup=""/>
+        <AssetArray File="Assets\Sounds\Terran\SharedEffects\Explosions\SiegeTank_ImpactMedium5.wav" Pitch="-3.000000,3.000000" FacialGroup=""/>
+        <AssetArray File="Assets\Sounds\Terran\SharedEffects\Explosions\SiegeTank_ImpactMedium6.wav" Pitch="-3.000000,3.000000" FacialGroup=""/>
+        <AssetArray File="Assets\Sounds\Terran\SharedEffects\Explosions\SiegeTank_ImpactMedium7.wav" Pitch="-3.000000,3.000000" FacialGroup=""/>
+        <AssetArray File="Assets\Sounds\Terran\SharedEffects\Explosions\SiegeTank_ImpactMedium8.wav" Pitch="-3.000000,3.000000" FacialGroup=""/>
+        <AssetArray File="Assets\Sounds\Terran\SharedEffects\Explosions\SiegeTank_ImpactMedium9.wav" Pitch="-3.000000,3.000000" FacialGroup=""/>
+        <DupeDestroyCount value="5"/>
+        <DupeMaximumMethod value="Replace"/>
+    </CSound>
+    <CSound id="AP_SiegeBreaker_SiegedAttackLaunch" parent="Combat">
+        <EditorCategories value="Race:Terran"/>
+        <AssetArray File="Assets\Sounds\Terran\SiegeTank\SiegeTank_SiegeAttackLaunch0.wav"/>
+        <AssetArray File="Assets\Sounds\Terran\SiegeTank\SiegeTank_SiegeAttackLaunch1.wav"/>
+        <AssetArray File="Assets\Sounds\Terran\SiegeTank\SiegeTank_SiegeAttackLaunch2.wav"/>
+        <AssetArray File="Assets\Sounds\Terran\SiegeTank\SiegeTank_SiegeAttackLaunch3.wav"/>
+        <AssetArray File="Assets\Sounds\Terran\SiegeTank\SiegeTank_SiegeAttackLaunch4.wav"/>
+        <AssetArray File="Assets\Sounds\Terran\SiegeTank\SiegeTank_SiegeAttackLaunch5.wav"/>
+        <AssetArray File="Assets\Sounds\Terran\SiegeTank\SiegeTank_SiegeAttackLaunch6.wav"/>
+        <AssetArray File="Assets\Sounds\Terran\SiegeTank\SiegeTank_SiegeAttackLaunch7.wav"/>
+        <AssetArray File="Assets\Sounds\Terran\SiegeTank\SiegeTank_SiegeAttackLaunch8.wav"/>
+        <AssetArray File="Assets\Sounds\Terran\SiegeTank\SiegeTank_SiegeAttackLaunch9.wav"/>
+        <DupeDestroyCount value="8"/>
+        <DupeMaximumMethod value="Replace"/>
+        <Pitch value="-6.180000,-1.820000"/>
+        <Volume value="-2.520000,-1.460000"/>
+    </CSound>
+    <CSound id="AP_SiegeBreaker_What" parent="TerranAck">
+        <AssetArray File="LocalizedData\Sounds\TerranUnitVO\SiegeTank\SiegeTank_What00.ogg" FacialAnim="SiegeTank_What00"/>
+        <AssetArray File="LocalizedData\Sounds\TerranUnitVO\SiegeTank\SiegeTank_What01.ogg" FacialAnim="SiegeTank_What01"/>
+        <AssetArray File="LocalizedData\Sounds\TerranUnitVO\SiegeTank\SiegeTank_What02.ogg" FacialAnim="SiegeTank_What02"/>
+        <AssetArray File="LocalizedData\Sounds\TerranUnitVO\SiegeTank\SiegeTank_What03.ogg" FacialAnim="SiegeTank_What03"/>
+        <AssetArray File="LocalizedData\Sounds\TerranUnitVO\SiegeTank\SiegeTank_What04.ogg" FacialAnim="SiegeTank_What04"/>
+        <AssetArray File="LocalizedData\Sounds\TerranUnitVO\SiegeTank\SiegeTank_What05.ogg" FacialAnim="SiegeTank_What05"/>
+        <AssetArray File="LocalizedData\Sounds\TerranUnitVO\SiegeTank\SiegeTank_What06.ogg" FacialAnim="SiegeTank_What06"/>
+        <AssetArray File="LocalizedData\Sounds\TerranUnitVO\SiegeTank\SiegeTank_What07.ogg" FacialAnim="SiegeTank_What07"/>
+        <Volume value="1.000000,1.000000"/>
+    </CSound>
+    <CSound id="AP_SiegeBreaker_Yes" parent="TerranAck">
+        <AssetArray File="LocalizedData\Sounds\TerranUnitVO\SiegeTank\SiegeTank_Yes00.ogg" FacialAnim="SiegeTank_Yes00"/>
+        <AssetArray File="LocalizedData\Sounds\TerranUnitVO\SiegeTank\SiegeTank_Yes01.ogg" FacialAnim="SiegeTank_Yes01"/>
+        <AssetArray File="LocalizedData\Sounds\TerranUnitVO\SiegeTank\SiegeTank_Yes02.ogg" FacialAnim="SiegeTank_Yes02"/>
+        <AssetArray File="LocalizedData\Sounds\TerranUnitVO\SiegeTank\SiegeTank_Yes03.ogg" FacialAnim="SiegeTank_Yes03"/>
+        <AssetArray File="LocalizedData\Sounds\TerranUnitVO\SiegeTank\SiegeTank_Yes04.ogg" FacialAnim="SiegeTank_Yes04"/>
+        <AssetArray File="LocalizedData\Sounds\TerranUnitVO\SiegeTank\SiegeTank_Yes05.ogg" FacialAnim="SiegeTank_Yes05"/>
+        <AssetArray File="LocalizedData\Sounds\TerranUnitVO\SiegeTank\SiegeTank_Yes06.ogg" FacialAnim="SiegeTank_Yes06"/>
+        <AssetArray File="LocalizedData\Sounds\TerranUnitVO\SiegeTank\SiegeTank_Yes07.ogg" FacialAnim="SiegeTank_Yes07"/>
+        <AssetArray File="LocalizedData\Sounds\TerranUnitVO\SiegeTank\SiegeTank_Yes08.ogg" FacialAnim="SiegeTank_Yes08"/>
+        <AssetArray File="LocalizedData\Sounds\TerranUnitVO\SiegeTank\SiegeTank_Yes09.ogg" FacialAnim="SiegeTank_Yes09"/>
+        <AssetArray File="LocalizedData\Sounds\TerranUnitVO\SiegeTank\SiegeTank_Yes10.ogg" FacialAnim="SiegeTank_Yes10"/>
+        <AssetArray File="LocalizedData\Sounds\TerranUnitVO\SiegeTank\SiegeTank_Yes11.ogg" FacialAnim="SiegeTank_Yes11"/>
+        <AssetArray File="LocalizedData\Sounds\TerranUnitVO\SiegeTank\SiegeTank_Yes12.ogg" FacialAnim="SiegeTank_Yes12"/>
+        <AssetArray File="LocalizedData\Sounds\TerranUnitVO\SiegeTank\SiegeTank_Yes13.ogg" FacialAnim="SiegeTank_Yes13"/>
+        <AssetArray File="LocalizedData\Sounds\TerranUnitVO\SiegeTank\SiegeTank_Yes14.ogg" FacialAnim="SiegeTank_Yes14"/>
+        <AssetArray File="LocalizedData\Sounds\TerranUnitVO\SiegeTank\SiegeTank_Yes15.ogg" FacialAnim="SiegeTank_Yes15"/>
+        <AssetArray File="LocalizedData\Sounds\TerranUnitVO\SiegeTank\SiegeTank_Yes16.ogg" FacialAnim="SiegeTank_Yes16"/>
+        <Volume value="1.000000,1.000000"/>
+    </CSound>
+    <CSound id="AP_Loki_CannonImpact" parent="Combat">
+        <EditorCategories value="Race:Terran"/>
+        <AssetArray File="Assets\Sounds\Terran\SharedEffects\Explosions\Terran_ExplosionSmall0.wav" Pitch="-3.000000,3.000000"/>
+        <AssetArray File="Assets\Sounds\Terran\SharedEffects\Explosions\Terran_ExplosionSmall1.wav" Pitch="-3.000000,3.000000"/>
+        <AssetArray File="Assets\Sounds\Terran\SharedEffects\Explosions\Terran_ExplosionSmall2.wav" Pitch="-3.000000,3.000000"/>
+        <AssetArray File="Assets\Sounds\Terran\SharedEffects\Explosions\Terran_ExplosionSmall3.wav" Pitch="-3.000000,3.000000"/>
+        <AssetArray File="Assets\Sounds\Terran\SharedEffects\Explosions\Terran_ExplosionSmall4.wav" Pitch="-3.000000,3.000000"/>
+        <AssetArray File="Assets\Sounds\Terran\SharedEffects\Explosions\Terran_ExplosionSmall5.wav" Pitch="-3.000000,3.000000"/>
+        <AssetArray File="Assets\Sounds\Terran\SharedEffects\Explosions\Terran_ExplosionSmall6.wav" Pitch="-3.000000,3.000000"/>
+        <AssetArray File="Assets\Sounds\Terran\SharedEffects\Explosions\Terran_ExplosionSmall7.wav" Pitch="-3.000000,3.000000"/>
+        <AssetArray File="Assets\Sounds\Terran\SharedEffects\Explosions\Terran_ExplosionSmall8.wav" Pitch="-3.000000,3.000000"/>
+        <AssetArray File="Assets\Sounds\Terran\SharedEffects\Explosions\Terran_ExplosionSmall9.wav" Pitch="-3.000000,3.000000"/>
+        <DupeDestroyCount value="5"/>
+        <DupeMaximumMethod value="Replace"/>
+        <DupeMuteCount value="5"/>
+        <Volume value="-3.000000,-3.000000"/>
+    </CSound>
+    <CSound id="AP_Loki_CannonLaunch" parent="Combat">
+        <EditorCategories value="Race:Terran"/>
+        <AssetArray File="Assets\Sounds\Terran\Thor\Thor_AttackLaunch0.wav"/>
+        <AssetArray File="Assets\Sounds\Terran\Thor\Thor_AttackLaunch1.wav"/>
+        <AssetArray File="Assets\Sounds\Terran\Thor\Thor_AttackLaunch2.wav"/>
+        <DupeDestroyCount value="4"/>
+        <DupeMaximumMethod value="Replace"/>
+        <Pitch value="-1.000000,1.000000"/>
+    </CSound>
+    <CSound id="AP_FireSuppressionBots_Loop" parent="Ambience_Object">
+        <EditorCategories value="Race:Terran"/>
+        <AssetArray File="Assets\Sounds\Terran\FireSuppressionBots\FireSupressionBots_Loop0.wav"/>
+        <LoopCount value="-1"/>
+        <Volume value="-9.000000,-9.000000"/>
+    </CSound>
+    <CSound id="AP_AutomatedRefinery_Explode" parent="Combat">
+        <EditorCategories value="Race:Terran"/>
+        <AssetArray File="Assets\Sounds\Terran\SharedEffects\Explosions\Terran_ExplosionLarge0.wav" Pitch="-3.000000,3.000000"/>
+        <AssetArray File="Assets\Sounds\Terran\SharedEffects\Explosions\Terran_ExplosionLarge1.wav" Pitch="-3.000000,3.000000"/>
+        <AssetArray File="Assets\Sounds\Terran\SharedEffects\Explosions\Terran_ExplosionLarge2.wav" Pitch="-3.000000,3.000000"/>
+        <AssetArray File="Assets\Sounds\Terran\SharedEffects\Explosions\Terran_ExplosionLarge3.wav" Pitch="-3.000000,3.000000"/>
+        <AssetArray File="Assets\Sounds\Terran\SharedEffects\Explosions\Terran_ExplosionLarge4.wav" Pitch="-3.000000,3.000000"/>
+        <AssetArray File="Assets\Sounds\Terran\SharedEffects\Explosions\Terran_ExplosionLarge5.wav" Pitch="-3.000000,3.000000"/>
+        <AssetArray File="Assets\Sounds\Terran\SharedEffects\Explosions\Terran_ExplosionLarge6.wav" Pitch="-3.000000,3.000000"/>
+        <AssetArray File="Assets\Sounds\Terran\SharedEffects\Explosions\Terran_ExplosionLarge7.wav" Pitch="-3.000000,3.000000"/>
+        <AssetArray File="Assets\Sounds\Terran\SharedEffects\Explosions\Terran_ExplosionLarge8.wav" Pitch="-3.000000,3.000000"/>
+        <AssetArray File="Assets\Sounds\Terran\SharedEffects\Explosions\Terran_ExplosionLarge9.wav" Pitch="-3.000000,3.000000"/>
+        <DupeDestroyCount value="5"/>
+        <DupeMaximumMethod value="Replace"/>
+        <DupeMuteCount value="5"/>
+    </CSound>
+    <CSound id="AP_Barracks_DropPodFall" parent="Spell">
+        <AssetArray File="Assets\Sounds\Terran\Ghost\Ghost_DropPodImpact0.wav"/>
+        <AssetArray File="Assets\Sounds\Terran\Ghost\Ghost_DropPodImpact1.wav"/>
+        <AssetArray File="Assets\Sounds\Terran\Ghost\Ghost_DropPodImpact2.wav"/>
+        <DupeDestroyCount value="4"/>
+        <OffsetFadeIn Volume="-96.000000"/>
+        <OffsetFadeIn Time="500"/>
+        <OffsetFadeOut Volume="-96.000000"/>
+        <OffsetFadeOut Time="500"/>
+    </CSound>
+    <CSound id="AP_Barracks_DropPodLand" parent="Spell">
+        <DupeDestroyCount value="4"/>
+        <AssetArray File="Assets\Sounds\Terran\Ghost\Ghost_DropPodDeath0.wav"/>
+        <AssetArray File="Assets\Sounds\Terran\Ghost\Ghost_DropPodDeath1.wav"/>
+        <AssetArray File="Assets\Sounds\Terran\Ghost\Ghost_DropPodDeath2.wav"/>
+        <EditorCategories value="Race:Terran"/>
+    </CSound>
+    <CSound id="AP_Barracks_DropPodUnload" parent="Spell">
+        <DupeDestroyCount value="4"/>
+        <AssetArray File="Assets\Sounds\Terran\Medivac\Medivac_Unload0.wav"/>
+        <EditorCategories value="Race:Terran"/>
+    </CSound>
+    <CSound id="AP_PerditionTurretAttackLaunch" parent="Combat">
+        <EditorCategories value="Race:Terran"/>
+        <AssetArray File="Assets\Sounds\Terran\Hellion\Hellion_AttackLaunch0.wav"/>
+        <AssetArray File="Assets\Sounds\Terran\Hellion\Hellion_AttackLaunch1.wav"/>
+        <AssetArray File="Assets\Sounds\Terran\Hellion\Hellion_AttackLaunch2.wav"/>
+        <AssetArray File="Assets\Sounds\Terran\Hellion\Hellion_AttackLaunch3.wav"/>
+        <AssetArray File="Assets\Sounds\Terran\Hellion\Hellion_AttackLaunch4.wav"/>
+        <Flags index="VariationFallback" value="0"/>
+        <DupeDestroyCount value="8"/>
+        <Pitch value="1.640000,3.160000"/>
+        <Volume value="-3.100000,-1.940000"/>
+    </CSound>
+    <CSound id="AP_PerditionTurret_AttackImpact" parent="Combat">
+        <EditorCategories value="Race:Terran"/>
+        <AssetArray File="Assets\Sounds\Terran\Hellion\Hellion_AttackImpact0.wav"/>
+        <AssetArray File="Assets\Sounds\Terran\Hellion\Hellion_AttackImpact1.wav"/>
+        <AssetArray File="Assets\Sounds\Terran\Hellion\Hellion_AttackImpact2.wav"/>
+        <AssetArray File="Assets\Sounds\Terran\Hellion\Hellion_AttackImpact3.wav"/>
+        <AssetArray File="Assets\Sounds\Terran\Hellion\Hellion_AttackImpact4.wav"/>
+        <Flags index="VariationFallback" value="0"/>
+        <Pitch value="1.640000,3.160000"/>
+        <Volume value="-3.100000,-1.940000"/>
+    </CSound>
+    <CSound id="AP_PerditionTurret_MorphClose" parent="Spell">
+        <EditorCategories value="Race:Terran"/>
+        <AssetArray File="Assets\Sounds\Terran\Viking\Viking_MorphToAssault0.wav" Offset="22050,22050"/>
+        <DupeDestroyCount value="4"/>
+        <OffsetFadeIn Volume="-96.000000"/>
+        <OffsetFadeIn Time="100"/>
+        <Pitch value="6.000000,6.000000"/>
+        <Volume value="-6.000000,-6.000000"/>
+    </CSound>
+    <CSound id="AP_PerditionTurret_MorphOpen" parent="Spell">
+        <EditorCategories value="Race:Terran"/>
+        <AssetArray File="Assets\Sounds\Terran\Viking\Viking_MorphToFighter0.wav" Offset="22050,22050"/>
+        <DupeDestroyCount value="4"/>
+        <OffsetFadeIn Volume="-96.000000"/>
+        <OffsetFadeIn Time="100"/>
+        <Pitch value="6.000000,6.000000"/>
+        <Volume value="-6.000000,-6.000000"/>
+    </CSound>
+    <CSound id="AP_PerditionTurret_What" parent="Voice">
+        <EditorCategories value="Race:Terran"/>
+        <AssetArray File="Assets\Sounds\Terran\Raven\Raven_AutoTurretWhat0.wav" FacialGroup=""/>
+        <DupeDestroyCount value="1"/>
+        <DupeMuteCount value="1"/>
+        <Pitch value="-4.000000,-4.000000"/>
+        <Volume value="-6.000000,-6.000000"/>
+    </CSound>
+    <CSound id="AP_PsiDisruptor_What" parent="Voice">
+        <EditorCategories value="Race:Terran"/>
+        <AssetArray File="Assets\Sounds\Terran\PsiDisruptor\PsiDisruptor_What0.wav"/>
+        <Volume value="-5.000000,-5.000000"/>
+    </CSound>
+    <CSound id="AP_Bunker_ShrikeTurretAttackImpact" parent="Combat">
+        <EditorCategories value="Race:Terran"/>
+        <AssetArray File="Assets\Sounds\Terran\SharedEffects\BulletImpacts\Terran_MultipleBulletAttackImpact0.wav"/>
+        <AssetArray File="Assets\Sounds\Terran\SharedEffects\BulletImpacts\Terran_MultipleBulletAttackImpact1.wav"/>
+        <AssetArray File="Assets\Sounds\Terran\SharedEffects\BulletImpacts\Terran_MultipleBulletAttackImpact2.wav"/>
+        <AssetArray File="Assets\Sounds\Terran\SharedEffects\BulletImpacts\Terran_MultipleBulletAttackImpact3.wav"/>
+        <AssetArray File="Assets\Sounds\Terran\SharedEffects\BulletImpacts\Terran_MultipleBulletAttackImpact4.wav"/>
+        <Pitch value="-1.500000,1.500000"/>
+        <Volume value="-12.000000,-12.000000"/>
+    </CSound>
+    <CSound id="AP_Bunker_ShrikeTurretAttackLaunch" parent="Combat">
+        <EditorCategories value="Race:Terran"/>
+        <AssetArray File="Assets\Sounds\Terran\Raven\Raven_AutoTurretAttack0.wav"/>
+        <AssetArray File="Assets\Sounds\Terran\Raven\Raven_AutoTurretAttack1.wav"/>
+        <AssetArray File="Assets\Sounds\Terran\Raven\Raven_AutoTurretAttack2.wav"/>
+        <AssetArray File="Assets\Sounds\Terran\Raven\Raven_AutoTurretAttack3.wav"/>
+        <DupeDestroyCount value="5"/>
+        <DupeMaximumMethod value="Replace"/>
+        <Pitch value="-1.000000,0.500000"/>
+        <Volume value="-3.000000,-3.000000"/>
+    </CSound>
+    <CSound id="AP_SiegeBunkerAttackImpact" parent="Combat">
+        <EditorCategories value="Race:Terran"/>
+        <AssetArray File="Assets\Sounds\Terran\SharedEffects\Explosions\Terran_ExplosionSmall0.wav"/>
+        <AssetArray File="Assets\Sounds\Terran\SharedEffects\Explosions\Terran_ExplosionSmall1.wav"/>
+        <AssetArray File="Assets\Sounds\Terran\SharedEffects\Explosions\Terran_ExplosionSmall2.wav"/>
+        <AssetArray File="Assets\Sounds\Terran\SharedEffects\Explosions\Terran_ExplosionSmall3.wav"/>
+        <AssetArray File="Assets\Sounds\Terran\SharedEffects\Explosions\Terran_ExplosionSmall4.wav"/>
+        <AssetArray File="Assets\Sounds\Terran\SharedEffects\Explosions\Terran_ExplosionSmall5.wav"/>
+        <Pitch value="-6.000000,6.000000"/>
+    </CSound>
+    <CSound id="AP_SiegeBunkerAttackLaunch" parent="Combat">
+        <EditorCategories value="Race:Terran"/>
+        <AssetArray File="Assets\Sounds\Terran\Viking\Viking_FighterAttackLaunch0.wav"/>
+        <AssetArray File="Assets\Sounds\Terran\Viking\Viking_FighterAttackLaunch1.wav"/>
+        <AssetArray File="Assets\Sounds\Terran\Viking\Viking_FighterAttackLaunch2.wav"/>
+        <DupeDestroyCount value="5"/>
+        <OverlapTimeDelta value="100"/>
+        <Pitch value="3.160000,7.010000"/>
+        <Volume value="-10.480000,-7.960000"/>
+    </CSound>
+    <CSound id="AP_MissileTurret_HellstormAttackImpact" parent="Combat">
+        <EditorCategories value="Race:Terran"/>
+        <AssetArray File="Assets\Sounds\Terran\SharedEffects\Explosions\Terran_ExplosionSmall0.wav"/>
+        <AssetArray File="Assets\Sounds\Terran\SharedEffects\Explosions\Terran_ExplosionSmall1.wav"/>
+        <AssetArray File="Assets\Sounds\Terran\SharedEffects\Explosions\Terran_ExplosionSmall2.wav"/>
+        <AssetArray File="Assets\Sounds\Terran\SharedEffects\Explosions\Terran_ExplosionSmall3.wav"/>
+        <AssetArray File="Assets\Sounds\Terran\SharedEffects\Explosions\Terran_ExplosionSmall4.wav"/>
+        <AssetArray File="Assets\Sounds\Terran\SharedEffects\Explosions\Terran_ExplosionSmall5.wav"/>
+        <Pitch value="8.000000,14.000000"/>
+        <Volume value="-3.000000,-3.000000"/>
+    </CSound>
+    <CSound id="AP_MissileTurret_HellstormAttackLaunch" parent="Combat">
+        <EditorCategories value="Race:Terran"/>
+        <AssetArray File="Assets\Sounds\Terran\Battlecruiser\Battlecruiser_MissilePodsLaunch0.wav"/>
+        <AssetArray File="Assets\Sounds\Terran\Battlecruiser\Battlecruiser_MissilePodsLaunch1.wav"/>
+        <AssetArray File="Assets\Sounds\Terran\Battlecruiser\Battlecruiser_MissilePodsLaunch2.wav"/>
+        <AssetArray File="Assets\Sounds\Terran\Battlecruiser\Battlecruiser_MissilePodsLaunch3.wav"/>
+        <AssetArray File="Assets\Sounds\Terran\Battlecruiser\Battlecruiser_MissilePodsLaunch4.wav"/>
+        <Category value="Spell"/>
+        <DupeDestroyCount value="10"/>
+        <DupeMaximumMethod value="Replace"/>
+        <OverlapTimeDelta value="500"/>
+        <Pitch value="-2.000000,2.000000"/>
+        <Volume value="-7.500000,-6.000000"/>
+    </CSound>
+    <CSound id="AP_HiveMindEmulator_MindControlImpact" parent="Spell">
+        <EditorCategories value="Race:Terran"/>
+        <AssetArray File="Assets\Sounds\Terran\Nova\Nova_DominationEnd0.wav"/>
+        <AssetArray File="Assets\Sounds\Terran\Nova\Nova_DominationEnd1.wav"/>
+        <AssetArray File="Assets\Sounds\Terran\Nova\AP_Nova_DominationEnd.wav"/>
+        <Flags index="VariationFallback" value="0"/>
+        <Volume value="-3.000000,-3.000000"/>
+    </CSound>
+    <CSound id="AP_HiveMindEmulator_MindControlLaunch" parent="Spell">
+        <EditorCategories value="Race:Terran"/>
+        <AssetArray File="Assets\Sounds\Terran\Nova\Nova_DominationLaunch0.wav"/>
+        <AssetArray File="Assets\Sounds\Terran\Nova\Nova_DominationLaunch1.wav"/>
+        <AssetArray File="Assets\Sounds\Terran\Nova\Nova_DominationLaunch2.wav"/>
+        <Flags index="Temporary" value="1"/>
+        <Flags index="VariationFallback" value="0"/>
+        <Volume value="-3.000000,-3.000000"/>
+    </CSound>
+    <CSound id="AP_HiveMindEmulator_What" parent="Voice">
+        <EditorCategories value="Race:Terran"/>
+        <AssetArray File="Assets\Sounds\Terran\HiveMindEmulator\HiveMindEmulator_What0.ogg"/>
+        <Volume value="-9.000000,-9.000000"/>
+    </CSound>
+    <CSound id="AP_MercCompound_Explode" parent="Combat">
+        <EditorCategories value="Race:Terran"/>
+        <AssetArray File="Assets\Sounds\Terran\SharedEffects\Explosions\Terran_ExplosionLarge0.wav" Pitch="-3.000000,3.000000"/>
+        <AssetArray File="Assets\Sounds\Terran\SharedEffects\Explosions\Terran_ExplosionLarge1.wav" Pitch="-3.000000,3.000000"/>
+        <AssetArray File="Assets\Sounds\Terran\SharedEffects\Explosions\Terran_ExplosionLarge2.wav" Pitch="-3.000000,3.000000"/>
+        <AssetArray File="Assets\Sounds\Terran\SharedEffects\Explosions\Terran_ExplosionLarge3.wav" Pitch="-3.000000,3.000000"/>
+        <AssetArray File="Assets\Sounds\Terran\SharedEffects\Explosions\Terran_ExplosionLarge4.wav" Pitch="-3.000000,3.000000"/>
+        <AssetArray File="Assets\Sounds\Terran\SharedEffects\Explosions\Terran_ExplosionLarge5.wav" Pitch="-3.000000,3.000000"/>
+        <AssetArray File="Assets\Sounds\Terran\SharedEffects\Explosions\Terran_ExplosionLarge6.wav" Pitch="-3.000000,3.000000"/>
+        <AssetArray File="Assets\Sounds\Terran\SharedEffects\Explosions\Terran_ExplosionLarge7.wav" Pitch="-3.000000,3.000000"/>
+        <AssetArray File="Assets\Sounds\Terran\SharedEffects\Explosions\Terran_ExplosionLarge8.wav" Pitch="-3.000000,3.000000"/>
+        <AssetArray File="Assets\Sounds\Terran\SharedEffects\Explosions\Terran_ExplosionLarge9.wav" Pitch="-3.000000,3.000000"/>
+        <DupeDestroyCount value="5"/>
+    </CSound>
+    <CSound id="AP_MercCompound_What" parent="Voice">
+        <EditorCategories value="Race:Terran"/>
+        <AssetArray File="Assets\Sounds\Terran\MercCompound\MercCompound_What.ogg"/>
+        <Volume value="-6.000000,-6.000000"/>
+    </CSound>
+    <CSound id="AP_RoachVile_Attack" parent="AP_HoS_ZergAck">
+        <AssetArray index="0">
+            <File value="Assets\Sounds\Zerg\Roach\Roach_Attack0.ogg"/>
+            <FacialAnim value=""/>
+            <FacialGroup value="Default"/>
+            <FacialFile value=""/>
+            <Speaker value=""/>
+            <Subtitle value=""/>
+        </AssetArray>
+        <AssetArray File="Assets\Sounds\Zerg\Roach\Roach_Attack1.ogg"/>
+        <AssetArray File="Assets\Sounds\Zerg\Roach\Roach_Attack2.ogg"/>
+        <AssetArray File="Assets\Sounds\Zerg\Roach\Roach_Attack3.ogg"/>
+        <Pitch value="-1.000000,1.000000"/>
+        <Volume value="-1.000000,-1.000000"/>
+    </CSound>
+    <CSound id="AP_RoachVile_AttackImpactMelee" parent="Combat">
+        <EditorCategories value="Race:Zerg"/>
+        <AssetArray File="Assets\Sounds\Zerg\Roach\Roach_AttackImpactMelee0.wav"/>
+        <AssetArray File="Assets\Sounds\Zerg\Roach\Roach_AttackImpactMelee1.wav"/>
+        <AssetArray File="Assets\Sounds\Zerg\Roach\Roach_AttackImpactMelee2.wav"/>
+        <AssetArray File="Assets\Sounds\Zerg\Roach\Roach_AttackImpactMelee3.wav"/>
+        <AssetArray File="Assets\Sounds\Zerg\Roach\Roach_AttackImpactMelee4.wav"/>
+        <Pitch value="-1.000000,1.000000"/>
+        <Volume value="-6.000000,-6.000000"/>
+    </CSound>
+    <CSound id="AP_RoachVile_AttackImpactRanged" parent="Combat">
+        <EditorCategories value="Race:Zerg"/>
+        <AssetArray File="Assets\Sounds\Zerg\Roach\Roach_AttackImpactRanged0.wav"/>
+        <AssetArray File="Assets\Sounds\Zerg\Roach\Roach_AttackImpactRanged1.wav"/>
+        <AssetArray File="Assets\Sounds\Zerg\Roach\Roach_AttackImpactRanged2.wav"/>
+        <AssetArray File="Assets\Sounds\Zerg\Roach\Roach_AttackImpactRanged3.wav"/>
+        <AssetArray File="Assets\Sounds\Zerg\Roach\Roach_AttackImpactRanged4.wav"/>
+        <AssetArray File="Assets\Sounds\Zerg\Roach\Roach_AttackImpactRanged5.wav"/>
+        <AssetArray File="Assets\Sounds\Zerg\Roach\Roach_AttackImpactRanged6.wav"/>
+        <AssetArray File="Assets\Sounds\Zerg\Roach\Roach_AttackImpactRanged7.wav"/>
+        <AssetArray File="Assets\Sounds\Zerg\Roach\Roach_AttackImpactRanged8.wav"/>
+        <AssetArray File="Assets\Sounds\Zerg\Roach\Roach_AttackImpactRanged9.wav"/>
+        <Volume value="-13.980000,-12.040000"/>
+    </CSound>
+    <CSound id="AP_RoachVile_AttackLaunchMelee" parent="Combat">
+        <EditorCategories value="Race:Zerg"/>
+        <AssetArray File="Assets\Sounds\Zerg\Roach\Roach_AttackLaunchMelee0.wav"/>
+        <AssetArray File="Assets\Sounds\Zerg\Roach\Roach_AttackLaunchMelee1.wav"/>
+        <AssetArray File="Assets\Sounds\Zerg\Roach\Roach_AttackLaunchMelee2.wav"/>
+        <AssetArray File="Assets\Sounds\Zerg\Roach\Roach_AttackLaunchMelee3.wav"/>
+        <AssetArray File="Assets\Sounds\Zerg\Roach\Roach_AttackLaunchMelee4.wav"/>
+        <Pitch value="-1.000000,1.000000"/>
+        <Volume value="-6.000000,-6.000000"/>
+    </CSound>
+    <CSound id="AP_RoachVile_AttackLaunchRanged" parent="Combat">
+        <EditorCategories value="Race:Zerg"/>
+        <AssetArray File="Assets\Sounds\Zerg\Roach\Roach_AttackLaunchRanged0.wav"/>
+        <AssetArray File="Assets\Sounds\Zerg\Roach\Roach_AttackLaunchRanged1.wav"/>
+        <AssetArray File="Assets\Sounds\Zerg\Roach\Roach_AttackLaunchRanged2.wav"/>
+        <AssetArray File="Assets\Sounds\Zerg\Roach\Roach_AttackLaunchRanged3.wav"/>
+        <AssetArray File="Assets\Sounds\Zerg\Roach\Roach_AttackLaunchRanged4.wav"/>
+        <AssetArray File="Assets\Sounds\Zerg\Roach\Roach_AttackLaunchRanged5.wav"/>
+        <DupeDestroyCount value="4"/>
+        <Pitch value="-1.000000,1.000000"/>
+        <Volume value="-13.980000,-12.040000"/>
+    </CSound>
+    <CSound id="AP_RoachVile_Death" parent="Death">
+        <EditorCategories value="Race:Zerg"/>
+        <AssetArray File="Assets\Sounds\Zerg\Roach\Roach_Death0.wav"/>
+        <AssetArray File="Assets\Sounds\Zerg\Roach\Roach_Death1.wav"/>
+        <AssetArray File="Assets\Sounds\Zerg\Roach\AP_Roach_Death.wav"/>
+        <AssetArray File="Assets\Sounds\Zerg\Roach\Roach_Death3.wav"/>
+        <Volume value="-1.000000,-1.000000"/>
+    </CSound>
+    <CSound id="AP_RoachVile_Explode" parent="Combat">
+        <EditorCategories value="Race:Zerg"/>
+        <AssetArray File="Assets\Sounds\Zerg\SharedEffects\Explosions\Zerg_ExplosionMedium0.wav" Pitch="-3.000000,3.000000"/>
+        <AssetArray File="Assets\Sounds\Zerg\SharedEffects\Explosions\Zerg_ExplosionMedium1.wav" Pitch="-3.000000,3.000000"/>
+        <AssetArray File="Assets\Sounds\Zerg\SharedEffects\Explosions\Zerg_ExplosionMedium2.wav" Pitch="-3.000000,3.000000"/>
+        <AssetArray File="Assets\Sounds\Zerg\SharedEffects\Explosions\Zerg_ExplosionMedium3.wav" Pitch="-3.000000,3.000000"/>
+        <AssetArray File="Assets\Sounds\Zerg\SharedEffects\Explosions\Zerg_ExplosionMedium4.wav" Pitch="-3.000000,3.000000"/>
+        <AssetArray File="Assets\Sounds\Zerg\SharedEffects\Explosions\Zerg_ExplosionMedium5.wav" Pitch="-3.000000,3.000000"/>
+        <AssetArray File="Assets\Sounds\Zerg\SharedEffects\Explosions\Zerg_ExplosionMedium6.wav" Pitch="-3.000000,3.000000"/>
+        <DupeMuteCount value="6"/>
+        <Volume value="-8.000000,-8.000000"/>
+    </CSound>
+    <CSound id="AP_RoachVile_Pissed" parent="Pissed">
+        <EditorCategories value="Race:Zerg"/>
+        <AssetArray File="Assets\Sounds\Zerg\Roach\Roach_Pissed0.ogg"/>
+        <AssetArray File="Assets\Sounds\Zerg\Roach\Roach_Pissed1.ogg"/>
+        <AssetArray File="Assets\Sounds\Zerg\Roach\Roach_Pissed2.ogg"/>
+        <AssetArray File="Assets\Sounds\Zerg\Roach\Roach_Pissed3.ogg"/>
+        <AssetArray File="Assets\Sounds\Zerg\Roach\Roach_Pissed4.ogg"/>
+        <Pitch value="-1.000000,1.000000"/>
+        <Volume value="-1.000000,-1.000000"/>
+    </CSound>
+    <CSound id="AP_RoachVile_Ready" parent="Ready">
+        <EditorCategories value="Race:Zerg"/>
+        <AssetArray File="Assets\Sounds\Zerg\Roach\Roach_Ready0.ogg"/>
+        <AssetArray File="Assets\Sounds\Zerg\Roach\Roach_Ready1.ogg"/>
+        <AssetArray File="Assets\Sounds\Zerg\Roach\Roach_Ready2.ogg"/>
+        <Pitch value="-1.000000,1.000000"/>
+        <Volume value="-1.000000,-1.000000"/>
+    </CSound>
+    <CSound id="AP_RoachVile_What" parent="AP_HoS_ZergAck">
+        <AssetArray index="0">
+            <File value="Assets\Sounds\Zerg\Roach\Roach_What0.ogg"/>
+            <FacialAnim value=""/>
+            <FacialGroup value="Default"/>
+            <FacialFile value=""/>
+            <Speaker value=""/>
+            <Subtitle value=""/>
+        </AssetArray>
+        <AssetArray File="Assets\Sounds\Zerg\Roach\Roach_What1.ogg"/>
+        <AssetArray File="Assets\Sounds\Zerg\Roach\Roach_What2.ogg"/>
+        <AssetArray File="Assets\Sounds\Zerg\Roach\Roach_What3.ogg"/>
+        <AssetArray File="Assets\Sounds\Zerg\Roach\Roach_What4.ogg"/>
+        <AssetArray File="Assets\Sounds\Zerg\Roach\Roach_What5.ogg"/>
+        <Pitch value="-1.000000,1.000000"/>
+        <Volume value="-1.000000,-1.000000"/>
+    </CSound>
+    <CSound id="AP_RoachVile_Yes" parent="AP_HoS_ZergAck">
+        <AssetArray index="0">
+            <File value="Assets\Sounds\Zerg\Roach\Roach_Yes0.ogg"/>
+            <FacialAnim value=""/>
+            <FacialGroup value="Default"/>
+            <FacialFile value=""/>
+            <Speaker value=""/>
+            <Subtitle value=""/>
+        </AssetArray>
+        <AssetArray File="Assets\Sounds\Zerg\Roach\Roach_Yes1.ogg"/>
+        <AssetArray File="Assets\Sounds\Zerg\Roach\Roach_Yes2.ogg"/>
+        <AssetArray File="Assets\Sounds\Zerg\Roach\Roach_Yes3.ogg"/>
+        <AssetArray File="Assets\Sounds\Zerg\Roach\Roach_Yes4.ogg"/>
+        <Pitch value="-1.000000,1.000000"/>
+        <Volume value="-1.000000,-1.000000"/>
+    </CSound>
+    <CSound id="AP_Roachling_Attack" parent="AP_HoS_ZergAck">
+        <AssetArray index="0">
+            <File value="Assets\Sounds\Zerg\Roach\Roach_Attack0.ogg"/>
+            <FacialAnim value=""/>
+            <FacialGroup value="Default"/>
+            <FacialFile value=""/>
+            <Speaker value=""/>
+            <Subtitle value=""/>
+        </AssetArray>
+        <AssetArray File="Assets\Sounds\Zerg\Roach\Roach_Attack1.ogg"/>
+        <AssetArray File="Assets\Sounds\Zerg\Roach\Roach_Attack2.ogg"/>
+        <AssetArray File="Assets\Sounds\Zerg\Roach\Roach_Attack3.ogg"/>
+        <Pitch value="9.000000,9.000000"/>
+        <Volume value="-1.000000,-1.000000"/>
+    </CSound>
+    <CSound id="AP_Roachling_Death" parent="DeathVoice">
+        <EditorCategories value="Race:Zerg"/>
+        <AssetArray File="Assets\Sounds\Zerg\Roach\Roach_Death0.wav"/>
+        <AssetArray File="Assets\Sounds\Zerg\Roach\Roach_Death1.wav"/>
+        <AssetArray File="Assets\Sounds\Zerg\Roach\AP_Roach_Death.wav"/>
+        <AssetArray File="Assets\Sounds\Zerg\Roach\Roach_Death3.wav"/>
+        <Flags index="Download" value="1"/>
+        <Pitch value="9.000000,9.000000"/>
+        <Volume value="-1.000000,-1.000000"/>
+    </CSound>
+    <CSound id="AP_Roachling_Explode" parent="Death">
+        <EditorCategories value="Race:Zerg"/>
+        <AssetArray File="Assets\Sounds\Zerg\SharedEffects\Explosions\Zerg_ExplosionSmall0.wav" Pitch="-3.000000,6.000000" Volume="-6.000000,-4.000000"/>
+        <AssetArray File="Assets\Sounds\Zerg\SharedEffects\Explosions\Zerg_ExplosionSmall1.wav" Pitch="-3.000000,6.000000" Volume="-6.000000,-4.000000"/>
+        <AssetArray File="Assets\Sounds\Zerg\SharedEffects\Explosions\Zerg_ExplosionSmall2.wav" Pitch="-3.000000,6.000000" Volume="-6.000000,-4.000000"/>
+        <AssetArray File="Assets\Sounds\Zerg\SharedEffects\Explosions\Zerg_ExplosionSmall3.wav" Pitch="-3.000000,6.000000" Volume="-6.000000,-4.000000"/>
+        <AssetArray File="Assets\Sounds\Zerg\SharedEffects\Explosions\Zerg_ExplosionSmall4.wav" Pitch="-3.000000,6.000000" Volume="-6.000000,-4.000000"/>
+        <AssetArray File="Assets\Sounds\Zerg\SharedEffects\Explosions\Zerg_ExplosionSmall5.wav" Pitch="-3.000000,6.000000" Volume="-6.000000,-4.000000"/>
+        <AssetArray File="Assets\Sounds\Zerg\SharedEffects\Explosions\Zerg_ExplosionSmall6.wav" Pitch="-3.000000,6.000000" Volume="-6.000000,-4.000000"/>
+        <Flags index="Ignorable" value="0"/>
+        <Flags index="Purgable" value="1"/>
+        <Category value="Combat"/>
+    </CSound>
+    <CSound id="AP_Roachling_Pissed" parent="Pissed">
+        <EditorCategories value="Race:Zerg"/>
+        <AssetArray File="Assets\Sounds\Zerg\Roach\Roach_Pissed0.ogg"/>
+        <AssetArray File="Assets\Sounds\Zerg\Roach\Roach_Pissed1.ogg"/>
+        <AssetArray File="Assets\Sounds\Zerg\Roach\Roach_Pissed2.ogg"/>
+        <AssetArray File="Assets\Sounds\Zerg\Roach\Roach_Pissed3.ogg"/>
+        <AssetArray File="Assets\Sounds\Zerg\Roach\Roach_Pissed4.ogg"/>
+        <PanLevel value="1.000000"/>
+        <Pitch value="9.000000,9.000000"/>
+        <Volume value="-1.000000,-1.000000"/>
+    </CSound>
+    <CSound id="AP_Roachling_Ready" parent="Ready">
+        <EditorCategories value="Race:Zerg"/>
+        <AssetArray File="Assets\Sounds\Zerg\Roach\Roach_Ready0.ogg"/>
+        <AssetArray File="Assets\Sounds\Zerg\Roach\Roach_Ready1.ogg"/>
+        <AssetArray File="Assets\Sounds\Zerg\Roach\Roach_Ready2.ogg"/>
+        <Pitch value="9.000000,9.000000"/>
+        <Volume value="-1.000000,-1.000000"/>
+    </CSound>
+    <CSound id="AP_Roachling_What" parent="AP_HoS_ZergAck">
+        <AssetArray index="0">
+            <File value="Assets\Sounds\Zerg\Roach\Roach_What0.ogg"/>
+            <FacialAnim value=""/>
+            <FacialGroup value="Default"/>
+            <FacialFile value=""/>
+            <Speaker value=""/>
+            <Subtitle value=""/>
+        </AssetArray>
+        <AssetArray File="Assets\Sounds\Zerg\Roach\Roach_What1.ogg"/>
+        <AssetArray File="Assets\Sounds\Zerg\Roach\Roach_What2.ogg"/>
+        <AssetArray File="Assets\Sounds\Zerg\Roach\Roach_What3.ogg"/>
+        <AssetArray File="Assets\Sounds\Zerg\Roach\Roach_What4.ogg"/>
+        <AssetArray File="Assets\Sounds\Zerg\Roach\Roach_What5.ogg"/>
+        <Pitch value="9.000000,9.000000"/>
+        <Volume value="-1.000000,-1.000000"/>
+    </CSound>
+    <CSound id="AP_Roachling_Yes" parent="AP_HoS_ZergAck">
+        <AssetArray index="0">
+            <File value="Assets\Sounds\Zerg\Roach\Roach_Yes0.ogg"/>
+            <FacialAnim value=""/>
+            <FacialGroup value="Default"/>
+            <FacialFile value=""/>
+            <Speaker value=""/>
+            <Subtitle value=""/>
+        </AssetArray>
+        <AssetArray File="Assets\Sounds\Zerg\Roach\Roach_Yes1.ogg"/>
+        <AssetArray File="Assets\Sounds\Zerg\Roach\Roach_Yes2.ogg"/>
+        <AssetArray File="Assets\Sounds\Zerg\Roach\Roach_Yes3.ogg"/>
+        <AssetArray File="Assets\Sounds\Zerg\Roach\Roach_Yes4.ogg"/>
+        <Pitch value="9.000000,9.000000"/>
+        <Volume value="-1.000000,-1.000000"/>
+    </CSound>
+    <CSound id="AP_Aberration_Attack" parent="AP_HoS_ZergAck">
+        <AssetArray index="0">
+            <File value="Assets\Sounds\Aberration_Attack_00.ogg"/>
+            <FacialAnim value=""/>
+            <FacialGroup value=""/>
+            <FacialFile value=""/>
+            <Speaker value=""/>
+            <Subtitle value=""/>
+        </AssetArray>
+        <AssetArray File="Assets\Sounds\Aberration_Attack_01.ogg" FacialGroup=""/>
+        <AssetArray File="Assets\Sounds\Aberration_Attack_02.ogg" FacialGroup=""/>
+        <AssetArray File="Assets\Sounds\Aberration_Attack_03.ogg" FacialGroup=""/>
+        <AssetArray File="Assets\Sounds\Aberration_Attack_04.ogg" FacialGroup=""/>
+        <AssetArray File="Assets\Sounds\Aberration_Attack_05.ogg" FacialGroup=""/>
+        <AssetArray File="Assets\Sounds\Aberration_Attack_06.ogg" FacialGroup=""/>
+        <AssetArray File="Assets\Sounds\Aberration_Attack_07.ogg" FacialGroup=""/>
+        <AssetArray File="Assets\Sounds\Aberration_Attack_08.ogg" FacialGroup=""/>
+        <Volume value="-3.000000,-3.000000"/>
+    </CSound>
+    <CSound id="AP_Aberration_Death" parent="Death">
+        <EditorCategories value="Race:Zerg"/>
+        <AssetArray File="Assets\Sounds\Aberration_Death_00.wav" FacialGroup=""/>
+        <AssetArray File="Assets\Sounds\Aberration_Death_01.wav" FacialGroup=""/>
+        <AssetArray File="Assets\Sounds\Aberration_Death_02.wav" FacialGroup=""/>
+        <AssetArray File="Assets\Sounds\Aberration_Death_03.wav" FacialGroup=""/>
+        <AssetArray File="Assets\Sounds\Aberration_Death_04.wav" FacialGroup=""/>
+        <Chance value="25"/>
+        <Volume value="-3.000000,-3.000000"/>
+    </CSound>
+    <CSound id="AP_Aberration_Ready" parent="Ready">
+        <EditorCategories value="Race:Zerg"/>
+        <AssetArray File="Assets\Sounds\Aberration_Ready_00.ogg" FacialGroup=""/>
+        <AssetArray File="Assets\Sounds\Aberration_Ready_01.ogg" FacialGroup=""/>
+        <AssetArray File="Assets\Sounds\Aberration_Ready_02.ogg" FacialGroup=""/>
+        <Volume value="-3.000000,-3.000000"/>
+    </CSound>
+    <CSound id="AP_Aberration_What" parent="AP_HoS_ZergAck">
+        <AssetArray index="0">
+            <File value="Assets\Sounds\Aberration_What_00.ogg"/>
+            <FacialAnim value=""/>
+            <FacialGroup value=""/>
+            <FacialFile value=""/>
+            <Speaker value=""/>
+            <Subtitle value=""/>
+        </AssetArray>
+        <AssetArray File="Assets\Sounds\Aberration_What_01.ogg" FacialGroup=""/>
+        <AssetArray File="Assets\Sounds\Aberration_What_02.ogg" FacialGroup=""/>
+        <AssetArray File="Assets\Sounds\Aberration_What_03.ogg" FacialGroup=""/>
+        <AssetArray File="Assets\Sounds\Aberration_What_04.ogg" FacialGroup=""/>
+        <AssetArray File="Assets\Sounds\Aberration_What_05.ogg" FacialGroup=""/>
+        <Volume value="-3.000000,-3.000000"/>
+    </CSound>
+    <CSound id="AP_Aberration_Yes" parent="AP_HoS_ZergAck">
+        <AssetArray index="0">
+            <File value="Assets\Sounds\Aberration_Yes_00.ogg"/>
+            <FacialAnim value=""/>
+            <FacialGroup value=""/>
+            <FacialFile value=""/>
+            <Speaker value=""/>
+            <Subtitle value=""/>
+        </AssetArray>
+        <AssetArray File="Assets\Sounds\Aberration_Yes_01.ogg" FacialGroup=""/>
+        <AssetArray File="Assets\Sounds\Aberration_Yes_02.ogg" FacialGroup=""/>
+        <AssetArray File="Assets\Sounds\Aberration_Yes_03.ogg" FacialGroup=""/>
+        <AssetArray File="Assets\Sounds\Aberration_Yes_04.ogg" FacialGroup=""/>
+        <AssetArray File="Assets\Sounds\Aberration_Yes_05.ogg" FacialGroup=""/>
+        <AssetArray File="Assets\Sounds\Aberration_Yes_06.ogg" FacialGroup=""/>
+        <AssetArray File="Assets\Sounds\Aberration_Yes_07.ogg" FacialGroup=""/>
+        <AssetArray File="Assets\Sounds\Aberration_Yes_08.ogg" FacialGroup=""/>
+        <AssetArray File="Assets\Sounds\Aberration_Yes_09.ogg" FacialGroup=""/>
+        <Volume value="-3.000000,-3.000000"/>
+    </CSound>
+    <CSound id="AP_InfestedAbominationAttackImpact" parent="Combat">
+        <EditorCategories value="Race:Zerg"/>
+        <AssetArray File="Assets\Sounds\Zerg\Ultralisk\Ultralisk_AttackImpact0.wav"/>
+        <AssetArray File="Assets\Sounds\Zerg\Ultralisk\Ultralisk_AttackImpact1.wav"/>
+        <AssetArray File="Assets\Sounds\Zerg\Ultralisk\Ultralisk_AttackImpact2.wav"/>
+        <AssetArray File="Assets\Sounds\Zerg\Ultralisk\Ultralisk_AttackImpact3.wav"/>
+        <Volume value="-0.920000,-0.920000"/>
+    </CSound>
+    <CSound id="AP_Aberration_Burrow" parent="Spell">
+        <EditorCategories value="Race:Zerg"/>
+        <AssetArray File="Assets\Sounds\Zerg\SharedEffects\Burrowing\Zerg_BurrowLarge0.wav"/>
+        <AssetArray File="Assets\Sounds\Zerg\SharedEffects\Burrowing\Zerg_BurrowLarge1.wav"/>
+        <AssetArray File="Assets\Sounds\Zerg\SharedEffects\Burrowing\Zerg_BurrowLarge2.wav"/>
+        <AssetArray File="Assets\Sounds\Zerg\SharedEffects\Burrowing\Zerg_BurrowLarge3.wav"/>
+        <AssetArray File="Assets\Sounds\Zerg\SharedEffects\Burrowing\Zerg_BurrowLarge4.wav"/>
+        <Flags index="Purgable" value="0"/>
+        <Pitch value="0.000000,1.000000"/>
+    </CSound>
+    <CSound id="AP_Aberration_Land" parent="Spell">
+        <EditorCategories value="Race:Zerg"/>
+        <AssetArray File="Assets\Sounds\Zerg_Large_Land00.wav" FacialGroup=""/>
+        <AssetArray File="Assets\Sounds\Zerg_Large_Land01.wav" FacialGroup=""/>
+    </CSound>
+    <CSound id="AP_Ultra_Land" parent="Spell">
+        <EditorCategories value="Race:Zerg"/>
+        <AssetArray File="Assets\Sounds\Ultra_Land00.wav" FacialGroup=""/>
+        <AssetArray File="Assets\Sounds\Ultra_Land01.wav" FacialGroup=""/>
+        <AssetArray File="Assets\Sounds\Ultra_Land02.wav" FacialGroup=""/>
+        <AssetArray File="Assets\Sounds\Ultra_Land03.wav" FacialGroup=""/>
+        <Pitch value="-6.000000,0.000000"/>
+        <Volume value="4.000000,5.000000"/>
+    </CSound>
+    <CSound id="AP_PoisonNovaLaunchSound" parent="Spell">
+        <EditorCategories value="Race:Zerg"/>
+        <AssetArray File="Assets\Sounds\Zerg\Ultralisk\UltraLisk_Attack0.ogg"/>
+        <AssetArray File="Assets\Sounds\Zerg\Ultralisk\UltraLisk_Attack1.ogg"/>
+        <AssetArray File="Assets\Sounds\Zerg\Ultralisk\UltraLisk_Attack2.ogg"/>
+        <AssetArray File="Assets\Sounds\Zerg\Ultralisk\UltraLisk_Attack3.ogg"/>
+        <AssetArray File="Assets\Sounds\Zerg\Ultralisk\UltraLisk_Attack4.ogg"/>
+        <Spread value="130.000000"/>
+        <Volume value="-2.000000,-2.000000"/>
+    </CSound>
+    <CSound id="AP_Impaler_TentacleImpact1" parent="Combat">
+        <EditorCategories value="Race:Zerg"/>
+        <AssetArray File="Assets\Sounds\Spell_Eyestalk_Launch_00.wav" FacialGroup=""/>
+        <AssetArray File="Assets\Sounds\Spell_Eyestalk_Launch_01.wav" FacialGroup=""/>
+        <AssetArray File="Assets\Sounds\Spell_Eyestalk_Launch_02.wav" FacialGroup=""/>
+        <AssetArray File="Assets\Sounds\Spell_Eyestalk_Launch_03.wav" FacialGroup=""/>
+        <AssetArray File="Assets\Sounds\Spell_Eyestalk_Launch_04.wav" FacialGroup=""/>
+        <Pitch value="-8.000000,-6.000000"/>
+        <Volume value="-16.000000,-13.000000"/>
+    </CSound>
+    <CSound id="AP_Impaler_TentacleImpact2" parent="Combat">
+        <EditorCategories value="Race:Zerg"/>
+        <AssetArray File="AP\Assets\Sounds\Kraith_Large_Fs_1.wav" FacialGroup=""/>
+        <AssetArray File="AP\Assets\Sounds\Kraith_Large_Fs_2.wav" FacialGroup=""/>
+        <AssetArray File="AP\Assets\Sounds\Kraith_Large_Fs_3.wav" FacialGroup=""/>
+        <AssetArray File="AP\Assets\Sounds\Kraith_Large_Fs_4.wav" FacialGroup=""/>
+        <AssetArray File="AP\Assets\Sounds\Kraith_Large_Fs_5.wav" FacialGroup=""/>
+        <Pitch value="5.000000,7.000000"/>
+        <ResourcePriority value="64"/>
+        <Volume value="-16.000000,-13.000000"/>
+    </CSound>
+    <CSound id="AP_Impaler_TentacleVox" parent="Combat">
+        <AssetArray File="AP\Assets\Sounds\GiantYeti_Attack_00.ogg" FacialGroup=""/>
+        <AssetArray File="AP\Assets\Sounds\GiantYeti_Attack_01.ogg" FacialGroup=""/>
+        <AssetArray File="AP\Assets\Sounds\GiantYeti_Attack_02.ogg" FacialGroup=""/>
+        <AssetArray File="AP\Assets\Sounds\GiantYeti_Attack_03.ogg" FacialGroup=""/>
+        <AssetArray File="AP\Assets\Sounds\GiantYeti_Attack_04.ogg" FacialGroup=""/>
+        <AssetArray File="AP\Assets\Sounds\GiantYeti_Attack_05.ogg" FacialGroup=""/>
+        <Chance value="25"/>
+        <Pitch value="7.000000,9.000000"/>
+        <ResourcePriority value="64"/>
+        <Volume value="-15.000000,-13.000000"/>
+    </CSound>
+    <CSound id="AP_HunterKiller_Death" parent="Death">
+        <EditorCategories value="Race:Zerg"/>
+        <AssetArray File="Assets\Sounds\Zerg\Hydralisk\Hydralisk_Death0.wav"/>
+        <AssetArray File="Assets\Sounds\Zerg\Hydralisk\Hydralisk_Death1.wav"/>
+        <AssetArray File="Assets\Sounds\Zerg\Hydralisk\Hydralisk_Death2.wav"/>
+        <AssetArray File="Assets\Sounds\Zerg\Hydralisk\Hydralisk_Death3.wav"/>
+        <AssetArray File="Assets\Sounds\Zerg\Hydralisk\Hydralisk_Death4.wav"/>
+        <AssetArray File="Assets\Sounds\Zerg\Hydralisk\Hydralisk_Death5.wav"/>
+        <DupeDestroyCount value="8"/>
+        <Pitch value="-1.000000,1.000000"/>
+        <Volume value="-1.000000,-1.000000"/>
+    </CSound>
+    <CSound id="AP_Hydralisk_Explode" parent="Combat">
+        <EditorCategories value="Race:Zerg"/>
+        <AssetArray File="Assets\Sounds\Zerg\SharedEffects\Explosions\Zerg_ExplosionMedium0.wav" Pitch="-3.000000,3.000000"/>
+        <AssetArray File="Assets\Sounds\Zerg\SharedEffects\Explosions\Zerg_ExplosionMedium1.wav" Pitch="-3.000000,3.000000"/>
+        <AssetArray File="Assets\Sounds\Zerg\SharedEffects\Explosions\Zerg_ExplosionMedium2.wav" Pitch="-3.000000,3.000000"/>
+        <AssetArray File="Assets\Sounds\Zerg\SharedEffects\Explosions\Zerg_ExplosionMedium3.wav" Pitch="-3.000000,3.000000"/>
+        <AssetArray File="Assets\Sounds\Zerg\SharedEffects\Explosions\Zerg_ExplosionMedium4.wav" Pitch="-3.000000,3.000000"/>
+        <AssetArray File="Assets\Sounds\Zerg\SharedEffects\Explosions\Zerg_ExplosionMedium5.wav" Pitch="-3.000000,3.000000"/>
+        <AssetArray File="Assets\Sounds\Zerg\SharedEffects\Explosions\Zerg_ExplosionMedium6.wav" Pitch="-3.000000,3.000000"/>
+        <Pitch value="-1.000000,1.000000"/>
+        <Volume value="-1.000000,-1.000000"/>
+    </CSound>
+    <CSound id="AP_Spell_Frenzy_Launch" parent="Spell">
+        <EditorCategories value="Race:Zerg"/>
+        <AssetArray File="Assets\Sounds\Zerg\Hybrid\Hybrid_StealStrengthCast0.wav" FacialGroup=""/>
+    </CSound>
+    <CSound id="AP_Hydra_Land" parent="Spell">
+        <EditorCategories value="Race:Zerg"/>
+        <AssetArray File="Assets\Sounds\Zerg_Medium_Land00.wav" FacialGroup=""/>
+        <AssetArray File="Assets\Sounds\Zerg_Medium_Land02.wav" FacialGroup=""/>
+        <AssetArray File="Assets\Sounds\Zerg_Medium_Land01.wav" FacialGroup=""/>
+        <Category value="Combat"/>
+        <Pitch value="-4.000000,-2.000000"/>
+        <Volume value="-6.000000,-3.000000"/>
+    </CSound>
+    <CSound id="AP_RailGun_Impact" parent="Combat">
+        <EditorCategories value="Race:Terran"/>
+        <AssetArray File="Assets\Sounds\Thrasher_Missile_Impact_01.wav" FacialGroup=""/>
+        <AssetArray File="Assets\Sounds\Thrasher_Missile_Impact_02.wav" FacialGroup=""/>
+        <AssetArray File="Assets\Sounds\Thrasher_Missile_Impact_03.wav" FacialGroup=""/>
+        <AssetArray File="Assets\Sounds\Thrasher_Missile_Impact_04.wav" FacialGroup=""/>
+        <AssetArray File="Assets\Sounds\Thrasher_Missile_Impact_05.wav" FacialGroup=""/>
+        <AssetArray File="Assets\Sounds\Thrasher_Missile_Impact_06.wav" FacialGroup=""/>
+        <AssetArray File="Assets\Sounds\Thrasher_Missile_Impact_07.wav" FacialGroup=""/>
+        <AssetArray File="Assets\Sounds\Thrasher_Missile_Impact_08.wav" FacialGroup=""/>
+        <DupeDestroyCount value="6"/>
+        <DupeMaximumMethod value="Replace"/>
+        <DupeMuteCount value="6"/>
+        <DupePrioritization value="Oldest"/>
+        <Pitch value="-3.000000,-1.000000"/>
+        <Select value="Random"/>
+        <Spread value="20.000000"/>
+        <Volume value="-4.000000,-2.000000"/>
+    </CSound>
+    <CSound id="AP_RailGun_Launch" parent="Combat">
+        <EditorCategories value="Race:Terran"/>
+        <AssetArray File="Assets\Sounds\Eradicator_RailGun_Launch_01.wav" FacialGroup=""/>
+        <AssetArray File="Assets\Sounds\Eradicator_RailGun_Launch_02.wav" FacialGroup=""/>
+        <AssetArray File="Assets\Sounds\Eradicator_RailGun_Launch_03.wav" FacialGroup=""/>
+        <AssetArray File="Assets\Sounds\Eradicator_RailGun_Launch_04.wav" FacialGroup=""/>
+        <AssetArray File="Assets\Sounds\Eradicator_RailGun_Launch_05.wav" FacialGroup=""/>
+        <AssetArray File="Assets\Sounds\Eradicator_RailGun_Launch_06.wav" FacialGroup=""/>
+        <DupeDestroyCount value="8"/>
+        <DupeMaximumMethod value="Replace"/>
+        <DupeMuteCount value="3"/>
+        <DupePrioritization value="Oldest"/>
+        <OverlapTimeDelta value="50"/>
+        <Pitch value="-2.000000,0.000000"/>
+        <Volume value="-6.000000,-4.000000"/>
+        <VolumeRolloffPoints Distance="15.472779"/>
+        <VolumeRolloffPoints Distance="30.802292" Volume="-96.000000"/>
+    </CSound>
+    <CSound id="AP_SkyTank_BarrageMissile_Impact" parent="Combat">
+        <EditorCategories value="Race:Terran"/>
+        <AssetArray File="Assets\Sounds\Liberator_AG_Impacts_03.wav" FacialGroup=""/>
+        <AssetArray File="Assets\Sounds\Liberator_AG_Impacts_04.wav" FacialGroup=""/>
+        <AssetArray File="Assets\Sounds\Liberator_AG_Impacts_05.wav" FacialGroup=""/>
+        <AssetArray File="Assets\Sounds\Uni_ImpactExplosions_08.wav" FacialGroup=""/>
+        <DupeDestroyCount value="8"/>
+        <DupeMaximumMethod value="Replace"/>
+        <DupeMuteCount value="3"/>
+        <DupeThresholdPoints/>
+        <DupeThresholdPoints Count="3" Volume="-3.000000"/>
+        <DupePrioritization value="Oldest"/>
+        <Pitch value="-2.000000,0.000000"/>
+        <Select value="Random"/>
+        <Volume value="-2.000000,-2.000000"/>
+    </CSound>
+    <CSound id="AP_Raven_ScramblerMissileLoop" parent="Spell">
+        <EditorCategories value="Race:Terran"/>
+        <AssetArray>
+            <File value="Assets\Sounds\Goliath_BlackOps_Lockdown_Loop_01.wav"/>
+            <Pitch value="-2.000000,-2.000000"/>
+            <Volume value="-10.000000,-10.000000"/>
+            <FacialGroup value=""/>
+        </AssetArray>
+        <LoopCount value="-1"/>
+    </CSound>
+    <CSound id="AP_Raven_ScramblerMissileImpact" parent="Combat">
+        <EditorCategories value="Race:Terran"/>
+        <AssetArray File="Assets\Sounds\WarMissile_Impact00.wav" FacialGroup=""/>
+        <AssetArray File="Assets\Sounds\WarMissile_Impact01.wav" FacialGroup=""/>
+        <AssetArray File="Assets\Sounds\WarMissile_Impact02.wav" FacialGroup=""/>
+        <DupeDestroyCount value="8"/>
+        <DupeMaximumMethod value="Replace"/>
+        <DupeMuteCount value="8"/>
+    </CSound>
+    <CSound id="AP_Raven_ScramblerMissileLaunch" parent="Spell">
+        <EditorCategories value="Race:Terran"/>
+        <AssetArray File="Assets\Sounds\WarMissile_Launch00.wav" FacialGroup=""/>
+        <AssetArray File="Assets\Sounds\WarMissile_Launch01.wav" FacialGroup=""/>
+        <AssetArray File="Assets\Sounds\WarMissile_Launch02.wav" FacialGroup=""/>
+        <DupeDestroyCount value="8"/>
+        <DupeMaximumMethod value="Replace"/>
+        <DupeMuteCount value="8"/>
+        <Volume value="-0.920000,-0.500000"/>
+    </CSound>
+    <CSound id="AP_ArbiterMP_AttackImpact" parent="Combat">
+        <AssetArray File="Assets\Sounds\ArbiterMP_AttackImpact00.wav" FacialGroup=""/>
+        <AssetArray File="Assets\Sounds\ArbiterMP_AttackImpact01.wav" FacialGroup=""/>
+        <AssetArray File="Assets\Sounds\ArbiterMP_AttackImpact02.wav" FacialGroup=""/>
+        <AssetArray File="Assets\Sounds\ArbiterMP_AttackImpact03.wav" FacialGroup=""/>
+        <Pitch value="-1.000000,1.000000"/>
+        <Volume value="-9.000000,-7.000000"/>
+        <EditorCategories value="Race:Protoss"/>
+    </CSound>
+    <CSound id="AP_SiegeTank_Land2" parent="Spell">
+        <EditorCategories value="Race:Terran"/>
+        <AssetArray File="Assets\Sounds\SiegeTank_Land01.wav" FacialGroup=""/>
+        <Category value="Combat"/>
+        <DupeDestroyCount value="3"/>
+        <DupeMaximumMethod value="Replace"/>
+        <DupeMuteCount value="2"/>
+        <Pitch value="-1.000000,1.000000"/>
+        <Volume value="-1.000000,1.000000"/>
+    </CSound>
+    <CSound id="AP_SiegeTank_Land_RockDebris" parent="Spell">
+        <AssetArray File="Assets\Sounds\RockDebris_ImpactExplosion_Large1.wav" FacialGroup=""/>
+        <AssetArray File="Assets\Sounds\RockDebris_ImpactExplosion_Large2.wav" FacialGroup=""/>
+        <AssetArray File="Assets\Sounds\RockDebris_ImpactExplosion_Large3.wav" FacialGroup=""/>
+        <AssetArray File="Assets\Sounds\RockDebris_ImpactExplosion_Large4.wav" FacialGroup=""/>
+        <AssetArray File="Assets\Sounds\RockDebris_ImpactExplosion_Large5.wav" FacialGroup=""/>
+        <AssetArray File="Assets\Sounds\RockDebris_ImpactExplosion_Large6.wav" FacialGroup=""/>
+        <AssetArray File="Assets\Sounds\RockDebris_ImpactExplosion_Large7.wav" FacialGroup=""/>
+        <AssetArray File="Assets\Sounds\RockDebris_ImpactExplosion_Large8.wav" FacialGroup=""/>
+        <Pitch value="-1.000000,1.000000"/>
+        <DupeDestroyCount value="3"/>
+        <DupeMaximumMethod value="Replace"/>
+        <DupeMuteCount value="2"/>
+    </CSound>
+    <CSound id="AP_SiegeTank_JumpJet_Launch" parent="Spell">
+        <EditorCategories value="Race:Neutral"/>
+        <AssetArray File="Assets\Sounds\SiegeTank_JumpJet_Launch01.wav" FacialGroup=""/>
+        <AssetArray File="Assets\Sounds\SiegeTank_JumpJet_Launch02.wav" FacialGroup=""/>
+        <AssetArray File="Assets\Sounds\SiegeTank_JumpJet_Launch03.wav" FacialGroup=""/>
+        <AssetArray File="Assets\Sounds\SiegeTank_JumpJet_Launch04.wav" FacialGroup=""/>
+        <AssetArray File="Assets\Sounds\SiegeTank_JumpJet_Launch05.wav" FacialGroup=""/>
+        <AssetArray File="Assets\Sounds\SiegeTank_JumpJet_Launch06.wav" FacialGroup=""/>
+        <AssetArray File="Assets\Sounds\SiegeTank_JumpJet_Launch07.wav" FacialGroup=""/>
+        <DupeDestroyCount value="2"/>
+        <DupeMaximumMethod value="Replace"/>
+        <DupeMuteCount value="2"/>
+        <DupeThresholdPoints/>
+        <DupeThresholdPoints Count="3" Volume="-2.000000"/>
+        <Pitch value="-3.000000,1.000000"/>
+        <Volume value="-3.000000,-3.000000"/>
+        <VolumeRolloffBlend value="Linear"/>
+        <VolumeRolloffPoints Distance="11.000000"/>
+        <VolumeRolloffPoints Distance="29.000000" Volume="-96.000000"/>
+    </CSound>
+    <CSound id="AP_Hellbat_JumpJet_Launch" parent="Movement">
+        <EditorCategories value="Race:Terran"/>
+        <AssetArray File="Assets\Sounds\Hellbat_JumpJet_Launch01.wav" FacialGroup=""/>
+        <AssetArray File="Assets\Sounds\Hellbat_JumpJet_Launch02.wav" FacialGroup=""/>
+        <AssetArray File="Assets\Sounds\Hellbat_JumpJet_Launch03.wav" FacialGroup=""/>
+        <AssetArray File="Assets\Sounds\Hellbat_JumpJet_Launch04.wav" FacialGroup=""/>
+        <DupeDestroyCount value="1"/>
+        <Pitch value="-4.000000,1.000000"/>
+        <Volume value="-8.000000,-8.000000"/>
+        <DupeMaximumMethod value="Replace"/>
+        <DupeMuteCount value="2"/>
+        <DupeThresholdPoints/>
+        <DupeThresholdPoints Count="3" Volume="-2.000000"/>
+    </CSound>
+    <CSound id="AP_SuperStimpackOn" parent="Spell">
+        <EditorCategories value="Race:Terran"/>
+        <AssetArray File="Assets\Sounds\Terran\Marine\Marine_Stimpack0.wav"/>
+        <AssetArray File="Assets\Sounds\Terran\Marine\Marine_Stimpack1.wav"/>
+        <AssetArray File="Assets\Sounds\Terran\Marine\Marine_Stimpack2.wav"/>
+        <AssetArray File="Assets\Sounds\Terran\Marine\Marine_Stimpack3.wav"/>
+        <AssetArray File="Assets\Sounds\Terran\Marine\Marine_Stimpack4.wav"/>
+        <AssetArray File="Assets\Sounds\Terran\Marine\Marine_Stimpack5.wav"/>
+        <AssetArray File="Assets\Sounds\Terran\Marine\Marine_Stimpack6.wav"/>
+        <AssetArray File="Assets\Sounds\Terran\Marine\Marine_Stimpack7.wav"/>
+        <DupeDestroyCount value="3"/>
+        <Pitch value="2.000000,3.000000"/>
+        <Volume value="-4.000000,-4.000000"/>
+    </CSound>
+    <CSound id="AP_SuperStimpackSweetener" parent="Spell">
+        <EditorCategories value="Race:Terran"/>
+        <AssetArray File="Assets\Sounds\Nova_StimInfusionSweetener01.wav" LoopTime="0,39089" Offset="1500,1500"/>
+        <DupeDestroyCount value="3"/>
+        <OffsetFadeIn Volume="-96.000000"/>
+        <OffsetFadeIn Time="100"/>
+        <Pitch value="2.700000,3.000000"/>
+        <PlayDelay value="30,60"/>
+        <Volume value="-9.000000,-9.000000"/>
+    </CSound>
+    <CSound id="AP_HeroNovaMP1_Attack" parent="HeroNova_Ack">
+        <AssetArray TemplateParam="HeroNovaMP1_Attack00"/>
+        <AssetArray TemplateParam="HeroNovaMP1_Attack01"/>
+        <AssetArray TemplateParam="HeroNovaMP1_Attack02"/>
+        <AssetArray TemplateParam="HeroNovaMP1_Attack03"/>
+        <AssetArray TemplateParam="HeroNovaMP1_Attack04"/>
+        <AssetArray TemplateParam="HeroNovaMP1_Attack05"/>
+        <Flags index="NeedsUpdate" value="1"/>
+        <Flags index="NeedsTTS" value="1"/>
+        <Exclusivity value="Nova_UnitDX_Exclusivity"/>
+    </CSound>
+    <CSound id="AP_HeroNovaMP1_Help" parent="HeroNova_Help">
+        <AssetArray TemplateParam="HeroNovaMP1_Help00"/>
+        <Flags index="NeedsUpdate" value="1"/>
+        <Flags index="NeedsTTS" value="1"/>
+        <Exclusivity value="Nova_UnitDX_Exclusivity"/>
+    </CSound>
+    <CSound id="AP_HeroNovaMP1_Nuclear_Strike" parent="HeroNova_Ack">
+        <AssetArray TemplateParam="HeroNovaMP1_Nuclear_Strike00"/>
+        <AssetArray TemplateParam="HeroNovaMP1_Nuclear_Strike01"/>
+        <AssetArray TemplateParam="HeroNovaMP1_Nuclear_Strike02"/>
+        <Flags index="NeedsUpdate" value="1"/>
+        <Flags index="NeedsTTS" value="1"/>
+        <Exclusivity value="Nova_UnitDX_Exclusivity"/>
+    </CSound>
+    <CSound id="AP_HeroNovaMP1_Pissed" parent="HeroNova_Pissed">
+        <Exclusivity value="Nova_UnitDX_Exclusivity"/>
+    </CSound>
+    <CSound id="AP_HeroNovaMP1_Ready" parent="HeroNova_Ready">
+        <AssetArray TemplateParam="HeroNovaMP1_Ready_N200"/>
+        <Flags index="NeedsUpdate" value="1"/>
+        <Flags index="NeedsTTS" value="1"/>
+        <Exclusivity value="Nova_UnitDX_Exclusivity"/>
+    </CSound>
+    <CSound id="AP_HeroNovaMP1_What" parent="HeroNova_Ack">
+        <AssetArray TemplateParam="HeroNovaMP1_What_N200"/>
+        <AssetArray TemplateParam="HeroNovaMP1_What_N201"/>
+        <AssetArray TemplateParam="HeroNovaMP1_What_N202"/>
+        <AssetArray TemplateParam="HeroNovaMP1_What_N203"/>
+        <AssetArray TemplateParam="HeroNovaMP1_What_N204"/>
+        <Flags index="NeedsUpdate" value="1"/>
+        <Flags index="NeedsTTS" value="1"/>
+        <Exclusivity value="Nova_UnitDX_Exclusivity"/>
+    </CSound>
+    <CSound id="AP_HeroNovaMP1_Yes" parent="HeroNova_Ack">
+        <AssetArray TemplateParam="HeroNovaMP1_Yes00"/>
+        <AssetArray TemplateParam="HeroNovaMP1_Yes01"/>
+        <AssetArray TemplateParam="HeroNovaMP1_Yes02"/>
+        <AssetArray TemplateParam="HeroNovaMP1_Yes03"/>
+        <AssetArray TemplateParam="HeroNovaMP1_Yes_N200"/>
+        <AssetArray TemplateParam="HeroNovaMP1_Yes_N201"/>
+        <AssetArray TemplateParam="HeroNovaMP1_Yes_N202"/>
+        <AssetArray TemplateParam="HeroNovaMP1_Yes_N203"/>
+        <AssetArray TemplateParam="HeroNovaMP1_Yes_N204"/>
+        <Flags index="NeedsUpdate" value="1"/>
+        <Flags index="NeedsTTS" value="1"/>
+        <DupeWait value="4000,4000"/>
+        <Exclusivity value="Nova_UnitDX_Exclusivity"/>
+    </CSound>
+    <CSound id="AP_HeroNovaMP2_HolographicDecoyVO" parent="HeroNova_Ack">
+        <AssetArray TemplateParam="HeroNovaMP1_Help00;HeroNovaMP2HD_Help00"/>
+        <Chance value="0"/>
+        <Exclusivity value="Nova_UnitDX_Exclusivity"/>
+    </CSound>
+    <CSound id="AP_HeroNovaMP3_DominationVisorPersistentVO" parent="HeroNova_Ack">
+        <AssetArray TemplateParam="HeroNovaMP1_Yes02"/>
+        <AssetArray TemplateParam="HeroNovaMP1_Yes03"/>
+        <AssetArray TemplateParam="HeroNovaMP1_Yes_N100"/>
+        <AssetArray TemplateParam="HeroNovaMP1_Yes_N200"/>
+        <AssetArray TemplateParam="HeroNovaMP1_Yes_N201"/>
+        <AssetArray TemplateParam="HeroNovaMP1_Yes_N202"/>
+        <AssetArray TemplateParam="HeroNovaMP1_Yes_N203"/>
+        <AssetArray TemplateParam="HeroNovaMP1_Yes_N204"/>
+        <Chance value="0"/>
+        <DupeDestroyCount value="1"/>
+        <DupeMuteCount value="1"/>
+        <Exclusivity value="Nova_UnitDX_Exclusivity"/>
+    </CSound>
+    <CSound id="AP_NovaDominationSound" parent="Spell">
+        <EditorCategories value="Race:Terran"/>
+        <AssetArray File="Assets\Sounds\Terran\Nova\Nova_DominationLaunch0.wav"/>
+        <AssetArray File="Assets\Sounds\Terran\Nova\Nova_DominationLaunch1.wav"/>
+        <AssetArray File="Assets\Sounds\Terran\Nova\Nova_DominationLaunch2.wav"/>
+        <Flags index="Temporary" value="1"/>
+        <Pitch value="-5.000000,0.000000"/>
+        <Volume value="-9.000000,-9.000000"/>
+    </CSound>
+    <CSound id="AP_Nova_BlinkSuit_Blink_Origin" parent="Combat">
+        <EditorCategories value="Race:Terran"/>
+        <AssetArray File="Assets\Sounds\Nova_BlinkSuit_Blink_Origin_01.wav" FacialGroup=""/>
+        <AssetArray File="Assets\Sounds\Nova_BlinkSuit_Blink_Origin_02.wav" FacialGroup=""/>
+        <AssetArray File="Assets\Sounds\Nova_BlinkSuit_Blink_Origin_03.wav" FacialGroup=""/>
+        <AssetArray File="Assets\Sounds\Nova_BlinkSuit_Blink_Origin_04.wav" FacialGroup=""/>
+        <DupeDestroyCount value="8"/>
+        <Pitch value="4.000000,6.000000"/>
+        <PlayDelay value="225,225"/>
+        <Volume value="-16.000000,-14.000000"/>
+    </CSound>
+    <CSound id="AP_Nova_BlinkSuit_Blink_Target" parent="Combat">
+        <EditorCategories value="Race:Terran"/>
+        <AssetArray File="Assets\Sounds\Nova_BlinkSuit_Blink_01.wav" FacialGroup=""/>
+        <AssetArray File="Assets\Sounds\Nova_BlinkSuit_Blink_02.wav" FacialGroup=""/>
+        <AssetArray File="Assets\Sounds\Nova_BlinkSuit_Blink_04.wav" FacialGroup=""/>
+        <DupeDestroyCount value="8"/>
+        <Pitch value="2.000000,2.000000"/>
+        <Volume value="-9.000000,-9.000000"/>
+    </CSound>
+    <CSound id="AP_Nova_Death" parent="Death">
+        <EditorCategories value="Race:Terran"/>
+        <AssetArray File="LocalizedData\Sounds\TerranVO\CampaignUnits\Nova\Nova_Death00.wav"/>
+        <AssetArray File="LocalizedData\Sounds\TerranVO\CampaignUnits\Nova\Nova_Death01.wav"/>
+        <AssetArray File="LocalizedData\Sounds\TerranVO\CampaignUnits\Nova\Nova_Death02.wav"/>
+        <AssetArray File="LocalizedData\Sounds\TerranVO\CampaignUnits\Nova\Nova_Death03.wav"/>
+        <AssetArray File="LocalizedData\Sounds\TerranVO\CampaignUnits\Nova\Nova_Death04.wav"/>
+        <AssetArray File="LocalizedData\Sounds\TerranVO\CampaignUnits\Nova\Nova_Death05.wav"/>
+        <AssetArray File="LocalizedData\Sounds\TerranVO\CampaignUnits\Nova\Nova_Death06.wav"/>
+        <Flags index="Stream" value="1"/>
+        <Volume value="-1.000000,-1.000000"/>
+    </CSound>
+    <CSound id="AP_Nova_DefensiveMatrix_Birth" parent="Spell">
+        <EditorCategories value="Race:Terran"/>
+        <AssetArray File="Assets\Sounds\NovaAC_Blink_Birth_01.wav" FacialGroup=""/>
+        <AssetArray File="Assets\Sounds\NovaAC_Blink_Birth_02.wav" FacialGroup=""/>
+        <AssetArray File="Assets\Sounds\NovaAC_Blink_Birth_03.wav" FacialGroup=""/>
+        <DupeMaximumMethod value="Replace"/>
+    </CSound>
+    <CSound id="AP_Nova_DefensiveMatrix_Death" parent="Spell">
+        <EditorCategories value="Race:Terran"/>
+        <AssetArray File="Assets\Sounds\NovaAC_Blink_Death_01.wav" FacialGroup=""/>
+        <AssetArray File="Assets\Sounds\NovaAC_Blink_Death_02.wav" FacialGroup=""/>
+        <AssetArray File="Assets\Sounds\NovaAC_Blink_Death_03.wav" FacialGroup=""/>
+        <DupeMaximumMethod value="Replace"/>
+        <Pitch value="-6.000000,-3.000000"/>
+        <Volume value="-3.000000,-3.000000"/>
+    </CSound>
+    <CSound id="AP_Nova_DefensiveMatrix_Loop" parent="Spell">
+        <EditorCategories value="Race:Terran"/>
+        <AssetArray File="Assets\Sounds\Def_Matrix_Loop_01.wav" LoopCount="-1" FacialGroup=""/>
+        <AssetArray File="Assets\Sounds\Def_Matrix_Loop_02.ogg" LoopCount="-1" FacialGroup=""/>
+        <DupeDestroyCount value="2"/>
+        <DupeMaximumMethod value="Replace"/>
+        <DupeMuteCount value="2"/>
+        <Pitch value="-2.100000,-2.000000"/>
+        <Volume value="-20.000000,-20.000000"/>
+        <VolumeRolloffFadeOut/>
+        <VolumeRolloffFadeOut Time="1000" Volume="-96.000000"/>
+        <VolumeRolloffPoints Distance="3.000000"/>
+        <VolumeRolloffPoints Distance="25.000000" Volume="-96.000000"/>
+    </CSound>
+    <CSound id="AP_Nova_DominationEnd" parent="Spell">
+        <EditorCategories value="Race:Terran"/>
+        <AssetArray File="Assets\Sounds\Terran\Nova\Nova_DominationEnd0.wav"/>
+        <AssetArray File="Assets\Sounds\Terran\Nova\Nova_DominationEnd1.wav"/>
+        <AssetArray File="Assets\Sounds\Terran\Nova\AP_Nova_DominationEnd.wav"/>
+        <Pitch value="-5.000000,0.000000"/>
+        <Volume value="-7.000000,-7.000000"/>
+    </CSound>
+    <CSound id="AP_Nova_DominationLoop" parent="Spell">
+        <EditorCategories value="Race:Terran"/>
+        <AssetArray File="Assets\Sounds\Terran\Nova\Nova_DominationLoop0.wav" LoopCount="-1"/>
+        <AssetArray File="Assets\Sounds\Terran\Nova\Nova_DominationLoop1.wav" LoopCount="-1"/>
+        <AssetArray File="Assets\Sounds\Terran\Nova\AP_Nova_DominationLoop.wav" LoopCount="-1"/>
+        <Pitch value="-4.000000,-2.000000"/>
+        <Volume value="-21.000000,-21.000000"/>
+        <VolumeRolloffPoints Distance="15.000000"/>
+        <VolumeRolloffPoints Distance="20.000000" Volume="-96.000000"/>
+    </CSound>
+    <CSound id="AP_Nova_FlashBangGrenade_Impact" parent="Combat">
+        <AssetArray File="Assets\Sounds\FlashBang_Explosion_05.wav" FacialGroup=""/>
+        <AssetArray File="Assets\Sounds\FlashBang_Explosion_06.wav" FacialGroup=""/>
+        <AssetArray File="Assets\Sounds\FlashBang_Explosion_07.wav" FacialGroup=""/>
+        <AssetArray File="Assets\Sounds\FlashBang_Explosion_08.wav" FacialGroup=""/>
+        <Pitch value="-2.000000,0.000000"/>
+    </CSound>
+    <CSound id="AP_Nova_FlashBangGrenade_Toss" parent="Combat">
+        <AssetArray File="Assets\Sounds\FlashBang_Toss_02.wav" FacialGroup=""/>
+        <AssetArray File="Assets\Sounds\FlashBang_Toss_03.wav" FacialGroup=""/>
+        <AssetArray File="Assets\Sounds\FlashBang_Toss_04.wav" FacialGroup=""/>
+        <AssetArray File="Assets\Sounds\FlashBang_Toss_05.wav" FacialGroup=""/>
+        <Pitch value="-2.000000,0.000000"/>
+    </CSound>
+    <CSound id="AP_Nova_HellfireShotgun_Blast" parent="Combat">
+        <EditorCategories value="Race:Terran"/>
+        <AssetArray File="Assets\Sounds\Hellfire_Shotgun_01.wav" FacialGroup=""/>
+        <AssetArray File="Assets\Sounds\Hellfire_Shotgun_02.wav" FacialGroup=""/>
+        <AssetArray File="Assets\Sounds\Hellfire_Shotgun_03.wav" FacialGroup=""/>
+        <AssetArray File="Assets\Sounds\Hellfire_Shotgun_04.wav" FacialGroup=""/>
+        <AssetArray File="Assets\Sounds\Hellfire_Shotgun_05.wav" FacialGroup=""/>
+        <AssetArray File="Assets\Sounds\Hellfire_Shotgun_06.wav" FacialGroup=""/>
+        <AssetArray File="Assets\Sounds\Hellfire_Shotgun_07.wav" FacialGroup=""/>
+        <AssetArray File="Assets\Sounds\Hellfire_Shotgun_08.wav" FacialGroup=""/>
+        <Pitch value="-3.000000,0.000000"/>
+        <Volume value="-2.000000,-2.000000"/>
+    </CSound>
+    <CSound id="AP_Nova_PlasmaBlast_Impact" parent="Combat">
+        <EditorCategories value="Race:Terran"/>
+        <AssetArray File="Assets\Sounds\Nova_PlasmaBlast_AttackImpact_01.wav" FacialGroup=""/>
+        <AssetArray File="Assets\Sounds\Nova_PlasmaBlast_AttackImpact_02.wav" FacialGroup=""/>
+        <AssetArray File="Assets\Sounds\Nova_PlasmaBlast_AttackImpact_03.wav" FacialGroup=""/>
+        <DupeDestroyCount value="8"/>
+        <Volume value="-2.000000,-2.000000"/>
+    </CSound>
+    <CSound id="AP_Nova_PlasmaBlast_Launch" parent="Combat">
+        <EditorCategories value="Race:Terran"/>
+        <AssetArray File="Assets\Sounds\Nova_PlasmaBlast_AttackLaunch_01.wav" FacialGroup=""/>
+        <AssetArray File="Assets\Sounds\Nova_PlasmaBlast_AttackLaunch_02.wav" FacialGroup=""/>
+        <AssetArray File="Assets\Sounds\Nova_PlasmaBlast_AttackLaunch_03.wav" FacialGroup=""/>
+    </CSound>
+    <CSound id="AP_Nova_PlasmaRifle_Impact" parent="Combat">
+        <EditorCategories value="Race:Terran"/>
+        <AssetArray File="Assets\Sounds\Nova_PlasmaRifle_AttackImpact_01.wav" FacialGroup=""/>
+        <AssetArray File="Assets\Sounds\Nova_PlasmaRifle_AttackImpact_02.wav" FacialGroup=""/>
+        <AssetArray File="Assets\Sounds\Nova_PlasmaRifle_AttackImpact_03.wav" FacialGroup=""/>
+        <AssetArray File="Assets\Sounds\Nova_PlasmaRifle_AttackImpact_04.wav" FacialGroup=""/>
+        <DupeDestroyCount value="3"/>
+        <DupeMaximumMethod value="Replace"/>
+        <DupeMuteCount value="3"/>
+        <Pitch value="-2.000000,0.000000"/>
+        <Volume value="-14.000000,-12.000000"/>
+    </CSound>
+    <CSound id="AP_Nova_PulseGrenadeExplosion" parent="Spell">
+        <AssetArray File="Assets\Sounds\GrenadePulse_Explosion01.wav" FacialGroup=""/>
+        <AssetArray File="Assets\Sounds\GrenadePulse_Explosion02.wav" FacialGroup=""/>
+        <AssetArray File="Assets\Sounds\GrenadePulse_Explosion03.wav" FacialGroup=""/>
+        <AssetArray File="Assets\Sounds\GrenadePulse_Explosion04.wav" FacialGroup=""/>
+        <DupeDestroyCount value="8"/>
+        <DupeMuteCount value="6"/>
+        <Pitch value="-2.000000,2.000000"/>
+        <Volume value="-1.000000,-1.000000"/>
+    </CSound>
+    <CSound id="AP_Nova_PulseGrenadeLaunch" parent="Spell">
+        <AssetArray File="Assets\Sounds\GrenadePulse_Activate01.wav" FacialGroup=""/>
+        <AssetArray File="Assets\Sounds\GrenadePulse_Activate02.wav" FacialGroup=""/>
+        <AssetArray File="Assets\Sounds\GrenadePulse_Activate03.wav" FacialGroup=""/>
+        <DupeDestroyCount value="8"/>
+        <DupeMuteCount value="6"/>
+        <Pitch value="-1.000000,1.000000"/>
+        <Volume value="-3.000000,-3.000000"/>
+    </CSound>
+    <CSound id="AP_Nova_Snipe_AttackImpact" parent="Combat">
+        <EditorCategories value="Race:Terran"/>
+        <AssetArray File="Assets\Sounds\Nova_SniperRifleBulletImpact01.wav" FacialGroup=""/>
+        <AssetArray File="Assets\Sounds\Nova_SniperRifleBulletImpact02.wav" FacialGroup=""/>
+        <AssetArray File="Assets\Sounds\Nova_SniperRifleBulletImpact03.wav" FacialGroup=""/>
+        <AssetArray File="Assets\Sounds\Nova_SniperRifleBulletImpact04.wav" FacialGroup=""/>
+        <AssetArray File="Assets\Sounds\Nova_SniperRifleBulletImpact05.wav" FacialGroup=""/>
+        <AssetArray File="Assets\Sounds\Nova_SniperRifleBulletImpact06.wav" FacialGroup=""/>
+        <AssetArray File="Assets\Sounds\Nova_SniperRifleBulletImpact07.wav" FacialGroup=""/>
+        <AssetArray File="Assets\Sounds\Nova_SniperRifleBulletImpact08.wav" FacialGroup=""/>
+        <AssetArray File="Assets\Sounds\Nova_SniperRifleBulletImpact09.wav" FacialGroup=""/>
+        <AssetArray File="Assets\Sounds\Nova_SniperRifleBulletImpact10.wav" FacialGroup=""/>
+        <Pitch value="0.000000,2.000000"/>
+        <Volume value="-3.000000,-3.000000"/>
+    </CSound>
+    <CSound id="AP_Nova_Snipe_AttackLaunch" parent="Spell">
+        <EditorCategories value="Race:Terran"/>
+        <AssetArray File="Assets\Sounds\Nova_Snipe_AttackLaunch01.wav" FacialGroup=""/>
+        <AssetArray File="Assets\Sounds\Nova_Snipe_AttackLaunch02.wav" FacialGroup=""/>
+        <AssetArray File="Assets\Sounds\Nova_Snipe_AttackLaunch03.wav" FacialGroup=""/>
+        <DupeMaximumMethod value="Replace"/>
+        <Pitch value="-1.000000,1.000000"/>
+        <Volume value="1.000000,1.000000"/>
+    </CSound>
+    <CSound id="AP_Spell_Yoink_Impact" parent="Spell">
+        <EditorCategories value="Race:Zerg"/>
+        <AssetArray File="Assets\Sounds\Spell_Yoink_Impact_00.wav" FacialGroup=""/>
+        <AssetArray File="Assets\Sounds\Spell_Yoink_Impact_01.wav" FacialGroup=""/>
+        <AssetArray File="Assets\Sounds\Spell_Yoink_Impact_02.wav" FacialGroup=""/>
+        <AssetArray File="Assets\Sounds\Spell_Yoink_Impact_03.wav" FacialGroup=""/>
+        <AssetArray File="Assets\Sounds\Spell_Yoink_Impact_04.wav" FacialGroup=""/>
+        <Pitch value="-2.000000,1.000000"/>
+        <Volume value="-9.000000,-9.000000"/>
+    </CSound>
+    <CSound id="AP_Spell_Yoink_Launch" parent="Spell">
+        <EditorCategories value="Race:Zerg"/>
+        <AssetArray File="Assets\Sounds\Spell_Yoink_Launch_00.wav" FacialGroup=""/>
+        <AssetArray File="Assets\Sounds\Spell_Yoink_Launch_01.wav" FacialGroup=""/>
+        <AssetArray File="Assets\Sounds\Spell_Yoink_Launch_02.wav" FacialGroup=""/>
+        <AssetArray File="Assets\Sounds\Spell_Yoink_Launch_03.wav" FacialGroup=""/>
+        <AssetArray File="Assets\Sounds\Spell_Yoink_Launch_04.wav" FacialGroup=""/>
+        <Pitch value="-2.000000,2.000000"/>
+        <Volume value="-9.000000,-9.000000"/>
+    </CSound>
+    <CSound id="AP_Nova_FlashBangGrenade_PinPull" parent="Combat">
+        <AssetArray File="Assets\Sounds\FlashBang_Pin_01.wav" FacialGroup=""/>
+        <AssetArray File="Assets\Sounds\FlashBang_Pin_02.wav" FacialGroup=""/>
+        <AssetArray File="Assets\Sounds\FlashBang_Pin_03.wav" FacialGroup=""/>
+        <AssetArray File="Assets\Sounds\FlashBang_Pin_04.wav" FacialGroup=""/>
+        <AssetArray File="Assets\Sounds\FlashBang_Pin_05.wav" FacialGroup=""/>
+        <Pitch value="-2.000000,0.000000"/>
+    </CSound>
+    <CSound id="AP_HeroNovaMP3_DominationVisorRangedVO" parent="HeroNova_Ack">
+        <AssetArray TemplateParam="HeroNovaMP1_Yes02"/>
+        <AssetArray TemplateParam="HeroNovaMP1_Yes03"/>
+        <AssetArray TemplateParam="HeroNovaMP1_Yes_N100"/>
+        <AssetArray TemplateParam="HeroNovaMP1_Yes_N200"/>
+        <AssetArray TemplateParam="HeroNovaMP1_Yes_N201"/>
+        <AssetArray TemplateParam="HeroNovaMP1_Yes_N202"/>
+        <AssetArray TemplateParam="HeroNovaMP1_Yes_N203"/>
+        <AssetArray TemplateParam="HeroNovaMP1_Yes_N204"/>
+        <DupeDestroyCount value="1"/>
+        <DupeMuteCount value="1"/>
+        <Exclusivity value="Nova_UnitDX_Exclusivity"/>
+        <NonLocalVolumeAdjustment value="-96.000000,-96.000000"/>
+    </CSound>
+    <CSound id="AP_Nova_DominationVisorCasterEndSwtnr" parent="Spell">
+        <EditorCategories value="Race:Terran"/>
+        <AssetArray File="Assets\Sounds\UI_DominationVisor_Select.wav" Offset="20000,20000" FacialGroup=""/>
+        <Flags index="Temporary" value="1"/>
+        <DupeDestroyCount value="3"/>
+        <DupeMuteCount value="3"/>
+        <OffsetFadeIn Volume="-96.000000"/>
+        <OffsetFadeIn Time="100"/>
+        <Pitch value="-10.700000,-10.000000"/>
+        <Volume value="-6.000000,-6.000000"/>
+    </CSound>
+    <CSound id="AP_Nova_DominationVisorTargetStartSwtnr" parent="Spell">
+        <EditorCategories value="Race:Terran"/>
+        <AssetArray File="Assets\Sounds\UI_DominationVisor_Select.wav" Offset="20000,20000" FacialGroup=""/>
+        <Flags index="Temporary" value="1"/>
+        <DupeDestroyCount value="3"/>
+        <DupeMuteCount value="3"/>
+        <OffsetFadeIn Volume="-96.000000"/>
+        <OffsetFadeIn Time="100"/>
+        <Pitch value="-5.000000,-4.700000"/>
+        <Volume value="-6.000000,-6.000000"/>
+    </CSound>
+    <CSound id="AP_Nova_DominationVisorTargetEndSwtnr" parent="Spell">
+        <EditorCategories value="Race:Terran"/>
+        <AssetArray File="Assets\Sounds\UI_DominationVisor_Select.wav" Offset="20000,20000" FacialGroup=""/>
+        <Flags index="Temporary" value="1"/>
+        <DupeDestroyCount value="3"/>
+        <DupeMuteCount value="3"/>
+        <OffsetFadeIn Volume="-96.000000"/>
+        <OffsetFadeIn Time="100"/>
+        <Pitch value="-11.700000,-11.000000"/>
+        <Volume value="-6.000000,-6.000000"/>
+    </CSound>
+    <CSound id="AP_Nova_HellfireShotgun_HandPump" parent="Combat">
+        <EditorCategories value="Race:Terran"/>
+        <AssetArray File="Assets\Sounds\Shotgun_ManualPump_01.wav" Pitch="-1.000000,-1.000000" FacialGroup=""/>
+        <AssetArray File="Assets\Sounds\Shotgun_ManualPump_03.wav" Pitch="-1.000000,-1.000000" FacialGroup=""/>
+        <AssetArray File="Assets\Sounds\Shotgun_AutoLoad_01.wav" FacialGroup=""/>
+        <AssetArray File="Assets\Sounds\Shotgun_AutoLoad_02.wav" FacialGroup=""/>
+        <Pitch value="-3.000000,-1.000000"/>
+        <Volume value="-16.000000,-12.000000"/>
+    </CSound>
+    <CSound id="AP_Nova_HellfireShotgun_Blast_Tails_L" parent="Combat">
+        <EditorCategories value="Race:Terran"/>
+        <AssetArray File="Assets\Sounds\Shotgun_Ext_Decay_01.wav" FacialGroup=""/>
+        <AssetArray File="Assets\Sounds\Shotgun_Ext_Decay_01a.wav" FacialGroup=""/>
+        <AssetArray File="Assets\Sounds\Shotgun_Ext_Decay_02.wav" FacialGroup=""/>
+        <AssetArray File="Assets\Sounds\Shotgun_Ext_Decay_02a.wav" FacialGroup=""/>
+        <AssetArray File="Assets\Sounds\Shotgun_Ext_Decay_03.wav" FacialGroup=""/>
+        <AssetArray File="Assets\Sounds\Shotgun_Ext_Decay_04.wav" FacialGroup=""/>
+        <AssetArray File="Assets\Sounds\Shotgun_Ext_Decay_05.wav" Volume="-4.000000,-4.000000" FacialGroup=""/>
+        <AssetArray File="Assets\Sounds\Shotgun_Ext_Decay_05a.wav" Volume="-4.000000,-4.000000" FacialGroup=""/>
+        <AssetArray File="Assets\Sounds\Shotgun_Ext_Decay_06.wav" FacialGroup=""/>
+        <AssetArray File="Assets\Sounds\Shotgun_Ext_Decay_07.wav" FacialGroup=""/>
+        <AssetArray File="Assets\Sounds\Shotgun_Ext_Decay_08.wav" FacialGroup=""/>
+        <Mode value="2D"/>
+        <Pitch value="-4.000000,-1.000000"/>
+        <PlayDelay value="60,120"/>
+        <Select value="Random"/>
+        <SpeakerMix index="FrontRight" value="0.500000"/>
+        <SpeakerMix index="Center" value="0.000000"/>
+        <SpeakerMix index="BackRight" value="0.250000"/>
+        <SpeakerMix index="SideRight" value="0.250000"/>
+        <Volume value="-4.000000,-2.000000"/>
+    </CSound>
+    <CSound id="AP_Nova_HellfireShotgun_Blast_Tails_R" parent="Combat">
+        <EditorCategories value="Race:Terran"/>
+        <AssetArray File="Assets\Sounds\Shotgun_Ext_Decay_01.wav" FacialGroup=""/>
+        <AssetArray File="Assets\Sounds\Shotgun_Ext_Decay_01a.wav" FacialGroup=""/>
+        <AssetArray File="Assets\Sounds\Shotgun_Ext_Decay_02.wav" FacialGroup=""/>
+        <AssetArray File="Assets\Sounds\Shotgun_Ext_Decay_02a.wav" FacialGroup=""/>
+        <AssetArray File="Assets\Sounds\Shotgun_Ext_Decay_03.wav" FacialGroup=""/>
+        <AssetArray File="Assets\Sounds\Shotgun_Ext_Decay_04.wav" FacialGroup=""/>
+        <AssetArray File="Assets\Sounds\Shotgun_Ext_Decay_05.wav" Volume="-4.000000,-4.000000" FacialGroup=""/>
+        <AssetArray File="Assets\Sounds\Shotgun_Ext_Decay_05a.wav" Volume="-4.000000,-4.000000" FacialGroup=""/>
+        <AssetArray File="Assets\Sounds\Shotgun_Ext_Decay_06.wav" FacialGroup=""/>
+        <AssetArray File="Assets\Sounds\Shotgun_Ext_Decay_07.wav" FacialGroup=""/>
+        <AssetArray File="Assets\Sounds\Shotgun_Ext_Decay_08.wav" FacialGroup=""/>
+        <Mode value="2D"/>
+        <Pitch value="-4.000000,-1.000000"/>
+        <PlayDelay value="60,120"/>
+        <Select value="Random"/>
+        <SpeakerMix index="FrontLeft" value="0.500000"/>
+        <SpeakerMix index="Center" value="0.000000"/>
+        <SpeakerMix index="BackLeft" value="0.250000"/>
+        <SpeakerMix index="SideLeft" value="0.250000"/>
+        <Volume value="-4.000000,-2.000000"/>
+    </CSound>
+    <CSound id="AP_Nova_SniperRifleTail_Dummy" parent="Combat">
+        <EditorCategories value="Race:Terran"/>
+        <AssetArray File="Assets\Sounds\Nova_SniperRifleTail01.wav" FacialGroup=""/>
+        <Chance value="0"/>
+        <DupeDestroyCount value="1"/>
+        <DupeMuteCount value="1"/>
+        <Volume value="-90.000000,-90.000000"/>
+        <VolumeRolloffPoints Distance="15.000000"/>
+        <VolumeRolloffPoints Distance="30.000000" Volume="-96.000000"/>
+    </CSound>
+    <CSound id="AP_Nova_DefensiveMatrix_AttackBeam" parent="Spell">
+        <EditorCategories value="Race:Terran"/>
+        <AssetArray File="Assets\Sounds\WarHawk_LaserBeam_01.wav" FacialGroup=""/>
+        <AssetArray File="Assets\Sounds\WarHawk_LaserBeam_01a.wav" FacialGroup=""/>
+        <DupeMaximumMethod value="Replace"/>
+        <Pitch value="6.000000,6.000000"/>
+        <Volume value="-12.000000,-12.000000"/>
+        <PlayDelay value="200,200"/>
+    </CSound>
+    <CSound id="AP_Nova_TurbojetJumpsuit_Movement" parent="Movement">
+        <EditorCategories value="Race:Terran"/>
+        <AssetArray File="Assets\Sounds\Terran\Reaper\Reaper_Movement0.wav"/>
+        <AssetArray File="Assets\Sounds\Terran\Reaper\Reaper_Movement1.wav"/>
+        <AssetArray File="Assets\Sounds\Terran\Reaper\Reaper_Movement2.wav"/>
+        <AssetArray File="Assets\Sounds\Terran\Reaper\Reaper_Movement3.wav"/>
+        <AssetArray File="Assets\Sounds\Terran\Reaper\Reaper_Movement4.wav"/>
+        <DupeDestroyCount value="3"/>
+        <Pitch value="1.000000,3.000000"/>
+        <Volume value="-16.000000,-16.000000"/>
+    </CSound>
+    <CSound id="AP_Nova_SniperRifle_AttackLaunch_MechySweetener" parent="Combat">
+        <EditorCategories value="Race:Terran"/>
+        <AssetArray File="Assets\Sounds\Nova_SniperRifle_Cloaked_AttackLaunch01.wav" FacialGroup=""/>
+        <AssetArray File="Assets\Sounds\Nova_SniperRifle_Cloaked_AttackLaunch02.wav" FacialGroup=""/>
+        <AssetArray File="Assets\Sounds\Nova_SniperRifle_Cloaked_AttackLaunch03.wav" FacialGroup=""/>
+        <AssetArray File="Assets\Sounds\Nova_SniperRifle_Cloaked_AttackLaunch04.wav" FacialGroup=""/>
+        <DupeMaximumMethod value="Replace"/>
+        <Pitch value="1.000000,2.000000"/>
+        <PlayDelay value="0,30"/>
+        <Volume value="-14.000000,-10.000000"/>
+    </CSound>
+    <CSound id="AP_Nova_SniperRifleTailLeft" parent="Combat">
+        <EditorCategories value="Race:Terran"/>
+        <AssetArray File="Assets\Sounds\Nova_SniperRifleTail01.wav" FacialGroup=""/>
+        <AssetArray File="Assets\Sounds\Nova_SniperRifleTail02.wav" FacialGroup=""/>
+        <AssetArray File="Assets\Sounds\Nova_SniperRifleTail03.wav" FacialGroup=""/>
+        <AssetArray File="Assets\Sounds\Nova_SniperRifleTail04.wav" FacialGroup=""/>
+        <AssetArray File="Assets\Sounds\Nova_SniperRifleTailHigh01.wav" FacialGroup=""/>
+        <AssetArray File="Assets\Sounds\Nova_SniperRifleTailHigh02.wav" FacialGroup=""/>
+        <AssetArray File="Assets\Sounds\Nova_SniperRifleTailHigh03.wav" FacialGroup=""/>
+        <AssetArray File="Assets\Sounds\Nova_SniperRifleTailHigh04.wav" FacialGroup=""/>
+        <DupeDestroyCount value="8"/>
+        <DupeMuteCount value="3"/>
+        <PanLevel value="0.250000"/>
+        <Pitch value="0.000000,4.000000"/>
+        <SpeakerMix index="FrontRight" value="0.000000"/>
+        <SpeakerMix index="Center" value="0.000000"/>
+        <SpeakerMix index="BackLeft" value="0.700000"/>
+        <SpeakerMix index="BackRight" value="0.000000"/>
+        <SpeakerMix index="SideLeft" value="0.700000"/>
+        <SpeakerMix index="SideRight" value="0.000000"/>
+        <Spread value="60.000000"/>
+        <Volume value="-9.000000,-9.000000"/>
+        <VolumeRolloffPoints Distance="15.000000"/>
+        <VolumeRolloffPoints Distance="30.000000" Volume="-96.000000"/>
+    </CSound>
+    <CSound id="AP_Nova_SniperRifleTailRight" parent="Combat">
+        <EditorCategories value="Race:Terran"/>
+        <AssetArray File="Assets\Sounds\Nova_SniperRifleTail01.wav" FacialGroup=""/>
+        <AssetArray File="Assets\Sounds\Nova_SniperRifleTail02.wav" FacialGroup=""/>
+        <AssetArray File="Assets\Sounds\Nova_SniperRifleTail03.wav" FacialGroup=""/>
+        <AssetArray File="Assets\Sounds\Nova_SniperRifleTail04.wav" FacialGroup=""/>
+        <AssetArray File="Assets\Sounds\Nova_SniperRifleTailHigh01.wav" FacialGroup=""/>
+        <AssetArray File="Assets\Sounds\Nova_SniperRifleTailHigh02.wav" FacialGroup=""/>
+        <AssetArray File="Assets\Sounds\Nova_SniperRifleTailHigh03.wav" FacialGroup=""/>
+        <AssetArray File="Assets\Sounds\Nova_SniperRifleTailHigh04.wav" FacialGroup=""/>
+        <DupeDestroyCount value="8"/>
+        <DupeMuteCount value="3"/>
+        <PanLevel value="0.250000"/>
+        <Pitch value="0.000000,4.000000"/>
+        <SpeakerMix index="FrontLeft" value="0.000000"/>
+        <SpeakerMix index="Center" value="0.000000"/>
+        <SpeakerMix index="BackLeft" value="0.000000"/>
+        <SpeakerMix index="BackRight" value="0.700000"/>
+        <SpeakerMix index="SideLeft" value="0.000000"/>
+        <SpeakerMix index="SideRight" value="0.700000"/>
+        <Spread value="60.000000"/>
+        <Volume value="-9.000000,-9.000000"/>
+        <VolumeRolloffPoints Distance="15.000000"/>
+        <VolumeRolloffPoints Distance="30.000000" Volume="-96.000000"/>
+    </CSound>
+    <CSound id="AP_Nova_SniperRifleTailHighLeft" parent="Combat">
+        <EditorCategories value="Race:Terran"/>
+        <AssetArray File="Assets\Sounds\Nova_SniperRifleTailHigh01.wav" FacialGroup=""/>
+        <AssetArray File="Assets\Sounds\Nova_SniperRifleTailHigh02.wav" FacialGroup=""/>
+        <AssetArray File="Assets\Sounds\Nova_SniperRifleTailHigh03.wav" FacialGroup=""/>
+        <AssetArray File="Assets\Sounds\Nova_SniperRifleTailHigh04.wav" FacialGroup=""/>
+        <DupeDestroyCount value="8"/>
+        <DupeMuteCount value="3"/>
+        <PanLevel value="0.250000"/>
+        <Pitch value="-2.000000,2.000000"/>
+        <SpeakerMix index="FrontLeft" value="0.500000"/>
+        <SpeakerMix index="FrontRight" value="0.000000"/>
+        <SpeakerMix index="Center" value="0.000000"/>
+        <SpeakerMix index="BackRight" value="0.000000"/>
+        <SpeakerMix index="SideRight" value="0.000000"/>
+        <Spread value="60.000000"/>
+        <Volume value="-2.000000,-2.000000"/>
+        <VolumeRolloffPoints Distance="15.000000"/>
+        <VolumeRolloffPoints Distance="30.000000" Volume="-96.000000"/>
+    </CSound>
+    <CSound id="AP_Nova_SniperRifleTailHighRight" parent="Combat">
+        <EditorCategories value="Race:Terran"/>
+        <AssetArray File="Assets\Sounds\Nova_SniperRifleTailHigh01.wav" FacialGroup=""/>
+        <AssetArray File="Assets\Sounds\Nova_SniperRifleTailHigh02.wav" FacialGroup=""/>
+        <AssetArray File="Assets\Sounds\Nova_SniperRifleTailHigh03.wav" FacialGroup=""/>
+        <AssetArray File="Assets\Sounds\Nova_SniperRifleTailHigh04.wav" FacialGroup=""/>
+        <DupeDestroyCount value="8"/>
+        <DupeMuteCount value="3"/>
+        <PanLevel value="0.250000"/>
+        <Pitch value="-2.000000,2.000000"/>
+        <SpeakerMix index="FrontLeft" value="0.000000"/>
+        <SpeakerMix index="FrontRight" value="0.500000"/>
+        <SpeakerMix index="Center" value="0.000000"/>
+        <SpeakerMix index="BackLeft" value="0.000000"/>
+        <SpeakerMix index="SideLeft" value="0.000000"/>
+        <Spread value="60.000000"/>
+        <Volume value="-2.000000,-2.000000"/>
+        <VolumeRolloffPoints Distance="15.000000"/>
+        <VolumeRolloffPoints Distance="30.000000" Volume="-96.000000"/>
+    </CSound>
+    <CSound id="AP_Nova_SniperRifle_AttackLaunch_BoomySweetener" parent="Combat">
+        <EditorCategories value="Race:Terran"/>
+        <AssetArray File="Assets\Sounds\Nova_SniperRifleAttackLaunch_01.wav" FacialGroup=""/>
+        <AssetArray File="Assets\Sounds\Nova_SniperRifleAttackLaunch_02.wav" FacialGroup=""/>
+        <AssetArray File="Assets\Sounds\Nova_SniperRifleAttackLaunch_03.wav" FacialGroup=""/>
+        <AssetArray File="Assets\Sounds\Nova_SniperRifleAttackLaunch_04.wav" FacialGroup=""/>
+        <DupeMaximumMethod value="Replace"/>
+        <Pitch value="-6.000000,-5.000000"/>
+        <PlayDelay value="0,30"/>
+        <Volume value="-13.000000,-11.000000"/>
+    </CSound>
+    <CSound id="AP_Nova_Snipe_TailExterior" parent="Combat">
+        <EditorCategories value="Race:Terran"/>
+        <AssetArray File="Assets\Sounds\Nova_SniperRifleTailHigh01.wav" FacialGroup=""/>
+        <AssetArray File="Assets\Sounds\Nova_SniperRifleTailHigh02.wav" FacialGroup=""/>
+        <AssetArray File="Assets\Sounds\Nova_SniperRifleTailHigh03.wav" FacialGroup=""/>
+        <AssetArray File="Assets\Sounds\Nova_SniperRifleTailHigh04.wav" FacialGroup=""/>
+        <DupeDestroyCount value="2"/>
+        <DupeMaximumMethod value="Replace"/>
+        <DupeMuteCount value="2"/>
+        <PanLevel value="0.500000"/>
+        <Pitch value="-2.000000,2.000000"/>
+        <Spread value="60.000000"/>
+        <Volume value="-7.000000,-7.000000"/>
+        <VolumeRolloffPoints Distance="15.000000"/>
+        <VolumeRolloffPoints Distance="30.000000" Volume="-96.000000"/>
+    </CSound>
+    <CSound id="AP_Nova_Snipe_Tail" parent="Combat">
+        <EditorCategories value="Race:Terran"/>
+        <AssetArray File="Assets\Sounds\Nova_SniperRifleTailHigh01.wav" FacialGroup=""/>
+        <AssetArray File="Assets\Sounds\Nova_SniperRifleTailHigh02.wav" FacialGroup=""/>
+        <AssetArray File="Assets\Sounds\Nova_SniperRifleTailHigh03.wav" FacialGroup=""/>
+        <AssetArray File="Assets\Sounds\Nova_SniperRifleTailHigh04.wav" FacialGroup=""/>
+        <DupeDestroyCount value="2"/>
+        <DupeMuteCount value="2"/>
+        <Pan value="0.000000,0.200000"/>
+        <PanLevel value="0.500000"/>
+        <Pitch value="6.000000,6.000000"/>
+        <Spread value="60.000000"/>
+        <Volume value="-18.000000,-18.000000"/>
+        <DupeMaximumMethod value="Replace"/>
+    </CSound>
+    <CSound id="AP_Nova_HellfireShotgun_Foley" parent="Foley">
+        <EditorCategories value="Race:Terran"/>
+        <AssetArray index="0" File="Assets\Sounds\Shotgun_Lower_Foley_01.wav" FacialGroup=""/>
+        <AssetArray File="Assets\Sounds\Shotgun_Lower_Foley_02.wav" FacialGroup=""/>
+        <AssetArray File="Assets\Sounds\Shotgun_Lower_Foley_03.wav" FacialGroup=""/>
+        <Flags index="Download" value="1"/>
+        <Flags index="Ignorable" value="0"/>
+        <Flags index="Purgable" value="1"/>
+        <Category value="Combat"/>
+        <Pitch value="-3.000000,1.000000"/>
+        <ResourcePriority value="32"/>
+        <ReverbBalance Room="0"/>
+        <Volume value="-7.000000,-4.000000"/>
+    </CSound>
+    <CSound id="AP_Nova_HellfireShotgun_AutoPump" parent="Combat">
+        <EditorCategories value="Race:Terran"/>
+        <AssetArray File="Assets\Sounds\Shotgun_AutoLoad_01.wav" FacialGroup=""/>
+        <AssetArray File="Assets\Sounds\Shotgun_AutoLoad_02.wav" FacialGroup=""/>
+        <AssetArray File="Assets\Sounds\Shotgun_AutoLoad_03.wav" FacialGroup=""/>
+        <Pitch value="-3.000000,-1.000000"/>
+        <Volume value="-16.000000,-12.000000"/>
+    </CSound>
+    <CSound id="AP_Nova_HellfireShotgun_KneePump" parent="Combat">
+        <EditorCategories value="Race:Terran"/>
+        <AssetArray File="Assets\Sounds\Shotgun_KneePump_01.wav" FacialGroup=""/>
+        <AssetArray File="Assets\Sounds\Shotgun_KneePump_02.wav" FacialGroup=""/>
+        <AssetArray File="Assets\Sounds\Shotgun_KneePump_03.wav" FacialGroup=""/>
+        <Pitch value="-4.000000,-3.000000"/>
+        <Volume value="-14.000000,-12.000000"/>
+    </CSound>
+    <CSound id="AP_NovaPsiBlade_Launch_C" parent="Combat">
+        <AssetArray File="Assets\Sounds\PsiBlade_Launch_C.wav" FacialGroup=""/>
+        <Pitch value="-1.000000,1.000000"/>
+        <Volume value="-6.000000,-4.000000"/>
+    </CSound>
+    <CSound id="AP_NovaPsiBlade_Impact" parent="Combat">
+        <AssetArray File="Assets\Sounds\Nova_Psi_Blade_Impact_01.wav" FacialGroup=""/>
+        <AssetArray File="Assets\Sounds\Nova_Psi_Blade_Impact_02.wav" FacialGroup=""/>
+        <AssetArray File="Assets\Sounds\Nova_Psi_Blade_Impact_03.wav" FacialGroup=""/>
+        <AssetArray File="Assets\Sounds\Nova_Psi_Blade_Impact_04.wav" FacialGroup=""/>
+        <AssetArray File="Assets\Sounds\Nova_Psi_Blade_Impact_05.wav" FacialGroup=""/>
+        <Pitch value="-3.000000,-1.000000"/>
+        <Volume value="-6.000000,-3.000000"/>
+    </CSound>
+    <CSound id="AP_NovaPsiBlade_Launch_Dx_Exert" parent="Combat">
+        <AssetArray File="Assets\Sounds\Nova_Dx_Launch_01.wav" FacialGroup=""/>
+        <AssetArray File="Assets\Sounds\Nova_Dx_Launch_02.wav" FacialGroup=""/>
+        <AssetArray File="Assets\Sounds\Nova_Dx_Launch_03.wav" FacialGroup=""/>
+        <AssetArray File="Assets\Sounds\Nova_Dx_Launch_04.wav" FacialGroup=""/>
+        <AssetArray File="Assets\Sounds\Nova_Dx_Launch_05.wav" FacialGroup=""/>
+        <Pitch value="-2.000000,1.000000"/>
+        <Volume value="-8.000000,-2.000000"/>
+    </CSound>
+    <CSound id="AP_NovaPsiBlade_Foley_C" parent="Combat">
+        <AssetArray File="Assets\Sounds\PsiBlade_Nova_Foley_C_Foley.wav" FacialGroup=""/>
+        <Pitch value="-2.000000,1.000000"/>
+        <Volume value="-6.000000,-4.000000"/>
+    </CSound>
+    <CSound id="AP_NovaPsiBlade_Foley_C_Superior" parent="Combat">
+        <AssetArray File="Assets\Sounds\PsiBlade_Nova_Foley_CSup_Foley.wav" FacialGroup=""/>
+        <Pitch value="-2.000000,1.000000"/>
+        <Volume value="-8.000000,-6.000000"/>
+    </CSound>
+    <CSound id="AP_NovaPsiBlade_Launch_C_Superior_a" parent="Combat">
+        <AssetArray File="Assets\Sounds\PsiBlade_Launch_CSupa.wav" FacialGroup=""/>
+        <Pitch value="-2.000000,1.000000"/>
+        <Volume value="-6.000000,-3.000000"/>
+    </CSound>
+    <CSound id="AP_NovaPsiBlade_Foley_C_Superior_a" parent="Combat">
+        <AssetArray File="Assets\Sounds\PsiBlade_Nova_Foley_CSup_a_Foley.wav" FacialGroup=""/>
+        <Pitch value="-4.000000,-2.000000"/>
+        <Volume value="-10.000000,-8.000000"/>
+    </CSound>
+    <CSound id="AP_NovaPsiBlade_Launch_C01_Superior" parent="Combat">
+        <AssetArray File="Assets\Sounds\PsiBlade_Launch_C01Sup.wav" FacialGroup=""/>
+        <Pitch value="-2.000000,1.000000"/>
+        <Volume value="-6.000000,-3.000000"/>
+    </CSound>
+    <CSound id="AP_NovaPsiBlade_Launch_C_BladeTwirl" parent="Combat">
+        <AssetArray File="Assets\Sounds\PsiBlade_Launch_C_BladeTwirl.wav" FacialGroup=""/>
+        <Pitch value="-1.000000,1.000000"/>
+    </CSound>
+    <CSound id="AP_NovaPsiBlade_Foley_C01_Superior" parent="Combat">
+        <AssetArray File="Assets\Sounds\PsiBlade_Nova_Foley_CSup01_Foley.wav" FacialGroup=""/>
+        <Pitch value="-2.000000,1.000000"/>
+        <Volume value="-9.000000,-6.000000"/>
+    </CSound>
+    <CSound id="AP_NovaPsiBlade_Launch_C01_Superior_a" parent="Combat">
+        <AssetArray File="Assets\Sounds\PsiBlade_Launch_C01Supa.wav" FacialGroup=""/>
+        <Pitch value="-2.000000,1.000000"/>
+        <Volume value="-6.000000,-2.000000"/>
+    </CSound>
+    <CSound id="AP_NovaPsiBlade_Foley_C01_Superior_a" parent="Combat">
+        <AssetArray File="Assets\Sounds\PsiBlade_Nova_Foley_CSup01a_Foley.wav" FacialGroup=""/>
+        <Pitch value="-2.000000,1.000000"/>
+        <Volume value="-8.000000,-6.000000"/>
+    </CSound>
+    <CSound id="AP_NovaPsiBlade_Launch_C_Inferior" parent="Combat">
+        <AssetArray File="Assets\Sounds\PsiBlade_Launch_C_Inf.wav" FacialGroup=""/>
+        <Pitch value="-2.000000,1.000000"/>
+        <Volume value="-8.000000,-3.000000"/>
+    </CSound>
+    <CSound id="AP_NovaPsiBlade_Foley_C_Inferior" parent="Combat">
+        <AssetArray File="Assets\Sounds\PsiBlade_Nova_Foley_CInf_Foley.wav" FacialGroup=""/>
+        <Pitch value="-2.000000,1.000000"/>
+        <Volume value="-9.000000,-7.000000"/>
+    </CSound>
+    <CSound id="AP_NovaPsiBlade_Launch_C_Inferior_a" parent="Combat">
+        <AssetArray File="Assets\Sounds\PsiBlade_Launch_C_Infa.wav" FacialGroup=""/>
+        <Pitch value="-2.000000,1.000000"/>
+        <Volume value="-6.000000,-3.000000"/>
+    </CSound>
+    <CSound id="AP_NovaPsiBlade_Foley_C_Inferior_a" parent="Combat">
+        <AssetArray File="Assets\Sounds\PsiBlade_Nova_Foley_CInf_a_Foley.wav" FacialGroup=""/>
+        <Pitch value="-2.000000,1.000000"/>
+        <Volume value="-9.000000,-7.000000"/>
+    </CSound>
+    <CSound id="AP_NovaPsiBlade_Launch_C01_Inferior" parent="Combat">
+        <AssetArray File="Assets\Sounds\PsiBlade_Launch_C01_Inf.wav" FacialGroup=""/>
+        <Pitch value="-2.000000,1.000000"/>
+        <Volume value="-6.000000,-3.000000"/>
+    </CSound>
+    <CSound id="AP_NovaPsiBlade_Foley_C01_Inferior" parent="Combat">
+        <AssetArray File="Assets\Sounds\PsiBlade_Nova_Foley_C01_Inf_Foley.wav" FacialGroup=""/>
+        <Pitch value="-3.000000,0.000000"/>
+        <Volume value="-8.000000,-6.000000"/>
+    </CSound>
+    <CSound id="AP_NovaPsiBlade_Launch_C01_Inferior_a" parent="Combat">
+        <AssetArray File="Assets\Sounds\PsiBlade_Launch_C01_Infa.wav" FacialGroup=""/>
+        <Pitch value="-2.000000,1.000000"/>
+        <Volume value="-8.000000,-4.000000"/>
+    </CSound>
+    <CSound id="AP_NovaPsiBlade_Foley_C01_Inferior_a" parent="Combat">
+        <AssetArray File="Assets\Sounds\PsiBlade_Nova_Foley_C01a_Foley.wav" FacialGroup=""/>
+        <Pitch value="-2.000000,1.000000"/>
+        <Volume value="-8.000000,-6.000000"/>
+    </CSound>
+    <CSound id="AP_NovaPsiBlade_Launch_C02" parent="Combat">
+        <AssetArray File="Assets\Sounds\PsiBlade_Launch_C02.wav" FacialGroup=""/>
+        <Pitch value="-2.000000,1.000000"/>
+        <Volume value="-6.000000,-3.000000"/>
+    </CSound>
+    <CSound id="AP_NovaPsiBlade_Launch_C03a" parent="Combat">
+        <AssetArray File="Assets\Sounds\PsiBlade_Launch_C03a.wav" FacialGroup=""/>
+        <Pitch value="-2.000000,1.000000"/>
+        <Volume value="-6.000000,-3.000000"/>
+    </CSound>
+    <CSound id="AP_NovaPsiBlade_Launch_C06" parent="Combat">
+        <AssetArray File="Assets\Sounds\PsiBlade_Launch_C06.wav" FacialGroup=""/>
+        <Pitch value="-2.000000,1.000000"/>
+        <Volume value="-6.000000,-3.000000"/>
+    </CSound>
+    <CSound id="AP_NovaPsiBlade_Launch_C_Superior" parent="Combat">
+        <AssetArray File="Assets\Sounds\PsiBlade_Launch_CSup.wav" FacialGroup=""/>
+        <Pitch value="-2.000000,1.000000"/>
+        <Volume value="-6.000000,-3.000000"/>
+    </CSound>
+    <CSound id="AP_NovaPsiBlade_Foley_C03" parent="Combat">
+        <AssetArray File="Assets\Sounds\PsiBlade_Nova_Foley_C03_Foley.wav" FacialGroup=""/>
+        <Pitch value="-3.000000,0.000000"/>
+        <Volume value="-8.000000,-6.000000"/>
+    </CSound>
+    <CSound id="AP_NovaPsiBlade_Foley_C2" parent="Combat">
+        <AssetArray File="Assets\Sounds\PsiBlade_Nova_Foley_C01_Foley.wav" FacialGroup=""/>
+        <Pitch value="-2.000000,1.000000"/>
+        <Volume value="-8.000000,-6.000000"/>
+    </CSound>
+    <CSound id="AP_NovaPsiBlade_Launch_C_a" parent="Combat">
+        <AssetArray File="Assets\Sounds\PsiBlade_Launch_Ca.wav" FacialGroup=""/>
+        <Pitch value="-2.000000,1.000000"/>
+        <Volume value="-6.000000,-3.000000"/>
+    </CSound>
+    <CSound id="AP_NovaPsiBlade_Foley_C_a" parent="Combat">
+        <AssetArray File="Assets\Sounds\PsiBlade_Nova_Foley_C_a_Foley.wav" FacialGroup=""/>
+        <Pitch value="-2.000000,1.000000"/>
+        <Volume value="-6.000000,-4.000000"/>
+    </CSound>
+    <CSound id="AP_NovaPsiBlade_Launch_C01" parent="Combat">
+        <AssetArray File="Assets\Sounds\PsiBlade_Launch_C01.wav" FacialGroup=""/>
+        <Pitch value="-2.000000,1.000000"/>
+        <Volume value="-6.000000,-3.000000"/>
+    </CSound>
+    <CSound id="AP_NovaPsiBlade_Launch_C01a" parent="Combat">
+        <AssetArray File="Assets\Sounds\PsiBlade_Launch_C01a.wav" FacialGroup=""/>
+        <Pitch value="-2.000000,1.000000"/>
+        <Volume value="-8.000000,-4.000000"/>
+    </CSound>
+    <CSound id="AP_NovaPsiBlade_Foley_C01a" parent="Combat">
+        <AssetArray File="Assets\Sounds\PsiBlade_Nova_Foley_C01a_Foley.wav" FacialGroup=""/>
+        <Pitch value="-3.000000,0.000000"/>
+        <Volume value="-8.000000,-6.000000"/>
+    </CSound>
+    <CSound id="AP_NovaPsiBlade_Foley_C02" parent="Combat">
+        <AssetArray File="Assets\Sounds\PsiBlade_Nova_Foley_C02_Foley.wav" FacialGroup=""/>
+        <Pitch value="-3.000000,0.000000"/>
+        <Volume value="-10.000000,-8.000000"/>
+    </CSound>
+    <CSound id="AP_NovaPsiBlade_Launch_C02a" parent="Combat">
+        <AssetArray File="Assets\Sounds\PsiBlade_Launch_C02a.wav" FacialGroup=""/>
+        <Pitch value="-2.000000,1.000000"/>
+        <Volume value="-6.000000,-3.000000"/>
+    </CSound>
+    <CSound id="AP_NovaPsiBlade_Foley_C02a" parent="Combat">
+        <AssetArray File="Assets\Sounds\PsiBlade_Nova_Foley_C02a_Foley.wav" FacialGroup=""/>
+        <Pitch value="-3.000000,0.000000"/>
+        <Volume value="-9.000000,-6.000000"/>
+    </CSound>
+    <CSound id="AP_NovaPsiBlade_Launch_C03" parent="Combat">
+        <AssetArray File="Assets\Sounds\PsiBlade_Launch_C03.wav" FacialGroup=""/>
+        <Pitch value="-2.000000,1.000000"/>
+        <Volume value="-6.000000,-3.000000"/>
+    </CSound>
+    <CSound id="AP_NovaPsiBlade_Foley_C03a" parent="Combat">
+        <AssetArray File="Assets\Sounds\PsiBlade_Nova_Foley_C03a_Foley.wav" FacialGroup=""/>
+        <Pitch value="-3.000000,0.000000"/>
+        <Volume value="-10.000000,-8.000000"/>
+    </CSound>
+    <CSound id="AP_NovaPsiBlade_Launch_C04" parent="Combat">
+        <AssetArray File="Assets\Sounds\PsiBlade_Launch_C04.wav" FacialGroup=""/>
+        <Pitch value="-2.000000,1.000000"/>
+        <Volume value="-6.000000,-3.000000"/>
+    </CSound>
+    <CSound id="AP_NovaPsiBlade_Foley_C04" parent="Combat">
+        <AssetArray File="Assets\Sounds\PsiBlade_Nova_Foley_C04_Foley.wav" FacialGroup=""/>
+        <Pitch value="-3.000000,0.000000"/>
+        <Volume value="-10.000000,-8.000000"/>
+    </CSound>
+    <CSound id="AP_NovaPsiBlade_Launch_C04a" parent="Combat">
+        <AssetArray File="Assets\Sounds\PsiBlade_Launch_C04a.wav" FacialGroup=""/>
+        <Pitch value="-2.000000,0.000000"/>
+        <Volume value="-8.000000,-4.000000"/>
+    </CSound>
+    <CSound id="AP_NovaPsiBlade_Foley_C04a" parent="Combat">
+        <AssetArray File="Assets\Sounds\PsiBlade_Nova_Foley_C04a_Foley.wav" FacialGroup=""/>
+        <Pitch value="-3.000000,0.000000"/>
+        <Volume value="-8.000000,-6.000000"/>
+    </CSound>
+    <CSound id="AP_NovaPsiBlade_Launch_C05" parent="Combat">
+        <AssetArray File="Assets\Sounds\PsiBlade_Launch_C05.wav" FacialGroup=""/>
+        <Pitch value="-1.000000,1.000000"/>
+        <Volume value="-8.000000,-4.000000"/>
+    </CSound>
+    <CSound id="AP_NovaPsiBlade_Foley_C05" parent="Combat">
+        <AssetArray File="Assets\Sounds\PsiBlade_Nova_Foley_C05_Foley.wav" FacialGroup=""/>
+        <Pitch value="-3.000000,0.000000"/>
+        <Volume value="-8.000000,-6.000000"/>
+    </CSound>
+    <CSound id="AP_NovaPsiBlade_Launch_C05a" parent="Combat">
+        <AssetArray File="Assets\Sounds\PsiBlade_Launch_C05a.wav" FacialGroup=""/>
+        <Pitch value="-2.000000,1.000000"/>
+        <Volume value="-6.000000,-3.000000"/>
+    </CSound>
+    <CSound id="AP_NovaPsiBlade_Foley_C05a" parent="Combat">
+        <AssetArray File="Assets\Sounds\PsiBlade_Nova_Foley_C05a_Foley.wav" FacialGroup=""/>
+        <Pitch value="-3.000000,0.000000"/>
+        <Volume value="-8.000000,-6.000000"/>
+    </CSound>
+    <CSound id="AP_NovaPsiBlade_Foley_C06" parent="Combat">
+        <AssetArray File="Assets\Sounds\PsiBlade_Nova_Foley_C06_Foley.wav" FacialGroup=""/>
+        <Pitch value="-3.000000,0.000000"/>
+        <Volume value="-8.000000,-6.000000"/>
+    </CSound>
+    <CSound id="AP_NovaPsiBlade_Launch_C06a" parent="Combat">
+        <AssetArray File="Assets\Sounds\PsiBlade_Launch_C06a.wav" FacialGroup=""/>
+        <Pitch value="-2.000000,1.000000"/>
+        <Volume value="-6.000000,-3.000000"/>
+    </CSound>
+    <CSound id="AP_NovaPsiBlade_Foley_C06a" parent="Combat">
+        <AssetArray File="Assets\Sounds\PsiBlade_Nova_Foley_C06a_Foley.wav" FacialGroup=""/>
+        <Pitch value="-3.000000,0.000000"/>
+        <Volume value="-8.000000,-6.000000"/>
+    </CSound>
+    <CSound id="AP_Nova_Snipe_Kneel" parent="Spell">
+        <EditorCategories value="Race:Terran"/>
+        <AssetArray File="Assets\Sounds\Ghost_HoldFire.wav" FacialGroup=""/>
+        <AssetArray File="Assets\Sounds\Ghost_WeaponsFree.wav" FacialGroup=""/>
+        <DupeMaximumMethod value="Replace"/>
+        <DupeMuteCount value="1"/>
+        <Pitch value="3.000000,5.000000"/>
+        <Volume value="-13.000000,-13.000000"/>
+    </CSound>
+    <CSound id="AP_Nova_StimInfusion" parent="Spell">
+        <EditorCategories value="Race:Terran"/>
+        <AssetArray File="Assets\Sounds\Terran\Marine\Marine_Stimpack0.wav"/>
+        <AssetArray File="Assets\Sounds\Terran\Marine\Marine_Stimpack1.wav"/>
+        <AssetArray File="Assets\Sounds\Terran\Marine\Marine_Stimpack2.wav"/>
+        <AssetArray File="Assets\Sounds\Terran\Marine\Marine_Stimpack3.wav"/>
+        <AssetArray File="Assets\Sounds\Terran\Marine\Marine_Stimpack4.wav"/>
+        <AssetArray File="Assets\Sounds\Terran\Marine\Marine_Stimpack5.wav"/>
+        <AssetArray File="Assets\Sounds\Terran\Marine\Marine_Stimpack6.wav"/>
+        <AssetArray File="Assets\Sounds\Terran\Marine\Marine_Stimpack7.wav"/>
+        <DupeDestroyCount value="3"/>
+        <Pitch value="-3.000000,-2.000000"/>
+        <Volume value="-3.000000,-3.000000"/>
+    </CSound>
+    <CSound id="AP_Nova_StimInfusionSweetener" parent="Spell">
+        <EditorCategories value="Race:Terran"/>
+        <AssetArray File="Assets\Sounds\Nova_StimInfusionSweetener01.wav" LoopTime="0,39089" Offset="1500,1500"/>
+        <DupeDestroyCount value="3"/>
+        <OffsetFadeIn Volume="-96.000000"/>
+        <OffsetFadeIn Time="100"/>
+        <Pitch value="2.700000,3.000000"/>
+        <PlayDelay value="30,60"/>
+        <Volume value="-11.000000,-11.000000"/>
+    </CSound>
+    <CSound id="AP_NovaHoloDecoyPsiBlade_Impact_Dx_Exert" parent="Combat">
+        <AssetArray File="Assets\Sounds\NovaHoloDecoy_Dx_Impact_05.wav" FacialGroup=""/>
+        <AssetArray File="Assets\Sounds\NovaHoloDecoy_Dx_Impact_06.wav" FacialGroup=""/>
+        <AssetArray File="Assets\Sounds\NovaHoloDecoy_Dx_Impact_07.wav" FacialGroup=""/>
+        <Chance value="50"/>
+        <Pitch value="-1.000000,1.000000"/>
+        <Volume value="-5.000000,0.000000"/>
+    </CSound>
+    <CSound id="AP_NovaHoloDecoyPsiBlade_Launch_Dx_Exert" parent="Combat">
+        <AssetArray File="Assets\Sounds\NovaHoloDecoy_Dx_Launch_01.wav" FacialGroup=""/>
+        <AssetArray File="Assets\Sounds\NovaHoloDecoy_Dx_Launch_02.wav" FacialGroup=""/>
+        <AssetArray File="Assets\Sounds\NovaHoloDecoy_Dx_Launch_03.wav" FacialGroup=""/>
+        <AssetArray File="Assets\Sounds\NovaHoloDecoy_Dx_Launch_04.wav" FacialGroup=""/>
+        <AssetArray File="Assets\Sounds\NovaHoloDecoy_Dx_Launch_05.wav" FacialGroup=""/>
+        <Pitch value="-2.000000,1.000000"/>
+        <Volume value="-8.000000,-2.000000"/>
+    </CSound>
+    <CSound id="AP_Nova_Holographic_Decoy_Death2" parent="Death">
+        <EditorCategories value="Race:Terran"/>
+        <AssetArray File="Assets\Sounds\UI_HoloDecoy_Select.wav" Offset="7500,7500" FacialGroup=""/>
+        <OffsetFadeIn Volume="-96.000000"/>
+        <OffsetFadeIn Time="100"/>
+        <Pitch value="-4.000000,-3.000000"/>
+        <VolumeRolloffPoints Distance="10.000000"/>
+        <VolumeRolloffPoints Distance="20.000000" Volume="-96.000000"/>
+        <Volume value="-4.000000,-4.000000"/>
+    </CSound>
+    <CSound id="AP_Nova_Holographic_Decoy_Birth3" parent="Spell">
+        <EditorCategories value="Race:Terran"/>
+        <AssetArray File="Assets\Sounds\UI_EscapeTimer_Start_04.wav" FacialGroup=""/>
+        <AssetArray File="Assets\Sounds\UI_EscapeTimer_Start_03.wav" FacialGroup=""/>
+        <OffsetFadeIn Volume="-96.000000"/>
+        <OffsetFadeIn Time="100"/>
+        <Pitch value="-6.000000,-5.000000"/>
+        <VolumeRolloffPoints Distance="10.000000"/>
+        <VolumeRolloffPoints Distance="20.000000" Volume="-96.000000"/>
+        <Volume value="-8.000000,-8.000000"/>
+    </CSound>
+    <CSound id="AP_Nova_Holographic_Decoy_Death" parent="Death">
+        <EditorCategories value="Race:Terran"/>
+        <AssetArray File="Assets\Sounds\HologramProjectorOff1.wav"/>
+        <Pitch value="-10.000000,-9.000000"/>
+        <Volume value="-17.000000,-17.000000"/>
+        <VolumeRolloffPoints Distance="10.000000"/>
+        <VolumeRolloffPoints Distance="20.000000" Volume="-96.000000"/>
+    </CSound>
+    <CSound id="AP_Nova_Holographic_Decoy_Death3" parent="Death">
+        <EditorCategories value="Race:Terran"/>
+        <AssetArray File="Assets\Sounds\HologramProjectorOff2.wav"/>
+        <Pitch value="-12.000000,-11.000000"/>
+        <Volume value="-14.000000,-14.000000"/>
+        <VolumeRolloffPoints Distance="10.000000"/>
+        <VolumeRolloffPoints Distance="20.000000" Volume="-96.000000"/>
+    </CSound>
+    <CSound id="AP_HeroNovaMP2HD_Ready" parent="HeroNova_Ready">
+        <AssetArray TemplateParam="HeroNovaMP1_What_N200;HeroNovaMP2HD_What_N200"/>
+        <Flags index="NeedsUpdate" value="1"/>
+        <Flags index="NeedsTTS" value="1"/>
+    </CSound>
+    <CSound id="AP_HeroNovaMP2HD_Help" parent="HeroNova_Help">
+        <AssetArray TemplateParam="HeroNovaMP1_Help00;HeroNovaMP2HD_Help00"/>
+        <Flags index="NeedsUpdate" value="1"/>
+        <Flags index="NeedsTTS" value="1"/>
+    </CSound>
+    <CSound default="1" id="AP_HeroNova_Ack" parent="TerranAck">
+        <AssetArrayTemplate>
+            <File value="AP\LocalizedData\Sounds\TerranUnitVO\Nova\^TemplateParam2^.ogg"/>
+            <FacialAnim value="^TemplateParam1^"/>
+            <FacialGroup value="^TemplateParam1^"/>
+            <FacialFile value="LocalizedData\Sounds\TerranUnitVO\Nova\^TemplateParam1^.fxe"/>
+        </AssetArrayTemplate>
+    </CSound>
+    <CSound id="AP_HeroNovaMP2HD_What" parent="AP_HeroNova_Ack">
+        <AssetArray TemplateParam="HeroNovaMP1_What_N201;HeroNovaMP2HD_What_N201"/>
+        <AssetArray TemplateParam="HeroNovaMP1_What_N202;HeroNovaMP2HD_What_N202"/>
+        <AssetArray TemplateParam="HeroNovaMP1_What_N203;HeroNovaMP2HD_What_N203"/>
+        <AssetArray TemplateParam="HeroNovaMP1_What_N204;HeroNovaMP2HD_What_N204"/>
+        <Flags index="NeedsUpdate" value="1"/>
+        <Flags index="NeedsTTS" value="1"/>
+    </CSound>
+    <CSound id="AP_HeroNovaMP2HD_Yes" parent="AP_HeroNova_Ack">
+        <AssetArray TemplateParam="HeroNovaMP1_Ready_N200;HeroNovaMP2HD_Ready_N200"/>
+        <AssetArray TemplateParam="HeroNovaMP1_Yes00;HeroNovaMP2HD_Yes00"/>
+        <AssetArray TemplateParam="HeroNovaMP1_Yes01;HeroNovaMP2HD_Yes01"/>
+        <AssetArray TemplateParam="HeroNovaMP1_Yes02;HeroNovaMP2HD_Yes02"/>
+        <AssetArray TemplateParam="HeroNovaMP1_Yes03;HeroNovaMP2HD_Yes03"/>
+        <AssetArray TemplateParam="HeroNovaMP1_Yes_N200;HeroNovaMP2HD_Yes_N200"/>
+        <AssetArray TemplateParam="HeroNovaMP1_Yes_N201;HeroNovaMP2HD_Yes_N201"/>
+        <AssetArray TemplateParam="HeroNovaMP1_Yes_N202;HeroNovaMP2HD_Yes_N202"/>
+        <AssetArray TemplateParam="HeroNovaMP1_Yes_N203;HeroNovaMP2HD_Yes_N203"/>
+        <AssetArray TemplateParam="HeroNovaMP1_Yes_N204;HeroNovaMP2HD_Yes_N204"/>
+        <Flags index="NeedsUpdate" value="1"/>
+        <Flags index="NeedsTTS" value="1"/>
+    </CSound>
+    <CSound id="AP_HeroNovaMP2HD_Attack" parent="AP_HeroNova_Ack">
+        <AssetArray TemplateParam="HeroNovaMP1_Attack00;HeroNovaMP2HD_Attack00"/>
+        <AssetArray TemplateParam="HeroNovaMP1_Attack01;HeroNovaMP2HD_Attack01"/>
+        <AssetArray TemplateParam="HeroNovaMP1_Attack02;HeroNovaMP2HD_Attack02"/>
+        <AssetArray TemplateParam="HeroNovaMP1_Attack03;HeroNovaMP2HD_Attack03"/>
+        <AssetArray TemplateParam="HeroNovaMP1_Attack04;HeroNovaMP2HD_Attack04"/>
+        <AssetArray TemplateParam="HeroNovaMP1_Attack05;HeroNovaMP2HD_Attack05"/>
+        <Flags index="NeedsUpdate" value="1"/>
+        <Flags index="NeedsTTS" value="1"/>
+    </CSound>
+    <CSound id="AP_HeroNovaMP2HD_Pissed" parent="AP_HeroNova_Ack">
+        <AssetArray TemplateParam="HeroNovaMP1_Pissed00;HeroNovaMP2HD_Pissed00"/>
+        <AssetArray TemplateParam="HeroNovaMP1_Pissed01;HeroNovaMP2HD_Pissed01"/>
+        <AssetArray TemplateParam="HeroNovaMP1_Pissed02;HeroNovaMP2HD_Pissed02"/>
+        <AssetArray TemplateParam="HeroNovaMP1_Pissed03;HeroNovaMP2HD_Pissed03"/>
+        <AssetArray TemplateParam="HeroNovaMP1_Pissed04;HeroNovaMP2HD_Pissed04"/>
+        <AssetArray TemplateParam="HeroNovaMP1_Pissed05;HeroNovaMP2HD_Pissed05"/>
+        <AssetArray TemplateParam="HeroNovaMP1_Pissed06;HeroNovaMP2HD_Pissed06"/>
+        <AssetArray TemplateParam="HeroNovaMP1_Pissed07;HeroNovaMP2HD_Pissed07"/>
+        <AssetArray TemplateParam="HeroNovaMP1_Pissed08;HeroNovaMP2HD_Pissed08"/>
+        <AssetArray TemplateParam="HeroNovaMP1_Pissed09;HeroNovaMP2HD_Pissed09"/>
+        <AssetArray TemplateParam="HeroNovaMP1_Pissed10;HeroNovaMP2HD_Pissed10"/>
+        <AssetArray TemplateParam="HeroNovaMP1_Pissed11;HeroNovaMP2HD_Pissed11"/>
+        <AssetArray TemplateParam="HeroNovaMP1_Pissed12;HeroNovaMP2HD_Pissed12"/>
+    </CSound>
+    <CSound id="AP_HeroNovaMP2HD_Death" parent="Death">
+        <EditorCategories value="Race:Terran"/>
+        <AssetArray File="LocalizedData\Sounds\TerranUnitVO\Nova\HeroNovaMP2HD_Death02.wav" FacialGroup=""/>
+        <AssetArray File="LocalizedData\Sounds\TerranUnitVO\Nova\HeroNovaMP2HD_Death03.wav" FacialGroup=""/>
+        <AssetArray File="LocalizedData\Sounds\TerranUnitVO\Nova\HeroNovaMP2HD_Death05.wav" FacialGroup=""/>
+    </CSound>
+    <CSound id="AP_Nova_SniperRifle_AttackImpact" parent="Combat">
+        <EditorCategories value="Race:Terran"/>
+        <AssetArray File="Assets\Sounds\Nova_SniperRifleBulletImpact01.wav" FacialGroup=""/>
+        <AssetArray File="Assets\Sounds\Nova_SniperRifleBulletImpact02.wav" FacialGroup=""/>
+        <AssetArray File="Assets\Sounds\Nova_SniperRifleBulletImpact03.wav" FacialGroup=""/>
+        <AssetArray File="Assets\Sounds\Nova_SniperRifleBulletImpact04.wav" FacialGroup=""/>
+        <AssetArray File="Assets\Sounds\Nova_SniperRifleBulletImpact05.wav" FacialGroup=""/>
+        <AssetArray File="Assets\Sounds\Nova_SniperRifleBulletImpact06.wav" FacialGroup=""/>
+        <AssetArray File="Assets\Sounds\Nova_SniperRifleBulletImpact07.wav" FacialGroup=""/>
+        <AssetArray File="Assets\Sounds\Nova_SniperRifleBulletImpact08.wav" FacialGroup=""/>
+        <AssetArray File="Assets\Sounds\Nova_SniperRifleBulletImpact09.wav" FacialGroup=""/>
+        <AssetArray File="Assets\Sounds\Nova_SniperRifleBulletImpact10.wav" FacialGroup=""/>
+        <AssetArray File="Assets\Sounds\Terran\SharedEffects\BulletImpacts\Terran_SingleBulletAttackImpact0.wav" Volume="3.000000,3.000000" FacialGroup=""/>
+        <AssetArray File="Assets\Sounds\Terran\SharedEffects\BulletImpacts\Terran_SingleBulletAttackImpact1.wav" FacialGroup=""/>
+        <AssetArray File="Assets\Sounds\Terran\SharedEffects\BulletImpacts\Terran_SingleBulletAttackImpact2.wav" Volume="3.000000,3.000000" FacialGroup=""/>
+        <AssetArray File="Assets\Sounds\Terran\SharedEffects\BulletImpacts\Terran_SingleBulletAttackImpact3.wav" Weight="10" FacialGroup=""/>
+        <AssetArray File="Assets\Sounds\Terran\SharedEffects\BulletImpacts\Terran_SingleBulletAttackImpact4.wav" Volume="3.000000,3.000000" FacialGroup=""/>
+        <AssetArray File="Assets\Sounds\Terran\SharedEffects\BulletImpacts\Terran_SingleBulletAttackImpact5.wav" Weight="10" FacialGroup=""/>
+        <Pitch value="-2.000000,2.000000"/>
+        <Volume value="-11.000000,-7.000000"/>
+        <Select value="Random"/>
+    </CSound>
+    <CSound id="AP_Nova_SniperRifle_AttackLaunch_Mechy" parent="Combat">
+        <EditorCategories value="Race:Terran"/>
+        <AssetArray File="Assets\Sounds\Nova_SniperRifle_Cloaked_AttackLaunch01.wav" FacialGroup=""/>
+        <AssetArray File="Assets\Sounds\Nova_SniperRifle_Cloaked_AttackLaunch02.wav" FacialGroup=""/>
+        <AssetArray File="Assets\Sounds\Nova_SniperRifle_Cloaked_AttackLaunch03.wav" FacialGroup=""/>
+        <AssetArray File="Assets\Sounds\Nova_SniperRifle_Cloaked_AttackLaunch04.wav" FacialGroup=""/>
+        <DupeMaximumMethod value="Replace"/>
+        <Pitch value="1.000000,2.000000"/>
+        <Volume value="-7.000000,-7.000000"/>
+    </CSound>
+    <CSound id="AP_Nova_SniperRifle_AttackLaunch_Boomy" parent="Combat">
+        <EditorCategories value="Race:Terran"/>
+        <AssetArray File="Assets\Sounds\Nova_SniperRifleAttackLaunch_01.wav" FacialGroup=""/>
+        <AssetArray File="Assets\Sounds\Nova_SniperRifleAttackLaunch_02.wav" FacialGroup=""/>
+        <AssetArray File="Assets\Sounds\Nova_SniperRifleAttackLaunch_03.wav" FacialGroup=""/>
+        <AssetArray File="Assets\Sounds\Nova_SniperRifleAttackLaunch_04.wav" FacialGroup=""/>
+        <DupeMaximumMethod value="Replace"/>
+        <Pitch value="-7.000000,-5.000000"/>
+        <Volume value="-3.000000,-3.000000"/>
+    </CSound>
+    <CSound id="AP_Nova_HellfireShotgun_Impact" parent="Combat">
+        <EditorCategories value="Race:Terran"/>
+        <AssetArray File="Assets\Sounds\HellFire_Shotgun_Impact_01.wav" FacialGroup=""/>
+        <AssetArray File="Assets\Sounds\HellFire_Shotgun_Impact_02.wav" FacialGroup=""/>
+        <AssetArray File="Assets\Sounds\HellFire_Shotgun_Impact_03.wav" FacialGroup=""/>
+        <AssetArray File="Assets\Sounds\HellFire_Shotgun_Impact_04.wav" FacialGroup=""/>
+        <AssetArray File="Assets\Sounds\HellFire_Shotgun_Impact_05.wav" FacialGroup=""/>
+        <Pitch value="-2.000000,1.000000"/>
+        <PlayDelay value="60,100"/>
+        <Volume value="-1.000000,-1.000000"/>
+    </CSound>
+    <CSound id="AP_Nova_ShotgunAuto_Blast" parent="Combat">
+        <EditorCategories value="Race:Terran"/>
+        <AssetArray File="Assets\Sounds\Hellfire_Shotgun_01.wav" FacialGroup=""/>
+        <AssetArray File="Assets\Sounds\Hellfire_Shotgun_02.wav" FacialGroup=""/>
+        <AssetArray File="Assets\Sounds\Hellfire_Shotgun_03.wav" FacialGroup=""/>
+        <AssetArray File="Assets\Sounds\Hellfire_Shotgun_04.wav" FacialGroup=""/>
+        <AssetArray File="Assets\Sounds\Hellfire_Shotgun_05.wav" FacialGroup=""/>
+        <AssetArray File="Assets\Sounds\Hellfire_Shotgun_06.wav" FacialGroup=""/>
+        <AssetArray File="Assets\Sounds\Hellfire_Shotgun_07.wav" FacialGroup=""/>
+        <AssetArray File="Assets\Sounds\Hellfire_Shotgun_08.wav" FacialGroup=""/>
+        <Pitch value="-2.000000,1.000000"/>
+        <Volume value="-5.000000,-5.000000"/>
+    </CSound>
+    <CActorSound id="AP_Nova_ShotgunAuto_TailsSound" parent="SoundOneShot">
+        <Sound value="PhysicsImpactBase"/>
+        <Layers>
+            <Sound value="AP_Nova_AutoShotgun_Blast_Tails_L"/>
+            <PitchSource value="Actor"/>
+            <PlayDelaySource value="Actor"/>
+            <VolumeSource value="Sound"/>
+            <Chance value="100"/>
+            <Pitch value="-1.000000,-1.000000"/>
+            <PlayDelay value="60,120"/>
+            <Volume value="-2.000000,-2.000000"/>
+        </Layers>
+        <Layers>
+            <Sound value="AP_Nova_AutoShotgun_Blast_Tails_R"/>
+            <PitchSource value="Actor"/>
+            <PlayDelaySource value="Actor"/>
+            <VolumeSource value="Sound"/>
+            <Chance value="100"/>
+            <Pitch value="-1.000000,-1.000000"/>
+            <PlayDelay value="60,120"/>
+            <Volume value="-2.000000,-2.000000"/>
+        </Layers>
+    </CActorSound>
+    <CSound id="AP_Nova_AutoShotgun_Blast_Tails_L" parent="Combat">
+        <EditorCategories value="Race:Terran"/>
+        <AssetArray File="Assets\Sounds\Shotgun_Ext_Decay_01.wav" FacialGroup=""/>
+        <AssetArray File="Assets\Sounds\Shotgun_Ext_Decay_01a.wav" FacialGroup=""/>
+        <AssetArray File="Assets\Sounds\Shotgun_Ext_Decay_02.wav" FacialGroup=""/>
+        <AssetArray File="Assets\Sounds\Shotgun_Ext_Decay_02a.wav" FacialGroup=""/>
+        <AssetArray File="Assets\Sounds\Shotgun_Ext_Decay_03.wav" FacialGroup=""/>
+        <AssetArray File="Assets\Sounds\Shotgun_Ext_Decay_04.wav" FacialGroup=""/>
+        <AssetArray File="Assets\Sounds\Shotgun_Ext_Decay_05.wav" Volume="-4.000000,-4.000000" FacialGroup=""/>
+        <AssetArray File="Assets\Sounds\Shotgun_Ext_Decay_05a.wav" Volume="-4.000000,-4.000000" FacialGroup=""/>
+        <AssetArray File="Assets\Sounds\Shotgun_Ext_Decay_06.wav" FacialGroup=""/>
+        <AssetArray File="Assets\Sounds\Shotgun_Ext_Decay_07.wav" FacialGroup=""/>
+        <AssetArray File="Assets\Sounds\Shotgun_Ext_Decay_08.wav" FacialGroup=""/>
+        <PanLevel value="0.000000"/>
+        <Pitch value="-1.000000,1.000000"/>
+        <PlayDelay value="60,120"/>
+        <Select value="Random"/>
+        <SpeakerMix index="FrontRight" value="0.500000"/>
+        <SpeakerMix index="Center" value="0.000000"/>
+        <SpeakerMix index="BackRight" value="0.250000"/>
+        <SpeakerMix index="SideRight" value="0.250000"/>
+        <Volume value="-4.000000,-2.000000"/>
+    </CSound>
+    <CSound id="AP_Nova_AutoShotgun_Blast_Tails_R" parent="Combat">
+        <EditorCategories value="Race:Terran"/>
+        <AssetArray File="Assets\Sounds\Shotgun_Ext_Decay_01.wav" FacialGroup=""/>
+        <AssetArray File="Assets\Sounds\Shotgun_Ext_Decay_01a.wav" FacialGroup=""/>
+        <AssetArray File="Assets\Sounds\Shotgun_Ext_Decay_02.wav" FacialGroup=""/>
+        <AssetArray File="Assets\Sounds\Shotgun_Ext_Decay_02a.wav" FacialGroup=""/>
+        <AssetArray File="Assets\Sounds\Shotgun_Ext_Decay_03.wav" FacialGroup=""/>
+        <AssetArray File="Assets\Sounds\Shotgun_Ext_Decay_04.wav" FacialGroup=""/>
+        <AssetArray File="Assets\Sounds\Shotgun_Ext_Decay_05.wav" Volume="-4.000000,-4.000000" FacialGroup=""/>
+        <AssetArray File="Assets\Sounds\Shotgun_Ext_Decay_05a.wav" Volume="-4.000000,-4.000000" FacialGroup=""/>
+        <AssetArray File="Assets\Sounds\Shotgun_Ext_Decay_06.wav" FacialGroup=""/>
+        <AssetArray File="Assets\Sounds\Shotgun_Ext_Decay_07.wav" FacialGroup=""/>
+        <AssetArray File="Assets\Sounds\Shotgun_Ext_Decay_08.wav" FacialGroup=""/>
+        <PanLevel value="0.000000"/>
+        <Pitch value="-1.000000,1.000000"/>
+        <PlayDelay value="60,120"/>
+        <Select value="Random"/>
+        <SpeakerMix index="FrontLeft" value="0.500000"/>
+        <SpeakerMix index="Center" value="0.000000"/>
+        <SpeakerMix index="BackLeft" value="0.250000"/>
+        <SpeakerMix index="SideLeft" value="0.250000"/>
+        <Volume value="-4.000000,-2.000000"/>
+    </CSound>
+    <CSound id="AP_Nova_PlasmaRifle_Launch_Tail_R" parent="Combat">
+        <EditorCategories value="Race:Terran"/>
+        <AssetArray File="Assets\Sounds\Nova_PlasmaRifle_Attack_Tail_01.wav" FacialGroup=""/>
+        <AssetArray File="Assets\Sounds\Nova_PlasmaRifle_Attack_Tail_02.wav" FacialGroup=""/>
+        <AssetArray File="Assets\Sounds\Nova_PlasmaRifle_Attack_Tail_03.wav" FacialGroup=""/>
+        <AssetArray File="Assets\Sounds\Nova_PlasmaRifle_Attack_Tail_04.wav" FacialGroup=""/>
+        <PanLevel value="0.750000"/>
+        <PlayDelay value="60,120"/>
+        <SpeakerMix index="FrontLeft" value="0.500000"/>
+        <SpeakerMix index="Center" value="0.000000"/>
+        <SpeakerMix index="BackLeft" value="0.250000"/>
+        <SpeakerMix index="SideLeft" value="0.250000"/>
+        <Volume value="-5.000000,-5.000000"/>
+        <DupeDestroyCount value="6"/>
+        <Pitch value="2.000000,2.000000"/>
+        <DupeMuteCount value="6"/>
+    </CSound>
+    <CSound id="AP_Nova_PlasmaRifle_Launch_Tail_L" parent="Combat">
+        <EditorCategories value="Race:Terran"/>
+        <AssetArray File="Assets\Sounds\Nova_PlasmaRifle_Attack_Tail_01.wav" FacialGroup=""/>
+        <AssetArray File="Assets\Sounds\Nova_PlasmaRifle_Attack_Tail_02.wav" FacialGroup=""/>
+        <AssetArray File="Assets\Sounds\Nova_PlasmaRifle_Attack_Tail_03.wav" FacialGroup=""/>
+        <AssetArray File="Assets\Sounds\Nova_PlasmaRifle_Attack_Tail_04.wav" FacialGroup=""/>
+        <DupeDestroyCount value="6"/>
+        <PanLevel value="0.750000"/>
+        <Pitch value="2.000000,2.000000"/>
+        <PlayDelay value="60,120"/>
+        <SpeakerMix index="FrontRight" value="0.500000"/>
+        <SpeakerMix index="Center" value="0.000000"/>
+        <SpeakerMix index="BackRight" value="0.250000"/>
+        <SpeakerMix index="SideRight" value="0.250000"/>
+        <Volume value="-5.000000,-5.000000"/>
+        <DupeMuteCount value="6"/>
+    </CSound>
+    <CSound id="AP_Nova_PlasmaRifle_Puddle_Small" parent="Combat">
+        <EditorCategories value="Race:Terran"/>
+        <AssetArray File="Assets\Sounds\Plasma_Puddle_Small_01.wav" FacialGroup=""/>
+        <AssetArray File="Assets\Sounds\Plasma_Puddle_Small_02.wav" FacialGroup=""/>
+        <AssetArray File="Assets\Sounds\Plasma_Puddle_Small_03.wav" FacialGroup=""/>
+        <DupeDestroyCount value="3"/>
+        <Volume value="-6.000000,-4.000000"/>
+        <DupeMuteCount value="3"/>
+        <DupeWait value="1000,2000"/>
+    </CSound>
+    <CSound id="AP_Nova_Gunblade_Gun_Launch" parent="Combat">
+        <EditorCategories value="Race:Terran"/>
+        <AssetArray File="Assets\Sounds\Nova_GunBlade_AttackLaunch_01.wav" FacialGroup=""/>
+        <AssetArray File="Assets\Sounds\Nova_GunBlade_AttackLaunch_02.wav" FacialGroup=""/>
+        <AssetArray File="Assets\Sounds\Nova_GunBlade_AttackLaunch_03.wav" FacialGroup=""/>
+        <AssetArray File="Assets\Sounds\Nova_GunBlade_AttackLaunch_04.wav" FacialGroup=""/>
+        <AssetArray File="Assets\Sounds\Nova_GunBlade_AttackLaunch_05.wav" FacialGroup=""/>
+        <DupeDestroyCount value="3"/>
+        <DupeMaximumMethod value="Replace"/>
+        <DupeMuteCount value="3"/>
+        <Pitch value="-1.000000,1.000000"/>
+        <Volume value="-2.000000,0.000000"/>
+    </CSound>
+    <CSound id="AP_Nova_Gunblade_Gun_Impact" parent="Combat">
+        <EditorCategories value="Race:Terran"/>
+        <AssetArray File="Assets\Sounds\Nova_GunBlade_Impact_01.wav" FacialGroup=""/>
+        <AssetArray File="Assets\Sounds\Nova_GunBlade_Impact_02.wav" FacialGroup=""/>
+        <AssetArray File="Assets\Sounds\Nova_GunBlade_Impact_03.wav" FacialGroup=""/>
+        <AssetArray File="Assets\Sounds\Nova_GunBlade_Impact_04.wav" FacialGroup=""/>
+        <AssetArray File="Assets\Sounds\Nova_GunBlade_Impact_05.wav" FacialGroup=""/>
+        <DupeDestroyCount value="3"/>
+        <DupeMaximumMethod value="Replace"/>
+        <DupeMuteCount value="3"/>
+        <Pitch value="-1.000000,1.000000"/>
+        <Volume value="-4.000000,-2.000000"/>
+    </CSound>
+    <CSound id="AP_Evolution_SwarmHostLocust_Single" parent="Movement">
+        <EditorCategories value="Race:Zerg"/>
+        <AssetArray File="Assets\Sounds\Evo_SwarmHost_Locust_1.wav" FacialGroup=""/>
+        <AssetArray File="Assets\Sounds\Evo_SwarmHost_Locust_2.wav" FacialGroup=""/>
+        <AssetArray File="Assets\Sounds\Evo_SwarmHost_Locust_3.wav" FacialGroup=""/>
+        <AssetArray File="Assets\Sounds\Evo_SwarmHost_Locust_4.wav" FacialGroup=""/>
+        <Flags index="Download" value="1"/>
+        <Flags index="Purgable" value="0"/>
+        <DupeDestroyCount value="4"/>
+        <DupeMuteCount value="4"/>
+        <Pitch value="-6.000000,4.000000"/>
+        <ResourcePriority value="32"/>
+        <ReverbBalance Room="-10000"/>
+        <Volume value="-10.000000,-6.000000"/>
+    </CSound>
+    <CSound id="AP_Swarm_Silent" parent="Voice">
+        <EditorCategories value="Race:Zerg"/>
+        <AssetArray File="Assets\Sounds\Swarm_Silent.wav" FacialGroup=""/>
+    </CSound>
+    <CSound id="AP_Spell_DeepTunnel_Burrow" parent="Spell">
+        <EditorCategories value="Race:Zerg"/>
+        <AssetArray File="Assets\Sounds\Zerg\SharedEffects\Burrowing\Zerg_BurrowLarge0.wav" FacialGroup=""/>
+        <AssetArray File="Assets\Sounds\Zerg\SharedEffects\Burrowing\Zerg_BurrowLarge1.wav" FacialGroup=""/>
+        <AssetArray File="Assets\Sounds\Zerg\SharedEffects\Burrowing\Zerg_BurrowLarge2.wav" FacialGroup=""/>
+        <AssetArray File="Assets\Sounds\Zerg\SharedEffects\Burrowing\Zerg_BurrowLarge3.wav" FacialGroup=""/>
+        <AssetArray File="Assets\Sounds\Zerg\SharedEffects\Burrowing\Zerg_BurrowLarge4.wav" FacialGroup=""/>
+    </CSound>
+    <CSound id="AP_Spell_DeepTunnel_Unburrow" parent="Spell">
+        <EditorCategories value="Race:Zerg"/>
+        <AssetArray File="Assets\Sounds\Zerg\SharedEffects\Burrowing\Zerg_UnburrowLarge0.wav" FacialGroup=""/>
+        <AssetArray File="Assets\Sounds\Zerg\SharedEffects\Burrowing\Zerg_UnburrowLarge1.wav" FacialGroup=""/>
+        <AssetArray File="Assets\Sounds\Zerg\SharedEffects\Burrowing\Zerg_UnburrowLarge2.wav" FacialGroup=""/>
+        <AssetArray File="Assets\Sounds\Zerg\SharedEffects\Burrowing\Zerg_UnburrowLarge3.wav" FacialGroup=""/>
+        <AssetArray File="Assets\Sounds\Zerg\SharedEffects\Burrowing\Zerg_UnburrowLarge4.wav" FacialGroup=""/>
+    </CSound>
+</Catalog>