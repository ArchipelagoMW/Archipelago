--- conflicted
+++ resolved
@@ -1,3290 +1,3288 @@
-<?xml version="1.0" encoding="utf-8"?>
-<Catalog>
-    <CUpgrade default="1" id="AP_BaseTerranInfantryArmors">
-        <Name value="Upgrade/Name/AP_BaseTerranInfantryArmors"/>
-        <!-- Set the values here -->
-        <EffectArray Reference="Unit,AP_SCV,LifeArmorLevel" Value="1"/>
-        <EffectArray Reference="Unit,AP_SCV,LifeArmor" Value="1"/>
-        <EffectArray Reference="Unit,AP_Marine,LifeArmorLevel" Value="1"/>
-        <EffectArray Reference="Unit,AP_Marine,LifeArmor" Value="1"/>
-        <EffectArray Reference="Unit,AP_Reaper,LifeArmorLevel" Value="1"/>
-        <EffectArray Reference="Unit,AP_Reaper,LifeArmor" Value="1"/>
-        <EffectArray Reference="Unit,AP_Marauder,LifeArmorLevel" Value="1"/>
-        <EffectArray Reference="Unit,AP_Marauder,LifeArmor" Value="1"/>
-        <EffectArray Reference="Unit,AP_Ghost,LifeArmorLevel" Value="1"/>
-        <EffectArray Reference="Unit,AP_Ghost,LifeArmor" Value="1"/>
-        <EffectArray Reference="Unit,AP_MULE,LifeArmor" Value="1"/>
-        <EffectArray Reference="Unit,AP_MULE,LifeArmorLevel" Value="1"/>
-        <EffectArray Reference="Unit,AP_Firebat,LifeArmorLevel" Value="1"/>
-        <EffectArray Reference="Unit,AP_Firebat,LifeArmor" Value="1"/>
-        <EffectArray Reference="Unit,AP_Medic,LifeArmorLevel" Value="1"/>
-        <EffectArray Reference="Unit,AP_Medic,LifeArmor" Value="1"/>
-        <EffectArray Reference="Unit,AP_Spectre,LifeArmorLevel" Value="1"/>
-        <EffectArray Reference="Unit,AP_Spectre,LifeArmor" Value="1"/>
-        <EffectArray Reference="Unit,AP_WarPig,LifeArmorLevel" Value="1"/>
-        <EffectArray Reference="Unit,AP_WarPig,LifeArmor" Value="1"/>
-        <EffectArray Reference="Unit,AP_HammerSecurity,LifeArmorLevel" Value="1"/>
-        <EffectArray Reference="Unit,AP_HammerSecurity,LifeArmor" Value="1"/>
-        <EffectArray Reference="Unit,AP_DevilDog,LifeArmorLevel" Value="1"/>
-        <EffectArray Reference="Unit,AP_DevilDog,LifeArmor" Value="1"/>
-    </CUpgrade>
-    <CUpgrade default="1" id="AP_BaseTerranInfantryArmorsVanadiumPlating" parent="AP_BaseTerranInfantryArmors">
-        <Name value="Upgrade/Name/AP_BaseTerranInfantryArmorsVanadiumPlating"/>
-        <Race value="Terr"/>
-        <ScoreResult value="BuildOrder"/>
-        <!--  SCV -->
-        <EffectArray Operation="Multiply" Reference="Unit,AP_SCV,LifeMax" Value="1.05"/>
-        <EffectArray Operation="Multiply" Reference="Unit,AP_SCV,LifeStart" Value="1.05"/>
-        <!--  Marine -->
-        <EffectArray Operation="Multiply" Reference="Unit,AP_Marine,LifeMax" Value="1.05"/>
-        <EffectArray Operation="Multiply" Reference="Unit,AP_Marine,LifeStart" Value="1.05"/>
-        <!--  Reaper -->
-        <EffectArray Operation="Multiply" Reference="Unit,AP_Reaper,LifeMax" Value="1.05"/>
-        <EffectArray Operation="Multiply" Reference="Unit,AP_Reaper,LifeStart" Value="1.05"/>
-        <!--  Marauder -->
-        <EffectArray Operation="Multiply" Reference="Unit,AP_Marauder,LifeMax" Value="1.05"/>
-        <EffectArray Operation="Multiply" Reference="Unit,AP_Marauder,LifeStart" Value="1.05"/>
-        <!--  Ghost -->
-        <EffectArray Operation="Multiply" Reference="Unit,AP_Ghost,LifeMax" Value="1.05"/>
-        <EffectArray Operation="Multiply" Reference="Unit,AP_Ghost,LifeStart" Value="1.05"/>
-        <!--  MULE -->
-        <EffectArray Operation="Multiply" Reference="Unit,AP_MULE,LifeMax" Value="1.05"/>
-        <EffectArray Operation="Multiply" Reference="Unit,AP_MULE,LifeStart" Value="1.05"/>
-        <!--  Firebat -->
-        <EffectArray Operation="Multiply" Reference="Unit,AP_Firebat,LifeMax" Value="1.05"/>
-        <EffectArray Operation="Multiply" Reference="Unit,AP_Firebat,LifeStart" Value="1.05"/>
-        <!--  Medic -->
-        <EffectArray Operation="Multiply" Reference="Unit,AP_Medic,LifeMax" Value="1.05"/>
-        <EffectArray Operation="Multiply" Reference="Unit,AP_Medic,LifeStart" Value="1.05"/>
-        <!--  Spectre -->
-        <EffectArray Operation="Multiply" Reference="Unit,AP_Spectre,LifeMax" Value="1.05"/>
-        <EffectArray Operation="Multiply" Reference="Unit,AP_Spectre,LifeStart" Value="1.05"/>
-        <!--  Merc marine -->
-        <EffectArray Operation="Multiply" Reference="Unit,AP_WarPig,LifeMax" Value="1.05"/>
-        <EffectArray Operation="Multiply" Reference="Unit,AP_WarPig,LifeStart" Value="1.05"/>
-        <!--  Merc Marauder -->
-        <EffectArray Operation="Multiply" Reference="Unit,AP_HammerSecurity,LifeMax" Value="1.05"/>
-        <EffectArray Operation="Multiply" Reference="Unit,AP_HammerSecurity,LifeStart" Value="1.05"/>
-        <!--  Merc Firebat -->
-        <EffectArray Operation="Multiply" Reference="Unit,AP_DevilDog,LifeMax" Value="1.05"/>
-        <EffectArray Operation="Multiply" Reference="Unit,AP_DevilDog,LifeStart" Value="1.05"/>
-        <!-- Set the HP boost here -->
-        <EditorCategories value="Race:Terran,UpgradeType:ArmorBonus"/>
-    </CUpgrade>
-    <CUpgrade default="1" id="AP_BaseTerranInfantryWeapons">
-        <Name value="Upgrade/Name/AP_BaseTerranInfantryWeapons"/>
-        <!--  Marine -->
-        <EffectArray Reference="Weapon,AP_GaussRifle,Level" Value="1"/>
-        <EffectArray Reference="Effect,AP_GaussRifle,Amount" Value="1"/>
-        <!--  Reaper -->
-        <EffectArray Reference="Weapon,AP_P38ScytheGuassPistol,Level" Value="1"/>
-        <EffectArray Reference="Weapon,AP_D8Charge,Level" Value="1"/>
-        <EffectArray Reference="Effect,AP_P38ScytheGuassPistol,Amount" Value="1"/>
-        <EffectArray Reference="Effect,AP_D8ChargeDamage,Amount" Value="3"/>
-        <!--  Marauder -->
-        <EffectArray Reference="Weapon,AP_PunisherGrenades,Level" Value="1"/>
-        <EffectArray Reference="Effect,AP_PunisherGrenadesU,Amount" Value="1.000000"/>
-        <EffectArray Reference="Effect,AP_PunisherGrenadesU,AttributeBonus[Armored]" Value="1.000000"/>
-        <!--  Ghost -->
-        <EffectArray Reference="Weapon,AP_C10CanisterRifle,Level" Value="1"/>
-        <EffectArray Reference="Effect,AP_C10CanisterRifle,Amount" Value="1.000000"/>
-        <EffectArray Reference="Effect,AP_C10CanisterRifle,AttributeBonus[Light]" Value="1.000000"/>
-        <!-- Firebat -->
-        <EffectArray Reference="Weapon,AP_Firebat,Level" Value="1"/>
-        <EffectArray Reference="Effect,AP_FirebatUFull,Amount" Value="1.000000"/>
-        <!-- Spectre -->
-        <EffectArray Reference="Weapon,AP_Specter,Level" Value="1"/>
-        <EffectArray Reference="Effect,AP_SpecterU,Amount" Value="1.000000"/>
-        <!-- Merc Marine -->
-        <EffectArray Reference="Weapon,AP_KelmorianMinerGaussRifle,Level" Value="1"/>
-        <EffectArray Reference="Effect,AP_KelmorianMinerDamage,Amount" Value="1"/>
-        <!-- Merc Marauder -->
-        <EffectArray Reference="Weapon,AP_HammerSecurity,Level" Value="1"/>
-        <EffectArray Reference="Effect,AP_HammerSecurityDamage,Amount" Value="1"/>
-        <EffectArray Reference="Effect,AP_HammerSecurityDamage,AttributeBonus[Armored]" Value="1.000000"/>
-        <!-- Merc Firebat -->
-        <EffectArray Reference="Weapon,AP_DevilDogFlameThrower,Level" Value="1"/>
-        <EffectArray Reference="Effect,AP_DevilDogDamage,Amount" Value="1"/>
-    </CUpgrade>
-    <CUpgrade default="1" id="AP_BaseTerranInfantryWeaponsUltraCapacitors" parent="AP_BaseTerranInfantryWeapons">
-        <Name value="Upgrade/Name/AP_BaseTerranInfantryWeaponsUltraCapacitors"/>
-        <EffectArray Reference="Weapon,AP_GaussRifle,RateMultiplier" Value="0.05"/>
-        <EffectArray Reference="Weapon,AP_P38ScytheGuassPistol,RateMultiplier" Value="0.05"/>
-        <EffectArray Reference="Weapon,AP_D8Charge,RateMultiplier" Value="0.05"/>
-        <EffectArray Reference="Weapon,AP_PunisherGrenades,RateMultiplier" Value="0.05"/>
-        <EffectArray Reference="Weapon,AP_C10CanisterRifle,RateMultiplier" Value="0.05"/>
-        <EffectArray Reference="Weapon,AP_Firebat,RateMultiplier" Value="0.05"/>
-        <EffectArray Reference="Weapon,AP_Specter,RateMultiplier" Value="0.05"/>
-        <EffectArray Reference="Weapon,AP_KelmorianMinerGaussRifle,RateMultiplier" Value="0.05"/>
-        <EffectArray Reference="Weapon,AP_HammerSecurity,RateMultiplier" Value="0.05"/>
-        <EffectArray Reference="Weapon,AP_DevilDogFlameThrower,RateMultiplier" Value="0.05"/>
-    </CUpgrade>
-    <CUpgrade default="1" id="AP_BaseTerranShipArmors">
-        <Name value="Upgrade/Name/AP_BaseTerranShipArmors"/>
-        <!--  Banshee -->
-        <EffectArray Reference="Unit,AP_Banshee,LifeArmorLevel" Value="1"/>
-        <EffectArray Reference="Unit,AP_Banshee,LifeArmor" Value="1"/>
-        <!--  Battlecruiser -->
-        <EffectArray Reference="Unit,AP_Battlecruiser,LifeArmorLevel" Value="1"/>
-        <EffectArray Reference="Unit,AP_Battlecruiser,LifeArmor" Value="1"/>
-        <!--  Medivac -->
-        <EffectArray Reference="Unit,AP_Medivac,LifeArmorLevel" Value="1"/>
-        <EffectArray Reference="Unit,AP_Medivac,LifeArmor" Value="1"/>
-        <!--  Raven -->
-        <EffectArray Reference="Unit,AP_Raven,LifeArmorLevel" Value="1"/>
-        <EffectArray Reference="Unit,AP_Raven,LifeArmor" Value="1"/>
-        <!--  Viking -->
-        <EffectArray Reference="Unit,AP_VikingAssault,LifeArmor" Value="1.000000"/>
-        <EffectArray Reference="Unit,AP_VikingAssault,LifeArmorLevel" Value="1"/>
-        <EffectArray Reference="Unit,AP_VikingFighter,LifeArmor" Value="1.000000"/>
-        <EffectArray Reference="Unit,AP_VikingFighter,LifeArmorLevel" Value="1"/>
-        <!-- Hercules -->
-        <EffectArray Reference="Unit,AP_Hercules,LifeArmor" Value="1.000000"/>
-        <EffectArray Reference="Unit,AP_Hercules,LifeArmorLevel" Value="1"/>
-        <!-- Wraith -->
-        <EffectArray Reference="Unit,AP_Wraith,LifeArmor" Value="1.000000"/>
-        <EffectArray Reference="Unit,AP_Wraith,LifeArmorLevel" Value="1"/>
-        <!-- Merc BC -->
-        <EffectArray Reference="Unit,AP_DukesRevenge,LifeArmor" Value="1.000000"/>
-        <EffectArray Reference="Unit,AP_DukesRevenge,LifeArmorLevel" Value="1"/>
-        <!-- Merc Banshee -->
-        <EffectArray Reference="Unit,AP_DuskWing,LifeArmor" Value="1.000000"/>
-        <EffectArray Reference="Unit,AP_DuskWing,LifeArmorLevel" Value="1"/>
-        <!-- Science Vessel -->
-        <EffectArray Reference="Unit,AP_ScienceVessel,LifeArmor" Value="1.000000"/>
-        <EffectArray Reference="Unit,AP_ScienceVessel,LifeArmorLevel" Value="1"/>
-        <!-- Merc Viking -->
-        <EffectArray Reference="Unit,AP_HelsAngelAssault,LifeArmor" Value="1.000000"/>
-        <EffectArray Reference="Unit,AP_HelsAngelAssault,LifeArmorLevel" Value="1"/>
-        <EffectArray Reference="Unit,AP_HelsAngelFighter,LifeArmor" Value="1.000000"/>
-        <EffectArray Reference="Unit,AP_HelsAngelFighter,LifeArmorLevel" Value="1"/>
-        <!-- Liberator -->
-        <EffectArray Reference="Unit,AP_Liberator,LifeArmor" Value="1"/>
-        <EffectArray Reference="Unit,AP_Liberator,LifeArmorLevel" Value="1"/>
-        <EffectArray Reference="Unit,AP_LiberatorAG,LifeArmor" Value="1"/>
-        <EffectArray Reference="Unit,AP_LiberatorAG,LifeArmorLevel" Value="1"/>
-        <!-- Valkyrie -->
-        <EffectArray Reference="Unit,AP_ValkyrieSCBW,LifeArmor" Value="1"/>
-        <EffectArray Reference="Unit,AP_ValkyrieSCBW,LifeArmorLevel" Value="1"/>
-    </CUpgrade>
-    <CUpgrade default="1" id="AP_BaseTerranShipArmorsVanadiumPlating" parent="AP_BaseTerranShipArmors">
-        <Name value="Upgrade/Name/AP_BaseTerranShipArmorsVanadiumPlating"/>
-        <!--  Banshee -->
-        <EffectArray Operation="Multiply" Reference="Unit,AP_Banshee,LifeMax" Value="1.05"/>
-        <EffectArray Operation="Multiply" Reference="Unit,AP_Banshee,LifeStart" Value="1.05"/>
-        <!--  Battlecruiser -->
-        <EffectArray Operation="Multiply" Reference="Unit,AP_Battlecruiser,LifeMax" Value="1.05"/>
-        <EffectArray Operation="Multiply" Reference="Unit,AP_Battlecruiser,LifeStart" Value="1.05"/>
-        <!--  Medivac -->
-        <EffectArray Operation="Multiply" Reference="Unit,AP_Medivac,LifeMax" Value="1.05"/>
-        <EffectArray Operation="Multiply" Reference="Unit,AP_Medivac,LifeStart" Value="1.05"/>
-        <!--  Raven -->
-        <EffectArray Operation="Multiply" Reference="Unit,AP_Raven,LifeMax" Value="1.05"/>
-        <EffectArray Operation="Multiply" Reference="Unit,AP_Raven,LifeStart" Value="1.05"/>
-        <!--  Viking -->
-        <EffectArray Operation="Multiply" Reference="Unit,AP_VikingAssault,LifeMax" Value="1.05"/>
-        <EffectArray Operation="Multiply" Reference="Unit,AP_VikingAssault,LifeStart" Value="1.05"/>
-        <EffectArray Operation="Multiply" Reference="Unit,AP_VikingFighter,LifeMax" Value="1.05"/>
-        <EffectArray Operation="Multiply" Reference="Unit,AP_VikingFighter,LifeStart" Value="1.05"/>
-        <!--  Wraith -->
-        <EffectArray Operation="Multiply" Reference="Unit,AP_Wraith,LifeMax" Value="1.05"/>
-        <EffectArray Operation="Multiply" Reference="Unit,AP_Wraith,LifeStart" Value="1.05"/>
-        <!--  Hercules -->
-        <EffectArray Operation="Multiply" Reference="Unit,AP_Hercules,LifeMax" Value="1.05"/>
-        <EffectArray Operation="Multiply" Reference="Unit,AP_Hercules,LifeStart" Value="1.05"/>
-        <!--  Merc Battlecruiser -->
-        <EffectArray Operation="Multiply" Reference="Unit,AP_DukesRevenge,LifeMax" Value="1.05"/>
-        <EffectArray Operation="Multiply" Reference="Unit,AP_DukesRevenge,LifeStart" Value="1.05"/>
-        <!--  Merc Banshee -->
-        <EffectArray Operation="Multiply" Reference="Unit,AP_DuskWing,LifeMax" Value="1.05"/>
-        <EffectArray Operation="Multiply" Reference="Unit,AP_DuskWing,LifeStart" Value="1.05"/>
-        <!--  Science Vessel -->
-        <EffectArray Operation="Multiply" Reference="Unit,AP_ScienceVessel,LifeMax" Value="1.05"/>
-        <EffectArray Operation="Multiply" Reference="Unit,AP_ScienceVessel,LifeStart" Value="1.05"/>
-        <!--  Merc Viking -->
-        <EffectArray Operation="Multiply" Reference="Unit,AP_HelsAngelAssault,LifeMax" Value="1.05"/>
-        <EffectArray Operation="Multiply" Reference="Unit,AP_HelsAngelAssault,LifeStart" Value="1.05"/>
-        <EffectArray Operation="Multiply" Reference="Unit,AP_HelsAngelFighter,LifeMax" Value="1.05"/>
-        <EffectArray Operation="Multiply" Reference="Unit,AP_HelsAngelFighter,LifeStart" Value="1.05"/>
-        <!-- Liberator -->
-        <EffectArray Operation="Multiply" Reference="Unit,AP_Liberator,LifeMax" Value="1.05"/>
-        <EffectArray Operation="Multiply" Reference="Unit,AP_Liberator,LifeStart" Value="1.05"/>
-        <EffectArray Operation="Multiply" Reference="Unit,AP_LiberatorAG,LifeMax" Value="1.05"/>
-        <EffectArray Operation="Multiply" Reference="Unit,AP_LiberatorAG,LifeStart" Value="1.05"/>
-        <!-- Valkyrie -->
-        <EffectArray Operation="Multiply" Reference="Unit,AP_ValkyrieSCBW,LifeMax" Value="1.05"/>
-        <EffectArray Operation="Multiply" Reference="Unit,AP_ValkyrieSCBW,LifeStart" Value="1.05"/>
-    </CUpgrade>
-    <CUpgrade default="1" id="AP_BaseTerranShipWeapons">
-        <Name value="Upgrade/Name/AP_BaseTerranShipWeapons"/>
-        <!--  Banshee -->
-        <EffectArray Reference="Weapon,AP_BacklashRockets,Level" Value="1"/>
-        <EffectArray Reference="Effect,AP_BacklashRocketsU,Amount" Value="1"/>
-        <!--  Battlecruiser (Anti Ground) -->
-        <EffectArray Reference="Weapon,AP_ATSLaserBattery,Level" Value="1"/>
-        <EffectArray Reference="Effect,AP_ATSLaserBatteryU,Amount" Value="1.000000"/>
-        <EffectArray Reference="Weapon,AP_AllPurposeLaserBattery,Level" Value="1"/>
-        <!--  Battlecruiser (Anti Air) -->
-        <EffectArray Reference="Weapon,AP_ATALaserBattery,Level" Value="1"/>
-        <EffectArray Reference="Effect,AP_ATALaserBatteryU,Amount" Value="1.000000"/>
-        <!--  Viking -->
-        <EffectArray Reference="Weapon,AP_LanzerTorpedoes,Level" Value="1"/>
-        <EffectArray Reference="Weapon,AP_TwinGatlingCannon,Level" Value="1"/>
-        <EffectArray Reference="Effect,AP_LanzerTorpedoesDamage,Amount" Value="1.000000"/>
-        <EffectArray Reference="Effect,AP_TwinGatlingCannons,Amount" Value="1"/>
-        <!-- Wraith -->
-        <EffectArray Reference="Weapon,AP_WraithG,Level" Value="1"/>
-        <EffectArray Reference="Effect,AP_WraithGU,Amount" Value="1"/>
-        <EffectArray Reference="Weapon,AP_WraithA,Level" Value="1"/>
-        <EffectArray Reference="Effect,AP_WraithAU,Amount" Value="1"/>
-        <!-- Merc Banshee -->
-        <EffectArray Reference="Weapon,AP_DuskWingBanshee,Level" Value="1"/>
-        <EffectArray Reference="Effect,AP_DuskWingBansheeDamage,Amount" Value="2"/>
-        <!-- Merc Viking -->
-        <EffectArray Reference="Weapon,AP_WreckingCrewAssault,Level" Value="1"/>
-        <EffectArray Reference="Weapon,AP_WreckingCrewFighter,Level" Value="1"/>
-        <EffectArray Reference="Effect,AP_WreckingCrewFighterU,Amount" Value="1.000000"/>
-        <EffectArray Reference="Effect,AP_WreckingCrewAssault,Amount" Value="1"/>
-        <EffectArray Reference="Effect,AP_WreckingCrewFighterU,AttributeBonus[Armored]" Value="1.000000"/>
-        <!-- Merc BC -->
-        <EffectArray Reference="Weapon,AP_DRBattlecruiserA,Level" Value="1"/>
-        <EffectArray Reference="Weapon,AP_DRCannonsA,Level" Value="1"/>
-        <EffectArray Reference="Weapon,AP_DRBattlecruiserFakeA,Level" Value="1"/>
-        <EffectArray Reference="Weapon,AP_DRBattlecruiserG,Level" Value="1"/>
-        <EffectArray Reference="Weapon,AP_DRCannonsG,Level" Value="1"/>
-        <EffectArray Reference="Weapon,AP_DRBattlecruiserFakeG,Level" Value="1"/>
-        <EffectArray Reference="Effect,AP_DRBattlecruiserGU,Amount" Value="1.000000"/>
-        <EffectArray Reference="Effect,AP_DRCannonsG,Amount" Value="1.000000"/>
-        <EffectArray Reference="Effect,AP_DRBattlecruiserAU,Amount" Value="1"/>
-        <EffectArray Reference="Effect,AP_DRCannonsA,Amount" Value="1"/>
-        <EffectArray Reference="Weapon,AP_DRAllPurposeLaserBattery,Level" Value="1"/>
-        <EffectArray Reference="Weapon,AP_DRAllPurposeCannons,Level" Value="1"/>
-        <!-- Liberator -->
-        <EffectArray Reference="Weapon,AP_LiberatorMissileLaunchers,Level" Value="1"/>
-        <EffectArray Reference="Effect,AP_LiberatorMissileDamage,Amount" Value="1"/>
-        <EffectArray Reference="Weapon,AP_LiberatorAGWeapon,Level" Value="1"/>
-        <EffectArray Reference="Effect,AP_LiberatorAGDamage,Amount" Value="5"/>
-        <!-- Valkyrie -->
-        <EffectArray Reference="Weapon,AP_ValkyrieSCBWWeapon,Level" Value="1"/>
-        <EffectArray Reference="Effect,AP_ValkyrieSCBWWeapon@Damage,Amount" Value="1"/>
-        <!-- Raven -->
-        <EffectArray Reference="Weapon,AP_NovaRavenSeekerMissile,Level" Value="1"/>
-        <EffectArray Reference="Effect,AP_NovaRavenSeekerMissileDamage,Amount" Value="5.000000"/>
-    </CUpgrade>
-    <CUpgrade default="1" id="AP_BaseTerranShipWeaponsUltraCapacitors" parent="AP_BaseTerranShipWeapons">
-        <Name value="Upgrade/Name/AP_BaseTerranShipWeaponsUltraCapacitors"/>
-        <EffectArray Reference="Weapon,AP_BacklashRockets,RateMultiplier" Value="0.05"/>
-        <EffectArray Reference="Weapon,AP_ATSLaserBattery,RateMultiplier" Value="0.05"/>
-        <EffectArray Reference="Weapon,AP_ATALaserBattery,RateMultiplier" Value="0.05"/>
-        <EffectArray Reference="Weapon,AP_LanzerTorpedoes,RateMultiplier" Value="0.05"/>
-        <EffectArray Reference="Weapon,AP_TwinGatlingCannon,RateMultiplier" Value="0.05"/>
-        <EffectArray Reference="Weapon,AP_WraithG,RateMultiplier" Value="0.05"/>
-        <EffectArray Reference="Weapon,AP_WraithA,RateMultiplier" Value="0.05"/>
-        <EffectArray Reference="Weapon,AP_DuskWingBanshee,RateMultiplier" Value="0.05"/>
-        <EffectArray Reference="Weapon,AP_WreckingCrewAssault,RateMultiplier" Value="0.05"/>
-        <EffectArray Reference="Weapon,AP_WreckingCrewFighter,RateMultiplier" Value="0.05"/>
-        <EffectArray Reference="Weapon,AP_DRBattlecruiserA,RateMultiplier" Value="0.05"/>
-        <EffectArray Reference="Weapon,AP_DRCannonsA,RateMultiplier" Value="0.05"/>
-        <EffectArray Reference="Weapon,AP_DRBattlecruiserFakeA,RateMultiplier" Value="0.05"/>
-        <EffectArray Reference="Weapon,AP_DRBattlecruiserG,RateMultiplier" Value="0.05"/>
-        <EffectArray Reference="Weapon,AP_DRCannonsG,RateMultiplier" Value="0.05"/>
-        <EffectArray Reference="Weapon,AP_DRBattlecruiserFakeG,RateMultiplier" Value="0.05"/>
-        <EffectArray Reference="Weapon,AP_LiberatorMissileLaunchers,RateMultiplier" Value="0.05"/>
-        <EffectArray Reference="Weapon,AP_LiberatorAGWeapon,RateMultiplier" Value="0.05"/>
-        <EffectArray Reference="Weapon,AP_ValkyrieSCBWWeapon,RateMultiplier" Value="0.05"/>
-        <EffectArray Reference="Weapon,AP_NovaRavenSeekerMissile,RateMultiplier" Value="0.05"/>
-    </CUpgrade>
-    <CUpgrade default="1" id="AP_BaseTerranVehicleArmors">
-        <Name value="Upgrade/Name/AP_BaseTerranVehicleArmors"/>
-        <!--  Thor -->
-        <EffectArray Reference="Unit,AP_Thor,LifeArmorLevel" Value="1"/>
-        <EffectArray Reference="Unit,AP_Thor,LifeArmor" Value="1"/>
-        <EffectArray Reference="Unit,AP_ThorAP,LifeArmorLevel" Value="1"/>
-        <EffectArray Reference="Unit,AP_ThorAP,LifeArmor" Value="1"/>
-        <!--  Siege Tank -->
-        <EffectArray Reference="Unit,AP_SiegeTank,LifeArmorLevel" Value="1"/>
-        <EffectArray Reference="Unit,AP_SiegeTank,LifeArmor" Value="1"/>
-        <!--  Siege Tank (Sieged) -->
-        <EffectArray Reference="Unit,AP_SiegeTankSieged,LifeArmorLevel" Value="1"/>
-        <EffectArray Reference="Unit,AP_SiegeTankSieged,LifeArmor" Value="1"/>
-        <!--  Hellion -->
-        <EffectArray Reference="Unit,AP_Hellion,LifeArmor" Value="1.000000"/>
-        <EffectArray Reference="Unit,AP_Hellion,LifeArmorLevel" Value="1"/>
-        <!--  Hellbat -->
-        <EffectArray Reference="Unit,AP_HellionTank,LifeArmor" Value="1.000000"/>
-        <EffectArray Reference="Unit,AP_HellionTank,LifeArmorLevel" Value="1"/>
-        <!-- Diamondback -->
-        <EffectArray Reference="Unit,AP_Diamondback,LifeArmor" Value="1.000000"/>
-        <EffectArray Reference="Unit,AP_Diamondback,LifeArmorLevel" Value="1"/>
-        <!-- Vulture -->
-        <EffectArray Reference="Unit,AP_Vulture,LifeArmor" Value="1.000000"/>
-        <EffectArray Reference="Unit,AP_Vulture,LifeArmorLevel" Value="1"/>
-        <!-- Goliath -->
-        <EffectArray Reference="Unit,AP_Goliath,LifeArmor" Value="1.000000"/>
-        <EffectArray Reference="Unit,AP_Goliath,LifeArmorLevel" Value="1"/>
-        <!-- Merc Goliath -->
-        <EffectArray Reference="Unit,AP_SpartanCompany,LifeArmor" Value="1.000000"/>
-        <EffectArray Reference="Unit,AP_SpartanCompany,LifeArmorLevel" Value="1"/>
-        <!-- Merc Siege Tank -->
-        <EffectArray Reference="Unit,AP_SiegeBreakerSieged,LifeArmor" Value="1.000000"/>
-        <EffectArray Reference="Unit,AP_SiegeBreakerSieged,LifeArmorLevel" Value="1"/>
-        <EffectArray Reference="Unit,AP_SiegeBreaker,LifeArmor" Value="1.000000"/>
-        <EffectArray Reference="Unit,AP_SiegeBreaker,LifeArmorLevel" Value="1"/>
-        <!-- Predator -->
-        <EffectArray Reference="Unit,AP_Predator,LifeArmor" Value="1"/>
-        <EffectArray Reference="Unit,AP_Predator,LifeArmorLevel" Value="1"/>
-        <!-- Widow Mine -->
-        <EffectArray Reference="Unit,AP_WidowMine,LifeArmor" Value="1"/>
-        <EffectArray Reference="Unit,AP_WidowMine,LifeArmorLevel" Value="1"/>
-        <EffectArray Reference="Unit,AP_WidowMineBurrowed,LifeArmor" Value="1"/>
-        <EffectArray Reference="Unit,AP_WidowMineBurrowed,LifeArmorLevel" Value="1"/>
-        <!-- Cyclone -->
-        <EffectArray Reference="Unit,AP_Cyclone,LifeArmor" Value="1"/>
-        <EffectArray Reference="Unit,AP_Cyclone,LifeArmorLevel" Value="1"/>
-    </CUpgrade>
-    <CUpgrade default="1" id="AP_BaseTerranVehicleArmorsVanadiumPlating" parent="AP_BaseTerranVehicleArmors">
-        <Name value="Upgrade/Name/AP_BaseTerranVehicleArmorsVanadiumPlating"/>
-        <!--  Thor -->
-        <EffectArray Operation="Multiply" Reference="Unit,AP_Thor,LifeMax" Value="1.05"/>
-        <EffectArray Operation="Multiply" Reference="Unit,AP_Thor,LifeStart" Value="1.05"/>
-        <EffectArray Operation="Multiply" Reference="Unit,AP_ThorAP,LifeMax" Value="1.05"/>
-        <EffectArray Operation="Multiply" Reference="Unit,AP_ThorAP,LifeStart" Value="1.05"/>
-        <!--  Siege Tank -->
-        <EffectArray Operation="Multiply" Reference="Unit,AP_SiegeTank,LifeMax" Value="1.05"/>
-        <EffectArray Operation="Multiply" Reference="Unit,AP_SiegeTank,LifeStart" Value="1.05"/>
-        <!--  Siege Tank (Sieged) -->
-        <EffectArray Operation="Multiply" Reference="Unit,AP_SiegeTankSieged,LifeMax" Value="1.05"/>
-        <EffectArray Operation="Multiply" Reference="Unit,AP_SiegeTankSieged,LifeStart" Value="1.05"/>
-        <!--  DiamondBack -->
-        <EffectArray Operation="Multiply" Reference="Unit,AP_Diamondback,LifeMax" Value="1.05"/>
-        <EffectArray Operation="Multiply" Reference="Unit,AP_Diamondback,LifeStart" Value="1.05"/>
-        <!--  Hellion -->
-        <EffectArray Operation="Multiply" Reference="Unit,AP_Hellion,LifeMax" Value="1.05"/>
-        <EffectArray Operation="Multiply" Reference="Unit,AP_Hellion,LifeStart" Value="1.05"/>
-        <!--  Hellbat -->
-        <EffectArray Operation="Multiply" Reference="Unit,AP_HellionTank,LifeMax" Value="1.05"/>
-        <EffectArray Operation="Multiply" Reference="Unit,AP_HellionTank,LifeStart" Value="1.05"/>
-        <!--  Vulture -->
-        <EffectArray Operation="Multiply" Reference="Unit,AP_Vulture,LifeMax" Value="1.05"/>
-        <EffectArray Operation="Multiply" Reference="Unit,AP_Vulture,LifeStart" Value="1.05"/>
-        <!--  Goliath -->
-        <EffectArray Operation="Multiply" Reference="Unit,AP_Goliath,LifeMax" Value="1.05"/>
-        <EffectArray Operation="Multiply" Reference="Unit,AP_Goliath,LifeStart" Value="1.05"/>
-        <!--  Merc Goliath -->
-        <EffectArray Operation="Multiply" Reference="Unit,AP_SpartanCompany,LifeMax" Value="1.05"/>
-        <EffectArray Operation="Multiply" Reference="Unit,AP_SpartanCompany,LifeStart" Value="1.05"/>
-        <!--  Merc Siege Tank Sieged -->
-        <EffectArray Operation="Multiply" Reference="Unit,AP_SiegeBreakerSieged,LifeMax" Value="1.05"/>
-        <EffectArray Operation="Multiply" Reference="Unit,AP_SiegeBreakerSieged,LifeStart" Value="1.05"/>
-        <!-- Merc Siege tank  -->
-        <EffectArray Operation="Multiply" Reference="Unit,AP_SiegeBreaker,LifeMax" Value="1.05"/>
-        <EffectArray Operation="Multiply" Reference="Unit,AP_SiegeBreaker,LifeStart" Value="1.05"/>
-        <!-- Predator -->
-        <EffectArray Operation="Multiply" Reference="Unit,AP_Predator,LifeMax" Value="1.05"/>
-        <EffectArray Operation="Multiply" Reference="Unit,AP_Predator,LifeStart" Value="1.05"/>
-        <!-- Widow Mine -->
-        <EffectArray Operation="Multiply" Reference="Unit,AP_WidowMine,LifeMax" Value="1.05"/>
-        <EffectArray Operation="Multiply" Reference="Unit,AP_WidowMine,LifeStart" Value="1.05"/>
-        <EffectArray Operation="Multiply" Reference="Unit,AP_WidowMineBurrowed,LifeMax" Value="1.05"/>
-        <EffectArray Operation="Multiply" Reference="Unit,AP_WidowMineBurrowed,LifeStart" Value="1.05"/>
-        <!-- Cyclone -->
-        <EffectArray Operation="Multiply" Reference="Unit,AP_Cyclone,LifeMax" Value="1.05"/>
-        <EffectArray Operation="Multiply" Reference="Unit,AP_Cyclone,LifeStart" Value="1.05"/>
-    </CUpgrade>
-    <CUpgrade default="1" id="AP_BaseTerranVehicleWeapons">
-        <Name value="Upgrade/Name/AP_BaseTerranVehicleWeapons"/>
-        <!--  Thor -->
-        <EffectArray Reference="Weapon,AP_ThorsHammer,Level" Value="1"/>
-        <EffectArray Reference="Weapon,AP_JavelinMissileLaunchers,Level" Value="1"/>
-        <EffectArray Reference="Weapon,AP_LanceMissileLaunchers,Level" Value="1"/>
-        <EffectArray Reference="Effect,AP_ThorsHammerDamage,Amount" Value="5"/>
-        <EffectArray Reference="Effect,AP_JavelinMissileLaunchersDamage,Amount" Value="1.000000"/>
-        <EffectArray Reference="Effect,AP_JavelinMissileLaunchersDamage,AttributeBonus[Light]" Value="1"/>
-        <EffectArray Reference="Effect,AP_LanceMissileLaunchersDamage,Amount" Value="3"/>
-        <EffectArray Reference="Effect,AP_LanceMissileLaunchersDamage,AttributeBonus[Massive]" Value="1"/>
-        <!--  Siege Tank -->
-        <EffectArray Reference="Weapon,AP_90mmCannons,Level" Value="1"/>
-        <EffectArray Reference="Effect,AP_90mmCannons,Amount" Value="2"/>
-        <EffectArray Reference="Effect,AP_90mmCannons,AttributeBonus[Armored]" Value="1.000000"/>
-        <!--  Siege Tank (Sieged) -->
-        <EffectArray Reference="Weapon,AP_CrucioShockCannon,Level" Value="1"/>
-        <EffectArray Reference="Effect,AP_CrucioShockCannonBlast,Amount" Value="5.000000"/>
-        <EffectArray Reference="Effect,AP_CrucioShockCannonDirected,Amount" Value="5.000000"/>
-        <EffectArray Reference="Effect,AP_CrucioShockCannonDummy,Amount" Value="5.000000"/>
-        <EffectArray Reference="Effect,AP_CrucioShockCannonFriendlyDamage,Amount" Value="1"/>
-        <EffectArray Reference="Effect,AP_CrucioShockCannonEnemyDamage,Amount" Value="5"/>
-        <!--  Hellion -->
-        <EffectArray Reference="Weapon,AP_InfernalFlameThrower,Level" Value="1"/>
-        <EffectArray Reference="Effect,AP_InfernalFlameThrower,Amount" Value="1.000000"/>
-        <EffectArray Reference="Effect,AP_InfernalFlameThrower,AttributeBonus[Light]" Value="1.000000"/>
-        <!-- Hellbat -->
-        <EffectArray Reference="Effect,AP_HellionTankDamage,Amount" Value="1.000000"/>
-        <EffectArray Reference="Weapon,AP_HellionTank,Level" Value="1"/>
-        <EffectArray Reference="Effect,AP_HellionTankDamage,AttributeBonus[Light]" Value="1.000000"/>
-        <!-- Diamondback -->
-        <EffectArray Reference="Weapon,AP_Diamondback,Level" Value="1"/>
-        <EffectArray Reference="Effect,AP_DiamondbackBeam,Amount" Value="2"/>
-        <EffectArray Reference="Effect,AP_DiamondbackBeam,AttributeBonus[Armored]" Value="2"/>
-        <!-- Vulture -->
-        <EffectArray Reference="Weapon,AP_Vulture,Level" Value="1"/>
-        <EffectArray Reference="Effect,AP_VultureU,Amount" Value="2"/>
-        <!-- Goliath -->
-        <EffectArray Reference="Weapon,AP_GoliathG,Level" Value="1"/>
-        <EffectArray Reference="Weapon,AP_GoliathGUpgraded,Level" Value="1"/>
-        <EffectArray Reference="Effect,AP_GoliathG,Amount" Value="1"/>
-        <EffectArray Reference="Weapon,AP_GoliathA,Level" Value="1"/>
-        <EffectArray Reference="Weapon,AP_GoliathAUpgraded,Level" Value="1"/>
-        <EffectArray Reference="Effect,AP_GoliathAU,Amount" Value="2"/>
-        <!-- Merc Goliath -->
-        <EffectArray Reference="Weapon,AP_SpartanCompanyG,Level" Value="1"/>
-        <EffectArray Reference="Weapon,AP_SpartanCompanyGUpgraded,Level" Value="1"/>
-        <EffectArray Reference="Effect,AP_SpartanCompanyG,Amount" Value="1"/>
-        <EffectArray Reference="Weapon,AP_SpartanCompanyA,Level" Value="1"/>
-        <EffectArray Reference="Weapon,AP_SpartanCompanyAUpgraded,Level" Value="1"/>
-        <EffectArray Reference="Effect,AP_SpartanCompanyAU,Amount" Value="2"/>
-        <!-- Merc Tank -->
-        <EffectArray Reference="Weapon,AP_SiegeBreaker,Level" Value="1"/>
-        <EffectArray Reference="Effect,AP_SiegeBreakerDamage,Amount" Value="3"/>
-        <EffectArray Reference="Effect,AP_SiegeBreakerDamage,AttributeBonus[Armored]" Value="1"/>
-        <EffectArray Reference="Weapon,AP_ArcliteShockCannon,Level" Value="1"/>
-        <EffectArray Reference="Effect,AP_ArcliteShockCannonBlast,Amount" Value="10"/>
-        <EffectArray Reference="Effect,AP_ArcliteShockCannonDirected,Amount" Value="10"/>
-        <EffectArray Reference="Effect,AP_ArcliteShockCannonDummy,Amount" Value="10"/>
-        <EffectArray Reference="Effect,AP_ArcliteShockCannonFriendlyDamage,Amount" Value="2"/>
-        <EffectArray Reference="Effect,AP_ArcliteShockCannonEnemyDamage,Amount" Value="10"/>
-        <!-- Predator -->
-        <EffectArray Reference="Effect,AP_Predator,Amount" Value="2"/>
-        <EffectArray Reference="Weapon,AP_Predator,Level" Value="1"/>
-        <!-- Cyclone -->
-        <EffectArray Reference="Effect,AP_CycloneAttackWeaponDamage,Amount" Value="2"/>
-        <EffectArray Reference="Weapon,AP_TyphoonMissilePod,Level" Value="1"/>
-    </CUpgrade>
-    <CUpgrade default="1" id="AP_BaseTerranVehicleWeaponsUltraCapacitors" parent="AP_BaseTerranVehicleWeapons">
-        <Name value="Upgrade/Name/AP_BaseTerranVehicleWeaponsUltraCapacitors"/>
-        <EffectArray Reference="Weapon,AP_ThorsHammer,RateMultiplier" Value="0.05"/>
-        <EffectArray Reference="Weapon,AP_JavelinMissileLaunchers,RateMultiplier" Value="0.05"/>
-        <EffectArray Reference="Weapon,AP_LanceMissileLaunchers,RateMultiplier" Value="0.05"/>
-        <EffectArray Reference="Weapon,AP_90mmCannons,RateMultiplier" Value="0.05"/>
-        <EffectArray Reference="Weapon,AP_CrucioShockCannon,RateMultiplier" Value="0.05"/>
-        <EffectArray Reference="Weapon,AP_InfernalFlameThrower,RateMultiplier" Value="0.05"/>
-        <EffectArray Reference="Weapon,AP_HellionTank,RateMultiplier" Value="0.05"/>
-        <EffectArray Reference="Weapon,AP_Diamondback,RateMultiplier" Value="0.05"/>
-        <EffectArray Reference="Weapon,AP_Vulture,RateMultiplier" Value="0.05"/>
-        <EffectArray Reference="Weapon,AP_GoliathG,RateMultiplier" Value="0.05"/>
-        <EffectArray Reference="Weapon,AP_GoliathA,RateMultiplier" Value="0.05"/>
-        <EffectArray Reference="Weapon,AP_GoliathGUpgraded,RateMultiplier" Value="0.05"/>
-        <EffectArray Reference="Weapon,AP_GoliathAUpgraded,RateMultiplier" Value="0.05"/>
-        <EffectArray Reference="Weapon,AP_SpartanCompanyG,RateMultiplier" Value="0.05"/>
-        <EffectArray Reference="Weapon,AP_SpartanCompanyA,RateMultiplier" Value="0.05"/>
-        <EffectArray Reference="Weapon,AP_SpartanCompanyGUpgraded,RateMultiplier" Value="0.05"/>
-        <EffectArray Reference="Weapon,AP_SpartanCompanyAUpgraded,RateMultiplier" Value="0.05"/>
-        <EffectArray Reference="Weapon,AP_SiegeBreaker,RateMultiplier" Value="0.05"/>
-        <EffectArray Reference="Weapon,AP_ArcliteShockCannon,RateMultiplier" Value="0.05"/>
-        <EffectArray Reference="Weapon,AP_Predator,RateMultiplier" Value="0.05"/>
-        <EffectArray Reference="Weapon,AP_TyphoonMissilePod,RateMultiplier" Value="0.05"/>
-    </CUpgrade>
-    <CUpgrade id="AP_330mmBarrageCannons">
-        <Flags index="UpgradeCheat" value="0"/>
-        <Race value="Terr"/>
-        <EffectArray Operation="Set" Reference="Button,AP_Thor,Tooltip" Value="Button/Tooltip/ThorUpgraded"/>
-        <EffectArray Operation="Set" Reference="Button,AP_Thor,AlertTooltip" Value="Button/Tooltip/ThorUpgraded"/>
-        <EffectArray Operation="Set" Reference="Unit,AP_Thor,Description" Value="Button/Tooltip/ThorUpgraded"/>
-        <EffectArray Operation="Set" Reference="Unit,AP_ThorWreckage,Description" Value="Button/Tooltip/ThorWreckageUpgraded"/>
-        <EditorCategories value="Race:Terran,UpgradeType:Talents"/>
-    </CUpgrade>
-    <CUpgrade id="AP_ThorMorph">
-        <EditorCategories value="Race:Terran,UpgradeType:Talents"/>
-    </CUpgrade>
-    <CUpgrade id="AP_ShieldWall" parent="Research">
-        <Flags index="UpgradeCheat" value="0"/>
-        <InfoTooltipPriority value="2"/>
-        <Icon value="Assets\Textures\btn-techupgrade-terran-combatshield-color.dds"/>
-        <Race value="Terr"/>
-        <ScoreAmount value="200"/>
-        <ScoreResult value="BuildOrder"/>
-        <EffectArray Reference="Unit,AP_Marine,LifeMax" Value="10"/>
-        <EffectArray Reference="Unit,AP_Marine,LifeStart" Value="10"/>
-        <EffectArray Operation="Set" Reference="Actor,AP_Marine,Wireframe.Image[0]" Value="Assets\Textures\wireframe-terran-marine-shield.dds"/>
-        <EffectArray Operation="Set" Reference="Actor,AP_Marine,GroupIcon.Image[0]" Value="Assets\Textures\wireframe-terran-marine-shield.dds"/>
-        <EditorCategories value="Race:Terran,UpgradeType:Talents"/>
-        <AffectedUnitArray value="AP_Marine"/>
-    </CUpgrade>
-    <CUpgrade id="AP_Stimpack" parent="Research">
-        <Flags index="UpgradeCheat" value="0"/>
-        <Icon value="Assets\Textures\btn-ability-terran-stimpack-color.dds"/>
-        <Race value="Terr"/>
-        <ScoreAmount value="200"/>
-        <ScoreResult value="BuildOrder"/>
-        <EditorCategories value="Race:Terran,UpgradeType:SpellResearch"/>
-        <AffectedUnitArray value="AP_Marine"/>
-    </CUpgrade>
-    <CUpgrade id="AP_SuperStimpackMarine">
-        <Flags index="UpgradeCheat" value="0"/>
-        <Icon value="Assets\Textures\btn-ability-terran-stimpack-color.dds"/>
-        <Race value="Terr"/>
-        <ScoreAmount value="200"/>
-        <ScoreResult value="BuildOrder"/>
-        <EditorCategories value="Race:Terran,UpgradeType:SpellResearch"/>
-        <AffectedUnitArray value="AP_Marine"/>
-    </CUpgrade>
-    <CUpgrade id="AP_SuperStimpackReaper">
-        <Flags index="UpgradeCheat" value="0"/>
-        <Icon value="Assets\Textures\btn-ability-terran-stimpack-color.dds"/>
-        <Race value="Terr"/>
-        <ScoreAmount value="200"/>
-        <ScoreResult value="BuildOrder"/>
-        <EditorCategories value="Race:Terran,UpgradeType:SpellResearch"/>
-        <AffectedUnitArray value="AP_Reaper"/>
-    </CUpgrade>
-    <CUpgrade id="AP_SuperStimpackMarauder">
-        <Flags index="UpgradeCheat" value="0"/>
-        <Icon value="Assets\Textures\btn-ability-terran-stimpack-color.dds"/>
-        <Race value="Terr"/>
-        <ScoreAmount value="200"/>
-        <ScoreResult value="BuildOrder"/>
-        <EditorCategories value="Race:Terran,UpgradeType:SpellResearch"/>
-        <AffectedUnitArray value="AP_Marauder"/>
-    </CUpgrade>
-    <CUpgrade id="AP_SuperStimpackFirebat">
-        <Flags index="UpgradeCheat" value="0"/>
-        <Icon value="Assets\Textures\btn-ability-terran-stimpack-color.dds"/>
-        <Race value="Terr"/>
-        <ScoreAmount value="200"/>
-        <ScoreResult value="BuildOrder"/>
-        <EditorCategories value="Race:Terran,UpgradeType:SpellResearch"/>
-        <AffectedUnitArray value="AP_Firebat"/>
-    </CUpgrade>
-    <CUpgrade id="AP_CombatShield">
-        <Flags index="UpgradeCheat" value="0"/>
-        <EffectArray Reference="Unit,AP_Marine,LifeMax" Value="10"/>
-        <EffectArray Reference="Unit,AP_Marine,LifeStart" Value="10"/>
-        <EffectArray Operation="Set" Reference="Actor,AP_Marine,GroupIcon.Image[0]" Value="Assets\Textures\wireframe-terran-marine-shield.dds"/>
-        <EffectArray Operation="Set" Reference="Actor,AP_Marine,Wireframe.Image[0]" Value="Assets\Textures\wireframe-terran-marine-shield.dds"/>
-        <EffectArray Reference="Unit,AP_WarPig,LifeMax" Value="10"/>
-        <EffectArray Reference="Unit,AP_WarPig,LifeStart" Value="10"/>
-        <EffectArray Operation="Set" Reference="Actor,AP_KelmorianMiner,GroupIcon.Image[0]" Value="AP\Assets\Textures\wireframe-terran-marine-mercenary-shield.dds"/>
-        <EffectArray Operation="Set" Reference="Actor,AP_KelmorianMiner,Wireframe.Image[0]" Value="AP\Assets\Textures\wireframe-terran-marine-mercenary-shield.dds"/>
-        <EditorCategories value="Race:Terran,UpgradeType:Talents"/>
-        <AffectedUnitArray value="AP_Marine"/>
-        <AffectedUnitArray value="AP_WarPig"/>
-    </CUpgrade>
-    <CUpgrade id="AP_MarineStimpack">
-        <Flags index="UpgradeCheat" value="0"/>
-        <EditorCategories value="Race:Terran,UpgradeType:Talents"/>
-        <AffectedUnitArray value="Marine"/>
-    </CUpgrade>
-    <CUpgrade id="AP_BearclawNozzles">
-        <Flags index="UpgradeCheat" value="0"/>
-        <Alert value="ResearchComplete"/>
-        <EffectArray Reference="Effect,AP_FirebatE,AreaArray[0].Radius" Value="0.400000"/>
-        <EffectArray Reference="Effect,AP_DevilDogSearchArea,AreaArray[0].Radius" Value="0.400000"/>
-        <EffectArray Operation="Set" Reference="Effect,AP_Firebat,PeriodicOffsetArray[0]" Value="0,-0.9"/>
-        <EffectArray Operation="Set" Reference="Effect,AP_Firebat,PeriodicOffsetArray[1]" Value="0,-1.4"/>
-        <EffectArray Operation="Set" Reference="Effect,AP_Firebat,PeriodicOffsetArray[2]" Value="0,-1.9"/>
-        <EffectArray Operation="Set" Reference="Effect,AP_Firebat,PeriodicOffsetArray[3]" Value="0,-2.4"/>
-        <EffectArray Operation="Set" Reference="Effect,AP_DevilDogCreatePersistent,PeriodicOffsetArray[0]" Value="0,-0.9"/>
-        <EffectArray Operation="Set" Reference="Effect,AP_DevilDogCreatePersistent,PeriodicOffsetArray[1]" Value="0,-1.4"/>
-        <EffectArray Operation="Set" Reference="Effect,AP_DevilDogCreatePersistent,PeriodicOffsetArray[2]" Value="0,-1.9"/>
-        <EffectArray Operation="Set" Reference="Effect,AP_DevilDogCreatePersistent,PeriodicOffsetArray[3]" Value="0,-2.4"/>
-        <EditorCategories value="Race:Terran,UpgradeType:Talents"/>
-    </CUpgrade>
-    <CUpgrade id="AP_FirebatJuggernautPlating">
-        <Flags index="UpgradeCheat" value="0"/>
-        <EffectArray Reference="Unit,AP_Firebat,LifeArmor" Value="2"/>
-        <EffectArray Reference="Unit,AP_DevilDog,LifeArmor" Value="2"/>
-        <EditorCategories value="Race:Terran,UpgradeType:Talents"/>
-    </CUpgrade>
-    <CUpgrade id="AP_StabilizerMedPacks">
-        <Flags index="UpgradeCheat" value="0"/>
-        <Alert value="ResearchComplete"/>
-        <EffectArray Operation="Set" Reference="Effect,AP_heal,DrainVitalCostFactor" Value="0.25"/>
-        <EffectArray Reference="Effect,AP_heal,RechargeVitalRate" Value="1"/>
-        <EditorCategories value="Race:Terran,UpgradeType:Talents"/>
-    </CUpgrade>
-    <CUpgrade id="AP_NanobotInjectors">
-        <Alert value="ResearchComplete"/>
-        <EffectArray Operation="Multiply" Reference="Effect,AP_heal,TimeFactor" Value="0.8"/>
-        <EditorCategories value="Race:Terran,UpgradeType:Talents"/>
-        <Flags index="UpgradeCheat" value="0"/>
-    </CUpgrade>
-    <CUpgrade id="AP_JuggernautPlating">
-        <Flags index="UpgradeCheat" value="0"/>
-        <EffectArray Reference="Unit,AP_Marauder,LifeArmor" Value="2.000000"/>
-        <EffectArray Reference="Unit,AP_HammerSecurity,LifeArmor" Value="2.000000"/>
-        <EditorCategories value="Race:Terran,UpgradeType:Talents"/>
-    </CUpgrade>
-    <CUpgrade id="AP_MarauderLifeBoost">
-        <Flags index="UpgradeCheat" value="0"/>
-        <EffectArray Reference="Unit,AP_Marauder,LifeMax" Value="25"/>
-        <EffectArray Reference="Unit,AP_Marauder,LifeStart" Value="25"/>
-        <EffectArray Reference="Unit,AP_HammerSecurity,LifeMax" Value="25"/>
-        <EffectArray Reference="Unit,AP_HammerSecurity,LifeStart" Value="25"/>
-        <EditorCategories value="Race:Terran,UpgradeType:Talents"/>
-        <AffectedUnitArray value="AP_Marauder"/>
-    </CUpgrade>
-    <CUpgrade id="AP_PunisherGrenades">
-        <Flags index="UpgradeCheat" value="0"/>
-        <Icon value="Assets\Textures\btn-ability-terran-punishergrenade-color.dds"/>
-        <Alert value="ResearchComplete"/>
-        <Race value="Terr"/>
-        <ScoreAmount value="100"/>
-        <ScoreResult value="BuildOrder"/>
-        <EditorCategories value="Race:Terran,UpgradeType:Talents"/>
-        <AffectedUnitArray value="AP_Marauder"/>
-    </CUpgrade>
-    <CUpgrade id="AP_JackhammerConcussionGrenades">
-        <Flags index="UpgradeCheat" value="0"/>
-        <Alert value="ResearchComplete"/>
-        <Race value="Terran"/>
-        <EditorCategories value="Race:Terran,UpgradeType:Talents"/>
-    </CUpgrade>
-    <CUpgrade id="AP_LaserTargetingSystemMarine">
-        <Flags index="UpgradeCheat" value="0"/>
-        <InfoTooltipPriority value="2"/>
-        <Race value="Protoss"/>
-        <ScoreResult value="BuildOrder"/>
-        <EffectArray Reference="Unit,AP_Marine,SightBonus[Dusk]" Value="2"/>
-        <EffectArray Reference="Unit,AP_Marine,SightBonus[Dawn]" Value="2"/>
-        <EffectArray Reference="Unit,AP_WarPig,SightBonus[Dusk]" Value="2"/>
-        <EffectArray Reference="Unit,AP_WarPig,SightBonus[Dawn]" Value="2"/>
-        <EffectArray Reference="Weapon,AP_GaussRifle,Range" Value="1"/>
-        <EffectArray Reference="Weapon,AP_GaussRifle,MinScanRange" Value="1"/>
-        <EffectArray Reference="Weapon,AP_KelmorianMinerGaussRifle,Range" Value="1"/>
-        <EffectArray Reference="Weapon,AP_KelmorianMinerGaussRifle,MinScanRange" Value="1"/>
-        <EditorCategories value="Race:Terran,UpgradeType:Talents"/>
-        <AffectedUnitArray value="Marine"/>
-    </CUpgrade>
-    <CUpgrade id="AP_LaserTargetingSystemMarauder">
-        <Flags index="UpgradeCheat" value="0"/>
-        <InfoTooltipPriority value="2"/>
-        <Race value="Protoss"/>
-        <ScoreResult value="BuildOrder"/>
-        <EffectArray Reference="Unit,AP_Marauder,SightBonus[Dusk]" Value="2"/>
-        <EffectArray Reference="Unit,AP_Marauder,SightBonus[Dawn]" Value="2"/>
-        <EffectArray Reference="Unit,AP_HammerSecurity,SightBonus[Dusk]" Value="2"/>
-        <EffectArray Reference="Unit,AP_HammerSecurity,SightBonus[Dawn]" Value="2"/>
-        <EffectArray Reference="Weapon,AP_PunisherGrenades,Range" Value="1"/>
-        <EffectArray Reference="Weapon,AP_PunisherGrenades,MinScanRange" Value="1"/>
-        <EffectArray Reference="Weapon,AP_HammerSecurity,Range" Value="1"/>
-        <EffectArray Reference="Weapon,AP_HammerSecurity,MinScanRange" Value="1"/>
-        <EditorCategories value="Race:Terran,UpgradeType:Talents"/>
-        <AffectedUnitArray value="AP_Marauder"/>
-        <AffectedUnitArray value="AP_HammerSecurity"/>
-    </CUpgrade>
-    <CUpgrade id="AP_LaserTargetingSystemReaper">
-        <Flags index="UpgradeCheat" value="0"/>
-        <InfoTooltipPriority value="2"/>
-        <Race value="Protoss"/>
-        <ScoreResult value="BuildOrder"/>
-        <EffectArray Reference="Unit,AP_Reaper,SightBonus[Dusk]" Value="2"/>
-        <EffectArray Reference="Unit,AP_Reaper,SightBonus[Dawn]" Value="2"/>
-        <EffectArray Reference="Weapon,AP_P38ScytheGuassPistol,Range" Value="1"/>
-        <EffectArray Reference="Weapon,AP_P38ScytheGuassPistol,MinScanRange" Value="1"/>
-        <EffectArray Reference="Weapon,AP_D8Charge,Range" Value="1"/>
-        <EffectArray Reference="Weapon,AP_D8Charge,MinScanRange" Value="1"/>
-        <EditorCategories value="Race:Terran,UpgradeType:Talents"/>
-        <AffectedUnitArray value="AP_Reaper"/>
-    </CUpgrade>
-    <CUpgrade id="AP_MagrailMunitionsMarauder">
-        <EditorCategories value="Race:Terran,UpgradeType:Talents"/>
-    </CUpgrade>
-    <CUpgrade id="AP_MagrailMunitionsMarine">
-        <EditorCategories value="Race:Terran,UpgradeType:Talents"/>
-    </CUpgrade>
-    <CUpgrade id="AP_ClusterBomb">
-        <Flags index="UpgradeCheat" value="0"/>
-        <EditorCategories value="Race:Terran,UpgradeType:Talents"/>
-        <AffectedUnitArray value="AP_Reaper"/>
-    </CUpgrade>
-    <CUpgrade id="AP_ReaperD8Charge">
-        <Flags index="UpgradeCheat" value="0"/>
-        <EffectArray Operation="Subtract" Reference="Weapon,AP_D8Charge,Options[Hidden]" Value="1"/>
-        <EditorCategories value="Race:Terran,UpgradeType:Talents"/>
-        <AffectedUnitArray value="AP_Reaper"/>
-    </CUpgrade>
-    <CUpgrade id="AP_ReaperSpeed">
-        <Flags index="UpgradeCheat" value="0"/>
-        <Icon value="Assets\Textures\btn-upgrade-terran-reapernitropacks.dds"/>
-        <Alert value="ResearchComplete"/>
-        <Race value="Terr"/>
-        <ScoreAmount value="100"/>
-        <ScoreResult value="BuildOrder"/>
-        <EffectArray Reference="Unit,AP_Reaper,Speed" Value="0.886700"/>
-        <EditorCategories value="Race:Terran,UpgradeType:Talents"/>
-        <AffectedUnitArray value="AP_Reaper"/>
-    </CUpgrade>
-    <CUpgrade id="AP_ReaperU238Rounds">
-        <Flags index="UpgradeCheat" value="0"/>
-        <EffectArray Reference="Weapon,AP_P38ScytheGuassPistol,Range" Value="1.000000"/>
-        <EffectArray Reference="Effect,AP_P38ScytheGuassPistol,AttributeBonus[Light]" Value="3.000000"/>
-        <EditorCategories value="Race:Terran,UpgradeType:Talents"/>
-    </CUpgrade>
-    <CUpgrade id="AP_ReaperStimpack">
-        <Flags index="UpgradeCheat" value="0"/>
-        <EditorCategories value="Race:Terran,UpgradeType:Talents"/>
-    </CUpgrade>
-    <CUpgrade id="AP_CloakingTechnologyReaper">
-        <Icon value="Assets\Textures\btn-ability-terran-cloak-color.dds"/>
-        <!--EffectArray Operation="Set" Reference="Unit,AP_Reaper,EnergyMax" Value="200"/>
-        <EffectArray Operation="Set" Reference="Unit,AP_Reaper,EnergyStart" Value="50"/>
-        <EffectArray Operation="Set" Reference="Unit,AP_Reaper,EnergyRegenRate" Value=".5625"/-->
-        <EditorCategories value="Race:Terran,UpgradeType:Talents"/>
-        <LeaderAlias value=""/>
-        <AffectedUnitArray value="AP_Reaper"/>
-    </CUpgrade>
-    <CUpgrade id="AP_ReaperSpiderMines">
-        <EditorCategories value="Race:Human,UpgradeType:Talents"/>
-        <AffectedUnitArray value="AP_Reaper"/>
-    </CUpgrade>
-    <CUpgrade id="AP_CombatDrugs">
-        <EffectArray Operation="Set" Reference="Unit,AP_Reaper,LifeRegenDelay" Value="10"/>
-        <EffectArray Operation="Set" Reference="Unit,AP_Reaper,LifeRegenRate" Value="2"/>
-        <Flags index="TechTreeCheat" value="1"/>
-        <Icon value="Assets\Textures\btn-upgrade-terran-reapercombatdrugs.dds"/>
-        <Alert value="ResearchComplete"/>
-        <Race value="Terr"/>
-        <ScoreAmount value="200"/>
-        <ScoreResult value="BuildOrder"/>
-        <EditorCategories value="Race:Terran,UpgradeType:SpellResearch"/>
-        <AffectedUnitArray value="AP_Reaper"/>
-    </CUpgrade>
-    <CUpgrade id="AP_MarauderStimpack">
-        <Flags index="UpgradeCheat" value="0"/>
-        <EditorCategories value="Race:Terran,UpgradeType:Talents"/>
-    </CUpgrade>
-    <CUpgrade id="AP_FirebatStimpack">
-        <Flags index="UpgradeCheat" value="0"/>
-        <EditorCategories value="Race:Terran,UpgradeType:Talents"/>
-    </CUpgrade>
-    <CUpgrade id="AP_HighCapacityBarrels">
-        <Flags index="UpgradeCheat" value="0"/>
-        <Icon value="Assets\Textures\btn-upgrade-terran-infernalpreigniter.dds"/>
-        <Alert value="ResearchComplete"/>
-        <Race value="Terr"/>
-        <ScoreAmount value="300"/>
-        <ScoreResult value="BuildOrder"/>
-        <EffectArray Reference="Effect,AP_InfernalFlameThrower,AttributeBonus[Light]" Value="10.000000"/>
-        <EditorCategories value="Race:Terran,UpgradeType:SpellResearch"/>
-    </CUpgrade>
-    <CUpgrade id="AP_TurboChargedEngines">
-        <Flags index="UpgradeCheat" value="0"/>
-        <Alert value="ResearchComplete_Terr"/>
-        <Race value="Terr"/>
-        <EffectArray Operation="Multiply" Reference="Unit,AP_Hellion,Speed" Value="1.398400"/>
-        <EditorCategories value="Race:Terran,UpgradeType:Talents"/>
-    </CUpgrade>
-    <CUpgrade id="AP_TwinLinkedFlameThrowers">
-        <Flags index="UpgradeCheat" value="0"/>
-        <EffectArray Operation="Set" Reference="Effect,AP_InfernalFlameThrowerE,AreaArray[0].Radius" Value="0.5"/>
-        <EffectArray Reference="Effect,AP_HellionTankSearch,AreaArray[0].Radius" Value="1"/>
-        <EffectArray Operation="Set" Reference="Effect,AP_HellionTankSearch,AreaArray[0].Arc" Value="67.500000"/>
-        <EditorCategories value="Race:Terran,UpgradeType:Talents"/>
-    </CUpgrade>
-    <CUpgrade id="AP_HellionCampaignInfernalPreIgniter">
-        <Flags index="UpgradeCheat" value="0"/>
-        <EffectArray Reference="Effect,AP_InfernalFlameThrower,AttributeBonus[Light]" Value="10"/>
-        <EffectArray Reference="Effect,AP_HellionTankDamage,AttributeBonus[Light]" Value="10"/>
-        <EditorCategories value="Race:Terran,UpgradeType:Talents"/>
-    </CUpgrade>
-    <CUpgrade id="AP_HellbatAspect">
-        <AffectedUnitArray value="AP_Hellion"/>
-        <AffectedUnitArray value="AP_HellionTank"/>
-    </CUpgrade>
-    <CUpgrade id="AP_HoverHellbat">
-        <AffectedUnitArray value="AP_Hellion"/>
-        <AffectedUnitArray value="AP_HellionTank"/>
-    </CUpgrade>
-    <CUpgrade id="AP_CerberusMines">
-        <Flags index="UpgradeCheat" value="0"/>
-        <EffectArray Operation="Multiply" Reference="Effect,AP_VultureSpiderMinesDamage,AreaArray[1].Radius" Value="1.33"/>
-        <EffectArray Operation="Multiply" Reference="Effect,AP_VultureSpiderMinesDamage,AreaArray[2].Radius" Value="1.33"/>
-        <EffectArray Operation="Multiply" Reference="Effect,AP_VultureSpiderMinesDamage,AreaArray[0].Radius" Value="1.33"/>
-        <EffectArray Operation="Multiply" Reference="Abil,AP_SpiderMineUnburrowRangeDummy,Range[0]" Value="1.33"/>
-        <EffectArray Operation="Multiply" Reference="Abil,AP_VultureSpiderMineUnburrow,AutoCastRange" Value="1.33"/>
-        <EffectArray Operation="Multiply" Reference="Abil,AP_VultureSpiderMineBurrow,AutoCastRange" Value="1.3"/>
-        <EditorCategories value="Race:Terran,UpgradeType:Talents"/>
-    </CUpgrade>
-    <CUpgrade id="AP_NanoConstructor">
-        <Flags index="UpgradeCheat" value="0"/>
-        <EditorCategories value="Race:Terran,UpgradeType:Talents"/>
-    </CUpgrade>
-    <CUpgrade id="AP_ScavengingSystems">
-        <Flags index="UpgradeCheat" value="0"/>
-        <EditorCategories value="Race:Terran,UpgradeType:Talents"/>
-    </CUpgrade>
-    <CUpgrade id="AP_VultureAutoRepair">
-        <Flags index="UpgradeCheat" value="0"/>
-        <EffectArray Operation="Set" Reference="Unit,AP_Vulture,LifeRegenRate" Value="1.000000"/>
-        <!-- FIXME: Regen Biosteel compatibility -->
-        <EditorCategories value="Race:Terran,UpgradeType:Talents"/>
-    </CUpgrade>
-    <CUpgrade id="AP_ExtraMines">
-        <Flags index="UpgradeCheat" value="0"/>
-        <EffectArray Reference="Abil,AP_VultureSpiderMines,Cost[0].Charge.CountMax" Value="2.000000"/>
-        <EffectArray Reference="Abil,AP_VultureSpiderMines,Cost[0].Charge.CountStart" Value="2.000000"/>
-        <EditorCategories value="Race:Terran,UpgradeType:Talents"/>
-    </CUpgrade>
-    <CUpgrade id="AP_AresClassWeaponsSystem">
-        <Flags index="UpgradeCheat" value="0"/>
-        <Race value="Terr"/>
-        <EffectArray Reference="Weapon,AP_GoliathA,Range" Value="3"/>
-        <EffectArray Reference="Weapon,AP_GoliathAUpgraded,Range" Value="3"/>
-        <EffectArray Reference="Weapon,AP_GoliathG,Range" Value="1"/>
-        <EffectArray Reference="Weapon,AP_GoliathGUpgraded,Range" Value="1"/>
-        <EffectArray Reference="Weapon,AP_SpartanCompanyA,Range" Value="3"/>
-        <EffectArray Reference="Weapon,AP_SpartanCompanyAUpgraded,Range" Value="3"/>
-        <EffectArray Reference="Weapon,AP_SpartanCompanyG,Range" Value="1"/>
-        <EffectArray Reference="Weapon,AP_SpartanCompanyGUpgraded,Range" Value="1"/>
-        <EditorCategories value="Race:Terran,UpgradeType:Talents"/>
-    </CUpgrade>
-    <CUpgrade id="AP_MultilockTargetingSystems">
-        <Flags index="UpgradeCheat" value="0"/>
-        <EffectArray Operation="Set" Reference="Weapon,AP_SpartanCompanyAUpgraded,Options[Hidden]" Value="0"/>
-        <EffectArray Operation="Set" Reference="Weapon,AP_SpartanCompanyGUpgraded,Options[Hidden]" Value="0"/>
-        <EffectArray Operation="Set" Reference="Weapon,AP_GoliathAUpgraded,Options[Hidden]" Value="0"/>
-        <EffectArray Operation="Set" Reference="Weapon,AP_GoliathGUpgraded,Options[Hidden]" Value="0"/>
-        <EffectArray Operation="Set" Reference="Weapon,AP_SpartanCompanyA,Options[Hidden]" Value="1"/>
-        <EffectArray Operation="Set" Reference="Weapon,AP_SpartanCompanyG,Options[Hidden]" Value="1"/>
-        <EffectArray Operation="Set" Reference="Weapon,AP_GoliathA,Options[Hidden]" Value="1"/>
-        <EffectArray Operation="Set" Reference="Weapon,AP_GoliathG,Options[Hidden]" Value="1"/>
-        <EditorCategories value="Race:Terran,UpgradeType:Talents"/>
-    </CUpgrade>
-    <CUpgrade id="AP_GoliathJumpJet">
-        <EffectArray Operation="Set" Reference="Unit,AP_Goliath,Mover" Value="CliffJumper"/>
-        <EffectArray Operation="Set" Reference="Unit,AP_SpartanCompany,Mover" Value="CliffJumper"/>
-        <EditorCategories value="Race:Terran,UpgradeType:Talents"/>
-        <AffectedUnitArray value="AP_Goliath"/>
-        <AffectedUnitArray value="AP_SpartanCompany"/>
-    </CUpgrade>
-    <CUpgrade id="AP_BurstCapacitors">
-        <Flags index="UpgradeCheat" value="0"/>
-        <EditorCategories value="Race:Terran,UpgradeType:Talents"/>
-    </CUpgrade>
-    <CUpgrade id="AP_Hyperfluxor">
-        <Flags index="UpgradeCheat" value="0"/>
-        <EffectArray Reference="Weapon,AP_Diamondback,RateMultiplier" Value="0.25"/>
-        <EditorCategories value="Race:Terran,UpgradeType:Talents"/>
-    </CUpgrade>
-    <CUpgrade id="AP_ShapedHull">
-        <Flags index="UpgradeCheat" value="0"/>
-        <Alert value="UpgradeComplete_Terr"/>
-        <Race value="Terr"/>
-        <EffectArray Reference="Unit,AP_Diamondback,LifeStart" Value="50"/>
-        <EffectArray Reference="Unit,AP_Diamondback,LifeMax" Value="50"/>
-        <EditorCategories value="Race:Terran,UpgradeType:Talents"/>
-    </CUpgrade>
-    <CUpgrade id="AP_TriLithiumPowerCells">
-        <Flags index="UpgradeCheat" value="0"/>
-        <EffectArray Reference="Weapon,AP_Diamondback,Range" Value="1"/>
-        <EditorCategories value="Race:Terran,UpgradeType:Talents"/>
-    </CUpgrade>
-    <CUpgrade id="AP_TungstenSpikes">
-        <Flags index="UpgradeCheat" value="0"/>
-        <Alert value="UpgradeComplete_Terr"/>
-        <Race value="Terr"/>
-        <EffectArray Reference="Weapon,AP_Diamondback,Range" Value="2.000000"/>
-        <EditorCategories value="Race:Terran,UpgradeType:Talents"/>
-    </CUpgrade>
-    <CUpgrade id="AP_MaelstromRounds">
-        <Flags index="UpgradeCheat" value="0"/>
-        <EffectArray Reference="Effect,AP_CrucioShockCannonDummy,Amount" Value="40.000000"/>
-        <EffectArray Reference="Effect,AP_ArcliteShockCannonDummy,Amount" Value="40.000000"/>
-        <EditorCategories value="Race:Terran,UpgradeType:Talents"/>
-        <AffectedUnitArray value="AP_SiegeTankSieged"/>
-        <AffectedUnitArray value="AP_SiegeBreakerSieged"/>
-    </CUpgrade>
-    <CUpgrade id="AP_NotPossibleSiegeMode">
-        <Flags index="UpgradeCheat" value="0"/>
-        <EditorCategories value="Race:Terran,UpgradeType:Talents"/>
-    </CUpgrade>
-    <CUpgrade id="AP_SiegeTankShapedBlast">
-        <Flags index="UpgradeCheat" value="0"/>
-        <EditorCategories value="Race:Terran,UpgradeType:Talents"/>
-    </CUpgrade>
-    <CUpgrade id="AP_SiegeTech">
-        <Flags index="UpgradeCheat" value="0"/>
-        <Icon value="Assets\Textures\btn-unit-terran-siegetanksiegemode.dds"/>
-        <Alert value="ResearchComplete"/>
-        <Race value="Terr"/>
-        <ScoreAmount value="200"/>
-        <ScoreResult value="BuildOrder"/>
-        <EditorCategories value="Race:Terran,UpgradeType:SpellResearch"/>
-        <AffectedUnitArray value="AP_SiegeTank"/>
-    </CUpgrade>
-    <CUpgrade id="AP_HoverSiegeTank">
-        <AffectedUnitArray value="AP_SiegeTank"/>
-        <AffectedUnitArray value="AP_SiegeTankSieged"/>
-        <AffectedUnitArray value="AP_SiegeBreaker"/>
-        <AffectedUnitArray value="AP_SiegeBreakerSieged"/>
-    </CUpgrade>
-    <CUpgrade id="AP_SiegeSpiderMines">
-        <AffectedUnitArray value="AP_SiegeTank"/>
-        <AffectedUnitArray value="AP_SiegeTankSieged"/>
-        <AffectedUnitArray value="AP_SiegeBreaker"/>
-        <AffectedUnitArray value="AP_SiegeBreakerSieged"/>
-    </CUpgrade>
-    <CUpgrade id="AP_AdvancedHealingAI">
-        <Flags index="UpgradeCheat" value="0"/>
-        <EditorCategories value="Race:Terran,UpgradeType:Talents"/>
-    </CUpgrade>
-    <CUpgrade id="AP_AuxiliaryMedBots">
-        <Flags index="UpgradeCheat" value="0"/>
-        <EditorCategories value="Race:Terran,UpgradeType:Talents"/>
-    </CUpgrade>
-    <CUpgrade id="AP_EnergyStorage">
-        <Flags index="UpgradeCheat" value="0"/>
-        <EffectArray Operation="Multiply" Reference="Unit,AP_Medic,EnergyRegenRate" Value="1.250000"/>
-        <EffectArray Operation="Multiply" Reference="Unit,AP_Ghost,EnergyRegenRate" Value="1.250000"/>
-        <EffectArray Operation="Multiply" Reference="Unit,AP_Spectre,EnergyRegenRate" Value="1.250000"/>
-        <EffectArray Operation="Multiply" Reference="Unit,AP_Thor,EnergyRegenRate" Value="1.250000"/>
-        <EffectArray Operation="Multiply" Reference="Unit,AP_Medivac,EnergyRegenRate" Value="1.250000"/>
-        <EffectArray Operation="Multiply" Reference="Unit,AP_Raven,EnergyRegenRate" Value="1.250000"/>
-        <EffectArray Operation="Multiply" Reference="Unit,AP_Banshee,EnergyRegenRate" Value="1.250000"/>
-        <EffectArray Operation="Multiply" Reference="Unit,AP_Wraith,EnergyRegenRate" Value="1.250000"/>
-        <EffectArray Operation="Multiply" Reference="Unit,AP_Battlecruiser,EnergyRegenRate" Value="1.250000"/>
-        <EffectArray Operation="Multiply" Reference="Unit,AP_ScienceVessel,EnergyRegenRate" Value="1.250000"/>
-        <EffectArray Reference="Unit,AP_Medivac,EnergyStart" Value="25"/>
-        <EffectArray Reference="Unit,AP_Raven,EnergyStart" Value="25"/>
-        <EffectArray Reference="Unit,AP_Ghost,EnergyStart" Value="25"/>
-        <EffectArray Reference="Unit,AP_Battlecruiser,EnergyStart" Value="25"/>
-        <EditorCategories value="Race:Terran,UpgradeType:Talents"/>
-        <AffectedUnitArray value="AP_Medic"/>
-        <AffectedUnitArray value="AP_Ghost"/>
-        <AffectedUnitArray value="AP_Spectre"/>
-        <AffectedUnitArray value="AP_Thor"/>
-        <AffectedUnitArray value="AP_Medivac"/>
-        <AffectedUnitArray value="AP_Raven"/>
-        <AffectedUnitArray value="AP_Banshee"/>
-        <AffectedUnitArray value="AP_Wraith"/>
-        <AffectedUnitArray value="AP_Battlecruiser"/>
-        <AffectedUnitArray value="AP_BattlecruiserDefensiveMatrix"/>
-        <AffectedUnitArray value="AP_BattlecruiserHurricane"/>
-        <AffectedUnitArray value="AP_BattlecruiserYamato"/>
-        <AffectedUnitArray value="AP_ScienceVessel"/>
-    </CUpgrade>
-    <CUpgrade id="AP_ExpandedHull">
-        <Flags index="UpgradeCheat" value="0"/>
-        <Alert value="ResearchComplete"/>
-        <EffectArray Reference="Abil,AP_MedivacTransport,MaxCargoCount" Value="2"/>
-        <EffectArray Reference="Abil,AP_MedivacTransport,TotalCargoSpace" Value="2"/>
-        <EffectArray Operation="Set" Reference="Actor,AP_Medivac,UnitIcon" Value="AP\Assets\Textures\BTN-Unit-Terran-MedivacUpgrade.dds"/>
-        <EffectArray Operation="Set" Reference="Actor,AP_Medivac,GroupIcon.Image[0]" Value="AP\Assets\Textures\wireframe-terran-medivac-upgrade.dds"/>
-        <EffectArray Operation="Set" Reference="Actor,AP_Medivac,Wireframe.Image[0]" Value="AP\Assets\Textures\wireframe-terran-medivac-upgrade.dds"/>
-        <EditorCategories value="Race:Terran,UpgradeType:Talents"/>
-    </CUpgrade>
-    <CUpgrade id="AP_MedivacCaduceusReactor">
-        <Flags index="UpgradeCheat" value="0"/>
-        <Icon value="Assets\Textures\btn-upgrade-terran-caduceusreactor.dds"/>
-        <Alert value="ResearchComplete"/>
-        <Race value="Terr"/>
-        <ScoreAmount value="200"/>
-        <ScoreResult value="BuildOrder"/>
-        <EffectArray Reference="Unit,AP_Medivac,EnergyStart" Value="25"/>
-        <EditorCategories value="Race:Terran,UpgradeType:Talents"/>
-    </CUpgrade>
-    <CUpgrade id="AP_MedivacRapidDeployment">
-        <Flags index="UpgradeCheat" value="0"/>
-        <EffectArray Operation="Multiply" Reference="Abil,AP_MedivacTransport,UnloadPeriod" Value="0.100000"/>
-        <EffectArray Operation="Set" Reference="Actor,AP_Medivac,UnitIcon" Value="AP\Assets\Textures\BTN-Unit-Terran-MedivacUpgrade.dds"/>
-        <EffectArray Operation="Set" Reference="Actor,AP_Medivac,GroupIcon.Image[0]" Value="AP\Assets\Textures\wireframe-terran-medivac-upgrade.dds"/>
-        <EffectArray Operation="Set" Reference="Actor,AP_Medivac,Wireframe.Image[0]" Value="AP\Assets\Textures\wireframe-terran-medivac-upgrade.dds"/>
-        <EditorCategories value="Race:Terran,UpgradeType:Talents"/>
-    </CUpgrade>
-    <CUpgrade id="AP_CloakDistortionField">
-        <Flags index="UpgradeCheat" value="0"/>
-        <EditorCategories value="Race:Terran,UpgradeType:Talents"/>
-    </CUpgrade>
-    <CUpgrade id="AP_DynamicPowerRouting">
-        <Flags index="UpgradeCheat" value="0"/>
-        <EffectArray Reference="Unit,AP_Wraith,EnergyStart" Value="100"/>
-        <EditorCategories value="Race:Terran,UpgradeType:Talents"/>
-    </CUpgrade>
-    <CUpgrade id="AP_WraithCloak">
-        <Flags index="UpgradeCheat" value="0"/>
-        <Alert value="ResearchComplete"/>
-        <Race value="Terr"/>
-        <EditorCategories value="Race:Terran,UpgradeType:SpellResearch"/>
-    </CUpgrade>
-    <CUpgrade id="AP_AresClassWeaponsSystemViking">
-        <Flags index="UpgradeCheat" value="0"/>
-        <EffectArray Reference="Weapon,AP_LanzerTorpedoes,Range" Value="2"/>
-        <EffectArray Reference="Weapon,AP_TwinGatlingCannon,Range" Value="1"/>
-        <EffectArray Reference="Weapon,AP_WreckingCrewAssault,Range" Value="1"/>
-        <EffectArray Reference="Weapon,AP_WreckingCrewFighter,Range" Value="2"/>
-        <EditorCategories value="Race:Terran,UpgradeType:Talents"/>
-    </CUpgrade>
-    <CUpgrade id="AP_CampaignJotunBoosters">
-        <Flags index="UpgradeCheat" value="0"/>
-        <Alert value="UpgradeComplete_Terr"/>
-        <Race value="Terr"/>
-        <EffectArray Reference="Weapon,AP_LanzerTorpedoes,Range" Value="2"/>
-        <EffectArray Reference="Weapon,AP_WreckingCrewFighter,Range" Value="2"/>
-        <EffectArray Reference="Weapon,AP_WreckingCrewAssault,Range" Value="1"/>
-        <EffectArray Reference="Weapon,AP_TwinGatlingCannon,Range" Value="1"/>
-        <EditorCategories value="Race:Terran,UpgradeType:Talents"/>
-    </CUpgrade>
-    <CUpgrade id="AP_HALORockets">
-        <Flags index="UpgradeCheat" value="0"/>
-        <EditorCategories value="Race:Terran,UpgradeType:Talents"/>
-    </CUpgrade>
-    <CUpgrade id="AP_RewardDanceViking">
-        <Icon value="Assets\Textures\btn-unit-terran-ghost.dds"/>
-        <EffectArray Operation="Set" Reference="Unit,AP_VikingFighter,TauntDuration[Dance]" Value="5"/>
-        <EffectArray Operation="Set" Reference="Unit,AP_VikingAssault,TauntDuration[Dance]" Value="5"/>
-        <AffectedUnitArray value="VikingFighter"/>
-        <AffectedUnitArray value="AP_VikingAssault"/>
-        <LeaderAlias value=""/>
-    </CUpgrade>
-    <CUpgrade id="AP_VikingJotunBoosters">
-        <Flags index="UpgradeCheat" value="0"/>
-        <Icon value="Assets\Textures\btn-upgrade-terran-jotunboosters.dds"/>
-        <Alert value="ResearchComplete"/>
-        <Race value="Terr"/>
-        <ScoreAmount value="200"/>
-        <ScoreResult value="BuildOrder"/>
-        <EffectArray Reference="Weapon,AP_LanzerTorpedoes,Range" Value="2.000000"/>
-        <EditorCategories value="Race:Terran,UpgradeType:AttackBonus"/>
-        <AffectedUnitArray value="AP_VikingFighter"/>
-    </CUpgrade>
-    <CUpgrade id="AP_BansheeCloak">
-        <Flags index="UpgradeCheat" value="0"/>
-        <Icon value="Assets\Textures\btn-ability-terran-cloak-color.dds"/>
-        <Alert value="ResearchComplete"/>
-        <Race value="Terr"/>
-        <ScoreAmount value="400"/>
-        <ScoreResult value="BuildOrder"/>
-        <EditorCategories value="Race:Terran,UpgradeType:SpellResearch"/>
-        <AffectedUnitArray value="AP_Banshee"/>
-    </CUpgrade>
-    <CUpgrade id="AP_BansheeCloakedDamage">
-        <Flags index="UpgradeCheat" value="0"/>
-        <EditorCategories value="Race:Terran,UpgradeType:Talents"/>
-    </CUpgrade>
-    <CUpgrade id="AP_ClusterWarheads">
-        <Flags index="UpgradeCheat" value="0"/>
-        <EditorCategories value="Race:Terran,UpgradeType:Talents"/>
-    </CUpgrade>
-    <CUpgrade id="AP_CrossSpectrumDampeners">
-        <Flags index="UpgradeCheat" value="0"/>
-        <EffectArray Operation="Set" Reference="Abil,AP_BansheeCloak,BehaviorArray[0]" Value="AP_BansheeCloakCrossSpectrumDampeners"/>
-        <EffectArray Operation="Set" Reference="Abil,AP_DuskWingBansheeCloakingField,BehaviorArray[0]" Value="AP_BansheeCloakCrossSpectrumDampeners"/>
-        <EffectArray Operation="Set" Reference="Button,AP_CloakOnBanshee,Tooltip" Value="Button/Tooltip/AP_CloakOnBansheeUpgrade"/>
-        <EditorCategories value="Race:Terran,UpgradeType:Talents"/>
-    </CUpgrade>
-    <CUpgrade id="AP_PermanentCloakBanshee">
-        <Flags index="UpgradeCheat" value="0"/>
-        <EffectArray Operation="Set" Reference="Abil,AP_BansheeCloak,Cost[0].Vital[Energy]" Value="0"/>
-        <EffectArray Operation="Set" Reference="Abil,AP_BansheeCloak,BehaviorArray[0]" Value="AP_BansheeCloakFree"/>
-        <EffectArray Operation="Set" Reference="Abil,AP_DuskWingBansheeCloakingField,Cost[0].Vital[Energy]" Value="0"/>
-        <EffectArray Operation="Set" Reference="Abil,AP_DuskWingBansheeCloakingField,BehaviorArray[0]" Value="AP_BansheeCloakFree"/>
-        <EffectArray Operation="Set" Reference="Button,AP_CloakOnBanshee,Tooltip" Value="Button/Tooltip/AP_CloakOnBansheeFree"/>
-        <EditorCategories value="Race:Terran,UpgradeType:Talents"/>
-    </CUpgrade>
-    <CUpgrade id="AP_DistortionBlasters">
-        <Flags index="UpgradeCheat" value="0"/>
-        <EditorCategories value="Race:Terran,UpgradeType:Talents"/>
-    </CUpgrade>
-    <CUpgrade id="AP_DistortionThrusters">
-        <Flags index="UpgradeCheat" value="0"/>
-        <EditorCategories value="Race:Terran,UpgradeType:Talents"/>
-    </CUpgrade>
-    <CUpgrade id="AP_BattlecruiserBehemothReactor">
-        <Flags index="UpgradeCheat" value="0"/>
-        <InfoTooltipPriority value="11"/>
-        <Icon value="Assets\Textures\btn-upgrade-terran-behemothreactor.dds"/>
-        <Alert value="ResearchComplete"/>
-        <Race value="Terr"/>
-        <ScoreAmount value="300"/>
-        <ScoreResult value="BuildOrder"/>
-        <EffectArray Reference="Unit,AP_Battlecruiser,EnergyStart" Value="25"/>
-        <EditorCategories value="Race:Terran,UpgradeType:Talents"/>
-    </CUpgrade>
-    <CUpgrade id="AP_BattlecruiserEnableSpecializations">
-        <Flags index="UpgradeCheat" value="0"/>
-        <InfoTooltipPriority value="1"/>
-        <Icon value="Assets\Textures\btn-ability-terran-yamatogun-color.dds"/>
-        <Alert value="ResearchComplete"/>
-        <Race value="Terr"/>
-        <ScoreAmount value="300"/>
-        <ScoreResult value="BuildOrder"/>
-        <EditorCategories value="Race:Terran,UpgradeType:Talents"/>
-        <AffectedUnitArray value="AP_Battlecruiser"/>
-    </CUpgrade>
-    <CUpgrade id="AP_DefensiveMatrix">
-        <Flags index="UpgradeCheat" value="0"/>
-        <EditorCategories value="Race:Terran,UpgradeType:Talents"/>
-    </CUpgrade>
-    <CUpgrade id="AP_HurricaneMissiles">
-        <Flags index="UpgradeCheat" value="0"/>
-        <EditorCategories value="Race:Terran,UpgradeType:Talents"/>
-    </CUpgrade>
-    <CUpgrade id="AP_YamatoCannon">
-        <Flags index="UpgradeCheat" value="0"/>
-        <EditorCategories value="Race:Terran,UpgradeType:Talents"/>
-    </CUpgrade>
-    <CUpgrade id="AP_TacticalJump">
-        <Flags index="UpgradeCheat" value="0"/>
-        <EditorCategories value="Race:Terran,UpgradeType:Talents"/>
-    </CUpgrade>
-    <CUpgrade id="AP_CloakingTechnologyBattlecruiser">
-        <Icon value="Assets\Textures\btn-ability-terran-cloak-color.dds"/>
-        <EditorCategories value="Race:Terran,UpgradeType:Talents"/>
-        <LeaderAlias value=""/>
-        <AffectedUnitArray value="AP_dBattlecruiser"/>
-    </CUpgrade>
-    <CUpgrade id="AP_AdvancedWeaponryBattlecruiser">
-        <EffectArray Reference="Weapon,AP_ATALaserBattery,Options[Hidden]" Value="1"/>
-        <EffectArray Reference="Weapon,AP_ATALaserBattery,Options[Disabled]" Value="1"/>
-        <EffectArray Reference="Weapon,AP_ATSLaserBattery,Options[Hidden]" Value="1"/>
-        <EffectArray Reference="Weapon,AP_ATSLaserBattery,Options[Disabled]" Value="1"/>
-        <EffectArray Operation="Subtract" Reference="Weapon,AP_AllPurposeLaserBattery,Options[Hidden]" Value="1"/>
-        <EffectArray Operation="Subtract" Reference="Weapon,AP_AllPurposeLaserBattery,Options[Disabled]" Value="1"/>
-        <EffectArray Reference="Weapon,AP_DRBattlecruiserFakeA,Options[Hidden]" Value="1"/>
-        <EffectArray Reference="Weapon,AP_DRBattlecruiserFakeA,Options[Disabled]" Value="1"/>
-        <EffectArray Reference="Weapon,AP_DRBattlecruiserA,Options[Disabled]" Value="1"/>
-        <EffectArray Reference="Weapon,AP_DRCannonsA,Options[Disabled]" Value="1"/>
-        <EffectArray Reference="Weapon,AP_DRBattlecruiserFakeG,Options[Hidden]" Value="1"/>
-        <EffectArray Reference="Weapon,AP_DRBattlecruiserFakeG,Options[Disabled]" Value="1"/>
-        <EffectArray Reference="Weapon,AP_DRBattlecruiserG,Options[Disabled]" Value="1"/>
-        <EffectArray Reference="Weapon,AP_DRCannonsG,Options[Disabled]" Value="1"/>
-        <EffectArray Operation="Subtract" Reference="Weapon,AP_DRAllPurposeLaserBattery,Options[Hidden]" Value="1"/>
-        <EffectArray Operation="Subtract" Reference="Weapon,AP_DRAllPurposeLaserBattery,Options[Disabled]" Value="1"/>
-        <EffectArray Operation="Subtract" Reference="Weapon,AP_DRAllPurposeCannons,Options[Disabled]" Value="1"/>
-        <EditorCategories value="Race:Terran,UpgradeType:Talents"/>
-        <AffectedUnitArray value="AP_Battlecruiser"/>
-        <AffectedUnitArray value="AP_DukesRevenge"/>
-    </CUpgrade>
-    <CUpgrade id="AP_FullBoreCanisterAmmo">
-        <Flags index="UpgradeCheat" value="0"/>
-        <Race value="Terr"/>
-        <EffectArray Reference="Weapon,AP_C10CanisterRifle,Range" Value="2.000000"/>
-        <EditorCategories value="Race:Terran,UpgradeType:Talents"/>
-    </CUpgrade>
-    <CUpgrade id="AP_GhostAlternate">
-        <Flags index="UpgradeCheat" value="0"/>
-        <AffectedUnitArray value="AP_Ghost"/>
-        <LeaderAlias value=""/>
-    </CUpgrade>
-    <CUpgrade id="AP_GhostMoebiusReactor">
-        <Flags index="UpgradeCheat" value="0"/>
-        <Icon value="Assets\Textures\btn-upgrade-terran-moebiusreactor.dds"/>
-        <Alert value="ResearchComplete"/>
-        <Race value="Terr"/>
-        <ScoreAmount value="200"/>
-        <ScoreResult value="BuildOrder"/>
-        <EffectArray Reference="Unit,AP_Ghost,EnergyStart" Value="25"/>
-        <EditorCategories value="Race:Terran,UpgradeType:Talents"/>
-    </CUpgrade>
-    <CUpgrade id="AP_GhostSkinJunker">
-        <Flags index="UpgradeCheat" value="0"/>
-        <AffectedUnitArray value="AP_Ghost"/>
-        <LeaderAlias value=""/>
-    </CUpgrade>
-    <CUpgrade id="AP_GhostSkinNova">
-        <Flags index="UpgradeCheat" value="0"/>
-        <EffectArray Operation="Set" Reference="Button,Ghost,Icon" Value="Assets\Textures\btn-unit-terran-blackops-femaleghost.dds"/>
-        <EffectArray Operation="Set" Reference="Button,Ghost,AlertIcon" Value="Assets\Textures\btn-unit-terran-blackops-femaleghost.dds"/>
-        <EffectArray Operation="Set" Reference="Actor,AP_Ghost,UnitIcon" Value="Assets\Textures\btn-unit-terran-blackops-femaleghost.dds"/>
-        <EffectArray Operation="Set" Reference="Actor,AP_Ghost,UnitIcon" Value="Assets\Textures\btn-unit-terran-blackops-femaleghost.dds"/>
-        <EffectArray Operation="Set" Reference="Actor,AP_Ghost,Wireframe.Image[0]" Value="Assets\Textures\wireframe-ghostfemale.dds"/>
-        <EffectArray Operation="Set" Reference="Actor,AP_Ghost,GroupIcon.Image[0]" Value="Assets\Textures\wireframe-ghostfemale.dds"/>
-        <AffectedUnitArray value="AP_Ghost"/>
-        <LeaderAlias value=""/>
-    </CUpgrade>
-    <CUpgrade id="AP_OcularImplants">
-        <Flags index="UpgradeCheat" value="0"/>
-        <EffectArray Reference="Unit,AP_Ghost,SightBonus[Dusk]" Value="3"/>
-        <EffectArray Reference="Unit,AP_Ghost,SightBonus[Dawn]" Value="3"/>
-        <EffectArray Reference="Weapon,AP_C10CanisterRifle,Range" Value="2"/>
-        <EditorCategories value="Race:Terran,UpgradeType:Talents"/>
-    </CUpgrade>
-    <CUpgrade id="AP_PermanentCloakGhost">
-        <Flags index="UpgradeCheat" value="0"/>
-        <EffectArray Operation="Set" Reference="Abil,AP_GhostCloak,Cost[0].Vital[Energy]" Value="0"/>
-        <EffectArray Operation="Set" Reference="Abil,AP_GhostCloak,BehaviorArray[0]" Value="AP_PersonalCloakingFree"/>
-        <EffectArray Operation="Set" Reference="Button,AP_CloakOnGhost,Tooltip" Value="Button/Tooltip/AP_CloakOnGhostFree"/>
-        <EditorCategories value="Race:Terran,UpgradeType:Talents"/>
-    </CUpgrade>
-    <CUpgrade id="AP_PersonalCloaking">
-        <Flags index="UpgradeCheat" value="0"/>
-        <Icon value="Assets\Textures\btn-ability-terran-cloak-color.dds"/>
-        <Alert value="ResearchComplete"/>
-        <Race value="Terr"/>
-        <ScoreAmount value="300"/>
-        <ScoreResult value="BuildOrder"/>
-        <EditorCategories value="Race:Terran,UpgradeType:SpellResearch"/>
-        <AffectedUnitArray value="AP_Ghost"/>
-    </CUpgrade>
-    <CUpgrade id="AP_RewardDanceGhost">
-        <Icon value="Assets\Textures\btn-unit-terran-ghost.dds"/>
-        <EffectArray Operation="Set" Reference="Unit,AP_Ghost,TauntDuration[Dance]" Value="5"/>
-        <AffectedUnitArray value="AP_Ghost"/>
-        <LeaderAlias value=""/>
-    </CUpgrade>
-    <CUpgrade id="AP_ImpalerRounds">
-        <Flags index="UpgradeCheat" value="0"/>
-        <EffectArray Reference="Effect,AP_SpecterU,AttributeBonus[1]" Value="5.000000"/>
-        <EditorCategories value="Race:Terran,UpgradeType:Talents"/>
-    </CUpgrade>
-    <CUpgrade id="AP_PermanentCloakSpectre">
-        <Flags index="UpgradeCheat" value="0"/>
-        <EffectArray Operation="Set" Reference="Abil,AP_RogueGhostCloak,Cost[0].Vital[Energy]" Value="0"/>
-        <EffectArray Operation="Set" Reference="Abil,AP_RogueGhostCloak,BehaviorArray[0]" Value="AP_SpectreCloakingFree"/>
-        <EffectArray Operation="Set" Reference="Button,AP_CloakOnSpectre,Tooltip" Value="Button/Tooltip/AP_CloakOnSpectreFree"/>
-        <EditorCategories value="Race:Terran,UpgradeType:Talents"/>
-    </CUpgrade>
-    <CUpgrade id="AP_SpectreTooltipUpgrade">
-        <Flags index="UpgradeCheat" value="0"/>
-        <EffectArray Operation="Set" Reference="Button,AP_GhostAcademy,Tooltip" Value="Button/Tooltip/AP_GhostAcademySpectre"/>
-        <EffectArray Operation="Set" Reference="Unit,AP_GhostAcademy,Description" Value="Button/Tooltip/AP_GhostAcademySpectre"/>
-        <EditorCategories value="Race:Terran,UpgradeType:Talents"/>
-    </CUpgrade>
-    <CUpgrade id="AP_UltrasonicPulse">
-        <!-- Actually is Psionic Lash upgrade -->
-        <Flags index="UpgradeCheat" value="0"/>
-        <EditorCategories value="Race:Terran,UpgradeType:Talents"/>
-    </CUpgrade>
-    <CUpgrade id="AP_MechanicalRebirth">
-        <Flags index="UpgradeCheat" value="0"/>
-        <Race value="Terr"/>
-        <EditorCategories value="Race:Terran,UpgradeType:Talents"/>
-    </CUpgrade>
-    <CUpgrade id="AP_ThorSkin">
-        <Icon value="Assets\Textures\btn-unit-terran-thor.dds"/>
-        <AffectedUnitArray value="AP_Thor"/>
-        <LeaderAlias value=""/>
-    </CUpgrade>
-    <CUpgrade id="AP_DurableMaterials">
-        <Flags index="UpgradeCheat" value="0"/>
-        <Icon value="Assets\Textures\btn-upgrade-terran-durablematerials.dds"/>
-        <Alert value="ResearchComplete"/>
-        <Race value="Terr"/>
-        <ScoreAmount value="300"/>
-        <ScoreResult value="BuildOrder"/>
-        <EffectArray Reference="Behavior,AP_AutoTurretTimedLife,Duration" Value="60.000000"/>
-        <EffectArray Reference="Behavior,AP_PointDefenseDroneTimedLife,Duration" Value="60.000000"/>
-        <EffectArray Reference="Behavior,AP_SeekerMissileTimeout,Duration" Value="5.000000"/>
-        <EditorCategories value="Race:Terran,UpgradeType:Talents"/>
-        <AffectedUnitArray value="AP_Raven"/>
-    </CUpgrade>
-    <CUpgrade id="AP_HunterSeeker">
-        <Flags index="UpgradeCheat" value="0"/>
-        <Icon value="Assets\Textures\btn-ability-terran-huntermissile-color.dds"/>
-        <Alert value="ResearchComplete"/>
-        <Race value="Terr"/>
-        <ScoreAmount value="300"/>
-        <ScoreResult value="BuildOrder"/>
-        <EditorCategories value="Race:Terran,UpgradeType:SpellResearch"/>
-        <AffectedUnitArray value="AP_Raven"/>
-    </CUpgrade>
-    <CUpgrade id="AP_RavenCorvidReactor">
-        <Flags index="UpgradeCheat" value="0"/>
-        <Icon value="Assets\Textures\btn-upgrade-terran-corvidreactor.dds"/>
-        <Alert value="ResearchComplete"/>
-        <Race value="Terr"/>
-        <ScoreAmount value="300"/>
-        <ScoreResult value="BuildOrder"/>
-        <EffectArray Reference="Unit,AP_Raven,EnergyStart" Value="25"/>
-        <EditorCategories value="Race:Terran,UpgradeType:Talents"/>
-        <AffectedUnitArray value="AP_Raven"/>
-    </CUpgrade>
-    <CUpgrade id="AP_RavenBioMechanicalRepairDrone">
-        <AffectedUnitArray value="AP_Raven"/>
-    </CUpgrade>
-    <CUpgrade id="AP_RavenSpiderMines">
-        <EditorCategories value="Race:Terran,UpgradeType:Talents"/>
-        <AffectedUnitArray value="AP_Raven"/>
-    </CUpgrade>
-    <CUpgrade id="AP_MagrailMunitionsRaven">
-        <EditorCategories value="Race:Terran,UpgradeType:Talents"/>
-        <AffectedUnitArray value="AP_Raven"/>
-    </CUpgrade>
-    <CUpgrade id="AP_AdvancedWeaponryRaven">
-        <EffectArray Operation="Subtract" Reference="Weapon,AP_NovaRavenSeekerMissile,Options[Disabled]" Value="1"/>
-        <EffectArray Operation="Subtract" Reference="Weapon,AP_NovaRavenSeekerMissile,Options[Hidden]" Value="1"/>
-        <EditorCategories value="Race:Terran,UpgradeType:Talents"/>
-        <AffectedUnitArray value="AP_Raven"/>
-        <LeaderAlias value=""/>
-        <Flags index="UpgradeCheat" value="0"/>
-    </CUpgrade>
-    <CUpgrade id="AP_RavenInterferenceMatrix">
-        <EditorCategories value="Race:Terran,UpgradeType:Talents"/>
-        <AffectedUnitArray value="AP_Raven"/>
-    </CUpgrade>
-    <CUpgrade id="AP_RavenAntiArmorMissile">
-        <EditorCategories value="Race:Terran,UpgradeType:Talents"/>
-        <AffectedUnitArray value="AP_Raven"/>
-    </CUpgrade>
-    <CUpgrade id="AP_ScienceVessel">
-        <Flags index="UpgradeCheat" value="0"/>
-        <EditorCategories value="Race:Terran,UpgradeType:Talents"/>
-    </CUpgrade>
-    <CUpgrade id="AP_ScienceVesselEnergyManipulation">
-        <Flags index="UpgradeCheat" value="0"/>
-        <EditorCategories value="Race:Terran,UpgradeType:Talents"/>
-    </CUpgrade>
-    <CUpgrade id="AP_ScienceVesselPlasmaWeaponry">
-        <Flags index="UpgradeCheat" value="0"/>
-        <EditorCategories value="Race:Terran,UpgradeType:Talents"/>
-    </CUpgrade>
-    <CUpgrade id="AP_Predator">
-        <Flags index="UpgradeCheat" value="0"/>
-        <EditorCategories value="Race:Terran,UpgradeType:Talents"/>
-    </CUpgrade>
-    <CUpgrade id="AP_RapidDeployment">
-        <Flags index="UpgradeCheat" value="0"/>
-        <EffectArray Operation="Multiply" Reference="Abil,AP_HerculesTransport,UnloadPeriod" Value="0.100000"/>
-        <EditorCategories value="Race:Terran,UpgradeType:Talents"/>
-    </CUpgrade>
-    <CUpgrade id="AP_SurvivalPods">
-        <Flags index="UpgradeCheat" value="0"/>
-        <EditorCategories value="Race:Terran,UpgradeType:Talents"/>
-    </CUpgrade>
-    <CUpgrade id="AP_LiberatorAGRangeUpgrade">
-        <Icon value="Assets\Textures\btn-upgrade-terran-advanceballistics.dds"/>
-        <ScoreAmount value="300"/>
-        <ScoreResult value="BuildOrder"/>
-        <EffectArray Reference="Abil,AP_LiberatorAGTarget,Range[0]" Value="3"/>
-        <EffectArray Reference="Weapon,AP_LiberatorAGWeapon,Range" Value="3"/>
-        <EffectArray Reference="Validator,AP_LiberatorAGNotOutOfRange,Range" Value="3"/>
-        <EditorCategories value="Race:Terran,UpgradeType:SpellResearch"/>
-        <AffectedUnitArray value="AP_Liberator"/>
-        <AffectedUnitArray value="AP_LiberatorAG"/>
-    </CUpgrade>
-    <CUpgrade id="AP_LiberatorMorph">
-        <Icon value="Assets\Textures\btn-upgrade-terran-liberator-agmode.dds"/>
-        <Alert value="ResearchComplete"/>
-        <Race value="Terr"/>
-        <ScoreAmount value="200"/>
-        <ScoreResult value="BuildOrder"/>
-        <EditorCategories value="Race:Terran,UpgradeType:Talents"/>
-        <AffectedUnitArray value="AP_Liberator"/>
-    </CUpgrade>
-    <CUpgrade id="AP_LiberatorSiegeProtocol">
-        <Icon value="Assets\Textures\btn-upgrade-raynor-maelstromrounds.dds"/>
-        <EffectArray Operation="Set" Reference="Weapon,AP_LiberatorAGWeapon,TargetFilters" Value="Ground,Visible;Missile,Stasis,Dead,Hidden,Invulnerable"/>
-        <EditorCategories value="Race:Terran,UpgradeType:Talents"/>
-    </CUpgrade>
-    <CUpgrade id="AP_NotPossibleDefenderMode">
-        <!-- Dummy upgrade to hint the player that he needs to morph hte unit -->
-    </CUpgrade>
-    <CUpgrade id="AP_CloakingTechnologyLiberator">
-        <Icon value="Assets\Textures\btn-ability-terran-cloak-color.dds"/>
-        <EffectArray Operation="Set" Reference="Unit,AP_Liberator,EnergyMax" Value="200"/>
-        <EffectArray Operation="Set" Reference="Unit,AP_Liberator,EnergyStart" Value="50"/>
-        <EffectArray Operation="Set" Reference="Unit,AP_Liberator,EnergyRegenRate" Value=".5625"/>
-        <EffectArray Operation="Set" Reference="Unit,AP_LiberatorAG,EnergyMax" Value="200"/>
-        <EffectArray Operation="Set" Reference="Unit,AP_LiberatorAG,EnergyStart" Value="50"/>
-        <EffectArray Operation="Set" Reference="Unit,AP_LiberatorAG,EnergyRegenRate" Value=".5625"/>
-        <EditorCategories value="Race:Terran,UpgradeType:Talents"/>
-    </CUpgrade>
-    <CUpgrade id="AP_DrillClaws">
-        <Flags index="TechTreeCheat" value="1"/>
-        <Icon value="Assets\Textures\BTN-Upgrade-Terran-ResearchDrillingClaws.dds"/>
-        <Alert value="ResearchComplete"/>
-        <Race value="Terr"/>
-        <ScoreAmount value="300"/>
-        <ScoreResult value="BuildOrder"/>
-        <EffectArray Operation="Subtract" Reference="Abil,AP_WidowMineBurrow,InfoArray[0].SectionArray[Actor].DurationArray[Duration]" Value="2.000000"/>
-        <EffectArray Operation="Subtract" Reference="Abil,AP_WidowMineBurrow,InfoArray[0].SectionArray[Stats].DurationArray[Delay]" Value="2.000000"/>
-        <EditorCategories value="Race:Terran,UpgradeType:Talents"/>
-        <AffectedUnitArray value="AP_WidowMine"/>
-        <AffectedUnitArray value="AP_WidowMineBurrowed"/>
-    </CUpgrade>
-    <CUpgrade id="AP_ImprovedConcealment">
-        <EditorCategories value="Race:Terran,UpgradeType:Talents"/>
-    </CUpgrade>
-    <CUpgrade id="AP_ArmorPiercingRockets">
-        <Flags index="TechTreeCheat" value="1"/>
-        <Icon value="Assets\Textures\btn-ability-terran-ignorearmor.dds"/>
-        <Alert value="ResearchComplete"/>
-        <Race value="Terr"/>
-        <ScoreAmount value="300"/>
-        <ScoreResult value="BuildOrder"/>
-        <EffectArray Reference="Effect,AP_CycloneAirWeaponDamageAlternative,AttributeBonus[Armored]" Value="2"/>
-        <EffectArray Operation="Set" Reference="Button,AP_LockOn,Tooltip" Value="Button/Tooltip/AP_LockOnArmorPiercingUpgrade"/>
-        <EffectArray Operation="Set" Reference="Button,AP_LockOn,AlertTooltip" Value="Button/Tooltip/AP_LockOnArmorPiercingUpgrade"/>
-        <EffectArray Reference="Effect,AP_CycloneAirWeaponDamage,AttributeBonus[Armored]" Value="2"/>
-        <EditorCategories value="Race:Terran,UpgradeType:Talents"/>
-        <AffectedUnitArray value="AP_Cyclone"/>
-    </CUpgrade>
-    <CUpgrade id="AP_CycloneAirUpgrade">
-        <Icon value="Assets\Textures\btn-ability-terran-surfacetoairtargeting.dds"/>
-        <Alert value="ResearchComplete"/>
-        <Race value="Terr"/>
-        <ScoreAmount value="200"/>
-        <ScoreResult value="BuildOrder"/>
-        <EffectArray Operation="Set" Reference="Weapon,AP_TyphoonMissilePod,TargetFilters" Value="Visible;Missile,Stasis,Dead,Hidden,Invulnerable"/>
-        <EffectArray Operation="Set" Reference="Abil,AP_LockOn,IgnoreFilters" Value="-;-"/>
-        <EffectArray Operation="Set" Reference="Unit,AP_Cyclone,Description" Value="Button/Tooltip/AP_CycloneUpgrade"/>
-        <EditorCategories value="Race:Terran,UpgradeType:Talents"/>
-        <AffectedUnitArray value="AP_Cyclone"/>
-    </CUpgrade>
-    <CUpgrade id="AP_CycloneLockOnDamageUpgrade">
-        <Icon value="Assets\Textures\btn-upgrade-terran-magfieldaccelerator.dds"/>
-        <Alert value="ResearchComplete"/>
-        <Race value="Terr"/>
-        <ScoreAmount value="200"/>
-        <ScoreResult value="BuildOrder"/>
-        <EffectArray Reference="Effect,AP_CycloneAirWeaponDamage,Amount" Value="10"/>
-        <EffectArray Reference="Effect,AP_CycloneWeaponDamage,Amount" Value="10"/>
-        <EditorCategories value="Race:Terran,UpgradeType:Talents"/>
-        <AffectedUnitArray value="AP_Cyclone"/>
-    </CUpgrade>
-    <CUpgrade id="AP_CycloneLockOnRangeUpgrade">
-        <Flags index="TechTreeCheat" value="1"/>
-        <Icon value="Assets\Textures\btn-upgrade-terran-durablematerials.dds"/>
-        <Race value="Terr"/>
-        <ScoreAmount value="300"/>
-        <ScoreResult value="BuildOrder"/>
-        <EffectArray Reference="Abil,AP_LockOn,Range[0]" Value="3"/>
-        <EffectArray Reference="Abil,AP_LockOn,AutoCastRange" Value="3"/>
-        <EffectArray Reference="Actor,AP_CycloneLockOnRange,Range" Value="3.000000"/>
-        <EffectArray Reference="Actor,AP_CycloneLockOnTrackingRange,Range" Value="3.000000"/>
-        <EffectArray Operation="Set" Reference="Effect,AP_LockOnCP,PeriodicValidator" Value="AP_LockOnPeriodicValidatorsUpgraded"/>
-        <AffectedUnitArray value="AP_Cyclone"/>
-    </CUpgrade>
-    <CUpgrade id="AP_CycloneRapidFireLaunchers">
-        <Flags index="TechTreeCheat" value="1"/>
-        <Icon value="Assets\Textures\btn-upgrade-raynor-ripwavemissiles.dds"/>
-        <Alert value="ResearchComplete"/>
-        <Race value="Terr"/>
-        <ScoreAmount value="300"/>
-        <ScoreResult value="BuildOrder"/>
-        <EffectArray Operation="Set" Reference="Effect,AP_LockOnAirCP,PeriodicPeriodArray[4]" Value="0.294"/>
-        <EffectArray Operation="Set" Reference="Effect,AP_LockOnAirCP,PeriodicPeriodArray[5]" Value="0.294"/>
-        <EffectArray Operation="Set" Reference="Effect,AP_LockOnAirCP,PeriodicPeriodArray[6]" Value="0.294"/>
-        <EffectArray Operation="Set" Reference="Effect,AP_LockOnAirCP,PeriodicPeriodArray[7]" Value="0.294"/>
-        <EffectArray Operation="Set" Reference="Effect,AP_LockOnAirCP,PeriodicPeriodArray[8]" Value="0.294"/>
-        <EffectArray Operation="Set" Reference="Effect,AP_LockOnAirCP,PeriodicPeriodArray[9]" Value="0.294"/>
-        <EffectArray Operation="Set" Reference="Effect,AP_LockOnAirCP,PeriodicPeriodArray[10]" Value="0.294"/>
-        <EffectArray Operation="Set" Reference="Effect,AP_LockOnAirCP,PeriodicPeriodArray[11]" Value="0.294"/>
-        <EffectArray Operation="Set" Reference="Effect,AP_LockOnAirCP,PeriodicEffectArray[4]" Value="AP_CycloneAirWeaponLaunchMissileSwitchAlternative"/>
-        <EffectArray Operation="Set" Reference="Effect,AP_LockOnAirCP,PeriodicEffectArray[5]" Value="AP_CycloneAirWeaponLaunchMissileSwitchAlternative"/>
-        <EffectArray Operation="Set" Reference="Effect,AP_LockOnAirCP,PeriodicEffectArray[6]" Value="AP_CycloneAirWeaponLaunchMissileSwitchAlternative"/>
-        <EffectArray Operation="Set" Reference="Effect,AP_LockOnAirCP,PeriodicEffectArray[7]" Value="AP_CycloneAirWeaponLaunchMissileSwitchAlternative"/>
-        <EffectArray Operation="Set" Reference="Effect,AP_LockOnAirCP,PeriodicEffectArray[8]" Value="AP_CycloneAirWeaponLaunchMissileSwitchAlternative"/>
-        <EffectArray Operation="Set" Reference="Effect,AP_LockOnAirCP,PeriodicEffectArray[9]" Value="AP_CycloneAirWeaponLaunchMissileSwitchAlternative"/>
-        <EffectArray Operation="Set" Reference="Effect,AP_LockOnAirCP,PeriodicEffectArray[10]" Value="AP_CycloneAirWeaponLaunchMissileSwitchAlternative"/>
-        <EffectArray Operation="Set" Reference="Effect,AP_LockOnAirCP,PeriodicEffectArray[11]" Value="AP_CycloneAirWeaponLaunchMissileSwitchAlternative"/>
-        <EffectArray Operation="Set" Reference="Button,AP_LockOn,AlertTooltip" Value="Button/Tooltip/AP_LockOnRapidFireLaunchers"/>
-        <EffectArray Operation="Set" Reference="Button,AP_LockOn,Tooltip" Value="Button/Tooltip/AP_LockOnRapidFireLaunchers"/>
-        <EditorCategories value="Race:Terran,UpgradeType:Talents"/>
-        <AffectedUnitArray value="AP_Cyclone"/>
-    </CUpgrade>
-    <CUpgrade id="AP_MagFieldLaunchers">
-        <Icon value="Assets\Textures\btn-upgrade-terran-cyclonerangeupgrade.dds"/>
-        <Alert value="ResearchComplete"/>
-        <Race value="Terr"/>
-        <ScoreAmount value="200"/>
-        <ScoreResult value="BuildOrder"/>
-        <EffectArray Reference="Weapon,AP_TyphoonMissilePod,Range" Value="2"/>
-        <EditorCategories value="Race:Terran,UpgradeType:Talents"/>
-        <AffectedUnitArray value="AP_Cyclone"/>
-    </CUpgrade>
-    <CUpgrade id="AP_HireKelmorianMinersPH">
-        <Flags index="UpgradeCheat" value="0"/>
-        <EditorCategories value="Race:Terran,UpgradeType:Talents"/>
-    </CUpgrade>
-    <CUpgrade id="AP_HireDevilDogsPH">
-        <Flags index="UpgradeCheat" value="0"/>
-        <EditorCategories value="Race:Terran,UpgradeType:Talents"/>
-    </CUpgrade>
-    <CUpgrade id="AP_HireHammerSecuritiesPH">
-        <Flags index="UpgradeCheat" value="0"/>
-        <EditorCategories value="Race:Terran,UpgradeType:Talents"/>
-    </CUpgrade>
-    <CUpgrade id="AP_HireSpartanCompanyPH">
-        <Flags index="UpgradeCheat" value="0"/>
-        <EditorCategories value="Race:Terran,UpgradeType:Talents"/>
-    </CUpgrade>
-    <CUpgrade id="AP_HireSiegeBreakersPH">
-        <Flags index="UpgradeCheat" value="0"/>
-        <EditorCategories value="Race:Terran,UpgradeType:Talents"/>
-    </CUpgrade>
-    <CUpgrade id="AP_HireHelsAngelsPH">
-        <Flags index="UpgradeCheat" value="0"/>
-        <EditorCategories value="Race:Terran,UpgradeType:Talents"/>
-    </CUpgrade>
-    <CUpgrade id="AP_HireDuskWingPH">
-        <Flags index="UpgradeCheat" value="0"/>
-        <EditorCategories value="Race:Terran,UpgradeType:Talents"/>
-    </CUpgrade>
-    <CUpgrade id="AP_HireDukesRevenge">
-        <Flags index="UpgradeCheat" value="0"/>
-        <EditorCategories value="Race:Terran,UpgradeType:Talents"/>
-    </CUpgrade>
-    <CUpgrade id="AP_AutoHarvester">
-        <Flags index="UpgradeCheat" value="0"/>
-        <EditorCategories value="Race:Terran,UpgradeType:Talents"/>
-    </CUpgrade>
-    <CUpgrade id="AP_MicroFiltering">
-        <EditorCategories value="Race:Terran,UpgradeType:Talents"/>
-        <EffectArray Operation="Set" Reference="Abil,AP_SCVHarvest,ResourceAmountBonus[Vespene]" Value="1"/>
-        <EffectArray Operation="Set" Reference="Effect,AP_AutoHarvestVespeneTerran,Resources" Value="-5"/>
-        <EffectArray Operation="Set" Reference="Effect,AP_AutoHarvestVespeneTerranRich,Resources" Value="-10"/>
-        <Flags index="UpgradeCheat" value="0"/>
-    </CUpgrade>
-    <CUpgrade id="AP_SupplyDepotDrop">
-        <Flags index="UpgradeCheat" value="0"/>
-        <EditorCategories value="Race:Terran,UpgradeType:Talents"/>
-    </CUpgrade>
-    <CUpgrade id="AP_AdvancedMedicTraining">
-        <Flags index="UpgradeCheat" value="0"/>
-        <EffectArray Operation="Set" Reference="Abil,AP_BarracksTrain,InfoArray[Train5].Button.Requirements"/>
-        <!-- Train AP_Medic -->
-        <EditorCategories value="Race:Terran,UpgradeType:Talents"/>
-    </CUpgrade>
-    <CUpgrade id="AP_OrbitalStrike">
-        <Flags index="UpgradeCheat" value="0"/>
-        <EffectArray Operation="Set" Reference="Abil,AP_BarracksTrain,InfoArray[Train1].Effect" Value="AP_DropTrainSet"/>
-        <EffectArray Operation="Set" Reference="Abil,AP_BarracksTrain,InfoArray[Train1].Location" Value="Rally"/>
-        <EffectArray Operation="Subtract" Reference="Abil,AP_BarracksTrain,InfoArray[Train1].Time" Value="2.300000"/>
-        <EffectArray Operation="Set" Reference="Abil,AP_BarracksTrain,InfoArray[Train2].Effect" Value="AP_DropTrainSetReaper"/>
-        <EffectArray Operation="Set" Reference="Abil,AP_BarracksTrain,InfoArray[Train2].Location" Value="Rally"/>
-        <EffectArray Operation="Subtract" Reference="Abil,AP_BarracksTrain,InfoArray[Train2].Time" Value="2.300000"/>
-        <EffectArray Operation="Set" Reference="Abil,AP_BarracksTrain,InfoArray[Train2].Unit[0]" Value="AP_ReaperPlacement"/>
-        <EffectArray Operation="Set" Reference="Abil,AP_BarracksTrain,InfoArray[Train3].Effect" Value="AP_DropTrainSet"/>
-        <EffectArray Operation="Set" Reference="Abil,AP_BarracksTrain,InfoArray[Train3].Location" Value="Rally"/>
-        <EffectArray Operation="Subtract" Reference="Abil,AP_BarracksTrain,InfoArray[Train3].Time" Value="2.300000"/>
-        <EffectArray Operation="Set" Reference="Abil,AP_BarracksTrain,InfoArray[Train4].Effect" Value="AP_DropTrainSet"/>
-        <EffectArray Operation="Set" Reference="Abil,AP_BarracksTrain,InfoArray[Train4].Location" Value="Rally"/>
-        <EffectArray Operation="Subtract" Reference="Abil,AP_BarracksTrain,InfoArray[Train4].Time" Value="2.300000"/>
-        <EffectArray Operation="Set" Reference="Abil,AP_BarracksTrain,InfoArray[Train5].Effect" Value="AP_DropTrainSet"/>
-        <EffectArray Operation="Set" Reference="Abil,AP_BarracksTrain,InfoArray[Train5].Location" Value="Rally"/>
-        <EffectArray Operation="Subtract" Reference="Abil,AP_BarracksTrain,InfoArray[Train5].Time" Value="2.300000"/>
-        <EffectArray Operation="Set" Reference="Abil,AP_BarracksTrain,InfoArray[Train6].Effect" Value="AP_DropTrainSet"/>
-        <EffectArray Operation="Set" Reference="Abil,AP_BarracksTrain,InfoArray[Train6].Location" Value="Rally"/>
-        <EffectArray Operation="Subtract" Reference="Abil,AP_BarracksTrain,InfoArray[Train6].Time" Value="2.300000"/>
-        <EffectArray Operation="Set" Reference="Abil,AP_BarracksTrain,InfoArray[Train7].Effect" Value="AP_DropTrainSet"/>
-        <EffectArray Operation="Set" Reference="Abil,AP_BarracksTrain,InfoArray[Train7].Location" Value="Rally"/>
-        <EffectArray Operation="Subtract" Reference="Abil,AP_BarracksTrain,InfoArray[Train7].Time" Value="2.300000"/>
-        <EditorCategories value="Race:Terran,UpgradeType:Talents"/>
-    </CUpgrade>
-    <CUpgrade id="AP_TechReactor">
-        <Flags index="UpgradeCheat" value="0"/>
-        <EditorCategories value="Race:Terran,UpgradeType:Talents"/>
-    </CUpgrade>
-    <CUpgrade id="AP_DistortionSensors">
-        <Flags index="UpgradeCheat" value="0"/>
-        <EditorCategories value="Race:Terran,UpgradeType:Talents"/>
-    </CUpgrade>
-    <CUpgrade id="AP_PsiDisruptor">
-        <Flags index="UpgradeCheat" value="0"/>
-        <EditorCategories value="Race:Terran,UpgradeType:Talents"/>
-    </CUpgrade>
-    <CUpgrade id="AP_FortifiedBunkerCarapace">
-        <Flags index="UpgradeCheat" value="0"/>
-        <EffectArray Reference="Unit,AP_Bunker,LifeMax" Value="150"/>
-        <EffectArray Reference="Unit,AP_Bunker,LifeStart" Value="150"/>
-        <EffectArray Operation="Set" Reference="Actor,AP_Bunker,UnitIcon" Value="AP\Assets\Textures\btn-building-terran-bunkerneosteel.dds"/>
-        <EffectArray Operation="Set" Reference="Actor,AP_Bunker,Wireframe.Image[0]" Value="Assets\Textures\wireframe-terran-bunker-neosteelframe.dds"/>
-        <EffectArray Operation="Set" Reference="Actor,AP_Bunker,GroupIcon.Image[0]" Value="Assets\Textures\wireframe-terran-bunker-neosteelframe.dds"/>
-        <EditorCategories value="Race:Terran,UpgradeType:Talents"/>
-        <AffectedUnitArray value="AP_Bunker"/>
-    </CUpgrade>
-    <CUpgrade id="AP_NeoSteelAndShrikeTurretIconUpgrade">
-        <Flags index="UpgradeCheat" value="0"/>
-        <EffectArray Operation="Set" Reference="Actor,AP_Bunker,UnitIcon" Value="AP\Assets\Textures\BTN-Building-Terran-BunkerNeosteelShrikeTurret.dds"/>
-        <EditorCategories value="Race:Terran,UpgradeType:Talents"/>
-        <AffectedUnitArray value="AP_Bunker"/>
-    </CUpgrade>
-    <CUpgrade id="AP_NeoSteelFrame">
-        <Flags index="UpgradeCheat" value="0"/>
-        <InfoTooltipPriority value="21"/>
-        <Icon value="Assets\Textures\btn-upgrade-terran-neosteelframe.dds"/>
-        <Alert value="ResearchComplete"/>
-        <Race value="Terr"/>
-        <ScoreAmount value="400"/>
-        <ScoreResult value="BuildOrder"/>
-        <EffectArray Reference="Abil,AP_BunkerTransport,MaxCargoCount" Value="2"/>
-        <EffectArray Reference="Abil,AP_BunkerTransport,TotalCargoSpace" Value="2"/>
-        <EditorCategories value="Race:Terran,UpgradeType:Talents"/>
-        <AffectedUnitArray value="AP_Bunker"/>
-    </CUpgrade>
-    <CUpgrade id="AP_NeosteelFrame">
-        <Flags index="UpgradeCheat" value="0"/>
-        <InfoTooltipPriority value="21"/>
-        <Icon value="Assets\Textures\btn-upgrade-terran-neosteelframe.dds"/>
-        <Alert value="ResearchComplete"/>
-        <Race value="Terr"/>
-        <ScoreAmount value="200"/>
-        <ScoreResult value="BuildOrder"/>
-        <EffectArray Reference="Abil,AP_BunkerTransport,MaxCargoCount" Value="2"/>
-        <EffectArray Reference="Abil,AP_BunkerTransport,TotalCargoSpace" Value="2"/>
-        <EffectArray Reference="Abil,AP_CommandCenterTransport,MaxCargoCount" Value="5"/>
-        <EffectArray Reference="Abil,AP_CommandCenterTransport,TotalCargoSpace" Value="5"/>
-        <EffectArray Operation="Set" Reference="Actor,AP_Bunker,Wireframe.Image[0]" Value="Assets\Textures\wireframe-terran-bunker-neosteelframe.dds"/>
-        <EffectArray Operation="Set" Reference="Actor,AP_Bunker,GroupIcon.Image[0]" Value="Assets\Textures\wireframe-terran-bunker-neosteelframe.dds"/>
-        <EditorCategories value="Race:Terran,UpgradeType:Talents"/>
-        <AffectedUnitArray value="AP_Bunker"/>
-        <AffectedUnitArray value="AP_CommandCenter"/>
-        <AffectedUnitArray value="AP_CommandCenterFlying"/>
-    </CUpgrade>
-    <CUpgrade id="AP_ProjectileAccelerators">
-        <Flags index="UpgradeCheat" value="0"/>
-        <EditorCategories value="Race:Terran,UpgradeType:Talents"/>
-    </CUpgrade>
-    <CUpgrade id="AP_ShrikeTurret">
-        <Flags index="UpgradeCheat" value="0"/>
-        <Alert value="ResearchComplete"/>
-        <EffectArray Operation="Set" Reference="Weapon,AP_ShrikeTurret,Options[0]" Value="0"/>
-        <EffectArray Operation="Set" Reference="Weapon,AP_ShrikeTurret,Options[1]" Value="0"/>
-        <EffectArray Operation="Set" Reference="Actor,AP_Bunker,UnitIcon" Value="Assets\Textures\BTN-Building-Terran-BunkerShrikeTurret.dds"/>
-        <EditorCategories value="Race:Terran,UpgradeType:Talents"/>
-    </CUpgrade>
-    <CUpgrade id="AP_HailstormMissilePods">
-        <Flags index="UpgradeCheat" value="0"/>
-        <EffectArray Operation="Set" Reference="Weapon,AP_HailstormMissilePods,Options[1]" Value="0"/>
-        <EditorCategories value="Race:Terran,UpgradeType:Talents"/>
-        <AffectedUnitArray value="AP_MissileTurret"/>
-    </CUpgrade>
-    <CUpgrade id="AP_ReinforcedSuperstructure">
-        <Flags index="UpgradeCheat" value="0"/>
-        <Race value="Terr"/>
-        <EffectArray Reference="Unit,AP_MissileTurret,LifeMax" Value="75"/>
-        <EffectArray Reference="Unit,AP_MissileTurret,LifeStart" Value="75"/>
-        <EffectArray Operation="Set" Reference="Actor,AP_MissileTurret,UnitIcon" Value="Assets\Textures\BTN-Building-Terran-MissileTurretTitaniumHousing.dds"/>
-        <EditorCategories value="Race:Terran,UpgradeType:Talents"/>
-        <AffectedUnitArray value="AP_MissileTurret"/>
-    </CUpgrade>
-    <CUpgrade id="AP_HiveMindEmulator">
-        <Flags index="UpgradeCheat" value="0"/>
-        <EditorCategories value="Race:Terran,UpgradeType:Talents"/>
-    </CUpgrade>
-    <CUpgrade id="AP_OrbitalRelay">
-        <Flags index="UpgradeCheat" value="0"/>
-        <EffectArray Operation="Set" Reference="Unit,AP_CommandCenter,EnergyMax" Value="200"/>
-        <EffectArray Operation="Set" Reference="Unit,AP_CommandCenterFlying,EnergyMax" Value="200"/>
-        <EffectArray Operation="Set" Reference="Unit,AP_CommandCenter,EnergyStart" Value="50"/>
-        <EffectArray Operation="Set" Reference="Unit,AP_CommandCenterFlying,EnergyStart" Value="50"/>
-        <EffectArray Operation="Set" Reference="Unit,AP_CommandCenterFlying,EnergyRegenRate" Value="0.562500"/>
-        <EffectArray Operation="Set" Reference="Unit,AP_CommandCenter,EnergyRegenRate" Value="0.562500"/>
-        <EffectArray Operation="Set" Reference="Actor,AP_CommandCenter,Wireframe.Image[0]" Value="Assets\Textures\wireframe-terran-orbitalcommand.dds"/>
-        <EffectArray Operation="Set" Reference="Actor,AP_CommandCenter,PlacementModel" Value="OrbitalCommandPlacement"/>
-        <EffectArray Operation="Set" Reference="Actor,AP_CommandCenter,UnitIcon" Value="Assets\Textures\btn-building-terran-surveillancestation.dds"/>
-        <EffectArray Operation="Set" Reference="Actor,AP_CommandCenter,GroupIcon.Image[0]" Value="Assets\Textures\wireframe-terran-orbitalcommand.dds"/>
-        <EffectArray Operation="Set" Reference="Unit,AP_CommandCenterFlying,Description" Value="Button/Tooltip/CommandCenterOrbRelay"/>
-        <EffectArray Operation="Set" Reference="Unit,AP_CommandCenter,Description" Value="Button/Tooltip/CommandCenterOrbRelay"/>
-        <EditorCategories value="Race:Terran,UpgradeType:Talents"/>
-        <AffectedUnitArray value="AP_CommandCenter"/>
-    </CUpgrade>
-    <CUpgrade id="AP_CommandCenterReactor">
-        <Flags index="UpgradeCheat" value="0"/>
-        <EditorCategories value="Race:Terran,UpgradeType:Talents"/>
-        <AffectedUnitArray value="AP_CommandCenter"/>
-        <AffectedUnitArray value="AP_CommandCenterFlying"/>
-    </CUpgrade>
-    <CUpgrade id="AP_DualFusionWelders">
-        <Flags index="UpgradeCheat" value="0"/>
-        <EffectArray Operation="Divide" Reference="Effect,AP_Repair,TimeFactor" Value="2"/>
-        <EffectArray Operation="Set" Reference="Button,AP_Repair,Tooltip" Value="Button/Tooltip/DualFusionRepair"/>
-        <EffectArray Operation="Set" Reference="Button,AP_Repair,Name" Value="Button/Name/DualFusionRepair"/>
-        <EffectArray Operation="Set" Reference="Button,AP_Repair,AlertTooltip" Value="Button/Tooltip/DualFusionRepair"/>
-        <EffectArray Operation="Set" Reference="Button,AP_Repair,AlertName" Value="Button/Name/DualFusionRepair"/>
-        <EffectArray Operation="Set" Reference="Actor,AP_SCV,UnitIcon" Value="Assets\Textures\BTN-Unit-Terran-SCVFusionWelder.dds"/>
-        <EditorCategories value="Race:Terran,UpgradeType:Talents"/>
-        <AffectedUnitArray value="AP_SCV"/>
-    </CUpgrade>
-    <CUpgrade id="AP_AdvancedConstruction">
-        <EditorCategories value="Race:Terran,UpgradeType:Talents"/>
-        <EffectArray Operation="Set" Reference="Abil,BuildInProgress,MaxBuilders" Value="10"/>
-        <EffectArray Operation="Set" Reference="Abil,BuildInProgress,PowerBuildBonusRate" Value="0.6"/>
-        <EffectArray Operation="Set" Reference="Abil,BuildInProgress,PowerBuildCostFactor" Value="0.0"/>
-        <Flags index="UpgradeCheat" value="0"/>
-    </CUpgrade>
-    <CUpgrade id="AP_FireSuppressionSystems">
-        <Alert value="ResearchComplete"/>
-        <Race value="Terran"/>
-        <EditorCategories value="Race:Terran,UpgradeType:Talents"/>
-        <Flags index="UpgradeCheat" value="0"/>
-    </CUpgrade>
-    <CUpgrade id="AP_RegenerativeBioSteel">
-        <Flags index="UpgradeCheat" value="0"/>
-        <EffectArray Operation="Set" Reference="Unit,AP_Hellion,LifeRegenDelay" Value="3.000000"/>
-        <EffectArray Operation="Set" Reference="Unit,AP_Hellion,LifeRegenRate" Value="0.601500"/>
-        <EffectArray Operation="Set" Reference="Unit,AP_HellionTank,LifeRegenDelay" Value="3.000000"/>
-        <EffectArray Operation="Set" Reference="Unit,AP_HellionTank,LifeRegenRate" Value="0.601500"/>
-        <EffectArray Operation="Set" Reference="Unit,AP_SiegeTank,LifeRegenDelay" Value="3.000000"/>
-        <EffectArray Operation="Set" Reference="Unit,AP_SiegeTank,LifeRegenRate" Value="0.601500"/>
-        <EffectArray Operation="Set" Reference="Unit,AP_SiegeTankSieged,LifeRegenDelay" Value="3.000000"/>
-        <EffectArray Operation="Set" Reference="Unit,AP_SiegeTankSieged,LifeRegenRate" Value="0.601500"/>
-        <EffectArray Operation="Set" Reference="Unit,AP_Thor,LifeRegenDelay" Value="3.000000"/>
-        <EffectArray Operation="Set" Reference="Unit,AP_Thor,LifeRegenRate" Value="0.601500"/>
-        <EffectArray Operation="Set" Reference="Unit,AP_ThorAP,LifeRegenDelay" Value="3.000000"/>
-        <EffectArray Operation="Set" Reference="Unit,AP_ThorAP,LifeRegenRate" Value="0.601500"/>
-        <EffectArray Operation="Set" Reference="Unit,AP_Diamondback,LifeRegenDelay" Value="3.000000"/>
-        <EffectArray Operation="Set" Reference="Unit,AP_Diamondback,LifeRegenRate" Value="0.601500"/>
-        <EffectArray Operation="Set" Reference="Unit,AP_Vulture,LifeRegenDelay" Value="3.000000"/>
-        <EffectArray Operation="Set" Reference="Unit,AP_Vulture,LifeRegenRate" Value="0.601500"/>
-        <EffectArray Operation="Set" Reference="Unit,AP_Goliath,LifeRegenDelay" Value="3.000000"/>
-        <EffectArray Operation="Set" Reference="Unit,AP_Goliath,LifeRegenRate" Value="0.601500"/>
-        <EffectArray Operation="Set" Reference="Unit,AP_Predator,LifeRegenDelay" Value="3.000000"/>
-        <EffectArray Operation="Set" Reference="Unit,AP_Predator,LifeRegenRate" Value="0.601500"/>
-        <EffectArray Operation="Set" Reference="Unit,AP_SiegeBreaker,LifeRegenDelay" Value="3.000000"/>
-        <EffectArray Operation="Set" Reference="Unit,AP_SiegeBreaker,LifeRegenRate" Value="0.601500"/>
-        <EffectArray Operation="Set" Reference="Unit,AP_SiegeBreakerSieged,LifeRegenDelay" Value="3.000000"/>
-        <EffectArray Operation="Set" Reference="Unit,AP_SiegeBreakerSieged,LifeRegenRate" Value="0.601500"/>
-        <EffectArray Operation="Set" Reference="Unit,AP_VikingAssault,LifeRegenDelay" Value="3.000000"/>
-        <EffectArray Operation="Set" Reference="Unit,AP_VikingAssault,LifeRegenRate" Value="0.601500"/>
-        <EffectArray Operation="Set" Reference="Unit,AP_VikingFighter,LifeRegenDelay" Value="3.000000"/>
-        <EffectArray Operation="Set" Reference="Unit,AP_VikingFighter,LifeRegenRate" Value="0.601500"/>
-        <EffectArray Operation="Set" Reference="Unit,AP_Banshee,LifeRegenDelay" Value="3.000000"/>
-        <EffectArray Operation="Set" Reference="Unit,AP_Banshee,LifeRegenRate" Value="0.601500"/>
-        <EffectArray Operation="Set" Reference="Unit,AP_Medivac,LifeRegenDelay" Value="3.000000"/>
-        <EffectArray Operation="Set" Reference="Unit,AP_Medivac,LifeRegenRate" Value="0.601500"/>
-        <EffectArray Operation="Set" Reference="Unit,AP_Battlecruiser,LifeRegenDelay" Value="3.000000"/>
-        <EffectArray Operation="Set" Reference="Unit,AP_Battlecruiser,LifeRegenRate" Value="0.601500"/>
-        <EffectArray Operation="Set" Reference="Unit,AP_Raven,LifeRegenDelay" Value="3.000000"/>
-        <EffectArray Operation="Set" Reference="Unit,AP_Raven,LifeRegenRate" Value="0.601500"/>
-        <EffectArray Operation="Set" Reference="Unit,AP_ScienceVessel,LifeRegenDelay" Value="3.000000"/>
-        <EffectArray Operation="Set" Reference="Unit,AP_ScienceVessel,LifeRegenRate" Value="0.601500"/>
-        <EffectArray Operation="Set" Reference="Unit,AP_Hercules,LifeRegenDelay" Value="3.000000"/>
-        <EffectArray Operation="Set" Reference="Unit,AP_Hercules,LifeRegenRate" Value="0.601500"/>
-        <EffectArray Operation="Set" Reference="Unit,AP_SpartanCompany,LifeRegenDelay" Value="3.000000"/>
-        <EffectArray Operation="Set" Reference="Unit,AP_SpartanCompany,LifeRegenRate" Value="0.601500"/>
-        <EffectArray Operation="Set" Reference="Unit,AP_HelsAngelAssault,LifeRegenDelay" Value="3.000000"/>
-        <EffectArray Operation="Set" Reference="Unit,AP_HelsAngelAssault,LifeRegenRate" Value="0.601500"/>
-        <EffectArray Operation="Set" Reference="Unit,AP_HelsAngelFighter,LifeRegenDelay" Value="3.000000"/>
-        <EffectArray Operation="Set" Reference="Unit,AP_HelsAngelFighter,LifeRegenRate" Value="0.601500"/>
-        <EffectArray Operation="Set" Reference="Unit,AP_DukesRevenge,LifeRegenDelay" Value="3.000000"/>
-        <EffectArray Operation="Set" Reference="Unit,AP_DukesRevenge,LifeRegenRate" Value="0.601500"/>
-        <EffectArray Operation="Set" Reference="Unit,AP_DuskWing,LifeRegenDelay" Value="3.000000"/>
-        <EffectArray Operation="Set" Reference="Unit,AP_DuskWing,LifeRegenRate" Value="0.601500"/>
-        <EffectArray Operation="Set" Reference="Unit,AP_Wraith,LifeRegenDelay" Value="3.000000"/>
-        <EffectArray Operation="Set" Reference="Unit,AP_Wraith,LifeRegenRate" Value="0.601500"/>
-        <EffectArray Operation="Set" Reference="Unit,AP_Liberator,LifeRegenDelay" Value="3.000000"/>
-        <EffectArray Operation="Set" Reference="Unit,AP_Liberator,LifeRegenRate" Value="0.601500"/>
-        <EffectArray Operation="Set" Reference="Unit,AP_LiberatorAG,LifeRegenDelay" Value="3.000000"/>
-        <EffectArray Operation="Set" Reference="Unit,AP_LiberatorAG,LifeRegenRate" Value="0.601500"/>
-        <EffectArray Operation="Set" Reference="Unit,AP_ValkyrieSCBW,LifeRegenDelay" Value="3.000000"/>
-        <EffectArray Operation="Set" Reference="Unit,AP_ValkyrieSCBW,LifeRegenRate" Value="0.601500"/>
-        <EffectArray Operation="Set" Reference="Unit,AP_WidowMine,LifeRegenDelay" Value="3.000000"/>
-        <EffectArray Operation="Set" Reference="Unit,AP_WidowMine,LifeRegenRate" Value="0.601500"/>
-        <EffectArray Operation="Set" Reference="Unit,AP_WidowMineBurrowed,LifeRegenDelay" Value="3.000000"/>
-        <EffectArray Operation="Set" Reference="Unit,AP_WidowMineBurrowed,LifeRegenRate" Value="0.601500"/>
-        <EffectArray Operation="Set" Reference="Unit,AP_Cyclone,LifeRegenDelay" Value="3.000000"/>
-        <EffectArray Operation="Set" Reference="Unit,AP_Cyclone,LifeRegenRate" Value="0.601500"/>
-        <EditorCategories value="Race:Terran,UpgradeType:Talents"/>
-    </CUpgrade>
-    <CUpgrade id="AP_RegenerativeBioSteelLevel2">
-        <Flags index="UpgradeCheat" value="0"/>
-        <EffectArray Operation="Set" Reference="Unit,AP_Hellion,LifeRegenDelay" Value="2"/>
-        <EffectArray Operation="Set" Reference="Unit,AP_Hellion,LifeRegenRate" Value="10"/>
-        <EffectArray Operation="Set" Reference="Unit,AP_HellionTank,LifeRegenDelay" Value="2"/>
-        <EffectArray Operation="Set" Reference="Unit,AP_HellionTank,LifeRegenRate" Value="10"/>
-        <EffectArray Operation="Set" Reference="Unit,AP_SiegeTank,LifeRegenDelay" Value="2"/>
-        <EffectArray Operation="Set" Reference="Unit,AP_SiegeTank,LifeRegenRate" Value="10"/>
-        <EffectArray Operation="Set" Reference="Unit,AP_SiegeTankSieged,LifeRegenDelay" Value="2"/>
-        <EffectArray Operation="Set" Reference="Unit,AP_SiegeTankSieged,LifeRegenRate" Value="10"/>
-        <EffectArray Operation="Set" Reference="Unit,AP_Thor,LifeRegenDelay" Value="2"/>
-        <EffectArray Operation="Set" Reference="Unit,AP_Thor,LifeRegenRate" Value="10"/>
-        <EffectArray Operation="Set" Reference="Unit,AP_ThorAP,LifeRegenDelay" Value="2"/>
-        <EffectArray Operation="Set" Reference="Unit,AP_ThorAP,LifeRegenRate" Value="10"/>
-        <EffectArray Operation="Set" Reference="Unit,AP_Diamondback,LifeRegenDelay" Value="2"/>
-        <EffectArray Operation="Set" Reference="Unit,AP_Diamondback,LifeRegenRate" Value="10"/>
-        <EffectArray Operation="Set" Reference="Unit,AP_Vulture,LifeRegenDelay" Value="2"/>
-        <EffectArray Operation="Set" Reference="Unit,AP_Vulture,LifeRegenRate" Value="10"/>
-        <EffectArray Operation="Set" Reference="Unit,AP_Goliath,LifeRegenDelay" Value="2"/>
-        <EffectArray Operation="Set" Reference="Unit,AP_Goliath,LifeRegenRate" Value="10"/>
-        <EffectArray Operation="Set" Reference="Unit,AP_Predator,LifeRegenDelay" Value="2"/>
-        <EffectArray Operation="Set" Reference="Unit,AP_Predator,LifeRegenRate" Value="10"/>
-        <EffectArray Operation="Set" Reference="Unit,AP_SiegeBreaker,LifeRegenDelay" Value="2"/>
-        <EffectArray Operation="Set" Reference="Unit,AP_SiegeBreaker,LifeRegenRate" Value="10"/>
-        <EffectArray Operation="Set" Reference="Unit,AP_SiegeBreakerSieged,LifeRegenDelay" Value="2"/>
-        <EffectArray Operation="Set" Reference="Unit,AP_SiegeBreakerSieged,LifeRegenRate" Value="10"/>
-        <EffectArray Operation="Set" Reference="Unit,AP_VikingAssault,LifeRegenDelay" Value="2"/>
-        <EffectArray Operation="Set" Reference="Unit,AP_VikingAssault,LifeRegenRate" Value="10"/>
-        <EffectArray Operation="Set" Reference="Unit,AP_VikingFighter,LifeRegenDelay" Value="2"/>
-        <EffectArray Operation="Set" Reference="Unit,AP_VikingFighter,LifeRegenRate" Value="10"/>
-        <EffectArray Operation="Set" Reference="Unit,AP_Banshee,LifeRegenDelay" Value="2"/>
-        <EffectArray Operation="Set" Reference="Unit,AP_Banshee,LifeRegenRate" Value="10"/>
-        <EffectArray Operation="Set" Reference="Unit,AP_Medivac,LifeRegenDelay" Value="2"/>
-        <EffectArray Operation="Set" Reference="Unit,AP_Medivac,LifeRegenRate" Value="10"/>
-        <EffectArray Operation="Set" Reference="Unit,AP_Battlecruiser,LifeRegenDelay" Value="2"/>
-        <EffectArray Operation="Set" Reference="Unit,AP_Battlecruiser,LifeRegenRate" Value="10"/>
-        <EffectArray Operation="Set" Reference="Unit,AP_Raven,LifeRegenDelay" Value="2"/>
-        <EffectArray Operation="Set" Reference="Unit,AP_Raven,LifeRegenRate" Value="10"/>
-        <EffectArray Operation="Set" Reference="Unit,AP_ScienceVessel,LifeRegenDelay" Value="2"/>
-        <EffectArray Operation="Set" Reference="Unit,AP_ScienceVessel,LifeRegenRate" Value="10"/>
-        <EffectArray Operation="Set" Reference="Unit,AP_Hercules,LifeRegenDelay" Value="2"/>
-        <EffectArray Operation="Set" Reference="Unit,AP_Hercules,LifeRegenRate" Value="10"/>
-        <EffectArray Operation="Set" Reference="Unit,AP_SpartanCompany,LifeRegenDelay" Value="2"/>
-        <EffectArray Operation="Set" Reference="Unit,AP_SpartanCompany,LifeRegenRate" Value="10"/>
-        <EffectArray Operation="Set" Reference="Unit,AP_HelsAngelAssault,LifeRegenDelay" Value="2"/>
-        <EffectArray Operation="Set" Reference="Unit,AP_HelsAngelAssault,LifeRegenRate" Value="10"/>
-        <EffectArray Operation="Set" Reference="Unit,AP_HelsAngelFighter,LifeRegenDelay" Value="2"/>
-        <EffectArray Operation="Set" Reference="Unit,AP_HelsAngelFighter,LifeRegenRate" Value="10"/>
-        <EffectArray Operation="Set" Reference="Unit,AP_DukesRevenge,LifeRegenDelay" Value="2"/>
-        <EffectArray Operation="Set" Reference="Unit,AP_DukesRevenge,LifeRegenRate" Value="10"/>
-        <EffectArray Operation="Set" Reference="Unit,AP_DuskWing,LifeRegenDelay" Value="2"/>
-        <EffectArray Operation="Set" Reference="Unit,AP_DuskWing,LifeRegenRate" Value="10"/>
-        <EffectArray Operation="Set" Reference="Unit,AP_Wraith,LifeRegenDelay" Value="2"/>
-        <EffectArray Operation="Set" Reference="Unit,AP_Wraith,LifeRegenRate" Value="10"/>
-        <EffectArray Operation="Set" Reference="Unit,AP_Liberator,LifeRegenDelay" Value="2"/>
-        <EffectArray Operation="Set" Reference="Unit,AP_Liberator,LifeRegenRate" Value="10"/>
-        <EffectArray Operation="Set" Reference="Unit,AP_LiberatorAG,LifeRegenDelay" Value="2"/>
-        <EffectArray Operation="Set" Reference="Unit,AP_LiberatorAG,LifeRegenRate" Value="10"/>
-        <EffectArray Operation="Set" Reference="Unit,AP_ValkyrieSCBW,LifeRegenDelay" Value="2"/>
-        <EffectArray Operation="Set" Reference="Unit,AP_ValkyrieSCBW,LifeRegenRate" Value="10"/>
-        <EffectArray Operation="Set" Reference="Unit,AP_WidowMine,LifeRegenDelay" Value="2"/>
-        <EffectArray Operation="Set" Reference="Unit,AP_WidowMine,LifeRegenRate" Value="10"/>
-        <EffectArray Operation="Set" Reference="Unit,AP_WidowMineBurrowed,LifeRegenDelay" Value="2"/>
-        <EffectArray Operation="Set" Reference="Unit,AP_WidowMineBurrowed,LifeRegenRate" Value="10"/>
-        <EffectArray Operation="Set" Reference="Unit,AP_Cyclone,LifeRegenDelay" Value="2"/>
-        <EffectArray Operation="Set" Reference="Unit,AP_Cyclone,LifeRegenRate" Value="10"/>
-        <EditorCategories value="Race:Terran,UpgradeType:Talents"/>
-    </CUpgrade>
-    <CUpgrade id="AP_CellularReactors">
-        <Flags index="UpgradeCheat" value="0"/>
-        <EffectArray Reference="Unit,AP_Raven,EnergyStart" Value="100"/>
-        <EffectArray Reference="Unit,AP_Ghost,EnergyStart" Value="100"/>
-        <EffectArray Reference="Unit,AP_Medic,EnergyStart" Value="100"/>
-        <EffectArray Reference="Unit,AP_Thor,EnergyStart" Value="100"/>
-        <EffectArray Reference="Unit,AP_ThorAP,EnergyStart" Value="100"/>
-        <EffectArray Reference="Unit,AP_Medivac,EnergyStart" Value="100"/>
-        <EffectArray Reference="Unit,AP_Wraith,EnergyStart" Value="100"/>
-        <EffectArray Reference="Unit,AP_Banshee,EnergyStart" Value="100"/>
-        <EffectArray Reference="Unit,AP_Battlecruiser,EnergyStart" Value="100"/>
-        <EffectArray Reference="Unit,AP_ScienceVessel,EnergyStart" Value="100"/>
-        <EffectArray Reference="Unit,AP_Spectre,EnergyStart" Value="100"/>
-        <EffectArray Reference="Unit,AP_DukesRevenge,EnergyStart" Value="100"/>
-        <EffectArray Reference="Unit,AP_DuskWing,EnergyStart" Value="100"/>
-        <EffectArray Reference="Unit,AP_Predator,EnergyStart" Value="100"/>
-        <EffectArray Reference="Unit,AP_Raven,EnergyMax" Value="100"/>
-        <EffectArray Reference="Unit,AP_Ghost,EnergyMax" Value="100"/>
-        <EffectArray Reference="Unit,AP_Medic,EnergyMax" Value="100"/>
-        <EffectArray Reference="Unit,AP_Thor,EnergyMax" Value="100"/>
-        <EffectArray Reference="Unit,AP_ThorAP,EnergyMax" Value="100"/>
-        <EffectArray Reference="Unit,AP_Medivac,EnergyMax" Value="100"/>
-        <EffectArray Reference="Unit,AP_Wraith,EnergyMax" Value="100"/>
-        <EffectArray Reference="Unit,AP_Banshee,EnergyMax" Value="100"/>
-        <EffectArray Reference="Unit,AP_Battlecruiser,EnergyMax" Value="100"/>
-        <EffectArray Reference="Unit,AP_ScienceVessel,EnergyMax" Value="100"/>
-        <EffectArray Reference="Unit,AP_Spectre,EnergyMax" Value="100"/>
-        <EffectArray Reference="Unit,AP_DukesRevenge,EnergyMax" Value="100"/>
-        <EffectArray Reference="Unit,AP_DuskWing,EnergyMax" Value="100"/>
-        <EditorCategories value="Race:Terran,UpgradeType:Talents"/>
-        <AffectedUnitArray value="AP_Raven"/>
-        <AffectedUnitArray value="AP_Ghost"/>
-        <AffectedUnitArray value="AP_Medic"/>
-        <AffectedUnitArray value="AP_Thor"/>
-        <AffectedUnitArray value="AP_Medivac"/>
-        <AffectedUnitArray value="AP_Wraith"/>
-        <AffectedUnitArray value="AP_Banshee"/>
-        <AffectedUnitArray value="AP_Battlecruiser"/>
-        <AffectedUnitArray value="AP_ScienceVessel"/>
-        <AffectedUnitArray value="AP_Spectre"/>
-        <AffectedUnitArray value="AP_DukesRevenge"/>
-        <AffectedUnitArray value="AP_DuskWing"/>
-    </CUpgrade>
-    <CUpgrade id="AP_CellularReactorsLiberator">
-        <EffectArray Reference="Unit,AP_Liberator,EnergyStart" Value="100"/>
-        <EffectArray Reference="Unit,AP_Liberator,EnergyMax" Value="100"/>
-        <EffectArray Reference="Unit,AP_LiberatorAG,EnergyStart" Value="100"/>
-        <EffectArray Reference="Unit,AP_LiberatorAG,EnergyMax" Value="100"/>
-    </CUpgrade>
-    <CUpgrade id="AP_TerranInfantryArmorsLevel1" parent="AP_BaseTerranInfantryArmors">
-        <!-- Set the icon here -->
-        <Name value="Upgrade/Name/AP_TerranInfantryArmorsLevel1"/>
-        <Icon value="Assets\Textures\btn-upgrade-terran-infantryarmorlevel1.dds"/>
-        <ScoreAmount value="200"/>
-        <EffectArray Operation="Set" Reference="Actor,AP_SCV,LifeArmorIcon" Value="Assets\Textures\btn-upgrade-terran-infantryarmorlevel1.dds"/>
-        <EffectArray Operation="Set" Reference="Actor,AP_MULE,LifeArmorIcon" Value="Assets\Textures\btn-upgrade-terran-infantryarmorlevel1.dds"/>
-        <EffectArray Operation="Set" Reference="Actor,AP_Marine,LifeArmorIcon" Value="Assets\Textures\btn-upgrade-terran-infantryarmorlevel1.dds"/>
-        <EffectArray Operation="Set" Reference="Actor,AP_Reaper,LifeArmorIcon" Value="Assets\Textures\btn-upgrade-terran-infantryarmorlevel1.dds"/>
-        <EffectArray Operation="Set" Reference="Actor,AP_Marauder,LifeArmorIcon" Value="Assets\Textures\btn-upgrade-terran-infantryarmorlevel1.dds"/>
-        <EffectArray Operation="Set" Reference="Actor,AP_Ghost,LifeArmorIcon" Value="Assets\Textures\btn-upgrade-terran-infantryarmorlevel1.dds"/>
-        <EffectArray Operation="Set" Reference="Actor,AP_Firebat,LifeArmorIcon" Value="Assets\Textures\btn-upgrade-terran-infantryarmorlevel1.dds"/>
-        <EffectArray Operation="Set" Reference="Actor,AP_Medic,LifeArmorIcon" Value="Assets\Textures\btn-upgrade-terran-infantryarmorlevel1.dds"/>
-        <EffectArray Operation="Set" Reference="Actor,AP_SpecterUnit,LifeArmorIcon" Value="Assets\Textures\btn-upgrade-terran-infantryarmorlevel1.dds"/>
-        <EffectArray Operation="Set" Reference="Actor,AP_KelmorianMiner,LifeArmorIcon" Value="Assets\Textures\btn-upgrade-terran-infantryarmorlevel1.dds"/>
-        <EffectArray Operation="Set" Reference="Actor,AP_HammerSecurity,LifeArmorIcon" Value="Assets\Textures\btn-upgrade-terran-infantryarmorlevel1.dds"/>
-        <EffectArray Operation="Set" Reference="Actor,AP_DevilDog,LifeArmorIcon" Value="Assets\Textures\btn-upgrade-terran-infantryarmorlevel1.dds"/>
-        <LeaderLevel value="1"/>
-    </CUpgrade>
-    <CUpgrade id="AP_TerranInfantryArmorsLevel2" parent="AP_BaseTerranInfantryArmors">
-        <!-- Set the icon here -->
-        <Name value="Upgrade/Name/AP_TerranInfantryArmorsLevel2"/>
-        <Icon value="Assets\Textures\btn-upgrade-terran-infantryarmorlevel2.dds"/>
-        <ScoreAmount value="350"/>
-        <EffectArray Operation="Set" Reference="Actor,AP_SCV,LifeArmorIcon" Value="Assets\Textures\btn-upgrade-terran-infantryarmorlevel2.dds"/>
-        <EffectArray Operation="Set" Reference="Actor,AP_MULE,LifeArmorIcon" Value="Assets\Textures\btn-upgrade-terran-infantryarmorlevel2.dds"/>
-        <EffectArray Operation="Set" Reference="Actor,AP_Marine,LifeArmorIcon" Value="Assets\Textures\btn-upgrade-terran-infantryarmorlevel2.dds"/>
-        <EffectArray Operation="Set" Reference="Actor,AP_Reaper,LifeArmorIcon" Value="Assets\Textures\btn-upgrade-terran-infantryarmorlevel2.dds"/>
-        <EffectArray Operation="Set" Reference="Actor,AP_Marauder,LifeArmorIcon" Value="Assets\Textures\btn-upgrade-terran-infantryarmorlevel2.dds"/>
-        <EffectArray Operation="Set" Reference="Actor,AP_Ghost,LifeArmorIcon" Value="Assets\Textures\btn-upgrade-terran-infantryarmorlevel2.dds"/>
-        <EffectArray Operation="Set" Reference="Actor,AP_Firebat,LifeArmorIcon" Value="Assets\Textures\btn-upgrade-terran-infantryarmorlevel2.dds"/>
-        <EffectArray Operation="Set" Reference="Actor,AP_Medic,LifeArmorIcon" Value="Assets\Textures\btn-upgrade-terran-infantryarmorlevel2.dds"/>
-        <EffectArray Operation="Set" Reference="Actor,AP_SpecterUnit,LifeArmorIcon" Value="Assets\Textures\btn-upgrade-terran-infantryarmorlevel2.dds"/>
-        <EffectArray Operation="Set" Reference="Actor,AP_KelmorianMiner,LifeArmorIcon" Value="Assets\Textures\btn-upgrade-terran-infantryarmorlevel2.dds"/>
-        <EffectArray Operation="Set" Reference="Actor,AP_HammerSecurity,LifeArmorIcon" Value="Assets\Textures\btn-upgrade-terran-infantryarmorlevel2.dds"/>
-        <EffectArray Operation="Set" Reference="Actor,AP_DevilDog,LifeArmorIcon" Value="Assets\Textures\btn-upgrade-terran-infantryarmorlevel2.dds"/>
-        <LeaderLevel value="2"/>
-    </CUpgrade>
-    <CUpgrade id="AP_TerranInfantryArmorsLevel3" parent="AP_BaseTerranInfantryArmors">
-        <!-- Set the icon here -->
-        <Name value="Upgrade/Name/AP_TerranInfantryArmorsLevel3"/>
-        <Icon value="Assets\Textures\btn-upgrade-terran-infantryarmorlevel3.dds"/>
-        <ScoreAmount value="500"/>
-        <EffectArray Operation="Set" Reference="Actor,AP_SCV,LifeArmorIcon" Value="Assets\Textures\btn-upgrade-terran-infantryarmorlevel3.dds"/>
-        <EffectArray Operation="Set" Reference="Actor,AP_MULE,LifeArmorIcon" Value="Assets\Textures\btn-upgrade-terran-infantryarmorlevel3.dds"/>
-        <EffectArray Operation="Set" Reference="Actor,AP_Marine,LifeArmorIcon" Value="Assets\Textures\btn-upgrade-terran-infantryarmorlevel3.dds"/>
-        <EffectArray Operation="Set" Reference="Actor,AP_Reaper,LifeArmorIcon" Value="Assets\Textures\btn-upgrade-terran-infantryarmorlevel3.dds"/>
-        <EffectArray Operation="Set" Reference="Actor,AP_Marauder,LifeArmorIcon" Value="Assets\Textures\btn-upgrade-terran-infantryarmorlevel3.dds"/>
-        <EffectArray Operation="Set" Reference="Actor,AP_Ghost,LifeArmorIcon" Value="Assets\Textures\btn-upgrade-terran-infantryarmorlevel3.dds"/>
-        <EffectArray Operation="Set" Reference="Actor,AP_Firebat,LifeArmorIcon" Value="Assets\Textures\btn-upgrade-terran-infantryarmorlevel3.dds"/>
-        <EffectArray Operation="Set" Reference="Actor,AP_Medic,LifeArmorIcon" Value="Assets\Textures\btn-upgrade-terran-infantryarmorlevel3.dds"/>
-        <EffectArray Operation="Set" Reference="Actor,AP_SpecterUnit,LifeArmorIcon" Value="Assets\Textures\btn-upgrade-terran-infantryarmorlevel3.dds"/>
-        <EffectArray Operation="Set" Reference="Actor,AP_KelmorianMiner,LifeArmorIcon" Value="Assets\Textures\btn-upgrade-terran-infantryarmorlevel3.dds"/>
-        <EffectArray Operation="Set" Reference="Actor,AP_HammerSecurity,LifeArmorIcon" Value="Assets\Textures\btn-upgrade-terran-infantryarmorlevel3.dds"/>
-        <EffectArray Operation="Set" Reference="Actor,AP_DevilDog,LifeArmorIcon" Value="Assets\Textures\btn-upgrade-terran-infantryarmorlevel3.dds"/>
-        <LeaderLevel value="3"/>
-    </CUpgrade>
-    <CUpgrade id="AP_TerranInfantryArmorsVanadiumPlatingLevel1" parent="AP_BaseTerranInfantryArmorsVanadiumPlating">
-        <Name value="Upgrade/Name/AP_TerranInfantryArmorsVanadiumPlatingLevel1"/>
-        <Icon value="Assets\Textures\btn-upgrade-terran-infantryarmorlevel1.dds"/>
-        <!-- Set the icon here -->
-        <ScoreAmount value="200"/>
-        <EffectArray Operation="Set" Reference="Actor,AP_SCV,LifeArmorIcon" Value="Assets\Textures\btn-upgrade-terran-infantryarmorlevel1.dds"/>
-        <EffectArray Operation="Set" Reference="Actor,AP_MULE,LifeArmorIcon" Value="Assets\Textures\btn-upgrade-terran-infantryarmorlevel1.dds"/>
-        <EffectArray Operation="Set" Reference="Actor,AP_Marine,LifeArmorIcon" Value="Assets\Textures\btn-upgrade-terran-infantryarmorlevel1.dds"/>
-        <EffectArray Operation="Set" Reference="Actor,AP_Marauder,LifeArmorIcon" Value="Assets\Textures\btn-upgrade-terran-infantryarmorlevel1.dds"/>
-        <EffectArray Operation="Set" Reference="Actor,AP_Reaper,LifeArmorIcon" Value="Assets\Textures\btn-upgrade-terran-infantryarmorlevel1.dds"/>
-        <EffectArray Operation="Set" Reference="Actor,AP_Ghost,LifeArmorIcon" Value="Assets\Textures\btn-upgrade-terran-infantryarmorlevel1.dds"/>
-        <EffectArray Operation="Set" Reference="Actor,AP_Firebat,LifeArmorIcon" Value="Assets\Textures\btn-upgrade-terran-infantryarmorlevel1.dds"/>
-        <EffectArray Operation="Set" Reference="Actor,AP_Medic,LifeArmorIcon" Value="Assets\Textures\btn-upgrade-terran-infantryarmorlevel1.dds"/>
-        <EffectArray Operation="Set" Reference="Actor,AP_SpecterUnit,LifeArmorIcon" Value="Assets\Textures\btn-upgrade-terran-infantryarmorlevel1.dds"/>
-        <EffectArray Operation="Set" Reference="Actor,AP_KelmorianMiner,LifeArmorIcon" Value="Assets\Textures\btn-upgrade-terran-infantryarmorlevel1.dds"/>
-        <EffectArray Operation="Set" Reference="Actor,AP_HammerSecurity,LifeArmorIcon" Value="Assets\Textures\btn-upgrade-terran-infantryarmorlevel1.dds"/>
-        <EffectArray Operation="Set" Reference="Actor,AP_DevilDog,LifeArmorIcon" Value="Assets\Textures\btn-upgrade-terran-infantryarmorlevel1.dds"/>
-        <LeaderLevel value="1"/>
-    </CUpgrade>
-    <CUpgrade id="AP_TerranInfantryArmorsVanadiumPlatingLevel2" parent="AP_BaseTerranInfantryArmorsVanadiumPlating">
-        <Icon value="Assets\Textures\btn-upgrade-terran-infantryarmorlevel2.dds"/>
-        <Name value="Upgrade/Name/AP_TerranInfantryArmorsVanadiumPlatingLevel2"/>
-        <!-- Set the icon here -->
-        <ScoreAmount value="350"/>
-        <EffectArray Operation="Set" Reference="Actor,AP_SCV,LifeArmorIcon" Value="Assets\Textures\btn-upgrade-terran-infantryarmorlevel2.dds"/>
-        <EffectArray Operation="Set" Reference="Actor,AP_MULE,LifeArmorIcon" Value="Assets\Textures\btn-upgrade-terran-infantryarmorlevel2.dds"/>
-        <EffectArray Operation="Set" Reference="Actor,AP_Marine,LifeArmorIcon" Value="Assets\Textures\btn-upgrade-terran-infantryarmorlevel2.dds"/>
-        <EffectArray Operation="Set" Reference="Actor,AP_Marauder,LifeArmorIcon" Value="Assets\Textures\btn-upgrade-terran-infantryarmorlevel2.dds"/>
-        <EffectArray Operation="Set" Reference="Actor,AP_Reaper,LifeArmorIcon" Value="Assets\Textures\btn-upgrade-terran-infantryarmorlevel2.dds"/>
-        <EffectArray Operation="Set" Reference="Actor,AP_Ghost,LifeArmorIcon" Value="Assets\Textures\btn-upgrade-terran-infantryarmorlevel2.dds"/>
-        <EffectArray Operation="Set" Reference="Actor,AP_Firebat,LifeArmorIcon" Value="Assets\Textures\btn-upgrade-terran-infantryarmorlevel2.dds"/>
-        <EffectArray Operation="Set" Reference="Actor,AP_Medic,LifeArmorIcon" Value="Assets\Textures\btn-upgrade-terran-infantryarmorlevel2.dds"/>
-        <EffectArray Operation="Set" Reference="Actor,AP_SpecterUnit,LifeArmorIcon" Value="Assets\Textures\btn-upgrade-terran-infantryarmorlevel2.dds"/>
-        <EffectArray Operation="Set" Reference="Actor,AP_KelmorianMiner,LifeArmorIcon" Value="Assets\Textures\btn-upgrade-terran-infantryarmorlevel2.dds"/>
-        <EffectArray Operation="Set" Reference="Actor,AP_HammerSecurity,LifeArmorIcon" Value="Assets\Textures\btn-upgrade-terran-infantryarmorlevel2.dds"/>
-        <EffectArray Operation="Set" Reference="Actor,AP_DevilDog,LifeArmorIcon" Value="Assets\Textures\btn-upgrade-terran-infantryarmorlevel2.dds"/>
-        <LeaderLevel value="2"/>
-    </CUpgrade>
-    <CUpgrade id="AP_TerranInfantryArmorsVanadiumPlatingLevel3" parent="AP_BaseTerranInfantryArmorsVanadiumPlating">
-        <Icon value="Assets\Textures\btn-upgrade-terran-infantryarmorlevel3.dds"/>
-        <Name value="Upgrade/Name/AP_TerranInfantryArmorsVanadiumPlatingLevel3"/>
-        <!-- Set the icon here -->
-        <ScoreAmount value="500"/>
-        <EffectArray Operation="Set" Reference="Actor,AP_SCV,LifeArmorIcon" Value="Assets\Textures\btn-upgrade-terran-infantryarmorlevel3.dds"/>
-        <EffectArray Operation="Set" Reference="Actor,AP_MULE,LifeArmorIcon" Value="Assets\Textures\btn-upgrade-terran-infantryarmorlevel3.dds"/>
-        <EffectArray Operation="Set" Reference="Actor,AP_Marine,LifeArmorIcon" Value="Assets\Textures\btn-upgrade-terran-infantryarmorlevel3.dds"/>
-        <EffectArray Operation="Set" Reference="Actor,AP_Marauder,LifeArmorIcon" Value="Assets\Textures\btn-upgrade-terran-infantryarmorlevel3.dds"/>
-        <EffectArray Operation="Set" Reference="Actor,AP_Reaper,LifeArmorIcon" Value="Assets\Textures\btn-upgrade-terran-infantryarmorlevel3.dds"/>
-        <EffectArray Operation="Set" Reference="Actor,AP_Ghost,LifeArmorIcon" Value="Assets\Textures\btn-upgrade-terran-infantryarmorlevel3.dds"/>
-        <EffectArray Operation="Set" Reference="Actor,AP_Firebat,LifeArmorIcon" Value="Assets\Textures\btn-upgrade-terran-infantryarmorlevel3.dds"/>
-        <EffectArray Operation="Set" Reference="Actor,AP_Medic,LifeArmorIcon" Value="Assets\Textures\btn-upgrade-terran-infantryarmorlevel3.dds"/>
-        <EffectArray Operation="Set" Reference="Actor,AP_SpecterUnit,LifeArmorIcon" Value="Assets\Textures\btn-upgrade-terran-infantryarmorlevel3.dds"/>
-        <EffectArray Operation="Set" Reference="Actor,AP_KelmorianMiner,LifeArmorIcon" Value="Assets\Textures\btn-upgrade-terran-infantryarmorlevel3.dds"/>
-        <EffectArray Operation="Set" Reference="Actor,AP_HammerSecurity,LifeArmorIcon" Value="Assets\Textures\btn-upgrade-terran-infantryarmorlevel3.dds"/>
-        <EffectArray Operation="Set" Reference="Actor,AP_DevilDog,LifeArmorIcon" Value="Assets\Textures\btn-upgrade-terran-infantryarmorlevel3.dds"/>
-        <LeaderLevel value="3"/>
-    </CUpgrade>
-    <CUpgrade id="AP_TerranInfantryWeaponsLevel1" parent="AP_BaseTerranInfantryWeapons">
-        <Name value="Upgrade/Name/AP_TerranInfantryWeaponsLevel1"/>
-        <Icon value="Assets\Textures\btn-upgrade-terran-infantryweaponslevel1.dds"/>
-        <ScoreAmount value="200"/>
-        <EffectArray Operation="Set" Reference="Weapon,AP_GaussRifle,Icon" Value="Assets\Textures\btn-upgrade-terran-infantryweaponslevel1.dds"/>
-        <EffectArray Operation="Set" Reference="Weapon,AP_D8Charge,Icon" Value="Assets\Textures\btn-upgrade-terran-infantryweaponslevel1.dds"/>
-        <EffectArray Operation="Set" Reference="Weapon,AP_P38ScytheGuassPistol,Icon" Value="Assets\Textures\btn-upgrade-terran-infantryweaponslevel1.dds"/>
-        <EffectArray Operation="Set" Reference="Weapon,AP_PunisherGrenades,Icon" Value="Assets\Textures\btn-upgrade-terran-infantryweaponslevel1.dds"/>
-        <EffectArray Operation="Set" Reference="Weapon,AP_C10CanisterRifle,Icon" Value="Assets\Textures\btn-upgrade-terran-infantryweaponslevel1.dds"/>
-        <EffectArray Operation="Set" Reference="Weapon,AP_Firebat,Icon" Value="Assets\Textures\btn-upgrade-terran-infantryweaponslevel1.dds"/>
-        <EffectArray Operation="Set" Reference="Weapon,AP_Specter,Icon" Value="Assets\Textures\btn-upgrade-terran-infantryweaponslevel1.dds"/>
-        <EffectArray Operation="Set" Reference="Weapon,AP_KelmorianMinerGaussRifle,Icon" Value="Assets\Textures\btn-upgrade-terran-infantryweaponslevel1.dds"/>
-        <EffectArray Operation="Set" Reference="Weapon,AP_HammerSecurity,Icon" Value="Assets\Textures\btn-upgrade-terran-infantryweaponslevel1.dds"/>
-        <EffectArray Operation="Set" Reference="Weapon,AP_DevilDogFlameThrower,Icon" Value="Assets\Textures\btn-upgrade-terran-infantryweaponslevel1.dds"/>
-        <LeaderLevel value="1"/>
-    </CUpgrade>
-    <CUpgrade id="AP_TerranInfantryWeaponsLevel2" parent="AP_BaseTerranInfantryWeapons">
-        <Name value="Upgrade/Name/AP_TerranInfantryWeaponsLevel2"/>
-        <Icon value="Assets\Textures\btn-upgrade-terran-infantryweaponslevel2.dds"/>
-        <ScoreAmount value="350"/>
-        <EffectArray Operation="Set" Reference="Weapon,AP_GaussRifle,Icon" Value="Assets\Textures\btn-upgrade-terran-infantryweaponslevel2.dds"/>
-        <EffectArray Operation="Set" Reference="Weapon,AP_D8Charge,Icon" Value="Assets\Textures\btn-upgrade-terran-infantryweaponslevel2.dds"/>
-        <EffectArray Operation="Set" Reference="Weapon,AP_P38ScytheGuassPistol,Icon" Value="Assets\Textures\btn-upgrade-terran-infantryweaponslevel2.dds"/>
-        <EffectArray Operation="Set" Reference="Weapon,AP_PunisherGrenades,Icon" Value="Assets\Textures\btn-upgrade-terran-infantryweaponslevel2.dds"/>
-        <EffectArray Operation="Set" Reference="Weapon,AP_C10CanisterRifle,Icon" Value="Assets\Textures\btn-upgrade-terran-infantryweaponslevel2.dds"/>
-        <EffectArray Operation="Set" Reference="Weapon,AP_Firebat,Icon" Value="Assets\Textures\btn-upgrade-terran-infantryweaponslevel2.dds"/>
-        <EffectArray Operation="Set" Reference="Weapon,AP_Specter,Icon" Value="Assets\Textures\btn-upgrade-terran-infantryweaponslevel2.dds"/>
-        <EffectArray Operation="Set" Reference="Weapon,AP_KelmorianMinerGaussRifle,Icon" Value="Assets\Textures\btn-upgrade-terran-infantryweaponslevel2.dds"/>
-        <EffectArray Operation="Set" Reference="Weapon,AP_HammerSecurity,Icon" Value="Assets\Textures\btn-upgrade-terran-infantryweaponslevel2.dds"/>
-        <EffectArray Operation="Set" Reference="Weapon,AP_DevilDogFlameThrower,Icon" Value="Assets\Textures\btn-upgrade-terran-infantryweaponslevel2.dds"/>
-        <LeaderLevel value="2"/>
-    </CUpgrade>
-    <CUpgrade id="AP_TerranInfantryWeaponsLevel3" parent="AP_BaseTerranInfantryWeapons">
-        <Name value="Upgrade/Name/AP_TerranInfantryWeaponsLevel3"/>
-        <Icon value="Assets\Textures\btn-upgrade-terran-infantryweaponslevel3.dds"/>
-        <ScoreAmount value="500"/>
-        <EffectArray Operation="Set" Reference="Weapon,AP_GaussRifle,Icon" Value="Assets\Textures\btn-upgrade-terran-infantryweaponslevel3.dds"/>
-        <EffectArray Operation="Set" Reference="Weapon,AP_D8Charge,Icon" Value="Assets\Textures\btn-upgrade-terran-infantryweaponslevel3.dds"/>
-        <EffectArray Operation="Set" Reference="Weapon,AP_P38ScytheGuassPistol,Icon" Value="Assets\Textures\btn-upgrade-terran-infantryweaponslevel3.dds"/>
-        <EffectArray Operation="Set" Reference="Weapon,AP_PunisherGrenades,Icon" Value="Assets\Textures\btn-upgrade-terran-infantryweaponslevel3.dds"/>
-        <EffectArray Operation="Set" Reference="Weapon,AP_C10CanisterRifle,Icon" Value="Assets\Textures\btn-upgrade-terran-infantryweaponslevel3.dds"/>
-        <EffectArray Operation="Set" Reference="Weapon,AP_Firebat,Icon" Value="Assets\Textures\btn-upgrade-terran-infantryweaponslevel3.dds"/>
-        <EffectArray Operation="Set" Reference="Weapon,AP_Specter,Icon" Value="Assets\Textures\btn-upgrade-terran-infantryweaponslevel3.dds"/>
-        <EffectArray Operation="Set" Reference="Weapon,AP_KelmorianMinerGaussRifle,Icon" Value="Assets\Textures\btn-upgrade-terran-infantryweaponslevel3.dds"/>
-        <EffectArray Operation="Set" Reference="Weapon,AP_HammerSecurity,Icon" Value="Assets\Textures\btn-upgrade-terran-infantryweaponslevel3.dds"/>
-        <EffectArray Operation="Set" Reference="Weapon,AP_DevilDogFlameThrower,Icon" Value="Assets\Textures\btn-upgrade-terran-infantryweaponslevel3.dds"/>
-        <LeaderLevel value="3"/>
-    </CUpgrade>
-    <CUpgrade id="AP_TerranInfantryWeaponsUltraCapacitorsLevel1" parent="AP_BaseTerranInfantryWeaponsUltraCapacitors">
-        <Name value="Upgrade/Name/AP_TerranInfantryWeaponsUltraCapacitorsLevel1"/>
-        <Icon value="Assets\Textures\btn-upgrade-terran-infantryweaponslevel1.dds"/>
-        <ScoreAmount value="200"/>
-        <EffectArray Operation="Set" Reference="Weapon,AP_GaussRifle,Icon" Value="Assets\Textures\btn-upgrade-terran-infantryweaponslevel1.dds"/>
-        <EffectArray Operation="Set" Reference="Weapon,AP_D8Charge,Icon" Value="Assets\Textures\btn-upgrade-terran-infantryweaponslevel1.dds"/>
-        <EffectArray Operation="Set" Reference="Weapon,AP_P38ScytheGuassPistol,Icon" Value="Assets\Textures\btn-upgrade-terran-infantryweaponslevel1.dds"/>
-        <EffectArray Operation="Set" Reference="Weapon,AP_PunisherGrenades,Icon" Value="Assets\Textures\btn-upgrade-terran-infantryweaponslevel1.dds"/>
-        <EffectArray Operation="Set" Reference="Weapon,AP_C10CanisterRifle,Icon" Value="Assets\Textures\btn-upgrade-terran-infantryweaponslevel1.dds"/>
-        <EffectArray Operation="Set" Reference="Weapon,AP_Firebat,Icon" Value="Assets\Textures\btn-upgrade-terran-infantryweaponslevel1.dds"/>
-        <EffectArray Operation="Set" Reference="Weapon,AP_Specter,Icon" Value="Assets\Textures\btn-upgrade-terran-infantryweaponslevel1.dds"/>
-        <EffectArray Operation="Set" Reference="Weapon,AP_KelmorianMinerGaussRifle,Icon" Value="Assets\Textures\btn-upgrade-terran-infantryweaponslevel1.dds"/>
-        <EffectArray Operation="Set" Reference="Weapon,AP_HammerSecurity,Icon" Value="Assets\Textures\btn-upgrade-terran-infantryweaponslevel1.dds"/>
-        <EffectArray Operation="Set" Reference="Weapon,AP_DevilDogFlameThrower,Icon" Value="Assets\Textures\btn-upgrade-terran-infantryweaponslevel1.dds"/>
-    </CUpgrade>
-    <CUpgrade id="AP_TerranInfantryWeaponsUltraCapacitorsLevel2" parent="AP_BaseTerranInfantryWeaponsUltraCapacitors">
-        <Name value="Upgrade/Name/AP_TerranInfantryWeaponsUltraCapacitorsLevel2"/>
-        <Icon value="Assets\Textures\btn-upgrade-terran-infantryweaponslevel2.dds"/>
-        <ScoreAmount value="350"/>
-        <EffectArray Operation="Set" Reference="Weapon,AP_GaussRifle,Icon" Value="Assets\Textures\btn-upgrade-terran-infantryweaponslevel2.dds"/>
-        <EffectArray Operation="Set" Reference="Weapon,AP_D8Charge,Icon" Value="Assets\Textures\btn-upgrade-terran-infantryweaponslevel2.dds"/>
-        <EffectArray Operation="Set" Reference="Weapon,AP_P38ScytheGuassPistol,Icon" Value="Assets\Textures\btn-upgrade-terran-infantryweaponslevel2.dds"/>
-        <EffectArray Operation="Set" Reference="Weapon,AP_PunisherGrenades,Icon" Value="Assets\Textures\btn-upgrade-terran-infantryweaponslevel2.dds"/>
-        <EffectArray Operation="Set" Reference="Weapon,AP_C10CanisterRifle,Icon" Value="Assets\Textures\btn-upgrade-terran-infantryweaponslevel2.dds"/>
-        <EffectArray Operation="Set" Reference="Weapon,AP_Firebat,Icon" Value="Assets\Textures\btn-upgrade-terran-infantryweaponslevel2.dds"/>
-        <EffectArray Operation="Set" Reference="Weapon,AP_Specter,Icon" Value="Assets\Textures\btn-upgrade-terran-infantryweaponslevel2.dds"/>
-        <EffectArray Operation="Set" Reference="Weapon,AP_KelmorianMinerGaussRifle,Icon" Value="Assets\Textures\btn-upgrade-terran-infantryweaponslevel2.dds"/>
-        <EffectArray Operation="Set" Reference="Weapon,AP_HammerSecurity,Icon" Value="Assets\Textures\btn-upgrade-terran-infantryweaponslevel2.dds"/>
-        <EffectArray Operation="Set" Reference="Weapon,AP_DevilDogFlameThrower,Icon" Value="Assets\Textures\btn-upgrade-terran-infantryweaponslevel2.dds"/>
-    </CUpgrade>
-    <CUpgrade id="AP_TerranInfantryWeaponsUltraCapacitorsLevel3" parent="AP_BaseTerranInfantryWeaponsUltraCapacitors">
-        <Name value="Upgrade/Name/AP_TerranInfantryWeaponsUltraCapacitorsLevel3"/>
-        <Icon value="Assets\Textures\btn-upgrade-terran-infantryweaponslevel3.dds"/>
-        <ScoreAmount value="500"/>
-        <EffectArray Operation="Set" Reference="Weapon,AP_GaussRifle,Icon" Value="Assets\Textures\btn-upgrade-terran-infantryweaponslevel3.dds"/>
-        <EffectArray Operation="Set" Reference="Weapon,AP_D8Charge,Icon" Value="Assets\Textures\btn-upgrade-terran-infantryweaponslevel3.dds"/>
-        <EffectArray Operation="Set" Reference="Weapon,AP_P38ScytheGuassPistol,Icon" Value="Assets\Textures\btn-upgrade-terran-infantryweaponslevel3.dds"/>
-        <EffectArray Operation="Set" Reference="Weapon,AP_PunisherGrenades,Icon" Value="Assets\Textures\btn-upgrade-terran-infantryweaponslevel3.dds"/>
-        <EffectArray Operation="Set" Reference="Weapon,AP_C10CanisterRifle,Icon" Value="Assets\Textures\btn-upgrade-terran-infantryweaponslevel3.dds"/>
-        <EffectArray Operation="Set" Reference="Weapon,AP_Firebat,Icon" Value="Assets\Textures\btn-upgrade-terran-infantryweaponslevel3.dds"/>
-        <EffectArray Operation="Set" Reference="Weapon,AP_Specter,Icon" Value="Assets\Textures\btn-upgrade-terran-infantryweaponslevel3.dds"/>
-        <EffectArray Operation="Set" Reference="Weapon,AP_KelmorianMinerGaussRifle,Icon" Value="Assets\Textures\btn-upgrade-terran-infantryweaponslevel3.dds"/>
-        <EffectArray Operation="Set" Reference="Weapon,AP_HammerSecurity,Icon" Value="Assets\Textures\btn-upgrade-terran-infantryweaponslevel3.dds"/>
-        <EffectArray Operation="Set" Reference="Weapon,AP_DevilDogFlameThrower,Icon" Value="Assets\Textures\btn-upgrade-terran-infantryweaponslevel3.dds"/>
-    </CUpgrade>
-    <CUpgrade id="AP_TerranShipArmorsLevel1" parent="AP_BaseTerranShipArmors">
-        <Name value="Upgrade/Name/AP_TerranShipArmorsLevel1"/>
-        <Icon value="Assets\Textures\btn-upgrade-terran-shipplatinglevel1.dds"/>
-        <ScoreAmount value="300"/>
-        <EffectArray Operation="Set" Reference="Actor,AP_Banshee,LifeArmorIcon" Value="Assets\Textures\btn-upgrade-terran-shipplatinglevel1.dds"/>
-        <EffectArray Operation="Set" Reference="Actor,AP_Battlecruiser,LifeArmorIcon" Value="Assets\Textures\btn-upgrade-terran-shipplatinglevel1.dds"/>
-        <EffectArray Operation="Set" Reference="Actor,AP_Raven,LifeArmorIcon" Value="Assets\Textures\btn-upgrade-terran-shipplatinglevel1.dds"/>
-        <EffectArray Operation="Set" Reference="Actor,AP_Medivac,LifeArmorIcon" Value="Assets\Textures\btn-upgrade-terran-shipplatinglevel1.dds"/>
-        <EffectArray Operation="Set" Reference="Actor,AP_VikingAssault,LifeArmorIcon" Value="Assets\Textures\btn-upgrade-terran-shipplatinglevel1.dds"/>
-        <EffectArray Operation="Set" Reference="Actor,AP_VikingFighter,LifeArmorIcon" Value="Assets\Textures\btn-upgrade-terran-shipplatinglevel1.dds"/>
-        <EffectArray Operation="Set" Reference="Actor,AP_Hercules,LifeArmorIcon" Value="Assets\Textures\btn-upgrade-terran-shipplatinglevel1.dds"/>
-        <EffectArray Operation="Set" Reference="Actor,AP_Wraith,LifeArmorIcon" Value="Assets\Textures\btn-upgrade-terran-shipplatinglevel1.dds"/>
-        <EffectArray Operation="Set" Reference="Actor,AP_DukesRevenge,LifeArmorIcon" Value="Assets\Textures\btn-upgrade-terran-shipplatinglevel1.dds"/>
-        <EffectArray Operation="Set" Reference="Actor,AP_DuskWingBanshee,LifeArmorIcon" Value="Assets\Textures\btn-upgrade-terran-shipplatinglevel1.dds"/>
-        <EffectArray Operation="Set" Reference="Actor,AP_DuskWingWraith,LifeArmorIcon" Value="Assets\Textures\btn-upgrade-terran-shipplatinglevel1.dds"/>
-        <EffectArray Operation="Set" Reference="Actor,AP_ScienceVessel,LifeArmorIcon" Value="Assets\Textures\btn-upgrade-terran-shipplatinglevel1.dds"/>
-        <EffectArray Operation="Set" Reference="Actor,AP_WreckingCrewFighter,LifeArmorIcon" Value="Assets\Textures\btn-upgrade-terran-shipplatinglevel1.dds"/>
-        <EffectArray Operation="Set" Reference="Actor,AP_WreckingCrewAssault,LifeArmorIcon" Value="Assets\Textures\btn-upgrade-terran-shipplatinglevel1.dds"/>
-        <EffectArray Operation="Set" Reference="Actor,AP_Liberator,LifeArmorIcon" Value="Assets\Textures\btn-upgrade-terran-shipplatinglevel1.dds"/>
-        <EffectArray Operation="Set" Reference="Actor,AP_LiberatorAG,LifeArmorIcon" Value="Assets\Textures\btn-upgrade-terran-shipplatinglevel1.dds"/>
-        <EffectArray Operation="Set" Reference="Actor,AP_ValkyrieSCBW,LifeArmorIcon" Value="Assets\Textures\btn-upgrade-terran-shipplatinglevel1.dds"/>
-        <LeaderLevel value="1"/>
-    </CUpgrade>
-    <CUpgrade id="AP_TerranShipArmorsLevel2" parent="AP_BaseTerranShipArmors">
-        <Name value="Upgrade/Name/AP_TerranShipArmorsLevel2"/>
-        <Icon value="Assets\Textures\btn-upgrade-terran-shipplatinglevel2.dds"/>
-        <ScoreAmount value="450"/>
-        <EffectArray Operation="Set" Reference="Actor,AP_Banshee,LifeArmorIcon" Value="Assets\Textures\btn-upgrade-terran-shipplatinglevel2.dds"/>
-        <EffectArray Operation="Set" Reference="Actor,AP_Battlecruiser,LifeArmorIcon" Value="Assets\Textures\btn-upgrade-terran-shipplatinglevel2.dds"/>
-        <EffectArray Operation="Set" Reference="Actor,AP_Raven,LifeArmorIcon" Value="Assets\Textures\btn-upgrade-terran-shipplatinglevel2.dds"/>
-        <EffectArray Operation="Set" Reference="Actor,AP_Medivac,LifeArmorIcon" Value="Assets\Textures\btn-upgrade-terran-shipplatinglevel2.dds"/>
-        <EffectArray Operation="Set" Reference="Actor,AP_VikingAssault,LifeArmorIcon" Value="Assets\Textures\btn-upgrade-terran-shipplatinglevel2.dds"/>
-        <EffectArray Operation="Set" Reference="Actor,AP_VikingFighter,LifeArmorIcon" Value="Assets\Textures\btn-upgrade-terran-shipplatinglevel2.dds"/>
-        <EffectArray Operation="Set" Reference="Actor,AP_Hercules,LifeArmorIcon" Value="Assets\Textures\btn-upgrade-terran-shipplatinglevel2.dds"/>
-        <EffectArray Operation="Set" Reference="Actor,AP_Wraith,LifeArmorIcon" Value="Assets\Textures\btn-upgrade-terran-shipplatinglevel2.dds"/>
-        <EffectArray Operation="Set" Reference="Actor,AP_DukesRevenge,LifeArmorIcon" Value="Assets\Textures\btn-upgrade-terran-shipplatinglevel2.dds"/>
-        <EffectArray Operation="Set" Reference="Actor,AP_DuskWingBanshee,LifeArmorIcon" Value="Assets\Textures\btn-upgrade-terran-shipplatinglevel2.dds"/>
-        <EffectArray Operation="Set" Reference="Actor,AP_DuskWingWraith,LifeArmorIcon" Value="Assets\Textures\btn-upgrade-terran-shipplatinglevel2.dds"/>
-        <EffectArray Operation="Set" Reference="Actor,AP_ScienceVessel,LifeArmorIcon" Value="Assets\Textures\btn-upgrade-terran-shipplatinglevel2.dds"/>
-        <EffectArray Operation="Set" Reference="Actor,AP_WreckingCrewFighter,LifeArmorIcon" Value="Assets\Textures\btn-upgrade-terran-shipplatinglevel2.dds"/>
-        <EffectArray Operation="Set" Reference="Actor,AP_WreckingCrewAssault,LifeArmorIcon" Value="Assets\Textures\btn-upgrade-terran-shipplatinglevel2.dds"/>
-        <EffectArray Operation="Set" Reference="Actor,AP_Liberator,LifeArmorIcon" Value="Assets\Textures\btn-upgrade-terran-shipplatinglevel2.dds"/>
-        <EffectArray Operation="Set" Reference="Actor,AP_LiberatorAG,LifeArmorIcon" Value="Assets\Textures\btn-upgrade-terran-shipplatinglevel2.dds"/>
-        <EffectArray Operation="Set" Reference="Actor,AP_ValkyrieSCBW,LifeArmorIcon" Value="Assets\Textures\btn-upgrade-terran-shipplatinglevel2.dds"/>
-        <LeaderLevel value="2"/>
-    </CUpgrade>
-    <CUpgrade id="AP_TerranShipArmorsLevel3" parent="AP_BaseTerranShipArmors">
-        <Name value="Upgrade/Name/AP_TerranShipArmorsLevel3"/>
-        <Icon value="Assets\Textures\btn-upgrade-terran-shipplatinglevel3.dds"/>
-        <ScoreAmount value="600"/>
-        <EffectArray Operation="Set" Reference="Actor,AP_Banshee,LifeArmorIcon" Value="Assets\Textures\btn-upgrade-terran-shipplatinglevel3.dds"/>
-        <EffectArray Operation="Set" Reference="Actor,AP_Battlecruiser,LifeArmorIcon" Value="Assets\Textures\btn-upgrade-terran-shipplatinglevel3.dds"/>
-        <EffectArray Operation="Set" Reference="Actor,AP_Raven,LifeArmorIcon" Value="Assets\Textures\btn-upgrade-terran-shipplatinglevel3.dds"/>
-        <EffectArray Operation="Set" Reference="Actor,AP_Medivac,LifeArmorIcon" Value="Assets\Textures\btn-upgrade-terran-shipplatinglevel3.dds"/>
-        <EffectArray Operation="Set" Reference="Actor,AP_VikingAssault,LifeArmorIcon" Value="Assets\Textures\btn-upgrade-terran-shipplatinglevel3.dds"/>
-        <EffectArray Operation="Set" Reference="Actor,AP_VikingFighter,LifeArmorIcon" Value="Assets\Textures\btn-upgrade-terran-shipplatinglevel3.dds"/>
-        <EffectArray Operation="Set" Reference="Actor,AP_Hercules,LifeArmorIcon" Value="Assets\Textures\btn-upgrade-terran-shipplatinglevel3.dds"/>
-        <EffectArray Operation="Set" Reference="Actor,AP_Wraith,LifeArmorIcon" Value="Assets\Textures\btn-upgrade-terran-shipplatinglevel3.dds"/>
-        <EffectArray Operation="Set" Reference="Actor,AP_DukesRevenge,LifeArmorIcon" Value="Assets\Textures\btn-upgrade-terran-shipplatinglevel3.dds"/>
-        <EffectArray Operation="Set" Reference="Actor,AP_DuskWingBanshee,LifeArmorIcon" Value="Assets\Textures\btn-upgrade-terran-shipplatinglevel3.dds"/>
-        <EffectArray Operation="Set" Reference="Actor,AP_DuskWingWraith,LifeArmorIcon" Value="Assets\Textures\btn-upgrade-terran-shipplatinglevel3.dds"/>
-        <EffectArray Operation="Set" Reference="Actor,AP_ScienceVessel,LifeArmorIcon" Value="Assets\Textures\btn-upgrade-terran-shipplatinglevel3.dds"/>
-        <EffectArray Operation="Set" Reference="Actor,AP_WreckingCrewFighter,LifeArmorIcon" Value="Assets\Textures\btn-upgrade-terran-shipplatinglevel3.dds"/>
-        <EffectArray Operation="Set" Reference="Actor,AP_WreckingCrewAssault,LifeArmorIcon" Value="Assets\Textures\btn-upgrade-terran-shipplatinglevel3.dds"/>
-        <EffectArray Operation="Set" Reference="Actor,AP_Liberator,LifeArmorIcon" Value="Assets\Textures\btn-upgrade-terran-shipplatinglevel3.dds"/>
-        <EffectArray Operation="Set" Reference="Actor,AP_LiberatorAG,LifeArmorIcon" Value="Assets\Textures\btn-upgrade-terran-shipplatinglevel3.dds"/>
-        <EffectArray Operation="Set" Reference="Actor,AP_ValkyrieSCBW,LifeArmorIcon" Value="Assets\Textures\btn-upgrade-terran-shipplatinglevel3.dds"/>
-        <LeaderLevel value="3"/>
-    </CUpgrade>
-    <CUpgrade id="AP_TerranShipArmorsVanadiumPlatingLevel1" parent="AP_BaseTerranShipArmorsVanadiumPlating">
-        <Name value="Upgrade/Name/AP_TerranShipArmorsVanadiumPlatingLevel1"/>
-        <Icon value="Assets\Textures\btn-upgrade-terran-shipplatinglevel1.dds"/>
-        <ScoreAmount value="300"/>
-        <EffectArray Operation="Set" Reference="Actor,AP_Banshee,LifeArmorIcon" Value="Assets\Textures\btn-upgrade-terran-shipplatinglevel1.dds"/>
-        <EffectArray Operation="Set" Reference="Actor,AP_Battlecruiser,LifeArmorIcon" Value="Assets\Textures\btn-upgrade-terran-shipplatinglevel1.dds"/>
-        <EffectArray Operation="Set" Reference="Actor,AP_Raven,LifeArmorIcon" Value="Assets\Textures\btn-upgrade-terran-shipplatinglevel1.dds"/>
-        <EffectArray Operation="Set" Reference="Actor,AP_Medivac,LifeArmorIcon" Value="Assets\Textures\btn-upgrade-terran-shipplatinglevel1.dds"/>
-        <EffectArray Operation="Set" Reference="Actor,AP_VikingAssault,LifeArmorIcon" Value="Assets\Textures\btn-upgrade-terran-shipplatinglevel1.dds"/>
-        <EffectArray Operation="Set" Reference="Actor,AP_VikingFighter,LifeArmorIcon" Value="Assets\Textures\btn-upgrade-terran-shipplatinglevel1.dds"/>
-        <EffectArray Operation="Set" Reference="Actor,AP_Hercules,LifeArmorIcon" Value="Assets\Textures\btn-upgrade-terran-shipplatinglevel1.dds"/>
-        <EffectArray Operation="Set" Reference="Actor,AP_Wraith,LifeArmorIcon" Value="Assets\Textures\btn-upgrade-terran-shipplatinglevel1.dds"/>
-        <EffectArray Operation="Set" Reference="Actor,AP_DukesRevenge,LifeArmorIcon" Value="Assets\Textures\btn-upgrade-terran-shipplatinglevel1.dds"/>
-        <EffectArray Operation="Set" Reference="Actor,AP_DuskWingBanshee,LifeArmorIcon" Value="Assets\Textures\btn-upgrade-terran-shipplatinglevel1.dds"/>
-        <EffectArray Operation="Set" Reference="Actor,AP_ScienceVessel,LifeArmorIcon" Value="Assets\Textures\btn-upgrade-terran-shipplatinglevel1.dds"/>
-        <EffectArray Operation="Set" Reference="Actor,AP_WreckingCrewFighter,LifeArmorIcon" Value="Assets\Textures\btn-upgrade-terran-shipplatinglevel1.dds"/>
-        <EffectArray Operation="Set" Reference="Actor,AP_WreckingCrewAssault,LifeArmorIcon" Value="Assets\Textures\btn-upgrade-terran-shipplatinglevel1.dds"/>
-        <EffectArray Operation="Set" Reference="Actor,AP_Liberator,LifeArmorIcon" Value="Assets\Textures\btn-upgrade-terran-shipplatinglevel1.dds"/>
-        <EffectArray Operation="Set" Reference="Actor,AP_LiberatorAG,LifeArmorIcon" Value="Assets\Textures\btn-upgrade-terran-shipplatinglevel1.dds"/>
-        <EffectArray Operation="Set" Reference="Actor,AP_ValkyrieSCBW,LifeArmorIcon" Value="Assets\Textures\btn-upgrade-terran-shipplatinglevel1.dds"/>
-    </CUpgrade>
-    <CUpgrade id="AP_TerranShipArmorsVanadiumPlatingLevel2" parent="AP_BaseTerranShipArmorsVanadiumPlating">
-        <Name value="Upgrade/Name/AP_TerranShipArmorsVanadiumPlatingLevel2"/>
-        <Icon value="Assets\Textures\btn-upgrade-terran-shipplatinglevel2.dds"/>
-        <ScoreAmount value="450"/>
-        <EffectArray Operation="Set" Reference="Actor,AP_Banshee,LifeArmorIcon" Value="Assets\Textures\btn-upgrade-terran-shipplatinglevel2.dds"/>
-        <EffectArray Operation="Set" Reference="Actor,AP_Battlecruiser,LifeArmorIcon" Value="Assets\Textures\btn-upgrade-terran-shipplatinglevel2.dds"/>
-        <EffectArray Operation="Set" Reference="Actor,AP_Raven,LifeArmorIcon" Value="Assets\Textures\btn-upgrade-terran-shipplatinglevel2.dds"/>
-        <EffectArray Operation="Set" Reference="Actor,AP_Medivac,LifeArmorIcon" Value="Assets\Textures\btn-upgrade-terran-shipplatinglevel2.dds"/>
-        <EffectArray Operation="Set" Reference="Actor,AP_VikingAssault,LifeArmorIcon" Value="Assets\Textures\btn-upgrade-terran-shipplatinglevel2.dds"/>
-        <EffectArray Operation="Set" Reference="Actor,AP_VikingFighter,LifeArmorIcon" Value="Assets\Textures\btn-upgrade-terran-shipplatinglevel2.dds"/>
-        <EffectArray Operation="Set" Reference="Actor,AP_Hercules,LifeArmorIcon" Value="Assets\Textures\btn-upgrade-terran-shipplatinglevel2.dds"/>
-        <EffectArray Operation="Set" Reference="Actor,AP_Wraith,LifeArmorIcon" Value="Assets\Textures\btn-upgrade-terran-shipplatinglevel2.dds"/>
-        <EffectArray Operation="Set" Reference="Actor,AP_DukesRevenge,LifeArmorIcon" Value="Assets\Textures\btn-upgrade-terran-shipplatinglevel2.dds"/>
-        <EffectArray Operation="Set" Reference="Actor,AP_DuskWingBanshee,LifeArmorIcon" Value="Assets\Textures\btn-upgrade-terran-shipplatinglevel2.dds"/>
-        <EffectArray Operation="Set" Reference="Actor,AP_ScienceVessel,LifeArmorIcon" Value="Assets\Textures\btn-upgrade-terran-shipplatinglevel2.dds"/>
-        <EffectArray Operation="Set" Reference="Actor,AP_WreckingCrewFighter,LifeArmorIcon" Value="Assets\Textures\btn-upgrade-terran-shipplatinglevel2.dds"/>
-        <EffectArray Operation="Set" Reference="Actor,AP_WreckingCrewAssault,LifeArmorIcon" Value="Assets\Textures\btn-upgrade-terran-shipplatinglevel2.dds"/>
-        <EffectArray Operation="Set" Reference="Actor,AP_Liberator,LifeArmorIcon" Value="Assets\Textures\btn-upgrade-terran-shipplatinglevel2.dds"/>
-        <EffectArray Operation="Set" Reference="Actor,AP_LiberatorAG,LifeArmorIcon" Value="Assets\Textures\btn-upgrade-terran-shipplatinglevel2.dds"/>
-        <EffectArray Operation="Set" Reference="Actor,AP_ValkyrieSCBW,LifeArmorIcon" Value="Assets\Textures\btn-upgrade-terran-shipplatinglevel2.dds"/>
-    </CUpgrade>
-    <CUpgrade id="AP_TerranShipArmorsVanadiumPlatingLevel3" parent="AP_BaseTerranShipArmorsVanadiumPlating">
-        <Name value="Upgrade/Name/AP_TerranShipArmorsVanadiumPlatingLevel3"/>
-        <Icon value="Assets\Textures\btn-upgrade-terran-shipplatinglevel3.dds"/>
-        <ScoreAmount value="600"/>
-        <EffectArray Operation="Set" Reference="Actor,AP_Banshee,LifeArmorIcon" Value="Assets\Textures\btn-upgrade-terran-shipplatinglevel3.dds"/>
-        <EffectArray Operation="Set" Reference="Actor,AP_Battlecruiser,LifeArmorIcon" Value="Assets\Textures\btn-upgrade-terran-shipplatinglevel3.dds"/>
-        <EffectArray Operation="Set" Reference="Actor,AP_Raven,LifeArmorIcon" Value="Assets\Textures\btn-upgrade-terran-shipplatinglevel3.dds"/>
-        <EffectArray Operation="Set" Reference="Actor,AP_Medivac,LifeArmorIcon" Value="Assets\Textures\btn-upgrade-terran-shipplatinglevel3.dds"/>
-        <EffectArray Operation="Set" Reference="Actor,AP_VikingAssault,LifeArmorIcon" Value="Assets\Textures\btn-upgrade-terran-shipplatinglevel3.dds"/>
-        <EffectArray Operation="Set" Reference="Actor,AP_VikingFighter,LifeArmorIcon" Value="Assets\Textures\btn-upgrade-terran-shipplatinglevel3.dds"/>
-        <EffectArray Operation="Set" Reference="Actor,AP_Hercules,LifeArmorIcon" Value="Assets\Textures\btn-upgrade-terran-shipplatinglevel3.dds"/>
-        <EffectArray Operation="Set" Reference="Actor,AP_Wraith,LifeArmorIcon" Value="Assets\Textures\btn-upgrade-terran-shipplatinglevel3.dds"/>
-        <EffectArray Operation="Set" Reference="Actor,AP_DukesRevenge,LifeArmorIcon" Value="Assets\Textures\btn-upgrade-terran-shipplatinglevel3.dds"/>
-        <EffectArray Operation="Set" Reference="Actor,AP_DuskWingBanshee,LifeArmorIcon" Value="Assets\Textures\btn-upgrade-terran-shipplatinglevel3.dds"/>
-        <EffectArray Operation="Set" Reference="Actor,AP_ScienceVessel,LifeArmorIcon" Value="Assets\Textures\btn-upgrade-terran-shipplatinglevel3.dds"/>
-        <EffectArray Operation="Set" Reference="Actor,AP_WreckingCrewFighter,LifeArmorIcon" Value="Assets\Textures\btn-upgrade-terran-shipplatinglevel3.dds"/>
-        <EffectArray Operation="Set" Reference="Actor,AP_WreckingCrewAssault,LifeArmorIcon" Value="Assets\Textures\btn-upgrade-terran-shipplatinglevel3.dds"/>
-        <EffectArray Operation="Set" Reference="Actor,AP_Liberator,LifeArmorIcon" Value="Assets\Textures\btn-upgrade-terran-shipplatinglevel3.dds"/>
-        <EffectArray Operation="Set" Reference="Actor,AP_LiberatorAG,LifeArmorIcon" Value="Assets\Textures\btn-upgrade-terran-shipplatinglevel3.dds"/>
-        <EffectArray Operation="Set" Reference="Actor,AP_ValkyrieSCBW,LifeArmorIcon" Value="Assets\Textures\btn-upgrade-terran-shipplatinglevel3.dds"/>
-    </CUpgrade>
-    <CUpgrade id="AP_TerranShipWeaponsLevel1" parent="AP_BaseTerranShipWeapons">
-        <Name value="Upgrade/Name/AP_TerranShipWeaponsLevel1"/>
-        <Icon value="Assets\Textures\btn-upgrade-terran-shipweaponslevel1.dds"/>
-        <ScoreAmount value="200"/>
-        <EffectArray Operation="Set" Reference="Weapon,AP_BacklashRockets,Icon" Value="Assets\Textures\btn-upgrade-terran-shipweaponslevel1.dds"/>
-        <EffectArray Operation="Set" Reference="Weapon,AP_ATALaserBattery,Icon" Value="Assets\Textures\btn-upgrade-terran-shipweaponslevel1.dds"/>
-        <EffectArray Operation="Set" Reference="Weapon,AP_ATSLaserBattery,Icon" Value="Assets\Textures\btn-upgrade-terran-shipweaponslevel1.dds"/>
-        <EffectArray Operation="Set" Reference="Weapon,AP_AllPurposeLaserBattery,Icon" Value="Assets\Textures\btn-upgrade-terran-shipweaponslevel1.dds"/>
-        <EffectArray Operation="Set" Reference="Weapon,AP_TwinGatlingCannon,Icon" Value="Assets\Textures\btn-upgrade-terran-shipweaponslevel1.dds"/>
-        <EffectArray Operation="Set" Reference="Weapon,AP_LanzerTorpedoes,Icon" Value="Assets\Textures\btn-upgrade-terran-shipweaponslevel1.dds"/>
-        <EffectArray Operation="Set" Reference="Weapon,AP_WraithG,Icon" Value="Assets\Textures\btn-upgrade-terran-shipweaponslevel1.dds"/>
-        <EffectArray Operation="Set" Reference="Weapon,AP_WraithA,Icon" Value="Assets\Textures\btn-upgrade-terran-shipweaponslevel1.dds"/>
-        <EffectArray Operation="Set" Reference="Weapon,AP_DuskWingBanshee,Icon" Value="Assets\Textures\btn-upgrade-terran-shipweaponslevel1.dds"/>
-        <EffectArray Operation="Set" Reference="Weapon,AP_WreckingCrewAssault,Icon" Value="Assets\Textures\btn-upgrade-terran-shipweaponslevel1.dds"/>
-        <EffectArray Operation="Set" Reference="Weapon,AP_WreckingCrewFighter,Icon" Value="Assets\Textures\btn-upgrade-terran-shipweaponslevel1.dds"/>
-        <EffectArray Operation="Set" Reference="Weapon,AP_DRBattlecruiserFakeA,Icon" Value="Assets\Textures\btn-upgrade-terran-shipweaponslevel1.dds"/>
-        <EffectArray Operation="Set" Reference="Weapon,AP_DRBattlecruiserFakeG,Icon" Value="Assets\Textures\btn-upgrade-terran-shipweaponslevel1.dds"/>
-        <EffectArray Operation="Set" Reference="Weapon,AP_DRAllPurposeLaserBattery,Icon" Value="Assets\Textures\btn-upgrade-terran-shipweaponslevel1.dds"/>
-        <EffectArray Operation="Set" Reference="Weapon,AP_LiberatorMissileLaunchers,Icon" Value="Assets\Textures\btn-upgrade-terran-shipweaponslevel1.dds"/>
-        <EffectArray Operation="Set" Reference="Weapon,AP_LiberatorAGWeapon,Icon" Value="Assets\Textures\btn-upgrade-terran-shipweaponslevel1.dds"/>
-        <EffectArray Operation="Set" Reference="Weapon,AP_ValkyrieSCBWWeapon,Icon" Value="Assets\Textures\btn-upgrade-terran-shipweaponslevel1.dds"/>
-        <LeaderLevel value="1"/>
-    </CUpgrade>
-    <CUpgrade id="AP_TerranShipWeaponsLevel2" parent="AP_BaseTerranShipWeapons">
-        <Name value="Upgrade/Name/AP_TerranShipWeaponsLevel2"/>
-        <Icon value="Assets\Textures\btn-upgrade-terran-shipweaponslevel2.dds"/>
-        <ScoreAmount value="350"/>
-        <EffectArray Operation="Set" Reference="Weapon,AP_BacklashRockets,Icon" Value="Assets\Textures\btn-upgrade-terran-shipweaponslevel2.dds"/>
-        <EffectArray Operation="Set" Reference="Weapon,AP_ATALaserBattery,Icon" Value="Assets\Textures\btn-upgrade-terran-shipweaponslevel2.dds"/>
-        <EffectArray Operation="Set" Reference="Weapon,AP_ATSLaserBattery,Icon" Value="Assets\Textures\btn-upgrade-terran-shipweaponslevel2.dds"/>
-        <EffectArray Operation="Set" Reference="Weapon,AP_AllPurposeLaserBattery,Icon" Value="Assets\Textures\btn-upgrade-terran-shipweaponslevel2.dds"/>
-        <EffectArray Operation="Set" Reference="Weapon,AP_TwinGatlingCannon,Icon" Value="Assets\Textures\btn-upgrade-terran-shipweaponslevel2.dds"/>
-        <EffectArray Operation="Set" Reference="Weapon,AP_LanzerTorpedoes,Icon" Value="Assets\Textures\btn-upgrade-terran-shipweaponslevel2.dds"/>
-        <EffectArray Operation="Set" Reference="Weapon,AP_WraithG,Icon" Value="Assets\Textures\btn-upgrade-terran-shipweaponslevel2.dds"/>
-        <EffectArray Operation="Set" Reference="Weapon,AP_WraithA,Icon" Value="Assets\Textures\btn-upgrade-terran-shipweaponslevel2.dds"/>
-        <EffectArray Operation="Set" Reference="Weapon,AP_DuskWingBanshee,Icon" Value="Assets\Textures\btn-upgrade-terran-shipweaponslevel2.dds"/>
-        <EffectArray Operation="Set" Reference="Weapon,AP_WreckingCrewAssault,Icon" Value="Assets\Textures\btn-upgrade-terran-shipweaponslevel2.dds"/>
-        <EffectArray Operation="Set" Reference="Weapon,AP_WreckingCrewFighter,Icon" Value="Assets\Textures\btn-upgrade-terran-shipweaponslevel2.dds"/>
-        <EffectArray Operation="Set" Reference="Weapon,AP_DRBattlecruiserFakeA,Icon" Value="Assets\Textures\btn-upgrade-terran-shipweaponslevel2.dds"/>
-        <EffectArray Operation="Set" Reference="Weapon,AP_DRBattlecruiserFakeG,Icon" Value="Assets\Textures\btn-upgrade-terran-shipweaponslevel2.dds"/>
-        <EffectArray Operation="Set" Reference="Weapon,AP_DRAllPurposeLaserBattery,Icon" Value="Assets\Textures\btn-upgrade-terran-shipweaponslevel2.dds"/>
-        <EffectArray Operation="Set" Reference="Weapon,AP_LiberatorMissileLaunchers,Icon" Value="Assets\Textures\btn-upgrade-terran-shipweaponslevel2.dds"/>
-        <EffectArray Operation="Set" Reference="Weapon,AP_LiberatorAGWeapon,Icon" Value="Assets\Textures\btn-upgrade-terran-shipweaponslevel2.dds"/>
-        <EffectArray Operation="Set" Reference="Weapon,AP_ValkyrieSCBWWeapon,Icon" Value="Assets\Textures\btn-upgrade-terran-shipweaponslevel2.dds"/>
-        <LeaderLevel value="2"/>
-    </CUpgrade>
-    <CUpgrade id="AP_TerranShipWeaponsLevel3" parent="AP_BaseTerranShipWeapons">
-        <Name value="Upgrade/Name/AP_TerranShipWeaponsLevel3"/>
-        <Icon value="Assets\Textures\btn-upgrade-terran-shipweaponslevel3.dds"/>
-        <ScoreAmount value="500"/>
-        <EffectArray Operation="Set" Reference="Weapon,AP_BacklashRockets,Icon" Value="Assets\Textures\btn-upgrade-terran-shipweaponslevel3.dds"/>
-        <EffectArray Operation="Set" Reference="Weapon,AP_ATALaserBattery,Icon" Value="Assets\Textures\btn-upgrade-terran-shipweaponslevel3.dds"/>
-        <EffectArray Operation="Set" Reference="Weapon,AP_ATSLaserBattery,Icon" Value="Assets\Textures\btn-upgrade-terran-shipweaponslevel3.dds"/>
-        <EffectArray Operation="Set" Reference="Weapon,AP_AllPurposeLaserBattery,Icon" Value="Assets\Textures\btn-upgrade-terran-shipweaponslevel3.dds"/>
-        <EffectArray Operation="Set" Reference="Weapon,AP_TwinGatlingCannon,Icon" Value="Assets\Textures\btn-upgrade-terran-shipweaponslevel3.dds"/>
-        <EffectArray Operation="Set" Reference="Weapon,AP_LanzerTorpedoes,Icon" Value="Assets\Textures\btn-upgrade-terran-shipweaponslevel3.dds"/>
-        <EffectArray Operation="Set" Reference="Weapon,AP_WraithG,Icon" Value="Assets\Textures\btn-upgrade-terran-shipweaponslevel3.dds"/>
-        <EffectArray Operation="Set" Reference="Weapon,AP_WraithA,Icon" Value="Assets\Textures\btn-upgrade-terran-shipweaponslevel3.dds"/>
-        <EffectArray Operation="Set" Reference="Weapon,AP_DuskWingBanshee,Icon" Value="Assets\Textures\btn-upgrade-terran-shipweaponslevel3.dds"/>
-        <EffectArray Operation="Set" Reference="Weapon,AP_WreckingCrewAssault,Icon" Value="Assets\Textures\btn-upgrade-terran-shipweaponslevel3.dds"/>
-        <EffectArray Operation="Set" Reference="Weapon,AP_WreckingCrewFighter,Icon" Value="Assets\Textures\btn-upgrade-terran-shipweaponslevel3.dds"/>
-        <EffectArray Operation="Set" Reference="Weapon,AP_DRBattlecruiserFakeA,Icon" Value="Assets\Textures\btn-upgrade-terran-shipweaponslevel3.dds"/>
-        <EffectArray Operation="Set" Reference="Weapon,AP_DRBattlecruiserFakeG,Icon" Value="Assets\Textures\btn-upgrade-terran-shipweaponslevel3.dds"/>
-        <EffectArray Operation="Set" Reference="Weapon,AP_DRAllPurposeLaserBattery,Icon" Value="Assets\Textures\btn-upgrade-terran-shipweaponslevel3.dds"/>
-        <EffectArray Operation="Set" Reference="Weapon,AP_LiberatorMissileLaunchers,Icon" Value="Assets\Textures\btn-upgrade-terran-shipweaponslevel3.dds"/>
-        <EffectArray Operation="Set" Reference="Weapon,AP_LiberatorAGWeapon,Icon" Value="Assets\Textures\btn-upgrade-terran-shipweaponslevel3.dds"/>
-        <EffectArray Operation="Set" Reference="Weapon,AP_ValkyrieSCBWWeapon,Icon" Value="Assets\Textures\btn-upgrade-terran-shipweaponslevel3.dds"/>
-        <LeaderLevel value="3"/>
-    </CUpgrade>
-    <CUpgrade id="AP_TerranShipWeaponsUltraCapacitorsLevel1" parent="AP_BaseTerranShipWeaponsUltraCapacitors">
-        <Name value="Upgrade/Name/AP_TerranShipWeaponsUltraCapacitorsLevel1"/>
-        <Icon value="Assets\Textures\btn-upgrade-terran-shipweaponslevel1.dds"/>
-        <ScoreAmount value="200"/>
-        <EffectArray Operation="Set" Reference="Weapon,AP_BacklashRockets,Icon" Value="Assets\Textures\btn-upgrade-terran-shipweaponslevel1.dds"/>
-        <EffectArray Operation="Set" Reference="Weapon,AP_ATALaserBattery,Icon" Value="Assets\Textures\btn-upgrade-terran-shipweaponslevel1.dds"/>
-        <EffectArray Operation="Set" Reference="Weapon,AP_ATSLaserBattery,Icon" Value="Assets\Textures\btn-upgrade-terran-shipweaponslevel1.dds"/>
-        <EffectArray Operation="Set" Reference="Weapon,AP_AllPurposeLaserBattery,Icon" Value="Assets\Textures\btn-upgrade-terran-shipweaponslevel1.dds"/>
-        <EffectArray Operation="Set" Reference="Weapon,AP_TwinGatlingCannon,Icon" Value="Assets\Textures\btn-upgrade-terran-shipweaponslevel1.dds"/>
-        <EffectArray Operation="Set" Reference="Weapon,AP_LanzerTorpedoes,Icon" Value="Assets\Textures\btn-upgrade-terran-shipweaponslevel1.dds"/>
-        <EffectArray Operation="Set" Reference="Weapon,AP_WraithG,Icon" Value="Assets\Textures\btn-upgrade-terran-shipweaponslevel1.dds"/>
-        <EffectArray Operation="Set" Reference="Weapon,AP_WraithA,Icon" Value="Assets\Textures\btn-upgrade-terran-shipweaponslevel1.dds"/>
-        <EffectArray Operation="Set" Reference="Weapon,AP_DuskWingBanshee,Icon" Value="Assets\Textures\btn-upgrade-terran-shipweaponslevel1.dds"/>
-        <EffectArray Operation="Set" Reference="Weapon,AP_WreckingCrewAssault,Icon" Value="Assets\Textures\btn-upgrade-terran-shipweaponslevel1.dds"/>
-        <EffectArray Operation="Set" Reference="Weapon,AP_WreckingCrewFighter,Icon" Value="Assets\Textures\btn-upgrade-terran-shipweaponslevel1.dds"/>
-        <EffectArray Operation="Set" Reference="Weapon,AP_DRBattlecruiserFakeA,Icon" Value="Assets\Textures\btn-upgrade-terran-shipweaponslevel1.dds"/>
-        <EffectArray Operation="Set" Reference="Weapon,AP_DRBattlecruiserFakeG,Icon" Value="Assets\Textures\btn-upgrade-terran-shipweaponslevel1.dds"/>
-        <EffectArray Operation="Set" Reference="Weapon,AP_DRAllPurposeLaserBattery,Icon" Value="Assets\Textures\btn-upgrade-terran-shipweaponslevel1.dds"/>
-        <EffectArray Operation="Set" Reference="Weapon,AP_LiberatorMissileLaunchers,Icon" Value="Assets\Textures\btn-upgrade-terran-shipweaponslevel1.dds"/>
-        <EffectArray Operation="Set" Reference="Weapon,AP_LiberatorAGWeapon,Icon" Value="Assets\Textures\btn-upgrade-terran-shipweaponslevel1.dds"/>
-        <EffectArray Operation="Set" Reference="Weapon,AP_ValkyrieSCBWWeapon,Icon" Value="Assets\Textures\btn-upgrade-terran-shipweaponslevel1.dds"/>
-    </CUpgrade>
-    <CUpgrade id="AP_TerranShipWeaponsUltraCapacitorsLevel2" parent="AP_BaseTerranShipWeaponsUltraCapacitors">
-        <Name value="Upgrade/Name/AP_TerranShipWeaponsUltraCapacitorsLevel2"/>
-        <Icon value="Assets\Textures\btn-upgrade-terran-shipweaponslevel2.dds"/>
-        <ScoreAmount value="350"/>
-        <EffectArray Operation="Set" Reference="Weapon,AP_BacklashRockets,Icon" Value="Assets\Textures\btn-upgrade-terran-shipweaponslevel2.dds"/>
-        <EffectArray Operation="Set" Reference="Weapon,AP_ATALaserBattery,Icon" Value="Assets\Textures\btn-upgrade-terran-shipweaponslevel2.dds"/>
-        <EffectArray Operation="Set" Reference="Weapon,AP_ATSLaserBattery,Icon" Value="Assets\Textures\btn-upgrade-terran-shipweaponslevel2.dds"/>
-        <EffectArray Operation="Set" Reference="Weapon,AP_AllPurposeLaserBattery,Icon" Value="Assets\Textures\btn-upgrade-terran-shipweaponslevel2.dds"/>
-        <EffectArray Operation="Set" Reference="Weapon,AP_TwinGatlingCannon,Icon" Value="Assets\Textures\btn-upgrade-terran-shipweaponslevel2.dds"/>
-        <EffectArray Operation="Set" Reference="Weapon,AP_LanzerTorpedoes,Icon" Value="Assets\Textures\btn-upgrade-terran-shipweaponslevel2.dds"/>
-        <EffectArray Operation="Set" Reference="Weapon,AP_WraithG,Icon" Value="Assets\Textures\btn-upgrade-terran-shipweaponslevel2.dds"/>
-        <EffectArray Operation="Set" Reference="Weapon,AP_WraithA,Icon" Value="Assets\Textures\btn-upgrade-terran-shipweaponslevel2.dds"/>
-        <EffectArray Operation="Set" Reference="Weapon,AP_DuskWingBanshee,Icon" Value="Assets\Textures\btn-upgrade-terran-shipweaponslevel2.dds"/>
-        <EffectArray Operation="Set" Reference="Weapon,AP_WreckingCrewAssault,Icon" Value="Assets\Textures\btn-upgrade-terran-shipweaponslevel2.dds"/>
-        <EffectArray Operation="Set" Reference="Weapon,AP_WreckingCrewFighter,Icon" Value="Assets\Textures\btn-upgrade-terran-shipweaponslevel2.dds"/>
-        <EffectArray Operation="Set" Reference="Weapon,AP_DRBattlecruiserFakeA,Icon" Value="Assets\Textures\btn-upgrade-terran-shipweaponslevel2.dds"/>
-        <EffectArray Operation="Set" Reference="Weapon,AP_DRBattlecruiserFakeG,Icon" Value="Assets\Textures\btn-upgrade-terran-shipweaponslevel2.dds"/>
-        <EffectArray Operation="Set" Reference="Weapon,AP_DRAllPurposeLaserBattery,Icon" Value="Assets\Textures\btn-upgrade-terran-shipweaponslevel2.dds"/>
-        <EffectArray Operation="Set" Reference="Weapon,AP_LiberatorMissileLaunchers,Icon" Value="Assets\Textures\btn-upgrade-terran-shipweaponslevel2.dds"/>
-        <EffectArray Operation="Set" Reference="Weapon,AP_LiberatorAGWeapon,Icon" Value="Assets\Textures\btn-upgrade-terran-shipweaponslevel2.dds"/>
-        <EffectArray Operation="Set" Reference="Weapon,AP_ValkyrieSCBWWeapon,Icon" Value="Assets\Textures\btn-upgrade-terran-shipweaponslevel2.dds"/>
-    </CUpgrade>
-    <CUpgrade id="AP_TerranShipWeaponsUltraCapacitorsLevel3" parent="AP_BaseTerranShipWeaponsUltraCapacitors">
-        <Name value="Upgrade/Name/AP_TerranShipWeaponsUltraCapacitorsLevel3"/>
-        <Icon value="Assets\Textures\btn-upgrade-terran-shipweaponslevel3.dds"/>
-        <ScoreAmount value="500"/>
-        <EffectArray Operation="Set" Reference="Weapon,AP_BacklashRockets,Icon" Value="Assets\Textures\btn-upgrade-terran-shipweaponslevel3.dds"/>
-        <EffectArray Operation="Set" Reference="Weapon,AP_ATALaserBattery,Icon" Value="Assets\Textures\btn-upgrade-terran-shipweaponslevel3.dds"/>
-        <EffectArray Operation="Set" Reference="Weapon,AP_ATSLaserBattery,Icon" Value="Assets\Textures\btn-upgrade-terran-shipweaponslevel3.dds"/>
-        <EffectArray Operation="Set" Reference="Weapon,AP_AllPurposeLaserBattery,Icon" Value="Assets\Textures\btn-upgrade-terran-shipweaponslevel3.dds"/>
-        <EffectArray Operation="Set" Reference="Weapon,AP_TwinGatlingCannon,Icon" Value="Assets\Textures\btn-upgrade-terran-shipweaponslevel3.dds"/>
-        <EffectArray Operation="Set" Reference="Weapon,AP_LanzerTorpedoes,Icon" Value="Assets\Textures\btn-upgrade-terran-shipweaponslevel3.dds"/>
-        <EffectArray Operation="Set" Reference="Weapon,AP_WraithG,Icon" Value="Assets\Textures\btn-upgrade-terran-shipweaponslevel3.dds"/>
-        <EffectArray Operation="Set" Reference="Weapon,AP_WraithA,Icon" Value="Assets\Textures\btn-upgrade-terran-shipweaponslevel3.dds"/>
-        <EffectArray Operation="Set" Reference="Weapon,AP_DuskWingBanshee,Icon" Value="Assets\Textures\btn-upgrade-terran-shipweaponslevel3.dds"/>
-        <EffectArray Operation="Set" Reference="Weapon,AP_WreckingCrewAssault,Icon" Value="Assets\Textures\btn-upgrade-terran-shipweaponslevel3.dds"/>
-        <EffectArray Operation="Set" Reference="Weapon,AP_WreckingCrewFighter,Icon" Value="Assets\Textures\btn-upgrade-terran-shipweaponslevel3.dds"/>
-        <EffectArray Operation="Set" Reference="Weapon,AP_DRBattlecruiserFakeA,Icon" Value="Assets\Textures\btn-upgrade-terran-shipweaponslevel3.dds"/>
-        <EffectArray Operation="Set" Reference="Weapon,AP_DRBattlecruiserFakeG,Icon" Value="Assets\Textures\btn-upgrade-terran-shipweaponslevel3.dds"/>
-        <EffectArray Operation="Set" Reference="Weapon,AP_DRAllPurposeLaserBattery,Icon" Value="Assets\Textures\btn-upgrade-terran-shipweaponslevel3.dds"/>
-        <EffectArray Operation="Set" Reference="Weapon,AP_LiberatorMissileLaunchers,Icon" Value="Assets\Textures\btn-upgrade-terran-shipweaponslevel3.dds"/>
-        <EffectArray Operation="Set" Reference="Weapon,AP_LiberatorAGWeapon,Icon" Value="Assets\Textures\btn-upgrade-terran-shipweaponslevel3.dds"/>
-        <EffectArray Operation="Set" Reference="Weapon,AP_ValkyrieSCBWWeapon,Icon" Value="Assets\Textures\btn-upgrade-terran-shipweaponslevel3.dds"/>
-    </CUpgrade>
-    <CUpgrade id="AP_TerranVehicleArmorsLevel1" parent="AP_BaseTerranVehicleArmors">
-        <Name value="Upgrade/Name/AP_TerranVehicleArmorsLevel1"/>
-        <Icon value="Assets\Textures\btn-upgrade-terran-vehicleplatinglevel1.dds"/>
-        <ScoreAmount value="200"/>
-        <EffectArray Operation="Set" Reference="Actor,AP_Thor,LifeArmorIcon" Value="Assets\Textures\btn-upgrade-terran-vehicleplatinglevel1.dds"/>
-        <EffectArray Operation="Set" Reference="Actor,AP_SiegeTank,LifeArmorIcon" Value="Assets\Textures\btn-upgrade-terran-vehicleplatinglevel1.dds"/>
-        <EffectArray Operation="Set" Reference="Actor,AP_SiegeTankSieged,LifeArmorIcon" Value="Assets\Textures\btn-upgrade-terran-vehicleplatinglevel1.dds"/>
-        <EffectArray Operation="Set" Reference="Actor,AP_Hellion,LifeArmorIcon" Value="Assets\Textures\btn-upgrade-terran-vehicleplatinglevel1.dds"/>
-        <EffectArray Operation="Set" Reference="Actor,AP_HellionTank,LifeArmorIcon" Value="Assets\Textures\btn-upgrade-terran-vehicleplatinglevel1.dds"/>
-        <EffectArray Operation="Set" Reference="Actor,AP_Diamondback,LifeArmorIcon" Value="Assets\Textures\btn-upgrade-terran-vehicleplatinglevel1.dds"/>
-        <EffectArray Operation="Set" Reference="Actor,AP_Vulture,LifeArmorIcon" Value="Assets\Textures\btn-upgrade-terran-vehicleplatinglevel1.dds"/>
-        <EffectArray Operation="Set" Reference="Actor,AP_Goliath,LifeArmorIcon" Value="Assets\Textures\btn-upgrade-terran-vehicleplatinglevel1.dds"/>
-        <EffectArray Operation="Set" Reference="Actor,AP_SpartanCompany,LifeArmorIcon" Value="Assets\Textures\btn-upgrade-terran-vehicleplatinglevel1.dds"/>
-        <EffectArray Operation="Set" Reference="Actor,AP_SiegeBreaker,LifeArmorIcon" Value="Assets\Textures\btn-upgrade-terran-vehicleplatinglevel1.dds"/>
-        <EffectArray Operation="Set" Reference="Actor,AP_SiegeBreakerSieged,LifeArmorIcon" Value="Assets\Textures\btn-upgrade-terran-vehicleplatinglevel1.dds"/>
-        <EffectArray Operation="Set" Reference="Actor,AP_Predator,LifeArmorIcon" Value="Assets\Textures\btn-upgrade-terran-vehicleplatinglevel1.dds"/>
-        <EffectArray Operation="Set" Reference="Actor,AP_WidowMine,LifeArmorIcon" Value="Assets\Textures\btn-upgrade-terran-vehicleplatinglevel1.dds"/>
-        <EffectArray Operation="Set" Reference="Actor,AP_Cyclone,LifeArmorIcon" Value="Assets\Textures\btn-upgrade-terran-vehicleplatinglevel1.dds"/>
-        <LeaderLevel value="1"/>
-    </CUpgrade>
-    <CUpgrade id="AP_TerranVehicleArmorsLevel2" parent="AP_BaseTerranVehicleArmors">
-        <Name value="Upgrade/Name/AP_TerranVehicleArmorsLevel2"/>
-        <Icon value="Assets\Textures\btn-upgrade-terran-vehicleplatinglevel2.dds"/>
-        <ScoreAmount value="350"/>
-        <EffectArray Operation="Set" Reference="Actor,AP_Thor,LifeArmorIcon" Value="Assets\Textures\btn-upgrade-terran-vehicleplatinglevel2.dds"/>
-        <EffectArray Operation="Set" Reference="Actor,AP_SiegeTank,LifeArmorIcon" Value="Assets\Textures\btn-upgrade-terran-vehicleplatinglevel2.dds"/>
-        <EffectArray Operation="Set" Reference="Actor,AP_SiegeTankSieged,LifeArmorIcon" Value="Assets\Textures\btn-upgrade-terran-vehicleplatinglevel2.dds"/>
-        <EffectArray Operation="Set" Reference="Actor,AP_Hellion,LifeArmorIcon" Value="Assets\Textures\btn-upgrade-terran-vehicleplatinglevel2.dds"/>
-        <EffectArray Operation="Set" Reference="Actor,AP_HellionTank,LifeArmorIcon" Value="Assets\Textures\btn-upgrade-terran-vehicleplatinglevel2.dds"/>
-        <EffectArray Operation="Set" Reference="Actor,AP_Diamondback,LifeArmorIcon" Value="Assets\Textures\btn-upgrade-terran-vehicleplatinglevel2.dds"/>
-        <EffectArray Operation="Set" Reference="Actor,AP_Vulture,LifeArmorIcon" Value="Assets\Textures\btn-upgrade-terran-vehicleplatinglevel2.dds"/>
-        <EffectArray Operation="Set" Reference="Actor,AP_Goliath,LifeArmorIcon" Value="Assets\Textures\btn-upgrade-terran-vehicleplatinglevel2.dds"/>
-        <EffectArray Operation="Set" Reference="Actor,AP_SpartanCompany,LifeArmorIcon" Value="Assets\Textures\btn-upgrade-terran-vehicleplatinglevel2.dds"/>
-        <EffectArray Operation="Set" Reference="Actor,AP_SiegeBreaker,LifeArmorIcon" Value="Assets\Textures\btn-upgrade-terran-vehicleplatinglevel2.dds"/>
-        <EffectArray Operation="Set" Reference="Actor,AP_SiegeBreakerSieged,LifeArmorIcon" Value="Assets\Textures\btn-upgrade-terran-vehicleplatinglevel2.dds"/>
-        <EffectArray Operation="Set" Reference="Actor,AP_Predator,LifeArmorIcon" Value="Assets\Textures\btn-upgrade-terran-vehicleplatinglevel2.dds"/>
-        <EffectArray Operation="Set" Reference="Actor,AP_WidowMine,LifeArmorIcon" Value="Assets\Textures\btn-upgrade-terran-vehicleplatinglevel2.dds"/>
-        <EffectArray Operation="Set" Reference="Actor,AP_Cyclone,LifeArmorIcon" Value="Assets\Textures\btn-upgrade-terran-vehicleplatinglevel2.dds"/>
-        <LeaderLevel value="2"/>
-    </CUpgrade>
-    <CUpgrade id="AP_TerranVehicleArmorsLevel3" parent="AP_BaseTerranVehicleArmors">
-        <Name value="Upgrade/Name/AP_TerranVehicleArmorsLevel3"/>
-        <Icon value="Assets\Textures\btn-upgrade-terran-vehicleplatinglevel3.dds"/>
-        <ScoreAmount value="500"/>
-        <EffectArray Operation="Set" Reference="Actor,AP_Thor,LifeArmorIcon" Value="Assets\Textures\btn-upgrade-terran-vehicleplatinglevel3.dds"/>
-        <EffectArray Operation="Set" Reference="Actor,AP_SiegeTank,LifeArmorIcon" Value="Assets\Textures\btn-upgrade-terran-vehicleplatinglevel3.dds"/>
-        <EffectArray Operation="Set" Reference="Actor,AP_SiegeTankSieged,LifeArmorIcon" Value="Assets\Textures\btn-upgrade-terran-vehicleplatinglevel3.dds"/>
-        <EffectArray Operation="Set" Reference="Actor,AP_Hellion,LifeArmorIcon" Value="Assets\Textures\btn-upgrade-terran-vehicleplatinglevel3.dds"/>
-        <EffectArray Operation="Set" Reference="Actor,AP_HellionTank,LifeArmorIcon" Value="Assets\Textures\btn-upgrade-terran-vehicleplatinglevel3.dds"/>
-        <EffectArray Operation="Set" Reference="Actor,AP_Diamondback,LifeArmorIcon" Value="Assets\Textures\btn-upgrade-terran-vehicleplatinglevel3.dds"/>
-        <EffectArray Operation="Set" Reference="Actor,AP_Vulture,LifeArmorIcon" Value="Assets\Textures\btn-upgrade-terran-vehicleplatinglevel3.dds"/>
-        <EffectArray Operation="Set" Reference="Actor,AP_Goliath,LifeArmorIcon" Value="Assets\Textures\btn-upgrade-terran-vehicleplatinglevel3.dds"/>
-        <EffectArray Operation="Set" Reference="Actor,AP_SpartanCompany,LifeArmorIcon" Value="Assets\Textures\btn-upgrade-terran-vehicleplatinglevel3.dds"/>
-        <EffectArray Operation="Set" Reference="Actor,AP_SiegeBreaker,LifeArmorIcon" Value="Assets\Textures\btn-upgrade-terran-vehicleplatinglevel3.dds"/>
-        <EffectArray Operation="Set" Reference="Actor,AP_SiegeBreakerSieged,LifeArmorIcon" Value="Assets\Textures\btn-upgrade-terran-vehicleplatinglevel3.dds"/>
-        <EffectArray Operation="Set" Reference="Actor,AP_Predator,LifeArmorIcon" Value="Assets\Textures\btn-upgrade-terran-vehicleplatinglevel3.dds"/>
-        <EffectArray Operation="Set" Reference="Actor,AP_WidowMine,LifeArmorIcon" Value="Assets\Textures\btn-upgrade-terran-vehicleplatinglevel3.dds"/>
-        <EffectArray Operation="Set" Reference="Actor,AP_Cyclone,LifeArmorIcon" Value="Assets\Textures\btn-upgrade-terran-vehicleplatinglevel3.dds"/>
-        <LeaderLevel value="3"/>
-    </CUpgrade>
-    <CUpgrade id="AP_TerranVehicleArmorsVanadiumPlatingLevel1" parent="AP_BaseTerranVehicleArmorsVanadiumPlating">
-        <Name value="Upgrade/Name/AP_TerranVehicleArmorsVanadiumPlatingLevel1"/>
-        <Icon value="Assets\Textures\btn-upgrade-terran-vehicleplatinglevel1.dds"/>
-        <ScoreAmount value="200"/>
-        <EffectArray Operation="Set" Reference="Actor,AP_Thor,LifeArmorIcon" Value="Assets\Textures\btn-upgrade-terran-vehicleplatinglevel1.dds"/>
-        <EffectArray Operation="Set" Reference="Actor,AP_SiegeTank,LifeArmorIcon" Value="Assets\Textures\btn-upgrade-terran-vehicleplatinglevel1.dds"/>
-        <EffectArray Operation="Set" Reference="Actor,AP_SiegeTankSieged,LifeArmorIcon" Value="Assets\Textures\btn-upgrade-terran-vehicleplatinglevel1.dds"/>
-        <EffectArray Operation="Set" Reference="Actor,AP_Hellion,LifeArmorIcon" Value="Assets\Textures\btn-upgrade-terran-vehicleplatinglevel1.dds"/>
-        <EffectArray Operation="Set" Reference="Actor,AP_HellionTank,LifeArmorIcon" Value="Assets\Textures\btn-upgrade-terran-vehicleplatinglevel1.dds"/>
-        <EffectArray Operation="Set" Reference="Actor,AP_Diamondback,LifeArmorIcon" Value="Assets\Textures\btn-upgrade-terran-vehicleplatinglevel1.dds"/>
-        <EffectArray Operation="Set" Reference="Actor,AP_Vulture,LifeArmorIcon" Value="Assets\Textures\btn-upgrade-terran-vehicleplatinglevel1.dds"/>
-        <EffectArray Operation="Set" Reference="Actor,AP_Goliath,LifeArmorIcon" Value="Assets\Textures\btn-upgrade-terran-vehicleplatinglevel1.dds"/>
-        <EffectArray Operation="Set" Reference="Actor,AP_SpartanCompany,LifeArmorIcon" Value="Assets\Textures\btn-upgrade-terran-vehicleplatinglevel1.dds"/>
-        <EffectArray Operation="Set" Reference="Actor,AP_SiegeBreaker,LifeArmorIcon" Value="Assets\Textures\btn-upgrade-terran-vehicleplatinglevel1.dds"/>
-        <EffectArray Operation="Set" Reference="Actor,AP_SiegeBreakerSieged,LifeArmorIcon" Value="Assets\Textures\btn-upgrade-terran-vehicleplatinglevel1.dds"/>
-        <EffectArray Operation="Set" Reference="Actor,AP_Predator,LifeArmorIcon" Value="Assets\Textures\btn-upgrade-terran-vehicleplatinglevel1.dds"/>
-        <EffectArray Operation="Set" Reference="Actor,AP_WidowMine,LifeArmorIcon" Value="Assets\Textures\btn-upgrade-terran-vehicleplatinglevel1.dds"/>
-        <EffectArray Operation="Set" Reference="Actor,AP_Cyclone,LifeArmorIcon" Value="Assets\Textures\btn-upgrade-terran-vehicleplatinglevel1.dds"/>
-    </CUpgrade>
-    <CUpgrade id="AP_TerranVehicleArmorsVanadiumPlatingLevel2" parent="AP_BaseTerranVehicleArmorsVanadiumPlating">
-        <Name value="Upgrade/Name/AP_TerranVehicleArmorsVanadiumPlatingLevel2"/>
-        <Icon value="Assets\Textures\btn-upgrade-terran-vehicleplatinglevel2.dds"/>
-        <ScoreAmount value="350"/>
-        <EffectArray Operation="Set" Reference="Actor,AP_Thor,LifeArmorIcon" Value="Assets\Textures\btn-upgrade-terran-vehicleplatinglevel2.dds"/>
-        <EffectArray Operation="Set" Reference="Actor,AP_SiegeTank,LifeArmorIcon" Value="Assets\Textures\btn-upgrade-terran-vehicleplatinglevel2.dds"/>
-        <EffectArray Operation="Set" Reference="Actor,AP_SiegeTankSieged,LifeArmorIcon" Value="Assets\Textures\btn-upgrade-terran-vehicleplatinglevel2.dds"/>
-        <EffectArray Operation="Set" Reference="Actor,AP_Hellion,LifeArmorIcon" Value="Assets\Textures\btn-upgrade-terran-vehicleplatinglevel2.dds"/>
-        <EffectArray Operation="Set" Reference="Actor,AP_HellionTank,LifeArmorIcon" Value="Assets\Textures\btn-upgrade-terran-vehicleplatinglevel2.dds"/>
-        <EffectArray Operation="Set" Reference="Actor,AP_Diamondback,LifeArmorIcon" Value="Assets\Textures\btn-upgrade-terran-vehicleplatinglevel2.dds"/>
-        <EffectArray Operation="Set" Reference="Actor,AP_Vulture,LifeArmorIcon" Value="Assets\Textures\btn-upgrade-terran-vehicleplatinglevel2.dds"/>
-        <EffectArray Operation="Set" Reference="Actor,AP_Goliath,LifeArmorIcon" Value="Assets\Textures\btn-upgrade-terran-vehicleplatinglevel2.dds"/>
-        <EffectArray Operation="Set" Reference="Actor,AP_SpartanCompany,LifeArmorIcon" Value="Assets\Textures\btn-upgrade-terran-vehicleplatinglevel2.dds"/>
-        <EffectArray Operation="Set" Reference="Actor,AP_SiegeBreaker,LifeArmorIcon" Value="Assets\Textures\btn-upgrade-terran-vehicleplatinglevel2.dds"/>
-        <EffectArray Operation="Set" Reference="Actor,AP_SiegeBreakerSieged,LifeArmorIcon" Value="Assets\Textures\btn-upgrade-terran-vehicleplatinglevel2.dds"/>
-        <EffectArray Operation="Set" Reference="Actor,AP_Predator,LifeArmorIcon" Value="Assets\Textures\btn-upgrade-terran-vehicleplatinglevel2.dds"/>
-        <EffectArray Operation="Set" Reference="Actor,AP_WidowMine,LifeArmorIcon" Value="Assets\Textures\btn-upgrade-terran-vehicleplatinglevel2.dds"/>
-        <EffectArray Operation="Set" Reference="Actor,AP_Cyclone,LifeArmorIcon" Value="Assets\Textures\btn-upgrade-terran-vehicleplatinglevel2.dds"/>
-    </CUpgrade>
-    <CUpgrade id="AP_TerranVehicleArmorsVanadiumPlatingLevel3" parent="AP_BaseTerranVehicleArmorsVanadiumPlating">
-        <Name value="Upgrade/Name/AP_TerranVehicleArmorsVanadiumPlatingLevel3"/>
-        <Icon value="Assets\Textures\btn-upgrade-terran-vehicleplatinglevel3.dds"/>
-        <ScoreAmount value="500"/>
-        <EffectArray Operation="Set" Reference="Actor,AP_Thor,LifeArmorIcon" Value="Assets\Textures\btn-upgrade-terran-vehicleplatinglevel3.dds"/>
-        <EffectArray Operation="Set" Reference="Actor,AP_SiegeTank,LifeArmorIcon" Value="Assets\Textures\btn-upgrade-terran-vehicleplatinglevel3.dds"/>
-        <EffectArray Operation="Set" Reference="Actor,AP_SiegeTankSieged,LifeArmorIcon" Value="Assets\Textures\btn-upgrade-terran-vehicleplatinglevel3.dds"/>
-        <EffectArray Operation="Set" Reference="Actor,AP_Hellion,LifeArmorIcon" Value="Assets\Textures\btn-upgrade-terran-vehicleplatinglevel3.dds"/>
-        <EffectArray Operation="Set" Reference="Actor,AP_HellionTank,LifeArmorIcon" Value="Assets\Textures\btn-upgrade-terran-vehicleplatinglevel3.dds"/>
-        <EffectArray Operation="Set" Reference="Actor,AP_Diamondback,LifeArmorIcon" Value="Assets\Textures\btn-upgrade-terran-vehicleplatinglevel3.dds"/>
-        <EffectArray Operation="Set" Reference="Actor,AP_Vulture,LifeArmorIcon" Value="Assets\Textures\btn-upgrade-terran-vehicleplatinglevel3.dds"/>
-        <EffectArray Operation="Set" Reference="Actor,AP_Goliath,LifeArmorIcon" Value="Assets\Textures\btn-upgrade-terran-vehicleplatinglevel3.dds"/>
-        <EffectArray Operation="Set" Reference="Actor,AP_SpartanCompany,LifeArmorIcon" Value="Assets\Textures\btn-upgrade-terran-vehicleplatinglevel3.dds"/>
-        <EffectArray Operation="Set" Reference="Actor,AP_SiegeBreaker,LifeArmorIcon" Value="Assets\Textures\btn-upgrade-terran-vehicleplatinglevel3.dds"/>
-        <EffectArray Operation="Set" Reference="Actor,AP_SiegeBreakerSieged,LifeArmorIcon" Value="Assets\Textures\btn-upgrade-terran-vehicleplatinglevel3.dds"/>
-        <EffectArray Operation="Set" Reference="Actor,AP_Odin,LifeArmorIcon" Value="Assets\Textures\btn-upgrade-terran-vehicleplatinglevel3.dds"/>
-        <EffectArray Operation="Set" Reference="Actor,AP_Predator,LifeArmorIcon" Value="Assets\Textures\btn-upgrade-terran-vehicleplatinglevel3.dds"/>
-        <EffectArray Operation="Set" Reference="Actor,AP_WidowMine,LifeArmorIcon" Value="Assets\Textures\btn-upgrade-terran-vehicleplatinglevel3.dds"/>
-        <EffectArray Operation="Set" Reference="Actor,AP_Cyclone,LifeArmorIcon" Value="Assets\Textures\btn-upgrade-terran-vehicleplatinglevel3.dds"/>
-    </CUpgrade>
-    <CUpgrade id="AP_TerranVehicleWeaponsLevel1" parent="AP_BaseTerranVehicleWeapons">
-        <Name value="Upgrade/Name/AP_TerranVehicleWeaponsLevel1"/>
-        <Icon value="Assets\Textures\btn-upgrade-terran-vehicleweaponslevel1.dds"/>
-        <ScoreAmount value="200"/>
-        <EffectArray Operation="Set" Reference="Weapon,AP_JavelinMissileLaunchers,Icon" Value="Assets\Textures\btn-upgrade-terran-vehicleweaponslevel1.dds"/>
-        <EffectArray Operation="Set" Reference="Weapon,AP_ThorsHammer,Icon" Value="Assets\Textures\btn-upgrade-terran-vehicleweaponslevel1.dds"/>
-        <EffectArray Operation="Set" Reference="Weapon,AP_LanceMissileLaunchers,Icon" Value="Assets\Textures\btn-upgrade-terran-vehicleweaponslevel1.dds"/>
-        <EffectArray Operation="Set" Reference="Weapon,AP_90mmCannons,Icon" Value="Assets\Textures\btn-upgrade-terran-vehicleweaponslevel1.dds"/>
-        <EffectArray Operation="Set" Reference="Weapon,AP_CrucioShockCannon,Icon" Value="Assets\Textures\btn-upgrade-terran-vehicleweaponslevel1.dds"/>
-        <EffectArray Operation="Set" Reference="Weapon,AP_InfernalFlameThrower,Icon" Value="Assets\Textures\btn-upgrade-terran-vehicleweaponslevel1.dds"/>
-        <EffectArray Operation="Set" Reference="Weapon,AP_HellionTank,Icon" Value="Assets\Textures\btn-upgrade-terran-vehicleweaponslevel1.dds"/>
-        <EffectArray Operation="Set" Reference="Weapon,AP_Diamondback,Icon" Value="Assets\Textures\btn-upgrade-terran-vehicleweaponslevel1.dds"/>
-        <EffectArray Operation="Set" Reference="Weapon,AP_Vulture,Icon" Value="Assets\Textures\btn-upgrade-terran-vehicleweaponslevel1.dds"/>
-        <EffectArray Operation="Set" Reference="Weapon,AP_GoliathG,Icon" Value="Assets\Textures\btn-upgrade-terran-vehicleweaponslevel1.dds"/>
-        <EffectArray Operation="Set" Reference="Weapon,AP_GoliathA,Icon" Value="Assets\Textures\btn-upgrade-terran-vehicleweaponslevel1.dds"/>
-        <EffectArray Operation="Set" Reference="Weapon,AP_GoliathGUpgraded,Icon" Value="Assets\Textures\btn-upgrade-terran-vehicleweaponslevel1.dds"/>
-        <EffectArray Operation="Set" Reference="Weapon,AP_GoliathAUpgraded,Icon" Value="Assets\Textures\btn-upgrade-terran-vehicleweaponslevel1.dds"/>
-        <EffectArray Operation="Set" Reference="Weapon,AP_SpartanCompanyG,Icon" Value="Assets\Textures\btn-upgrade-terran-vehicleweaponslevel1.dds"/>
-        <EffectArray Operation="Set" Reference="Weapon,AP_SpartanCompanyA,Icon" Value="Assets\Textures\btn-upgrade-terran-vehicleweaponslevel1.dds"/>
-        <EffectArray Operation="Set" Reference="Weapon,AP_SpartanCompanyGUpgraded,Icon" Value="Assets\Textures\btn-upgrade-terran-vehicleweaponslevel1.dds"/>
-        <EffectArray Operation="Set" Reference="Weapon,AP_SpartanCompanyAUpgraded,Icon" Value="Assets\Textures\btn-upgrade-terran-vehicleweaponslevel1.dds"/>
-        <EffectArray Operation="Set" Reference="Weapon,AP_SiegeBreaker,Icon" Value="Assets\Textures\btn-upgrade-terran-vehicleweaponslevel1.dds"/>
-        <EffectArray Operation="Set" Reference="Weapon,AP_ArcliteShockCannon,Icon" Value="Assets\Textures\btn-upgrade-terran-vehicleweaponslevel1.dds"/>
-        <EffectArray Operation="Set" Reference="Weapon,AP_Predator,Icon" Value="Assets\Textures\btn-upgrade-terran-vehicleweaponslevel1.dds"/>
-        <EffectArray Operation="Set" Reference="Weapon,AP_TyphoonMissilePod,Icon" Value="Assets\Textures\btn-upgrade-terran-vehicleweaponslevel1.dds"/>
-        <LeaderLevel value="1"/>
-    </CUpgrade>
-    <CUpgrade id="AP_TerranVehicleWeaponsLevel2" parent="AP_BaseTerranVehicleWeapons">
-        <Name value="Upgrade/Name/AP_TerranVehicleWeaponsLevel2"/>
-        <Icon value="Assets\Textures\btn-upgrade-terran-vehicleweaponslevel2.dds"/>
-        <ScoreAmount value="350"/>
-        <EffectArray Operation="Set" Reference="Weapon,AP_JavelinMissileLaunchers,Icon" Value="Assets\Textures\btn-upgrade-terran-vehicleweaponslevel2.dds"/>
-        <EffectArray Operation="Set" Reference="Weapon,AP_ThorsHammer,Icon" Value="Assets\Textures\btn-upgrade-terran-vehicleweaponslevel2.dds"/>
-        <EffectArray Operation="Set" Reference="Weapon,AP_LanceMissileLaunchers,Icon" Value="Assets\Textures\btn-upgrade-terran-vehicleweaponslevel2.dds"/>
-        <EffectArray Operation="Set" Reference="Weapon,AP_90mmCannons,Icon" Value="Assets\Textures\btn-upgrade-terran-vehicleweaponslevel2.dds"/>
-        <EffectArray Operation="Set" Reference="Weapon,AP_CrucioShockCannon,Icon" Value="Assets\Textures\btn-upgrade-terran-vehicleweaponslevel2.dds"/>
-        <EffectArray Operation="Set" Reference="Weapon,AP_InfernalFlameThrower,Icon" Value="Assets\Textures\btn-upgrade-terran-vehicleweaponslevel2.dds"/>
-        <EffectArray Operation="Set" Reference="Weapon,AP_HellionTank,Icon" Value="Assets\Textures\btn-upgrade-terran-vehicleweaponslevel2.dds"/>
-        <EffectArray Operation="Set" Reference="Weapon,AP_Diamondback,Icon" Value="Assets\Textures\btn-upgrade-terran-vehicleweaponslevel2.dds"/>
-        <EffectArray Operation="Set" Reference="Weapon,AP_Vulture,Icon" Value="Assets\Textures\btn-upgrade-terran-vehicleweaponslevel2.dds"/>
-        <EffectArray Operation="Set" Reference="Weapon,AP_GoliathG,Icon" Value="Assets\Textures\btn-upgrade-terran-vehicleweaponslevel2.dds"/>
-        <EffectArray Operation="Set" Reference="Weapon,AP_GoliathA,Icon" Value="Assets\Textures\btn-upgrade-terran-vehicleweaponslevel2.dds"/>
-        <EffectArray Operation="Set" Reference="Weapon,AP_GoliathGUpgraded,Icon" Value="Assets\Textures\btn-upgrade-terran-vehicleweaponslevel2.dds"/>
-        <EffectArray Operation="Set" Reference="Weapon,AP_GoliathAUpgraded,Icon" Value="Assets\Textures\btn-upgrade-terran-vehicleweaponslevel2.dds"/>
-        <EffectArray Operation="Set" Reference="Weapon,AP_SpartanCompanyG,Icon" Value="Assets\Textures\btn-upgrade-terran-vehicleweaponslevel2.dds"/>
-        <EffectArray Operation="Set" Reference="Weapon,AP_SpartanCompanyA,Icon" Value="Assets\Textures\btn-upgrade-terran-vehicleweaponslevel2.dds"/>
-        <EffectArray Operation="Set" Reference="Weapon,AP_SpartanCompanyGUpgraded,Icon" Value="Assets\Textures\btn-upgrade-terran-vehicleweaponslevel2.dds"/>
-        <EffectArray Operation="Set" Reference="Weapon,AP_SpartanCompanyAUpgraded,Icon" Value="Assets\Textures\btn-upgrade-terran-vehicleweaponslevel2.dds"/>
-        <EffectArray Operation="Set" Reference="Weapon,AP_SiegeBreaker,Icon" Value="Assets\Textures\btn-upgrade-terran-vehicleweaponslevel2.dds"/>
-        <EffectArray Operation="Set" Reference="Weapon,AP_ArcliteShockCannon,Icon" Value="Assets\Textures\btn-upgrade-terran-vehicleweaponslevel2.dds"/>
-        <EffectArray Operation="Set" Reference="Weapon,AP_Predator,Icon" Value="Assets\Textures\btn-upgrade-terran-vehicleweaponslevel2.dds"/>
-        <EffectArray Operation="Set" Reference="Weapon,AP_TyphoonMissilePod,Icon" Value="Assets\Textures\btn-upgrade-terran-vehicleweaponslevel2.dds"/>
-        <LeaderLevel value="2"/>
-    </CUpgrade>
-    <CUpgrade id="AP_TerranVehicleWeaponsLevel3" parent="AP_BaseTerranVehicleWeapons">
-        <Name value="Upgrade/Name/AP_TerranVehicleWeaponsLevel3"/>
-        <Icon value="Assets\Textures\btn-upgrade-terran-vehicleweaponslevel3.dds"/>
-        <ScoreAmount value="500"/>
-        <EffectArray Operation="Set" Reference="Weapon,AP_JavelinMissileLaunchers,Icon" Value="Assets\Textures\btn-upgrade-terran-vehicleweaponslevel3.dds"/>
-        <EffectArray Operation="Set" Reference="Weapon,AP_ThorsHammer,Icon" Value="Assets\Textures\btn-upgrade-terran-vehicleweaponslevel3.dds"/>
-        <EffectArray Operation="Set" Reference="Weapon,AP_LanceMissileLaunchers,Icon" Value="Assets\Textures\btn-upgrade-terran-vehicleweaponslevel3.dds"/>
-        <EffectArray Operation="Set" Reference="Weapon,AP_90mmCannons,Icon" Value="Assets\Textures\btn-upgrade-terran-vehicleweaponslevel3.dds"/>
-        <EffectArray Operation="Set" Reference="Weapon,AP_CrucioShockCannon,Icon" Value="Assets\Textures\btn-upgrade-terran-vehicleweaponslevel3.dds"/>
-        <EffectArray Operation="Set" Reference="Weapon,AP_InfernalFlameThrower,Icon" Value="Assets\Textures\btn-upgrade-terran-vehicleweaponslevel3.dds"/>
-        <EffectArray Operation="Set" Reference="Weapon,AP_HellionTank,Icon" Value="Assets\Textures\btn-upgrade-terran-vehicleweaponslevel3.dds"/>
-        <EffectArray Operation="Set" Reference="Weapon,AP_Diamondback,Icon" Value="Assets\Textures\btn-upgrade-terran-vehicleweaponslevel3.dds"/>
-        <EffectArray Operation="Set" Reference="Weapon,AP_Vulture,Icon" Value="Assets\Textures\btn-upgrade-terran-vehicleweaponslevel3.dds"/>
-        <EffectArray Operation="Set" Reference="Weapon,AP_GoliathG,Icon" Value="Assets\Textures\btn-upgrade-terran-vehicleweaponslevel3.dds"/>
-        <EffectArray Operation="Set" Reference="Weapon,AP_GoliathA,Icon" Value="Assets\Textures\btn-upgrade-terran-vehicleweaponslevel3.dds"/>
-        <EffectArray Operation="Set" Reference="Weapon,AP_GoliathGUpgraded,Icon" Value="Assets\Textures\btn-upgrade-terran-vehicleweaponslevel3.dds"/>
-        <EffectArray Operation="Set" Reference="Weapon,AP_GoliathAUpgraded,Icon" Value="Assets\Textures\btn-upgrade-terran-vehicleweaponslevel3.dds"/>
-        <EffectArray Operation="Set" Reference="Weapon,AP_SpartanCompanyG,Icon" Value="Assets\Textures\btn-upgrade-terran-vehicleweaponslevel3.dds"/>
-        <EffectArray Operation="Set" Reference="Weapon,AP_SpartanCompanyA,Icon" Value="Assets\Textures\btn-upgrade-terran-vehicleweaponslevel3.dds"/>
-        <EffectArray Operation="Set" Reference="Weapon,AP_SpartanCompanyGUpgraded,Icon" Value="Assets\Textures\btn-upgrade-terran-vehicleweaponslevel3.dds"/>
-        <EffectArray Operation="Set" Reference="Weapon,AP_SpartanCompanyAUpgraded,Icon" Value="Assets\Textures\btn-upgrade-terran-vehicleweaponslevel3.dds"/>
-        <EffectArray Operation="Set" Reference="Weapon,AP_SiegeBreaker,Icon" Value="Assets\Textures\btn-upgrade-terran-vehicleweaponslevel3.dds"/>
-        <EffectArray Operation="Set" Reference="Weapon,AP_ArcliteShockCannon,Icon" Value="Assets\Textures\btn-upgrade-terran-vehicleweaponslevel3.dds"/>
-        <EffectArray Operation="Set" Reference="Weapon,AP_Predator,Icon" Value="Assets\Textures\btn-upgrade-terran-vehicleweaponslevel3.dds"/>
-        <EffectArray Operation="Set" Reference="Weapon,AP_TyphoonMissilePod,Icon" Value="Assets\Textures\btn-upgrade-terran-vehicleweaponslevel3.dds"/>
-        <LeaderLevel value="3"/>
-    </CUpgrade>
-    <CUpgrade id="AP_TerranVehicleWeaponsUltraCapacitorsLevel1" parent="AP_BaseTerranVehicleWeaponsUltraCapacitors">
-        <Name value="Upgrade/Name/AP_TerranVehicleWeaponsUltraCapacitorsLevel1"/>
-        <Icon value="Assets\Textures\btn-upgrade-terran-vehicleweaponslevel1.dds"/>
-        <ScoreAmount value="200"/>
-        <EffectArray Operation="Set" Reference="Weapon,AP_JavelinMissileLaunchers,Icon" Value="Assets\Textures\btn-upgrade-terran-vehicleweaponslevel1.dds"/>
-        <EffectArray Operation="Set" Reference="Weapon,AP_ThorsHammer,Icon" Value="Assets\Textures\btn-upgrade-terran-vehicleweaponslevel1.dds"/>
-        <EffectArray Operation="Set" Reference="Weapon,AP_LanceMissileLaunchers,Icon" Value="Assets\Textures\btn-upgrade-terran-vehicleweaponslevel1.dds"/>
-        <EffectArray Operation="Set" Reference="Weapon,AP_90mmCannons,Icon" Value="Assets\Textures\btn-upgrade-terran-vehicleweaponslevel1.dds"/>
-        <EffectArray Operation="Set" Reference="Weapon,AP_CrucioShockCannon,Icon" Value="Assets\Textures\btn-upgrade-terran-vehicleweaponslevel1.dds"/>
-        <EffectArray Operation="Set" Reference="Weapon,AP_InfernalFlameThrower,Icon" Value="Assets\Textures\btn-upgrade-terran-vehicleweaponslevel1.dds"/>
-        <EffectArray Operation="Set" Reference="Weapon,AP_HellionTank,Icon" Value="Assets\Textures\btn-upgrade-terran-vehicleweaponslevel1.dds"/>
-        <EffectArray Operation="Set" Reference="Weapon,AP_Diamondback,Icon" Value="Assets\Textures\btn-upgrade-terran-vehicleweaponslevel1.dds"/>
-        <EffectArray Operation="Set" Reference="Weapon,AP_Vulture,Icon" Value="Assets\Textures\btn-upgrade-terran-vehicleweaponslevel1.dds"/>
-        <EffectArray Operation="Set" Reference="Weapon,AP_GoliathG,Icon" Value="Assets\Textures\btn-upgrade-terran-vehicleweaponslevel1.dds"/>
-        <EffectArray Operation="Set" Reference="Weapon,AP_GoliathA,Icon" Value="Assets\Textures\btn-upgrade-terran-vehicleweaponslevel1.dds"/>
-        <EffectArray Operation="Set" Reference="Weapon,AP_GoliathGUpgraded,Icon" Value="Assets\Textures\btn-upgrade-terran-vehicleweaponslevel1.dds"/>
-        <EffectArray Operation="Set" Reference="Weapon,AP_GoliathAUpgraded,Icon" Value="Assets\Textures\btn-upgrade-terran-vehicleweaponslevel1.dds"/>
-        <EffectArray Operation="Set" Reference="Weapon,AP_SpartanCompanyG,Icon" Value="Assets\Textures\btn-upgrade-terran-vehicleweaponslevel1.dds"/>
-        <EffectArray Operation="Set" Reference="Weapon,AP_SpartanCompanyA,Icon" Value="Assets\Textures\btn-upgrade-terran-vehicleweaponslevel1.dds"/>
-        <EffectArray Operation="Set" Reference="Weapon,AP_SpartanCompanyGUpgraded,Icon" Value="Assets\Textures\btn-upgrade-terran-vehicleweaponslevel1.dds"/>
-        <EffectArray Operation="Set" Reference="Weapon,AP_SpartanCompanyAUpgraded,Icon" Value="Assets\Textures\btn-upgrade-terran-vehicleweaponslevel1.dds"/>
-        <EffectArray Operation="Set" Reference="Weapon,AP_SiegeBreaker,Icon" Value="Assets\Textures\btn-upgrade-terran-vehicleweaponslevel1.dds"/>
-        <EffectArray Operation="Set" Reference="Weapon,AP_ArcliteShockCannon,Icon" Value="Assets\Textures\btn-upgrade-terran-vehicleweaponslevel1.dds"/>
-        <EffectArray Operation="Set" Reference="Weapon,AP_Predator,Icon" Value="Assets\Textures\btn-upgrade-terran-vehicleweaponslevel1.dds"/>
-        <EffectArray Operation="Set" Reference="Weapon,AP_TyphoonMissilePod,Icon" Value="Assets\Textures\btn-upgrade-terran-vehicleweaponslevel1.dds"/>
-    </CUpgrade>
-    <CUpgrade id="AP_TerranVehicleWeaponsUltraCapacitorsLevel2" parent="AP_BaseTerranVehicleWeaponsUltraCapacitors">
-        <Name value="Upgrade/Name/AP_TerranVehicleWeaponsUltraCapacitorsLevel2"/>
-        <Icon value="Assets\Textures\btn-upgrade-terran-vehicleweaponslevel2.dds"/>
-        <ScoreAmount value="350"/>
-        <EffectArray Operation="Set" Reference="Weapon,AP_JavelinMissileLaunchers,Icon" Value="Assets\Textures\btn-upgrade-terran-vehicleweaponslevel2.dds"/>
-        <EffectArray Operation="Set" Reference="Weapon,AP_ThorsHammer,Icon" Value="Assets\Textures\btn-upgrade-terran-vehicleweaponslevel2.dds"/>
-        <EffectArray Operation="Set" Reference="Weapon,AP_LanceMissileLaunchers,Icon" Value="Assets\Textures\btn-upgrade-terran-vehicleweaponslevel2.dds"/>
-        <EffectArray Operation="Set" Reference="Weapon,AP_90mmCannons,Icon" Value="Assets\Textures\btn-upgrade-terran-vehicleweaponslevel2.dds"/>
-        <EffectArray Operation="Set" Reference="Weapon,AP_CrucioShockCannon,Icon" Value="Assets\Textures\btn-upgrade-terran-vehicleweaponslevel2.dds"/>
-        <EffectArray Operation="Set" Reference="Weapon,AP_InfernalFlameThrower,Icon" Value="Assets\Textures\btn-upgrade-terran-vehicleweaponslevel2.dds"/>
-        <EffectArray Operation="Set" Reference="Weapon,AP_HellionTank,Icon" Value="Assets\Textures\btn-upgrade-terran-vehicleweaponslevel2.dds"/>
-        <EffectArray Operation="Set" Reference="Weapon,AP_Diamondback,Icon" Value="Assets\Textures\btn-upgrade-terran-vehicleweaponslevel2.dds"/>
-        <EffectArray Operation="Set" Reference="Weapon,AP_Vulture,Icon" Value="Assets\Textures\btn-upgrade-terran-vehicleweaponslevel2.dds"/>
-        <EffectArray Operation="Set" Reference="Weapon,AP_GoliathG,Icon" Value="Assets\Textures\btn-upgrade-terran-vehicleweaponslevel2.dds"/>
-        <EffectArray Operation="Set" Reference="Weapon,AP_GoliathA,Icon" Value="Assets\Textures\btn-upgrade-terran-vehicleweaponslevel2.dds"/>
-        <EffectArray Operation="Set" Reference="Weapon,AP_GoliathGUpgraded,Icon" Value="Assets\Textures\btn-upgrade-terran-vehicleweaponslevel2.dds"/>
-        <EffectArray Operation="Set" Reference="Weapon,AP_GoliathAUpgraded,Icon" Value="Assets\Textures\btn-upgrade-terran-vehicleweaponslevel2.dds"/>
-        <EffectArray Operation="Set" Reference="Weapon,AP_SpartanCompanyG,Icon" Value="Assets\Textures\btn-upgrade-terran-vehicleweaponslevel2.dds"/>
-        <EffectArray Operation="Set" Reference="Weapon,AP_SpartanCompanyA,Icon" Value="Assets\Textures\btn-upgrade-terran-vehicleweaponslevel2.dds"/>
-        <EffectArray Operation="Set" Reference="Weapon,AP_SpartanCompanyGUpgraded,Icon" Value="Assets\Textures\btn-upgrade-terran-vehicleweaponslevel2.dds"/>
-        <EffectArray Operation="Set" Reference="Weapon,AP_SpartanCompanyAUpgraded,Icon" Value="Assets\Textures\btn-upgrade-terran-vehicleweaponslevel2.dds"/>
-        <EffectArray Operation="Set" Reference="Weapon,AP_SiegeBreaker,Icon" Value="Assets\Textures\btn-upgrade-terran-vehicleweaponslevel2.dds"/>
-        <EffectArray Operation="Set" Reference="Weapon,AP_ArcliteShockCannon,Icon" Value="Assets\Textures\btn-upgrade-terran-vehicleweaponslevel2.dds"/>
-        <EffectArray Operation="Set" Reference="Weapon,AP_Predator,Icon" Value="Assets\Textures\btn-upgrade-terran-vehicleweaponslevel2.dds"/>
-        <EffectArray Operation="Set" Reference="Weapon,AP_TyphoonMissilePod,Icon" Value="Assets\Textures\btn-upgrade-terran-vehicleweaponslevel2.dds"/>
-    </CUpgrade>
-    <CUpgrade id="AP_TerranVehicleWeaponsUltraCapacitorsLevel3" parent="AP_BaseTerranVehicleWeaponsUltraCapacitors">
-        <Name value="Upgrade/Name/AP_TerranVehicleWeaponsUltraCapacitorsLevel3"/>
-        <Icon value="Assets\Textures\btn-upgrade-terran-vehicleweaponslevel3.dds"/>
-        <ScoreAmount value="500"/>
-        <EffectArray Operation="Set" Reference="Weapon,AP_JavelinMissileLaunchers,Icon" Value="Assets\Textures\btn-upgrade-terran-vehicleweaponslevel3.dds"/>
-        <EffectArray Operation="Set" Reference="Weapon,AP_ThorsHammer,Icon" Value="Assets\Textures\btn-upgrade-terran-vehicleweaponslevel3.dds"/>
-        <EffectArray Operation="Set" Reference="Weapon,AP_LanceMissileLaunchers,Icon" Value="Assets\Textures\btn-upgrade-terran-vehicleweaponslevel3.dds"/>
-        <EffectArray Operation="Set" Reference="Weapon,AP_90mmCannons,Icon" Value="Assets\Textures\btn-upgrade-terran-vehicleweaponslevel3.dds"/>
-        <EffectArray Operation="Set" Reference="Weapon,AP_CrucioShockCannon,Icon" Value="Assets\Textures\btn-upgrade-terran-vehicleweaponslevel3.dds"/>
-        <EffectArray Operation="Set" Reference="Weapon,AP_InfernalFlameThrower,Icon" Value="Assets\Textures\btn-upgrade-terran-vehicleweaponslevel3.dds"/>
-        <EffectArray Operation="Set" Reference="Weapon,AP_HellionTank,Icon" Value="Assets\Textures\btn-upgrade-terran-vehicleweaponslevel3.dds"/>
-        <EffectArray Operation="Set" Reference="Weapon,AP_Diamondback,Icon" Value="Assets\Textures\btn-upgrade-terran-vehicleweaponslevel3.dds"/>
-        <EffectArray Operation="Set" Reference="Weapon,AP_Vulture,Icon" Value="Assets\Textures\btn-upgrade-terran-vehicleweaponslevel3.dds"/>
-        <EffectArray Operation="Set" Reference="Weapon,AP_GoliathG,Icon" Value="Assets\Textures\btn-upgrade-terran-vehicleweaponslevel3.dds"/>
-        <EffectArray Operation="Set" Reference="Weapon,AP_GoliathA,Icon" Value="Assets\Textures\btn-upgrade-terran-vehicleweaponslevel3.dds"/>
-        <EffectArray Operation="Set" Reference="Weapon,AP_GoliathGUpgraded,Icon" Value="Assets\Textures\btn-upgrade-terran-vehicleweaponslevel3.dds"/>
-        <EffectArray Operation="Set" Reference="Weapon,AP_GoliathAUpgraded,Icon" Value="Assets\Textures\btn-upgrade-terran-vehicleweaponslevel3.dds"/>
-        <EffectArray Operation="Set" Reference="Weapon,AP_SpartanCompanyG,Icon" Value="Assets\Textures\btn-upgrade-terran-vehicleweaponslevel3.dds"/>
-        <EffectArray Operation="Set" Reference="Weapon,AP_SpartanCompanyA,Icon" Value="Assets\Textures\btn-upgrade-terran-vehicleweaponslevel3.dds"/>
-        <EffectArray Operation="Set" Reference="Weapon,AP_SpartanCompanyGUpgraded,Icon" Value="Assets\Textures\btn-upgrade-terran-vehicleweaponslevel3.dds"/>
-        <EffectArray Operation="Set" Reference="Weapon,AP_SpartanCompanyAUpgraded,Icon" Value="Assets\Textures\btn-upgrade-terran-vehicleweaponslevel3.dds"/>
-        <EffectArray Operation="Set" Reference="Weapon,AP_SiegeBreaker,Icon" Value="Assets\Textures\btn-upgrade-terran-vehicleweaponslevel3.dds"/>
-        <EffectArray Operation="Set" Reference="Weapon,AP_ArcliteShockCannon,Icon" Value="Assets\Textures\btn-upgrade-terran-vehicleweaponslevel3.dds"/>
-        <EffectArray Operation="Set" Reference="Weapon,AP_Predator,Icon" Value="Assets\Textures\btn-upgrade-terran-vehicleweaponslevel3.dds"/>
-        <EffectArray Operation="Set" Reference="Weapon,AP_TyphoonMissilePod,Icon" Value="Assets\Textures\btn-upgrade-terran-vehicleweaponslevel3.dds"/>
-    </CUpgrade>
-    <CUpgrade id="AP_UltraCapacitors">
-        <Flags index="UpgradeCheat" value="0"/>
-        <EditorCategories value="Race:Terran,UpgradeType:Talents"/>
-    </CUpgrade>
-    <CUpgrade id="AP_VanadiumPlating">
-        <Flags index="UpgradeCheat" value="0"/>
-        <EditorCategories value="Race:Terran,UpgradeType:Talents"/>
-    </CUpgrade>
-    <CUpgrade id="AP_Burrow">
-        <Icon value="Assets\Textures\btn-ability-zerg-burrow-color.dds"/>
-        <Alert value="ResearchComplete"/>
-        <Race value="Zerg"/>
-        <ScoreAmount value="200"/>
-        <ScoreResult value="BuildOrder"/>
-        <EditorCategories value="Race:Zerg,UpgradeType:Talents"/>
-    </CUpgrade>
-    <CUpgrade id="AP_GlialReconstitution">
-        <Flags index="TechTreeCheat" value="1"/>
-        <Icon value="Assets\Textures\btn-upgrade-zerg-glialreconstitution.dds"/>
-        <Alert value="ResearchComplete"/>
-        <Race value="Zerg"/>
-        <ScoreAmount value="200"/>
-        <ScoreResult value="BuildOrder"/>
-        <EffectArray Reference="Unit,AP_Roach,Speed" Value="0.750000"/>
-        <EditorCategories value="Race:Zerg,UpgradeType:Talents"/>
-        <AffectedUnitArray value="AP_Roach"/>
-        <AffectedUnitArray value="AP_RoachBurrowed"/>
-    </CUpgrade>
-    <CUpgrade id="AP_HotSBurstingGlands">
-        <Flags index="UpgradeCheat" value="0"/>
-        <EditorCategories value="Race:Zerg,UpgradeType:Talents"/>
-    </CUpgrade>
-    <CUpgrade id="AP_HotSEnhancedBileDucts">
-        <Flags index="UpgradeCheat" value="0"/>
-        <Alert value="ResearchComplete"/>
-        <Race value="Zerg"/>
-        <EditorCategories value="Race:Zerg,UpgradeType:Talents"/>
-        <AffectedUnitArray value="AP_Roach"/>
-    </CUpgrade>
-    <CUpgrade id="AP_HotSHardenedCarapace">
-        <Flags index="UpgradeCheat" value="0"/>
-        <Alert value="ResearchComplete"/>
-        <Race value="Zerg"/>
-        <EffectArray Reference="Unit,AP_Roach,LifeArmor" Value="1"/>
-        <EffectArray Reference="Unit,AP_RoachBurrowed,LifeArmor" Value="1"/>
-        <EditorCategories value="Race:Zerg,UpgradeType:Talents"/>
-        <AffectedUnitArray value="AP_Roach"/>
-        <AffectedUnitArray value="AP_RoachBurrowed"/>
-    </CUpgrade>
-    <CUpgrade id="AP_HotSOrganicCarapace">
-        <Flags index="UpgradeCheat" value="0"/>
-        <Icon value="Assets\Textures\btn-upgrade-zerg-organiccarapace.dds"/>
-        <Alert value="ResearchComplete"/>
-        <Race value="Zerg"/>
-        <ScoreAmount value="300"/>
-        <ScoreResult value="BuildOrder"/>
-        <EffectArray Reference="Unit,AP_Roach,LifeRegenRate" Value="2.000000"/>
-        <EffectArray Reference="Unit,AP_RoachBurrowed,LifeRegenRate" Value="2.000000"/>
-        <EditorCategories value="Race:Zerg,UpgradeType:Talents"/>
-        <AffectedUnitArray value="AP_Roach"/>
-        <AffectedUnitArray value="AP_RoachBurrowed"/>
-    </CUpgrade>
-    <CUpgrade id="AP_HotSRapidRegenerationRoach">
-        <Flags index="UpgradeCheat" value="0"/>
-    </CUpgrade>
-    <CUpgrade id="AP_HotSRoachHealth">
-        <Flags index="UpgradeCheat" value="0"/>
-        <EffectArray Reference="Unit,AP_Roach,LifeMax" Value="25"/>
-        <EffectArray Reference="Unit,AP_RoachBurrowed,LifeMax" Value="25"/>
-        <EffectArray Reference="Unit,AP_Roach,LifeStart" Value="25"/>
-        <EffectArray Reference="Unit,AP_RoachBurrowed,LifeStart" Value="25"/>
-    </CUpgrade>
-    <CUpgrade id="AP_HotSRoachSpeed">
-        <Icon value="Assets\Textures\btn-upgrade-zerg-glialreconstitution.dds"/>
-        <Race value="Zerg"/>
-        <ScoreResult value="BuildOrder"/>
-        <EffectArray Reference="Unit,AP_Roach,Speed" Value="0.750000"/>
-        <EditorCategories value="Race:Zerg,UpgradeType:Talents"/>
-    </CUpgrade>
-    <CUpgrade id="AP_HotSTunnelingClaws">
-        <Flags index="UpgradeCheat" value="0"/>
-        <EffectArray Reference="Unit,AP_RoachBurrowed,Speed" Value="2.250000"/>
-        <EffectArray Reference="Unit,AP_RoachBurrowed,LifeRegenRate" Value="5"/>
-        <EditorCategories value="Race:Zerg,UpgradeType:Talents"/>
-    </CUpgrade>
-    <CUpgrade id="AP_OrganicCarapace">
-        <Flags index="UpgradeCheat" value="0"/>
-        <Icon value="Assets\Textures\btn-upgrade-zerg-organiccarapace.dds"/>
-        <Alert value="ResearchComplete"/>
-        <Race value="Zerg"/>
-        <ScoreAmount value="300"/>
-        <ScoreResult value="BuildOrder"/>
-        <EffectArray Reference="Unit,AP_RoachBurrowed,LifeRegenRate" Value="10.000000"/>
-        <EditorCategories value="Race:Zerg,UpgradeType:Talents"/>
-        <AffectedUnitArray value="AP_Roach"/>
-        <AffectedUnitArray value="AP_RoachBurrowed"/>
-    </CUpgrade>
-    <CUpgrade id="AP_RoachCorpser">
-        <Flags index="UpgradeCheat" value="0"/>
-        <AffectedUnitArray value="AP_Roach"/>
-        <EffectArray Operation="Set" Reference="Weapon,AP_RoachCorpserAcidSaliva,Options[Hidden]" Value="0"/>
-        <EffectArray Operation="Set" Reference="Weapon,AP_AcidSaliva,Options[Hidden]" Value="1"/>
-        <EffectArray Operation="Set" Reference="Unit,AP_Roach,Subtitle" Value="UnitSubtitle/AP_RoachCorpser"/>
-        <EffectArray Operation="Set" Reference="Unit,AP_RoachBurrowed,Subtitle" Value="UnitSubtitle/AP_RoachCorpser"/>
-    </CUpgrade>
-    <CUpgrade id="AP_RoachVile">
-        <Flags index="UpgradeCheat" value="0"/>
-        <AffectedUnitArray value="AP_Roach"/>
-        <EffectArray Operation="Set" Reference="Weapon,AP_RoachVileAcidSaliva,Options[Hidden]" Value="0"/>
-        <EffectArray Operation="Set" Reference="Weapon,AP_AcidSaliva,Options[Hidden]" Value="1"/>
-        <EffectArray Operation="Set" Reference="Unit,AP_Roach,Subtitle" Value="UnitSubtitle/AP_RoachVile"/>
-        <EffectArray Operation="Set" Reference="Unit,AP_RoachBurrowed,Subtitle" Value="UnitSubtitle/AP_RoachVile"/>
-    </CUpgrade>
-    <CUpgrade id="AP_RoachVileCorpser">
-        <Flags index="UpgradeCheat" value="0"/>
-        <AffectedUnitArray value="AP_Roach"/>
-        <EffectArray Operation="Set" Reference="Weapon,AP_RoachVileCorpserAcidSaliva,Options[Hidden]" Value="0"/>
-        <EffectArray Operation="Set" Reference="Weapon,AP_RoachVileAcidSaliva,Options[Hidden]" Value="1"/>
-        <EffectArray Operation="Set" Reference="Weapon,AP_RoachCorpserAcidSaliva,Options[Hidden]" Value="1"/>
-        <EffectArray Operation="Set" Reference="Weapon,AP_AcidSaliva,Options[Hidden]" Value="1"/>
-        <EffectArray Operation="Set" Reference="Unit,AP_Roach,Subtitle" Value="UnitSubtitle/AP_RoachVileCorpser"/>
-        <EffectArray Operation="Set" Reference="Unit,AP_RoachBurrowed,Subtitle" Value="UnitSubtitle/AP_RoachVileCorpser"/>
-    </CUpgrade>
-    <CUpgrade id="AP_TunnelingClaws">
-        <Flags index="TechTreeCheat" value="1"/>
-        <Icon value="Assets\Textures\btn-upgrade-zerg-tunnelingclaws.dds"/>
-        <Alert value="ResearchComplete"/>
-        <Race value="Zerg"/>
-        <ScoreAmount value="300"/>
-        <ScoreResult value="BuildOrder"/>
-        <EffectArray Reference="Unit,AP_RoachBurrowed,Speed" Value="1.406200"/>
-        <EffectArray Reference="Unit,AP_RoachBurrowed,LifeRegenRate" Value="5"/>
-        <EditorCategories value="Race:Zerg,UpgradeType:Talents"/>
-        <AffectedUnitArray value="AP_Roach"/>
-        <AffectedUnitArray value="RoachBurrowed"/>
-    </CUpgrade>
-    <CUpgrade id="AP_HotSRoachDamage">
-        <EditorCategories value="Race:Zerg,UpgradeType:Talents"/>
-        <Flags index="UpgradeCheat" value="0"/>
-        <EffectArray Reference="Effect,AP_RoachCorpserAcidSalivaU,AttributeBonus[Light]" Value="8"/>
-        <EffectArray Reference="Effect,AP_RoachCorpserMelee,AttributeBonus[Light]" Value="8"/>
-        <EffectArray Reference="Effect,AP_RoachVileAcidSalivaU,AttributeBonus[Light]" Value="8"/>
-        <EffectArray Reference="Effect,AP_RoachVileUMelee,AttributeBonus[Light]" Value="8"/>
-        <EffectArray Reference="Effect,AP_AcidSalivaU,AttributeBonus[Light]" Value="8"/>
-        <EffectArray Reference="Effect,AP_RoachUMelee,AttributeBonus[Light]" Value="8"/>
-    </CUpgrade>
-    <CUpgrade id="AP_HotSRoachShield">
-        <EditorCategories value="Race:Zerg,UpgradeType:Talents"/>
-        <Flags index="UpgradeCheat" value="0"/>
-    </CUpgrade>
-    <CUpgrade id="AP_ChitinousPlating">
-        <Flags index="TechTreeCheat" value="1"/>
-        <Icon value="Assets\Textures\btn-upgrade-zerg-chitinousplating.dds"/>
-        <Alert value="ResearchComplete"/>
-        <Race value="Zerg"/>
-        <ScoreAmount value="300"/>
-        <ScoreResult value="BuildOrder"/>
-        <EffectArray Reference="Unit,AP_Ultralisk,LifeArmor" Value="2"/>
-        <EffectArray Reference="Unit,AP_UltraliskBurrowed,LifeArmor" Value="2"/>
-        <EffectArray Reference="Unit,AP_Ultralisk,LifeArmorLevel" Value="2"/>
-        <EffectArray Reference="Unit,AP_UltraliskBurrowed,LifeArmorLevel" Value="2"/>
-        <EditorCategories value="Race:Zerg,UpgradeType:Talents"/>
-        <AffectedUnitArray value="AP_Ultralisk"/>
-        <AffectedUnitArray value="AP_UltraliskBurrowed"/>
-    </CUpgrade>
-    <CUpgrade id="AP_HotSChitinousPlating">
-        <Flags index="UpgradeCheat" value="0"/>
-        <EffectArray Reference="Unit,AP_Ultralisk,LifeMax" Value="100"/>
-        <EffectArray Reference="Unit,AP_Ultralisk,LifeStart" Value="100"/>
-        <EffectArray Reference="Unit,AP_UltraliskBurrowed,LifeMax" Value="100"/>
-        <EffectArray Reference="Unit,AP_UltraliskBurrowed,LifeStart" Value="100"/>
-        <EditorCategories value="Race:Zerg,UpgradeType:Talents"/>
-        <AffectedUnitArray value="AP_Ultralisk"/>
-        <AffectedUnitArray value="AP_UltraliskBurrowed"/>
-    </CUpgrade>
-    <CUpgrade id="AP_HotSMonarchBlades">
-        <Flags index="UpgradeCheat" value="0"/>
-        <Race value="Zerg"/>
-        <EditorCategories value="Race:Zerg,UpgradeType:Talents"/>
-        <AffectedUnitArray value="AP_Ultralisk"/>
-        <AffectedUnitArray value="HotSTorrasque"/>
-        <AffectedUnitArray value="HotSNoxious"/>
-    </CUpgrade>
-    <CUpgrade id="AP_HotSUltraliskBurrowCharge">
-        <Flags index="UpgradeCheat" value="0"/>
-        <AffectedUnitArray value="AP_Ultralisk"/>
-        <AffectedUnitArray value="AP_UltraliskBurrowed"/>
-    </CUpgrade>
-    <CUpgrade id="AP_UltraliskBurrowChargeUpgrade">
-        <InfoTooltipPriority value="1"/>
-        <Icon value="Assets\Textures\btn-upgrade-zerg-burrowcharge.dds"/>
-        <Alert value="ResearchComplete"/>
-        <Race value="Zerg"/>
-        <ScoreAmount value="400"/>
-        <ScoreResult value="BuildOrder"/>
-        <EditorCategories value="Race:Zerg,UpgradeType:Talents"/>
-        <AffectedUnitArray value="AP_Ultralisk"/>
-        <AffectedUnitArray value="AP_UltraliskBurrowed"/>
-    </CUpgrade>
-    <CUpgrade id="AP_HotSTissueAssimilation">
-        <Flags index="UpgradeCheat" value="0"/>
-        <Race value="Zerg"/>
-        <ScoreAmount value="200"/>
-        <ScoreResult value="BuildOrder"/>
-        <EditorCategories value="Race:Zerg,UpgradeType:Talents"/>
-    </CUpgrade>
-    <CUpgrade id="AP_HotSTorrasque">
-        <EffectArray Operation="Set" Reference="Unit,AP_Ultralisk,Subtitle" Value="UnitSubtitle/AP_UltraliskTorrasque"/>
-        <EffectArray Operation="Set" Reference="Unit,AP_UltraliskBurrowed,Subtitle" Value="UnitSubtitle/AP_UltraliskTorrasque"/>
-        <EffectArray Operation="Set" Reference="Unit,AP_TorrasqueChrysalis,Subtitle" Value="UnitSubtitle/AP_UltraliskTorrasque"/>
-        <AffectedUnitArray value="AP_Ultralisk"/>
-    </CUpgrade>
-    <CUpgrade id="AP_HotSNoxious">
-        <EffectArray Operation="Set" Reference="Unit,AP_Ultralisk,Subtitle" Value="UnitSubtitle/AP_UltraliskNoxious"/>
-        <EffectArray Operation="Set" Reference="Unit,AP_UltraliskBurrowed,Subtitle" Value="UnitSubtitle/AP_UltraliskNoxious"/>
-        <EffectArray Operation="Set" Reference="Unit,AP_TorrasqueChrysalis,Subtitle" Value="UnitSubtitle/AP_UltraliskNoxious"/>
-        <AffectedUnitArray value="AP_Ultralisk"/>
-    </CUpgrade>
-    <CUpgrade id="AP_HotSNoxiousTorrasque">
-        <EffectArray Operation="Set" Reference="Unit,AP_Ultralisk,Subtitle" Value="UnitSubtitle/AP_UltraliskNoxiousTorrasque"/>
-        <EffectArray Operation="Set" Reference="Unit,AP_UltraliskBurrowed,Subtitle" Value="UnitSubtitle/AP_UltraliskNoxiousTorrasque"/>
-        <EffectArray Operation="Set" Reference="Unit,AP_TorrasqueChrysalis,Subtitle" Value="UnitSubtitle/AP_UltraliskNoxiousTorrasque"/>
-        <AffectedUnitArray value="AP_Ultralisk"/>
-    </CUpgrade>
-    <CUpgrade id="AP_HotSLurker">
-        <EffectArray Operation="Set" Reference="Unit,AP_Hydralisk,Subtitle" Value="UnitSubtitle/AP_HydraliskLurker"/>
-        <EffectArray Operation="Set" Reference="Unit,AP_HydraliskBurrowed,Subtitle" Value="UnitSubtitle/AP_HydraliskLurker"/>
-        <AffectedUnitArray value="AP_Hydralisk"/>
-        <AffectedUnitArray value="AP_HydraliskBurrowed"/>
-        <EditorCategories value="Race:Zerg,UpgradeType:Talents"/>
-    </CUpgrade>
-    <CUpgrade id="AP_HotSLurkerImpaler">
-        <EffectArray Operation="Set" Reference="Unit,AP_Hydralisk,Subtitle" Value="UnitSubtitle/AP_HydraliskLurkerImpaler"/>
-        <EffectArray Operation="Set" Reference="Unit,AP_HydraliskBurrowed,Subtitle" Value="UnitSubtitle/AP_HydraliskLurkerImpaler"/>
-        <AffectedUnitArray value="AP_Hydralisk"/>
-        <AffectedUnitArray value="AP_HydraliskBurrowed"/>
-        <EditorCategories value="Race:Zerg,UpgradeType:Talents"/>
-    </CUpgrade>
-    <CUpgrade id="AP_HotSImpaler">
-        <EffectArray Operation="Set" Reference="Unit,AP_Hydralisk,Subtitle" Value="UnitSubtitle/AP_HydraliskImpaler"/>
-        <EffectArray Operation="Set" Reference="Unit,AP_HydraliskBurrowed,Subtitle" Value="UnitSubtitle/AP_HydraliskImpaler"/>
-        <AffectedUnitArray value="AP_Hydralisk"/>
-        <AffectedUnitArray value="AP_HydraliskBurrowed"/>
-        <EditorCategories value="Race:Zerg,UpgradeType:Talents"/>
-    </CUpgrade>
-    <CUpgrade id="AP_HotSHydraliskHealth">
-        <Flags index="UpgradeCheat" value="0"/>
-        <Icon value="Assets\Textures\BTN-Upgrade-Zerg-AncillaryArmor.dds"/>
-        <Alert value="ResearchComplete"/>
-        <Race value="Zerg"/>
-        <EffectArray Reference="Unit,AP_Hydralisk,LifeMax" Value="20"/>
-        <EffectArray Reference="Unit,AP_Hydralisk,LifeStart" Value="20"/>
-        <EffectArray Reference="Unit,AP_HydraliskBurrowed,LifeMax" Value="20"/>
-        <EffectArray Reference="Unit,AP_HydraliskBurrowed,LifeStart" Value="20"/>
-        <EditorCategories value="Race:Zerg,UpgradeType:Talents"/>
-        <AffectedUnitArray value="AP_Hydralisk"/>
-        <AffectedUnitArray value="AP_HydraliskBurrowed"/>
-    </CUpgrade>
-    <CUpgrade id="AP_HotSGroovedSpines">
-        <EffectArray Reference="Weapon,NeedleSpines,Range" Value="1"/>
-        <EditorCategories value="Race:Zerg,UpgradeType:Talents"/>
-        <AffectedUnitArray value="AP_Hydralisk"/>
-        <AffectedUnitArray value="AP_HydraliskBurrowed"/>
-    </CUpgrade>
-    <CUpgrade id="AP_HotSExplosiveSpines">
-        <Flags index="UpgradeCheat" value="0"/>
-        <EditorCategories value="Race:Zerg,UpgradeType:Talents"/>
-        <AffectedUnitArray value="AP_Hydralisk"/>
-        <AffectedUnitArray value="AP_HydraliskBurrowed"/>
-    </CUpgrade>
-    <CUpgrade id="AP_HotSHydraliskFrenzy">
-        <EditorCategories value="Race:Zerg,UpgradeType:Talents"/>
-        <AffectedUnitArray value="AP_Hydralisk"/>
-        <AffectedUnitArray value="AP_HydraliskBurrowed"/>
-    </CUpgrade>
-    <CUpgrade id="AP_HotSParalyticSpines">
-        <EditorCategories value="Race:Zerg,UpgradeType:Talents"/>
-        <AffectedUnitArray value="AP_Hydralisk"/>
-        <AffectedUnitArray value="AP_HydraliskBurrowed"/>
-    </CUpgrade>
-<<<<<<< HEAD
-    <CUpgrade id="AP_NovaBaseSuitEnhancements">
-        <!-- These attributes are for all suits -->
-        <EffectArray Reference="Unit,AP_NovaHero,LifeMax" Value="150"/>
-        <EffectArray Reference="Unit,AP_NovaHero,LifeStart" Value="150"/>
-        <EffectArray Reference="Unit,AP_NovaHero,Speed" Value="0.25"/>
-        <EffectArray Reference="Unit,AP_NovaHero,LifeArmor" Value="1"/>
-        <EffectArray Reference="Unit,AP_NovaHoloDecoy,LifeMax" Value="150"/>
-        <EffectArray Reference="Unit,AP_NovaHoloDecoy,LifeStart" Value="150"/>
-        <EffectArray Reference="Unit,AP_NovaHoloDecoy,Speed" Value="0.25"/>
-        <EffectArray Reference="Unit,AP_NovaHoloDecoy,LifeArmor" Value="1"/>
-        <AffectedUnitArray value="AP_NovaHero"/>
-        <AffectedUnitArray value="AP_NovaHoloDecoy"/>
-    </CUpgrade>
-    <CUpgrade id="AP_NovaArmoredSuit">
-        <!-- Armor and life from Jumpsuit - on top on the base -->
-        <EffectArray Reference="Unit,AP_NovaHero,LifeArmor" Value="1"/>
-        <EffectArray Reference="Unit,AP_NovaHero,LifeMax" Value="100"/>
-        <EffectArray Reference="Unit,AP_NovaHero,LifeStart" Value="100"/>
-        <EffectArray Reference="Unit,AP_NovaHoloDecoy,LifeArmor" Value="1"/>
-        <EffectArray Reference="Unit,AP_NovaHoloDecoy,LifeMax" Value="100"/>
-        <EffectArray Reference="Unit,AP_NovaHoloDecoy,LifeStart" Value="100"/>
-        <EffectArray Operation="Set" Reference="Behavior,AP_NovaJumpJetRegen,Modification.VitalRegenArray[Life]" Value="20"/>
-        <AffectedUnitArray value="AP_NovaHero"/>
-        <AffectedUnitArray value="AP_NovaHoloDecoy"/>
-    </CUpgrade>
-    <CUpgrade id="AP_NovaArmorApolloInfantrySuit">
-        <!-- Just Energy upgrade -->
-        <EffectArray Reference="Unit,AP_NovaHero,EnergyStart" Value="100"/>
-        <EffectArray Reference="Unit,AP_NovaHero,EnergyMax" Value="100"/>
-        <EffectArray Reference="Unit,AP_NovaHero,EnergyRegenRate" Value="1.750000"/>
-        <EffectArray Reference="Unit,AP_NovaHoloDecoy,EnergyStart" Value="100"/>
-        <EffectArray Reference="Unit,AP_NovaHoloDecoy,EnergyMax" Value="100"/>
-        <EffectArray Reference="Unit,AP_NovaHoloDecoy,EnergyRegenRate" Value="1.750000"/>
-        <AffectedUnitArray value="AP_NovaHero"/>
-        <AffectedUnitArray value="AP_NovaHoloDecoy"/>
-    </CUpgrade>
-    <CUpgrade id="AP_NovaArmorBlinkSuit">
-        <!-- Just grant Blink ability -->
-        <AffectedUnitArray value="AP_NovaHero"/>
-        <AffectedUnitArray value="AP_NovaHoloDecoy"/>
-    </CUpgrade>
-    <CUpgrade id="AP_NovaArmorJumpSuit">
-        <!-- Mobility upgrade -->
-        <EffectArray Reference="Unit,AP_NovaHero,Speed" Value="1.500000"/>
-        <EffectArray Operation="Set" Reference="Unit,AP_NovaHero,Mover" Value="CliffJumper"/>
-        <EffectArray Reference="Unit,AP_NovaHoloDecoy,Speed" Value="1.500000"/>
-        <EffectArray Operation="Set" Reference="Unit,AP_NovaHoloDecoy,Mover" Value="CliffJumper"/>
-        <AffectedUnitArray value="AP_NovaHero"/>
-        <AffectedUnitArray value="AP_NovaHoloDecoy"/>
-    </CUpgrade>
-    <CUpgrade id="AP_NovaArmorPredatorBattlesuit">
-        <Flags index="UpgradeCheat" value="0"/>
-        <InfoTooltipPriority value="2"/>
-        <Race value="Protoss"/>
-        <ScoreResult value="BuildOrder"/>
-        <EffectArray Operation="Set" Reference="Unit,AP_NovaHero,LifeArmorName" Value="Unit/LifeArmorName/PredatorBattlesuit"/>
-        <EffectArray Reference="Unit,AP_NovaHero,LifeArmorLevel" Value="1"/>
-        <EffectArray Reference="Unit,AP_NovaHero,LifeArmor" Value="1"/>
-        <EffectArray Reference="Unit,AP_NovaHero,Speed" Value="0.5"/>
-        <EffectArray Reference="Unit,AP_NovaHero,SpeedMultiplierCreep" Value="0.3"/>
-        <EditorCategories value="Race:Terran,UpgradeType:Talents"/>
-        <AffectedUnitArray value="AP_NovaHero"/>
-        <AffectedUnitArray value="AP_NovaHoloDecoy"/>
-    </CUpgrade>
-    <CUpgrade id="AP_NovaCloak">
-        <!-- Basic Nova Cloak -->
-        <AffectedUnitArray value="AP_NovaHero"/>
-        <AffectedUnitArray value="AP_NovaHoloDecoy"/>
-    </CUpgrade>
-    <CUpgrade id="AP_NovaArmorStealthSuit">
-        <!-- Nova permanent cloak -->
-        <AffectedUnitArray value="AP_NovaHero"/>
-        <AffectedUnitArray value="AP_NovaHoloDecoy"/>
-    </CUpgrade>
-    <CUpgrade id="AP_NovaGadgetFlashBangGrenades">
-        <Flags index="UpgradeCheat" value="0"/>
-        <InfoTooltipPriority value="2"/>
-        <Race value="Protoss"/>
-        <ScoreResult value="BuildOrder"/>
-        <EditorCategories value="Race:Terran,UpgradeType:Talents"/>
-        <AffectedUnitArray value="AP_NovaHero"/>
-    </CUpgrade>
-    <CUpgrade id="AP_NovaGadgetHiveMindAmplifier">
-        <Flags index="UpgradeCheat" value="0"/>
-        <InfoTooltipPriority value="2"/>
-        <Race value="Protoss"/>
-        <ScoreResult value="BuildOrder"/>
-        <EditorCategories value="Race:Terran,UpgradeType:Talents"/>
-        <AffectedUnitArray value="AP_NovaHero"/>
-        <AffectedUnitArray value="AP_NovaHoloDecoy"/>
-    </CUpgrade>
-    <CUpgrade id="AP_NovaGadgetHolographicDecoy">
-        <Flags index="UpgradeCheat" value="0"/>
-        <InfoTooltipPriority value="2"/>
-        <ScoreResult value="BuildOrder"/>
-        <EditorCategories value="Race:Terran,UpgradeType:Talents"/>
-        <AffectedUnitArray value="AP_NovaHero"/>
-    </CUpgrade>
-    <CUpgrade id="AP_NovaGadgetPersonalDefensiveMatrix">
-        <Flags index="UpgradeCheat" value="0"/>
-        <Race value="Terr"/>
-        <EditorCategories value="Race:Terran,UpgradeType:Talents"/>
-        <AffectedUnitArray value="AP_NovaHero"/>
-        <AffectedUnitArray value="AP_NovaHoloDecoy"/>
-        <LeaderAlias value=""/>
-    </CUpgrade>
-    <CUpgrade id="AP_NovaGadgetPulseGrenades">
-        <Flags index="UpgradeCheat" value="0"/>
-        <InfoTooltipPriority value="2"/>
-        <Race value="Protoss"/>
-        <ScoreResult value="BuildOrder"/>
-        <EditorCategories value="Race:Terran,UpgradeType:Talents"/>
-        <AffectedUnitArray value="AP_NovaHero"/>
-    </CUpgrade>
-    <CUpgrade id="AP_NovaGadgetSwarmGrenade">
-        <Flags index="UpgradeCheat" value="0"/>
-        <InfoTooltipPriority value="2"/>
-        <Race value="Protoss"/>
-        <ScoreResult value="BuildOrder"/>
-        <EditorCategories value="Race:Terran,UpgradeType:Talents"/>
-        <AffectedUnitArray value="AP_NovaHero"/>
-        <AffectedUnitArray value="AP_NovaHoloDecoy"/>
-    </CUpgrade>
-    <CUpgrade id="AP_NovaHelmetDominationVisor">
-        <Flags index="UpgradeCheat" value="0"/>
-        <InfoTooltipPriority value="2"/>
-        <Race value="Terr"/>
-        <ScoreResult value="BuildOrder"/>
-        <EditorCategories value="Race:Terran,UpgradeType:Talents"/>
-        <AffectedUnitArray value="AP_NovaHero"/>
-        <AffectedUnitArray value="AP_NovaHoloDecoy"/>
-    </CUpgrade>
-    <CUpgrade id="AP_NovaHelmetGhostVisor">
-        <Flags index="UpgradeCheat" value="0"/>
-        <InfoTooltipPriority value="2"/>
-        <Race value="Terr"/>
-        <ScoreResult value="BuildOrder"/>
-        <EditorCategories value="Race:Terran,UpgradeType:Talents"/>
-        <AffectedUnitArray value="AP_NovaHero"/>
-        <AffectedUnitArray value="AP_NovaHoloDecoy"/>
-    </CUpgrade>
-    <CUpgrade id="AP_NovaHelmetHiveMindAmplifier">
-        <Flags index="UpgradeCheat" value="0"/>
-        <InfoTooltipPriority value="2"/>
-        <Race value="Terr"/>
-        <ScoreResult value="BuildOrder"/>
-        <EditorCategories value="Race:Terran,UpgradeType:Talents"/>
-        <AffectedUnitArray value="AP_NovaHero"/>
-        <AffectedUnitArray value="AP_NovaHoloDecoy"/>
-    </CUpgrade>
-    <CUpgrade id="AP_NovaHelmetRangefinderOculus">
-        <Flags index="UpgradeCheat" value="0"/>
-        <InfoTooltipPriority value="2"/>
-        <Race value="Terr"/>
-        <ScoreResult value="BuildOrder"/>
-        <EffectArray Reference="Unit,AP_NovaHero,SightBonus[Dusk]" Value="2"/>
-        <EffectArray Reference="Unit,AP_NovaHero,SightBonus[Dawn]" Value="2"/>
-        <EffectArray Reference="Unit,AP_NovaHoloDecoy,SightBonus[Dusk]" Value="2"/>
-        <EffectArray Reference="Unit,AP_NovaHoloDecoy,SightBonus[Dawn]" Value="2"/>
-        <EffectArray Reference="Weapon,AP_NovaWeaponHellfireShotgun,Range" Value="2"/>
-        <EffectArray Reference="Weapon,AP_NovaWeaponCanisterRifle,Range" Value="2"/>
-        <EffectArray Reference="Weapon,AP_NovaWeaponPlasmaRifle,Range" Value="2"/>
-        <EffectArray Reference="Weapon,AP_NovaWeaponBlazefireBladeGun,Range" Value="2"/>
-        <EffectArray Reference="Weapon,AP_NovaWeaponPsiBlade,Range" Value="1"/>
-        <EditorCategories value="Race:Terran,UpgradeType:Talents"/>
-        <AffectedUnitArray value="AP_NovaHero"/>
-        <AffectedUnitArray value="AP_NovaHoloDecoy"/>
-    </CUpgrade>
-    <CUpgrade id="AP_NovaHelmetSensorVisor">
-        <Flags index="UpgradeCheat" value="0"/>
-        <InfoTooltipPriority value="2"/>
-        <Race value="Terr"/>
-        <ScoreResult value="BuildOrder"/>
-        <EffectArray Reference="Unit,AP_NovaHero,SightBonus[Dusk]" Value="3"/>
-        <EffectArray Reference="Unit,AP_NovaHero,SightBonus[Dawn]" Value="3"/>
-        <EffectArray Reference="Unit,AP_NovaHoloDecoy,SightBonus[Dusk]" Value="3"/>
-        <EffectArray Reference="Unit,AP_NovaHoloDecoy,SightBonus[Dawn]" Value="3"/>
-        <EditorCategories value="Race:Terran,UpgradeType:Talents"/>
-        <AffectedUnitArray value="AP_NovaHero"/>
-        <AffectedUnitArray value="AP_NovaHoloDecoy"/>
-    </CUpgrade>
-    <CUpgrade id="AP_NovaIndoorSounds">
-        <EffectArray Operation="Set" Reference="Actor,AP_NovaWeaponCanisterRifleAttackCloaked,LaunchSound" Value="AP_Nova_SniperRifle_AttackLaunch_BoomySweetenerSound"/>
-        <EffectArray Operation="Set" Reference="Actor,AP_NovaWeaponCanisterRifleAttackUncloaked,LaunchSound" Value="AP_Nova_SniperRifle_AttackLaunch_MechySweetenerSound"/>
-        <EffectArray Operation="Set" Reference="Actor,AP_NovaWeaponCanisterRifleSnipeAttack,LaunchSound" Value="AP_Nova_Snipe_Tail"/>
-        <AffectedUnitArray value="AP_NovaHero"/>
-        <AffectedUnitArray value="AP_NovaHoloDecoy"/>
-    </CUpgrade>
-    <CUpgrade id="AP_NovaOutdoorSounds">
-        <EffectArray Operation="Set" Reference="Actor,AP_NovaWeaponCanisterRifleAttackCloaked,LaunchSound" Value="AP_Nova_SniperRifle_AttackLaunch_BoomySweetenerTailSound"/>
-        <EffectArray Operation="Set" Reference="Actor,AP_NovaWeaponCanisterRifleAttackUncloaked,LaunchSound" Value="AP_Nova_SniperRifle_AttackLaunch_MechySweetenerTailSound"/>
-        <EffectArray Operation="Set" Reference="Actor,AP_NovaWeaponCanisterRifleSnipeAttack,LaunchSound" Value="AP_Nova_Snipe_TailExterior"/>
-        <AffectedUnitArray value="AP_NovaHero"/>
-        <AffectedUnitArray value="AP_NovaHoloDecoy"/>
-    </CUpgrade>
-    <CUpgrade id="AP_NovaSilentkill">
-        <Flags index="UpgradeCheat" value="0"/>
-        <EditorCategories value="Race:Terran,UpgradeType:Talents"/>
-        <AffectedUnitArray value="AP_NovaHero"/>
-    </CUpgrade>
-    <CUpgrade id="AP_NovaVoice1">
-        <Flags index="UpgradeCheat" value="0"/>
-        <EditorCategories value="Race:Terran,UpgradeType:Talents"/>
-        <AffectedUnitArray value="AP_NovaHero"/>
-    </CUpgrade>
-    <CUpgrade id="AP_NovaVoice2">
-        <Flags index="UpgradeCheat" value="0"/>
-        <EditorCategories value="Race:Terran,UpgradeType:Talents"/>
-        <AffectedUnitArray value="AP_NovaHero"/>
-    </CUpgrade>
-    <CUpgrade id="AP_NovaVoice3">
-        <Flags index="UpgradeCheat" value="0"/>
-        <EditorCategories value="Race:Terran,UpgradeType:Talents"/>
-        <AffectedUnitArray value="AP_NovaHero"/>
-    </CUpgrade>
-    <CUpgrade id="AP_NovaVoice4">
-        <Flags index="UpgradeCheat" value="0"/>
-        <EditorCategories value="Race:Terran,UpgradeType:Talents"/>
-        <AffectedUnitArray value="AP_NovaHero"/>
-    </CUpgrade>
-    <CUpgrade id="AP_NovaVoice5">
-        <Flags index="UpgradeCheat" value="0"/>
-        <EditorCategories value="Race:Terran,UpgradeType:Talents"/>
-        <AffectedUnitArray value="AP_NovaHero"/>
-    </CUpgrade>
-    <CUpgrade id="AP_NovaVoice6">
-        <Flags index="UpgradeCheat" value="0"/>
-        <EditorCategories value="Race:Terran,UpgradeType:Talents"/>
-        <AffectedUnitArray value="AP_NovaHero"/>
-    </CUpgrade>
-    <CUpgrade id="AP_NovaWeaponBlazefireBlade">
-        <Flags index="UpgradeCheat" value="0"/>
-        <InfoTooltipPriority value="2"/>
-        <Race value="Terr"/>
-        <ScoreResult value="BuildOrder"/>
-        <EditorCategories value="Race:Terran,UpgradeType:Talents"/>
-        <AffectedUnitArray value="AP_NovaHero"/>
-        <AffectedUnitArray value="AP_NovaHoloDecoy"/>
-    </CUpgrade>
-    <CUpgrade id="AP_NovaWeaponCanisterRifle">
-        <Flags index="UpgradeCheat" value="0"/>
-        <InfoTooltipPriority value="2"/>
-        <Race value="Terr"/>
-        <ScoreResult value="BuildOrder"/>
-        <EditorCategories value="Race:Terran,UpgradeType:Talents"/>
-        <AffectedUnitArray value="AP_NovaHero"/>
-        <AffectedUnitArray value="AP_NovaHoloDecoy"/>
-    </CUpgrade>
-    <CUpgrade id="AP_NovaWeaponHellfireShotgun">
-        <Flags index="UpgradeCheat" value="0"/>
-        <InfoTooltipPriority value="2"/>
-        <Race value="Terr"/>
-        <ScoreResult value="BuildOrder"/>
-        <EditorCategories value="Race:Terran,UpgradeType:Talents"/>
-        <AffectedUnitArray value="AP_NovaHero"/>
-        <AffectedUnitArray value="AP_NovaHoloDecoy"/>
-    </CUpgrade>
-    <CUpgrade id="AP_NovaWeaponInvictusLongshot">
-        <Flags index="UpgradeCheat" value="0"/>
-        <InfoTooltipPriority value="2"/>
-        <Race value="Protoss"/>
-        <ScoreResult value="BuildOrder"/>
-        <EditorCategories value="Race:Terran,UpgradeType:Talents"/>
-        <AffectedUnitArray value="AP_NovaHero"/>
-        <AffectedUnitArray value="AP_NovaHoloDecoy"/>
-    </CUpgrade>
-    <CUpgrade id="AP_NovaWeaponPlasmaRifle">
-        <Flags index="UpgradeCheat" value="0"/>
-        <InfoTooltipPriority value="2"/>
-        <Race value="Terr"/>
-        <ScoreResult value="BuildOrder"/>
-        <EditorCategories value="Race:Terran,UpgradeType:Talents"/>
-        <AffectedUnitArray value="AP_NovaHero"/>
-        <AffectedUnitArray value="AP_NovaHoloDecoy"/>
-    </CUpgrade>
-    <CUpgrade id="AP_NovaWeaponPsiBlade">
-        <Flags index="UpgradeCheat" value="0"/>
-        <InfoTooltipPriority value="2"/>
-        <Race value="Terr"/>
-        <ScoreResult value="BuildOrder"/>
-        <EditorCategories value="Race:Terran,UpgradeType:Talents"/>
-        <AffectedUnitArray value="AP_NovaHero"/>
-        <AffectedUnitArray value="AP_NovaHoloDecoy"/>
-    </CUpgrade>
-    <CUpgrade id="AP_NovaWeaponPsiRifle">
-        <Flags index="UpgradeCheat" value="0"/>
-        <InfoTooltipPriority value="2"/>
-        <Race value="Protoss"/>
-        <ScoreResult value="BuildOrder"/>
-        <EditorCategories value="Race:Terran,UpgradeType:Talents"/>
-        <AffectedUnitArray value="AP_NovaHero"/>
-        <AffectedUnitArray value="AP_NovaHoloDecoy"/>
-    </CUpgrade>
-    <CUpgrade id="AP_SuperStimpackNova">
-        <Flags index="UpgradeCheat" value="0"/>
-        <EditorCategories value="Race:Terran,UpgradeType:Talents"/>
-        <AffectedUnitArray value="AP_NovaHero"/>
-    </CUpgrade>
-    <CUpgrade id="AP_DetectionEnemy">
-        <Flags index="UpgradeCheat" value="0"/>
-    </CUpgrade>
-    <CUpgrade id="AP_NovaWarpOut">
-        <Flags index="UpgradeCheat" value="0"/>
-=======
-    <CUpgrade id="AP_HotSLocustSpeed">
-        <Flags index="UpgradeCheat" value="0"/>
-        <EffectArray Operation="Multiply" Reference="Unit,AP_Locust,Speed" Value="1.200000"/>
-        <EffectArray Operation="Multiply" Reference="Unit,AP_LocustFlying,Speed" Value="1.200000"/>
-        <EditorCategories value="Race:Zerg,UpgradeType:Talents"/>
-        <AffectedUnitArray value="AP_Locust"/>
-        <AffectedUnitArray value="AP_LocustFlying"/>
-    </CUpgrade>
-    <CUpgrade id="AP_HotSPressurizedGlands">
-        <Flags index="UpgradeCheat" value="0"/>
-        <EffectArray Operation="Set" Reference="Weapon,AP_Locust,TargetFilters" Value="Visible;Missile,Stasis,Dead,Hidden,Invulnerable"/>
-        <EffectArray Operation="Set" Reference="Weapon,AP_LocustFlying,TargetFilters" Value="Visible;Missile,Stasis,Dead,Hidden,Invulnerable"/>
-        <EffectArray Operation="Set" Reference="Weapon,AP_LocustLaunch,TargetFilters" Value="Visible;Missile,Stasis,Dead,Hidden,Invulnerable"/>
-        <EffectArray Operation="Set" Reference="Weapon,AP_LocustFlyingLaunch,TargetFilters" Value="Visible;Missile,Stasis,Dead,Hidden,Invulnerable"/>
-        <EditorCategories value="Race:Zerg,UpgradeType:Talents"/>
-        <AffectedUnitArray value="AP_Locust"/>
-        <AffectedUnitArray value="AP_LocustFlying"/>
-    </CUpgrade>
-    <CUpgrade id="AP_HotSRapidIncubation">
-        <Flags index="UpgradeCheat" value="0"/>
-        <EffectArray Operation="Subtract" Reference="Abil,AP_LocustLaunch,Cost[0].Cooldown.TimeUse" Value="3.000000"/>
-        <EffectArray Operation="Subtract" Reference="Abil,AP_LocustFlyingLaunch,Cost[0].Cooldown.TimeUse" Value="3.000000"/>
-        <EffectArray Operation="Subtract" Reference="Weapon,AP_LocustLaunch,Cost.Cooldown.TimeUse" Value="3.000000"/>
-        <EffectArray Operation="Subtract" Reference="Weapon,AP_LocustFlyingLaunch,Cost.Cooldown.TimeUse" Value="3.000000"/>
-        <EffectArray Operation="Subtract" Reference="Weapon,AP_LocustLaunch,Period" Value="3.000000"/>
-        <EffectArray Operation="Subtract" Reference="Weapon,AP_LocustFlyingLaunch,Period" Value="3.000000"/>
-        <EffectArray Operation="Subtract" Reference="Behavior,AP_SwarmHostEggAnimation,Duration" Value="3.000000"/>
-        <EditorCategories value="Race:Zerg,UpgradeType:Talents"/>
-    </CUpgrade>
-    <CUpgrade id="AP_HotSBurrowSwarmHost">
-        <EditorCategories value="Race:Zerg,UpgradeType:Talents"/>
-    </CUpgrade>
-    <!-- Carrion -->
-    <CUpgrade id="AP_HotSHaveSwarmHostSplitA">
-        <EffectArray Operation="Set" Reference="Weapon,AP_LocustLaunch,Options[Hidden]" Value="1"/>
-        <EffectArray Operation="Set" Reference="Weapon,AP_LocustLaunch,Options[Disabled]" Value="1"/>
-        <EffectArray Operation="Set" Reference="Weapon,AP_LocustFlyingLaunch,Options[Hidden]" Value="0"/>
-        <EffectArray Operation="Set" Reference="Weapon,AP_LocustFlyingLaunch,Options[Disabled]" Value="0"/>
-        <EffectArray Operation="Set" Reference="Unit,AP_SwarmHost,Subtitle" Value="UnitSubtitle/AP_SwarmHostSplitA"/>
-        <EffectArray Operation="Set" Reference="Unit,AP_SwarmHostRooted,Subtitle" Value="UnitSubtitle/AP_SwarmHostSplitA"/>
-        <EffectArray Operation="Set" Reference="Unit,AP_SwarmHostBurrowed,Subtitle" Value="UnitSubtitle/AP_SwarmHostSplitA"/>
-        <EditorCategories value="Race:Zerg,UpgradeType:Talents"/>
-        <AffectedUnitArray value="AP_SwarmHost"/>
-        <AffectedUnitArray value="AP_SwarmHostRooted"/>
-        <AffectedUnitArray value="AP_SwarmHostBurrowed"/>
-    </CUpgrade>
-    <!-- Creeper -->
-    <CUpgrade id="AP_HotSHaveSwarmHostSplitB">
-        <EffectArray Operation="Set" Reference="Unit,AP_SwarmHost,Subtitle" Value="UnitSubtitle/AP_SwarmHostSplitB"/>
-        <EffectArray Operation="Set" Reference="Unit,AP_SwarmHostRooted,Subtitle" Value="UnitSubtitle/AP_SwarmHostSplitB"/>
-        <EffectArray Operation="Set" Reference="Unit,AP_SwarmHostBurrowed,Subtitle" Value="UnitSubtitle/AP_SwarmHostSplitB"/>
-        <EditorCategories value="Race:Zerg,UpgradeType:Talents"/>
-        <AffectedUnitArray value="AP_SwarmHost"/>
-        <AffectedUnitArray value="AP_SwarmHostRooted"/>
-        <AffectedUnitArray value="AP_SwarmHostBurrowed"/>
-    </CUpgrade>
-    <!-- Carrion + Creeper -->
-    <CUpgrade id="AP_HotSHaveSwarmHostSplitAB">
-        <EffectArray Operation="Set" Reference="Unit,AP_SwarmHost,Subtitle" Value="UnitSubtitle/AP_SwarmHostSplitAB"/>
-        <EffectArray Operation="Set" Reference="Unit,AP_SwarmHostRooted,Subtitle" Value="UnitSubtitle/AP_SwarmHostSplitAB"/>
-        <EffectArray Operation="Set" Reference="Unit,AP_SwarmHostBurrowed,Subtitle" Value="UnitSubtitle/AP_SwarmHostSplitAB"/>
-        <EditorCategories value="Race:Zerg,UpgradeType:Talents"/>
-        <AffectedUnitArray value="AP_SwarmHost"/>
-        <AffectedUnitArray value="AP_SwarmHostRooted"/>
-        <AffectedUnitArray value="AP_SwarmHostBurrowed"/>
->>>>>>> d6ec81ee
-    </CUpgrade>
-</Catalog>
+<?xml version="1.0" encoding="utf-8"?>
+<Catalog>
+    <CUpgrade default="1" id="AP_BaseTerranInfantryArmors">
+        <Name value="Upgrade/Name/AP_BaseTerranInfantryArmors"/>
+        <!-- Set the values here -->
+        <EffectArray Reference="Unit,AP_SCV,LifeArmorLevel" Value="1"/>
+        <EffectArray Reference="Unit,AP_SCV,LifeArmor" Value="1"/>
+        <EffectArray Reference="Unit,AP_Marine,LifeArmorLevel" Value="1"/>
+        <EffectArray Reference="Unit,AP_Marine,LifeArmor" Value="1"/>
+        <EffectArray Reference="Unit,AP_Reaper,LifeArmorLevel" Value="1"/>
+        <EffectArray Reference="Unit,AP_Reaper,LifeArmor" Value="1"/>
+        <EffectArray Reference="Unit,AP_Marauder,LifeArmorLevel" Value="1"/>
+        <EffectArray Reference="Unit,AP_Marauder,LifeArmor" Value="1"/>
+        <EffectArray Reference="Unit,AP_Ghost,LifeArmorLevel" Value="1"/>
+        <EffectArray Reference="Unit,AP_Ghost,LifeArmor" Value="1"/>
+        <EffectArray Reference="Unit,AP_MULE,LifeArmor" Value="1"/>
+        <EffectArray Reference="Unit,AP_MULE,LifeArmorLevel" Value="1"/>
+        <EffectArray Reference="Unit,AP_Firebat,LifeArmorLevel" Value="1"/>
+        <EffectArray Reference="Unit,AP_Firebat,LifeArmor" Value="1"/>
+        <EffectArray Reference="Unit,AP_Medic,LifeArmorLevel" Value="1"/>
+        <EffectArray Reference="Unit,AP_Medic,LifeArmor" Value="1"/>
+        <EffectArray Reference="Unit,AP_Spectre,LifeArmorLevel" Value="1"/>
+        <EffectArray Reference="Unit,AP_Spectre,LifeArmor" Value="1"/>
+        <EffectArray Reference="Unit,AP_WarPig,LifeArmorLevel" Value="1"/>
+        <EffectArray Reference="Unit,AP_WarPig,LifeArmor" Value="1"/>
+        <EffectArray Reference="Unit,AP_HammerSecurity,LifeArmorLevel" Value="1"/>
+        <EffectArray Reference="Unit,AP_HammerSecurity,LifeArmor" Value="1"/>
+        <EffectArray Reference="Unit,AP_DevilDog,LifeArmorLevel" Value="1"/>
+        <EffectArray Reference="Unit,AP_DevilDog,LifeArmor" Value="1"/>
+    </CUpgrade>
+    <CUpgrade default="1" id="AP_BaseTerranInfantryArmorsVanadiumPlating" parent="AP_BaseTerranInfantryArmors">
+        <Name value="Upgrade/Name/AP_BaseTerranInfantryArmorsVanadiumPlating"/>
+        <Race value="Terr"/>
+        <ScoreResult value="BuildOrder"/>
+        <!--  SCV -->
+        <EffectArray Operation="Multiply" Reference="Unit,AP_SCV,LifeMax" Value="1.05"/>
+        <EffectArray Operation="Multiply" Reference="Unit,AP_SCV,LifeStart" Value="1.05"/>
+        <!--  Marine -->
+        <EffectArray Operation="Multiply" Reference="Unit,AP_Marine,LifeMax" Value="1.05"/>
+        <EffectArray Operation="Multiply" Reference="Unit,AP_Marine,LifeStart" Value="1.05"/>
+        <!--  Reaper -->
+        <EffectArray Operation="Multiply" Reference="Unit,AP_Reaper,LifeMax" Value="1.05"/>
+        <EffectArray Operation="Multiply" Reference="Unit,AP_Reaper,LifeStart" Value="1.05"/>
+        <!--  Marauder -->
+        <EffectArray Operation="Multiply" Reference="Unit,AP_Marauder,LifeMax" Value="1.05"/>
+        <EffectArray Operation="Multiply" Reference="Unit,AP_Marauder,LifeStart" Value="1.05"/>
+        <!--  Ghost -->
+        <EffectArray Operation="Multiply" Reference="Unit,AP_Ghost,LifeMax" Value="1.05"/>
+        <EffectArray Operation="Multiply" Reference="Unit,AP_Ghost,LifeStart" Value="1.05"/>
+        <!--  MULE -->
+        <EffectArray Operation="Multiply" Reference="Unit,AP_MULE,LifeMax" Value="1.05"/>
+        <EffectArray Operation="Multiply" Reference="Unit,AP_MULE,LifeStart" Value="1.05"/>
+        <!--  Firebat -->
+        <EffectArray Operation="Multiply" Reference="Unit,AP_Firebat,LifeMax" Value="1.05"/>
+        <EffectArray Operation="Multiply" Reference="Unit,AP_Firebat,LifeStart" Value="1.05"/>
+        <!--  Medic -->
+        <EffectArray Operation="Multiply" Reference="Unit,AP_Medic,LifeMax" Value="1.05"/>
+        <EffectArray Operation="Multiply" Reference="Unit,AP_Medic,LifeStart" Value="1.05"/>
+        <!--  Spectre -->
+        <EffectArray Operation="Multiply" Reference="Unit,AP_Spectre,LifeMax" Value="1.05"/>
+        <EffectArray Operation="Multiply" Reference="Unit,AP_Spectre,LifeStart" Value="1.05"/>
+        <!--  Merc marine -->
+        <EffectArray Operation="Multiply" Reference="Unit,AP_WarPig,LifeMax" Value="1.05"/>
+        <EffectArray Operation="Multiply" Reference="Unit,AP_WarPig,LifeStart" Value="1.05"/>
+        <!--  Merc Marauder -->
+        <EffectArray Operation="Multiply" Reference="Unit,AP_HammerSecurity,LifeMax" Value="1.05"/>
+        <EffectArray Operation="Multiply" Reference="Unit,AP_HammerSecurity,LifeStart" Value="1.05"/>
+        <!--  Merc Firebat -->
+        <EffectArray Operation="Multiply" Reference="Unit,AP_DevilDog,LifeMax" Value="1.05"/>
+        <EffectArray Operation="Multiply" Reference="Unit,AP_DevilDog,LifeStart" Value="1.05"/>
+        <!-- Set the HP boost here -->
+        <EditorCategories value="Race:Terran,UpgradeType:ArmorBonus"/>
+    </CUpgrade>
+    <CUpgrade default="1" id="AP_BaseTerranInfantryWeapons">
+        <Name value="Upgrade/Name/AP_BaseTerranInfantryWeapons"/>
+        <!--  Marine -->
+        <EffectArray Reference="Weapon,AP_GaussRifle,Level" Value="1"/>
+        <EffectArray Reference="Effect,AP_GaussRifle,Amount" Value="1"/>
+        <!--  Reaper -->
+        <EffectArray Reference="Weapon,AP_P38ScytheGuassPistol,Level" Value="1"/>
+        <EffectArray Reference="Weapon,AP_D8Charge,Level" Value="1"/>
+        <EffectArray Reference="Effect,AP_P38ScytheGuassPistol,Amount" Value="1"/>
+        <EffectArray Reference="Effect,AP_D8ChargeDamage,Amount" Value="3"/>
+        <!--  Marauder -->
+        <EffectArray Reference="Weapon,AP_PunisherGrenades,Level" Value="1"/>
+        <EffectArray Reference="Effect,AP_PunisherGrenadesU,Amount" Value="1.000000"/>
+        <EffectArray Reference="Effect,AP_PunisherGrenadesU,AttributeBonus[Armored]" Value="1.000000"/>
+        <!--  Ghost -->
+        <EffectArray Reference="Weapon,AP_C10CanisterRifle,Level" Value="1"/>
+        <EffectArray Reference="Effect,AP_C10CanisterRifle,Amount" Value="1.000000"/>
+        <EffectArray Reference="Effect,AP_C10CanisterRifle,AttributeBonus[Light]" Value="1.000000"/>
+        <!-- Firebat -->
+        <EffectArray Reference="Weapon,AP_Firebat,Level" Value="1"/>
+        <EffectArray Reference="Effect,AP_FirebatUFull,Amount" Value="1.000000"/>
+        <!-- Spectre -->
+        <EffectArray Reference="Weapon,AP_Specter,Level" Value="1"/>
+        <EffectArray Reference="Effect,AP_SpecterU,Amount" Value="1.000000"/>
+        <!-- Merc Marine -->
+        <EffectArray Reference="Weapon,AP_KelmorianMinerGaussRifle,Level" Value="1"/>
+        <EffectArray Reference="Effect,AP_KelmorianMinerDamage,Amount" Value="1"/>
+        <!-- Merc Marauder -->
+        <EffectArray Reference="Weapon,AP_HammerSecurity,Level" Value="1"/>
+        <EffectArray Reference="Effect,AP_HammerSecurityDamage,Amount" Value="1"/>
+        <EffectArray Reference="Effect,AP_HammerSecurityDamage,AttributeBonus[Armored]" Value="1.000000"/>
+        <!-- Merc Firebat -->
+        <EffectArray Reference="Weapon,AP_DevilDogFlameThrower,Level" Value="1"/>
+        <EffectArray Reference="Effect,AP_DevilDogDamage,Amount" Value="1"/>
+    </CUpgrade>
+    <CUpgrade default="1" id="AP_BaseTerranInfantryWeaponsUltraCapacitors" parent="AP_BaseTerranInfantryWeapons">
+        <Name value="Upgrade/Name/AP_BaseTerranInfantryWeaponsUltraCapacitors"/>
+        <EffectArray Reference="Weapon,AP_GaussRifle,RateMultiplier" Value="0.05"/>
+        <EffectArray Reference="Weapon,AP_P38ScytheGuassPistol,RateMultiplier" Value="0.05"/>
+        <EffectArray Reference="Weapon,AP_D8Charge,RateMultiplier" Value="0.05"/>
+        <EffectArray Reference="Weapon,AP_PunisherGrenades,RateMultiplier" Value="0.05"/>
+        <EffectArray Reference="Weapon,AP_C10CanisterRifle,RateMultiplier" Value="0.05"/>
+        <EffectArray Reference="Weapon,AP_Firebat,RateMultiplier" Value="0.05"/>
+        <EffectArray Reference="Weapon,AP_Specter,RateMultiplier" Value="0.05"/>
+        <EffectArray Reference="Weapon,AP_KelmorianMinerGaussRifle,RateMultiplier" Value="0.05"/>
+        <EffectArray Reference="Weapon,AP_HammerSecurity,RateMultiplier" Value="0.05"/>
+        <EffectArray Reference="Weapon,AP_DevilDogFlameThrower,RateMultiplier" Value="0.05"/>
+    </CUpgrade>
+    <CUpgrade default="1" id="AP_BaseTerranShipArmors">
+        <Name value="Upgrade/Name/AP_BaseTerranShipArmors"/>
+        <!--  Banshee -->
+        <EffectArray Reference="Unit,AP_Banshee,LifeArmorLevel" Value="1"/>
+        <EffectArray Reference="Unit,AP_Banshee,LifeArmor" Value="1"/>
+        <!--  Battlecruiser -->
+        <EffectArray Reference="Unit,AP_Battlecruiser,LifeArmorLevel" Value="1"/>
+        <EffectArray Reference="Unit,AP_Battlecruiser,LifeArmor" Value="1"/>
+        <!--  Medivac -->
+        <EffectArray Reference="Unit,AP_Medivac,LifeArmorLevel" Value="1"/>
+        <EffectArray Reference="Unit,AP_Medivac,LifeArmor" Value="1"/>
+        <!--  Raven -->
+        <EffectArray Reference="Unit,AP_Raven,LifeArmorLevel" Value="1"/>
+        <EffectArray Reference="Unit,AP_Raven,LifeArmor" Value="1"/>
+        <!--  Viking -->
+        <EffectArray Reference="Unit,AP_VikingAssault,LifeArmor" Value="1.000000"/>
+        <EffectArray Reference="Unit,AP_VikingAssault,LifeArmorLevel" Value="1"/>
+        <EffectArray Reference="Unit,AP_VikingFighter,LifeArmor" Value="1.000000"/>
+        <EffectArray Reference="Unit,AP_VikingFighter,LifeArmorLevel" Value="1"/>
+        <!-- Hercules -->
+        <EffectArray Reference="Unit,AP_Hercules,LifeArmor" Value="1.000000"/>
+        <EffectArray Reference="Unit,AP_Hercules,LifeArmorLevel" Value="1"/>
+        <!-- Wraith -->
+        <EffectArray Reference="Unit,AP_Wraith,LifeArmor" Value="1.000000"/>
+        <EffectArray Reference="Unit,AP_Wraith,LifeArmorLevel" Value="1"/>
+        <!-- Merc BC -->
+        <EffectArray Reference="Unit,AP_DukesRevenge,LifeArmor" Value="1.000000"/>
+        <EffectArray Reference="Unit,AP_DukesRevenge,LifeArmorLevel" Value="1"/>
+        <!-- Merc Banshee -->
+        <EffectArray Reference="Unit,AP_DuskWing,LifeArmor" Value="1.000000"/>
+        <EffectArray Reference="Unit,AP_DuskWing,LifeArmorLevel" Value="1"/>
+        <!-- Science Vessel -->
+        <EffectArray Reference="Unit,AP_ScienceVessel,LifeArmor" Value="1.000000"/>
+        <EffectArray Reference="Unit,AP_ScienceVessel,LifeArmorLevel" Value="1"/>
+        <!-- Merc Viking -->
+        <EffectArray Reference="Unit,AP_HelsAngelAssault,LifeArmor" Value="1.000000"/>
+        <EffectArray Reference="Unit,AP_HelsAngelAssault,LifeArmorLevel" Value="1"/>
+        <EffectArray Reference="Unit,AP_HelsAngelFighter,LifeArmor" Value="1.000000"/>
+        <EffectArray Reference="Unit,AP_HelsAngelFighter,LifeArmorLevel" Value="1"/>
+        <!-- Liberator -->
+        <EffectArray Reference="Unit,AP_Liberator,LifeArmor" Value="1"/>
+        <EffectArray Reference="Unit,AP_Liberator,LifeArmorLevel" Value="1"/>
+        <EffectArray Reference="Unit,AP_LiberatorAG,LifeArmor" Value="1"/>
+        <EffectArray Reference="Unit,AP_LiberatorAG,LifeArmorLevel" Value="1"/>
+        <!-- Valkyrie -->
+        <EffectArray Reference="Unit,AP_ValkyrieSCBW,LifeArmor" Value="1"/>
+        <EffectArray Reference="Unit,AP_ValkyrieSCBW,LifeArmorLevel" Value="1"/>
+    </CUpgrade>
+    <CUpgrade default="1" id="AP_BaseTerranShipArmorsVanadiumPlating" parent="AP_BaseTerranShipArmors">
+        <Name value="Upgrade/Name/AP_BaseTerranShipArmorsVanadiumPlating"/>
+        <!--  Banshee -->
+        <EffectArray Operation="Multiply" Reference="Unit,AP_Banshee,LifeMax" Value="1.05"/>
+        <EffectArray Operation="Multiply" Reference="Unit,AP_Banshee,LifeStart" Value="1.05"/>
+        <!--  Battlecruiser -->
+        <EffectArray Operation="Multiply" Reference="Unit,AP_Battlecruiser,LifeMax" Value="1.05"/>
+        <EffectArray Operation="Multiply" Reference="Unit,AP_Battlecruiser,LifeStart" Value="1.05"/>
+        <!--  Medivac -->
+        <EffectArray Operation="Multiply" Reference="Unit,AP_Medivac,LifeMax" Value="1.05"/>
+        <EffectArray Operation="Multiply" Reference="Unit,AP_Medivac,LifeStart" Value="1.05"/>
+        <!--  Raven -->
+        <EffectArray Operation="Multiply" Reference="Unit,AP_Raven,LifeMax" Value="1.05"/>
+        <EffectArray Operation="Multiply" Reference="Unit,AP_Raven,LifeStart" Value="1.05"/>
+        <!--  Viking -->
+        <EffectArray Operation="Multiply" Reference="Unit,AP_VikingAssault,LifeMax" Value="1.05"/>
+        <EffectArray Operation="Multiply" Reference="Unit,AP_VikingAssault,LifeStart" Value="1.05"/>
+        <EffectArray Operation="Multiply" Reference="Unit,AP_VikingFighter,LifeMax" Value="1.05"/>
+        <EffectArray Operation="Multiply" Reference="Unit,AP_VikingFighter,LifeStart" Value="1.05"/>
+        <!--  Wraith -->
+        <EffectArray Operation="Multiply" Reference="Unit,AP_Wraith,LifeMax" Value="1.05"/>
+        <EffectArray Operation="Multiply" Reference="Unit,AP_Wraith,LifeStart" Value="1.05"/>
+        <!--  Hercules -->
+        <EffectArray Operation="Multiply" Reference="Unit,AP_Hercules,LifeMax" Value="1.05"/>
+        <EffectArray Operation="Multiply" Reference="Unit,AP_Hercules,LifeStart" Value="1.05"/>
+        <!--  Merc Battlecruiser -->
+        <EffectArray Operation="Multiply" Reference="Unit,AP_DukesRevenge,LifeMax" Value="1.05"/>
+        <EffectArray Operation="Multiply" Reference="Unit,AP_DukesRevenge,LifeStart" Value="1.05"/>
+        <!--  Merc Banshee -->
+        <EffectArray Operation="Multiply" Reference="Unit,AP_DuskWing,LifeMax" Value="1.05"/>
+        <EffectArray Operation="Multiply" Reference="Unit,AP_DuskWing,LifeStart" Value="1.05"/>
+        <!--  Science Vessel -->
+        <EffectArray Operation="Multiply" Reference="Unit,AP_ScienceVessel,LifeMax" Value="1.05"/>
+        <EffectArray Operation="Multiply" Reference="Unit,AP_ScienceVessel,LifeStart" Value="1.05"/>
+        <!--  Merc Viking -->
+        <EffectArray Operation="Multiply" Reference="Unit,AP_HelsAngelAssault,LifeMax" Value="1.05"/>
+        <EffectArray Operation="Multiply" Reference="Unit,AP_HelsAngelAssault,LifeStart" Value="1.05"/>
+        <EffectArray Operation="Multiply" Reference="Unit,AP_HelsAngelFighter,LifeMax" Value="1.05"/>
+        <EffectArray Operation="Multiply" Reference="Unit,AP_HelsAngelFighter,LifeStart" Value="1.05"/>
+        <!-- Liberator -->
+        <EffectArray Operation="Multiply" Reference="Unit,AP_Liberator,LifeMax" Value="1.05"/>
+        <EffectArray Operation="Multiply" Reference="Unit,AP_Liberator,LifeStart" Value="1.05"/>
+        <EffectArray Operation="Multiply" Reference="Unit,AP_LiberatorAG,LifeMax" Value="1.05"/>
+        <EffectArray Operation="Multiply" Reference="Unit,AP_LiberatorAG,LifeStart" Value="1.05"/>
+        <!-- Valkyrie -->
+        <EffectArray Operation="Multiply" Reference="Unit,AP_ValkyrieSCBW,LifeMax" Value="1.05"/>
+        <EffectArray Operation="Multiply" Reference="Unit,AP_ValkyrieSCBW,LifeStart" Value="1.05"/>
+    </CUpgrade>
+    <CUpgrade default="1" id="AP_BaseTerranShipWeapons">
+        <Name value="Upgrade/Name/AP_BaseTerranShipWeapons"/>
+        <!--  Banshee -->
+        <EffectArray Reference="Weapon,AP_BacklashRockets,Level" Value="1"/>
+        <EffectArray Reference="Effect,AP_BacklashRocketsU,Amount" Value="1"/>
+        <!--  Battlecruiser (Anti Ground) -->
+        <EffectArray Reference="Weapon,AP_ATSLaserBattery,Level" Value="1"/>
+        <EffectArray Reference="Effect,AP_ATSLaserBatteryU,Amount" Value="1.000000"/>
+        <EffectArray Reference="Weapon,AP_AllPurposeLaserBattery,Level" Value="1"/>
+        <!--  Battlecruiser (Anti Air) -->
+        <EffectArray Reference="Weapon,AP_ATALaserBattery,Level" Value="1"/>
+        <EffectArray Reference="Effect,AP_ATALaserBatteryU,Amount" Value="1.000000"/>
+        <!--  Viking -->
+        <EffectArray Reference="Weapon,AP_LanzerTorpedoes,Level" Value="1"/>
+        <EffectArray Reference="Weapon,AP_TwinGatlingCannon,Level" Value="1"/>
+        <EffectArray Reference="Effect,AP_LanzerTorpedoesDamage,Amount" Value="1.000000"/>
+        <EffectArray Reference="Effect,AP_TwinGatlingCannons,Amount" Value="1"/>
+        <!-- Wraith -->
+        <EffectArray Reference="Weapon,AP_WraithG,Level" Value="1"/>
+        <EffectArray Reference="Effect,AP_WraithGU,Amount" Value="1"/>
+        <EffectArray Reference="Weapon,AP_WraithA,Level" Value="1"/>
+        <EffectArray Reference="Effect,AP_WraithAU,Amount" Value="1"/>
+        <!-- Merc Banshee -->
+        <EffectArray Reference="Weapon,AP_DuskWingBanshee,Level" Value="1"/>
+        <EffectArray Reference="Effect,AP_DuskWingBansheeDamage,Amount" Value="2"/>
+        <!-- Merc Viking -->
+        <EffectArray Reference="Weapon,AP_WreckingCrewAssault,Level" Value="1"/>
+        <EffectArray Reference="Weapon,AP_WreckingCrewFighter,Level" Value="1"/>
+        <EffectArray Reference="Effect,AP_WreckingCrewFighterU,Amount" Value="1.000000"/>
+        <EffectArray Reference="Effect,AP_WreckingCrewAssault,Amount" Value="1"/>
+        <EffectArray Reference="Effect,AP_WreckingCrewFighterU,AttributeBonus[Armored]" Value="1.000000"/>
+        <!-- Merc BC -->
+        <EffectArray Reference="Weapon,AP_DRBattlecruiserA,Level" Value="1"/>
+        <EffectArray Reference="Weapon,AP_DRCannonsA,Level" Value="1"/>
+        <EffectArray Reference="Weapon,AP_DRBattlecruiserFakeA,Level" Value="1"/>
+        <EffectArray Reference="Weapon,AP_DRBattlecruiserG,Level" Value="1"/>
+        <EffectArray Reference="Weapon,AP_DRCannonsG,Level" Value="1"/>
+        <EffectArray Reference="Weapon,AP_DRBattlecruiserFakeG,Level" Value="1"/>
+        <EffectArray Reference="Effect,AP_DRBattlecruiserGU,Amount" Value="1.000000"/>
+        <EffectArray Reference="Effect,AP_DRCannonsG,Amount" Value="1.000000"/>
+        <EffectArray Reference="Effect,AP_DRBattlecruiserAU,Amount" Value="1"/>
+        <EffectArray Reference="Effect,AP_DRCannonsA,Amount" Value="1"/>
+        <EffectArray Reference="Weapon,AP_DRAllPurposeLaserBattery,Level" Value="1"/>
+        <EffectArray Reference="Weapon,AP_DRAllPurposeCannons,Level" Value="1"/>
+        <!-- Liberator -->
+        <EffectArray Reference="Weapon,AP_LiberatorMissileLaunchers,Level" Value="1"/>
+        <EffectArray Reference="Effect,AP_LiberatorMissileDamage,Amount" Value="1"/>
+        <EffectArray Reference="Weapon,AP_LiberatorAGWeapon,Level" Value="1"/>
+        <EffectArray Reference="Effect,AP_LiberatorAGDamage,Amount" Value="5"/>
+        <!-- Valkyrie -->
+        <EffectArray Reference="Weapon,AP_ValkyrieSCBWWeapon,Level" Value="1"/>
+        <EffectArray Reference="Effect,AP_ValkyrieSCBWWeapon@Damage,Amount" Value="1"/>
+        <!-- Raven -->
+        <EffectArray Reference="Weapon,AP_NovaRavenSeekerMissile,Level" Value="1"/>
+        <EffectArray Reference="Effect,AP_NovaRavenSeekerMissileDamage,Amount" Value="5.000000"/>
+    </CUpgrade>
+    <CUpgrade default="1" id="AP_BaseTerranShipWeaponsUltraCapacitors" parent="AP_BaseTerranShipWeapons">
+        <Name value="Upgrade/Name/AP_BaseTerranShipWeaponsUltraCapacitors"/>
+        <EffectArray Reference="Weapon,AP_BacklashRockets,RateMultiplier" Value="0.05"/>
+        <EffectArray Reference="Weapon,AP_ATSLaserBattery,RateMultiplier" Value="0.05"/>
+        <EffectArray Reference="Weapon,AP_ATALaserBattery,RateMultiplier" Value="0.05"/>
+        <EffectArray Reference="Weapon,AP_LanzerTorpedoes,RateMultiplier" Value="0.05"/>
+        <EffectArray Reference="Weapon,AP_TwinGatlingCannon,RateMultiplier" Value="0.05"/>
+        <EffectArray Reference="Weapon,AP_WraithG,RateMultiplier" Value="0.05"/>
+        <EffectArray Reference="Weapon,AP_WraithA,RateMultiplier" Value="0.05"/>
+        <EffectArray Reference="Weapon,AP_DuskWingBanshee,RateMultiplier" Value="0.05"/>
+        <EffectArray Reference="Weapon,AP_WreckingCrewAssault,RateMultiplier" Value="0.05"/>
+        <EffectArray Reference="Weapon,AP_WreckingCrewFighter,RateMultiplier" Value="0.05"/>
+        <EffectArray Reference="Weapon,AP_DRBattlecruiserA,RateMultiplier" Value="0.05"/>
+        <EffectArray Reference="Weapon,AP_DRCannonsA,RateMultiplier" Value="0.05"/>
+        <EffectArray Reference="Weapon,AP_DRBattlecruiserFakeA,RateMultiplier" Value="0.05"/>
+        <EffectArray Reference="Weapon,AP_DRBattlecruiserG,RateMultiplier" Value="0.05"/>
+        <EffectArray Reference="Weapon,AP_DRCannonsG,RateMultiplier" Value="0.05"/>
+        <EffectArray Reference="Weapon,AP_DRBattlecruiserFakeG,RateMultiplier" Value="0.05"/>
+        <EffectArray Reference="Weapon,AP_LiberatorMissileLaunchers,RateMultiplier" Value="0.05"/>
+        <EffectArray Reference="Weapon,AP_LiberatorAGWeapon,RateMultiplier" Value="0.05"/>
+        <EffectArray Reference="Weapon,AP_ValkyrieSCBWWeapon,RateMultiplier" Value="0.05"/>
+        <EffectArray Reference="Weapon,AP_NovaRavenSeekerMissile,RateMultiplier" Value="0.05"/>
+    </CUpgrade>
+    <CUpgrade default="1" id="AP_BaseTerranVehicleArmors">
+        <Name value="Upgrade/Name/AP_BaseTerranVehicleArmors"/>
+        <!--  Thor -->
+        <EffectArray Reference="Unit,AP_Thor,LifeArmorLevel" Value="1"/>
+        <EffectArray Reference="Unit,AP_Thor,LifeArmor" Value="1"/>
+        <EffectArray Reference="Unit,AP_ThorAP,LifeArmorLevel" Value="1"/>
+        <EffectArray Reference="Unit,AP_ThorAP,LifeArmor" Value="1"/>
+        <!--  Siege Tank -->
+        <EffectArray Reference="Unit,AP_SiegeTank,LifeArmorLevel" Value="1"/>
+        <EffectArray Reference="Unit,AP_SiegeTank,LifeArmor" Value="1"/>
+        <!--  Siege Tank (Sieged) -->
+        <EffectArray Reference="Unit,AP_SiegeTankSieged,LifeArmorLevel" Value="1"/>
+        <EffectArray Reference="Unit,AP_SiegeTankSieged,LifeArmor" Value="1"/>
+        <!--  Hellion -->
+        <EffectArray Reference="Unit,AP_Hellion,LifeArmor" Value="1.000000"/>
+        <EffectArray Reference="Unit,AP_Hellion,LifeArmorLevel" Value="1"/>
+        <!--  Hellbat -->
+        <EffectArray Reference="Unit,AP_HellionTank,LifeArmor" Value="1.000000"/>
+        <EffectArray Reference="Unit,AP_HellionTank,LifeArmorLevel" Value="1"/>
+        <!-- Diamondback -->
+        <EffectArray Reference="Unit,AP_Diamondback,LifeArmor" Value="1.000000"/>
+        <EffectArray Reference="Unit,AP_Diamondback,LifeArmorLevel" Value="1"/>
+        <!-- Vulture -->
+        <EffectArray Reference="Unit,AP_Vulture,LifeArmor" Value="1.000000"/>
+        <EffectArray Reference="Unit,AP_Vulture,LifeArmorLevel" Value="1"/>
+        <!-- Goliath -->
+        <EffectArray Reference="Unit,AP_Goliath,LifeArmor" Value="1.000000"/>
+        <EffectArray Reference="Unit,AP_Goliath,LifeArmorLevel" Value="1"/>
+        <!-- Merc Goliath -->
+        <EffectArray Reference="Unit,AP_SpartanCompany,LifeArmor" Value="1.000000"/>
+        <EffectArray Reference="Unit,AP_SpartanCompany,LifeArmorLevel" Value="1"/>
+        <!-- Merc Siege Tank -->
+        <EffectArray Reference="Unit,AP_SiegeBreakerSieged,LifeArmor" Value="1.000000"/>
+        <EffectArray Reference="Unit,AP_SiegeBreakerSieged,LifeArmorLevel" Value="1"/>
+        <EffectArray Reference="Unit,AP_SiegeBreaker,LifeArmor" Value="1.000000"/>
+        <EffectArray Reference="Unit,AP_SiegeBreaker,LifeArmorLevel" Value="1"/>
+        <!-- Predator -->
+        <EffectArray Reference="Unit,AP_Predator,LifeArmor" Value="1"/>
+        <EffectArray Reference="Unit,AP_Predator,LifeArmorLevel" Value="1"/>
+        <!-- Widow Mine -->
+        <EffectArray Reference="Unit,AP_WidowMine,LifeArmor" Value="1"/>
+        <EffectArray Reference="Unit,AP_WidowMine,LifeArmorLevel" Value="1"/>
+        <EffectArray Reference="Unit,AP_WidowMineBurrowed,LifeArmor" Value="1"/>
+        <EffectArray Reference="Unit,AP_WidowMineBurrowed,LifeArmorLevel" Value="1"/>
+        <!-- Cyclone -->
+        <EffectArray Reference="Unit,AP_Cyclone,LifeArmor" Value="1"/>
+        <EffectArray Reference="Unit,AP_Cyclone,LifeArmorLevel" Value="1"/>
+    </CUpgrade>
+    <CUpgrade default="1" id="AP_BaseTerranVehicleArmorsVanadiumPlating" parent="AP_BaseTerranVehicleArmors">
+        <Name value="Upgrade/Name/AP_BaseTerranVehicleArmorsVanadiumPlating"/>
+        <!--  Thor -->
+        <EffectArray Operation="Multiply" Reference="Unit,AP_Thor,LifeMax" Value="1.05"/>
+        <EffectArray Operation="Multiply" Reference="Unit,AP_Thor,LifeStart" Value="1.05"/>
+        <EffectArray Operation="Multiply" Reference="Unit,AP_ThorAP,LifeMax" Value="1.05"/>
+        <EffectArray Operation="Multiply" Reference="Unit,AP_ThorAP,LifeStart" Value="1.05"/>
+        <!--  Siege Tank -->
+        <EffectArray Operation="Multiply" Reference="Unit,AP_SiegeTank,LifeMax" Value="1.05"/>
+        <EffectArray Operation="Multiply" Reference="Unit,AP_SiegeTank,LifeStart" Value="1.05"/>
+        <!--  Siege Tank (Sieged) -->
+        <EffectArray Operation="Multiply" Reference="Unit,AP_SiegeTankSieged,LifeMax" Value="1.05"/>
+        <EffectArray Operation="Multiply" Reference="Unit,AP_SiegeTankSieged,LifeStart" Value="1.05"/>
+        <!--  DiamondBack -->
+        <EffectArray Operation="Multiply" Reference="Unit,AP_Diamondback,LifeMax" Value="1.05"/>
+        <EffectArray Operation="Multiply" Reference="Unit,AP_Diamondback,LifeStart" Value="1.05"/>
+        <!--  Hellion -->
+        <EffectArray Operation="Multiply" Reference="Unit,AP_Hellion,LifeMax" Value="1.05"/>
+        <EffectArray Operation="Multiply" Reference="Unit,AP_Hellion,LifeStart" Value="1.05"/>
+        <!--  Hellbat -->
+        <EffectArray Operation="Multiply" Reference="Unit,AP_HellionTank,LifeMax" Value="1.05"/>
+        <EffectArray Operation="Multiply" Reference="Unit,AP_HellionTank,LifeStart" Value="1.05"/>
+        <!--  Vulture -->
+        <EffectArray Operation="Multiply" Reference="Unit,AP_Vulture,LifeMax" Value="1.05"/>
+        <EffectArray Operation="Multiply" Reference="Unit,AP_Vulture,LifeStart" Value="1.05"/>
+        <!--  Goliath -->
+        <EffectArray Operation="Multiply" Reference="Unit,AP_Goliath,LifeMax" Value="1.05"/>
+        <EffectArray Operation="Multiply" Reference="Unit,AP_Goliath,LifeStart" Value="1.05"/>
+        <!--  Merc Goliath -->
+        <EffectArray Operation="Multiply" Reference="Unit,AP_SpartanCompany,LifeMax" Value="1.05"/>
+        <EffectArray Operation="Multiply" Reference="Unit,AP_SpartanCompany,LifeStart" Value="1.05"/>
+        <!--  Merc Siege Tank Sieged -->
+        <EffectArray Operation="Multiply" Reference="Unit,AP_SiegeBreakerSieged,LifeMax" Value="1.05"/>
+        <EffectArray Operation="Multiply" Reference="Unit,AP_SiegeBreakerSieged,LifeStart" Value="1.05"/>
+        <!-- Merc Siege tank  -->
+        <EffectArray Operation="Multiply" Reference="Unit,AP_SiegeBreaker,LifeMax" Value="1.05"/>
+        <EffectArray Operation="Multiply" Reference="Unit,AP_SiegeBreaker,LifeStart" Value="1.05"/>
+        <!-- Predator -->
+        <EffectArray Operation="Multiply" Reference="Unit,AP_Predator,LifeMax" Value="1.05"/>
+        <EffectArray Operation="Multiply" Reference="Unit,AP_Predator,LifeStart" Value="1.05"/>
+        <!-- Widow Mine -->
+        <EffectArray Operation="Multiply" Reference="Unit,AP_WidowMine,LifeMax" Value="1.05"/>
+        <EffectArray Operation="Multiply" Reference="Unit,AP_WidowMine,LifeStart" Value="1.05"/>
+        <EffectArray Operation="Multiply" Reference="Unit,AP_WidowMineBurrowed,LifeMax" Value="1.05"/>
+        <EffectArray Operation="Multiply" Reference="Unit,AP_WidowMineBurrowed,LifeStart" Value="1.05"/>
+        <!-- Cyclone -->
+        <EffectArray Operation="Multiply" Reference="Unit,AP_Cyclone,LifeMax" Value="1.05"/>
+        <EffectArray Operation="Multiply" Reference="Unit,AP_Cyclone,LifeStart" Value="1.05"/>
+    </CUpgrade>
+    <CUpgrade default="1" id="AP_BaseTerranVehicleWeapons">
+        <Name value="Upgrade/Name/AP_BaseTerranVehicleWeapons"/>
+        <!--  Thor -->
+        <EffectArray Reference="Weapon,AP_ThorsHammer,Level" Value="1"/>
+        <EffectArray Reference="Weapon,AP_JavelinMissileLaunchers,Level" Value="1"/>
+        <EffectArray Reference="Weapon,AP_LanceMissileLaunchers,Level" Value="1"/>
+        <EffectArray Reference="Effect,AP_ThorsHammerDamage,Amount" Value="5"/>
+        <EffectArray Reference="Effect,AP_JavelinMissileLaunchersDamage,Amount" Value="1.000000"/>
+        <EffectArray Reference="Effect,AP_JavelinMissileLaunchersDamage,AttributeBonus[Light]" Value="1"/>
+        <EffectArray Reference="Effect,AP_LanceMissileLaunchersDamage,Amount" Value="3"/>
+        <EffectArray Reference="Effect,AP_LanceMissileLaunchersDamage,AttributeBonus[Massive]" Value="1"/>
+        <!--  Siege Tank -->
+        <EffectArray Reference="Weapon,AP_90mmCannons,Level" Value="1"/>
+        <EffectArray Reference="Effect,AP_90mmCannons,Amount" Value="2"/>
+        <EffectArray Reference="Effect,AP_90mmCannons,AttributeBonus[Armored]" Value="1.000000"/>
+        <!--  Siege Tank (Sieged) -->
+        <EffectArray Reference="Weapon,AP_CrucioShockCannon,Level" Value="1"/>
+        <EffectArray Reference="Effect,AP_CrucioShockCannonBlast,Amount" Value="5.000000"/>
+        <EffectArray Reference="Effect,AP_CrucioShockCannonDirected,Amount" Value="5.000000"/>
+        <EffectArray Reference="Effect,AP_CrucioShockCannonDummy,Amount" Value="5.000000"/>
+        <EffectArray Reference="Effect,AP_CrucioShockCannonFriendlyDamage,Amount" Value="1"/>
+        <EffectArray Reference="Effect,AP_CrucioShockCannonEnemyDamage,Amount" Value="5"/>
+        <!--  Hellion -->
+        <EffectArray Reference="Weapon,AP_InfernalFlameThrower,Level" Value="1"/>
+        <EffectArray Reference="Effect,AP_InfernalFlameThrower,Amount" Value="1.000000"/>
+        <EffectArray Reference="Effect,AP_InfernalFlameThrower,AttributeBonus[Light]" Value="1.000000"/>
+        <!-- Hellbat -->
+        <EffectArray Reference="Effect,AP_HellionTankDamage,Amount" Value="1.000000"/>
+        <EffectArray Reference="Weapon,AP_HellionTank,Level" Value="1"/>
+        <EffectArray Reference="Effect,AP_HellionTankDamage,AttributeBonus[Light]" Value="1.000000"/>
+        <!-- Diamondback -->
+        <EffectArray Reference="Weapon,AP_Diamondback,Level" Value="1"/>
+        <EffectArray Reference="Effect,AP_DiamondbackBeam,Amount" Value="2"/>
+        <EffectArray Reference="Effect,AP_DiamondbackBeam,AttributeBonus[Armored]" Value="2"/>
+        <!-- Vulture -->
+        <EffectArray Reference="Weapon,AP_Vulture,Level" Value="1"/>
+        <EffectArray Reference="Effect,AP_VultureU,Amount" Value="2"/>
+        <!-- Goliath -->
+        <EffectArray Reference="Weapon,AP_GoliathG,Level" Value="1"/>
+        <EffectArray Reference="Weapon,AP_GoliathGUpgraded,Level" Value="1"/>
+        <EffectArray Reference="Effect,AP_GoliathG,Amount" Value="1"/>
+        <EffectArray Reference="Weapon,AP_GoliathA,Level" Value="1"/>
+        <EffectArray Reference="Weapon,AP_GoliathAUpgraded,Level" Value="1"/>
+        <EffectArray Reference="Effect,AP_GoliathAU,Amount" Value="2"/>
+        <!-- Merc Goliath -->
+        <EffectArray Reference="Weapon,AP_SpartanCompanyG,Level" Value="1"/>
+        <EffectArray Reference="Weapon,AP_SpartanCompanyGUpgraded,Level" Value="1"/>
+        <EffectArray Reference="Effect,AP_SpartanCompanyG,Amount" Value="1"/>
+        <EffectArray Reference="Weapon,AP_SpartanCompanyA,Level" Value="1"/>
+        <EffectArray Reference="Weapon,AP_SpartanCompanyAUpgraded,Level" Value="1"/>
+        <EffectArray Reference="Effect,AP_SpartanCompanyAU,Amount" Value="2"/>
+        <!-- Merc Tank -->
+        <EffectArray Reference="Weapon,AP_SiegeBreaker,Level" Value="1"/>
+        <EffectArray Reference="Effect,AP_SiegeBreakerDamage,Amount" Value="3"/>
+        <EffectArray Reference="Effect,AP_SiegeBreakerDamage,AttributeBonus[Armored]" Value="1"/>
+        <EffectArray Reference="Weapon,AP_ArcliteShockCannon,Level" Value="1"/>
+        <EffectArray Reference="Effect,AP_ArcliteShockCannonBlast,Amount" Value="10"/>
+        <EffectArray Reference="Effect,AP_ArcliteShockCannonDirected,Amount" Value="10"/>
+        <EffectArray Reference="Effect,AP_ArcliteShockCannonDummy,Amount" Value="10"/>
+        <EffectArray Reference="Effect,AP_ArcliteShockCannonFriendlyDamage,Amount" Value="2"/>
+        <EffectArray Reference="Effect,AP_ArcliteShockCannonEnemyDamage,Amount" Value="10"/>
+        <!-- Predator -->
+        <EffectArray Reference="Effect,AP_Predator,Amount" Value="2"/>
+        <EffectArray Reference="Weapon,AP_Predator,Level" Value="1"/>
+        <!-- Cyclone -->
+        <EffectArray Reference="Effect,AP_CycloneAttackWeaponDamage,Amount" Value="2"/>
+        <EffectArray Reference="Weapon,AP_TyphoonMissilePod,Level" Value="1"/>
+    </CUpgrade>
+    <CUpgrade default="1" id="AP_BaseTerranVehicleWeaponsUltraCapacitors" parent="AP_BaseTerranVehicleWeapons">
+        <Name value="Upgrade/Name/AP_BaseTerranVehicleWeaponsUltraCapacitors"/>
+        <EffectArray Reference="Weapon,AP_ThorsHammer,RateMultiplier" Value="0.05"/>
+        <EffectArray Reference="Weapon,AP_JavelinMissileLaunchers,RateMultiplier" Value="0.05"/>
+        <EffectArray Reference="Weapon,AP_LanceMissileLaunchers,RateMultiplier" Value="0.05"/>
+        <EffectArray Reference="Weapon,AP_90mmCannons,RateMultiplier" Value="0.05"/>
+        <EffectArray Reference="Weapon,AP_CrucioShockCannon,RateMultiplier" Value="0.05"/>
+        <EffectArray Reference="Weapon,AP_InfernalFlameThrower,RateMultiplier" Value="0.05"/>
+        <EffectArray Reference="Weapon,AP_HellionTank,RateMultiplier" Value="0.05"/>
+        <EffectArray Reference="Weapon,AP_Diamondback,RateMultiplier" Value="0.05"/>
+        <EffectArray Reference="Weapon,AP_Vulture,RateMultiplier" Value="0.05"/>
+        <EffectArray Reference="Weapon,AP_GoliathG,RateMultiplier" Value="0.05"/>
+        <EffectArray Reference="Weapon,AP_GoliathA,RateMultiplier" Value="0.05"/>
+        <EffectArray Reference="Weapon,AP_GoliathGUpgraded,RateMultiplier" Value="0.05"/>
+        <EffectArray Reference="Weapon,AP_GoliathAUpgraded,RateMultiplier" Value="0.05"/>
+        <EffectArray Reference="Weapon,AP_SpartanCompanyG,RateMultiplier" Value="0.05"/>
+        <EffectArray Reference="Weapon,AP_SpartanCompanyA,RateMultiplier" Value="0.05"/>
+        <EffectArray Reference="Weapon,AP_SpartanCompanyGUpgraded,RateMultiplier" Value="0.05"/>
+        <EffectArray Reference="Weapon,AP_SpartanCompanyAUpgraded,RateMultiplier" Value="0.05"/>
+        <EffectArray Reference="Weapon,AP_SiegeBreaker,RateMultiplier" Value="0.05"/>
+        <EffectArray Reference="Weapon,AP_ArcliteShockCannon,RateMultiplier" Value="0.05"/>
+        <EffectArray Reference="Weapon,AP_Predator,RateMultiplier" Value="0.05"/>
+        <EffectArray Reference="Weapon,AP_TyphoonMissilePod,RateMultiplier" Value="0.05"/>
+    </CUpgrade>
+    <CUpgrade id="AP_330mmBarrageCannons">
+        <Flags index="UpgradeCheat" value="0"/>
+        <Race value="Terr"/>
+        <EffectArray Operation="Set" Reference="Button,AP_Thor,Tooltip" Value="Button/Tooltip/ThorUpgraded"/>
+        <EffectArray Operation="Set" Reference="Button,AP_Thor,AlertTooltip" Value="Button/Tooltip/ThorUpgraded"/>
+        <EffectArray Operation="Set" Reference="Unit,AP_Thor,Description" Value="Button/Tooltip/ThorUpgraded"/>
+        <EffectArray Operation="Set" Reference="Unit,AP_ThorWreckage,Description" Value="Button/Tooltip/ThorWreckageUpgraded"/>
+        <EditorCategories value="Race:Terran,UpgradeType:Talents"/>
+    </CUpgrade>
+    <CUpgrade id="AP_ThorMorph">
+        <EditorCategories value="Race:Terran,UpgradeType:Talents"/>
+    </CUpgrade>
+    <CUpgrade id="AP_ShieldWall" parent="Research">
+        <Flags index="UpgradeCheat" value="0"/>
+        <InfoTooltipPriority value="2"/>
+        <Icon value="Assets\Textures\btn-techupgrade-terran-combatshield-color.dds"/>
+        <Race value="Terr"/>
+        <ScoreAmount value="200"/>
+        <ScoreResult value="BuildOrder"/>
+        <EffectArray Reference="Unit,AP_Marine,LifeMax" Value="10"/>
+        <EffectArray Reference="Unit,AP_Marine,LifeStart" Value="10"/>
+        <EffectArray Operation="Set" Reference="Actor,AP_Marine,Wireframe.Image[0]" Value="Assets\Textures\wireframe-terran-marine-shield.dds"/>
+        <EffectArray Operation="Set" Reference="Actor,AP_Marine,GroupIcon.Image[0]" Value="Assets\Textures\wireframe-terran-marine-shield.dds"/>
+        <EditorCategories value="Race:Terran,UpgradeType:Talents"/>
+        <AffectedUnitArray value="AP_Marine"/>
+    </CUpgrade>
+    <CUpgrade id="AP_Stimpack" parent="Research">
+        <Flags index="UpgradeCheat" value="0"/>
+        <Icon value="Assets\Textures\btn-ability-terran-stimpack-color.dds"/>
+        <Race value="Terr"/>
+        <ScoreAmount value="200"/>
+        <ScoreResult value="BuildOrder"/>
+        <EditorCategories value="Race:Terran,UpgradeType:SpellResearch"/>
+        <AffectedUnitArray value="AP_Marine"/>
+    </CUpgrade>
+    <CUpgrade id="AP_SuperStimpackMarine">
+        <Flags index="UpgradeCheat" value="0"/>
+        <Icon value="Assets\Textures\btn-ability-terran-stimpack-color.dds"/>
+        <Race value="Terr"/>
+        <ScoreAmount value="200"/>
+        <ScoreResult value="BuildOrder"/>
+        <EditorCategories value="Race:Terran,UpgradeType:SpellResearch"/>
+        <AffectedUnitArray value="AP_Marine"/>
+    </CUpgrade>
+    <CUpgrade id="AP_SuperStimpackReaper">
+        <Flags index="UpgradeCheat" value="0"/>
+        <Icon value="Assets\Textures\btn-ability-terran-stimpack-color.dds"/>
+        <Race value="Terr"/>
+        <ScoreAmount value="200"/>
+        <ScoreResult value="BuildOrder"/>
+        <EditorCategories value="Race:Terran,UpgradeType:SpellResearch"/>
+        <AffectedUnitArray value="AP_Reaper"/>
+    </CUpgrade>
+    <CUpgrade id="AP_SuperStimpackMarauder">
+        <Flags index="UpgradeCheat" value="0"/>
+        <Icon value="Assets\Textures\btn-ability-terran-stimpack-color.dds"/>
+        <Race value="Terr"/>
+        <ScoreAmount value="200"/>
+        <ScoreResult value="BuildOrder"/>
+        <EditorCategories value="Race:Terran,UpgradeType:SpellResearch"/>
+        <AffectedUnitArray value="AP_Marauder"/>
+    </CUpgrade>
+    <CUpgrade id="AP_SuperStimpackFirebat">
+        <Flags index="UpgradeCheat" value="0"/>
+        <Icon value="Assets\Textures\btn-ability-terran-stimpack-color.dds"/>
+        <Race value="Terr"/>
+        <ScoreAmount value="200"/>
+        <ScoreResult value="BuildOrder"/>
+        <EditorCategories value="Race:Terran,UpgradeType:SpellResearch"/>
+        <AffectedUnitArray value="AP_Firebat"/>
+    </CUpgrade>
+    <CUpgrade id="AP_CombatShield">
+        <Flags index="UpgradeCheat" value="0"/>
+        <EffectArray Reference="Unit,AP_Marine,LifeMax" Value="10"/>
+        <EffectArray Reference="Unit,AP_Marine,LifeStart" Value="10"/>
+        <EffectArray Operation="Set" Reference="Actor,AP_Marine,GroupIcon.Image[0]" Value="Assets\Textures\wireframe-terran-marine-shield.dds"/>
+        <EffectArray Operation="Set" Reference="Actor,AP_Marine,Wireframe.Image[0]" Value="Assets\Textures\wireframe-terran-marine-shield.dds"/>
+        <EffectArray Reference="Unit,AP_WarPig,LifeMax" Value="10"/>
+        <EffectArray Reference="Unit,AP_WarPig,LifeStart" Value="10"/>
+        <EffectArray Operation="Set" Reference="Actor,AP_KelmorianMiner,GroupIcon.Image[0]" Value="AP\Assets\Textures\wireframe-terran-marine-mercenary-shield.dds"/>
+        <EffectArray Operation="Set" Reference="Actor,AP_KelmorianMiner,Wireframe.Image[0]" Value="AP\Assets\Textures\wireframe-terran-marine-mercenary-shield.dds"/>
+        <EditorCategories value="Race:Terran,UpgradeType:Talents"/>
+        <AffectedUnitArray value="AP_Marine"/>
+        <AffectedUnitArray value="AP_WarPig"/>
+    </CUpgrade>
+    <CUpgrade id="AP_MarineStimpack">
+        <Flags index="UpgradeCheat" value="0"/>
+        <EditorCategories value="Race:Terran,UpgradeType:Talents"/>
+        <AffectedUnitArray value="Marine"/>
+    </CUpgrade>
+    <CUpgrade id="AP_BearclawNozzles">
+        <Flags index="UpgradeCheat" value="0"/>
+        <Alert value="ResearchComplete"/>
+        <EffectArray Reference="Effect,AP_FirebatE,AreaArray[0].Radius" Value="0.400000"/>
+        <EffectArray Reference="Effect,AP_DevilDogSearchArea,AreaArray[0].Radius" Value="0.400000"/>
+        <EffectArray Operation="Set" Reference="Effect,AP_Firebat,PeriodicOffsetArray[0]" Value="0,-0.9"/>
+        <EffectArray Operation="Set" Reference="Effect,AP_Firebat,PeriodicOffsetArray[1]" Value="0,-1.4"/>
+        <EffectArray Operation="Set" Reference="Effect,AP_Firebat,PeriodicOffsetArray[2]" Value="0,-1.9"/>
+        <EffectArray Operation="Set" Reference="Effect,AP_Firebat,PeriodicOffsetArray[3]" Value="0,-2.4"/>
+        <EffectArray Operation="Set" Reference="Effect,AP_DevilDogCreatePersistent,PeriodicOffsetArray[0]" Value="0,-0.9"/>
+        <EffectArray Operation="Set" Reference="Effect,AP_DevilDogCreatePersistent,PeriodicOffsetArray[1]" Value="0,-1.4"/>
+        <EffectArray Operation="Set" Reference="Effect,AP_DevilDogCreatePersistent,PeriodicOffsetArray[2]" Value="0,-1.9"/>
+        <EffectArray Operation="Set" Reference="Effect,AP_DevilDogCreatePersistent,PeriodicOffsetArray[3]" Value="0,-2.4"/>
+        <EditorCategories value="Race:Terran,UpgradeType:Talents"/>
+    </CUpgrade>
+    <CUpgrade id="AP_FirebatJuggernautPlating">
+        <Flags index="UpgradeCheat" value="0"/>
+        <EffectArray Reference="Unit,AP_Firebat,LifeArmor" Value="2"/>
+        <EffectArray Reference="Unit,AP_DevilDog,LifeArmor" Value="2"/>
+        <EditorCategories value="Race:Terran,UpgradeType:Talents"/>
+    </CUpgrade>
+    <CUpgrade id="AP_StabilizerMedPacks">
+        <Flags index="UpgradeCheat" value="0"/>
+        <Alert value="ResearchComplete"/>
+        <EffectArray Operation="Set" Reference="Effect,AP_heal,DrainVitalCostFactor" Value="0.25"/>
+        <EffectArray Reference="Effect,AP_heal,RechargeVitalRate" Value="1"/>
+        <EditorCategories value="Race:Terran,UpgradeType:Talents"/>
+    </CUpgrade>
+    <CUpgrade id="AP_NanobotInjectors">
+        <Alert value="ResearchComplete"/>
+        <EffectArray Operation="Multiply" Reference="Effect,AP_heal,TimeFactor" Value="0.8"/>
+        <EditorCategories value="Race:Terran,UpgradeType:Talents"/>
+        <Flags index="UpgradeCheat" value="0"/>
+    </CUpgrade>
+    <CUpgrade id="AP_JuggernautPlating">
+        <Flags index="UpgradeCheat" value="0"/>
+        <EffectArray Reference="Unit,AP_Marauder,LifeArmor" Value="2.000000"/>
+        <EffectArray Reference="Unit,AP_HammerSecurity,LifeArmor" Value="2.000000"/>
+        <EditorCategories value="Race:Terran,UpgradeType:Talents"/>
+    </CUpgrade>
+    <CUpgrade id="AP_MarauderLifeBoost">
+        <Flags index="UpgradeCheat" value="0"/>
+        <EffectArray Reference="Unit,AP_Marauder,LifeMax" Value="25"/>
+        <EffectArray Reference="Unit,AP_Marauder,LifeStart" Value="25"/>
+        <EffectArray Reference="Unit,AP_HammerSecurity,LifeMax" Value="25"/>
+        <EffectArray Reference="Unit,AP_HammerSecurity,LifeStart" Value="25"/>
+        <EditorCategories value="Race:Terran,UpgradeType:Talents"/>
+        <AffectedUnitArray value="AP_Marauder"/>
+    </CUpgrade>
+    <CUpgrade id="AP_PunisherGrenades">
+        <Flags index="UpgradeCheat" value="0"/>
+        <Icon value="Assets\Textures\btn-ability-terran-punishergrenade-color.dds"/>
+        <Alert value="ResearchComplete"/>
+        <Race value="Terr"/>
+        <ScoreAmount value="100"/>
+        <ScoreResult value="BuildOrder"/>
+        <EditorCategories value="Race:Terran,UpgradeType:Talents"/>
+        <AffectedUnitArray value="AP_Marauder"/>
+    </CUpgrade>
+    <CUpgrade id="AP_JackhammerConcussionGrenades">
+        <Flags index="UpgradeCheat" value="0"/>
+        <Alert value="ResearchComplete"/>
+        <Race value="Terran"/>
+        <EditorCategories value="Race:Terran,UpgradeType:Talents"/>
+    </CUpgrade>
+    <CUpgrade id="AP_LaserTargetingSystemMarine">
+        <Flags index="UpgradeCheat" value="0"/>
+        <InfoTooltipPriority value="2"/>
+        <Race value="Protoss"/>
+        <ScoreResult value="BuildOrder"/>
+        <EffectArray Reference="Unit,AP_Marine,SightBonus[Dusk]" Value="2"/>
+        <EffectArray Reference="Unit,AP_Marine,SightBonus[Dawn]" Value="2"/>
+        <EffectArray Reference="Unit,AP_WarPig,SightBonus[Dusk]" Value="2"/>
+        <EffectArray Reference="Unit,AP_WarPig,SightBonus[Dawn]" Value="2"/>
+        <EffectArray Reference="Weapon,AP_GaussRifle,Range" Value="1"/>
+        <EffectArray Reference="Weapon,AP_GaussRifle,MinScanRange" Value="1"/>
+        <EffectArray Reference="Weapon,AP_KelmorianMinerGaussRifle,Range" Value="1"/>
+        <EffectArray Reference="Weapon,AP_KelmorianMinerGaussRifle,MinScanRange" Value="1"/>
+        <EditorCategories value="Race:Terran,UpgradeType:Talents"/>
+        <AffectedUnitArray value="Marine"/>
+    </CUpgrade>
+    <CUpgrade id="AP_LaserTargetingSystemMarauder">
+        <Flags index="UpgradeCheat" value="0"/>
+        <InfoTooltipPriority value="2"/>
+        <Race value="Protoss"/>
+        <ScoreResult value="BuildOrder"/>
+        <EffectArray Reference="Unit,AP_Marauder,SightBonus[Dusk]" Value="2"/>
+        <EffectArray Reference="Unit,AP_Marauder,SightBonus[Dawn]" Value="2"/>
+        <EffectArray Reference="Unit,AP_HammerSecurity,SightBonus[Dusk]" Value="2"/>
+        <EffectArray Reference="Unit,AP_HammerSecurity,SightBonus[Dawn]" Value="2"/>
+        <EffectArray Reference="Weapon,AP_PunisherGrenades,Range" Value="1"/>
+        <EffectArray Reference="Weapon,AP_PunisherGrenades,MinScanRange" Value="1"/>
+        <EffectArray Reference="Weapon,AP_HammerSecurity,Range" Value="1"/>
+        <EffectArray Reference="Weapon,AP_HammerSecurity,MinScanRange" Value="1"/>
+        <EditorCategories value="Race:Terran,UpgradeType:Talents"/>
+        <AffectedUnitArray value="AP_Marauder"/>
+        <AffectedUnitArray value="AP_HammerSecurity"/>
+    </CUpgrade>
+    <CUpgrade id="AP_LaserTargetingSystemReaper">
+        <Flags index="UpgradeCheat" value="0"/>
+        <InfoTooltipPriority value="2"/>
+        <Race value="Protoss"/>
+        <ScoreResult value="BuildOrder"/>
+        <EffectArray Reference="Unit,AP_Reaper,SightBonus[Dusk]" Value="2"/>
+        <EffectArray Reference="Unit,AP_Reaper,SightBonus[Dawn]" Value="2"/>
+        <EffectArray Reference="Weapon,AP_P38ScytheGuassPistol,Range" Value="1"/>
+        <EffectArray Reference="Weapon,AP_P38ScytheGuassPistol,MinScanRange" Value="1"/>
+        <EffectArray Reference="Weapon,AP_D8Charge,Range" Value="1"/>
+        <EffectArray Reference="Weapon,AP_D8Charge,MinScanRange" Value="1"/>
+        <EditorCategories value="Race:Terran,UpgradeType:Talents"/>
+        <AffectedUnitArray value="AP_Reaper"/>
+    </CUpgrade>
+    <CUpgrade id="AP_MagrailMunitionsMarauder">
+        <EditorCategories value="Race:Terran,UpgradeType:Talents"/>
+    </CUpgrade>
+    <CUpgrade id="AP_MagrailMunitionsMarine">
+        <EditorCategories value="Race:Terran,UpgradeType:Talents"/>
+    </CUpgrade>
+    <CUpgrade id="AP_ClusterBomb">
+        <Flags index="UpgradeCheat" value="0"/>
+        <EditorCategories value="Race:Terran,UpgradeType:Talents"/>
+        <AffectedUnitArray value="AP_Reaper"/>
+    </CUpgrade>
+    <CUpgrade id="AP_ReaperD8Charge">
+        <Flags index="UpgradeCheat" value="0"/>
+        <EffectArray Operation="Subtract" Reference="Weapon,AP_D8Charge,Options[Hidden]" Value="1"/>
+        <EditorCategories value="Race:Terran,UpgradeType:Talents"/>
+        <AffectedUnitArray value="AP_Reaper"/>
+    </CUpgrade>
+    <CUpgrade id="AP_ReaperSpeed">
+        <Flags index="UpgradeCheat" value="0"/>
+        <Icon value="Assets\Textures\btn-upgrade-terran-reapernitropacks.dds"/>
+        <Alert value="ResearchComplete"/>
+        <Race value="Terr"/>
+        <ScoreAmount value="100"/>
+        <ScoreResult value="BuildOrder"/>
+        <EffectArray Reference="Unit,AP_Reaper,Speed" Value="0.886700"/>
+        <EditorCategories value="Race:Terran,UpgradeType:Talents"/>
+        <AffectedUnitArray value="AP_Reaper"/>
+    </CUpgrade>
+    <CUpgrade id="AP_ReaperU238Rounds">
+        <Flags index="UpgradeCheat" value="0"/>
+        <EffectArray Reference="Weapon,AP_P38ScytheGuassPistol,Range" Value="1.000000"/>
+        <EffectArray Reference="Effect,AP_P38ScytheGuassPistol,AttributeBonus[Light]" Value="3.000000"/>
+        <EditorCategories value="Race:Terran,UpgradeType:Talents"/>
+    </CUpgrade>
+    <CUpgrade id="AP_ReaperStimpack">
+        <Flags index="UpgradeCheat" value="0"/>
+        <EditorCategories value="Race:Terran,UpgradeType:Talents"/>
+    </CUpgrade>
+    <CUpgrade id="AP_CloakingTechnologyReaper">
+        <Icon value="Assets\Textures\btn-ability-terran-cloak-color.dds"/>
+        <!--EffectArray Operation="Set" Reference="Unit,AP_Reaper,EnergyMax" Value="200"/>
+        <EffectArray Operation="Set" Reference="Unit,AP_Reaper,EnergyStart" Value="50"/>
+        <EffectArray Operation="Set" Reference="Unit,AP_Reaper,EnergyRegenRate" Value=".5625"/-->
+        <EditorCategories value="Race:Terran,UpgradeType:Talents"/>
+        <LeaderAlias value=""/>
+        <AffectedUnitArray value="AP_Reaper"/>
+    </CUpgrade>
+    <CUpgrade id="AP_ReaperSpiderMines">
+        <EditorCategories value="Race:Human,UpgradeType:Talents"/>
+        <AffectedUnitArray value="AP_Reaper"/>
+    </CUpgrade>
+    <CUpgrade id="AP_CombatDrugs">
+        <EffectArray Operation="Set" Reference="Unit,AP_Reaper,LifeRegenDelay" Value="10"/>
+        <EffectArray Operation="Set" Reference="Unit,AP_Reaper,LifeRegenRate" Value="2"/>
+        <Flags index="TechTreeCheat" value="1"/>
+        <Icon value="Assets\Textures\btn-upgrade-terran-reapercombatdrugs.dds"/>
+        <Alert value="ResearchComplete"/>
+        <Race value="Terr"/>
+        <ScoreAmount value="200"/>
+        <ScoreResult value="BuildOrder"/>
+        <EditorCategories value="Race:Terran,UpgradeType:SpellResearch"/>
+        <AffectedUnitArray value="AP_Reaper"/>
+    </CUpgrade>
+    <CUpgrade id="AP_MarauderStimpack">
+        <Flags index="UpgradeCheat" value="0"/>
+        <EditorCategories value="Race:Terran,UpgradeType:Talents"/>
+    </CUpgrade>
+    <CUpgrade id="AP_FirebatStimpack">
+        <Flags index="UpgradeCheat" value="0"/>
+        <EditorCategories value="Race:Terran,UpgradeType:Talents"/>
+    </CUpgrade>
+    <CUpgrade id="AP_HighCapacityBarrels">
+        <Flags index="UpgradeCheat" value="0"/>
+        <Icon value="Assets\Textures\btn-upgrade-terran-infernalpreigniter.dds"/>
+        <Alert value="ResearchComplete"/>
+        <Race value="Terr"/>
+        <ScoreAmount value="300"/>
+        <ScoreResult value="BuildOrder"/>
+        <EffectArray Reference="Effect,AP_InfernalFlameThrower,AttributeBonus[Light]" Value="10.000000"/>
+        <EditorCategories value="Race:Terran,UpgradeType:SpellResearch"/>
+    </CUpgrade>
+    <CUpgrade id="AP_TurboChargedEngines">
+        <Flags index="UpgradeCheat" value="0"/>
+        <Alert value="ResearchComplete_Terr"/>
+        <Race value="Terr"/>
+        <EffectArray Operation="Multiply" Reference="Unit,AP_Hellion,Speed" Value="1.398400"/>
+        <EditorCategories value="Race:Terran,UpgradeType:Talents"/>
+    </CUpgrade>
+    <CUpgrade id="AP_TwinLinkedFlameThrowers">
+        <Flags index="UpgradeCheat" value="0"/>
+        <EffectArray Operation="Set" Reference="Effect,AP_InfernalFlameThrowerE,AreaArray[0].Radius" Value="0.5"/>
+        <EffectArray Reference="Effect,AP_HellionTankSearch,AreaArray[0].Radius" Value="1"/>
+        <EffectArray Operation="Set" Reference="Effect,AP_HellionTankSearch,AreaArray[0].Arc" Value="67.500000"/>
+        <EditorCategories value="Race:Terran,UpgradeType:Talents"/>
+    </CUpgrade>
+    <CUpgrade id="AP_HellionCampaignInfernalPreIgniter">
+        <Flags index="UpgradeCheat" value="0"/>
+        <EffectArray Reference="Effect,AP_InfernalFlameThrower,AttributeBonus[Light]" Value="10"/>
+        <EffectArray Reference="Effect,AP_HellionTankDamage,AttributeBonus[Light]" Value="10"/>
+        <EditorCategories value="Race:Terran,UpgradeType:Talents"/>
+    </CUpgrade>
+    <CUpgrade id="AP_HellbatAspect">
+        <AffectedUnitArray value="AP_Hellion"/>
+        <AffectedUnitArray value="AP_HellionTank"/>
+    </CUpgrade>
+    <CUpgrade id="AP_HoverHellbat">
+        <AffectedUnitArray value="AP_Hellion"/>
+        <AffectedUnitArray value="AP_HellionTank"/>
+    </CUpgrade>
+    <CUpgrade id="AP_CerberusMines">
+        <Flags index="UpgradeCheat" value="0"/>
+        <EffectArray Operation="Multiply" Reference="Effect,AP_VultureSpiderMinesDamage,AreaArray[1].Radius" Value="1.33"/>
+        <EffectArray Operation="Multiply" Reference="Effect,AP_VultureSpiderMinesDamage,AreaArray[2].Radius" Value="1.33"/>
+        <EffectArray Operation="Multiply" Reference="Effect,AP_VultureSpiderMinesDamage,AreaArray[0].Radius" Value="1.33"/>
+        <EffectArray Operation="Multiply" Reference="Abil,AP_SpiderMineUnburrowRangeDummy,Range[0]" Value="1.33"/>
+        <EffectArray Operation="Multiply" Reference="Abil,AP_VultureSpiderMineUnburrow,AutoCastRange" Value="1.33"/>
+        <EffectArray Operation="Multiply" Reference="Abil,AP_VultureSpiderMineBurrow,AutoCastRange" Value="1.3"/>
+        <EditorCategories value="Race:Terran,UpgradeType:Talents"/>
+    </CUpgrade>
+    <CUpgrade id="AP_NanoConstructor">
+        <Flags index="UpgradeCheat" value="0"/>
+        <EditorCategories value="Race:Terran,UpgradeType:Talents"/>
+    </CUpgrade>
+    <CUpgrade id="AP_ScavengingSystems">
+        <Flags index="UpgradeCheat" value="0"/>
+        <EditorCategories value="Race:Terran,UpgradeType:Talents"/>
+    </CUpgrade>
+    <CUpgrade id="AP_VultureAutoRepair">
+        <Flags index="UpgradeCheat" value="0"/>
+        <EffectArray Operation="Set" Reference="Unit,AP_Vulture,LifeRegenRate" Value="1.000000"/>
+        <!-- FIXME: Regen Biosteel compatibility -->
+        <EditorCategories value="Race:Terran,UpgradeType:Talents"/>
+    </CUpgrade>
+    <CUpgrade id="AP_ExtraMines">
+        <Flags index="UpgradeCheat" value="0"/>
+        <EffectArray Reference="Abil,AP_VultureSpiderMines,Cost[0].Charge.CountMax" Value="2.000000"/>
+        <EffectArray Reference="Abil,AP_VultureSpiderMines,Cost[0].Charge.CountStart" Value="2.000000"/>
+        <EditorCategories value="Race:Terran,UpgradeType:Talents"/>
+    </CUpgrade>
+    <CUpgrade id="AP_AresClassWeaponsSystem">
+        <Flags index="UpgradeCheat" value="0"/>
+        <Race value="Terr"/>
+        <EffectArray Reference="Weapon,AP_GoliathA,Range" Value="3"/>
+        <EffectArray Reference="Weapon,AP_GoliathAUpgraded,Range" Value="3"/>
+        <EffectArray Reference="Weapon,AP_GoliathG,Range" Value="1"/>
+        <EffectArray Reference="Weapon,AP_GoliathGUpgraded,Range" Value="1"/>
+        <EffectArray Reference="Weapon,AP_SpartanCompanyA,Range" Value="3"/>
+        <EffectArray Reference="Weapon,AP_SpartanCompanyAUpgraded,Range" Value="3"/>
+        <EffectArray Reference="Weapon,AP_SpartanCompanyG,Range" Value="1"/>
+        <EffectArray Reference="Weapon,AP_SpartanCompanyGUpgraded,Range" Value="1"/>
+        <EditorCategories value="Race:Terran,UpgradeType:Talents"/>
+    </CUpgrade>
+    <CUpgrade id="AP_MultilockTargetingSystems">
+        <Flags index="UpgradeCheat" value="0"/>
+        <EffectArray Operation="Set" Reference="Weapon,AP_SpartanCompanyAUpgraded,Options[Hidden]" Value="0"/>
+        <EffectArray Operation="Set" Reference="Weapon,AP_SpartanCompanyGUpgraded,Options[Hidden]" Value="0"/>
+        <EffectArray Operation="Set" Reference="Weapon,AP_GoliathAUpgraded,Options[Hidden]" Value="0"/>
+        <EffectArray Operation="Set" Reference="Weapon,AP_GoliathGUpgraded,Options[Hidden]" Value="0"/>
+        <EffectArray Operation="Set" Reference="Weapon,AP_SpartanCompanyA,Options[Hidden]" Value="1"/>
+        <EffectArray Operation="Set" Reference="Weapon,AP_SpartanCompanyG,Options[Hidden]" Value="1"/>
+        <EffectArray Operation="Set" Reference="Weapon,AP_GoliathA,Options[Hidden]" Value="1"/>
+        <EffectArray Operation="Set" Reference="Weapon,AP_GoliathG,Options[Hidden]" Value="1"/>
+        <EditorCategories value="Race:Terran,UpgradeType:Talents"/>
+    </CUpgrade>
+    <CUpgrade id="AP_GoliathJumpJet">
+        <EffectArray Operation="Set" Reference="Unit,AP_Goliath,Mover" Value="CliffJumper"/>
+        <EffectArray Operation="Set" Reference="Unit,AP_SpartanCompany,Mover" Value="CliffJumper"/>
+        <EditorCategories value="Race:Terran,UpgradeType:Talents"/>
+        <AffectedUnitArray value="AP_Goliath"/>
+        <AffectedUnitArray value="AP_SpartanCompany"/>
+    </CUpgrade>
+    <CUpgrade id="AP_BurstCapacitors">
+        <Flags index="UpgradeCheat" value="0"/>
+        <EditorCategories value="Race:Terran,UpgradeType:Talents"/>
+    </CUpgrade>
+    <CUpgrade id="AP_Hyperfluxor">
+        <Flags index="UpgradeCheat" value="0"/>
+        <EffectArray Reference="Weapon,AP_Diamondback,RateMultiplier" Value="0.25"/>
+        <EditorCategories value="Race:Terran,UpgradeType:Talents"/>
+    </CUpgrade>
+    <CUpgrade id="AP_ShapedHull">
+        <Flags index="UpgradeCheat" value="0"/>
+        <Alert value="UpgradeComplete_Terr"/>
+        <Race value="Terr"/>
+        <EffectArray Reference="Unit,AP_Diamondback,LifeStart" Value="50"/>
+        <EffectArray Reference="Unit,AP_Diamondback,LifeMax" Value="50"/>
+        <EditorCategories value="Race:Terran,UpgradeType:Talents"/>
+    </CUpgrade>
+    <CUpgrade id="AP_TriLithiumPowerCells">
+        <Flags index="UpgradeCheat" value="0"/>
+        <EffectArray Reference="Weapon,AP_Diamondback,Range" Value="1"/>
+        <EditorCategories value="Race:Terran,UpgradeType:Talents"/>
+    </CUpgrade>
+    <CUpgrade id="AP_TungstenSpikes">
+        <Flags index="UpgradeCheat" value="0"/>
+        <Alert value="UpgradeComplete_Terr"/>
+        <Race value="Terr"/>
+        <EffectArray Reference="Weapon,AP_Diamondback,Range" Value="2.000000"/>
+        <EditorCategories value="Race:Terran,UpgradeType:Talents"/>
+    </CUpgrade>
+    <CUpgrade id="AP_MaelstromRounds">
+        <Flags index="UpgradeCheat" value="0"/>
+        <EffectArray Reference="Effect,AP_CrucioShockCannonDummy,Amount" Value="40.000000"/>
+        <EffectArray Reference="Effect,AP_ArcliteShockCannonDummy,Amount" Value="40.000000"/>
+        <EditorCategories value="Race:Terran,UpgradeType:Talents"/>
+        <AffectedUnitArray value="AP_SiegeTankSieged"/>
+        <AffectedUnitArray value="AP_SiegeBreakerSieged"/>
+    </CUpgrade>
+    <CUpgrade id="AP_NotPossibleSiegeMode">
+        <Flags index="UpgradeCheat" value="0"/>
+        <EditorCategories value="Race:Terran,UpgradeType:Talents"/>
+    </CUpgrade>
+    <CUpgrade id="AP_SiegeTankShapedBlast">
+        <Flags index="UpgradeCheat" value="0"/>
+        <EditorCategories value="Race:Terran,UpgradeType:Talents"/>
+    </CUpgrade>
+    <CUpgrade id="AP_SiegeTech">
+        <Flags index="UpgradeCheat" value="0"/>
+        <Icon value="Assets\Textures\btn-unit-terran-siegetanksiegemode.dds"/>
+        <Alert value="ResearchComplete"/>
+        <Race value="Terr"/>
+        <ScoreAmount value="200"/>
+        <ScoreResult value="BuildOrder"/>
+        <EditorCategories value="Race:Terran,UpgradeType:SpellResearch"/>
+        <AffectedUnitArray value="AP_SiegeTank"/>
+    </CUpgrade>
+    <CUpgrade id="AP_HoverSiegeTank">
+        <AffectedUnitArray value="AP_SiegeTank"/>
+        <AffectedUnitArray value="AP_SiegeTankSieged"/>
+        <AffectedUnitArray value="AP_SiegeBreaker"/>
+        <AffectedUnitArray value="AP_SiegeBreakerSieged"/>
+    </CUpgrade>
+    <CUpgrade id="AP_SiegeSpiderMines">
+        <AffectedUnitArray value="AP_SiegeTank"/>
+        <AffectedUnitArray value="AP_SiegeTankSieged"/>
+        <AffectedUnitArray value="AP_SiegeBreaker"/>
+        <AffectedUnitArray value="AP_SiegeBreakerSieged"/>
+    </CUpgrade>
+    <CUpgrade id="AP_AdvancedHealingAI">
+        <Flags index="UpgradeCheat" value="0"/>
+        <EditorCategories value="Race:Terran,UpgradeType:Talents"/>
+    </CUpgrade>
+    <CUpgrade id="AP_AuxiliaryMedBots">
+        <Flags index="UpgradeCheat" value="0"/>
+        <EditorCategories value="Race:Terran,UpgradeType:Talents"/>
+    </CUpgrade>
+    <CUpgrade id="AP_EnergyStorage">
+        <Flags index="UpgradeCheat" value="0"/>
+        <EffectArray Operation="Multiply" Reference="Unit,AP_Medic,EnergyRegenRate" Value="1.250000"/>
+        <EffectArray Operation="Multiply" Reference="Unit,AP_Ghost,EnergyRegenRate" Value="1.250000"/>
+        <EffectArray Operation="Multiply" Reference="Unit,AP_Spectre,EnergyRegenRate" Value="1.250000"/>
+        <EffectArray Operation="Multiply" Reference="Unit,AP_Thor,EnergyRegenRate" Value="1.250000"/>
+        <EffectArray Operation="Multiply" Reference="Unit,AP_Medivac,EnergyRegenRate" Value="1.250000"/>
+        <EffectArray Operation="Multiply" Reference="Unit,AP_Raven,EnergyRegenRate" Value="1.250000"/>
+        <EffectArray Operation="Multiply" Reference="Unit,AP_Banshee,EnergyRegenRate" Value="1.250000"/>
+        <EffectArray Operation="Multiply" Reference="Unit,AP_Wraith,EnergyRegenRate" Value="1.250000"/>
+        <EffectArray Operation="Multiply" Reference="Unit,AP_Battlecruiser,EnergyRegenRate" Value="1.250000"/>
+        <EffectArray Operation="Multiply" Reference="Unit,AP_ScienceVessel,EnergyRegenRate" Value="1.250000"/>
+        <EffectArray Reference="Unit,AP_Medivac,EnergyStart" Value="25"/>
+        <EffectArray Reference="Unit,AP_Raven,EnergyStart" Value="25"/>
+        <EffectArray Reference="Unit,AP_Ghost,EnergyStart" Value="25"/>
+        <EffectArray Reference="Unit,AP_Battlecruiser,EnergyStart" Value="25"/>
+        <EditorCategories value="Race:Terran,UpgradeType:Talents"/>
+        <AffectedUnitArray value="AP_Medic"/>
+        <AffectedUnitArray value="AP_Ghost"/>
+        <AffectedUnitArray value="AP_Spectre"/>
+        <AffectedUnitArray value="AP_Thor"/>
+        <AffectedUnitArray value="AP_Medivac"/>
+        <AffectedUnitArray value="AP_Raven"/>
+        <AffectedUnitArray value="AP_Banshee"/>
+        <AffectedUnitArray value="AP_Wraith"/>
+        <AffectedUnitArray value="AP_Battlecruiser"/>
+        <AffectedUnitArray value="AP_BattlecruiserDefensiveMatrix"/>
+        <AffectedUnitArray value="AP_BattlecruiserHurricane"/>
+        <AffectedUnitArray value="AP_BattlecruiserYamato"/>
+        <AffectedUnitArray value="AP_ScienceVessel"/>
+    </CUpgrade>
+    <CUpgrade id="AP_ExpandedHull">
+        <Flags index="UpgradeCheat" value="0"/>
+        <Alert value="ResearchComplete"/>
+        <EffectArray Reference="Abil,AP_MedivacTransport,MaxCargoCount" Value="2"/>
+        <EffectArray Reference="Abil,AP_MedivacTransport,TotalCargoSpace" Value="2"/>
+        <EffectArray Operation="Set" Reference="Actor,AP_Medivac,UnitIcon" Value="AP\Assets\Textures\BTN-Unit-Terran-MedivacUpgrade.dds"/>
+        <EffectArray Operation="Set" Reference="Actor,AP_Medivac,GroupIcon.Image[0]" Value="AP\Assets\Textures\wireframe-terran-medivac-upgrade.dds"/>
+        <EffectArray Operation="Set" Reference="Actor,AP_Medivac,Wireframe.Image[0]" Value="AP\Assets\Textures\wireframe-terran-medivac-upgrade.dds"/>
+        <EditorCategories value="Race:Terran,UpgradeType:Talents"/>
+    </CUpgrade>
+    <CUpgrade id="AP_MedivacCaduceusReactor">
+        <Flags index="UpgradeCheat" value="0"/>
+        <Icon value="Assets\Textures\btn-upgrade-terran-caduceusreactor.dds"/>
+        <Alert value="ResearchComplete"/>
+        <Race value="Terr"/>
+        <ScoreAmount value="200"/>
+        <ScoreResult value="BuildOrder"/>
+        <EffectArray Reference="Unit,AP_Medivac,EnergyStart" Value="25"/>
+        <EditorCategories value="Race:Terran,UpgradeType:Talents"/>
+    </CUpgrade>
+    <CUpgrade id="AP_MedivacRapidDeployment">
+        <Flags index="UpgradeCheat" value="0"/>
+        <EffectArray Operation="Multiply" Reference="Abil,AP_MedivacTransport,UnloadPeriod" Value="0.100000"/>
+        <EffectArray Operation="Set" Reference="Actor,AP_Medivac,UnitIcon" Value="AP\Assets\Textures\BTN-Unit-Terran-MedivacUpgrade.dds"/>
+        <EffectArray Operation="Set" Reference="Actor,AP_Medivac,GroupIcon.Image[0]" Value="AP\Assets\Textures\wireframe-terran-medivac-upgrade.dds"/>
+        <EffectArray Operation="Set" Reference="Actor,AP_Medivac,Wireframe.Image[0]" Value="AP\Assets\Textures\wireframe-terran-medivac-upgrade.dds"/>
+        <EditorCategories value="Race:Terran,UpgradeType:Talents"/>
+    </CUpgrade>
+    <CUpgrade id="AP_CloakDistortionField">
+        <Flags index="UpgradeCheat" value="0"/>
+        <EditorCategories value="Race:Terran,UpgradeType:Talents"/>
+    </CUpgrade>
+    <CUpgrade id="AP_DynamicPowerRouting">
+        <Flags index="UpgradeCheat" value="0"/>
+        <EffectArray Reference="Unit,AP_Wraith,EnergyStart" Value="100"/>
+        <EditorCategories value="Race:Terran,UpgradeType:Talents"/>
+    </CUpgrade>
+    <CUpgrade id="AP_WraithCloak">
+        <Flags index="UpgradeCheat" value="0"/>
+        <Alert value="ResearchComplete"/>
+        <Race value="Terr"/>
+        <EditorCategories value="Race:Terran,UpgradeType:SpellResearch"/>
+    </CUpgrade>
+    <CUpgrade id="AP_AresClassWeaponsSystemViking">
+        <Flags index="UpgradeCheat" value="0"/>
+        <EffectArray Reference="Weapon,AP_LanzerTorpedoes,Range" Value="2"/>
+        <EffectArray Reference="Weapon,AP_TwinGatlingCannon,Range" Value="1"/>
+        <EffectArray Reference="Weapon,AP_WreckingCrewAssault,Range" Value="1"/>
+        <EffectArray Reference="Weapon,AP_WreckingCrewFighter,Range" Value="2"/>
+        <EditorCategories value="Race:Terran,UpgradeType:Talents"/>
+    </CUpgrade>
+    <CUpgrade id="AP_CampaignJotunBoosters">
+        <Flags index="UpgradeCheat" value="0"/>
+        <Alert value="UpgradeComplete_Terr"/>
+        <Race value="Terr"/>
+        <EffectArray Reference="Weapon,AP_LanzerTorpedoes,Range" Value="2"/>
+        <EffectArray Reference="Weapon,AP_WreckingCrewFighter,Range" Value="2"/>
+        <EffectArray Reference="Weapon,AP_WreckingCrewAssault,Range" Value="1"/>
+        <EffectArray Reference="Weapon,AP_TwinGatlingCannon,Range" Value="1"/>
+        <EditorCategories value="Race:Terran,UpgradeType:Talents"/>
+    </CUpgrade>
+    <CUpgrade id="AP_HALORockets">
+        <Flags index="UpgradeCheat" value="0"/>
+        <EditorCategories value="Race:Terran,UpgradeType:Talents"/>
+    </CUpgrade>
+    <CUpgrade id="AP_RewardDanceViking">
+        <Icon value="Assets\Textures\btn-unit-terran-ghost.dds"/>
+        <EffectArray Operation="Set" Reference="Unit,AP_VikingFighter,TauntDuration[Dance]" Value="5"/>
+        <EffectArray Operation="Set" Reference="Unit,AP_VikingAssault,TauntDuration[Dance]" Value="5"/>
+        <AffectedUnitArray value="VikingFighter"/>
+        <AffectedUnitArray value="AP_VikingAssault"/>
+        <LeaderAlias value=""/>
+    </CUpgrade>
+    <CUpgrade id="AP_VikingJotunBoosters">
+        <Flags index="UpgradeCheat" value="0"/>
+        <Icon value="Assets\Textures\btn-upgrade-terran-jotunboosters.dds"/>
+        <Alert value="ResearchComplete"/>
+        <Race value="Terr"/>
+        <ScoreAmount value="200"/>
+        <ScoreResult value="BuildOrder"/>
+        <EffectArray Reference="Weapon,AP_LanzerTorpedoes,Range" Value="2.000000"/>
+        <EditorCategories value="Race:Terran,UpgradeType:AttackBonus"/>
+        <AffectedUnitArray value="AP_VikingFighter"/>
+    </CUpgrade>
+    <CUpgrade id="AP_BansheeCloak">
+        <Flags index="UpgradeCheat" value="0"/>
+        <Icon value="Assets\Textures\btn-ability-terran-cloak-color.dds"/>
+        <Alert value="ResearchComplete"/>
+        <Race value="Terr"/>
+        <ScoreAmount value="400"/>
+        <ScoreResult value="BuildOrder"/>
+        <EditorCategories value="Race:Terran,UpgradeType:SpellResearch"/>
+        <AffectedUnitArray value="AP_Banshee"/>
+    </CUpgrade>
+    <CUpgrade id="AP_BansheeCloakedDamage">
+        <Flags index="UpgradeCheat" value="0"/>
+        <EditorCategories value="Race:Terran,UpgradeType:Talents"/>
+    </CUpgrade>
+    <CUpgrade id="AP_ClusterWarheads">
+        <Flags index="UpgradeCheat" value="0"/>
+        <EditorCategories value="Race:Terran,UpgradeType:Talents"/>
+    </CUpgrade>
+    <CUpgrade id="AP_CrossSpectrumDampeners">
+        <Flags index="UpgradeCheat" value="0"/>
+        <EffectArray Operation="Set" Reference="Abil,AP_BansheeCloak,BehaviorArray[0]" Value="AP_BansheeCloakCrossSpectrumDampeners"/>
+        <EffectArray Operation="Set" Reference="Abil,AP_DuskWingBansheeCloakingField,BehaviorArray[0]" Value="AP_BansheeCloakCrossSpectrumDampeners"/>
+        <EffectArray Operation="Set" Reference="Button,AP_CloakOnBanshee,Tooltip" Value="Button/Tooltip/AP_CloakOnBansheeUpgrade"/>
+        <EditorCategories value="Race:Terran,UpgradeType:Talents"/>
+    </CUpgrade>
+    <CUpgrade id="AP_PermanentCloakBanshee">
+        <Flags index="UpgradeCheat" value="0"/>
+        <EffectArray Operation="Set" Reference="Abil,AP_BansheeCloak,Cost[0].Vital[Energy]" Value="0"/>
+        <EffectArray Operation="Set" Reference="Abil,AP_BansheeCloak,BehaviorArray[0]" Value="AP_BansheeCloakFree"/>
+        <EffectArray Operation="Set" Reference="Abil,AP_DuskWingBansheeCloakingField,Cost[0].Vital[Energy]" Value="0"/>
+        <EffectArray Operation="Set" Reference="Abil,AP_DuskWingBansheeCloakingField,BehaviorArray[0]" Value="AP_BansheeCloakFree"/>
+        <EffectArray Operation="Set" Reference="Button,AP_CloakOnBanshee,Tooltip" Value="Button/Tooltip/AP_CloakOnBansheeFree"/>
+        <EditorCategories value="Race:Terran,UpgradeType:Talents"/>
+    </CUpgrade>
+    <CUpgrade id="AP_DistortionBlasters">
+        <Flags index="UpgradeCheat" value="0"/>
+        <EditorCategories value="Race:Terran,UpgradeType:Talents"/>
+    </CUpgrade>
+    <CUpgrade id="AP_DistortionThrusters">
+        <Flags index="UpgradeCheat" value="0"/>
+        <EditorCategories value="Race:Terran,UpgradeType:Talents"/>
+    </CUpgrade>
+    <CUpgrade id="AP_BattlecruiserBehemothReactor">
+        <Flags index="UpgradeCheat" value="0"/>
+        <InfoTooltipPriority value="11"/>
+        <Icon value="Assets\Textures\btn-upgrade-terran-behemothreactor.dds"/>
+        <Alert value="ResearchComplete"/>
+        <Race value="Terr"/>
+        <ScoreAmount value="300"/>
+        <ScoreResult value="BuildOrder"/>
+        <EffectArray Reference="Unit,AP_Battlecruiser,EnergyStart" Value="25"/>
+        <EditorCategories value="Race:Terran,UpgradeType:Talents"/>
+    </CUpgrade>
+    <CUpgrade id="AP_BattlecruiserEnableSpecializations">
+        <Flags index="UpgradeCheat" value="0"/>
+        <InfoTooltipPriority value="1"/>
+        <Icon value="Assets\Textures\btn-ability-terran-yamatogun-color.dds"/>
+        <Alert value="ResearchComplete"/>
+        <Race value="Terr"/>
+        <ScoreAmount value="300"/>
+        <ScoreResult value="BuildOrder"/>
+        <EditorCategories value="Race:Terran,UpgradeType:Talents"/>
+        <AffectedUnitArray value="AP_Battlecruiser"/>
+    </CUpgrade>
+    <CUpgrade id="AP_DefensiveMatrix">
+        <Flags index="UpgradeCheat" value="0"/>
+        <EditorCategories value="Race:Terran,UpgradeType:Talents"/>
+    </CUpgrade>
+    <CUpgrade id="AP_HurricaneMissiles">
+        <Flags index="UpgradeCheat" value="0"/>
+        <EditorCategories value="Race:Terran,UpgradeType:Talents"/>
+    </CUpgrade>
+    <CUpgrade id="AP_YamatoCannon">
+        <Flags index="UpgradeCheat" value="0"/>
+        <EditorCategories value="Race:Terran,UpgradeType:Talents"/>
+    </CUpgrade>
+    <CUpgrade id="AP_TacticalJump">
+        <Flags index="UpgradeCheat" value="0"/>
+        <EditorCategories value="Race:Terran,UpgradeType:Talents"/>
+    </CUpgrade>
+    <CUpgrade id="AP_CloakingTechnologyBattlecruiser">
+        <Icon value="Assets\Textures\btn-ability-terran-cloak-color.dds"/>
+        <EditorCategories value="Race:Terran,UpgradeType:Talents"/>
+        <LeaderAlias value=""/>
+        <AffectedUnitArray value="AP_dBattlecruiser"/>
+    </CUpgrade>
+    <CUpgrade id="AP_AdvancedWeaponryBattlecruiser">
+        <EffectArray Reference="Weapon,AP_ATALaserBattery,Options[Hidden]" Value="1"/>
+        <EffectArray Reference="Weapon,AP_ATALaserBattery,Options[Disabled]" Value="1"/>
+        <EffectArray Reference="Weapon,AP_ATSLaserBattery,Options[Hidden]" Value="1"/>
+        <EffectArray Reference="Weapon,AP_ATSLaserBattery,Options[Disabled]" Value="1"/>
+        <EffectArray Operation="Subtract" Reference="Weapon,AP_AllPurposeLaserBattery,Options[Hidden]" Value="1"/>
+        <EffectArray Operation="Subtract" Reference="Weapon,AP_AllPurposeLaserBattery,Options[Disabled]" Value="1"/>
+        <EffectArray Reference="Weapon,AP_DRBattlecruiserFakeA,Options[Hidden]" Value="1"/>
+        <EffectArray Reference="Weapon,AP_DRBattlecruiserFakeA,Options[Disabled]" Value="1"/>
+        <EffectArray Reference="Weapon,AP_DRBattlecruiserA,Options[Disabled]" Value="1"/>
+        <EffectArray Reference="Weapon,AP_DRCannonsA,Options[Disabled]" Value="1"/>
+        <EffectArray Reference="Weapon,AP_DRBattlecruiserFakeG,Options[Hidden]" Value="1"/>
+        <EffectArray Reference="Weapon,AP_DRBattlecruiserFakeG,Options[Disabled]" Value="1"/>
+        <EffectArray Reference="Weapon,AP_DRBattlecruiserG,Options[Disabled]" Value="1"/>
+        <EffectArray Reference="Weapon,AP_DRCannonsG,Options[Disabled]" Value="1"/>
+        <EffectArray Operation="Subtract" Reference="Weapon,AP_DRAllPurposeLaserBattery,Options[Hidden]" Value="1"/>
+        <EffectArray Operation="Subtract" Reference="Weapon,AP_DRAllPurposeLaserBattery,Options[Disabled]" Value="1"/>
+        <EffectArray Operation="Subtract" Reference="Weapon,AP_DRAllPurposeCannons,Options[Disabled]" Value="1"/>
+        <EditorCategories value="Race:Terran,UpgradeType:Talents"/>
+        <AffectedUnitArray value="AP_Battlecruiser"/>
+        <AffectedUnitArray value="AP_DukesRevenge"/>
+    </CUpgrade>
+    <CUpgrade id="AP_FullBoreCanisterAmmo">
+        <Flags index="UpgradeCheat" value="0"/>
+        <Race value="Terr"/>
+        <EffectArray Reference="Weapon,AP_C10CanisterRifle,Range" Value="2.000000"/>
+        <EditorCategories value="Race:Terran,UpgradeType:Talents"/>
+    </CUpgrade>
+    <CUpgrade id="AP_GhostAlternate">
+        <Flags index="UpgradeCheat" value="0"/>
+        <AffectedUnitArray value="AP_Ghost"/>
+        <LeaderAlias value=""/>
+    </CUpgrade>
+    <CUpgrade id="AP_GhostMoebiusReactor">
+        <Flags index="UpgradeCheat" value="0"/>
+        <Icon value="Assets\Textures\btn-upgrade-terran-moebiusreactor.dds"/>
+        <Alert value="ResearchComplete"/>
+        <Race value="Terr"/>
+        <ScoreAmount value="200"/>
+        <ScoreResult value="BuildOrder"/>
+        <EffectArray Reference="Unit,AP_Ghost,EnergyStart" Value="25"/>
+        <EditorCategories value="Race:Terran,UpgradeType:Talents"/>
+    </CUpgrade>
+    <CUpgrade id="AP_GhostSkinJunker">
+        <Flags index="UpgradeCheat" value="0"/>
+        <AffectedUnitArray value="AP_Ghost"/>
+        <LeaderAlias value=""/>
+    </CUpgrade>
+    <CUpgrade id="AP_GhostSkinNova">
+        <Flags index="UpgradeCheat" value="0"/>
+        <EffectArray Operation="Set" Reference="Button,Ghost,Icon" Value="Assets\Textures\btn-unit-terran-blackops-femaleghost.dds"/>
+        <EffectArray Operation="Set" Reference="Button,Ghost,AlertIcon" Value="Assets\Textures\btn-unit-terran-blackops-femaleghost.dds"/>
+        <EffectArray Operation="Set" Reference="Actor,AP_Ghost,UnitIcon" Value="Assets\Textures\btn-unit-terran-blackops-femaleghost.dds"/>
+        <EffectArray Operation="Set" Reference="Actor,AP_Ghost,UnitIcon" Value="Assets\Textures\btn-unit-terran-blackops-femaleghost.dds"/>
+        <EffectArray Operation="Set" Reference="Actor,AP_Ghost,Wireframe.Image[0]" Value="Assets\Textures\wireframe-ghostfemale.dds"/>
+        <EffectArray Operation="Set" Reference="Actor,AP_Ghost,GroupIcon.Image[0]" Value="Assets\Textures\wireframe-ghostfemale.dds"/>
+        <AffectedUnitArray value="AP_Ghost"/>
+        <LeaderAlias value=""/>
+    </CUpgrade>
+    <CUpgrade id="AP_OcularImplants">
+        <Flags index="UpgradeCheat" value="0"/>
+        <EffectArray Reference="Unit,AP_Ghost,SightBonus[Dusk]" Value="3"/>
+        <EffectArray Reference="Unit,AP_Ghost,SightBonus[Dawn]" Value="3"/>
+        <EffectArray Reference="Weapon,AP_C10CanisterRifle,Range" Value="2"/>
+        <EditorCategories value="Race:Terran,UpgradeType:Talents"/>
+    </CUpgrade>
+    <CUpgrade id="AP_PermanentCloakGhost">
+        <Flags index="UpgradeCheat" value="0"/>
+        <EffectArray Operation="Set" Reference="Abil,AP_GhostCloak,Cost[0].Vital[Energy]" Value="0"/>
+        <EffectArray Operation="Set" Reference="Abil,AP_GhostCloak,BehaviorArray[0]" Value="AP_PersonalCloakingFree"/>
+        <EffectArray Operation="Set" Reference="Button,AP_CloakOnGhost,Tooltip" Value="Button/Tooltip/AP_CloakOnGhostFree"/>
+        <EditorCategories value="Race:Terran,UpgradeType:Talents"/>
+    </CUpgrade>
+    <CUpgrade id="AP_PersonalCloaking">
+        <Flags index="UpgradeCheat" value="0"/>
+        <Icon value="Assets\Textures\btn-ability-terran-cloak-color.dds"/>
+        <Alert value="ResearchComplete"/>
+        <Race value="Terr"/>
+        <ScoreAmount value="300"/>
+        <ScoreResult value="BuildOrder"/>
+        <EditorCategories value="Race:Terran,UpgradeType:SpellResearch"/>
+        <AffectedUnitArray value="AP_Ghost"/>
+    </CUpgrade>
+    <CUpgrade id="AP_RewardDanceGhost">
+        <Icon value="Assets\Textures\btn-unit-terran-ghost.dds"/>
+        <EffectArray Operation="Set" Reference="Unit,AP_Ghost,TauntDuration[Dance]" Value="5"/>
+        <AffectedUnitArray value="AP_Ghost"/>
+        <LeaderAlias value=""/>
+    </CUpgrade>
+    <CUpgrade id="AP_ImpalerRounds">
+        <Flags index="UpgradeCheat" value="0"/>
+        <EffectArray Reference="Effect,AP_SpecterU,AttributeBonus[1]" Value="5.000000"/>
+        <EditorCategories value="Race:Terran,UpgradeType:Talents"/>
+    </CUpgrade>
+    <CUpgrade id="AP_PermanentCloakSpectre">
+        <Flags index="UpgradeCheat" value="0"/>
+        <EffectArray Operation="Set" Reference="Abil,AP_RogueGhostCloak,Cost[0].Vital[Energy]" Value="0"/>
+        <EffectArray Operation="Set" Reference="Abil,AP_RogueGhostCloak,BehaviorArray[0]" Value="AP_SpectreCloakingFree"/>
+        <EffectArray Operation="Set" Reference="Button,AP_CloakOnSpectre,Tooltip" Value="Button/Tooltip/AP_CloakOnSpectreFree"/>
+        <EditorCategories value="Race:Terran,UpgradeType:Talents"/>
+    </CUpgrade>
+    <CUpgrade id="AP_SpectreTooltipUpgrade">
+        <Flags index="UpgradeCheat" value="0"/>
+        <EffectArray Operation="Set" Reference="Button,AP_GhostAcademy,Tooltip" Value="Button/Tooltip/AP_GhostAcademySpectre"/>
+        <EffectArray Operation="Set" Reference="Unit,AP_GhostAcademy,Description" Value="Button/Tooltip/AP_GhostAcademySpectre"/>
+        <EditorCategories value="Race:Terran,UpgradeType:Talents"/>
+    </CUpgrade>
+    <CUpgrade id="AP_UltrasonicPulse">
+        <!-- Actually is Psionic Lash upgrade -->
+        <Flags index="UpgradeCheat" value="0"/>
+        <EditorCategories value="Race:Terran,UpgradeType:Talents"/>
+    </CUpgrade>
+    <CUpgrade id="AP_MechanicalRebirth">
+        <Flags index="UpgradeCheat" value="0"/>
+        <Race value="Terr"/>
+        <EditorCategories value="Race:Terran,UpgradeType:Talents"/>
+    </CUpgrade>
+    <CUpgrade id="AP_ThorSkin">
+        <Icon value="Assets\Textures\btn-unit-terran-thor.dds"/>
+        <AffectedUnitArray value="AP_Thor"/>
+        <LeaderAlias value=""/>
+    </CUpgrade>
+    <CUpgrade id="AP_DurableMaterials">
+        <Flags index="UpgradeCheat" value="0"/>
+        <Icon value="Assets\Textures\btn-upgrade-terran-durablematerials.dds"/>
+        <Alert value="ResearchComplete"/>
+        <Race value="Terr"/>
+        <ScoreAmount value="300"/>
+        <ScoreResult value="BuildOrder"/>
+        <EffectArray Reference="Behavior,AP_AutoTurretTimedLife,Duration" Value="60.000000"/>
+        <EffectArray Reference="Behavior,AP_PointDefenseDroneTimedLife,Duration" Value="60.000000"/>
+        <EffectArray Reference="Behavior,AP_SeekerMissileTimeout,Duration" Value="5.000000"/>
+        <EditorCategories value="Race:Terran,UpgradeType:Talents"/>
+        <AffectedUnitArray value="AP_Raven"/>
+    </CUpgrade>
+    <CUpgrade id="AP_HunterSeeker">
+        <Flags index="UpgradeCheat" value="0"/>
+        <Icon value="Assets\Textures\btn-ability-terran-huntermissile-color.dds"/>
+        <Alert value="ResearchComplete"/>
+        <Race value="Terr"/>
+        <ScoreAmount value="300"/>
+        <ScoreResult value="BuildOrder"/>
+        <EditorCategories value="Race:Terran,UpgradeType:SpellResearch"/>
+        <AffectedUnitArray value="AP_Raven"/>
+    </CUpgrade>
+    <CUpgrade id="AP_RavenCorvidReactor">
+        <Flags index="UpgradeCheat" value="0"/>
+        <Icon value="Assets\Textures\btn-upgrade-terran-corvidreactor.dds"/>
+        <Alert value="ResearchComplete"/>
+        <Race value="Terr"/>
+        <ScoreAmount value="300"/>
+        <ScoreResult value="BuildOrder"/>
+        <EffectArray Reference="Unit,AP_Raven,EnergyStart" Value="25"/>
+        <EditorCategories value="Race:Terran,UpgradeType:Talents"/>
+        <AffectedUnitArray value="AP_Raven"/>
+    </CUpgrade>
+    <CUpgrade id="AP_RavenBioMechanicalRepairDrone">
+        <AffectedUnitArray value="AP_Raven"/>
+    </CUpgrade>
+    <CUpgrade id="AP_RavenSpiderMines">
+        <EditorCategories value="Race:Terran,UpgradeType:Talents"/>
+        <AffectedUnitArray value="AP_Raven"/>
+    </CUpgrade>
+    <CUpgrade id="AP_MagrailMunitionsRaven">
+        <EditorCategories value="Race:Terran,UpgradeType:Talents"/>
+        <AffectedUnitArray value="AP_Raven"/>
+    </CUpgrade>
+    <CUpgrade id="AP_AdvancedWeaponryRaven">
+        <EffectArray Operation="Subtract" Reference="Weapon,AP_NovaRavenSeekerMissile,Options[Disabled]" Value="1"/>
+        <EffectArray Operation="Subtract" Reference="Weapon,AP_NovaRavenSeekerMissile,Options[Hidden]" Value="1"/>
+        <EditorCategories value="Race:Terran,UpgradeType:Talents"/>
+        <AffectedUnitArray value="AP_Raven"/>
+        <LeaderAlias value=""/>
+        <Flags index="UpgradeCheat" value="0"/>
+    </CUpgrade>
+    <CUpgrade id="AP_RavenInterferenceMatrix">
+        <EditorCategories value="Race:Terran,UpgradeType:Talents"/>
+        <AffectedUnitArray value="AP_Raven"/>
+    </CUpgrade>
+    <CUpgrade id="AP_RavenAntiArmorMissile">
+        <EditorCategories value="Race:Terran,UpgradeType:Talents"/>
+        <AffectedUnitArray value="AP_Raven"/>
+    </CUpgrade>
+    <CUpgrade id="AP_ScienceVessel">
+        <Flags index="UpgradeCheat" value="0"/>
+        <EditorCategories value="Race:Terran,UpgradeType:Talents"/>
+    </CUpgrade>
+    <CUpgrade id="AP_ScienceVesselEnergyManipulation">
+        <Flags index="UpgradeCheat" value="0"/>
+        <EditorCategories value="Race:Terran,UpgradeType:Talents"/>
+    </CUpgrade>
+    <CUpgrade id="AP_ScienceVesselPlasmaWeaponry">
+        <Flags index="UpgradeCheat" value="0"/>
+        <EditorCategories value="Race:Terran,UpgradeType:Talents"/>
+    </CUpgrade>
+    <CUpgrade id="AP_Predator">
+        <Flags index="UpgradeCheat" value="0"/>
+        <EditorCategories value="Race:Terran,UpgradeType:Talents"/>
+    </CUpgrade>
+    <CUpgrade id="AP_RapidDeployment">
+        <Flags index="UpgradeCheat" value="0"/>
+        <EffectArray Operation="Multiply" Reference="Abil,AP_HerculesTransport,UnloadPeriod" Value="0.100000"/>
+        <EditorCategories value="Race:Terran,UpgradeType:Talents"/>
+    </CUpgrade>
+    <CUpgrade id="AP_SurvivalPods">
+        <Flags index="UpgradeCheat" value="0"/>
+        <EditorCategories value="Race:Terran,UpgradeType:Talents"/>
+    </CUpgrade>
+    <CUpgrade id="AP_LiberatorAGRangeUpgrade">
+        <Icon value="Assets\Textures\btn-upgrade-terran-advanceballistics.dds"/>
+        <ScoreAmount value="300"/>
+        <ScoreResult value="BuildOrder"/>
+        <EffectArray Reference="Abil,AP_LiberatorAGTarget,Range[0]" Value="3"/>
+        <EffectArray Reference="Weapon,AP_LiberatorAGWeapon,Range" Value="3"/>
+        <EffectArray Reference="Validator,AP_LiberatorAGNotOutOfRange,Range" Value="3"/>
+        <EditorCategories value="Race:Terran,UpgradeType:SpellResearch"/>
+        <AffectedUnitArray value="AP_Liberator"/>
+        <AffectedUnitArray value="AP_LiberatorAG"/>
+    </CUpgrade>
+    <CUpgrade id="AP_LiberatorMorph">
+        <Icon value="Assets\Textures\btn-upgrade-terran-liberator-agmode.dds"/>
+        <Alert value="ResearchComplete"/>
+        <Race value="Terr"/>
+        <ScoreAmount value="200"/>
+        <ScoreResult value="BuildOrder"/>
+        <EditorCategories value="Race:Terran,UpgradeType:Talents"/>
+        <AffectedUnitArray value="AP_Liberator"/>
+    </CUpgrade>
+    <CUpgrade id="AP_LiberatorSiegeProtocol">
+        <Icon value="Assets\Textures\btn-upgrade-raynor-maelstromrounds.dds"/>
+        <EffectArray Operation="Set" Reference="Weapon,AP_LiberatorAGWeapon,TargetFilters" Value="Ground,Visible;Missile,Stasis,Dead,Hidden,Invulnerable"/>
+        <EditorCategories value="Race:Terran,UpgradeType:Talents"/>
+    </CUpgrade>
+    <CUpgrade id="AP_NotPossibleDefenderMode">
+        <!-- Dummy upgrade to hint the player that he needs to morph hte unit -->
+    </CUpgrade>
+    <CUpgrade id="AP_CloakingTechnologyLiberator">
+        <Icon value="Assets\Textures\btn-ability-terran-cloak-color.dds"/>
+        <EffectArray Operation="Set" Reference="Unit,AP_Liberator,EnergyMax" Value="200"/>
+        <EffectArray Operation="Set" Reference="Unit,AP_Liberator,EnergyStart" Value="50"/>
+        <EffectArray Operation="Set" Reference="Unit,AP_Liberator,EnergyRegenRate" Value=".5625"/>
+        <EffectArray Operation="Set" Reference="Unit,AP_LiberatorAG,EnergyMax" Value="200"/>
+        <EffectArray Operation="Set" Reference="Unit,AP_LiberatorAG,EnergyStart" Value="50"/>
+        <EffectArray Operation="Set" Reference="Unit,AP_LiberatorAG,EnergyRegenRate" Value=".5625"/>
+        <EditorCategories value="Race:Terran,UpgradeType:Talents"/>
+    </CUpgrade>
+    <CUpgrade id="AP_DrillClaws">
+        <Flags index="TechTreeCheat" value="1"/>
+        <Icon value="Assets\Textures\BTN-Upgrade-Terran-ResearchDrillingClaws.dds"/>
+        <Alert value="ResearchComplete"/>
+        <Race value="Terr"/>
+        <ScoreAmount value="300"/>
+        <ScoreResult value="BuildOrder"/>
+        <EffectArray Operation="Subtract" Reference="Abil,AP_WidowMineBurrow,InfoArray[0].SectionArray[Actor].DurationArray[Duration]" Value="2.000000"/>
+        <EffectArray Operation="Subtract" Reference="Abil,AP_WidowMineBurrow,InfoArray[0].SectionArray[Stats].DurationArray[Delay]" Value="2.000000"/>
+        <EditorCategories value="Race:Terran,UpgradeType:Talents"/>
+        <AffectedUnitArray value="AP_WidowMine"/>
+        <AffectedUnitArray value="AP_WidowMineBurrowed"/>
+    </CUpgrade>
+    <CUpgrade id="AP_ImprovedConcealment">
+        <EditorCategories value="Race:Terran,UpgradeType:Talents"/>
+    </CUpgrade>
+    <CUpgrade id="AP_ArmorPiercingRockets">
+        <Flags index="TechTreeCheat" value="1"/>
+        <Icon value="Assets\Textures\btn-ability-terran-ignorearmor.dds"/>
+        <Alert value="ResearchComplete"/>
+        <Race value="Terr"/>
+        <ScoreAmount value="300"/>
+        <ScoreResult value="BuildOrder"/>
+        <EffectArray Reference="Effect,AP_CycloneAirWeaponDamageAlternative,AttributeBonus[Armored]" Value="2"/>
+        <EffectArray Operation="Set" Reference="Button,AP_LockOn,Tooltip" Value="Button/Tooltip/AP_LockOnArmorPiercingUpgrade"/>
+        <EffectArray Operation="Set" Reference="Button,AP_LockOn,AlertTooltip" Value="Button/Tooltip/AP_LockOnArmorPiercingUpgrade"/>
+        <EffectArray Reference="Effect,AP_CycloneAirWeaponDamage,AttributeBonus[Armored]" Value="2"/>
+        <EditorCategories value="Race:Terran,UpgradeType:Talents"/>
+        <AffectedUnitArray value="AP_Cyclone"/>
+    </CUpgrade>
+    <CUpgrade id="AP_CycloneAirUpgrade">
+        <Icon value="Assets\Textures\btn-ability-terran-surfacetoairtargeting.dds"/>
+        <Alert value="ResearchComplete"/>
+        <Race value="Terr"/>
+        <ScoreAmount value="200"/>
+        <ScoreResult value="BuildOrder"/>
+        <EffectArray Operation="Set" Reference="Weapon,AP_TyphoonMissilePod,TargetFilters" Value="Visible;Missile,Stasis,Dead,Hidden,Invulnerable"/>
+        <EffectArray Operation="Set" Reference="Abil,AP_LockOn,IgnoreFilters" Value="-;-"/>
+        <EffectArray Operation="Set" Reference="Unit,AP_Cyclone,Description" Value="Button/Tooltip/AP_CycloneUpgrade"/>
+        <EditorCategories value="Race:Terran,UpgradeType:Talents"/>
+        <AffectedUnitArray value="AP_Cyclone"/>
+    </CUpgrade>
+    <CUpgrade id="AP_CycloneLockOnDamageUpgrade">
+        <Icon value="Assets\Textures\btn-upgrade-terran-magfieldaccelerator.dds"/>
+        <Alert value="ResearchComplete"/>
+        <Race value="Terr"/>
+        <ScoreAmount value="200"/>
+        <ScoreResult value="BuildOrder"/>
+        <EffectArray Reference="Effect,AP_CycloneAirWeaponDamage,Amount" Value="10"/>
+        <EffectArray Reference="Effect,AP_CycloneWeaponDamage,Amount" Value="10"/>
+        <EditorCategories value="Race:Terran,UpgradeType:Talents"/>
+        <AffectedUnitArray value="AP_Cyclone"/>
+    </CUpgrade>
+    <CUpgrade id="AP_CycloneLockOnRangeUpgrade">
+        <Flags index="TechTreeCheat" value="1"/>
+        <Icon value="Assets\Textures\btn-upgrade-terran-durablematerials.dds"/>
+        <Race value="Terr"/>
+        <ScoreAmount value="300"/>
+        <ScoreResult value="BuildOrder"/>
+        <EffectArray Reference="Abil,AP_LockOn,Range[0]" Value="3"/>
+        <EffectArray Reference="Abil,AP_LockOn,AutoCastRange" Value="3"/>
+        <EffectArray Reference="Actor,AP_CycloneLockOnRange,Range" Value="3.000000"/>
+        <EffectArray Reference="Actor,AP_CycloneLockOnTrackingRange,Range" Value="3.000000"/>
+        <EffectArray Operation="Set" Reference="Effect,AP_LockOnCP,PeriodicValidator" Value="AP_LockOnPeriodicValidatorsUpgraded"/>
+        <AffectedUnitArray value="AP_Cyclone"/>
+    </CUpgrade>
+    <CUpgrade id="AP_CycloneRapidFireLaunchers">
+        <Flags index="TechTreeCheat" value="1"/>
+        <Icon value="Assets\Textures\btn-upgrade-raynor-ripwavemissiles.dds"/>
+        <Alert value="ResearchComplete"/>
+        <Race value="Terr"/>
+        <ScoreAmount value="300"/>
+        <ScoreResult value="BuildOrder"/>
+        <EffectArray Operation="Set" Reference="Effect,AP_LockOnAirCP,PeriodicPeriodArray[4]" Value="0.294"/>
+        <EffectArray Operation="Set" Reference="Effect,AP_LockOnAirCP,PeriodicPeriodArray[5]" Value="0.294"/>
+        <EffectArray Operation="Set" Reference="Effect,AP_LockOnAirCP,PeriodicPeriodArray[6]" Value="0.294"/>
+        <EffectArray Operation="Set" Reference="Effect,AP_LockOnAirCP,PeriodicPeriodArray[7]" Value="0.294"/>
+        <EffectArray Operation="Set" Reference="Effect,AP_LockOnAirCP,PeriodicPeriodArray[8]" Value="0.294"/>
+        <EffectArray Operation="Set" Reference="Effect,AP_LockOnAirCP,PeriodicPeriodArray[9]" Value="0.294"/>
+        <EffectArray Operation="Set" Reference="Effect,AP_LockOnAirCP,PeriodicPeriodArray[10]" Value="0.294"/>
+        <EffectArray Operation="Set" Reference="Effect,AP_LockOnAirCP,PeriodicPeriodArray[11]" Value="0.294"/>
+        <EffectArray Operation="Set" Reference="Effect,AP_LockOnAirCP,PeriodicEffectArray[4]" Value="AP_CycloneAirWeaponLaunchMissileSwitchAlternative"/>
+        <EffectArray Operation="Set" Reference="Effect,AP_LockOnAirCP,PeriodicEffectArray[5]" Value="AP_CycloneAirWeaponLaunchMissileSwitchAlternative"/>
+        <EffectArray Operation="Set" Reference="Effect,AP_LockOnAirCP,PeriodicEffectArray[6]" Value="AP_CycloneAirWeaponLaunchMissileSwitchAlternative"/>
+        <EffectArray Operation="Set" Reference="Effect,AP_LockOnAirCP,PeriodicEffectArray[7]" Value="AP_CycloneAirWeaponLaunchMissileSwitchAlternative"/>
+        <EffectArray Operation="Set" Reference="Effect,AP_LockOnAirCP,PeriodicEffectArray[8]" Value="AP_CycloneAirWeaponLaunchMissileSwitchAlternative"/>
+        <EffectArray Operation="Set" Reference="Effect,AP_LockOnAirCP,PeriodicEffectArray[9]" Value="AP_CycloneAirWeaponLaunchMissileSwitchAlternative"/>
+        <EffectArray Operation="Set" Reference="Effect,AP_LockOnAirCP,PeriodicEffectArray[10]" Value="AP_CycloneAirWeaponLaunchMissileSwitchAlternative"/>
+        <EffectArray Operation="Set" Reference="Effect,AP_LockOnAirCP,PeriodicEffectArray[11]" Value="AP_CycloneAirWeaponLaunchMissileSwitchAlternative"/>
+        <EffectArray Operation="Set" Reference="Button,AP_LockOn,AlertTooltip" Value="Button/Tooltip/AP_LockOnRapidFireLaunchers"/>
+        <EffectArray Operation="Set" Reference="Button,AP_LockOn,Tooltip" Value="Button/Tooltip/AP_LockOnRapidFireLaunchers"/>
+        <EditorCategories value="Race:Terran,UpgradeType:Talents"/>
+        <AffectedUnitArray value="AP_Cyclone"/>
+    </CUpgrade>
+    <CUpgrade id="AP_MagFieldLaunchers">
+        <Icon value="Assets\Textures\btn-upgrade-terran-cyclonerangeupgrade.dds"/>
+        <Alert value="ResearchComplete"/>
+        <Race value="Terr"/>
+        <ScoreAmount value="200"/>
+        <ScoreResult value="BuildOrder"/>
+        <EffectArray Reference="Weapon,AP_TyphoonMissilePod,Range" Value="2"/>
+        <EditorCategories value="Race:Terran,UpgradeType:Talents"/>
+        <AffectedUnitArray value="AP_Cyclone"/>
+    </CUpgrade>
+    <CUpgrade id="AP_HireKelmorianMinersPH">
+        <Flags index="UpgradeCheat" value="0"/>
+        <EditorCategories value="Race:Terran,UpgradeType:Talents"/>
+    </CUpgrade>
+    <CUpgrade id="AP_HireDevilDogsPH">
+        <Flags index="UpgradeCheat" value="0"/>
+        <EditorCategories value="Race:Terran,UpgradeType:Talents"/>
+    </CUpgrade>
+    <CUpgrade id="AP_HireHammerSecuritiesPH">
+        <Flags index="UpgradeCheat" value="0"/>
+        <EditorCategories value="Race:Terran,UpgradeType:Talents"/>
+    </CUpgrade>
+    <CUpgrade id="AP_HireSpartanCompanyPH">
+        <Flags index="UpgradeCheat" value="0"/>
+        <EditorCategories value="Race:Terran,UpgradeType:Talents"/>
+    </CUpgrade>
+    <CUpgrade id="AP_HireSiegeBreakersPH">
+        <Flags index="UpgradeCheat" value="0"/>
+        <EditorCategories value="Race:Terran,UpgradeType:Talents"/>
+    </CUpgrade>
+    <CUpgrade id="AP_HireHelsAngelsPH">
+        <Flags index="UpgradeCheat" value="0"/>
+        <EditorCategories value="Race:Terran,UpgradeType:Talents"/>
+    </CUpgrade>
+    <CUpgrade id="AP_HireDuskWingPH">
+        <Flags index="UpgradeCheat" value="0"/>
+        <EditorCategories value="Race:Terran,UpgradeType:Talents"/>
+    </CUpgrade>
+    <CUpgrade id="AP_HireDukesRevenge">
+        <Flags index="UpgradeCheat" value="0"/>
+        <EditorCategories value="Race:Terran,UpgradeType:Talents"/>
+    </CUpgrade>
+    <CUpgrade id="AP_AutoHarvester">
+        <Flags index="UpgradeCheat" value="0"/>
+        <EditorCategories value="Race:Terran,UpgradeType:Talents"/>
+    </CUpgrade>
+    <CUpgrade id="AP_MicroFiltering">
+        <EditorCategories value="Race:Terran,UpgradeType:Talents"/>
+        <EffectArray Operation="Set" Reference="Abil,AP_SCVHarvest,ResourceAmountBonus[Vespene]" Value="1"/>
+        <EffectArray Operation="Set" Reference="Effect,AP_AutoHarvestVespeneTerran,Resources" Value="-5"/>
+        <EffectArray Operation="Set" Reference="Effect,AP_AutoHarvestVespeneTerranRich,Resources" Value="-10"/>
+        <Flags index="UpgradeCheat" value="0"/>
+    </CUpgrade>
+    <CUpgrade id="AP_SupplyDepotDrop">
+        <Flags index="UpgradeCheat" value="0"/>
+        <EditorCategories value="Race:Terran,UpgradeType:Talents"/>
+    </CUpgrade>
+    <CUpgrade id="AP_AdvancedMedicTraining">
+        <Flags index="UpgradeCheat" value="0"/>
+        <EffectArray Operation="Set" Reference="Abil,AP_BarracksTrain,InfoArray[Train5].Button.Requirements"/>
+        <!-- Train AP_Medic -->
+        <EditorCategories value="Race:Terran,UpgradeType:Talents"/>
+    </CUpgrade>
+    <CUpgrade id="AP_OrbitalStrike">
+        <Flags index="UpgradeCheat" value="0"/>
+        <EffectArray Operation="Set" Reference="Abil,AP_BarracksTrain,InfoArray[Train1].Effect" Value="AP_DropTrainSet"/>
+        <EffectArray Operation="Set" Reference="Abil,AP_BarracksTrain,InfoArray[Train1].Location" Value="Rally"/>
+        <EffectArray Operation="Subtract" Reference="Abil,AP_BarracksTrain,InfoArray[Train1].Time" Value="2.300000"/>
+        <EffectArray Operation="Set" Reference="Abil,AP_BarracksTrain,InfoArray[Train2].Effect" Value="AP_DropTrainSetReaper"/>
+        <EffectArray Operation="Set" Reference="Abil,AP_BarracksTrain,InfoArray[Train2].Location" Value="Rally"/>
+        <EffectArray Operation="Subtract" Reference="Abil,AP_BarracksTrain,InfoArray[Train2].Time" Value="2.300000"/>
+        <EffectArray Operation="Set" Reference="Abil,AP_BarracksTrain,InfoArray[Train2].Unit[0]" Value="AP_ReaperPlacement"/>
+        <EffectArray Operation="Set" Reference="Abil,AP_BarracksTrain,InfoArray[Train3].Effect" Value="AP_DropTrainSet"/>
+        <EffectArray Operation="Set" Reference="Abil,AP_BarracksTrain,InfoArray[Train3].Location" Value="Rally"/>
+        <EffectArray Operation="Subtract" Reference="Abil,AP_BarracksTrain,InfoArray[Train3].Time" Value="2.300000"/>
+        <EffectArray Operation="Set" Reference="Abil,AP_BarracksTrain,InfoArray[Train4].Effect" Value="AP_DropTrainSet"/>
+        <EffectArray Operation="Set" Reference="Abil,AP_BarracksTrain,InfoArray[Train4].Location" Value="Rally"/>
+        <EffectArray Operation="Subtract" Reference="Abil,AP_BarracksTrain,InfoArray[Train4].Time" Value="2.300000"/>
+        <EffectArray Operation="Set" Reference="Abil,AP_BarracksTrain,InfoArray[Train5].Effect" Value="AP_DropTrainSet"/>
+        <EffectArray Operation="Set" Reference="Abil,AP_BarracksTrain,InfoArray[Train5].Location" Value="Rally"/>
+        <EffectArray Operation="Subtract" Reference="Abil,AP_BarracksTrain,InfoArray[Train5].Time" Value="2.300000"/>
+        <EffectArray Operation="Set" Reference="Abil,AP_BarracksTrain,InfoArray[Train6].Effect" Value="AP_DropTrainSet"/>
+        <EffectArray Operation="Set" Reference="Abil,AP_BarracksTrain,InfoArray[Train6].Location" Value="Rally"/>
+        <EffectArray Operation="Subtract" Reference="Abil,AP_BarracksTrain,InfoArray[Train6].Time" Value="2.300000"/>
+        <EffectArray Operation="Set" Reference="Abil,AP_BarracksTrain,InfoArray[Train7].Effect" Value="AP_DropTrainSet"/>
+        <EffectArray Operation="Set" Reference="Abil,AP_BarracksTrain,InfoArray[Train7].Location" Value="Rally"/>
+        <EffectArray Operation="Subtract" Reference="Abil,AP_BarracksTrain,InfoArray[Train7].Time" Value="2.300000"/>
+        <EditorCategories value="Race:Terran,UpgradeType:Talents"/>
+    </CUpgrade>
+    <CUpgrade id="AP_TechReactor">
+        <Flags index="UpgradeCheat" value="0"/>
+        <EditorCategories value="Race:Terran,UpgradeType:Talents"/>
+    </CUpgrade>
+    <CUpgrade id="AP_DistortionSensors">
+        <Flags index="UpgradeCheat" value="0"/>
+        <EditorCategories value="Race:Terran,UpgradeType:Talents"/>
+    </CUpgrade>
+    <CUpgrade id="AP_PsiDisruptor">
+        <Flags index="UpgradeCheat" value="0"/>
+        <EditorCategories value="Race:Terran,UpgradeType:Talents"/>
+    </CUpgrade>
+    <CUpgrade id="AP_FortifiedBunkerCarapace">
+        <Flags index="UpgradeCheat" value="0"/>
+        <EffectArray Reference="Unit,AP_Bunker,LifeMax" Value="150"/>
+        <EffectArray Reference="Unit,AP_Bunker,LifeStart" Value="150"/>
+        <EffectArray Operation="Set" Reference="Actor,AP_Bunker,UnitIcon" Value="AP\Assets\Textures\btn-building-terran-bunkerneosteel.dds"/>
+        <EffectArray Operation="Set" Reference="Actor,AP_Bunker,Wireframe.Image[0]" Value="Assets\Textures\wireframe-terran-bunker-neosteelframe.dds"/>
+        <EffectArray Operation="Set" Reference="Actor,AP_Bunker,GroupIcon.Image[0]" Value="Assets\Textures\wireframe-terran-bunker-neosteelframe.dds"/>
+        <EditorCategories value="Race:Terran,UpgradeType:Talents"/>
+        <AffectedUnitArray value="AP_Bunker"/>
+    </CUpgrade>
+    <CUpgrade id="AP_NeoSteelAndShrikeTurretIconUpgrade">
+        <Flags index="UpgradeCheat" value="0"/>
+        <EffectArray Operation="Set" Reference="Actor,AP_Bunker,UnitIcon" Value="AP\Assets\Textures\BTN-Building-Terran-BunkerNeosteelShrikeTurret.dds"/>
+        <EditorCategories value="Race:Terran,UpgradeType:Talents"/>
+        <AffectedUnitArray value="AP_Bunker"/>
+    </CUpgrade>
+    <CUpgrade id="AP_NeoSteelFrame">
+        <Flags index="UpgradeCheat" value="0"/>
+        <InfoTooltipPriority value="21"/>
+        <Icon value="Assets\Textures\btn-upgrade-terran-neosteelframe.dds"/>
+        <Alert value="ResearchComplete"/>
+        <Race value="Terr"/>
+        <ScoreAmount value="400"/>
+        <ScoreResult value="BuildOrder"/>
+        <EffectArray Reference="Abil,AP_BunkerTransport,MaxCargoCount" Value="2"/>
+        <EffectArray Reference="Abil,AP_BunkerTransport,TotalCargoSpace" Value="2"/>
+        <EditorCategories value="Race:Terran,UpgradeType:Talents"/>
+        <AffectedUnitArray value="AP_Bunker"/>
+    </CUpgrade>
+    <CUpgrade id="AP_NeosteelFrame">
+        <Flags index="UpgradeCheat" value="0"/>
+        <InfoTooltipPriority value="21"/>
+        <Icon value="Assets\Textures\btn-upgrade-terran-neosteelframe.dds"/>
+        <Alert value="ResearchComplete"/>
+        <Race value="Terr"/>
+        <ScoreAmount value="200"/>
+        <ScoreResult value="BuildOrder"/>
+        <EffectArray Reference="Abil,AP_BunkerTransport,MaxCargoCount" Value="2"/>
+        <EffectArray Reference="Abil,AP_BunkerTransport,TotalCargoSpace" Value="2"/>
+        <EffectArray Reference="Abil,AP_CommandCenterTransport,MaxCargoCount" Value="5"/>
+        <EffectArray Reference="Abil,AP_CommandCenterTransport,TotalCargoSpace" Value="5"/>
+        <EffectArray Operation="Set" Reference="Actor,AP_Bunker,Wireframe.Image[0]" Value="Assets\Textures\wireframe-terran-bunker-neosteelframe.dds"/>
+        <EffectArray Operation="Set" Reference="Actor,AP_Bunker,GroupIcon.Image[0]" Value="Assets\Textures\wireframe-terran-bunker-neosteelframe.dds"/>
+        <EditorCategories value="Race:Terran,UpgradeType:Talents"/>
+        <AffectedUnitArray value="AP_Bunker"/>
+        <AffectedUnitArray value="AP_CommandCenter"/>
+        <AffectedUnitArray value="AP_CommandCenterFlying"/>
+    </CUpgrade>
+    <CUpgrade id="AP_ProjectileAccelerators">
+        <Flags index="UpgradeCheat" value="0"/>
+        <EditorCategories value="Race:Terran,UpgradeType:Talents"/>
+    </CUpgrade>
+    <CUpgrade id="AP_ShrikeTurret">
+        <Flags index="UpgradeCheat" value="0"/>
+        <Alert value="ResearchComplete"/>
+        <EffectArray Operation="Set" Reference="Weapon,AP_ShrikeTurret,Options[0]" Value="0"/>
+        <EffectArray Operation="Set" Reference="Weapon,AP_ShrikeTurret,Options[1]" Value="0"/>
+        <EffectArray Operation="Set" Reference="Actor,AP_Bunker,UnitIcon" Value="Assets\Textures\BTN-Building-Terran-BunkerShrikeTurret.dds"/>
+        <EditorCategories value="Race:Terran,UpgradeType:Talents"/>
+    </CUpgrade>
+    <CUpgrade id="AP_HailstormMissilePods">
+        <Flags index="UpgradeCheat" value="0"/>
+        <EffectArray Operation="Set" Reference="Weapon,AP_HailstormMissilePods,Options[1]" Value="0"/>
+        <EditorCategories value="Race:Terran,UpgradeType:Talents"/>
+        <AffectedUnitArray value="AP_MissileTurret"/>
+    </CUpgrade>
+    <CUpgrade id="AP_ReinforcedSuperstructure">
+        <Flags index="UpgradeCheat" value="0"/>
+        <Race value="Terr"/>
+        <EffectArray Reference="Unit,AP_MissileTurret,LifeMax" Value="75"/>
+        <EffectArray Reference="Unit,AP_MissileTurret,LifeStart" Value="75"/>
+        <EffectArray Operation="Set" Reference="Actor,AP_MissileTurret,UnitIcon" Value="Assets\Textures\BTN-Building-Terran-MissileTurretTitaniumHousing.dds"/>
+        <EditorCategories value="Race:Terran,UpgradeType:Talents"/>
+        <AffectedUnitArray value="AP_MissileTurret"/>
+    </CUpgrade>
+    <CUpgrade id="AP_HiveMindEmulator">
+        <Flags index="UpgradeCheat" value="0"/>
+        <EditorCategories value="Race:Terran,UpgradeType:Talents"/>
+    </CUpgrade>
+    <CUpgrade id="AP_OrbitalRelay">
+        <Flags index="UpgradeCheat" value="0"/>
+        <EffectArray Operation="Set" Reference="Unit,AP_CommandCenter,EnergyMax" Value="200"/>
+        <EffectArray Operation="Set" Reference="Unit,AP_CommandCenterFlying,EnergyMax" Value="200"/>
+        <EffectArray Operation="Set" Reference="Unit,AP_CommandCenter,EnergyStart" Value="50"/>
+        <EffectArray Operation="Set" Reference="Unit,AP_CommandCenterFlying,EnergyStart" Value="50"/>
+        <EffectArray Operation="Set" Reference="Unit,AP_CommandCenterFlying,EnergyRegenRate" Value="0.562500"/>
+        <EffectArray Operation="Set" Reference="Unit,AP_CommandCenter,EnergyRegenRate" Value="0.562500"/>
+        <EffectArray Operation="Set" Reference="Actor,AP_CommandCenter,Wireframe.Image[0]" Value="Assets\Textures\wireframe-terran-orbitalcommand.dds"/>
+        <EffectArray Operation="Set" Reference="Actor,AP_CommandCenter,PlacementModel" Value="OrbitalCommandPlacement"/>
+        <EffectArray Operation="Set" Reference="Actor,AP_CommandCenter,UnitIcon" Value="Assets\Textures\btn-building-terran-surveillancestation.dds"/>
+        <EffectArray Operation="Set" Reference="Actor,AP_CommandCenter,GroupIcon.Image[0]" Value="Assets\Textures\wireframe-terran-orbitalcommand.dds"/>
+        <EffectArray Operation="Set" Reference="Unit,AP_CommandCenterFlying,Description" Value="Button/Tooltip/CommandCenterOrbRelay"/>
+        <EffectArray Operation="Set" Reference="Unit,AP_CommandCenter,Description" Value="Button/Tooltip/CommandCenterOrbRelay"/>
+        <EditorCategories value="Race:Terran,UpgradeType:Talents"/>
+        <AffectedUnitArray value="AP_CommandCenter"/>
+    </CUpgrade>
+    <CUpgrade id="AP_CommandCenterReactor">
+        <Flags index="UpgradeCheat" value="0"/>
+        <EditorCategories value="Race:Terran,UpgradeType:Talents"/>
+        <AffectedUnitArray value="AP_CommandCenter"/>
+        <AffectedUnitArray value="AP_CommandCenterFlying"/>
+    </CUpgrade>
+    <CUpgrade id="AP_DualFusionWelders">
+        <Flags index="UpgradeCheat" value="0"/>
+        <EffectArray Operation="Divide" Reference="Effect,AP_Repair,TimeFactor" Value="2"/>
+        <EffectArray Operation="Set" Reference="Button,AP_Repair,Tooltip" Value="Button/Tooltip/DualFusionRepair"/>
+        <EffectArray Operation="Set" Reference="Button,AP_Repair,Name" Value="Button/Name/DualFusionRepair"/>
+        <EffectArray Operation="Set" Reference="Button,AP_Repair,AlertTooltip" Value="Button/Tooltip/DualFusionRepair"/>
+        <EffectArray Operation="Set" Reference="Button,AP_Repair,AlertName" Value="Button/Name/DualFusionRepair"/>
+        <EffectArray Operation="Set" Reference="Actor,AP_SCV,UnitIcon" Value="Assets\Textures\BTN-Unit-Terran-SCVFusionWelder.dds"/>
+        <EditorCategories value="Race:Terran,UpgradeType:Talents"/>
+        <AffectedUnitArray value="AP_SCV"/>
+    </CUpgrade>
+    <CUpgrade id="AP_AdvancedConstruction">
+        <EditorCategories value="Race:Terran,UpgradeType:Talents"/>
+        <EffectArray Operation="Set" Reference="Abil,BuildInProgress,MaxBuilders" Value="10"/>
+        <EffectArray Operation="Set" Reference="Abil,BuildInProgress,PowerBuildBonusRate" Value="0.6"/>
+        <EffectArray Operation="Set" Reference="Abil,BuildInProgress,PowerBuildCostFactor" Value="0.0"/>
+        <Flags index="UpgradeCheat" value="0"/>
+    </CUpgrade>
+    <CUpgrade id="AP_FireSuppressionSystems">
+        <Alert value="ResearchComplete"/>
+        <Race value="Terran"/>
+        <EditorCategories value="Race:Terran,UpgradeType:Talents"/>
+        <Flags index="UpgradeCheat" value="0"/>
+    </CUpgrade>
+    <CUpgrade id="AP_RegenerativeBioSteel">
+        <Flags index="UpgradeCheat" value="0"/>
+        <EffectArray Operation="Set" Reference="Unit,AP_Hellion,LifeRegenDelay" Value="3.000000"/>
+        <EffectArray Operation="Set" Reference="Unit,AP_Hellion,LifeRegenRate" Value="0.601500"/>
+        <EffectArray Operation="Set" Reference="Unit,AP_HellionTank,LifeRegenDelay" Value="3.000000"/>
+        <EffectArray Operation="Set" Reference="Unit,AP_HellionTank,LifeRegenRate" Value="0.601500"/>
+        <EffectArray Operation="Set" Reference="Unit,AP_SiegeTank,LifeRegenDelay" Value="3.000000"/>
+        <EffectArray Operation="Set" Reference="Unit,AP_SiegeTank,LifeRegenRate" Value="0.601500"/>
+        <EffectArray Operation="Set" Reference="Unit,AP_SiegeTankSieged,LifeRegenDelay" Value="3.000000"/>
+        <EffectArray Operation="Set" Reference="Unit,AP_SiegeTankSieged,LifeRegenRate" Value="0.601500"/>
+        <EffectArray Operation="Set" Reference="Unit,AP_Thor,LifeRegenDelay" Value="3.000000"/>
+        <EffectArray Operation="Set" Reference="Unit,AP_Thor,LifeRegenRate" Value="0.601500"/>
+        <EffectArray Operation="Set" Reference="Unit,AP_ThorAP,LifeRegenDelay" Value="3.000000"/>
+        <EffectArray Operation="Set" Reference="Unit,AP_ThorAP,LifeRegenRate" Value="0.601500"/>
+        <EffectArray Operation="Set" Reference="Unit,AP_Diamondback,LifeRegenDelay" Value="3.000000"/>
+        <EffectArray Operation="Set" Reference="Unit,AP_Diamondback,LifeRegenRate" Value="0.601500"/>
+        <EffectArray Operation="Set" Reference="Unit,AP_Vulture,LifeRegenDelay" Value="3.000000"/>
+        <EffectArray Operation="Set" Reference="Unit,AP_Vulture,LifeRegenRate" Value="0.601500"/>
+        <EffectArray Operation="Set" Reference="Unit,AP_Goliath,LifeRegenDelay" Value="3.000000"/>
+        <EffectArray Operation="Set" Reference="Unit,AP_Goliath,LifeRegenRate" Value="0.601500"/>
+        <EffectArray Operation="Set" Reference="Unit,AP_Predator,LifeRegenDelay" Value="3.000000"/>
+        <EffectArray Operation="Set" Reference="Unit,AP_Predator,LifeRegenRate" Value="0.601500"/>
+        <EffectArray Operation="Set" Reference="Unit,AP_SiegeBreaker,LifeRegenDelay" Value="3.000000"/>
+        <EffectArray Operation="Set" Reference="Unit,AP_SiegeBreaker,LifeRegenRate" Value="0.601500"/>
+        <EffectArray Operation="Set" Reference="Unit,AP_SiegeBreakerSieged,LifeRegenDelay" Value="3.000000"/>
+        <EffectArray Operation="Set" Reference="Unit,AP_SiegeBreakerSieged,LifeRegenRate" Value="0.601500"/>
+        <EffectArray Operation="Set" Reference="Unit,AP_VikingAssault,LifeRegenDelay" Value="3.000000"/>
+        <EffectArray Operation="Set" Reference="Unit,AP_VikingAssault,LifeRegenRate" Value="0.601500"/>
+        <EffectArray Operation="Set" Reference="Unit,AP_VikingFighter,LifeRegenDelay" Value="3.000000"/>
+        <EffectArray Operation="Set" Reference="Unit,AP_VikingFighter,LifeRegenRate" Value="0.601500"/>
+        <EffectArray Operation="Set" Reference="Unit,AP_Banshee,LifeRegenDelay" Value="3.000000"/>
+        <EffectArray Operation="Set" Reference="Unit,AP_Banshee,LifeRegenRate" Value="0.601500"/>
+        <EffectArray Operation="Set" Reference="Unit,AP_Medivac,LifeRegenDelay" Value="3.000000"/>
+        <EffectArray Operation="Set" Reference="Unit,AP_Medivac,LifeRegenRate" Value="0.601500"/>
+        <EffectArray Operation="Set" Reference="Unit,AP_Battlecruiser,LifeRegenDelay" Value="3.000000"/>
+        <EffectArray Operation="Set" Reference="Unit,AP_Battlecruiser,LifeRegenRate" Value="0.601500"/>
+        <EffectArray Operation="Set" Reference="Unit,AP_Raven,LifeRegenDelay" Value="3.000000"/>
+        <EffectArray Operation="Set" Reference="Unit,AP_Raven,LifeRegenRate" Value="0.601500"/>
+        <EffectArray Operation="Set" Reference="Unit,AP_ScienceVessel,LifeRegenDelay" Value="3.000000"/>
+        <EffectArray Operation="Set" Reference="Unit,AP_ScienceVessel,LifeRegenRate" Value="0.601500"/>
+        <EffectArray Operation="Set" Reference="Unit,AP_Hercules,LifeRegenDelay" Value="3.000000"/>
+        <EffectArray Operation="Set" Reference="Unit,AP_Hercules,LifeRegenRate" Value="0.601500"/>
+        <EffectArray Operation="Set" Reference="Unit,AP_SpartanCompany,LifeRegenDelay" Value="3.000000"/>
+        <EffectArray Operation="Set" Reference="Unit,AP_SpartanCompany,LifeRegenRate" Value="0.601500"/>
+        <EffectArray Operation="Set" Reference="Unit,AP_HelsAngelAssault,LifeRegenDelay" Value="3.000000"/>
+        <EffectArray Operation="Set" Reference="Unit,AP_HelsAngelAssault,LifeRegenRate" Value="0.601500"/>
+        <EffectArray Operation="Set" Reference="Unit,AP_HelsAngelFighter,LifeRegenDelay" Value="3.000000"/>
+        <EffectArray Operation="Set" Reference="Unit,AP_HelsAngelFighter,LifeRegenRate" Value="0.601500"/>
+        <EffectArray Operation="Set" Reference="Unit,AP_DukesRevenge,LifeRegenDelay" Value="3.000000"/>
+        <EffectArray Operation="Set" Reference="Unit,AP_DukesRevenge,LifeRegenRate" Value="0.601500"/>
+        <EffectArray Operation="Set" Reference="Unit,AP_DuskWing,LifeRegenDelay" Value="3.000000"/>
+        <EffectArray Operation="Set" Reference="Unit,AP_DuskWing,LifeRegenRate" Value="0.601500"/>
+        <EffectArray Operation="Set" Reference="Unit,AP_Wraith,LifeRegenDelay" Value="3.000000"/>
+        <EffectArray Operation="Set" Reference="Unit,AP_Wraith,LifeRegenRate" Value="0.601500"/>
+        <EffectArray Operation="Set" Reference="Unit,AP_Liberator,LifeRegenDelay" Value="3.000000"/>
+        <EffectArray Operation="Set" Reference="Unit,AP_Liberator,LifeRegenRate" Value="0.601500"/>
+        <EffectArray Operation="Set" Reference="Unit,AP_LiberatorAG,LifeRegenDelay" Value="3.000000"/>
+        <EffectArray Operation="Set" Reference="Unit,AP_LiberatorAG,LifeRegenRate" Value="0.601500"/>
+        <EffectArray Operation="Set" Reference="Unit,AP_ValkyrieSCBW,LifeRegenDelay" Value="3.000000"/>
+        <EffectArray Operation="Set" Reference="Unit,AP_ValkyrieSCBW,LifeRegenRate" Value="0.601500"/>
+        <EffectArray Operation="Set" Reference="Unit,AP_WidowMine,LifeRegenDelay" Value="3.000000"/>
+        <EffectArray Operation="Set" Reference="Unit,AP_WidowMine,LifeRegenRate" Value="0.601500"/>
+        <EffectArray Operation="Set" Reference="Unit,AP_WidowMineBurrowed,LifeRegenDelay" Value="3.000000"/>
+        <EffectArray Operation="Set" Reference="Unit,AP_WidowMineBurrowed,LifeRegenRate" Value="0.601500"/>
+        <EffectArray Operation="Set" Reference="Unit,AP_Cyclone,LifeRegenDelay" Value="3.000000"/>
+        <EffectArray Operation="Set" Reference="Unit,AP_Cyclone,LifeRegenRate" Value="0.601500"/>
+        <EditorCategories value="Race:Terran,UpgradeType:Talents"/>
+    </CUpgrade>
+    <CUpgrade id="AP_RegenerativeBioSteelLevel2">
+        <Flags index="UpgradeCheat" value="0"/>
+        <EffectArray Operation="Set" Reference="Unit,AP_Hellion,LifeRegenDelay" Value="2"/>
+        <EffectArray Operation="Set" Reference="Unit,AP_Hellion,LifeRegenRate" Value="10"/>
+        <EffectArray Operation="Set" Reference="Unit,AP_HellionTank,LifeRegenDelay" Value="2"/>
+        <EffectArray Operation="Set" Reference="Unit,AP_HellionTank,LifeRegenRate" Value="10"/>
+        <EffectArray Operation="Set" Reference="Unit,AP_SiegeTank,LifeRegenDelay" Value="2"/>
+        <EffectArray Operation="Set" Reference="Unit,AP_SiegeTank,LifeRegenRate" Value="10"/>
+        <EffectArray Operation="Set" Reference="Unit,AP_SiegeTankSieged,LifeRegenDelay" Value="2"/>
+        <EffectArray Operation="Set" Reference="Unit,AP_SiegeTankSieged,LifeRegenRate" Value="10"/>
+        <EffectArray Operation="Set" Reference="Unit,AP_Thor,LifeRegenDelay" Value="2"/>
+        <EffectArray Operation="Set" Reference="Unit,AP_Thor,LifeRegenRate" Value="10"/>
+        <EffectArray Operation="Set" Reference="Unit,AP_ThorAP,LifeRegenDelay" Value="2"/>
+        <EffectArray Operation="Set" Reference="Unit,AP_ThorAP,LifeRegenRate" Value="10"/>
+        <EffectArray Operation="Set" Reference="Unit,AP_Diamondback,LifeRegenDelay" Value="2"/>
+        <EffectArray Operation="Set" Reference="Unit,AP_Diamondback,LifeRegenRate" Value="10"/>
+        <EffectArray Operation="Set" Reference="Unit,AP_Vulture,LifeRegenDelay" Value="2"/>
+        <EffectArray Operation="Set" Reference="Unit,AP_Vulture,LifeRegenRate" Value="10"/>
+        <EffectArray Operation="Set" Reference="Unit,AP_Goliath,LifeRegenDelay" Value="2"/>
+        <EffectArray Operation="Set" Reference="Unit,AP_Goliath,LifeRegenRate" Value="10"/>
+        <EffectArray Operation="Set" Reference="Unit,AP_Predator,LifeRegenDelay" Value="2"/>
+        <EffectArray Operation="Set" Reference="Unit,AP_Predator,LifeRegenRate" Value="10"/>
+        <EffectArray Operation="Set" Reference="Unit,AP_SiegeBreaker,LifeRegenDelay" Value="2"/>
+        <EffectArray Operation="Set" Reference="Unit,AP_SiegeBreaker,LifeRegenRate" Value="10"/>
+        <EffectArray Operation="Set" Reference="Unit,AP_SiegeBreakerSieged,LifeRegenDelay" Value="2"/>
+        <EffectArray Operation="Set" Reference="Unit,AP_SiegeBreakerSieged,LifeRegenRate" Value="10"/>
+        <EffectArray Operation="Set" Reference="Unit,AP_VikingAssault,LifeRegenDelay" Value="2"/>
+        <EffectArray Operation="Set" Reference="Unit,AP_VikingAssault,LifeRegenRate" Value="10"/>
+        <EffectArray Operation="Set" Reference="Unit,AP_VikingFighter,LifeRegenDelay" Value="2"/>
+        <EffectArray Operation="Set" Reference="Unit,AP_VikingFighter,LifeRegenRate" Value="10"/>
+        <EffectArray Operation="Set" Reference="Unit,AP_Banshee,LifeRegenDelay" Value="2"/>
+        <EffectArray Operation="Set" Reference="Unit,AP_Banshee,LifeRegenRate" Value="10"/>
+        <EffectArray Operation="Set" Reference="Unit,AP_Medivac,LifeRegenDelay" Value="2"/>
+        <EffectArray Operation="Set" Reference="Unit,AP_Medivac,LifeRegenRate" Value="10"/>
+        <EffectArray Operation="Set" Reference="Unit,AP_Battlecruiser,LifeRegenDelay" Value="2"/>
+        <EffectArray Operation="Set" Reference="Unit,AP_Battlecruiser,LifeRegenRate" Value="10"/>
+        <EffectArray Operation="Set" Reference="Unit,AP_Raven,LifeRegenDelay" Value="2"/>
+        <EffectArray Operation="Set" Reference="Unit,AP_Raven,LifeRegenRate" Value="10"/>
+        <EffectArray Operation="Set" Reference="Unit,AP_ScienceVessel,LifeRegenDelay" Value="2"/>
+        <EffectArray Operation="Set" Reference="Unit,AP_ScienceVessel,LifeRegenRate" Value="10"/>
+        <EffectArray Operation="Set" Reference="Unit,AP_Hercules,LifeRegenDelay" Value="2"/>
+        <EffectArray Operation="Set" Reference="Unit,AP_Hercules,LifeRegenRate" Value="10"/>
+        <EffectArray Operation="Set" Reference="Unit,AP_SpartanCompany,LifeRegenDelay" Value="2"/>
+        <EffectArray Operation="Set" Reference="Unit,AP_SpartanCompany,LifeRegenRate" Value="10"/>
+        <EffectArray Operation="Set" Reference="Unit,AP_HelsAngelAssault,LifeRegenDelay" Value="2"/>
+        <EffectArray Operation="Set" Reference="Unit,AP_HelsAngelAssault,LifeRegenRate" Value="10"/>
+        <EffectArray Operation="Set" Reference="Unit,AP_HelsAngelFighter,LifeRegenDelay" Value="2"/>
+        <EffectArray Operation="Set" Reference="Unit,AP_HelsAngelFighter,LifeRegenRate" Value="10"/>
+        <EffectArray Operation="Set" Reference="Unit,AP_DukesRevenge,LifeRegenDelay" Value="2"/>
+        <EffectArray Operation="Set" Reference="Unit,AP_DukesRevenge,LifeRegenRate" Value="10"/>
+        <EffectArray Operation="Set" Reference="Unit,AP_DuskWing,LifeRegenDelay" Value="2"/>
+        <EffectArray Operation="Set" Reference="Unit,AP_DuskWing,LifeRegenRate" Value="10"/>
+        <EffectArray Operation="Set" Reference="Unit,AP_Wraith,LifeRegenDelay" Value="2"/>
+        <EffectArray Operation="Set" Reference="Unit,AP_Wraith,LifeRegenRate" Value="10"/>
+        <EffectArray Operation="Set" Reference="Unit,AP_Liberator,LifeRegenDelay" Value="2"/>
+        <EffectArray Operation="Set" Reference="Unit,AP_Liberator,LifeRegenRate" Value="10"/>
+        <EffectArray Operation="Set" Reference="Unit,AP_LiberatorAG,LifeRegenDelay" Value="2"/>
+        <EffectArray Operation="Set" Reference="Unit,AP_LiberatorAG,LifeRegenRate" Value="10"/>
+        <EffectArray Operation="Set" Reference="Unit,AP_ValkyrieSCBW,LifeRegenDelay" Value="2"/>
+        <EffectArray Operation="Set" Reference="Unit,AP_ValkyrieSCBW,LifeRegenRate" Value="10"/>
+        <EffectArray Operation="Set" Reference="Unit,AP_WidowMine,LifeRegenDelay" Value="2"/>
+        <EffectArray Operation="Set" Reference="Unit,AP_WidowMine,LifeRegenRate" Value="10"/>
+        <EffectArray Operation="Set" Reference="Unit,AP_WidowMineBurrowed,LifeRegenDelay" Value="2"/>
+        <EffectArray Operation="Set" Reference="Unit,AP_WidowMineBurrowed,LifeRegenRate" Value="10"/>
+        <EffectArray Operation="Set" Reference="Unit,AP_Cyclone,LifeRegenDelay" Value="2"/>
+        <EffectArray Operation="Set" Reference="Unit,AP_Cyclone,LifeRegenRate" Value="10"/>
+        <EditorCategories value="Race:Terran,UpgradeType:Talents"/>
+    </CUpgrade>
+    <CUpgrade id="AP_CellularReactors">
+        <Flags index="UpgradeCheat" value="0"/>
+        <EffectArray Reference="Unit,AP_Raven,EnergyStart" Value="100"/>
+        <EffectArray Reference="Unit,AP_Ghost,EnergyStart" Value="100"/>
+        <EffectArray Reference="Unit,AP_Medic,EnergyStart" Value="100"/>
+        <EffectArray Reference="Unit,AP_Thor,EnergyStart" Value="100"/>
+        <EffectArray Reference="Unit,AP_ThorAP,EnergyStart" Value="100"/>
+        <EffectArray Reference="Unit,AP_Medivac,EnergyStart" Value="100"/>
+        <EffectArray Reference="Unit,AP_Wraith,EnergyStart" Value="100"/>
+        <EffectArray Reference="Unit,AP_Banshee,EnergyStart" Value="100"/>
+        <EffectArray Reference="Unit,AP_Battlecruiser,EnergyStart" Value="100"/>
+        <EffectArray Reference="Unit,AP_ScienceVessel,EnergyStart" Value="100"/>
+        <EffectArray Reference="Unit,AP_Spectre,EnergyStart" Value="100"/>
+        <EffectArray Reference="Unit,AP_DukesRevenge,EnergyStart" Value="100"/>
+        <EffectArray Reference="Unit,AP_DuskWing,EnergyStart" Value="100"/>
+        <EffectArray Reference="Unit,AP_Predator,EnergyStart" Value="100"/>
+        <EffectArray Reference="Unit,AP_Raven,EnergyMax" Value="100"/>
+        <EffectArray Reference="Unit,AP_Ghost,EnergyMax" Value="100"/>
+        <EffectArray Reference="Unit,AP_Medic,EnergyMax" Value="100"/>
+        <EffectArray Reference="Unit,AP_Thor,EnergyMax" Value="100"/>
+        <EffectArray Reference="Unit,AP_ThorAP,EnergyMax" Value="100"/>
+        <EffectArray Reference="Unit,AP_Medivac,EnergyMax" Value="100"/>
+        <EffectArray Reference="Unit,AP_Wraith,EnergyMax" Value="100"/>
+        <EffectArray Reference="Unit,AP_Banshee,EnergyMax" Value="100"/>
+        <EffectArray Reference="Unit,AP_Battlecruiser,EnergyMax" Value="100"/>
+        <EffectArray Reference="Unit,AP_ScienceVessel,EnergyMax" Value="100"/>
+        <EffectArray Reference="Unit,AP_Spectre,EnergyMax" Value="100"/>
+        <EffectArray Reference="Unit,AP_DukesRevenge,EnergyMax" Value="100"/>
+        <EffectArray Reference="Unit,AP_DuskWing,EnergyMax" Value="100"/>
+        <EditorCategories value="Race:Terran,UpgradeType:Talents"/>
+        <AffectedUnitArray value="AP_Raven"/>
+        <AffectedUnitArray value="AP_Ghost"/>
+        <AffectedUnitArray value="AP_Medic"/>
+        <AffectedUnitArray value="AP_Thor"/>
+        <AffectedUnitArray value="AP_Medivac"/>
+        <AffectedUnitArray value="AP_Wraith"/>
+        <AffectedUnitArray value="AP_Banshee"/>
+        <AffectedUnitArray value="AP_Battlecruiser"/>
+        <AffectedUnitArray value="AP_ScienceVessel"/>
+        <AffectedUnitArray value="AP_Spectre"/>
+        <AffectedUnitArray value="AP_DukesRevenge"/>
+        <AffectedUnitArray value="AP_DuskWing"/>
+    </CUpgrade>
+    <CUpgrade id="AP_CellularReactorsLiberator">
+        <EffectArray Reference="Unit,AP_Liberator,EnergyStart" Value="100"/>
+        <EffectArray Reference="Unit,AP_Liberator,EnergyMax" Value="100"/>
+        <EffectArray Reference="Unit,AP_LiberatorAG,EnergyStart" Value="100"/>
+        <EffectArray Reference="Unit,AP_LiberatorAG,EnergyMax" Value="100"/>
+    </CUpgrade>
+    <CUpgrade id="AP_TerranInfantryArmorsLevel1" parent="AP_BaseTerranInfantryArmors">
+        <!-- Set the icon here -->
+        <Name value="Upgrade/Name/AP_TerranInfantryArmorsLevel1"/>
+        <Icon value="Assets\Textures\btn-upgrade-terran-infantryarmorlevel1.dds"/>
+        <ScoreAmount value="200"/>
+        <EffectArray Operation="Set" Reference="Actor,AP_SCV,LifeArmorIcon" Value="Assets\Textures\btn-upgrade-terran-infantryarmorlevel1.dds"/>
+        <EffectArray Operation="Set" Reference="Actor,AP_MULE,LifeArmorIcon" Value="Assets\Textures\btn-upgrade-terran-infantryarmorlevel1.dds"/>
+        <EffectArray Operation="Set" Reference="Actor,AP_Marine,LifeArmorIcon" Value="Assets\Textures\btn-upgrade-terran-infantryarmorlevel1.dds"/>
+        <EffectArray Operation="Set" Reference="Actor,AP_Reaper,LifeArmorIcon" Value="Assets\Textures\btn-upgrade-terran-infantryarmorlevel1.dds"/>
+        <EffectArray Operation="Set" Reference="Actor,AP_Marauder,LifeArmorIcon" Value="Assets\Textures\btn-upgrade-terran-infantryarmorlevel1.dds"/>
+        <EffectArray Operation="Set" Reference="Actor,AP_Ghost,LifeArmorIcon" Value="Assets\Textures\btn-upgrade-terran-infantryarmorlevel1.dds"/>
+        <EffectArray Operation="Set" Reference="Actor,AP_Firebat,LifeArmorIcon" Value="Assets\Textures\btn-upgrade-terran-infantryarmorlevel1.dds"/>
+        <EffectArray Operation="Set" Reference="Actor,AP_Medic,LifeArmorIcon" Value="Assets\Textures\btn-upgrade-terran-infantryarmorlevel1.dds"/>
+        <EffectArray Operation="Set" Reference="Actor,AP_SpecterUnit,LifeArmorIcon" Value="Assets\Textures\btn-upgrade-terran-infantryarmorlevel1.dds"/>
+        <EffectArray Operation="Set" Reference="Actor,AP_KelmorianMiner,LifeArmorIcon" Value="Assets\Textures\btn-upgrade-terran-infantryarmorlevel1.dds"/>
+        <EffectArray Operation="Set" Reference="Actor,AP_HammerSecurity,LifeArmorIcon" Value="Assets\Textures\btn-upgrade-terran-infantryarmorlevel1.dds"/>
+        <EffectArray Operation="Set" Reference="Actor,AP_DevilDog,LifeArmorIcon" Value="Assets\Textures\btn-upgrade-terran-infantryarmorlevel1.dds"/>
+        <LeaderLevel value="1"/>
+    </CUpgrade>
+    <CUpgrade id="AP_TerranInfantryArmorsLevel2" parent="AP_BaseTerranInfantryArmors">
+        <!-- Set the icon here -->
+        <Name value="Upgrade/Name/AP_TerranInfantryArmorsLevel2"/>
+        <Icon value="Assets\Textures\btn-upgrade-terran-infantryarmorlevel2.dds"/>
+        <ScoreAmount value="350"/>
+        <EffectArray Operation="Set" Reference="Actor,AP_SCV,LifeArmorIcon" Value="Assets\Textures\btn-upgrade-terran-infantryarmorlevel2.dds"/>
+        <EffectArray Operation="Set" Reference="Actor,AP_MULE,LifeArmorIcon" Value="Assets\Textures\btn-upgrade-terran-infantryarmorlevel2.dds"/>
+        <EffectArray Operation="Set" Reference="Actor,AP_Marine,LifeArmorIcon" Value="Assets\Textures\btn-upgrade-terran-infantryarmorlevel2.dds"/>
+        <EffectArray Operation="Set" Reference="Actor,AP_Reaper,LifeArmorIcon" Value="Assets\Textures\btn-upgrade-terran-infantryarmorlevel2.dds"/>
+        <EffectArray Operation="Set" Reference="Actor,AP_Marauder,LifeArmorIcon" Value="Assets\Textures\btn-upgrade-terran-infantryarmorlevel2.dds"/>
+        <EffectArray Operation="Set" Reference="Actor,AP_Ghost,LifeArmorIcon" Value="Assets\Textures\btn-upgrade-terran-infantryarmorlevel2.dds"/>
+        <EffectArray Operation="Set" Reference="Actor,AP_Firebat,LifeArmorIcon" Value="Assets\Textures\btn-upgrade-terran-infantryarmorlevel2.dds"/>
+        <EffectArray Operation="Set" Reference="Actor,AP_Medic,LifeArmorIcon" Value="Assets\Textures\btn-upgrade-terran-infantryarmorlevel2.dds"/>
+        <EffectArray Operation="Set" Reference="Actor,AP_SpecterUnit,LifeArmorIcon" Value="Assets\Textures\btn-upgrade-terran-infantryarmorlevel2.dds"/>
+        <EffectArray Operation="Set" Reference="Actor,AP_KelmorianMiner,LifeArmorIcon" Value="Assets\Textures\btn-upgrade-terran-infantryarmorlevel2.dds"/>
+        <EffectArray Operation="Set" Reference="Actor,AP_HammerSecurity,LifeArmorIcon" Value="Assets\Textures\btn-upgrade-terran-infantryarmorlevel2.dds"/>
+        <EffectArray Operation="Set" Reference="Actor,AP_DevilDog,LifeArmorIcon" Value="Assets\Textures\btn-upgrade-terran-infantryarmorlevel2.dds"/>
+        <LeaderLevel value="2"/>
+    </CUpgrade>
+    <CUpgrade id="AP_TerranInfantryArmorsLevel3" parent="AP_BaseTerranInfantryArmors">
+        <!-- Set the icon here -->
+        <Name value="Upgrade/Name/AP_TerranInfantryArmorsLevel3"/>
+        <Icon value="Assets\Textures\btn-upgrade-terran-infantryarmorlevel3.dds"/>
+        <ScoreAmount value="500"/>
+        <EffectArray Operation="Set" Reference="Actor,AP_SCV,LifeArmorIcon" Value="Assets\Textures\btn-upgrade-terran-infantryarmorlevel3.dds"/>
+        <EffectArray Operation="Set" Reference="Actor,AP_MULE,LifeArmorIcon" Value="Assets\Textures\btn-upgrade-terran-infantryarmorlevel3.dds"/>
+        <EffectArray Operation="Set" Reference="Actor,AP_Marine,LifeArmorIcon" Value="Assets\Textures\btn-upgrade-terran-infantryarmorlevel3.dds"/>
+        <EffectArray Operation="Set" Reference="Actor,AP_Reaper,LifeArmorIcon" Value="Assets\Textures\btn-upgrade-terran-infantryarmorlevel3.dds"/>
+        <EffectArray Operation="Set" Reference="Actor,AP_Marauder,LifeArmorIcon" Value="Assets\Textures\btn-upgrade-terran-infantryarmorlevel3.dds"/>
+        <EffectArray Operation="Set" Reference="Actor,AP_Ghost,LifeArmorIcon" Value="Assets\Textures\btn-upgrade-terran-infantryarmorlevel3.dds"/>
+        <EffectArray Operation="Set" Reference="Actor,AP_Firebat,LifeArmorIcon" Value="Assets\Textures\btn-upgrade-terran-infantryarmorlevel3.dds"/>
+        <EffectArray Operation="Set" Reference="Actor,AP_Medic,LifeArmorIcon" Value="Assets\Textures\btn-upgrade-terran-infantryarmorlevel3.dds"/>
+        <EffectArray Operation="Set" Reference="Actor,AP_SpecterUnit,LifeArmorIcon" Value="Assets\Textures\btn-upgrade-terran-infantryarmorlevel3.dds"/>
+        <EffectArray Operation="Set" Reference="Actor,AP_KelmorianMiner,LifeArmorIcon" Value="Assets\Textures\btn-upgrade-terran-infantryarmorlevel3.dds"/>
+        <EffectArray Operation="Set" Reference="Actor,AP_HammerSecurity,LifeArmorIcon" Value="Assets\Textures\btn-upgrade-terran-infantryarmorlevel3.dds"/>
+        <EffectArray Operation="Set" Reference="Actor,AP_DevilDog,LifeArmorIcon" Value="Assets\Textures\btn-upgrade-terran-infantryarmorlevel3.dds"/>
+        <LeaderLevel value="3"/>
+    </CUpgrade>
+    <CUpgrade id="AP_TerranInfantryArmorsVanadiumPlatingLevel1" parent="AP_BaseTerranInfantryArmorsVanadiumPlating">
+        <Name value="Upgrade/Name/AP_TerranInfantryArmorsVanadiumPlatingLevel1"/>
+        <Icon value="Assets\Textures\btn-upgrade-terran-infantryarmorlevel1.dds"/>
+        <!-- Set the icon here -->
+        <ScoreAmount value="200"/>
+        <EffectArray Operation="Set" Reference="Actor,AP_SCV,LifeArmorIcon" Value="Assets\Textures\btn-upgrade-terran-infantryarmorlevel1.dds"/>
+        <EffectArray Operation="Set" Reference="Actor,AP_MULE,LifeArmorIcon" Value="Assets\Textures\btn-upgrade-terran-infantryarmorlevel1.dds"/>
+        <EffectArray Operation="Set" Reference="Actor,AP_Marine,LifeArmorIcon" Value="Assets\Textures\btn-upgrade-terran-infantryarmorlevel1.dds"/>
+        <EffectArray Operation="Set" Reference="Actor,AP_Marauder,LifeArmorIcon" Value="Assets\Textures\btn-upgrade-terran-infantryarmorlevel1.dds"/>
+        <EffectArray Operation="Set" Reference="Actor,AP_Reaper,LifeArmorIcon" Value="Assets\Textures\btn-upgrade-terran-infantryarmorlevel1.dds"/>
+        <EffectArray Operation="Set" Reference="Actor,AP_Ghost,LifeArmorIcon" Value="Assets\Textures\btn-upgrade-terran-infantryarmorlevel1.dds"/>
+        <EffectArray Operation="Set" Reference="Actor,AP_Firebat,LifeArmorIcon" Value="Assets\Textures\btn-upgrade-terran-infantryarmorlevel1.dds"/>
+        <EffectArray Operation="Set" Reference="Actor,AP_Medic,LifeArmorIcon" Value="Assets\Textures\btn-upgrade-terran-infantryarmorlevel1.dds"/>
+        <EffectArray Operation="Set" Reference="Actor,AP_SpecterUnit,LifeArmorIcon" Value="Assets\Textures\btn-upgrade-terran-infantryarmorlevel1.dds"/>
+        <EffectArray Operation="Set" Reference="Actor,AP_KelmorianMiner,LifeArmorIcon" Value="Assets\Textures\btn-upgrade-terran-infantryarmorlevel1.dds"/>
+        <EffectArray Operation="Set" Reference="Actor,AP_HammerSecurity,LifeArmorIcon" Value="Assets\Textures\btn-upgrade-terran-infantryarmorlevel1.dds"/>
+        <EffectArray Operation="Set" Reference="Actor,AP_DevilDog,LifeArmorIcon" Value="Assets\Textures\btn-upgrade-terran-infantryarmorlevel1.dds"/>
+        <LeaderLevel value="1"/>
+    </CUpgrade>
+    <CUpgrade id="AP_TerranInfantryArmorsVanadiumPlatingLevel2" parent="AP_BaseTerranInfantryArmorsVanadiumPlating">
+        <Icon value="Assets\Textures\btn-upgrade-terran-infantryarmorlevel2.dds"/>
+        <Name value="Upgrade/Name/AP_TerranInfantryArmorsVanadiumPlatingLevel2"/>
+        <!-- Set the icon here -->
+        <ScoreAmount value="350"/>
+        <EffectArray Operation="Set" Reference="Actor,AP_SCV,LifeArmorIcon" Value="Assets\Textures\btn-upgrade-terran-infantryarmorlevel2.dds"/>
+        <EffectArray Operation="Set" Reference="Actor,AP_MULE,LifeArmorIcon" Value="Assets\Textures\btn-upgrade-terran-infantryarmorlevel2.dds"/>
+        <EffectArray Operation="Set" Reference="Actor,AP_Marine,LifeArmorIcon" Value="Assets\Textures\btn-upgrade-terran-infantryarmorlevel2.dds"/>
+        <EffectArray Operation="Set" Reference="Actor,AP_Marauder,LifeArmorIcon" Value="Assets\Textures\btn-upgrade-terran-infantryarmorlevel2.dds"/>
+        <EffectArray Operation="Set" Reference="Actor,AP_Reaper,LifeArmorIcon" Value="Assets\Textures\btn-upgrade-terran-infantryarmorlevel2.dds"/>
+        <EffectArray Operation="Set" Reference="Actor,AP_Ghost,LifeArmorIcon" Value="Assets\Textures\btn-upgrade-terran-infantryarmorlevel2.dds"/>
+        <EffectArray Operation="Set" Reference="Actor,AP_Firebat,LifeArmorIcon" Value="Assets\Textures\btn-upgrade-terran-infantryarmorlevel2.dds"/>
+        <EffectArray Operation="Set" Reference="Actor,AP_Medic,LifeArmorIcon" Value="Assets\Textures\btn-upgrade-terran-infantryarmorlevel2.dds"/>
+        <EffectArray Operation="Set" Reference="Actor,AP_SpecterUnit,LifeArmorIcon" Value="Assets\Textures\btn-upgrade-terran-infantryarmorlevel2.dds"/>
+        <EffectArray Operation="Set" Reference="Actor,AP_KelmorianMiner,LifeArmorIcon" Value="Assets\Textures\btn-upgrade-terran-infantryarmorlevel2.dds"/>
+        <EffectArray Operation="Set" Reference="Actor,AP_HammerSecurity,LifeArmorIcon" Value="Assets\Textures\btn-upgrade-terran-infantryarmorlevel2.dds"/>
+        <EffectArray Operation="Set" Reference="Actor,AP_DevilDog,LifeArmorIcon" Value="Assets\Textures\btn-upgrade-terran-infantryarmorlevel2.dds"/>
+        <LeaderLevel value="2"/>
+    </CUpgrade>
+    <CUpgrade id="AP_TerranInfantryArmorsVanadiumPlatingLevel3" parent="AP_BaseTerranInfantryArmorsVanadiumPlating">
+        <Icon value="Assets\Textures\btn-upgrade-terran-infantryarmorlevel3.dds"/>
+        <Name value="Upgrade/Name/AP_TerranInfantryArmorsVanadiumPlatingLevel3"/>
+        <!-- Set the icon here -->
+        <ScoreAmount value="500"/>
+        <EffectArray Operation="Set" Reference="Actor,AP_SCV,LifeArmorIcon" Value="Assets\Textures\btn-upgrade-terran-infantryarmorlevel3.dds"/>
+        <EffectArray Operation="Set" Reference="Actor,AP_MULE,LifeArmorIcon" Value="Assets\Textures\btn-upgrade-terran-infantryarmorlevel3.dds"/>
+        <EffectArray Operation="Set" Reference="Actor,AP_Marine,LifeArmorIcon" Value="Assets\Textures\btn-upgrade-terran-infantryarmorlevel3.dds"/>
+        <EffectArray Operation="Set" Reference="Actor,AP_Marauder,LifeArmorIcon" Value="Assets\Textures\btn-upgrade-terran-infantryarmorlevel3.dds"/>
+        <EffectArray Operation="Set" Reference="Actor,AP_Reaper,LifeArmorIcon" Value="Assets\Textures\btn-upgrade-terran-infantryarmorlevel3.dds"/>
+        <EffectArray Operation="Set" Reference="Actor,AP_Ghost,LifeArmorIcon" Value="Assets\Textures\btn-upgrade-terran-infantryarmorlevel3.dds"/>
+        <EffectArray Operation="Set" Reference="Actor,AP_Firebat,LifeArmorIcon" Value="Assets\Textures\btn-upgrade-terran-infantryarmorlevel3.dds"/>
+        <EffectArray Operation="Set" Reference="Actor,AP_Medic,LifeArmorIcon" Value="Assets\Textures\btn-upgrade-terran-infantryarmorlevel3.dds"/>
+        <EffectArray Operation="Set" Reference="Actor,AP_SpecterUnit,LifeArmorIcon" Value="Assets\Textures\btn-upgrade-terran-infantryarmorlevel3.dds"/>
+        <EffectArray Operation="Set" Reference="Actor,AP_KelmorianMiner,LifeArmorIcon" Value="Assets\Textures\btn-upgrade-terran-infantryarmorlevel3.dds"/>
+        <EffectArray Operation="Set" Reference="Actor,AP_HammerSecurity,LifeArmorIcon" Value="Assets\Textures\btn-upgrade-terran-infantryarmorlevel3.dds"/>
+        <EffectArray Operation="Set" Reference="Actor,AP_DevilDog,LifeArmorIcon" Value="Assets\Textures\btn-upgrade-terran-infantryarmorlevel3.dds"/>
+        <LeaderLevel value="3"/>
+    </CUpgrade>
+    <CUpgrade id="AP_TerranInfantryWeaponsLevel1" parent="AP_BaseTerranInfantryWeapons">
+        <Name value="Upgrade/Name/AP_TerranInfantryWeaponsLevel1"/>
+        <Icon value="Assets\Textures\btn-upgrade-terran-infantryweaponslevel1.dds"/>
+        <ScoreAmount value="200"/>
+        <EffectArray Operation="Set" Reference="Weapon,AP_GaussRifle,Icon" Value="Assets\Textures\btn-upgrade-terran-infantryweaponslevel1.dds"/>
+        <EffectArray Operation="Set" Reference="Weapon,AP_D8Charge,Icon" Value="Assets\Textures\btn-upgrade-terran-infantryweaponslevel1.dds"/>
+        <EffectArray Operation="Set" Reference="Weapon,AP_P38ScytheGuassPistol,Icon" Value="Assets\Textures\btn-upgrade-terran-infantryweaponslevel1.dds"/>
+        <EffectArray Operation="Set" Reference="Weapon,AP_PunisherGrenades,Icon" Value="Assets\Textures\btn-upgrade-terran-infantryweaponslevel1.dds"/>
+        <EffectArray Operation="Set" Reference="Weapon,AP_C10CanisterRifle,Icon" Value="Assets\Textures\btn-upgrade-terran-infantryweaponslevel1.dds"/>
+        <EffectArray Operation="Set" Reference="Weapon,AP_Firebat,Icon" Value="Assets\Textures\btn-upgrade-terran-infantryweaponslevel1.dds"/>
+        <EffectArray Operation="Set" Reference="Weapon,AP_Specter,Icon" Value="Assets\Textures\btn-upgrade-terran-infantryweaponslevel1.dds"/>
+        <EffectArray Operation="Set" Reference="Weapon,AP_KelmorianMinerGaussRifle,Icon" Value="Assets\Textures\btn-upgrade-terran-infantryweaponslevel1.dds"/>
+        <EffectArray Operation="Set" Reference="Weapon,AP_HammerSecurity,Icon" Value="Assets\Textures\btn-upgrade-terran-infantryweaponslevel1.dds"/>
+        <EffectArray Operation="Set" Reference="Weapon,AP_DevilDogFlameThrower,Icon" Value="Assets\Textures\btn-upgrade-terran-infantryweaponslevel1.dds"/>
+        <LeaderLevel value="1"/>
+    </CUpgrade>
+    <CUpgrade id="AP_TerranInfantryWeaponsLevel2" parent="AP_BaseTerranInfantryWeapons">
+        <Name value="Upgrade/Name/AP_TerranInfantryWeaponsLevel2"/>
+        <Icon value="Assets\Textures\btn-upgrade-terran-infantryweaponslevel2.dds"/>
+        <ScoreAmount value="350"/>
+        <EffectArray Operation="Set" Reference="Weapon,AP_GaussRifle,Icon" Value="Assets\Textures\btn-upgrade-terran-infantryweaponslevel2.dds"/>
+        <EffectArray Operation="Set" Reference="Weapon,AP_D8Charge,Icon" Value="Assets\Textures\btn-upgrade-terran-infantryweaponslevel2.dds"/>
+        <EffectArray Operation="Set" Reference="Weapon,AP_P38ScytheGuassPistol,Icon" Value="Assets\Textures\btn-upgrade-terran-infantryweaponslevel2.dds"/>
+        <EffectArray Operation="Set" Reference="Weapon,AP_PunisherGrenades,Icon" Value="Assets\Textures\btn-upgrade-terran-infantryweaponslevel2.dds"/>
+        <EffectArray Operation="Set" Reference="Weapon,AP_C10CanisterRifle,Icon" Value="Assets\Textures\btn-upgrade-terran-infantryweaponslevel2.dds"/>
+        <EffectArray Operation="Set" Reference="Weapon,AP_Firebat,Icon" Value="Assets\Textures\btn-upgrade-terran-infantryweaponslevel2.dds"/>
+        <EffectArray Operation="Set" Reference="Weapon,AP_Specter,Icon" Value="Assets\Textures\btn-upgrade-terran-infantryweaponslevel2.dds"/>
+        <EffectArray Operation="Set" Reference="Weapon,AP_KelmorianMinerGaussRifle,Icon" Value="Assets\Textures\btn-upgrade-terran-infantryweaponslevel2.dds"/>
+        <EffectArray Operation="Set" Reference="Weapon,AP_HammerSecurity,Icon" Value="Assets\Textures\btn-upgrade-terran-infantryweaponslevel2.dds"/>
+        <EffectArray Operation="Set" Reference="Weapon,AP_DevilDogFlameThrower,Icon" Value="Assets\Textures\btn-upgrade-terran-infantryweaponslevel2.dds"/>
+        <LeaderLevel value="2"/>
+    </CUpgrade>
+    <CUpgrade id="AP_TerranInfantryWeaponsLevel3" parent="AP_BaseTerranInfantryWeapons">
+        <Name value="Upgrade/Name/AP_TerranInfantryWeaponsLevel3"/>
+        <Icon value="Assets\Textures\btn-upgrade-terran-infantryweaponslevel3.dds"/>
+        <ScoreAmount value="500"/>
+        <EffectArray Operation="Set" Reference="Weapon,AP_GaussRifle,Icon" Value="Assets\Textures\btn-upgrade-terran-infantryweaponslevel3.dds"/>
+        <EffectArray Operation="Set" Reference="Weapon,AP_D8Charge,Icon" Value="Assets\Textures\btn-upgrade-terran-infantryweaponslevel3.dds"/>
+        <EffectArray Operation="Set" Reference="Weapon,AP_P38ScytheGuassPistol,Icon" Value="Assets\Textures\btn-upgrade-terran-infantryweaponslevel3.dds"/>
+        <EffectArray Operation="Set" Reference="Weapon,AP_PunisherGrenades,Icon" Value="Assets\Textures\btn-upgrade-terran-infantryweaponslevel3.dds"/>
+        <EffectArray Operation="Set" Reference="Weapon,AP_C10CanisterRifle,Icon" Value="Assets\Textures\btn-upgrade-terran-infantryweaponslevel3.dds"/>
+        <EffectArray Operation="Set" Reference="Weapon,AP_Firebat,Icon" Value="Assets\Textures\btn-upgrade-terran-infantryweaponslevel3.dds"/>
+        <EffectArray Operation="Set" Reference="Weapon,AP_Specter,Icon" Value="Assets\Textures\btn-upgrade-terran-infantryweaponslevel3.dds"/>
+        <EffectArray Operation="Set" Reference="Weapon,AP_KelmorianMinerGaussRifle,Icon" Value="Assets\Textures\btn-upgrade-terran-infantryweaponslevel3.dds"/>
+        <EffectArray Operation="Set" Reference="Weapon,AP_HammerSecurity,Icon" Value="Assets\Textures\btn-upgrade-terran-infantryweaponslevel3.dds"/>
+        <EffectArray Operation="Set" Reference="Weapon,AP_DevilDogFlameThrower,Icon" Value="Assets\Textures\btn-upgrade-terran-infantryweaponslevel3.dds"/>
+        <LeaderLevel value="3"/>
+    </CUpgrade>
+    <CUpgrade id="AP_TerranInfantryWeaponsUltraCapacitorsLevel1" parent="AP_BaseTerranInfantryWeaponsUltraCapacitors">
+        <Name value="Upgrade/Name/AP_TerranInfantryWeaponsUltraCapacitorsLevel1"/>
+        <Icon value="Assets\Textures\btn-upgrade-terran-infantryweaponslevel1.dds"/>
+        <ScoreAmount value="200"/>
+        <EffectArray Operation="Set" Reference="Weapon,AP_GaussRifle,Icon" Value="Assets\Textures\btn-upgrade-terran-infantryweaponslevel1.dds"/>
+        <EffectArray Operation="Set" Reference="Weapon,AP_D8Charge,Icon" Value="Assets\Textures\btn-upgrade-terran-infantryweaponslevel1.dds"/>
+        <EffectArray Operation="Set" Reference="Weapon,AP_P38ScytheGuassPistol,Icon" Value="Assets\Textures\btn-upgrade-terran-infantryweaponslevel1.dds"/>
+        <EffectArray Operation="Set" Reference="Weapon,AP_PunisherGrenades,Icon" Value="Assets\Textures\btn-upgrade-terran-infantryweaponslevel1.dds"/>
+        <EffectArray Operation="Set" Reference="Weapon,AP_C10CanisterRifle,Icon" Value="Assets\Textures\btn-upgrade-terran-infantryweaponslevel1.dds"/>
+        <EffectArray Operation="Set" Reference="Weapon,AP_Firebat,Icon" Value="Assets\Textures\btn-upgrade-terran-infantryweaponslevel1.dds"/>
+        <EffectArray Operation="Set" Reference="Weapon,AP_Specter,Icon" Value="Assets\Textures\btn-upgrade-terran-infantryweaponslevel1.dds"/>
+        <EffectArray Operation="Set" Reference="Weapon,AP_KelmorianMinerGaussRifle,Icon" Value="Assets\Textures\btn-upgrade-terran-infantryweaponslevel1.dds"/>
+        <EffectArray Operation="Set" Reference="Weapon,AP_HammerSecurity,Icon" Value="Assets\Textures\btn-upgrade-terran-infantryweaponslevel1.dds"/>
+        <EffectArray Operation="Set" Reference="Weapon,AP_DevilDogFlameThrower,Icon" Value="Assets\Textures\btn-upgrade-terran-infantryweaponslevel1.dds"/>
+    </CUpgrade>
+    <CUpgrade id="AP_TerranInfantryWeaponsUltraCapacitorsLevel2" parent="AP_BaseTerranInfantryWeaponsUltraCapacitors">
+        <Name value="Upgrade/Name/AP_TerranInfantryWeaponsUltraCapacitorsLevel2"/>
+        <Icon value="Assets\Textures\btn-upgrade-terran-infantryweaponslevel2.dds"/>
+        <ScoreAmount value="350"/>
+        <EffectArray Operation="Set" Reference="Weapon,AP_GaussRifle,Icon" Value="Assets\Textures\btn-upgrade-terran-infantryweaponslevel2.dds"/>
+        <EffectArray Operation="Set" Reference="Weapon,AP_D8Charge,Icon" Value="Assets\Textures\btn-upgrade-terran-infantryweaponslevel2.dds"/>
+        <EffectArray Operation="Set" Reference="Weapon,AP_P38ScytheGuassPistol,Icon" Value="Assets\Textures\btn-upgrade-terran-infantryweaponslevel2.dds"/>
+        <EffectArray Operation="Set" Reference="Weapon,AP_PunisherGrenades,Icon" Value="Assets\Textures\btn-upgrade-terran-infantryweaponslevel2.dds"/>
+        <EffectArray Operation="Set" Reference="Weapon,AP_C10CanisterRifle,Icon" Value="Assets\Textures\btn-upgrade-terran-infantryweaponslevel2.dds"/>
+        <EffectArray Operation="Set" Reference="Weapon,AP_Firebat,Icon" Value="Assets\Textures\btn-upgrade-terran-infantryweaponslevel2.dds"/>
+        <EffectArray Operation="Set" Reference="Weapon,AP_Specter,Icon" Value="Assets\Textures\btn-upgrade-terran-infantryweaponslevel2.dds"/>
+        <EffectArray Operation="Set" Reference="Weapon,AP_KelmorianMinerGaussRifle,Icon" Value="Assets\Textures\btn-upgrade-terran-infantryweaponslevel2.dds"/>
+        <EffectArray Operation="Set" Reference="Weapon,AP_HammerSecurity,Icon" Value="Assets\Textures\btn-upgrade-terran-infantryweaponslevel2.dds"/>
+        <EffectArray Operation="Set" Reference="Weapon,AP_DevilDogFlameThrower,Icon" Value="Assets\Textures\btn-upgrade-terran-infantryweaponslevel2.dds"/>
+    </CUpgrade>
+    <CUpgrade id="AP_TerranInfantryWeaponsUltraCapacitorsLevel3" parent="AP_BaseTerranInfantryWeaponsUltraCapacitors">
+        <Name value="Upgrade/Name/AP_TerranInfantryWeaponsUltraCapacitorsLevel3"/>
+        <Icon value="Assets\Textures\btn-upgrade-terran-infantryweaponslevel3.dds"/>
+        <ScoreAmount value="500"/>
+        <EffectArray Operation="Set" Reference="Weapon,AP_GaussRifle,Icon" Value="Assets\Textures\btn-upgrade-terran-infantryweaponslevel3.dds"/>
+        <EffectArray Operation="Set" Reference="Weapon,AP_D8Charge,Icon" Value="Assets\Textures\btn-upgrade-terran-infantryweaponslevel3.dds"/>
+        <EffectArray Operation="Set" Reference="Weapon,AP_P38ScytheGuassPistol,Icon" Value="Assets\Textures\btn-upgrade-terran-infantryweaponslevel3.dds"/>
+        <EffectArray Operation="Set" Reference="Weapon,AP_PunisherGrenades,Icon" Value="Assets\Textures\btn-upgrade-terran-infantryweaponslevel3.dds"/>
+        <EffectArray Operation="Set" Reference="Weapon,AP_C10CanisterRifle,Icon" Value="Assets\Textures\btn-upgrade-terran-infantryweaponslevel3.dds"/>
+        <EffectArray Operation="Set" Reference="Weapon,AP_Firebat,Icon" Value="Assets\Textures\btn-upgrade-terran-infantryweaponslevel3.dds"/>
+        <EffectArray Operation="Set" Reference="Weapon,AP_Specter,Icon" Value="Assets\Textures\btn-upgrade-terran-infantryweaponslevel3.dds"/>
+        <EffectArray Operation="Set" Reference="Weapon,AP_KelmorianMinerGaussRifle,Icon" Value="Assets\Textures\btn-upgrade-terran-infantryweaponslevel3.dds"/>
+        <EffectArray Operation="Set" Reference="Weapon,AP_HammerSecurity,Icon" Value="Assets\Textures\btn-upgrade-terran-infantryweaponslevel3.dds"/>
+        <EffectArray Operation="Set" Reference="Weapon,AP_DevilDogFlameThrower,Icon" Value="Assets\Textures\btn-upgrade-terran-infantryweaponslevel3.dds"/>
+    </CUpgrade>
+    <CUpgrade id="AP_TerranShipArmorsLevel1" parent="AP_BaseTerranShipArmors">
+        <Name value="Upgrade/Name/AP_TerranShipArmorsLevel1"/>
+        <Icon value="Assets\Textures\btn-upgrade-terran-shipplatinglevel1.dds"/>
+        <ScoreAmount value="300"/>
+        <EffectArray Operation="Set" Reference="Actor,AP_Banshee,LifeArmorIcon" Value="Assets\Textures\btn-upgrade-terran-shipplatinglevel1.dds"/>
+        <EffectArray Operation="Set" Reference="Actor,AP_Battlecruiser,LifeArmorIcon" Value="Assets\Textures\btn-upgrade-terran-shipplatinglevel1.dds"/>
+        <EffectArray Operation="Set" Reference="Actor,AP_Raven,LifeArmorIcon" Value="Assets\Textures\btn-upgrade-terran-shipplatinglevel1.dds"/>
+        <EffectArray Operation="Set" Reference="Actor,AP_Medivac,LifeArmorIcon" Value="Assets\Textures\btn-upgrade-terran-shipplatinglevel1.dds"/>
+        <EffectArray Operation="Set" Reference="Actor,AP_VikingAssault,LifeArmorIcon" Value="Assets\Textures\btn-upgrade-terran-shipplatinglevel1.dds"/>
+        <EffectArray Operation="Set" Reference="Actor,AP_VikingFighter,LifeArmorIcon" Value="Assets\Textures\btn-upgrade-terran-shipplatinglevel1.dds"/>
+        <EffectArray Operation="Set" Reference="Actor,AP_Hercules,LifeArmorIcon" Value="Assets\Textures\btn-upgrade-terran-shipplatinglevel1.dds"/>
+        <EffectArray Operation="Set" Reference="Actor,AP_Wraith,LifeArmorIcon" Value="Assets\Textures\btn-upgrade-terran-shipplatinglevel1.dds"/>
+        <EffectArray Operation="Set" Reference="Actor,AP_DukesRevenge,LifeArmorIcon" Value="Assets\Textures\btn-upgrade-terran-shipplatinglevel1.dds"/>
+        <EffectArray Operation="Set" Reference="Actor,AP_DuskWingBanshee,LifeArmorIcon" Value="Assets\Textures\btn-upgrade-terran-shipplatinglevel1.dds"/>
+        <EffectArray Operation="Set" Reference="Actor,AP_DuskWingWraith,LifeArmorIcon" Value="Assets\Textures\btn-upgrade-terran-shipplatinglevel1.dds"/>
+        <EffectArray Operation="Set" Reference="Actor,AP_ScienceVessel,LifeArmorIcon" Value="Assets\Textures\btn-upgrade-terran-shipplatinglevel1.dds"/>
+        <EffectArray Operation="Set" Reference="Actor,AP_WreckingCrewFighter,LifeArmorIcon" Value="Assets\Textures\btn-upgrade-terran-shipplatinglevel1.dds"/>
+        <EffectArray Operation="Set" Reference="Actor,AP_WreckingCrewAssault,LifeArmorIcon" Value="Assets\Textures\btn-upgrade-terran-shipplatinglevel1.dds"/>
+        <EffectArray Operation="Set" Reference="Actor,AP_Liberator,LifeArmorIcon" Value="Assets\Textures\btn-upgrade-terran-shipplatinglevel1.dds"/>
+        <EffectArray Operation="Set" Reference="Actor,AP_LiberatorAG,LifeArmorIcon" Value="Assets\Textures\btn-upgrade-terran-shipplatinglevel1.dds"/>
+        <EffectArray Operation="Set" Reference="Actor,AP_ValkyrieSCBW,LifeArmorIcon" Value="Assets\Textures\btn-upgrade-terran-shipplatinglevel1.dds"/>
+        <LeaderLevel value="1"/>
+    </CUpgrade>
+    <CUpgrade id="AP_TerranShipArmorsLevel2" parent="AP_BaseTerranShipArmors">
+        <Name value="Upgrade/Name/AP_TerranShipArmorsLevel2"/>
+        <Icon value="Assets\Textures\btn-upgrade-terran-shipplatinglevel2.dds"/>
+        <ScoreAmount value="450"/>
+        <EffectArray Operation="Set" Reference="Actor,AP_Banshee,LifeArmorIcon" Value="Assets\Textures\btn-upgrade-terran-shipplatinglevel2.dds"/>
+        <EffectArray Operation="Set" Reference="Actor,AP_Battlecruiser,LifeArmorIcon" Value="Assets\Textures\btn-upgrade-terran-shipplatinglevel2.dds"/>
+        <EffectArray Operation="Set" Reference="Actor,AP_Raven,LifeArmorIcon" Value="Assets\Textures\btn-upgrade-terran-shipplatinglevel2.dds"/>
+        <EffectArray Operation="Set" Reference="Actor,AP_Medivac,LifeArmorIcon" Value="Assets\Textures\btn-upgrade-terran-shipplatinglevel2.dds"/>
+        <EffectArray Operation="Set" Reference="Actor,AP_VikingAssault,LifeArmorIcon" Value="Assets\Textures\btn-upgrade-terran-shipplatinglevel2.dds"/>
+        <EffectArray Operation="Set" Reference="Actor,AP_VikingFighter,LifeArmorIcon" Value="Assets\Textures\btn-upgrade-terran-shipplatinglevel2.dds"/>
+        <EffectArray Operation="Set" Reference="Actor,AP_Hercules,LifeArmorIcon" Value="Assets\Textures\btn-upgrade-terran-shipplatinglevel2.dds"/>
+        <EffectArray Operation="Set" Reference="Actor,AP_Wraith,LifeArmorIcon" Value="Assets\Textures\btn-upgrade-terran-shipplatinglevel2.dds"/>
+        <EffectArray Operation="Set" Reference="Actor,AP_DukesRevenge,LifeArmorIcon" Value="Assets\Textures\btn-upgrade-terran-shipplatinglevel2.dds"/>
+        <EffectArray Operation="Set" Reference="Actor,AP_DuskWingBanshee,LifeArmorIcon" Value="Assets\Textures\btn-upgrade-terran-shipplatinglevel2.dds"/>
+        <EffectArray Operation="Set" Reference="Actor,AP_DuskWingWraith,LifeArmorIcon" Value="Assets\Textures\btn-upgrade-terran-shipplatinglevel2.dds"/>
+        <EffectArray Operation="Set" Reference="Actor,AP_ScienceVessel,LifeArmorIcon" Value="Assets\Textures\btn-upgrade-terran-shipplatinglevel2.dds"/>
+        <EffectArray Operation="Set" Reference="Actor,AP_WreckingCrewFighter,LifeArmorIcon" Value="Assets\Textures\btn-upgrade-terran-shipplatinglevel2.dds"/>
+        <EffectArray Operation="Set" Reference="Actor,AP_WreckingCrewAssault,LifeArmorIcon" Value="Assets\Textures\btn-upgrade-terran-shipplatinglevel2.dds"/>
+        <EffectArray Operation="Set" Reference="Actor,AP_Liberator,LifeArmorIcon" Value="Assets\Textures\btn-upgrade-terran-shipplatinglevel2.dds"/>
+        <EffectArray Operation="Set" Reference="Actor,AP_LiberatorAG,LifeArmorIcon" Value="Assets\Textures\btn-upgrade-terran-shipplatinglevel2.dds"/>
+        <EffectArray Operation="Set" Reference="Actor,AP_ValkyrieSCBW,LifeArmorIcon" Value="Assets\Textures\btn-upgrade-terran-shipplatinglevel2.dds"/>
+        <LeaderLevel value="2"/>
+    </CUpgrade>
+    <CUpgrade id="AP_TerranShipArmorsLevel3" parent="AP_BaseTerranShipArmors">
+        <Name value="Upgrade/Name/AP_TerranShipArmorsLevel3"/>
+        <Icon value="Assets\Textures\btn-upgrade-terran-shipplatinglevel3.dds"/>
+        <ScoreAmount value="600"/>
+        <EffectArray Operation="Set" Reference="Actor,AP_Banshee,LifeArmorIcon" Value="Assets\Textures\btn-upgrade-terran-shipplatinglevel3.dds"/>
+        <EffectArray Operation="Set" Reference="Actor,AP_Battlecruiser,LifeArmorIcon" Value="Assets\Textures\btn-upgrade-terran-shipplatinglevel3.dds"/>
+        <EffectArray Operation="Set" Reference="Actor,AP_Raven,LifeArmorIcon" Value="Assets\Textures\btn-upgrade-terran-shipplatinglevel3.dds"/>
+        <EffectArray Operation="Set" Reference="Actor,AP_Medivac,LifeArmorIcon" Value="Assets\Textures\btn-upgrade-terran-shipplatinglevel3.dds"/>
+        <EffectArray Operation="Set" Reference="Actor,AP_VikingAssault,LifeArmorIcon" Value="Assets\Textures\btn-upgrade-terran-shipplatinglevel3.dds"/>
+        <EffectArray Operation="Set" Reference="Actor,AP_VikingFighter,LifeArmorIcon" Value="Assets\Textures\btn-upgrade-terran-shipplatinglevel3.dds"/>
+        <EffectArray Operation="Set" Reference="Actor,AP_Hercules,LifeArmorIcon" Value="Assets\Textures\btn-upgrade-terran-shipplatinglevel3.dds"/>
+        <EffectArray Operation="Set" Reference="Actor,AP_Wraith,LifeArmorIcon" Value="Assets\Textures\btn-upgrade-terran-shipplatinglevel3.dds"/>
+        <EffectArray Operation="Set" Reference="Actor,AP_DukesRevenge,LifeArmorIcon" Value="Assets\Textures\btn-upgrade-terran-shipplatinglevel3.dds"/>
+        <EffectArray Operation="Set" Reference="Actor,AP_DuskWingBanshee,LifeArmorIcon" Value="Assets\Textures\btn-upgrade-terran-shipplatinglevel3.dds"/>
+        <EffectArray Operation="Set" Reference="Actor,AP_DuskWingWraith,LifeArmorIcon" Value="Assets\Textures\btn-upgrade-terran-shipplatinglevel3.dds"/>
+        <EffectArray Operation="Set" Reference="Actor,AP_ScienceVessel,LifeArmorIcon" Value="Assets\Textures\btn-upgrade-terran-shipplatinglevel3.dds"/>
+        <EffectArray Operation="Set" Reference="Actor,AP_WreckingCrewFighter,LifeArmorIcon" Value="Assets\Textures\btn-upgrade-terran-shipplatinglevel3.dds"/>
+        <EffectArray Operation="Set" Reference="Actor,AP_WreckingCrewAssault,LifeArmorIcon" Value="Assets\Textures\btn-upgrade-terran-shipplatinglevel3.dds"/>
+        <EffectArray Operation="Set" Reference="Actor,AP_Liberator,LifeArmorIcon" Value="Assets\Textures\btn-upgrade-terran-shipplatinglevel3.dds"/>
+        <EffectArray Operation="Set" Reference="Actor,AP_LiberatorAG,LifeArmorIcon" Value="Assets\Textures\btn-upgrade-terran-shipplatinglevel3.dds"/>
+        <EffectArray Operation="Set" Reference="Actor,AP_ValkyrieSCBW,LifeArmorIcon" Value="Assets\Textures\btn-upgrade-terran-shipplatinglevel3.dds"/>
+        <LeaderLevel value="3"/>
+    </CUpgrade>
+    <CUpgrade id="AP_TerranShipArmorsVanadiumPlatingLevel1" parent="AP_BaseTerranShipArmorsVanadiumPlating">
+        <Name value="Upgrade/Name/AP_TerranShipArmorsVanadiumPlatingLevel1"/>
+        <Icon value="Assets\Textures\btn-upgrade-terran-shipplatinglevel1.dds"/>
+        <ScoreAmount value="300"/>
+        <EffectArray Operation="Set" Reference="Actor,AP_Banshee,LifeArmorIcon" Value="Assets\Textures\btn-upgrade-terran-shipplatinglevel1.dds"/>
+        <EffectArray Operation="Set" Reference="Actor,AP_Battlecruiser,LifeArmorIcon" Value="Assets\Textures\btn-upgrade-terran-shipplatinglevel1.dds"/>
+        <EffectArray Operation="Set" Reference="Actor,AP_Raven,LifeArmorIcon" Value="Assets\Textures\btn-upgrade-terran-shipplatinglevel1.dds"/>
+        <EffectArray Operation="Set" Reference="Actor,AP_Medivac,LifeArmorIcon" Value="Assets\Textures\btn-upgrade-terran-shipplatinglevel1.dds"/>
+        <EffectArray Operation="Set" Reference="Actor,AP_VikingAssault,LifeArmorIcon" Value="Assets\Textures\btn-upgrade-terran-shipplatinglevel1.dds"/>
+        <EffectArray Operation="Set" Reference="Actor,AP_VikingFighter,LifeArmorIcon" Value="Assets\Textures\btn-upgrade-terran-shipplatinglevel1.dds"/>
+        <EffectArray Operation="Set" Reference="Actor,AP_Hercules,LifeArmorIcon" Value="Assets\Textures\btn-upgrade-terran-shipplatinglevel1.dds"/>
+        <EffectArray Operation="Set" Reference="Actor,AP_Wraith,LifeArmorIcon" Value="Assets\Textures\btn-upgrade-terran-shipplatinglevel1.dds"/>
+        <EffectArray Operation="Set" Reference="Actor,AP_DukesRevenge,LifeArmorIcon" Value="Assets\Textures\btn-upgrade-terran-shipplatinglevel1.dds"/>
+        <EffectArray Operation="Set" Reference="Actor,AP_DuskWingBanshee,LifeArmorIcon" Value="Assets\Textures\btn-upgrade-terran-shipplatinglevel1.dds"/>
+        <EffectArray Operation="Set" Reference="Actor,AP_ScienceVessel,LifeArmorIcon" Value="Assets\Textures\btn-upgrade-terran-shipplatinglevel1.dds"/>
+        <EffectArray Operation="Set" Reference="Actor,AP_WreckingCrewFighter,LifeArmorIcon" Value="Assets\Textures\btn-upgrade-terran-shipplatinglevel1.dds"/>
+        <EffectArray Operation="Set" Reference="Actor,AP_WreckingCrewAssault,LifeArmorIcon" Value="Assets\Textures\btn-upgrade-terran-shipplatinglevel1.dds"/>
+        <EffectArray Operation="Set" Reference="Actor,AP_Liberator,LifeArmorIcon" Value="Assets\Textures\btn-upgrade-terran-shipplatinglevel1.dds"/>
+        <EffectArray Operation="Set" Reference="Actor,AP_LiberatorAG,LifeArmorIcon" Value="Assets\Textures\btn-upgrade-terran-shipplatinglevel1.dds"/>
+        <EffectArray Operation="Set" Reference="Actor,AP_ValkyrieSCBW,LifeArmorIcon" Value="Assets\Textures\btn-upgrade-terran-shipplatinglevel1.dds"/>
+    </CUpgrade>
+    <CUpgrade id="AP_TerranShipArmorsVanadiumPlatingLevel2" parent="AP_BaseTerranShipArmorsVanadiumPlating">
+        <Name value="Upgrade/Name/AP_TerranShipArmorsVanadiumPlatingLevel2"/>
+        <Icon value="Assets\Textures\btn-upgrade-terran-shipplatinglevel2.dds"/>
+        <ScoreAmount value="450"/>
+        <EffectArray Operation="Set" Reference="Actor,AP_Banshee,LifeArmorIcon" Value="Assets\Textures\btn-upgrade-terran-shipplatinglevel2.dds"/>
+        <EffectArray Operation="Set" Reference="Actor,AP_Battlecruiser,LifeArmorIcon" Value="Assets\Textures\btn-upgrade-terran-shipplatinglevel2.dds"/>
+        <EffectArray Operation="Set" Reference="Actor,AP_Raven,LifeArmorIcon" Value="Assets\Textures\btn-upgrade-terran-shipplatinglevel2.dds"/>
+        <EffectArray Operation="Set" Reference="Actor,AP_Medivac,LifeArmorIcon" Value="Assets\Textures\btn-upgrade-terran-shipplatinglevel2.dds"/>
+        <EffectArray Operation="Set" Reference="Actor,AP_VikingAssault,LifeArmorIcon" Value="Assets\Textures\btn-upgrade-terran-shipplatinglevel2.dds"/>
+        <EffectArray Operation="Set" Reference="Actor,AP_VikingFighter,LifeArmorIcon" Value="Assets\Textures\btn-upgrade-terran-shipplatinglevel2.dds"/>
+        <EffectArray Operation="Set" Reference="Actor,AP_Hercules,LifeArmorIcon" Value="Assets\Textures\btn-upgrade-terran-shipplatinglevel2.dds"/>
+        <EffectArray Operation="Set" Reference="Actor,AP_Wraith,LifeArmorIcon" Value="Assets\Textures\btn-upgrade-terran-shipplatinglevel2.dds"/>
+        <EffectArray Operation="Set" Reference="Actor,AP_DukesRevenge,LifeArmorIcon" Value="Assets\Textures\btn-upgrade-terran-shipplatinglevel2.dds"/>
+        <EffectArray Operation="Set" Reference="Actor,AP_DuskWingBanshee,LifeArmorIcon" Value="Assets\Textures\btn-upgrade-terran-shipplatinglevel2.dds"/>
+        <EffectArray Operation="Set" Reference="Actor,AP_ScienceVessel,LifeArmorIcon" Value="Assets\Textures\btn-upgrade-terran-shipplatinglevel2.dds"/>
+        <EffectArray Operation="Set" Reference="Actor,AP_WreckingCrewFighter,LifeArmorIcon" Value="Assets\Textures\btn-upgrade-terran-shipplatinglevel2.dds"/>
+        <EffectArray Operation="Set" Reference="Actor,AP_WreckingCrewAssault,LifeArmorIcon" Value="Assets\Textures\btn-upgrade-terran-shipplatinglevel2.dds"/>
+        <EffectArray Operation="Set" Reference="Actor,AP_Liberator,LifeArmorIcon" Value="Assets\Textures\btn-upgrade-terran-shipplatinglevel2.dds"/>
+        <EffectArray Operation="Set" Reference="Actor,AP_LiberatorAG,LifeArmorIcon" Value="Assets\Textures\btn-upgrade-terran-shipplatinglevel2.dds"/>
+        <EffectArray Operation="Set" Reference="Actor,AP_ValkyrieSCBW,LifeArmorIcon" Value="Assets\Textures\btn-upgrade-terran-shipplatinglevel2.dds"/>
+    </CUpgrade>
+    <CUpgrade id="AP_TerranShipArmorsVanadiumPlatingLevel3" parent="AP_BaseTerranShipArmorsVanadiumPlating">
+        <Name value="Upgrade/Name/AP_TerranShipArmorsVanadiumPlatingLevel3"/>
+        <Icon value="Assets\Textures\btn-upgrade-terran-shipplatinglevel3.dds"/>
+        <ScoreAmount value="600"/>
+        <EffectArray Operation="Set" Reference="Actor,AP_Banshee,LifeArmorIcon" Value="Assets\Textures\btn-upgrade-terran-shipplatinglevel3.dds"/>
+        <EffectArray Operation="Set" Reference="Actor,AP_Battlecruiser,LifeArmorIcon" Value="Assets\Textures\btn-upgrade-terran-shipplatinglevel3.dds"/>
+        <EffectArray Operation="Set" Reference="Actor,AP_Raven,LifeArmorIcon" Value="Assets\Textures\btn-upgrade-terran-shipplatinglevel3.dds"/>
+        <EffectArray Operation="Set" Reference="Actor,AP_Medivac,LifeArmorIcon" Value="Assets\Textures\btn-upgrade-terran-shipplatinglevel3.dds"/>
+        <EffectArray Operation="Set" Reference="Actor,AP_VikingAssault,LifeArmorIcon" Value="Assets\Textures\btn-upgrade-terran-shipplatinglevel3.dds"/>
+        <EffectArray Operation="Set" Reference="Actor,AP_VikingFighter,LifeArmorIcon" Value="Assets\Textures\btn-upgrade-terran-shipplatinglevel3.dds"/>
+        <EffectArray Operation="Set" Reference="Actor,AP_Hercules,LifeArmorIcon" Value="Assets\Textures\btn-upgrade-terran-shipplatinglevel3.dds"/>
+        <EffectArray Operation="Set" Reference="Actor,AP_Wraith,LifeArmorIcon" Value="Assets\Textures\btn-upgrade-terran-shipplatinglevel3.dds"/>
+        <EffectArray Operation="Set" Reference="Actor,AP_DukesRevenge,LifeArmorIcon" Value="Assets\Textures\btn-upgrade-terran-shipplatinglevel3.dds"/>
+        <EffectArray Operation="Set" Reference="Actor,AP_DuskWingBanshee,LifeArmorIcon" Value="Assets\Textures\btn-upgrade-terran-shipplatinglevel3.dds"/>
+        <EffectArray Operation="Set" Reference="Actor,AP_ScienceVessel,LifeArmorIcon" Value="Assets\Textures\btn-upgrade-terran-shipplatinglevel3.dds"/>
+        <EffectArray Operation="Set" Reference="Actor,AP_WreckingCrewFighter,LifeArmorIcon" Value="Assets\Textures\btn-upgrade-terran-shipplatinglevel3.dds"/>
+        <EffectArray Operation="Set" Reference="Actor,AP_WreckingCrewAssault,LifeArmorIcon" Value="Assets\Textures\btn-upgrade-terran-shipplatinglevel3.dds"/>
+        <EffectArray Operation="Set" Reference="Actor,AP_Liberator,LifeArmorIcon" Value="Assets\Textures\btn-upgrade-terran-shipplatinglevel3.dds"/>
+        <EffectArray Operation="Set" Reference="Actor,AP_LiberatorAG,LifeArmorIcon" Value="Assets\Textures\btn-upgrade-terran-shipplatinglevel3.dds"/>
+        <EffectArray Operation="Set" Reference="Actor,AP_ValkyrieSCBW,LifeArmorIcon" Value="Assets\Textures\btn-upgrade-terran-shipplatinglevel3.dds"/>
+    </CUpgrade>
+    <CUpgrade id="AP_TerranShipWeaponsLevel1" parent="AP_BaseTerranShipWeapons">
+        <Name value="Upgrade/Name/AP_TerranShipWeaponsLevel1"/>
+        <Icon value="Assets\Textures\btn-upgrade-terran-shipweaponslevel1.dds"/>
+        <ScoreAmount value="200"/>
+        <EffectArray Operation="Set" Reference="Weapon,AP_BacklashRockets,Icon" Value="Assets\Textures\btn-upgrade-terran-shipweaponslevel1.dds"/>
+        <EffectArray Operation="Set" Reference="Weapon,AP_ATALaserBattery,Icon" Value="Assets\Textures\btn-upgrade-terran-shipweaponslevel1.dds"/>
+        <EffectArray Operation="Set" Reference="Weapon,AP_ATSLaserBattery,Icon" Value="Assets\Textures\btn-upgrade-terran-shipweaponslevel1.dds"/>
+        <EffectArray Operation="Set" Reference="Weapon,AP_AllPurposeLaserBattery,Icon" Value="Assets\Textures\btn-upgrade-terran-shipweaponslevel1.dds"/>
+        <EffectArray Operation="Set" Reference="Weapon,AP_TwinGatlingCannon,Icon" Value="Assets\Textures\btn-upgrade-terran-shipweaponslevel1.dds"/>
+        <EffectArray Operation="Set" Reference="Weapon,AP_LanzerTorpedoes,Icon" Value="Assets\Textures\btn-upgrade-terran-shipweaponslevel1.dds"/>
+        <EffectArray Operation="Set" Reference="Weapon,AP_WraithG,Icon" Value="Assets\Textures\btn-upgrade-terran-shipweaponslevel1.dds"/>
+        <EffectArray Operation="Set" Reference="Weapon,AP_WraithA,Icon" Value="Assets\Textures\btn-upgrade-terran-shipweaponslevel1.dds"/>
+        <EffectArray Operation="Set" Reference="Weapon,AP_DuskWingBanshee,Icon" Value="Assets\Textures\btn-upgrade-terran-shipweaponslevel1.dds"/>
+        <EffectArray Operation="Set" Reference="Weapon,AP_WreckingCrewAssault,Icon" Value="Assets\Textures\btn-upgrade-terran-shipweaponslevel1.dds"/>
+        <EffectArray Operation="Set" Reference="Weapon,AP_WreckingCrewFighter,Icon" Value="Assets\Textures\btn-upgrade-terran-shipweaponslevel1.dds"/>
+        <EffectArray Operation="Set" Reference="Weapon,AP_DRBattlecruiserFakeA,Icon" Value="Assets\Textures\btn-upgrade-terran-shipweaponslevel1.dds"/>
+        <EffectArray Operation="Set" Reference="Weapon,AP_DRBattlecruiserFakeG,Icon" Value="Assets\Textures\btn-upgrade-terran-shipweaponslevel1.dds"/>
+        <EffectArray Operation="Set" Reference="Weapon,AP_DRAllPurposeLaserBattery,Icon" Value="Assets\Textures\btn-upgrade-terran-shipweaponslevel1.dds"/>
+        <EffectArray Operation="Set" Reference="Weapon,AP_LiberatorMissileLaunchers,Icon" Value="Assets\Textures\btn-upgrade-terran-shipweaponslevel1.dds"/>
+        <EffectArray Operation="Set" Reference="Weapon,AP_LiberatorAGWeapon,Icon" Value="Assets\Textures\btn-upgrade-terran-shipweaponslevel1.dds"/>
+        <EffectArray Operation="Set" Reference="Weapon,AP_ValkyrieSCBWWeapon,Icon" Value="Assets\Textures\btn-upgrade-terran-shipweaponslevel1.dds"/>
+        <LeaderLevel value="1"/>
+    </CUpgrade>
+    <CUpgrade id="AP_TerranShipWeaponsLevel2" parent="AP_BaseTerranShipWeapons">
+        <Name value="Upgrade/Name/AP_TerranShipWeaponsLevel2"/>
+        <Icon value="Assets\Textures\btn-upgrade-terran-shipweaponslevel2.dds"/>
+        <ScoreAmount value="350"/>
+        <EffectArray Operation="Set" Reference="Weapon,AP_BacklashRockets,Icon" Value="Assets\Textures\btn-upgrade-terran-shipweaponslevel2.dds"/>
+        <EffectArray Operation="Set" Reference="Weapon,AP_ATALaserBattery,Icon" Value="Assets\Textures\btn-upgrade-terran-shipweaponslevel2.dds"/>
+        <EffectArray Operation="Set" Reference="Weapon,AP_ATSLaserBattery,Icon" Value="Assets\Textures\btn-upgrade-terran-shipweaponslevel2.dds"/>
+        <EffectArray Operation="Set" Reference="Weapon,AP_AllPurposeLaserBattery,Icon" Value="Assets\Textures\btn-upgrade-terran-shipweaponslevel2.dds"/>
+        <EffectArray Operation="Set" Reference="Weapon,AP_TwinGatlingCannon,Icon" Value="Assets\Textures\btn-upgrade-terran-shipweaponslevel2.dds"/>
+        <EffectArray Operation="Set" Reference="Weapon,AP_LanzerTorpedoes,Icon" Value="Assets\Textures\btn-upgrade-terran-shipweaponslevel2.dds"/>
+        <EffectArray Operation="Set" Reference="Weapon,AP_WraithG,Icon" Value="Assets\Textures\btn-upgrade-terran-shipweaponslevel2.dds"/>
+        <EffectArray Operation="Set" Reference="Weapon,AP_WraithA,Icon" Value="Assets\Textures\btn-upgrade-terran-shipweaponslevel2.dds"/>
+        <EffectArray Operation="Set" Reference="Weapon,AP_DuskWingBanshee,Icon" Value="Assets\Textures\btn-upgrade-terran-shipweaponslevel2.dds"/>
+        <EffectArray Operation="Set" Reference="Weapon,AP_WreckingCrewAssault,Icon" Value="Assets\Textures\btn-upgrade-terran-shipweaponslevel2.dds"/>
+        <EffectArray Operation="Set" Reference="Weapon,AP_WreckingCrewFighter,Icon" Value="Assets\Textures\btn-upgrade-terran-shipweaponslevel2.dds"/>
+        <EffectArray Operation="Set" Reference="Weapon,AP_DRBattlecruiserFakeA,Icon" Value="Assets\Textures\btn-upgrade-terran-shipweaponslevel2.dds"/>
+        <EffectArray Operation="Set" Reference="Weapon,AP_DRBattlecruiserFakeG,Icon" Value="Assets\Textures\btn-upgrade-terran-shipweaponslevel2.dds"/>
+        <EffectArray Operation="Set" Reference="Weapon,AP_DRAllPurposeLaserBattery,Icon" Value="Assets\Textures\btn-upgrade-terran-shipweaponslevel2.dds"/>
+        <EffectArray Operation="Set" Reference="Weapon,AP_LiberatorMissileLaunchers,Icon" Value="Assets\Textures\btn-upgrade-terran-shipweaponslevel2.dds"/>
+        <EffectArray Operation="Set" Reference="Weapon,AP_LiberatorAGWeapon,Icon" Value="Assets\Textures\btn-upgrade-terran-shipweaponslevel2.dds"/>
+        <EffectArray Operation="Set" Reference="Weapon,AP_ValkyrieSCBWWeapon,Icon" Value="Assets\Textures\btn-upgrade-terran-shipweaponslevel2.dds"/>
+        <LeaderLevel value="2"/>
+    </CUpgrade>
+    <CUpgrade id="AP_TerranShipWeaponsLevel3" parent="AP_BaseTerranShipWeapons">
+        <Name value="Upgrade/Name/AP_TerranShipWeaponsLevel3"/>
+        <Icon value="Assets\Textures\btn-upgrade-terran-shipweaponslevel3.dds"/>
+        <ScoreAmount value="500"/>
+        <EffectArray Operation="Set" Reference="Weapon,AP_BacklashRockets,Icon" Value="Assets\Textures\btn-upgrade-terran-shipweaponslevel3.dds"/>
+        <EffectArray Operation="Set" Reference="Weapon,AP_ATALaserBattery,Icon" Value="Assets\Textures\btn-upgrade-terran-shipweaponslevel3.dds"/>
+        <EffectArray Operation="Set" Reference="Weapon,AP_ATSLaserBattery,Icon" Value="Assets\Textures\btn-upgrade-terran-shipweaponslevel3.dds"/>
+        <EffectArray Operation="Set" Reference="Weapon,AP_AllPurposeLaserBattery,Icon" Value="Assets\Textures\btn-upgrade-terran-shipweaponslevel3.dds"/>
+        <EffectArray Operation="Set" Reference="Weapon,AP_TwinGatlingCannon,Icon" Value="Assets\Textures\btn-upgrade-terran-shipweaponslevel3.dds"/>
+        <EffectArray Operation="Set" Reference="Weapon,AP_LanzerTorpedoes,Icon" Value="Assets\Textures\btn-upgrade-terran-shipweaponslevel3.dds"/>
+        <EffectArray Operation="Set" Reference="Weapon,AP_WraithG,Icon" Value="Assets\Textures\btn-upgrade-terran-shipweaponslevel3.dds"/>
+        <EffectArray Operation="Set" Reference="Weapon,AP_WraithA,Icon" Value="Assets\Textures\btn-upgrade-terran-shipweaponslevel3.dds"/>
+        <EffectArray Operation="Set" Reference="Weapon,AP_DuskWingBanshee,Icon" Value="Assets\Textures\btn-upgrade-terran-shipweaponslevel3.dds"/>
+        <EffectArray Operation="Set" Reference="Weapon,AP_WreckingCrewAssault,Icon" Value="Assets\Textures\btn-upgrade-terran-shipweaponslevel3.dds"/>
+        <EffectArray Operation="Set" Reference="Weapon,AP_WreckingCrewFighter,Icon" Value="Assets\Textures\btn-upgrade-terran-shipweaponslevel3.dds"/>
+        <EffectArray Operation="Set" Reference="Weapon,AP_DRBattlecruiserFakeA,Icon" Value="Assets\Textures\btn-upgrade-terran-shipweaponslevel3.dds"/>
+        <EffectArray Operation="Set" Reference="Weapon,AP_DRBattlecruiserFakeG,Icon" Value="Assets\Textures\btn-upgrade-terran-shipweaponslevel3.dds"/>
+        <EffectArray Operation="Set" Reference="Weapon,AP_DRAllPurposeLaserBattery,Icon" Value="Assets\Textures\btn-upgrade-terran-shipweaponslevel3.dds"/>
+        <EffectArray Operation="Set" Reference="Weapon,AP_LiberatorMissileLaunchers,Icon" Value="Assets\Textures\btn-upgrade-terran-shipweaponslevel3.dds"/>
+        <EffectArray Operation="Set" Reference="Weapon,AP_LiberatorAGWeapon,Icon" Value="Assets\Textures\btn-upgrade-terran-shipweaponslevel3.dds"/>
+        <EffectArray Operation="Set" Reference="Weapon,AP_ValkyrieSCBWWeapon,Icon" Value="Assets\Textures\btn-upgrade-terran-shipweaponslevel3.dds"/>
+        <LeaderLevel value="3"/>
+    </CUpgrade>
+    <CUpgrade id="AP_TerranShipWeaponsUltraCapacitorsLevel1" parent="AP_BaseTerranShipWeaponsUltraCapacitors">
+        <Name value="Upgrade/Name/AP_TerranShipWeaponsUltraCapacitorsLevel1"/>
+        <Icon value="Assets\Textures\btn-upgrade-terran-shipweaponslevel1.dds"/>
+        <ScoreAmount value="200"/>
+        <EffectArray Operation="Set" Reference="Weapon,AP_BacklashRockets,Icon" Value="Assets\Textures\btn-upgrade-terran-shipweaponslevel1.dds"/>
+        <EffectArray Operation="Set" Reference="Weapon,AP_ATALaserBattery,Icon" Value="Assets\Textures\btn-upgrade-terran-shipweaponslevel1.dds"/>
+        <EffectArray Operation="Set" Reference="Weapon,AP_ATSLaserBattery,Icon" Value="Assets\Textures\btn-upgrade-terran-shipweaponslevel1.dds"/>
+        <EffectArray Operation="Set" Reference="Weapon,AP_AllPurposeLaserBattery,Icon" Value="Assets\Textures\btn-upgrade-terran-shipweaponslevel1.dds"/>
+        <EffectArray Operation="Set" Reference="Weapon,AP_TwinGatlingCannon,Icon" Value="Assets\Textures\btn-upgrade-terran-shipweaponslevel1.dds"/>
+        <EffectArray Operation="Set" Reference="Weapon,AP_LanzerTorpedoes,Icon" Value="Assets\Textures\btn-upgrade-terran-shipweaponslevel1.dds"/>
+        <EffectArray Operation="Set" Reference="Weapon,AP_WraithG,Icon" Value="Assets\Textures\btn-upgrade-terran-shipweaponslevel1.dds"/>
+        <EffectArray Operation="Set" Reference="Weapon,AP_WraithA,Icon" Value="Assets\Textures\btn-upgrade-terran-shipweaponslevel1.dds"/>
+        <EffectArray Operation="Set" Reference="Weapon,AP_DuskWingBanshee,Icon" Value="Assets\Textures\btn-upgrade-terran-shipweaponslevel1.dds"/>
+        <EffectArray Operation="Set" Reference="Weapon,AP_WreckingCrewAssault,Icon" Value="Assets\Textures\btn-upgrade-terran-shipweaponslevel1.dds"/>
+        <EffectArray Operation="Set" Reference="Weapon,AP_WreckingCrewFighter,Icon" Value="Assets\Textures\btn-upgrade-terran-shipweaponslevel1.dds"/>
+        <EffectArray Operation="Set" Reference="Weapon,AP_DRBattlecruiserFakeA,Icon" Value="Assets\Textures\btn-upgrade-terran-shipweaponslevel1.dds"/>
+        <EffectArray Operation="Set" Reference="Weapon,AP_DRBattlecruiserFakeG,Icon" Value="Assets\Textures\btn-upgrade-terran-shipweaponslevel1.dds"/>
+        <EffectArray Operation="Set" Reference="Weapon,AP_DRAllPurposeLaserBattery,Icon" Value="Assets\Textures\btn-upgrade-terran-shipweaponslevel1.dds"/>
+        <EffectArray Operation="Set" Reference="Weapon,AP_LiberatorMissileLaunchers,Icon" Value="Assets\Textures\btn-upgrade-terran-shipweaponslevel1.dds"/>
+        <EffectArray Operation="Set" Reference="Weapon,AP_LiberatorAGWeapon,Icon" Value="Assets\Textures\btn-upgrade-terran-shipweaponslevel1.dds"/>
+        <EffectArray Operation="Set" Reference="Weapon,AP_ValkyrieSCBWWeapon,Icon" Value="Assets\Textures\btn-upgrade-terran-shipweaponslevel1.dds"/>
+    </CUpgrade>
+    <CUpgrade id="AP_TerranShipWeaponsUltraCapacitorsLevel2" parent="AP_BaseTerranShipWeaponsUltraCapacitors">
+        <Name value="Upgrade/Name/AP_TerranShipWeaponsUltraCapacitorsLevel2"/>
+        <Icon value="Assets\Textures\btn-upgrade-terran-shipweaponslevel2.dds"/>
+        <ScoreAmount value="350"/>
+        <EffectArray Operation="Set" Reference="Weapon,AP_BacklashRockets,Icon" Value="Assets\Textures\btn-upgrade-terran-shipweaponslevel2.dds"/>
+        <EffectArray Operation="Set" Reference="Weapon,AP_ATALaserBattery,Icon" Value="Assets\Textures\btn-upgrade-terran-shipweaponslevel2.dds"/>
+        <EffectArray Operation="Set" Reference="Weapon,AP_ATSLaserBattery,Icon" Value="Assets\Textures\btn-upgrade-terran-shipweaponslevel2.dds"/>
+        <EffectArray Operation="Set" Reference="Weapon,AP_AllPurposeLaserBattery,Icon" Value="Assets\Textures\btn-upgrade-terran-shipweaponslevel2.dds"/>
+        <EffectArray Operation="Set" Reference="Weapon,AP_TwinGatlingCannon,Icon" Value="Assets\Textures\btn-upgrade-terran-shipweaponslevel2.dds"/>
+        <EffectArray Operation="Set" Reference="Weapon,AP_LanzerTorpedoes,Icon" Value="Assets\Textures\btn-upgrade-terran-shipweaponslevel2.dds"/>
+        <EffectArray Operation="Set" Reference="Weapon,AP_WraithG,Icon" Value="Assets\Textures\btn-upgrade-terran-shipweaponslevel2.dds"/>
+        <EffectArray Operation="Set" Reference="Weapon,AP_WraithA,Icon" Value="Assets\Textures\btn-upgrade-terran-shipweaponslevel2.dds"/>
+        <EffectArray Operation="Set" Reference="Weapon,AP_DuskWingBanshee,Icon" Value="Assets\Textures\btn-upgrade-terran-shipweaponslevel2.dds"/>
+        <EffectArray Operation="Set" Reference="Weapon,AP_WreckingCrewAssault,Icon" Value="Assets\Textures\btn-upgrade-terran-shipweaponslevel2.dds"/>
+        <EffectArray Operation="Set" Reference="Weapon,AP_WreckingCrewFighter,Icon" Value="Assets\Textures\btn-upgrade-terran-shipweaponslevel2.dds"/>
+        <EffectArray Operation="Set" Reference="Weapon,AP_DRBattlecruiserFakeA,Icon" Value="Assets\Textures\btn-upgrade-terran-shipweaponslevel2.dds"/>
+        <EffectArray Operation="Set" Reference="Weapon,AP_DRBattlecruiserFakeG,Icon" Value="Assets\Textures\btn-upgrade-terran-shipweaponslevel2.dds"/>
+        <EffectArray Operation="Set" Reference="Weapon,AP_DRAllPurposeLaserBattery,Icon" Value="Assets\Textures\btn-upgrade-terran-shipweaponslevel2.dds"/>
+        <EffectArray Operation="Set" Reference="Weapon,AP_LiberatorMissileLaunchers,Icon" Value="Assets\Textures\btn-upgrade-terran-shipweaponslevel2.dds"/>
+        <EffectArray Operation="Set" Reference="Weapon,AP_LiberatorAGWeapon,Icon" Value="Assets\Textures\btn-upgrade-terran-shipweaponslevel2.dds"/>
+        <EffectArray Operation="Set" Reference="Weapon,AP_ValkyrieSCBWWeapon,Icon" Value="Assets\Textures\btn-upgrade-terran-shipweaponslevel2.dds"/>
+    </CUpgrade>
+    <CUpgrade id="AP_TerranShipWeaponsUltraCapacitorsLevel3" parent="AP_BaseTerranShipWeaponsUltraCapacitors">
+        <Name value="Upgrade/Name/AP_TerranShipWeaponsUltraCapacitorsLevel3"/>
+        <Icon value="Assets\Textures\btn-upgrade-terran-shipweaponslevel3.dds"/>
+        <ScoreAmount value="500"/>
+        <EffectArray Operation="Set" Reference="Weapon,AP_BacklashRockets,Icon" Value="Assets\Textures\btn-upgrade-terran-shipweaponslevel3.dds"/>
+        <EffectArray Operation="Set" Reference="Weapon,AP_ATALaserBattery,Icon" Value="Assets\Textures\btn-upgrade-terran-shipweaponslevel3.dds"/>
+        <EffectArray Operation="Set" Reference="Weapon,AP_ATSLaserBattery,Icon" Value="Assets\Textures\btn-upgrade-terran-shipweaponslevel3.dds"/>
+        <EffectArray Operation="Set" Reference="Weapon,AP_AllPurposeLaserBattery,Icon" Value="Assets\Textures\btn-upgrade-terran-shipweaponslevel3.dds"/>
+        <EffectArray Operation="Set" Reference="Weapon,AP_TwinGatlingCannon,Icon" Value="Assets\Textures\btn-upgrade-terran-shipweaponslevel3.dds"/>
+        <EffectArray Operation="Set" Reference="Weapon,AP_LanzerTorpedoes,Icon" Value="Assets\Textures\btn-upgrade-terran-shipweaponslevel3.dds"/>
+        <EffectArray Operation="Set" Reference="Weapon,AP_WraithG,Icon" Value="Assets\Textures\btn-upgrade-terran-shipweaponslevel3.dds"/>
+        <EffectArray Operation="Set" Reference="Weapon,AP_WraithA,Icon" Value="Assets\Textures\btn-upgrade-terran-shipweaponslevel3.dds"/>
+        <EffectArray Operation="Set" Reference="Weapon,AP_DuskWingBanshee,Icon" Value="Assets\Textures\btn-upgrade-terran-shipweaponslevel3.dds"/>
+        <EffectArray Operation="Set" Reference="Weapon,AP_WreckingCrewAssault,Icon" Value="Assets\Textures\btn-upgrade-terran-shipweaponslevel3.dds"/>
+        <EffectArray Operation="Set" Reference="Weapon,AP_WreckingCrewFighter,Icon" Value="Assets\Textures\btn-upgrade-terran-shipweaponslevel3.dds"/>
+        <EffectArray Operation="Set" Reference="Weapon,AP_DRBattlecruiserFakeA,Icon" Value="Assets\Textures\btn-upgrade-terran-shipweaponslevel3.dds"/>
+        <EffectArray Operation="Set" Reference="Weapon,AP_DRBattlecruiserFakeG,Icon" Value="Assets\Textures\btn-upgrade-terran-shipweaponslevel3.dds"/>
+        <EffectArray Operation="Set" Reference="Weapon,AP_DRAllPurposeLaserBattery,Icon" Value="Assets\Textures\btn-upgrade-terran-shipweaponslevel3.dds"/>
+        <EffectArray Operation="Set" Reference="Weapon,AP_LiberatorMissileLaunchers,Icon" Value="Assets\Textures\btn-upgrade-terran-shipweaponslevel3.dds"/>
+        <EffectArray Operation="Set" Reference="Weapon,AP_LiberatorAGWeapon,Icon" Value="Assets\Textures\btn-upgrade-terran-shipweaponslevel3.dds"/>
+        <EffectArray Operation="Set" Reference="Weapon,AP_ValkyrieSCBWWeapon,Icon" Value="Assets\Textures\btn-upgrade-terran-shipweaponslevel3.dds"/>
+    </CUpgrade>
+    <CUpgrade id="AP_TerranVehicleArmorsLevel1" parent="AP_BaseTerranVehicleArmors">
+        <Name value="Upgrade/Name/AP_TerranVehicleArmorsLevel1"/>
+        <Icon value="Assets\Textures\btn-upgrade-terran-vehicleplatinglevel1.dds"/>
+        <ScoreAmount value="200"/>
+        <EffectArray Operation="Set" Reference="Actor,AP_Thor,LifeArmorIcon" Value="Assets\Textures\btn-upgrade-terran-vehicleplatinglevel1.dds"/>
+        <EffectArray Operation="Set" Reference="Actor,AP_SiegeTank,LifeArmorIcon" Value="Assets\Textures\btn-upgrade-terran-vehicleplatinglevel1.dds"/>
+        <EffectArray Operation="Set" Reference="Actor,AP_SiegeTankSieged,LifeArmorIcon" Value="Assets\Textures\btn-upgrade-terran-vehicleplatinglevel1.dds"/>
+        <EffectArray Operation="Set" Reference="Actor,AP_Hellion,LifeArmorIcon" Value="Assets\Textures\btn-upgrade-terran-vehicleplatinglevel1.dds"/>
+        <EffectArray Operation="Set" Reference="Actor,AP_HellionTank,LifeArmorIcon" Value="Assets\Textures\btn-upgrade-terran-vehicleplatinglevel1.dds"/>
+        <EffectArray Operation="Set" Reference="Actor,AP_Diamondback,LifeArmorIcon" Value="Assets\Textures\btn-upgrade-terran-vehicleplatinglevel1.dds"/>
+        <EffectArray Operation="Set" Reference="Actor,AP_Vulture,LifeArmorIcon" Value="Assets\Textures\btn-upgrade-terran-vehicleplatinglevel1.dds"/>
+        <EffectArray Operation="Set" Reference="Actor,AP_Goliath,LifeArmorIcon" Value="Assets\Textures\btn-upgrade-terran-vehicleplatinglevel1.dds"/>
+        <EffectArray Operation="Set" Reference="Actor,AP_SpartanCompany,LifeArmorIcon" Value="Assets\Textures\btn-upgrade-terran-vehicleplatinglevel1.dds"/>
+        <EffectArray Operation="Set" Reference="Actor,AP_SiegeBreaker,LifeArmorIcon" Value="Assets\Textures\btn-upgrade-terran-vehicleplatinglevel1.dds"/>
+        <EffectArray Operation="Set" Reference="Actor,AP_SiegeBreakerSieged,LifeArmorIcon" Value="Assets\Textures\btn-upgrade-terran-vehicleplatinglevel1.dds"/>
+        <EffectArray Operation="Set" Reference="Actor,AP_Predator,LifeArmorIcon" Value="Assets\Textures\btn-upgrade-terran-vehicleplatinglevel1.dds"/>
+        <EffectArray Operation="Set" Reference="Actor,AP_WidowMine,LifeArmorIcon" Value="Assets\Textures\btn-upgrade-terran-vehicleplatinglevel1.dds"/>
+        <EffectArray Operation="Set" Reference="Actor,AP_Cyclone,LifeArmorIcon" Value="Assets\Textures\btn-upgrade-terran-vehicleplatinglevel1.dds"/>
+        <LeaderLevel value="1"/>
+    </CUpgrade>
+    <CUpgrade id="AP_TerranVehicleArmorsLevel2" parent="AP_BaseTerranVehicleArmors">
+        <Name value="Upgrade/Name/AP_TerranVehicleArmorsLevel2"/>
+        <Icon value="Assets\Textures\btn-upgrade-terran-vehicleplatinglevel2.dds"/>
+        <ScoreAmount value="350"/>
+        <EffectArray Operation="Set" Reference="Actor,AP_Thor,LifeArmorIcon" Value="Assets\Textures\btn-upgrade-terran-vehicleplatinglevel2.dds"/>
+        <EffectArray Operation="Set" Reference="Actor,AP_SiegeTank,LifeArmorIcon" Value="Assets\Textures\btn-upgrade-terran-vehicleplatinglevel2.dds"/>
+        <EffectArray Operation="Set" Reference="Actor,AP_SiegeTankSieged,LifeArmorIcon" Value="Assets\Textures\btn-upgrade-terran-vehicleplatinglevel2.dds"/>
+        <EffectArray Operation="Set" Reference="Actor,AP_Hellion,LifeArmorIcon" Value="Assets\Textures\btn-upgrade-terran-vehicleplatinglevel2.dds"/>
+        <EffectArray Operation="Set" Reference="Actor,AP_HellionTank,LifeArmorIcon" Value="Assets\Textures\btn-upgrade-terran-vehicleplatinglevel2.dds"/>
+        <EffectArray Operation="Set" Reference="Actor,AP_Diamondback,LifeArmorIcon" Value="Assets\Textures\btn-upgrade-terran-vehicleplatinglevel2.dds"/>
+        <EffectArray Operation="Set" Reference="Actor,AP_Vulture,LifeArmorIcon" Value="Assets\Textures\btn-upgrade-terran-vehicleplatinglevel2.dds"/>
+        <EffectArray Operation="Set" Reference="Actor,AP_Goliath,LifeArmorIcon" Value="Assets\Textures\btn-upgrade-terran-vehicleplatinglevel2.dds"/>
+        <EffectArray Operation="Set" Reference="Actor,AP_SpartanCompany,LifeArmorIcon" Value="Assets\Textures\btn-upgrade-terran-vehicleplatinglevel2.dds"/>
+        <EffectArray Operation="Set" Reference="Actor,AP_SiegeBreaker,LifeArmorIcon" Value="Assets\Textures\btn-upgrade-terran-vehicleplatinglevel2.dds"/>
+        <EffectArray Operation="Set" Reference="Actor,AP_SiegeBreakerSieged,LifeArmorIcon" Value="Assets\Textures\btn-upgrade-terran-vehicleplatinglevel2.dds"/>
+        <EffectArray Operation="Set" Reference="Actor,AP_Predator,LifeArmorIcon" Value="Assets\Textures\btn-upgrade-terran-vehicleplatinglevel2.dds"/>
+        <EffectArray Operation="Set" Reference="Actor,AP_WidowMine,LifeArmorIcon" Value="Assets\Textures\btn-upgrade-terran-vehicleplatinglevel2.dds"/>
+        <EffectArray Operation="Set" Reference="Actor,AP_Cyclone,LifeArmorIcon" Value="Assets\Textures\btn-upgrade-terran-vehicleplatinglevel2.dds"/>
+        <LeaderLevel value="2"/>
+    </CUpgrade>
+    <CUpgrade id="AP_TerranVehicleArmorsLevel3" parent="AP_BaseTerranVehicleArmors">
+        <Name value="Upgrade/Name/AP_TerranVehicleArmorsLevel3"/>
+        <Icon value="Assets\Textures\btn-upgrade-terran-vehicleplatinglevel3.dds"/>
+        <ScoreAmount value="500"/>
+        <EffectArray Operation="Set" Reference="Actor,AP_Thor,LifeArmorIcon" Value="Assets\Textures\btn-upgrade-terran-vehicleplatinglevel3.dds"/>
+        <EffectArray Operation="Set" Reference="Actor,AP_SiegeTank,LifeArmorIcon" Value="Assets\Textures\btn-upgrade-terran-vehicleplatinglevel3.dds"/>
+        <EffectArray Operation="Set" Reference="Actor,AP_SiegeTankSieged,LifeArmorIcon" Value="Assets\Textures\btn-upgrade-terran-vehicleplatinglevel3.dds"/>
+        <EffectArray Operation="Set" Reference="Actor,AP_Hellion,LifeArmorIcon" Value="Assets\Textures\btn-upgrade-terran-vehicleplatinglevel3.dds"/>
+        <EffectArray Operation="Set" Reference="Actor,AP_HellionTank,LifeArmorIcon" Value="Assets\Textures\btn-upgrade-terran-vehicleplatinglevel3.dds"/>
+        <EffectArray Operation="Set" Reference="Actor,AP_Diamondback,LifeArmorIcon" Value="Assets\Textures\btn-upgrade-terran-vehicleplatinglevel3.dds"/>
+        <EffectArray Operation="Set" Reference="Actor,AP_Vulture,LifeArmorIcon" Value="Assets\Textures\btn-upgrade-terran-vehicleplatinglevel3.dds"/>
+        <EffectArray Operation="Set" Reference="Actor,AP_Goliath,LifeArmorIcon" Value="Assets\Textures\btn-upgrade-terran-vehicleplatinglevel3.dds"/>
+        <EffectArray Operation="Set" Reference="Actor,AP_SpartanCompany,LifeArmorIcon" Value="Assets\Textures\btn-upgrade-terran-vehicleplatinglevel3.dds"/>
+        <EffectArray Operation="Set" Reference="Actor,AP_SiegeBreaker,LifeArmorIcon" Value="Assets\Textures\btn-upgrade-terran-vehicleplatinglevel3.dds"/>
+        <EffectArray Operation="Set" Reference="Actor,AP_SiegeBreakerSieged,LifeArmorIcon" Value="Assets\Textures\btn-upgrade-terran-vehicleplatinglevel3.dds"/>
+        <EffectArray Operation="Set" Reference="Actor,AP_Predator,LifeArmorIcon" Value="Assets\Textures\btn-upgrade-terran-vehicleplatinglevel3.dds"/>
+        <EffectArray Operation="Set" Reference="Actor,AP_WidowMine,LifeArmorIcon" Value="Assets\Textures\btn-upgrade-terran-vehicleplatinglevel3.dds"/>
+        <EffectArray Operation="Set" Reference="Actor,AP_Cyclone,LifeArmorIcon" Value="Assets\Textures\btn-upgrade-terran-vehicleplatinglevel3.dds"/>
+        <LeaderLevel value="3"/>
+    </CUpgrade>
+    <CUpgrade id="AP_TerranVehicleArmorsVanadiumPlatingLevel1" parent="AP_BaseTerranVehicleArmorsVanadiumPlating">
+        <Name value="Upgrade/Name/AP_TerranVehicleArmorsVanadiumPlatingLevel1"/>
+        <Icon value="Assets\Textures\btn-upgrade-terran-vehicleplatinglevel1.dds"/>
+        <ScoreAmount value="200"/>
+        <EffectArray Operation="Set" Reference="Actor,AP_Thor,LifeArmorIcon" Value="Assets\Textures\btn-upgrade-terran-vehicleplatinglevel1.dds"/>
+        <EffectArray Operation="Set" Reference="Actor,AP_SiegeTank,LifeArmorIcon" Value="Assets\Textures\btn-upgrade-terran-vehicleplatinglevel1.dds"/>
+        <EffectArray Operation="Set" Reference="Actor,AP_SiegeTankSieged,LifeArmorIcon" Value="Assets\Textures\btn-upgrade-terran-vehicleplatinglevel1.dds"/>
+        <EffectArray Operation="Set" Reference="Actor,AP_Hellion,LifeArmorIcon" Value="Assets\Textures\btn-upgrade-terran-vehicleplatinglevel1.dds"/>
+        <EffectArray Operation="Set" Reference="Actor,AP_HellionTank,LifeArmorIcon" Value="Assets\Textures\btn-upgrade-terran-vehicleplatinglevel1.dds"/>
+        <EffectArray Operation="Set" Reference="Actor,AP_Diamondback,LifeArmorIcon" Value="Assets\Textures\btn-upgrade-terran-vehicleplatinglevel1.dds"/>
+        <EffectArray Operation="Set" Reference="Actor,AP_Vulture,LifeArmorIcon" Value="Assets\Textures\btn-upgrade-terran-vehicleplatinglevel1.dds"/>
+        <EffectArray Operation="Set" Reference="Actor,AP_Goliath,LifeArmorIcon" Value="Assets\Textures\btn-upgrade-terran-vehicleplatinglevel1.dds"/>
+        <EffectArray Operation="Set" Reference="Actor,AP_SpartanCompany,LifeArmorIcon" Value="Assets\Textures\btn-upgrade-terran-vehicleplatinglevel1.dds"/>
+        <EffectArray Operation="Set" Reference="Actor,AP_SiegeBreaker,LifeArmorIcon" Value="Assets\Textures\btn-upgrade-terran-vehicleplatinglevel1.dds"/>
+        <EffectArray Operation="Set" Reference="Actor,AP_SiegeBreakerSieged,LifeArmorIcon" Value="Assets\Textures\btn-upgrade-terran-vehicleplatinglevel1.dds"/>
+        <EffectArray Operation="Set" Reference="Actor,AP_Predator,LifeArmorIcon" Value="Assets\Textures\btn-upgrade-terran-vehicleplatinglevel1.dds"/>
+        <EffectArray Operation="Set" Reference="Actor,AP_WidowMine,LifeArmorIcon" Value="Assets\Textures\btn-upgrade-terran-vehicleplatinglevel1.dds"/>
+        <EffectArray Operation="Set" Reference="Actor,AP_Cyclone,LifeArmorIcon" Value="Assets\Textures\btn-upgrade-terran-vehicleplatinglevel1.dds"/>
+    </CUpgrade>
+    <CUpgrade id="AP_TerranVehicleArmorsVanadiumPlatingLevel2" parent="AP_BaseTerranVehicleArmorsVanadiumPlating">
+        <Name value="Upgrade/Name/AP_TerranVehicleArmorsVanadiumPlatingLevel2"/>
+        <Icon value="Assets\Textures\btn-upgrade-terran-vehicleplatinglevel2.dds"/>
+        <ScoreAmount value="350"/>
+        <EffectArray Operation="Set" Reference="Actor,AP_Thor,LifeArmorIcon" Value="Assets\Textures\btn-upgrade-terran-vehicleplatinglevel2.dds"/>
+        <EffectArray Operation="Set" Reference="Actor,AP_SiegeTank,LifeArmorIcon" Value="Assets\Textures\btn-upgrade-terran-vehicleplatinglevel2.dds"/>
+        <EffectArray Operation="Set" Reference="Actor,AP_SiegeTankSieged,LifeArmorIcon" Value="Assets\Textures\btn-upgrade-terran-vehicleplatinglevel2.dds"/>
+        <EffectArray Operation="Set" Reference="Actor,AP_Hellion,LifeArmorIcon" Value="Assets\Textures\btn-upgrade-terran-vehicleplatinglevel2.dds"/>
+        <EffectArray Operation="Set" Reference="Actor,AP_HellionTank,LifeArmorIcon" Value="Assets\Textures\btn-upgrade-terran-vehicleplatinglevel2.dds"/>
+        <EffectArray Operation="Set" Reference="Actor,AP_Diamondback,LifeArmorIcon" Value="Assets\Textures\btn-upgrade-terran-vehicleplatinglevel2.dds"/>
+        <EffectArray Operation="Set" Reference="Actor,AP_Vulture,LifeArmorIcon" Value="Assets\Textures\btn-upgrade-terran-vehicleplatinglevel2.dds"/>
+        <EffectArray Operation="Set" Reference="Actor,AP_Goliath,LifeArmorIcon" Value="Assets\Textures\btn-upgrade-terran-vehicleplatinglevel2.dds"/>
+        <EffectArray Operation="Set" Reference="Actor,AP_SpartanCompany,LifeArmorIcon" Value="Assets\Textures\btn-upgrade-terran-vehicleplatinglevel2.dds"/>
+        <EffectArray Operation="Set" Reference="Actor,AP_SiegeBreaker,LifeArmorIcon" Value="Assets\Textures\btn-upgrade-terran-vehicleplatinglevel2.dds"/>
+        <EffectArray Operation="Set" Reference="Actor,AP_SiegeBreakerSieged,LifeArmorIcon" Value="Assets\Textures\btn-upgrade-terran-vehicleplatinglevel2.dds"/>
+        <EffectArray Operation="Set" Reference="Actor,AP_Predator,LifeArmorIcon" Value="Assets\Textures\btn-upgrade-terran-vehicleplatinglevel2.dds"/>
+        <EffectArray Operation="Set" Reference="Actor,AP_WidowMine,LifeArmorIcon" Value="Assets\Textures\btn-upgrade-terran-vehicleplatinglevel2.dds"/>
+        <EffectArray Operation="Set" Reference="Actor,AP_Cyclone,LifeArmorIcon" Value="Assets\Textures\btn-upgrade-terran-vehicleplatinglevel2.dds"/>
+    </CUpgrade>
+    <CUpgrade id="AP_TerranVehicleArmorsVanadiumPlatingLevel3" parent="AP_BaseTerranVehicleArmorsVanadiumPlating">
+        <Name value="Upgrade/Name/AP_TerranVehicleArmorsVanadiumPlatingLevel3"/>
+        <Icon value="Assets\Textures\btn-upgrade-terran-vehicleplatinglevel3.dds"/>
+        <ScoreAmount value="500"/>
+        <EffectArray Operation="Set" Reference="Actor,AP_Thor,LifeArmorIcon" Value="Assets\Textures\btn-upgrade-terran-vehicleplatinglevel3.dds"/>
+        <EffectArray Operation="Set" Reference="Actor,AP_SiegeTank,LifeArmorIcon" Value="Assets\Textures\btn-upgrade-terran-vehicleplatinglevel3.dds"/>
+        <EffectArray Operation="Set" Reference="Actor,AP_SiegeTankSieged,LifeArmorIcon" Value="Assets\Textures\btn-upgrade-terran-vehicleplatinglevel3.dds"/>
+        <EffectArray Operation="Set" Reference="Actor,AP_Hellion,LifeArmorIcon" Value="Assets\Textures\btn-upgrade-terran-vehicleplatinglevel3.dds"/>
+        <EffectArray Operation="Set" Reference="Actor,AP_HellionTank,LifeArmorIcon" Value="Assets\Textures\btn-upgrade-terran-vehicleplatinglevel3.dds"/>
+        <EffectArray Operation="Set" Reference="Actor,AP_Diamondback,LifeArmorIcon" Value="Assets\Textures\btn-upgrade-terran-vehicleplatinglevel3.dds"/>
+        <EffectArray Operation="Set" Reference="Actor,AP_Vulture,LifeArmorIcon" Value="Assets\Textures\btn-upgrade-terran-vehicleplatinglevel3.dds"/>
+        <EffectArray Operation="Set" Reference="Actor,AP_Goliath,LifeArmorIcon" Value="Assets\Textures\btn-upgrade-terran-vehicleplatinglevel3.dds"/>
+        <EffectArray Operation="Set" Reference="Actor,AP_SpartanCompany,LifeArmorIcon" Value="Assets\Textures\btn-upgrade-terran-vehicleplatinglevel3.dds"/>
+        <EffectArray Operation="Set" Reference="Actor,AP_SiegeBreaker,LifeArmorIcon" Value="Assets\Textures\btn-upgrade-terran-vehicleplatinglevel3.dds"/>
+        <EffectArray Operation="Set" Reference="Actor,AP_SiegeBreakerSieged,LifeArmorIcon" Value="Assets\Textures\btn-upgrade-terran-vehicleplatinglevel3.dds"/>
+        <EffectArray Operation="Set" Reference="Actor,AP_Odin,LifeArmorIcon" Value="Assets\Textures\btn-upgrade-terran-vehicleplatinglevel3.dds"/>
+        <EffectArray Operation="Set" Reference="Actor,AP_Predator,LifeArmorIcon" Value="Assets\Textures\btn-upgrade-terran-vehicleplatinglevel3.dds"/>
+        <EffectArray Operation="Set" Reference="Actor,AP_WidowMine,LifeArmorIcon" Value="Assets\Textures\btn-upgrade-terran-vehicleplatinglevel3.dds"/>
+        <EffectArray Operation="Set" Reference="Actor,AP_Cyclone,LifeArmorIcon" Value="Assets\Textures\btn-upgrade-terran-vehicleplatinglevel3.dds"/>
+    </CUpgrade>
+    <CUpgrade id="AP_TerranVehicleWeaponsLevel1" parent="AP_BaseTerranVehicleWeapons">
+        <Name value="Upgrade/Name/AP_TerranVehicleWeaponsLevel1"/>
+        <Icon value="Assets\Textures\btn-upgrade-terran-vehicleweaponslevel1.dds"/>
+        <ScoreAmount value="200"/>
+        <EffectArray Operation="Set" Reference="Weapon,AP_JavelinMissileLaunchers,Icon" Value="Assets\Textures\btn-upgrade-terran-vehicleweaponslevel1.dds"/>
+        <EffectArray Operation="Set" Reference="Weapon,AP_ThorsHammer,Icon" Value="Assets\Textures\btn-upgrade-terran-vehicleweaponslevel1.dds"/>
+        <EffectArray Operation="Set" Reference="Weapon,AP_LanceMissileLaunchers,Icon" Value="Assets\Textures\btn-upgrade-terran-vehicleweaponslevel1.dds"/>
+        <EffectArray Operation="Set" Reference="Weapon,AP_90mmCannons,Icon" Value="Assets\Textures\btn-upgrade-terran-vehicleweaponslevel1.dds"/>
+        <EffectArray Operation="Set" Reference="Weapon,AP_CrucioShockCannon,Icon" Value="Assets\Textures\btn-upgrade-terran-vehicleweaponslevel1.dds"/>
+        <EffectArray Operation="Set" Reference="Weapon,AP_InfernalFlameThrower,Icon" Value="Assets\Textures\btn-upgrade-terran-vehicleweaponslevel1.dds"/>
+        <EffectArray Operation="Set" Reference="Weapon,AP_HellionTank,Icon" Value="Assets\Textures\btn-upgrade-terran-vehicleweaponslevel1.dds"/>
+        <EffectArray Operation="Set" Reference="Weapon,AP_Diamondback,Icon" Value="Assets\Textures\btn-upgrade-terran-vehicleweaponslevel1.dds"/>
+        <EffectArray Operation="Set" Reference="Weapon,AP_Vulture,Icon" Value="Assets\Textures\btn-upgrade-terran-vehicleweaponslevel1.dds"/>
+        <EffectArray Operation="Set" Reference="Weapon,AP_GoliathG,Icon" Value="Assets\Textures\btn-upgrade-terran-vehicleweaponslevel1.dds"/>
+        <EffectArray Operation="Set" Reference="Weapon,AP_GoliathA,Icon" Value="Assets\Textures\btn-upgrade-terran-vehicleweaponslevel1.dds"/>
+        <EffectArray Operation="Set" Reference="Weapon,AP_GoliathGUpgraded,Icon" Value="Assets\Textures\btn-upgrade-terran-vehicleweaponslevel1.dds"/>
+        <EffectArray Operation="Set" Reference="Weapon,AP_GoliathAUpgraded,Icon" Value="Assets\Textures\btn-upgrade-terran-vehicleweaponslevel1.dds"/>
+        <EffectArray Operation="Set" Reference="Weapon,AP_SpartanCompanyG,Icon" Value="Assets\Textures\btn-upgrade-terran-vehicleweaponslevel1.dds"/>
+        <EffectArray Operation="Set" Reference="Weapon,AP_SpartanCompanyA,Icon" Value="Assets\Textures\btn-upgrade-terran-vehicleweaponslevel1.dds"/>
+        <EffectArray Operation="Set" Reference="Weapon,AP_SpartanCompanyGUpgraded,Icon" Value="Assets\Textures\btn-upgrade-terran-vehicleweaponslevel1.dds"/>
+        <EffectArray Operation="Set" Reference="Weapon,AP_SpartanCompanyAUpgraded,Icon" Value="Assets\Textures\btn-upgrade-terran-vehicleweaponslevel1.dds"/>
+        <EffectArray Operation="Set" Reference="Weapon,AP_SiegeBreaker,Icon" Value="Assets\Textures\btn-upgrade-terran-vehicleweaponslevel1.dds"/>
+        <EffectArray Operation="Set" Reference="Weapon,AP_ArcliteShockCannon,Icon" Value="Assets\Textures\btn-upgrade-terran-vehicleweaponslevel1.dds"/>
+        <EffectArray Operation="Set" Reference="Weapon,AP_Predator,Icon" Value="Assets\Textures\btn-upgrade-terran-vehicleweaponslevel1.dds"/>
+        <EffectArray Operation="Set" Reference="Weapon,AP_TyphoonMissilePod,Icon" Value="Assets\Textures\btn-upgrade-terran-vehicleweaponslevel1.dds"/>
+        <LeaderLevel value="1"/>
+    </CUpgrade>
+    <CUpgrade id="AP_TerranVehicleWeaponsLevel2" parent="AP_BaseTerranVehicleWeapons">
+        <Name value="Upgrade/Name/AP_TerranVehicleWeaponsLevel2"/>
+        <Icon value="Assets\Textures\btn-upgrade-terran-vehicleweaponslevel2.dds"/>
+        <ScoreAmount value="350"/>
+        <EffectArray Operation="Set" Reference="Weapon,AP_JavelinMissileLaunchers,Icon" Value="Assets\Textures\btn-upgrade-terran-vehicleweaponslevel2.dds"/>
+        <EffectArray Operation="Set" Reference="Weapon,AP_ThorsHammer,Icon" Value="Assets\Textures\btn-upgrade-terran-vehicleweaponslevel2.dds"/>
+        <EffectArray Operation="Set" Reference="Weapon,AP_LanceMissileLaunchers,Icon" Value="Assets\Textures\btn-upgrade-terran-vehicleweaponslevel2.dds"/>
+        <EffectArray Operation="Set" Reference="Weapon,AP_90mmCannons,Icon" Value="Assets\Textures\btn-upgrade-terran-vehicleweaponslevel2.dds"/>
+        <EffectArray Operation="Set" Reference="Weapon,AP_CrucioShockCannon,Icon" Value="Assets\Textures\btn-upgrade-terran-vehicleweaponslevel2.dds"/>
+        <EffectArray Operation="Set" Reference="Weapon,AP_InfernalFlameThrower,Icon" Value="Assets\Textures\btn-upgrade-terran-vehicleweaponslevel2.dds"/>
+        <EffectArray Operation="Set" Reference="Weapon,AP_HellionTank,Icon" Value="Assets\Textures\btn-upgrade-terran-vehicleweaponslevel2.dds"/>
+        <EffectArray Operation="Set" Reference="Weapon,AP_Diamondback,Icon" Value="Assets\Textures\btn-upgrade-terran-vehicleweaponslevel2.dds"/>
+        <EffectArray Operation="Set" Reference="Weapon,AP_Vulture,Icon" Value="Assets\Textures\btn-upgrade-terran-vehicleweaponslevel2.dds"/>
+        <EffectArray Operation="Set" Reference="Weapon,AP_GoliathG,Icon" Value="Assets\Textures\btn-upgrade-terran-vehicleweaponslevel2.dds"/>
+        <EffectArray Operation="Set" Reference="Weapon,AP_GoliathA,Icon" Value="Assets\Textures\btn-upgrade-terran-vehicleweaponslevel2.dds"/>
+        <EffectArray Operation="Set" Reference="Weapon,AP_GoliathGUpgraded,Icon" Value="Assets\Textures\btn-upgrade-terran-vehicleweaponslevel2.dds"/>
+        <EffectArray Operation="Set" Reference="Weapon,AP_GoliathAUpgraded,Icon" Value="Assets\Textures\btn-upgrade-terran-vehicleweaponslevel2.dds"/>
+        <EffectArray Operation="Set" Reference="Weapon,AP_SpartanCompanyG,Icon" Value="Assets\Textures\btn-upgrade-terran-vehicleweaponslevel2.dds"/>
+        <EffectArray Operation="Set" Reference="Weapon,AP_SpartanCompanyA,Icon" Value="Assets\Textures\btn-upgrade-terran-vehicleweaponslevel2.dds"/>
+        <EffectArray Operation="Set" Reference="Weapon,AP_SpartanCompanyGUpgraded,Icon" Value="Assets\Textures\btn-upgrade-terran-vehicleweaponslevel2.dds"/>
+        <EffectArray Operation="Set" Reference="Weapon,AP_SpartanCompanyAUpgraded,Icon" Value="Assets\Textures\btn-upgrade-terran-vehicleweaponslevel2.dds"/>
+        <EffectArray Operation="Set" Reference="Weapon,AP_SiegeBreaker,Icon" Value="Assets\Textures\btn-upgrade-terran-vehicleweaponslevel2.dds"/>
+        <EffectArray Operation="Set" Reference="Weapon,AP_ArcliteShockCannon,Icon" Value="Assets\Textures\btn-upgrade-terran-vehicleweaponslevel2.dds"/>
+        <EffectArray Operation="Set" Reference="Weapon,AP_Predator,Icon" Value="Assets\Textures\btn-upgrade-terran-vehicleweaponslevel2.dds"/>
+        <EffectArray Operation="Set" Reference="Weapon,AP_TyphoonMissilePod,Icon" Value="Assets\Textures\btn-upgrade-terran-vehicleweaponslevel2.dds"/>
+        <LeaderLevel value="2"/>
+    </CUpgrade>
+    <CUpgrade id="AP_TerranVehicleWeaponsLevel3" parent="AP_BaseTerranVehicleWeapons">
+        <Name value="Upgrade/Name/AP_TerranVehicleWeaponsLevel3"/>
+        <Icon value="Assets\Textures\btn-upgrade-terran-vehicleweaponslevel3.dds"/>
+        <ScoreAmount value="500"/>
+        <EffectArray Operation="Set" Reference="Weapon,AP_JavelinMissileLaunchers,Icon" Value="Assets\Textures\btn-upgrade-terran-vehicleweaponslevel3.dds"/>
+        <EffectArray Operation="Set" Reference="Weapon,AP_ThorsHammer,Icon" Value="Assets\Textures\btn-upgrade-terran-vehicleweaponslevel3.dds"/>
+        <EffectArray Operation="Set" Reference="Weapon,AP_LanceMissileLaunchers,Icon" Value="Assets\Textures\btn-upgrade-terran-vehicleweaponslevel3.dds"/>
+        <EffectArray Operation="Set" Reference="Weapon,AP_90mmCannons,Icon" Value="Assets\Textures\btn-upgrade-terran-vehicleweaponslevel3.dds"/>
+        <EffectArray Operation="Set" Reference="Weapon,AP_CrucioShockCannon,Icon" Value="Assets\Textures\btn-upgrade-terran-vehicleweaponslevel3.dds"/>
+        <EffectArray Operation="Set" Reference="Weapon,AP_InfernalFlameThrower,Icon" Value="Assets\Textures\btn-upgrade-terran-vehicleweaponslevel3.dds"/>
+        <EffectArray Operation="Set" Reference="Weapon,AP_HellionTank,Icon" Value="Assets\Textures\btn-upgrade-terran-vehicleweaponslevel3.dds"/>
+        <EffectArray Operation="Set" Reference="Weapon,AP_Diamondback,Icon" Value="Assets\Textures\btn-upgrade-terran-vehicleweaponslevel3.dds"/>
+        <EffectArray Operation="Set" Reference="Weapon,AP_Vulture,Icon" Value="Assets\Textures\btn-upgrade-terran-vehicleweaponslevel3.dds"/>
+        <EffectArray Operation="Set" Reference="Weapon,AP_GoliathG,Icon" Value="Assets\Textures\btn-upgrade-terran-vehicleweaponslevel3.dds"/>
+        <EffectArray Operation="Set" Reference="Weapon,AP_GoliathA,Icon" Value="Assets\Textures\btn-upgrade-terran-vehicleweaponslevel3.dds"/>
+        <EffectArray Operation="Set" Reference="Weapon,AP_GoliathGUpgraded,Icon" Value="Assets\Textures\btn-upgrade-terran-vehicleweaponslevel3.dds"/>
+        <EffectArray Operation="Set" Reference="Weapon,AP_GoliathAUpgraded,Icon" Value="Assets\Textures\btn-upgrade-terran-vehicleweaponslevel3.dds"/>
+        <EffectArray Operation="Set" Reference="Weapon,AP_SpartanCompanyG,Icon" Value="Assets\Textures\btn-upgrade-terran-vehicleweaponslevel3.dds"/>
+        <EffectArray Operation="Set" Reference="Weapon,AP_SpartanCompanyA,Icon" Value="Assets\Textures\btn-upgrade-terran-vehicleweaponslevel3.dds"/>
+        <EffectArray Operation="Set" Reference="Weapon,AP_SpartanCompanyGUpgraded,Icon" Value="Assets\Textures\btn-upgrade-terran-vehicleweaponslevel3.dds"/>
+        <EffectArray Operation="Set" Reference="Weapon,AP_SpartanCompanyAUpgraded,Icon" Value="Assets\Textures\btn-upgrade-terran-vehicleweaponslevel3.dds"/>
+        <EffectArray Operation="Set" Reference="Weapon,AP_SiegeBreaker,Icon" Value="Assets\Textures\btn-upgrade-terran-vehicleweaponslevel3.dds"/>
+        <EffectArray Operation="Set" Reference="Weapon,AP_ArcliteShockCannon,Icon" Value="Assets\Textures\btn-upgrade-terran-vehicleweaponslevel3.dds"/>
+        <EffectArray Operation="Set" Reference="Weapon,AP_Predator,Icon" Value="Assets\Textures\btn-upgrade-terran-vehicleweaponslevel3.dds"/>
+        <EffectArray Operation="Set" Reference="Weapon,AP_TyphoonMissilePod,Icon" Value="Assets\Textures\btn-upgrade-terran-vehicleweaponslevel3.dds"/>
+        <LeaderLevel value="3"/>
+    </CUpgrade>
+    <CUpgrade id="AP_TerranVehicleWeaponsUltraCapacitorsLevel1" parent="AP_BaseTerranVehicleWeaponsUltraCapacitors">
+        <Name value="Upgrade/Name/AP_TerranVehicleWeaponsUltraCapacitorsLevel1"/>
+        <Icon value="Assets\Textures\btn-upgrade-terran-vehicleweaponslevel1.dds"/>
+        <ScoreAmount value="200"/>
+        <EffectArray Operation="Set" Reference="Weapon,AP_JavelinMissileLaunchers,Icon" Value="Assets\Textures\btn-upgrade-terran-vehicleweaponslevel1.dds"/>
+        <EffectArray Operation="Set" Reference="Weapon,AP_ThorsHammer,Icon" Value="Assets\Textures\btn-upgrade-terran-vehicleweaponslevel1.dds"/>
+        <EffectArray Operation="Set" Reference="Weapon,AP_LanceMissileLaunchers,Icon" Value="Assets\Textures\btn-upgrade-terran-vehicleweaponslevel1.dds"/>
+        <EffectArray Operation="Set" Reference="Weapon,AP_90mmCannons,Icon" Value="Assets\Textures\btn-upgrade-terran-vehicleweaponslevel1.dds"/>
+        <EffectArray Operation="Set" Reference="Weapon,AP_CrucioShockCannon,Icon" Value="Assets\Textures\btn-upgrade-terran-vehicleweaponslevel1.dds"/>
+        <EffectArray Operation="Set" Reference="Weapon,AP_InfernalFlameThrower,Icon" Value="Assets\Textures\btn-upgrade-terran-vehicleweaponslevel1.dds"/>
+        <EffectArray Operation="Set" Reference="Weapon,AP_HellionTank,Icon" Value="Assets\Textures\btn-upgrade-terran-vehicleweaponslevel1.dds"/>
+        <EffectArray Operation="Set" Reference="Weapon,AP_Diamondback,Icon" Value="Assets\Textures\btn-upgrade-terran-vehicleweaponslevel1.dds"/>
+        <EffectArray Operation="Set" Reference="Weapon,AP_Vulture,Icon" Value="Assets\Textures\btn-upgrade-terran-vehicleweaponslevel1.dds"/>
+        <EffectArray Operation="Set" Reference="Weapon,AP_GoliathG,Icon" Value="Assets\Textures\btn-upgrade-terran-vehicleweaponslevel1.dds"/>
+        <EffectArray Operation="Set" Reference="Weapon,AP_GoliathA,Icon" Value="Assets\Textures\btn-upgrade-terran-vehicleweaponslevel1.dds"/>
+        <EffectArray Operation="Set" Reference="Weapon,AP_GoliathGUpgraded,Icon" Value="Assets\Textures\btn-upgrade-terran-vehicleweaponslevel1.dds"/>
+        <EffectArray Operation="Set" Reference="Weapon,AP_GoliathAUpgraded,Icon" Value="Assets\Textures\btn-upgrade-terran-vehicleweaponslevel1.dds"/>
+        <EffectArray Operation="Set" Reference="Weapon,AP_SpartanCompanyG,Icon" Value="Assets\Textures\btn-upgrade-terran-vehicleweaponslevel1.dds"/>
+        <EffectArray Operation="Set" Reference="Weapon,AP_SpartanCompanyA,Icon" Value="Assets\Textures\btn-upgrade-terran-vehicleweaponslevel1.dds"/>
+        <EffectArray Operation="Set" Reference="Weapon,AP_SpartanCompanyGUpgraded,Icon" Value="Assets\Textures\btn-upgrade-terran-vehicleweaponslevel1.dds"/>
+        <EffectArray Operation="Set" Reference="Weapon,AP_SpartanCompanyAUpgraded,Icon" Value="Assets\Textures\btn-upgrade-terran-vehicleweaponslevel1.dds"/>
+        <EffectArray Operation="Set" Reference="Weapon,AP_SiegeBreaker,Icon" Value="Assets\Textures\btn-upgrade-terran-vehicleweaponslevel1.dds"/>
+        <EffectArray Operation="Set" Reference="Weapon,AP_ArcliteShockCannon,Icon" Value="Assets\Textures\btn-upgrade-terran-vehicleweaponslevel1.dds"/>
+        <EffectArray Operation="Set" Reference="Weapon,AP_Predator,Icon" Value="Assets\Textures\btn-upgrade-terran-vehicleweaponslevel1.dds"/>
+        <EffectArray Operation="Set" Reference="Weapon,AP_TyphoonMissilePod,Icon" Value="Assets\Textures\btn-upgrade-terran-vehicleweaponslevel1.dds"/>
+    </CUpgrade>
+    <CUpgrade id="AP_TerranVehicleWeaponsUltraCapacitorsLevel2" parent="AP_BaseTerranVehicleWeaponsUltraCapacitors">
+        <Name value="Upgrade/Name/AP_TerranVehicleWeaponsUltraCapacitorsLevel2"/>
+        <Icon value="Assets\Textures\btn-upgrade-terran-vehicleweaponslevel2.dds"/>
+        <ScoreAmount value="350"/>
+        <EffectArray Operation="Set" Reference="Weapon,AP_JavelinMissileLaunchers,Icon" Value="Assets\Textures\btn-upgrade-terran-vehicleweaponslevel2.dds"/>
+        <EffectArray Operation="Set" Reference="Weapon,AP_ThorsHammer,Icon" Value="Assets\Textures\btn-upgrade-terran-vehicleweaponslevel2.dds"/>
+        <EffectArray Operation="Set" Reference="Weapon,AP_LanceMissileLaunchers,Icon" Value="Assets\Textures\btn-upgrade-terran-vehicleweaponslevel2.dds"/>
+        <EffectArray Operation="Set" Reference="Weapon,AP_90mmCannons,Icon" Value="Assets\Textures\btn-upgrade-terran-vehicleweaponslevel2.dds"/>
+        <EffectArray Operation="Set" Reference="Weapon,AP_CrucioShockCannon,Icon" Value="Assets\Textures\btn-upgrade-terran-vehicleweaponslevel2.dds"/>
+        <EffectArray Operation="Set" Reference="Weapon,AP_InfernalFlameThrower,Icon" Value="Assets\Textures\btn-upgrade-terran-vehicleweaponslevel2.dds"/>
+        <EffectArray Operation="Set" Reference="Weapon,AP_HellionTank,Icon" Value="Assets\Textures\btn-upgrade-terran-vehicleweaponslevel2.dds"/>
+        <EffectArray Operation="Set" Reference="Weapon,AP_Diamondback,Icon" Value="Assets\Textures\btn-upgrade-terran-vehicleweaponslevel2.dds"/>
+        <EffectArray Operation="Set" Reference="Weapon,AP_Vulture,Icon" Value="Assets\Textures\btn-upgrade-terran-vehicleweaponslevel2.dds"/>
+        <EffectArray Operation="Set" Reference="Weapon,AP_GoliathG,Icon" Value="Assets\Textures\btn-upgrade-terran-vehicleweaponslevel2.dds"/>
+        <EffectArray Operation="Set" Reference="Weapon,AP_GoliathA,Icon" Value="Assets\Textures\btn-upgrade-terran-vehicleweaponslevel2.dds"/>
+        <EffectArray Operation="Set" Reference="Weapon,AP_GoliathGUpgraded,Icon" Value="Assets\Textures\btn-upgrade-terran-vehicleweaponslevel2.dds"/>
+        <EffectArray Operation="Set" Reference="Weapon,AP_GoliathAUpgraded,Icon" Value="Assets\Textures\btn-upgrade-terran-vehicleweaponslevel2.dds"/>
+        <EffectArray Operation="Set" Reference="Weapon,AP_SpartanCompanyG,Icon" Value="Assets\Textures\btn-upgrade-terran-vehicleweaponslevel2.dds"/>
+        <EffectArray Operation="Set" Reference="Weapon,AP_SpartanCompanyA,Icon" Value="Assets\Textures\btn-upgrade-terran-vehicleweaponslevel2.dds"/>
+        <EffectArray Operation="Set" Reference="Weapon,AP_SpartanCompanyGUpgraded,Icon" Value="Assets\Textures\btn-upgrade-terran-vehicleweaponslevel2.dds"/>
+        <EffectArray Operation="Set" Reference="Weapon,AP_SpartanCompanyAUpgraded,Icon" Value="Assets\Textures\btn-upgrade-terran-vehicleweaponslevel2.dds"/>
+        <EffectArray Operation="Set" Reference="Weapon,AP_SiegeBreaker,Icon" Value="Assets\Textures\btn-upgrade-terran-vehicleweaponslevel2.dds"/>
+        <EffectArray Operation="Set" Reference="Weapon,AP_ArcliteShockCannon,Icon" Value="Assets\Textures\btn-upgrade-terran-vehicleweaponslevel2.dds"/>
+        <EffectArray Operation="Set" Reference="Weapon,AP_Predator,Icon" Value="Assets\Textures\btn-upgrade-terran-vehicleweaponslevel2.dds"/>
+        <EffectArray Operation="Set" Reference="Weapon,AP_TyphoonMissilePod,Icon" Value="Assets\Textures\btn-upgrade-terran-vehicleweaponslevel2.dds"/>
+    </CUpgrade>
+    <CUpgrade id="AP_TerranVehicleWeaponsUltraCapacitorsLevel3" parent="AP_BaseTerranVehicleWeaponsUltraCapacitors">
+        <Name value="Upgrade/Name/AP_TerranVehicleWeaponsUltraCapacitorsLevel3"/>
+        <Icon value="Assets\Textures\btn-upgrade-terran-vehicleweaponslevel3.dds"/>
+        <ScoreAmount value="500"/>
+        <EffectArray Operation="Set" Reference="Weapon,AP_JavelinMissileLaunchers,Icon" Value="Assets\Textures\btn-upgrade-terran-vehicleweaponslevel3.dds"/>
+        <EffectArray Operation="Set" Reference="Weapon,AP_ThorsHammer,Icon" Value="Assets\Textures\btn-upgrade-terran-vehicleweaponslevel3.dds"/>
+        <EffectArray Operation="Set" Reference="Weapon,AP_LanceMissileLaunchers,Icon" Value="Assets\Textures\btn-upgrade-terran-vehicleweaponslevel3.dds"/>
+        <EffectArray Operation="Set" Reference="Weapon,AP_90mmCannons,Icon" Value="Assets\Textures\btn-upgrade-terran-vehicleweaponslevel3.dds"/>
+        <EffectArray Operation="Set" Reference="Weapon,AP_CrucioShockCannon,Icon" Value="Assets\Textures\btn-upgrade-terran-vehicleweaponslevel3.dds"/>
+        <EffectArray Operation="Set" Reference="Weapon,AP_InfernalFlameThrower,Icon" Value="Assets\Textures\btn-upgrade-terran-vehicleweaponslevel3.dds"/>
+        <EffectArray Operation="Set" Reference="Weapon,AP_HellionTank,Icon" Value="Assets\Textures\btn-upgrade-terran-vehicleweaponslevel3.dds"/>
+        <EffectArray Operation="Set" Reference="Weapon,AP_Diamondback,Icon" Value="Assets\Textures\btn-upgrade-terran-vehicleweaponslevel3.dds"/>
+        <EffectArray Operation="Set" Reference="Weapon,AP_Vulture,Icon" Value="Assets\Textures\btn-upgrade-terran-vehicleweaponslevel3.dds"/>
+        <EffectArray Operation="Set" Reference="Weapon,AP_GoliathG,Icon" Value="Assets\Textures\btn-upgrade-terran-vehicleweaponslevel3.dds"/>
+        <EffectArray Operation="Set" Reference="Weapon,AP_GoliathA,Icon" Value="Assets\Textures\btn-upgrade-terran-vehicleweaponslevel3.dds"/>
+        <EffectArray Operation="Set" Reference="Weapon,AP_GoliathGUpgraded,Icon" Value="Assets\Textures\btn-upgrade-terran-vehicleweaponslevel3.dds"/>
+        <EffectArray Operation="Set" Reference="Weapon,AP_GoliathAUpgraded,Icon" Value="Assets\Textures\btn-upgrade-terran-vehicleweaponslevel3.dds"/>
+        <EffectArray Operation="Set" Reference="Weapon,AP_SpartanCompanyG,Icon" Value="Assets\Textures\btn-upgrade-terran-vehicleweaponslevel3.dds"/>
+        <EffectArray Operation="Set" Reference="Weapon,AP_SpartanCompanyA,Icon" Value="Assets\Textures\btn-upgrade-terran-vehicleweaponslevel3.dds"/>
+        <EffectArray Operation="Set" Reference="Weapon,AP_SpartanCompanyGUpgraded,Icon" Value="Assets\Textures\btn-upgrade-terran-vehicleweaponslevel3.dds"/>
+        <EffectArray Operation="Set" Reference="Weapon,AP_SpartanCompanyAUpgraded,Icon" Value="Assets\Textures\btn-upgrade-terran-vehicleweaponslevel3.dds"/>
+        <EffectArray Operation="Set" Reference="Weapon,AP_SiegeBreaker,Icon" Value="Assets\Textures\btn-upgrade-terran-vehicleweaponslevel3.dds"/>
+        <EffectArray Operation="Set" Reference="Weapon,AP_ArcliteShockCannon,Icon" Value="Assets\Textures\btn-upgrade-terran-vehicleweaponslevel3.dds"/>
+        <EffectArray Operation="Set" Reference="Weapon,AP_Predator,Icon" Value="Assets\Textures\btn-upgrade-terran-vehicleweaponslevel3.dds"/>
+        <EffectArray Operation="Set" Reference="Weapon,AP_TyphoonMissilePod,Icon" Value="Assets\Textures\btn-upgrade-terran-vehicleweaponslevel3.dds"/>
+    </CUpgrade>
+    <CUpgrade id="AP_UltraCapacitors">
+        <Flags index="UpgradeCheat" value="0"/>
+        <EditorCategories value="Race:Terran,UpgradeType:Talents"/>
+    </CUpgrade>
+    <CUpgrade id="AP_VanadiumPlating">
+        <Flags index="UpgradeCheat" value="0"/>
+        <EditorCategories value="Race:Terran,UpgradeType:Talents"/>
+    </CUpgrade>
+    <CUpgrade id="AP_Burrow">
+        <Icon value="Assets\Textures\btn-ability-zerg-burrow-color.dds"/>
+        <Alert value="ResearchComplete"/>
+        <Race value="Zerg"/>
+        <ScoreAmount value="200"/>
+        <ScoreResult value="BuildOrder"/>
+        <EditorCategories value="Race:Zerg,UpgradeType:Talents"/>
+    </CUpgrade>
+    <CUpgrade id="AP_GlialReconstitution">
+        <Flags index="TechTreeCheat" value="1"/>
+        <Icon value="Assets\Textures\btn-upgrade-zerg-glialreconstitution.dds"/>
+        <Alert value="ResearchComplete"/>
+        <Race value="Zerg"/>
+        <ScoreAmount value="200"/>
+        <ScoreResult value="BuildOrder"/>
+        <EffectArray Reference="Unit,AP_Roach,Speed" Value="0.750000"/>
+        <EditorCategories value="Race:Zerg,UpgradeType:Talents"/>
+        <AffectedUnitArray value="AP_Roach"/>
+        <AffectedUnitArray value="AP_RoachBurrowed"/>
+    </CUpgrade>
+    <CUpgrade id="AP_HotSBurstingGlands">
+        <Flags index="UpgradeCheat" value="0"/>
+        <EditorCategories value="Race:Zerg,UpgradeType:Talents"/>
+    </CUpgrade>
+    <CUpgrade id="AP_HotSEnhancedBileDucts">
+        <Flags index="UpgradeCheat" value="0"/>
+        <Alert value="ResearchComplete"/>
+        <Race value="Zerg"/>
+        <EditorCategories value="Race:Zerg,UpgradeType:Talents"/>
+        <AffectedUnitArray value="AP_Roach"/>
+    </CUpgrade>
+    <CUpgrade id="AP_HotSHardenedCarapace">
+        <Flags index="UpgradeCheat" value="0"/>
+        <Alert value="ResearchComplete"/>
+        <Race value="Zerg"/>
+        <EffectArray Reference="Unit,AP_Roach,LifeArmor" Value="1"/>
+        <EffectArray Reference="Unit,AP_RoachBurrowed,LifeArmor" Value="1"/>
+        <EditorCategories value="Race:Zerg,UpgradeType:Talents"/>
+        <AffectedUnitArray value="AP_Roach"/>
+        <AffectedUnitArray value="AP_RoachBurrowed"/>
+    </CUpgrade>
+    <CUpgrade id="AP_HotSOrganicCarapace">
+        <Flags index="UpgradeCheat" value="0"/>
+        <Icon value="Assets\Textures\btn-upgrade-zerg-organiccarapace.dds"/>
+        <Alert value="ResearchComplete"/>
+        <Race value="Zerg"/>
+        <ScoreAmount value="300"/>
+        <ScoreResult value="BuildOrder"/>
+        <EffectArray Reference="Unit,AP_Roach,LifeRegenRate" Value="2.000000"/>
+        <EffectArray Reference="Unit,AP_RoachBurrowed,LifeRegenRate" Value="2.000000"/>
+        <EditorCategories value="Race:Zerg,UpgradeType:Talents"/>
+        <AffectedUnitArray value="AP_Roach"/>
+        <AffectedUnitArray value="AP_RoachBurrowed"/>
+    </CUpgrade>
+    <CUpgrade id="AP_HotSRapidRegenerationRoach">
+        <Flags index="UpgradeCheat" value="0"/>
+    </CUpgrade>
+    <CUpgrade id="AP_HotSRoachHealth">
+        <Flags index="UpgradeCheat" value="0"/>
+        <EffectArray Reference="Unit,AP_Roach,LifeMax" Value="25"/>
+        <EffectArray Reference="Unit,AP_RoachBurrowed,LifeMax" Value="25"/>
+        <EffectArray Reference="Unit,AP_Roach,LifeStart" Value="25"/>
+        <EffectArray Reference="Unit,AP_RoachBurrowed,LifeStart" Value="25"/>
+    </CUpgrade>
+    <CUpgrade id="AP_HotSRoachSpeed">
+        <Icon value="Assets\Textures\btn-upgrade-zerg-glialreconstitution.dds"/>
+        <Race value="Zerg"/>
+        <ScoreResult value="BuildOrder"/>
+        <EffectArray Reference="Unit,AP_Roach,Speed" Value="0.750000"/>
+        <EditorCategories value="Race:Zerg,UpgradeType:Talents"/>
+    </CUpgrade>
+    <CUpgrade id="AP_HotSTunnelingClaws">
+        <Flags index="UpgradeCheat" value="0"/>
+        <EffectArray Reference="Unit,AP_RoachBurrowed,Speed" Value="2.250000"/>
+        <EffectArray Reference="Unit,AP_RoachBurrowed,LifeRegenRate" Value="5"/>
+        <EditorCategories value="Race:Zerg,UpgradeType:Talents"/>
+    </CUpgrade>
+    <CUpgrade id="AP_OrganicCarapace">
+        <Flags index="UpgradeCheat" value="0"/>
+        <Icon value="Assets\Textures\btn-upgrade-zerg-organiccarapace.dds"/>
+        <Alert value="ResearchComplete"/>
+        <Race value="Zerg"/>
+        <ScoreAmount value="300"/>
+        <ScoreResult value="BuildOrder"/>
+        <EffectArray Reference="Unit,AP_RoachBurrowed,LifeRegenRate" Value="10.000000"/>
+        <EditorCategories value="Race:Zerg,UpgradeType:Talents"/>
+        <AffectedUnitArray value="AP_Roach"/>
+        <AffectedUnitArray value="AP_RoachBurrowed"/>
+    </CUpgrade>
+    <CUpgrade id="AP_RoachCorpser">
+        <Flags index="UpgradeCheat" value="0"/>
+        <AffectedUnitArray value="AP_Roach"/>
+        <EffectArray Operation="Set" Reference="Weapon,AP_RoachCorpserAcidSaliva,Options[Hidden]" Value="0"/>
+        <EffectArray Operation="Set" Reference="Weapon,AP_AcidSaliva,Options[Hidden]" Value="1"/>
+        <EffectArray Operation="Set" Reference="Unit,AP_Roach,Subtitle" Value="UnitSubtitle/AP_RoachCorpser"/>
+        <EffectArray Operation="Set" Reference="Unit,AP_RoachBurrowed,Subtitle" Value="UnitSubtitle/AP_RoachCorpser"/>
+    </CUpgrade>
+    <CUpgrade id="AP_RoachVile">
+        <Flags index="UpgradeCheat" value="0"/>
+        <AffectedUnitArray value="AP_Roach"/>
+        <EffectArray Operation="Set" Reference="Weapon,AP_RoachVileAcidSaliva,Options[Hidden]" Value="0"/>
+        <EffectArray Operation="Set" Reference="Weapon,AP_AcidSaliva,Options[Hidden]" Value="1"/>
+        <EffectArray Operation="Set" Reference="Unit,AP_Roach,Subtitle" Value="UnitSubtitle/AP_RoachVile"/>
+        <EffectArray Operation="Set" Reference="Unit,AP_RoachBurrowed,Subtitle" Value="UnitSubtitle/AP_RoachVile"/>
+    </CUpgrade>
+    <CUpgrade id="AP_RoachVileCorpser">
+        <Flags index="UpgradeCheat" value="0"/>
+        <AffectedUnitArray value="AP_Roach"/>
+        <EffectArray Operation="Set" Reference="Weapon,AP_RoachVileCorpserAcidSaliva,Options[Hidden]" Value="0"/>
+        <EffectArray Operation="Set" Reference="Weapon,AP_RoachVileAcidSaliva,Options[Hidden]" Value="1"/>
+        <EffectArray Operation="Set" Reference="Weapon,AP_RoachCorpserAcidSaliva,Options[Hidden]" Value="1"/>
+        <EffectArray Operation="Set" Reference="Weapon,AP_AcidSaliva,Options[Hidden]" Value="1"/>
+        <EffectArray Operation="Set" Reference="Unit,AP_Roach,Subtitle" Value="UnitSubtitle/AP_RoachVileCorpser"/>
+        <EffectArray Operation="Set" Reference="Unit,AP_RoachBurrowed,Subtitle" Value="UnitSubtitle/AP_RoachVileCorpser"/>
+    </CUpgrade>
+    <CUpgrade id="AP_TunnelingClaws">
+        <Flags index="TechTreeCheat" value="1"/>
+        <Icon value="Assets\Textures\btn-upgrade-zerg-tunnelingclaws.dds"/>
+        <Alert value="ResearchComplete"/>
+        <Race value="Zerg"/>
+        <ScoreAmount value="300"/>
+        <ScoreResult value="BuildOrder"/>
+        <EffectArray Reference="Unit,AP_RoachBurrowed,Speed" Value="1.406200"/>
+        <EffectArray Reference="Unit,AP_RoachBurrowed,LifeRegenRate" Value="5"/>
+        <EditorCategories value="Race:Zerg,UpgradeType:Talents"/>
+        <AffectedUnitArray value="AP_Roach"/>
+        <AffectedUnitArray value="RoachBurrowed"/>
+    </CUpgrade>
+    <CUpgrade id="AP_HotSRoachDamage">
+        <EditorCategories value="Race:Zerg,UpgradeType:Talents"/>
+        <Flags index="UpgradeCheat" value="0"/>
+        <EffectArray Reference="Effect,AP_RoachCorpserAcidSalivaU,AttributeBonus[Light]" Value="8"/>
+        <EffectArray Reference="Effect,AP_RoachCorpserMelee,AttributeBonus[Light]" Value="8"/>
+        <EffectArray Reference="Effect,AP_RoachVileAcidSalivaU,AttributeBonus[Light]" Value="8"/>
+        <EffectArray Reference="Effect,AP_RoachVileUMelee,AttributeBonus[Light]" Value="8"/>
+        <EffectArray Reference="Effect,AP_AcidSalivaU,AttributeBonus[Light]" Value="8"/>
+        <EffectArray Reference="Effect,AP_RoachUMelee,AttributeBonus[Light]" Value="8"/>
+    </CUpgrade>
+    <CUpgrade id="AP_HotSRoachShield">
+        <EditorCategories value="Race:Zerg,UpgradeType:Talents"/>
+        <Flags index="UpgradeCheat" value="0"/>
+    </CUpgrade>
+    <CUpgrade id="AP_ChitinousPlating">
+        <Flags index="TechTreeCheat" value="1"/>
+        <Icon value="Assets\Textures\btn-upgrade-zerg-chitinousplating.dds"/>
+        <Alert value="ResearchComplete"/>
+        <Race value="Zerg"/>
+        <ScoreAmount value="300"/>
+        <ScoreResult value="BuildOrder"/>
+        <EffectArray Reference="Unit,AP_Ultralisk,LifeArmor" Value="2"/>
+        <EffectArray Reference="Unit,AP_UltraliskBurrowed,LifeArmor" Value="2"/>
+        <EffectArray Reference="Unit,AP_Ultralisk,LifeArmorLevel" Value="2"/>
+        <EffectArray Reference="Unit,AP_UltraliskBurrowed,LifeArmorLevel" Value="2"/>
+        <EditorCategories value="Race:Zerg,UpgradeType:Talents"/>
+        <AffectedUnitArray value="AP_Ultralisk"/>
+        <AffectedUnitArray value="AP_UltraliskBurrowed"/>
+    </CUpgrade>
+    <CUpgrade id="AP_HotSChitinousPlating">
+        <Flags index="UpgradeCheat" value="0"/>
+        <EffectArray Reference="Unit,AP_Ultralisk,LifeMax" Value="100"/>
+        <EffectArray Reference="Unit,AP_Ultralisk,LifeStart" Value="100"/>
+        <EffectArray Reference="Unit,AP_UltraliskBurrowed,LifeMax" Value="100"/>
+        <EffectArray Reference="Unit,AP_UltraliskBurrowed,LifeStart" Value="100"/>
+        <EditorCategories value="Race:Zerg,UpgradeType:Talents"/>
+        <AffectedUnitArray value="AP_Ultralisk"/>
+        <AffectedUnitArray value="AP_UltraliskBurrowed"/>
+    </CUpgrade>
+    <CUpgrade id="AP_HotSMonarchBlades">
+        <Flags index="UpgradeCheat" value="0"/>
+        <Race value="Zerg"/>
+        <EditorCategories value="Race:Zerg,UpgradeType:Talents"/>
+        <AffectedUnitArray value="AP_Ultralisk"/>
+        <AffectedUnitArray value="HotSTorrasque"/>
+        <AffectedUnitArray value="HotSNoxious"/>
+    </CUpgrade>
+    <CUpgrade id="AP_HotSUltraliskBurrowCharge">
+        <Flags index="UpgradeCheat" value="0"/>
+        <AffectedUnitArray value="AP_Ultralisk"/>
+        <AffectedUnitArray value="AP_UltraliskBurrowed"/>
+    </CUpgrade>
+    <CUpgrade id="AP_UltraliskBurrowChargeUpgrade">
+        <InfoTooltipPriority value="1"/>
+        <Icon value="Assets\Textures\btn-upgrade-zerg-burrowcharge.dds"/>
+        <Alert value="ResearchComplete"/>
+        <Race value="Zerg"/>
+        <ScoreAmount value="400"/>
+        <ScoreResult value="BuildOrder"/>
+        <EditorCategories value="Race:Zerg,UpgradeType:Talents"/>
+        <AffectedUnitArray value="AP_Ultralisk"/>
+        <AffectedUnitArray value="AP_UltraliskBurrowed"/>
+    </CUpgrade>
+    <CUpgrade id="AP_HotSTissueAssimilation">
+        <Flags index="UpgradeCheat" value="0"/>
+        <Race value="Zerg"/>
+        <ScoreAmount value="200"/>
+        <ScoreResult value="BuildOrder"/>
+        <EditorCategories value="Race:Zerg,UpgradeType:Talents"/>
+    </CUpgrade>
+    <CUpgrade id="AP_HotSTorrasque">
+        <EffectArray Operation="Set" Reference="Unit,AP_Ultralisk,Subtitle" Value="UnitSubtitle/AP_UltraliskTorrasque"/>
+        <EffectArray Operation="Set" Reference="Unit,AP_UltraliskBurrowed,Subtitle" Value="UnitSubtitle/AP_UltraliskTorrasque"/>
+        <EffectArray Operation="Set" Reference="Unit,AP_TorrasqueChrysalis,Subtitle" Value="UnitSubtitle/AP_UltraliskTorrasque"/>
+        <AffectedUnitArray value="AP_Ultralisk"/>
+    </CUpgrade>
+    <CUpgrade id="AP_HotSNoxious">
+        <EffectArray Operation="Set" Reference="Unit,AP_Ultralisk,Subtitle" Value="UnitSubtitle/AP_UltraliskNoxious"/>
+        <EffectArray Operation="Set" Reference="Unit,AP_UltraliskBurrowed,Subtitle" Value="UnitSubtitle/AP_UltraliskNoxious"/>
+        <EffectArray Operation="Set" Reference="Unit,AP_TorrasqueChrysalis,Subtitle" Value="UnitSubtitle/AP_UltraliskNoxious"/>
+        <AffectedUnitArray value="AP_Ultralisk"/>
+    </CUpgrade>
+    <CUpgrade id="AP_HotSNoxiousTorrasque">
+        <EffectArray Operation="Set" Reference="Unit,AP_Ultralisk,Subtitle" Value="UnitSubtitle/AP_UltraliskNoxiousTorrasque"/>
+        <EffectArray Operation="Set" Reference="Unit,AP_UltraliskBurrowed,Subtitle" Value="UnitSubtitle/AP_UltraliskNoxiousTorrasque"/>
+        <EffectArray Operation="Set" Reference="Unit,AP_TorrasqueChrysalis,Subtitle" Value="UnitSubtitle/AP_UltraliskNoxiousTorrasque"/>
+        <AffectedUnitArray value="AP_Ultralisk"/>
+    </CUpgrade>
+    <CUpgrade id="AP_HotSLurker">
+        <EffectArray Operation="Set" Reference="Unit,AP_Hydralisk,Subtitle" Value="UnitSubtitle/AP_HydraliskLurker"/>
+        <EffectArray Operation="Set" Reference="Unit,AP_HydraliskBurrowed,Subtitle" Value="UnitSubtitle/AP_HydraliskLurker"/>
+        <AffectedUnitArray value="AP_Hydralisk"/>
+        <AffectedUnitArray value="AP_HydraliskBurrowed"/>
+        <EditorCategories value="Race:Zerg,UpgradeType:Talents"/>
+    </CUpgrade>
+    <CUpgrade id="AP_HotSLurkerImpaler">
+        <EffectArray Operation="Set" Reference="Unit,AP_Hydralisk,Subtitle" Value="UnitSubtitle/AP_HydraliskLurkerImpaler"/>
+        <EffectArray Operation="Set" Reference="Unit,AP_HydraliskBurrowed,Subtitle" Value="UnitSubtitle/AP_HydraliskLurkerImpaler"/>
+        <AffectedUnitArray value="AP_Hydralisk"/>
+        <AffectedUnitArray value="AP_HydraliskBurrowed"/>
+        <EditorCategories value="Race:Zerg,UpgradeType:Talents"/>
+    </CUpgrade>
+    <CUpgrade id="AP_HotSImpaler">
+        <EffectArray Operation="Set" Reference="Unit,AP_Hydralisk,Subtitle" Value="UnitSubtitle/AP_HydraliskImpaler"/>
+        <EffectArray Operation="Set" Reference="Unit,AP_HydraliskBurrowed,Subtitle" Value="UnitSubtitle/AP_HydraliskImpaler"/>
+        <AffectedUnitArray value="AP_Hydralisk"/>
+        <AffectedUnitArray value="AP_HydraliskBurrowed"/>
+        <EditorCategories value="Race:Zerg,UpgradeType:Talents"/>
+    </CUpgrade>
+    <CUpgrade id="AP_HotSHydraliskHealth">
+        <Flags index="UpgradeCheat" value="0"/>
+        <Icon value="Assets\Textures\BTN-Upgrade-Zerg-AncillaryArmor.dds"/>
+        <Alert value="ResearchComplete"/>
+        <Race value="Zerg"/>
+        <EffectArray Reference="Unit,AP_Hydralisk,LifeMax" Value="20"/>
+        <EffectArray Reference="Unit,AP_Hydralisk,LifeStart" Value="20"/>
+        <EffectArray Reference="Unit,AP_HydraliskBurrowed,LifeMax" Value="20"/>
+        <EffectArray Reference="Unit,AP_HydraliskBurrowed,LifeStart" Value="20"/>
+        <EditorCategories value="Race:Zerg,UpgradeType:Talents"/>
+        <AffectedUnitArray value="AP_Hydralisk"/>
+        <AffectedUnitArray value="AP_HydraliskBurrowed"/>
+    </CUpgrade>
+    <CUpgrade id="AP_HotSGroovedSpines">
+        <EffectArray Reference="Weapon,NeedleSpines,Range" Value="1"/>
+        <EditorCategories value="Race:Zerg,UpgradeType:Talents"/>
+        <AffectedUnitArray value="AP_Hydralisk"/>
+        <AffectedUnitArray value="AP_HydraliskBurrowed"/>
+    </CUpgrade>
+    <CUpgrade id="AP_HotSExplosiveSpines">
+        <Flags index="UpgradeCheat" value="0"/>
+        <EditorCategories value="Race:Zerg,UpgradeType:Talents"/>
+        <AffectedUnitArray value="AP_Hydralisk"/>
+        <AffectedUnitArray value="AP_HydraliskBurrowed"/>
+    </CUpgrade>
+    <CUpgrade id="AP_HotSHydraliskFrenzy">
+        <EditorCategories value="Race:Zerg,UpgradeType:Talents"/>
+        <AffectedUnitArray value="AP_Hydralisk"/>
+        <AffectedUnitArray value="AP_HydraliskBurrowed"/>
+    </CUpgrade>
+    <CUpgrade id="AP_HotSParalyticSpines">
+        <EditorCategories value="Race:Zerg,UpgradeType:Talents"/>
+        <AffectedUnitArray value="AP_Hydralisk"/>
+        <AffectedUnitArray value="AP_HydraliskBurrowed"/>
+    </CUpgrade>
+    <CUpgrade id="AP_NovaBaseSuitEnhancements">
+        <!-- These attributes are for all suits -->
+        <EffectArray Reference="Unit,AP_NovaHero,LifeMax" Value="150"/>
+        <EffectArray Reference="Unit,AP_NovaHero,LifeStart" Value="150"/>
+        <EffectArray Reference="Unit,AP_NovaHero,Speed" Value="0.25"/>
+        <EffectArray Reference="Unit,AP_NovaHero,LifeArmor" Value="1"/>
+        <EffectArray Reference="Unit,AP_NovaHoloDecoy,LifeMax" Value="150"/>
+        <EffectArray Reference="Unit,AP_NovaHoloDecoy,LifeStart" Value="150"/>
+        <EffectArray Reference="Unit,AP_NovaHoloDecoy,Speed" Value="0.25"/>
+        <EffectArray Reference="Unit,AP_NovaHoloDecoy,LifeArmor" Value="1"/>
+        <AffectedUnitArray value="AP_NovaHero"/>
+        <AffectedUnitArray value="AP_NovaHoloDecoy"/>
+    </CUpgrade>
+    <CUpgrade id="AP_NovaArmoredSuit">
+        <!-- Armor and life from Jumpsuit - on top on the base -->
+        <EffectArray Reference="Unit,AP_NovaHero,LifeArmor" Value="1"/>
+        <EffectArray Reference="Unit,AP_NovaHero,LifeMax" Value="100"/>
+        <EffectArray Reference="Unit,AP_NovaHero,LifeStart" Value="100"/>
+        <EffectArray Reference="Unit,AP_NovaHoloDecoy,LifeArmor" Value="1"/>
+        <EffectArray Reference="Unit,AP_NovaHoloDecoy,LifeMax" Value="100"/>
+        <EffectArray Reference="Unit,AP_NovaHoloDecoy,LifeStart" Value="100"/>
+        <EffectArray Operation="Set" Reference="Behavior,AP_NovaJumpJetRegen,Modification.VitalRegenArray[Life]" Value="20"/>
+        <AffectedUnitArray value="AP_NovaHero"/>
+        <AffectedUnitArray value="AP_NovaHoloDecoy"/>
+    </CUpgrade>
+    <CUpgrade id="AP_NovaArmorApolloInfantrySuit">
+        <!-- Just Energy upgrade -->
+        <EffectArray Reference="Unit,AP_NovaHero,EnergyStart" Value="100"/>
+        <EffectArray Reference="Unit,AP_NovaHero,EnergyMax" Value="100"/>
+        <EffectArray Reference="Unit,AP_NovaHero,EnergyRegenRate" Value="1.750000"/>
+        <EffectArray Reference="Unit,AP_NovaHoloDecoy,EnergyStart" Value="100"/>
+        <EffectArray Reference="Unit,AP_NovaHoloDecoy,EnergyMax" Value="100"/>
+        <EffectArray Reference="Unit,AP_NovaHoloDecoy,EnergyRegenRate" Value="1.750000"/>
+        <AffectedUnitArray value="AP_NovaHero"/>
+        <AffectedUnitArray value="AP_NovaHoloDecoy"/>
+    </CUpgrade>
+    <CUpgrade id="AP_NovaArmorBlinkSuit">
+        <!-- Just grant Blink ability -->
+        <AffectedUnitArray value="AP_NovaHero"/>
+        <AffectedUnitArray value="AP_NovaHoloDecoy"/>
+    </CUpgrade>
+    <CUpgrade id="AP_NovaArmorJumpSuit">
+        <!-- Mobility upgrade -->
+        <EffectArray Reference="Unit,AP_NovaHero,Speed" Value="1.500000"/>
+        <EffectArray Operation="Set" Reference="Unit,AP_NovaHero,Mover" Value="CliffJumper"/>
+        <EffectArray Reference="Unit,AP_NovaHoloDecoy,Speed" Value="1.500000"/>
+        <EffectArray Operation="Set" Reference="Unit,AP_NovaHoloDecoy,Mover" Value="CliffJumper"/>
+        <AffectedUnitArray value="AP_NovaHero"/>
+        <AffectedUnitArray value="AP_NovaHoloDecoy"/>
+    </CUpgrade>
+    <CUpgrade id="AP_NovaArmorPredatorBattlesuit">
+        <Flags index="UpgradeCheat" value="0"/>
+        <InfoTooltipPriority value="2"/>
+        <Race value="Protoss"/>
+        <ScoreResult value="BuildOrder"/>
+        <EffectArray Operation="Set" Reference="Unit,AP_NovaHero,LifeArmorName" Value="Unit/LifeArmorName/PredatorBattlesuit"/>
+        <EffectArray Reference="Unit,AP_NovaHero,LifeArmorLevel" Value="1"/>
+        <EffectArray Reference="Unit,AP_NovaHero,LifeArmor" Value="1"/>
+        <EffectArray Reference="Unit,AP_NovaHero,Speed" Value="0.5"/>
+        <EffectArray Reference="Unit,AP_NovaHero,SpeedMultiplierCreep" Value="0.3"/>
+        <EditorCategories value="Race:Terran,UpgradeType:Talents"/>
+        <AffectedUnitArray value="AP_NovaHero"/>
+        <AffectedUnitArray value="AP_NovaHoloDecoy"/>
+    </CUpgrade>
+    <CUpgrade id="AP_NovaCloak">
+        <!-- Basic Nova Cloak -->
+        <AffectedUnitArray value="AP_NovaHero"/>
+        <AffectedUnitArray value="AP_NovaHoloDecoy"/>
+    </CUpgrade>
+    <CUpgrade id="AP_NovaArmorStealthSuit">
+        <!-- Nova permanent cloak -->
+        <AffectedUnitArray value="AP_NovaHero"/>
+        <AffectedUnitArray value="AP_NovaHoloDecoy"/>
+    </CUpgrade>
+    <CUpgrade id="AP_NovaGadgetFlashBangGrenades">
+        <Flags index="UpgradeCheat" value="0"/>
+        <InfoTooltipPriority value="2"/>
+        <Race value="Protoss"/>
+        <ScoreResult value="BuildOrder"/>
+        <EditorCategories value="Race:Terran,UpgradeType:Talents"/>
+        <AffectedUnitArray value="AP_NovaHero"/>
+    </CUpgrade>
+    <CUpgrade id="AP_NovaGadgetHiveMindAmplifier">
+        <Flags index="UpgradeCheat" value="0"/>
+        <InfoTooltipPriority value="2"/>
+        <Race value="Protoss"/>
+        <ScoreResult value="BuildOrder"/>
+        <EditorCategories value="Race:Terran,UpgradeType:Talents"/>
+        <AffectedUnitArray value="AP_NovaHero"/>
+        <AffectedUnitArray value="AP_NovaHoloDecoy"/>
+    </CUpgrade>
+    <CUpgrade id="AP_NovaGadgetHolographicDecoy">
+        <Flags index="UpgradeCheat" value="0"/>
+        <InfoTooltipPriority value="2"/>
+        <ScoreResult value="BuildOrder"/>
+        <EditorCategories value="Race:Terran,UpgradeType:Talents"/>
+        <AffectedUnitArray value="AP_NovaHero"/>
+    </CUpgrade>
+    <CUpgrade id="AP_NovaGadgetPersonalDefensiveMatrix">
+        <Flags index="UpgradeCheat" value="0"/>
+        <Race value="Terr"/>
+        <EditorCategories value="Race:Terran,UpgradeType:Talents"/>
+        <AffectedUnitArray value="AP_NovaHero"/>
+        <AffectedUnitArray value="AP_NovaHoloDecoy"/>
+        <LeaderAlias value=""/>
+    </CUpgrade>
+    <CUpgrade id="AP_NovaGadgetPulseGrenades">
+        <Flags index="UpgradeCheat" value="0"/>
+        <InfoTooltipPriority value="2"/>
+        <Race value="Protoss"/>
+        <ScoreResult value="BuildOrder"/>
+        <EditorCategories value="Race:Terran,UpgradeType:Talents"/>
+        <AffectedUnitArray value="AP_NovaHero"/>
+    </CUpgrade>
+    <CUpgrade id="AP_NovaGadgetSwarmGrenade">
+        <Flags index="UpgradeCheat" value="0"/>
+        <InfoTooltipPriority value="2"/>
+        <Race value="Protoss"/>
+        <ScoreResult value="BuildOrder"/>
+        <EditorCategories value="Race:Terran,UpgradeType:Talents"/>
+        <AffectedUnitArray value="AP_NovaHero"/>
+        <AffectedUnitArray value="AP_NovaHoloDecoy"/>
+    </CUpgrade>
+    <CUpgrade id="AP_NovaHelmetDominationVisor">
+        <Flags index="UpgradeCheat" value="0"/>
+        <InfoTooltipPriority value="2"/>
+        <Race value="Terr"/>
+        <ScoreResult value="BuildOrder"/>
+        <EditorCategories value="Race:Terran,UpgradeType:Talents"/>
+        <AffectedUnitArray value="AP_NovaHero"/>
+        <AffectedUnitArray value="AP_NovaHoloDecoy"/>
+    </CUpgrade>
+    <CUpgrade id="AP_NovaHelmetGhostVisor">
+        <Flags index="UpgradeCheat" value="0"/>
+        <InfoTooltipPriority value="2"/>
+        <Race value="Terr"/>
+        <ScoreResult value="BuildOrder"/>
+        <EditorCategories value="Race:Terran,UpgradeType:Talents"/>
+        <AffectedUnitArray value="AP_NovaHero"/>
+        <AffectedUnitArray value="AP_NovaHoloDecoy"/>
+    </CUpgrade>
+    <CUpgrade id="AP_NovaHelmetHiveMindAmplifier">
+        <Flags index="UpgradeCheat" value="0"/>
+        <InfoTooltipPriority value="2"/>
+        <Race value="Terr"/>
+        <ScoreResult value="BuildOrder"/>
+        <EditorCategories value="Race:Terran,UpgradeType:Talents"/>
+        <AffectedUnitArray value="AP_NovaHero"/>
+        <AffectedUnitArray value="AP_NovaHoloDecoy"/>
+    </CUpgrade>
+    <CUpgrade id="AP_NovaHelmetRangefinderOculus">
+        <Flags index="UpgradeCheat" value="0"/>
+        <InfoTooltipPriority value="2"/>
+        <Race value="Terr"/>
+        <ScoreResult value="BuildOrder"/>
+        <EffectArray Reference="Unit,AP_NovaHero,SightBonus[Dusk]" Value="2"/>
+        <EffectArray Reference="Unit,AP_NovaHero,SightBonus[Dawn]" Value="2"/>
+        <EffectArray Reference="Unit,AP_NovaHoloDecoy,SightBonus[Dusk]" Value="2"/>
+        <EffectArray Reference="Unit,AP_NovaHoloDecoy,SightBonus[Dawn]" Value="2"/>
+        <EffectArray Reference="Weapon,AP_NovaWeaponHellfireShotgun,Range" Value="2"/>
+        <EffectArray Reference="Weapon,AP_NovaWeaponCanisterRifle,Range" Value="2"/>
+        <EffectArray Reference="Weapon,AP_NovaWeaponPlasmaRifle,Range" Value="2"/>
+        <EffectArray Reference="Weapon,AP_NovaWeaponBlazefireBladeGun,Range" Value="2"/>
+        <EffectArray Reference="Weapon,AP_NovaWeaponPsiBlade,Range" Value="1"/>
+        <EditorCategories value="Race:Terran,UpgradeType:Talents"/>
+        <AffectedUnitArray value="AP_NovaHero"/>
+        <AffectedUnitArray value="AP_NovaHoloDecoy"/>
+    </CUpgrade>
+    <CUpgrade id="AP_NovaHelmetSensorVisor">
+        <Flags index="UpgradeCheat" value="0"/>
+        <InfoTooltipPriority value="2"/>
+        <Race value="Terr"/>
+        <ScoreResult value="BuildOrder"/>
+        <EffectArray Reference="Unit,AP_NovaHero,SightBonus[Dusk]" Value="3"/>
+        <EffectArray Reference="Unit,AP_NovaHero,SightBonus[Dawn]" Value="3"/>
+        <EffectArray Reference="Unit,AP_NovaHoloDecoy,SightBonus[Dusk]" Value="3"/>
+        <EffectArray Reference="Unit,AP_NovaHoloDecoy,SightBonus[Dawn]" Value="3"/>
+        <EditorCategories value="Race:Terran,UpgradeType:Talents"/>
+        <AffectedUnitArray value="AP_NovaHero"/>
+        <AffectedUnitArray value="AP_NovaHoloDecoy"/>
+    </CUpgrade>
+    <CUpgrade id="AP_NovaIndoorSounds">
+        <EffectArray Operation="Set" Reference="Actor,AP_NovaWeaponCanisterRifleAttackCloaked,LaunchSound" Value="AP_Nova_SniperRifle_AttackLaunch_BoomySweetenerSound"/>
+        <EffectArray Operation="Set" Reference="Actor,AP_NovaWeaponCanisterRifleAttackUncloaked,LaunchSound" Value="AP_Nova_SniperRifle_AttackLaunch_MechySweetenerSound"/>
+        <EffectArray Operation="Set" Reference="Actor,AP_NovaWeaponCanisterRifleSnipeAttack,LaunchSound" Value="AP_Nova_Snipe_Tail"/>
+        <AffectedUnitArray value="AP_NovaHero"/>
+        <AffectedUnitArray value="AP_NovaHoloDecoy"/>
+    </CUpgrade>
+    <CUpgrade id="AP_NovaOutdoorSounds">
+        <EffectArray Operation="Set" Reference="Actor,AP_NovaWeaponCanisterRifleAttackCloaked,LaunchSound" Value="AP_Nova_SniperRifle_AttackLaunch_BoomySweetenerTailSound"/>
+        <EffectArray Operation="Set" Reference="Actor,AP_NovaWeaponCanisterRifleAttackUncloaked,LaunchSound" Value="AP_Nova_SniperRifle_AttackLaunch_MechySweetenerTailSound"/>
+        <EffectArray Operation="Set" Reference="Actor,AP_NovaWeaponCanisterRifleSnipeAttack,LaunchSound" Value="AP_Nova_Snipe_TailExterior"/>
+        <AffectedUnitArray value="AP_NovaHero"/>
+        <AffectedUnitArray value="AP_NovaHoloDecoy"/>
+    </CUpgrade>
+    <CUpgrade id="AP_NovaSilentkill">
+        <Flags index="UpgradeCheat" value="0"/>
+        <EditorCategories value="Race:Terran,UpgradeType:Talents"/>
+        <AffectedUnitArray value="AP_NovaHero"/>
+    </CUpgrade>
+    <CUpgrade id="AP_NovaVoice1">
+        <Flags index="UpgradeCheat" value="0"/>
+        <EditorCategories value="Race:Terran,UpgradeType:Talents"/>
+        <AffectedUnitArray value="AP_NovaHero"/>
+    </CUpgrade>
+    <CUpgrade id="AP_NovaVoice2">
+        <Flags index="UpgradeCheat" value="0"/>
+        <EditorCategories value="Race:Terran,UpgradeType:Talents"/>
+        <AffectedUnitArray value="AP_NovaHero"/>
+    </CUpgrade>
+    <CUpgrade id="AP_NovaVoice3">
+        <Flags index="UpgradeCheat" value="0"/>
+        <EditorCategories value="Race:Terran,UpgradeType:Talents"/>
+        <AffectedUnitArray value="AP_NovaHero"/>
+    </CUpgrade>
+    <CUpgrade id="AP_NovaVoice4">
+        <Flags index="UpgradeCheat" value="0"/>
+        <EditorCategories value="Race:Terran,UpgradeType:Talents"/>
+        <AffectedUnitArray value="AP_NovaHero"/>
+    </CUpgrade>
+    <CUpgrade id="AP_NovaVoice5">
+        <Flags index="UpgradeCheat" value="0"/>
+        <EditorCategories value="Race:Terran,UpgradeType:Talents"/>
+        <AffectedUnitArray value="AP_NovaHero"/>
+    </CUpgrade>
+    <CUpgrade id="AP_NovaVoice6">
+        <Flags index="UpgradeCheat" value="0"/>
+        <EditorCategories value="Race:Terran,UpgradeType:Talents"/>
+        <AffectedUnitArray value="AP_NovaHero"/>
+    </CUpgrade>
+    <CUpgrade id="AP_NovaWeaponBlazefireBlade">
+        <Flags index="UpgradeCheat" value="0"/>
+        <InfoTooltipPriority value="2"/>
+        <Race value="Terr"/>
+        <ScoreResult value="BuildOrder"/>
+        <EditorCategories value="Race:Terran,UpgradeType:Talents"/>
+        <AffectedUnitArray value="AP_NovaHero"/>
+        <AffectedUnitArray value="AP_NovaHoloDecoy"/>
+    </CUpgrade>
+    <CUpgrade id="AP_NovaWeaponCanisterRifle">
+        <Flags index="UpgradeCheat" value="0"/>
+        <InfoTooltipPriority value="2"/>
+        <Race value="Terr"/>
+        <ScoreResult value="BuildOrder"/>
+        <EditorCategories value="Race:Terran,UpgradeType:Talents"/>
+        <AffectedUnitArray value="AP_NovaHero"/>
+        <AffectedUnitArray value="AP_NovaHoloDecoy"/>
+    </CUpgrade>
+    <CUpgrade id="AP_NovaWeaponHellfireShotgun">
+        <Flags index="UpgradeCheat" value="0"/>
+        <InfoTooltipPriority value="2"/>
+        <Race value="Terr"/>
+        <ScoreResult value="BuildOrder"/>
+        <EditorCategories value="Race:Terran,UpgradeType:Talents"/>
+        <AffectedUnitArray value="AP_NovaHero"/>
+        <AffectedUnitArray value="AP_NovaHoloDecoy"/>
+    </CUpgrade>
+    <CUpgrade id="AP_NovaWeaponInvictusLongshot">
+        <Flags index="UpgradeCheat" value="0"/>
+        <InfoTooltipPriority value="2"/>
+        <Race value="Protoss"/>
+        <ScoreResult value="BuildOrder"/>
+        <EditorCategories value="Race:Terran,UpgradeType:Talents"/>
+        <AffectedUnitArray value="AP_NovaHero"/>
+        <AffectedUnitArray value="AP_NovaHoloDecoy"/>
+    </CUpgrade>
+    <CUpgrade id="AP_NovaWeaponPlasmaRifle">
+        <Flags index="UpgradeCheat" value="0"/>
+        <InfoTooltipPriority value="2"/>
+        <Race value="Terr"/>
+        <ScoreResult value="BuildOrder"/>
+        <EditorCategories value="Race:Terran,UpgradeType:Talents"/>
+        <AffectedUnitArray value="AP_NovaHero"/>
+        <AffectedUnitArray value="AP_NovaHoloDecoy"/>
+    </CUpgrade>
+    <CUpgrade id="AP_NovaWeaponPsiBlade">
+        <Flags index="UpgradeCheat" value="0"/>
+        <InfoTooltipPriority value="2"/>
+        <Race value="Terr"/>
+        <ScoreResult value="BuildOrder"/>
+        <EditorCategories value="Race:Terran,UpgradeType:Talents"/>
+        <AffectedUnitArray value="AP_NovaHero"/>
+        <AffectedUnitArray value="AP_NovaHoloDecoy"/>
+    </CUpgrade>
+    <CUpgrade id="AP_NovaWeaponPsiRifle">
+        <Flags index="UpgradeCheat" value="0"/>
+        <InfoTooltipPriority value="2"/>
+        <Race value="Protoss"/>
+        <ScoreResult value="BuildOrder"/>
+        <EditorCategories value="Race:Terran,UpgradeType:Talents"/>
+        <AffectedUnitArray value="AP_NovaHero"/>
+        <AffectedUnitArray value="AP_NovaHoloDecoy"/>
+    </CUpgrade>
+    <CUpgrade id="AP_SuperStimpackNova">
+        <Flags index="UpgradeCheat" value="0"/>
+        <EditorCategories value="Race:Terran,UpgradeType:Talents"/>
+        <AffectedUnitArray value="AP_NovaHero"/>
+    </CUpgrade>
+    <CUpgrade id="AP_DetectionEnemy">
+        <Flags index="UpgradeCheat" value="0"/>
+    </CUpgrade>
+    <CUpgrade id="AP_NovaWarpOut">
+        <Flags index="UpgradeCheat" value="0"/>
+    </CUpgrade>
+    <CUpgrade id="AP_HotSLocustSpeed">
+        <Flags index="UpgradeCheat" value="0"/>
+        <EffectArray Operation="Multiply" Reference="Unit,AP_Locust,Speed" Value="1.200000"/>
+        <EffectArray Operation="Multiply" Reference="Unit,AP_LocustFlying,Speed" Value="1.200000"/>
+        <EditorCategories value="Race:Zerg,UpgradeType:Talents"/>
+        <AffectedUnitArray value="AP_Locust"/>
+        <AffectedUnitArray value="AP_LocustFlying"/>
+    </CUpgrade>
+    <CUpgrade id="AP_HotSPressurizedGlands">
+        <Flags index="UpgradeCheat" value="0"/>
+        <EffectArray Operation="Set" Reference="Weapon,AP_Locust,TargetFilters" Value="Visible;Missile,Stasis,Dead,Hidden,Invulnerable"/>
+        <EffectArray Operation="Set" Reference="Weapon,AP_LocustFlying,TargetFilters" Value="Visible;Missile,Stasis,Dead,Hidden,Invulnerable"/>
+        <EffectArray Operation="Set" Reference="Weapon,AP_LocustLaunch,TargetFilters" Value="Visible;Missile,Stasis,Dead,Hidden,Invulnerable"/>
+        <EffectArray Operation="Set" Reference="Weapon,AP_LocustFlyingLaunch,TargetFilters" Value="Visible;Missile,Stasis,Dead,Hidden,Invulnerable"/>
+        <EditorCategories value="Race:Zerg,UpgradeType:Talents"/>
+        <AffectedUnitArray value="AP_Locust"/>
+        <AffectedUnitArray value="AP_LocustFlying"/>
+    </CUpgrade>
+    <CUpgrade id="AP_HotSRapidIncubation">
+        <Flags index="UpgradeCheat" value="0"/>
+        <EffectArray Operation="Subtract" Reference="Abil,AP_LocustLaunch,Cost[0].Cooldown.TimeUse" Value="3.000000"/>
+        <EffectArray Operation="Subtract" Reference="Abil,AP_LocustFlyingLaunch,Cost[0].Cooldown.TimeUse" Value="3.000000"/>
+        <EffectArray Operation="Subtract" Reference="Weapon,AP_LocustLaunch,Cost.Cooldown.TimeUse" Value="3.000000"/>
+        <EffectArray Operation="Subtract" Reference="Weapon,AP_LocustFlyingLaunch,Cost.Cooldown.TimeUse" Value="3.000000"/>
+        <EffectArray Operation="Subtract" Reference="Weapon,AP_LocustLaunch,Period" Value="3.000000"/>
+        <EffectArray Operation="Subtract" Reference="Weapon,AP_LocustFlyingLaunch,Period" Value="3.000000"/>
+        <EffectArray Operation="Subtract" Reference="Behavior,AP_SwarmHostEggAnimation,Duration" Value="3.000000"/>
+        <EditorCategories value="Race:Zerg,UpgradeType:Talents"/>
+    </CUpgrade>
+    <CUpgrade id="AP_HotSBurrowSwarmHost">
+        <EditorCategories value="Race:Zerg,UpgradeType:Talents"/>
+    </CUpgrade>
+    <!-- Carrion -->
+    <CUpgrade id="AP_HotSHaveSwarmHostSplitA">
+        <EffectArray Operation="Set" Reference="Weapon,AP_LocustLaunch,Options[Hidden]" Value="1"/>
+        <EffectArray Operation="Set" Reference="Weapon,AP_LocustLaunch,Options[Disabled]" Value="1"/>
+        <EffectArray Operation="Set" Reference="Weapon,AP_LocustFlyingLaunch,Options[Hidden]" Value="0"/>
+        <EffectArray Operation="Set" Reference="Weapon,AP_LocustFlyingLaunch,Options[Disabled]" Value="0"/>
+        <EffectArray Operation="Set" Reference="Unit,AP_SwarmHost,Subtitle" Value="UnitSubtitle/AP_SwarmHostSplitA"/>
+        <EffectArray Operation="Set" Reference="Unit,AP_SwarmHostRooted,Subtitle" Value="UnitSubtitle/AP_SwarmHostSplitA"/>
+        <EffectArray Operation="Set" Reference="Unit,AP_SwarmHostBurrowed,Subtitle" Value="UnitSubtitle/AP_SwarmHostSplitA"/>
+        <EditorCategories value="Race:Zerg,UpgradeType:Talents"/>
+        <AffectedUnitArray value="AP_SwarmHost"/>
+        <AffectedUnitArray value="AP_SwarmHostRooted"/>
+        <AffectedUnitArray value="AP_SwarmHostBurrowed"/>
+    </CUpgrade>
+    <!-- Creeper -->
+    <CUpgrade id="AP_HotSHaveSwarmHostSplitB">
+        <EffectArray Operation="Set" Reference="Unit,AP_SwarmHost,Subtitle" Value="UnitSubtitle/AP_SwarmHostSplitB"/>
+        <EffectArray Operation="Set" Reference="Unit,AP_SwarmHostRooted,Subtitle" Value="UnitSubtitle/AP_SwarmHostSplitB"/>
+        <EffectArray Operation="Set" Reference="Unit,AP_SwarmHostBurrowed,Subtitle" Value="UnitSubtitle/AP_SwarmHostSplitB"/>
+        <EditorCategories value="Race:Zerg,UpgradeType:Talents"/>
+        <AffectedUnitArray value="AP_SwarmHost"/>
+        <AffectedUnitArray value="AP_SwarmHostRooted"/>
+        <AffectedUnitArray value="AP_SwarmHostBurrowed"/>
+    </CUpgrade>
+    <!-- Carrion + Creeper -->
+    <CUpgrade id="AP_HotSHaveSwarmHostSplitAB">
+        <EffectArray Operation="Set" Reference="Unit,AP_SwarmHost,Subtitle" Value="UnitSubtitle/AP_SwarmHostSplitAB"/>
+        <EffectArray Operation="Set" Reference="Unit,AP_SwarmHostRooted,Subtitle" Value="UnitSubtitle/AP_SwarmHostSplitAB"/>
+        <EffectArray Operation="Set" Reference="Unit,AP_SwarmHostBurrowed,Subtitle" Value="UnitSubtitle/AP_SwarmHostSplitAB"/>
+        <EditorCategories value="Race:Zerg,UpgradeType:Talents"/>
+        <AffectedUnitArray value="AP_SwarmHost"/>
+        <AffectedUnitArray value="AP_SwarmHostRooted"/>
+        <AffectedUnitArray value="AP_SwarmHostBurrowed"/>
+    </CUpgrade>
+</Catalog>