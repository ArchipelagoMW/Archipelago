--- conflicted
+++ resolved
@@ -137,16 +137,6 @@
   # Set this to false to never autostart a rom (such as after patching)
   # True for operating system default program
   # Alternatively, a path to a program to open the .sfc file with
-<<<<<<< HEAD
-  rom_start: true
-zillion_options:
-  # File name of the Zillion US rom
-  rom_file: "Zillion (UE) [!].sms"
-  # Set this to false to never autostart a rom (such as after patching)
-  # True for operating system default program
-  # Alternatively, a path to a program to open the .sfc file with
-=======
->>>>>>> 700fe8b7
   # RetroArch doesn't make it easy to launch a game from the command line.
   # You have to know the path to the emulator core library on the user's computer.
   rom_start: "retroarch"