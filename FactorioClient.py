from __future__ import annotations
import os
import logging
import json
import string
import copy
import re
import subprocess
import time
import random
import typing

import ModuleUpdate
ModuleUpdate.update()

import factorio_rcon
import colorama
import asyncio
from queue import Queue
import Utils

if __name__ == "__main__":
    Utils.init_logging("FactorioClient", exception_logger="Client")

from CommonClient import CommonContext, server_loop, ClientCommandProcessor, logger, gui_enabled, get_base_parser
from MultiServer import mark_raw
from NetUtils import NetworkItem, ClientStatus, JSONtoTextParser, JSONMessagePart

from worlds.factorio import Factorio


class FactorioCommandProcessor(ClientCommandProcessor):
    ctx: FactorioContext

    @mark_raw
    def _cmd_factorio(self, text: str) -> bool:
        """Send the following command to the bound Factorio Server."""
        if self.ctx.rcon_client:
            # TODO: Print the command non-silently only for race seeds, or otherwise block anything but /factorio /save in race seeds.
            self.ctx.print_to_game(f"/factorio {text}")
            result = self.ctx.rcon_client.send_command(text)
            if result:
                self.output(result)
            return True
        return False

    def _cmd_resync(self):
        """Manually trigger a resync."""
        self.ctx.awaiting_bridge = True

<<<<<<< HEAD
    def _cmd_toggle_chat(self):
        """Toggle sending of chat messages from players on the Factorio server to Archipelago."""
        self.ctx.toggle_bridge_chat_out()
=======
    def _cmd_toggle_send_filter(self):
        """Toggle filtering of item sends that get displayed in-game to only those that involve you."""
        self.ctx.toggle_filter_item_sends()

>>>>>>> 924f484b

class FactorioContext(CommonContext):
    command_processor = FactorioCommandProcessor
    game = "Factorio"
    items_handling = 0b111  # full remote

    # updated by spinup server
    mod_version: Utils.Version = Utils.Version(0, 0, 0)

    def __init__(self, server_address, password):
        super(FactorioContext, self).__init__(server_address, password)
        self.send_index: int = 0
        self.rcon_client = None
        self.awaiting_bridge = False
        self.write_data_path = None
        self.death_link_tick: int = 0  # last send death link on Factorio layer
        self.factorio_json_text_parser = FactorioJSONtoTextParser(self)
        self.energy_link_increment = 0
        self.last_deplete = 0
<<<<<<< HEAD
        self.multiplayer: bool = False  # whether multiple different players have connected
        self.bridge_chat_out: bool = True
=======
        self.filter_item_sends: bool = False
>>>>>>> 924f484b

    async def server_auth(self, password_requested: bool = False):
        if password_requested and not self.password:
            await super(FactorioContext, self).server_auth(password_requested)

        if self.rcon_client:
            await get_info(self, self.rcon_client)  # retrieve current auth code
        else:
            raise Exception("Cannot connect to a server with unknown own identity, "
                            "bridge to Factorio first.")

        await self.send_connect()

    def on_print(self, args: dict):
        super(FactorioContext, self).on_print(args)
        if self.rcon_client:
            if not args['text'].startswith(self.player_names[self.slot] + ":"):
                self.print_to_game(args['text'])

    def on_print_json(self, args: dict):
        if self.rcon_client:
<<<<<<< HEAD
            text = self.factorio_json_text_parser(copy.deepcopy(args["data"]))
            if not text.startswith(self.player_names[self.slot] + ":"):
=======
            if not self.filter_item_sends or not self.is_uninteresting_item_send(args):
                text = self.factorio_json_text_parser(copy.deepcopy(args["data"]))
>>>>>>> 924f484b
                self.print_to_game(text)
        super(FactorioContext, self).on_print_json(args)

    @property
    def savegame_name(self) -> str:
        return f"AP_{self.seed_name}_{self.auth}_Save.zip"

    def print_to_game(self, text):
        self.rcon_client.send_command(f"/ap-print [font=default-large-bold]Archipelago:[/font] "
                                      f"{text}")

    def on_deathlink(self, data: dict):
        if self.rcon_client:
            self.rcon_client.send_command(f"/ap-deathlink {data['source']}")
        super(FactorioContext, self).on_deathlink(data)

    def on_package(self, cmd: str, args: dict):
        if cmd in {"Connected", "RoomUpdate"}:
            # catch up sync anything that is already cleared.
            if "checked_locations" in args and args["checked_locations"]:
                self.rcon_client.send_commands({item_name: f'/ap-get-technology ap-{item_name}-\t-1' for
                                                item_name in args["checked_locations"]})
            if cmd == "Connected" and self.energy_link_increment:
                asyncio.create_task(self.send_msgs([{
                    "cmd": "SetNotify", "keys": ["EnergyLink"]
                }]))
        elif cmd == "SetReply":
            if args["key"] == "EnergyLink":
                if self.energy_link_increment and args.get("last_deplete", -1) == self.last_deplete:
                    # it's our deplete request
                    gained = int(args["original_value"] - args["value"])
                    gained_text = Utils.format_SI_prefix(gained) + "J"
                    if gained:
                        logger.debug(f"EnergyLink: Received {gained_text}. "
                                     f"{Utils.format_SI_prefix(args['value'])}J remaining.")
                        self.rcon_client.send_command(f"/ap-energylink {gained}")

<<<<<<< HEAD
    def on_user_say(self, text: str) -> typing.Optional[str]:
        # Mirror chat sent from the UI to the Factorio server.
        self.print_to_game(f"{self.player_names[self.slot]}: {text}")
        return text

    async def chat_from_factorio(self, user: str, message: str) -> None:
        if not self.bridge_chat_out:
            return

        # Pass through commands
        if message.startswith("!"):
            await self.send_msgs([{"cmd": "Say", "text": message}])
            return

        # Omit messages that contain local coordinates
        if "[gps=" in message:
            return

        prefix = f"({user}) " if self.multiplayer else ""
        await self.send_msgs([{"cmd": "Say", "text": f"{prefix}{message}"}])

    def toggle_bridge_chat_out(self) -> None:
        self.bridge_chat_out = not self.bridge_chat_out
        if self.bridge_chat_out:
            announcement = "Chat is now bridged to Archipelago."
        else:
            announcement = "Chat is no longer bridged to Archipelago."
=======
    def toggle_filter_item_sends(self) -> None:
        self.filter_item_sends = not self.filter_item_sends
        if self.filter_item_sends:
            announcement = "Item sends are now filtered."
        else:
            announcement = "Item sends are no longer filtered."
>>>>>>> 924f484b
        logger.info(announcement)
        self.print_to_game(announcement)

    def run_gui(self):
        from kvui import GameManager

        class FactorioManager(GameManager):
            logging_pairs = [
                ("Client", "Archipelago"),
                ("FactorioServer", "Factorio Server Log"),
                ("FactorioWatcher", "Bridge Data Log"),
            ]
            base_title = "Archipelago Factorio Client"

        self.ui = FactorioManager(self)
        self.ui_task = asyncio.create_task(self.ui.async_run(), name="UI")


async def game_watcher(ctx: FactorioContext):
    bridge_logger = logging.getLogger("FactorioWatcher")
    from worlds.factorio.Technologies import lookup_id_to_name
    next_bridge = time.perf_counter() + 1
    try:
        while not ctx.exit_event.is_set():
            # TODO: restore on-demand refresh
            if ctx.rcon_client and time.perf_counter() > next_bridge:
                next_bridge = time.perf_counter() + 1
                ctx.awaiting_bridge = False
                data = json.loads(ctx.rcon_client.send_command("/ap-sync"))
                if not ctx.auth:
                    pass  # auth failed, wait for new attempt
                elif data["slot_name"] != ctx.auth:
                    bridge_logger.warning(f"Connected World is not the expected one {data['slot_name']} != {ctx.auth}")
                elif data["seed_name"] != ctx.seed_name:
                    bridge_logger.warning(
                        f"Connected Multiworld is not the expected one {data['seed_name']} != {ctx.seed_name}")
                else:
                    data = data["info"]
                    research_data = data["research_done"]
                    research_data = {int(tech_name.split("-")[1]) for tech_name in research_data}
                    victory = data["victory"]
                    await ctx.update_death_link(data["death_link"])
                    ctx.multiplayer = data.get("multiplayer", False)

                    if not ctx.finished_game and victory:
                        await ctx.send_msgs([{"cmd": "StatusUpdate", "status": ClientStatus.CLIENT_GOAL}])
                        ctx.finished_game = True

                    if ctx.locations_checked != research_data:
                        bridge_logger.debug(
                            f"New researches done: "
                            f"{[lookup_id_to_name[rid] for rid in research_data - ctx.locations_checked]}")
                        ctx.locations_checked = research_data
                        await ctx.send_msgs([{"cmd": 'LocationChecks', "locations": tuple(research_data)}])
                    death_link_tick = data.get("death_link_tick", 0)
                    if death_link_tick != ctx.death_link_tick:
                        ctx.death_link_tick = death_link_tick
                        if "DeathLink" in ctx.tags:
                            asyncio.create_task(ctx.send_death())
                    if ctx.energy_link_increment:
                        in_world_bridges = data["energy_bridges"]
                        if in_world_bridges:
                            in_world_energy = data["energy"]
                            if in_world_energy < (ctx.energy_link_increment * in_world_bridges):
                                # attempt to refill
                                ctx.last_deplete = time.time()
                                asyncio.create_task(ctx.send_msgs([{
                                    "cmd": "Set", "key": "EnergyLink", "operations":
                                        [{"operation": "add", "value": -ctx.energy_link_increment * in_world_bridges},
                                         {"operation": "max", "value": 0}],
                                    "last_deplete": ctx.last_deplete
                                }]))
                            # Above Capacity - (len(Bridges) * ENERGY_INCREMENT)
                            elif in_world_energy > (in_world_bridges * ctx.energy_link_increment * 5) - \
                                ctx.energy_link_increment*in_world_bridges:
                                value = ctx.energy_link_increment * in_world_bridges
                                asyncio.create_task(ctx.send_msgs([{
                                    "cmd": "Set", "key": "EnergyLink", "operations":
                                        [{"operation": "add", "value": value}]
                                }]))
                                ctx.rcon_client.send_command(
                                    f"/ap-energylink -{value}")
                                logger.debug(f"EnergyLink: Sent {Utils.format_SI_prefix(value)}J")

            await asyncio.sleep(0.1)

    except Exception as e:
        logging.exception(e)
        logging.error("Aborted Factorio Server Bridge")


def stream_factorio_output(pipe, queue, process):
    pipe.reconfigure(errors="replace")

    def queuer():
        while process.poll() is None:
            text = pipe.readline().strip()
            if text:
                queue.put_nowait(text)

    from threading import Thread

    thread = Thread(target=queuer, name="Factorio Output Queue", daemon=True)
    thread.start()
    return thread


async def factorio_server_watcher(ctx: FactorioContext):
    savegame_name = os.path.abspath(ctx.savegame_name)
    if not os.path.exists(savegame_name):
        logger.info(f"Creating savegame {savegame_name}")
        subprocess.run((
            executable, "--create", savegame_name, "--preset", "archipelago"
        ))
    factorio_process = subprocess.Popen((executable, "--start-server", ctx.savegame_name,
                                         *(str(elem) for elem in server_args)),
                                        stderr=subprocess.PIPE,
                                        stdout=subprocess.PIPE,
                                        stdin=subprocess.DEVNULL,
                                        encoding="utf-8")
    factorio_server_logger.info("Started Factorio Server")
    factorio_queue = Queue()
    stream_factorio_output(factorio_process.stdout, factorio_queue, factorio_process)
    stream_factorio_output(factorio_process.stderr, factorio_queue, factorio_process)
    try:
        while not ctx.exit_event.is_set():
            if factorio_process.poll():
                factorio_server_logger.info("Factorio server has exited.")
                ctx.exit_event.set()

            while not factorio_queue.empty():
                msg = factorio_queue.get()
                factorio_queue.task_done()

                if not ctx.rcon_client and "Starting RCON interface at IP ADDR:" in msg:
                    ctx.rcon_client = factorio_rcon.RCONClient("localhost", rcon_port, rcon_password)
                    if not ctx.server:
                        logger.info("Established bridge to Factorio Server. "
                                    "Ready to connect to Archipelago via /connect")

                if not ctx.awaiting_bridge and "Archipelago Bridge Data available for game tick " in msg:
                    ctx.awaiting_bridge = True
                    factorio_server_logger.debug(msg)
<<<<<<< HEAD
                elif re.match(r"^[0-9.]+ Script @[^ ]+\.lua:\d+: Player command toggle-ap-chat$", msg):
                    factorio_server_logger.debug(msg)
                    ctx.toggle_bridge_chat_out()
=======
                elif re.match(r"^[0-9.]+ Script @[^ ]+\.lua:\d+: Player command toggle-ap-send-filter", msg):
                    factorio_server_logger.debug(msg)
                    ctx.toggle_filter_item_sends()
>>>>>>> 924f484b
                else:
                    factorio_server_logger.info(msg)
                    match = re.match(r"^\d\d\d\d-\d\d-\d\d \d\d:\d\d:\d\d \[CHAT\] ([^:]+): (.*)$", msg)
                    if match:
                        await ctx.chat_from_factorio(match.group(1), match.group(2))
            if ctx.rcon_client:
                commands = {}
                while ctx.send_index < len(ctx.items_received):
                    transfer_item: NetworkItem = ctx.items_received[ctx.send_index]
                    item_id = transfer_item.item
                    player_name = ctx.player_names[transfer_item.player]
                    if item_id not in Factorio.item_id_to_name:
                        factorio_server_logger.error(f"Cannot send unknown item ID: {item_id}")
                    else:
                        item_name = Factorio.item_id_to_name[item_id]
                        factorio_server_logger.info(f"Sending {item_name} to Nauvis from {player_name}.")
                        commands[ctx.send_index] = f'/ap-get-technology {item_name}\t{ctx.send_index}\t{player_name}'
                    ctx.send_index += 1
                if commands:
                    ctx.rcon_client.send_commands(commands)
            await asyncio.sleep(0.1)

    except Exception as e:
        logging.exception(e)
        logging.error("Aborted Factorio Server Bridge")
        ctx.rcon_client = None
        ctx.exit_event.set()

    finally:
        factorio_process.terminate()
        factorio_process.wait(5)


async def get_info(ctx: FactorioContext, rcon_client: factorio_rcon.RCONClient):
    info = json.loads(rcon_client.send_command("/ap-rcon-info"))
    ctx.auth = info["slot_name"]
    ctx.seed_name = info["seed_name"]
    # 0.2.0 addition, not present earlier
    death_link = bool(info.get("death_link", False))
    ctx.energy_link_increment = info.get("energy_link", 0)
    logger.debug(f"Energy Link Increment: {ctx.energy_link_increment}")
    if ctx.energy_link_increment and ctx.ui:
        ctx.ui.enable_energy_link()
    await ctx.update_death_link(death_link)


async def factorio_spinup_server(ctx: FactorioContext) -> bool:
    savegame_name = os.path.abspath("Archipelago.zip")
    if not os.path.exists(savegame_name):
        logger.info(f"Creating savegame {savegame_name}")
        subprocess.run((
            executable, "--create", savegame_name
        ))
    factorio_process = subprocess.Popen(
        (executable, "--start-server", savegame_name, *(str(elem) for elem in server_args)),
        stderr=subprocess.PIPE,
        stdout=subprocess.PIPE,
        stdin=subprocess.DEVNULL,
        encoding="utf-8")
    factorio_server_logger.info("Started Information Exchange Factorio Server")
    factorio_queue = Queue()
    stream_factorio_output(factorio_process.stdout, factorio_queue, factorio_process)
    stream_factorio_output(factorio_process.stderr, factorio_queue, factorio_process)
    rcon_client = None
    try:
        while not ctx.auth:
            while not factorio_queue.empty():
                msg = factorio_queue.get()
                factorio_server_logger.info(msg)
                if "Loading mod AP-" in msg and msg.endswith("(data.lua)"):
                    parts = msg.split()
                    ctx.mod_version = Utils.Version(*(int(number) for number in parts[-2].split(".")))
                elif "Write data path: " in msg:
                    ctx.write_data_path = Utils.get_text_between(msg, "Write data path: ", " [")
                    if "AppData" in ctx.write_data_path:
                        logger.warning("It appears your mods are loaded from Appdata, "
                                       "this can lead to problems with multiple Factorio instances. "
                                       "If this is the case, you will get a file locked error running Factorio.")
                if not rcon_client and "Starting RCON interface at IP ADDR:" in msg:
                    rcon_client = factorio_rcon.RCONClient("localhost", rcon_port, rcon_password)
                    if ctx.mod_version == ctx.__class__.mod_version:
                        raise Exception("No Archipelago mod was loaded. Aborting.")
                    await get_info(ctx, rcon_client)
            await asyncio.sleep(0.01)

    except Exception as e:
        logger.exception(e, extra={"compact_gui": True})
        msg = "Aborted Factorio Server Bridge"
        logger.error(msg)
        ctx.gui_error(msg, e)
        ctx.exit_event.set()

    else:
        logger.info(
            f"Got World Information from AP Mod {tuple(ctx.mod_version)} for seed {ctx.seed_name} in slot {ctx.auth}")
        return True
    finally:
        factorio_process.terminate()
        factorio_process.wait(5)
    return False


async def main(args):
    ctx = FactorioContext(args.connect, args.password)
<<<<<<< HEAD
    ctx.bridge_chat_out = initial_bridge_chat_out
=======
    ctx.filter_item_sends = initial_filter_item_sends
>>>>>>> 924f484b
    ctx.server_task = asyncio.create_task(server_loop(ctx), name="ServerLoop")

    if gui_enabled:
        ctx.run_gui()
    ctx.run_cli()

    factorio_server_task = asyncio.create_task(factorio_spinup_server(ctx), name="FactorioSpinupServer")
    successful_launch = await factorio_server_task
    if successful_launch:
        factorio_server_task = asyncio.create_task(factorio_server_watcher(ctx), name="FactorioServer")
        progression_watcher = asyncio.create_task(
            game_watcher(ctx), name="FactorioProgressionWatcher")

        await ctx.exit_event.wait()
        ctx.server_address = None

        await progression_watcher
        await factorio_server_task

    await ctx.shutdown()


class FactorioJSONtoTextParser(JSONtoTextParser):
    def _handle_color(self, node: JSONMessagePart):
        colors = node["color"].split(";")
        for color in colors:
            if color in self.color_codes:
                node["text"] = f"[color=#{self.color_codes[color]}]{node['text']}[/color]"
            return self._handle_text(node)
        return self._handle_text(node)


if __name__ == '__main__':
    parser = get_base_parser(description="Optional arguments to FactorioClient follow. "
                                         "Remaining arguments get passed into bound Factorio instance."
                                         "Refer to Factorio --help for those.")
    parser.add_argument('--rcon-port', default='24242', type=int, help='Port to use to communicate with Factorio')
    parser.add_argument('--rcon-password', help='Password to authenticate with RCON.')
    parser.add_argument('--server-settings', help='Factorio server settings configuration file.')

    args, rest = parser.parse_known_args()
    colorama.init()
    rcon_port = args.rcon_port
    rcon_password = args.rcon_password if args.rcon_password else ''.join(
        random.choice(string.ascii_letters) for x in range(32))

    factorio_server_logger = logging.getLogger("FactorioServer")
    options = Utils.get_options()
    executable = options["factorio_options"]["executable"]
    server_settings = args.server_settings if args.server_settings else options["factorio_options"].get("server_settings", None)
    if server_settings:
        server_settings = os.path.abspath(server_settings)
<<<<<<< HEAD
    if not isinstance(options["factorio_options"]["bridge_chat_out"], bool):
        logging.warning(f"Warning: Option bridge_chat_out should be a bool.")
    initial_bridge_chat_out = bool(options["factorio_options"]["bridge_chat_out"])
=======
    if not isinstance(options["factorio_options"]["filter_item_sends"], bool):
        logging.warning(f"Warning: Option filter_item_sends should be a bool.")
    initial_filter_item_sends = bool(options["factorio_options"]["filter_item_sends"])
>>>>>>> 924f484b

    if not os.path.exists(os.path.dirname(executable)):
        raise FileNotFoundError(f"Path {os.path.dirname(executable)} does not exist or could not be accessed.")
    if os.path.isdir(executable):  # user entered a path to a directory, let's find the executable therein
        executable = os.path.join(executable, "factorio")
    if not os.path.isfile(executable):
        if os.path.isfile(executable + ".exe"):
            executable = executable + ".exe"
        else:
            raise FileNotFoundError(f"Path {executable} is not an executable file.")

    if server_settings and os.path.isfile(server_settings):
        server_args = ("--rcon-port", rcon_port, "--rcon-password", rcon_password, "--server-settings", server_settings, *rest)
    else:
        server_args = ("--rcon-port", rcon_port, "--rcon-password", rcon_password, *rest)

    asyncio.run(main(args))
    colorama.deinit()<|MERGE_RESOLUTION|>--- conflicted
+++ resolved
@@ -48,16 +48,13 @@
         """Manually trigger a resync."""
         self.ctx.awaiting_bridge = True
 
-<<<<<<< HEAD
+    def _cmd_toggle_send_filter(self):
+        """Toggle filtering of item sends that get displayed in-game to only those that involve you."""
+        self.ctx.toggle_filter_item_sends()
+
     def _cmd_toggle_chat(self):
         """Toggle sending of chat messages from players on the Factorio server to Archipelago."""
         self.ctx.toggle_bridge_chat_out()
-=======
-    def _cmd_toggle_send_filter(self):
-        """Toggle filtering of item sends that get displayed in-game to only those that involve you."""
-        self.ctx.toggle_filter_item_sends()
-
->>>>>>> 924f484b
 
 class FactorioContext(CommonContext):
     command_processor = FactorioCommandProcessor
@@ -77,12 +74,9 @@
         self.factorio_json_text_parser = FactorioJSONtoTextParser(self)
         self.energy_link_increment = 0
         self.last_deplete = 0
-<<<<<<< HEAD
+        self.filter_item_sends: bool = False
         self.multiplayer: bool = False  # whether multiple different players have connected
         self.bridge_chat_out: bool = True
-=======
-        self.filter_item_sends: bool = False
->>>>>>> 924f484b
 
     async def server_auth(self, password_requested: bool = False):
         if password_requested and not self.password:
@@ -104,14 +98,10 @@
 
     def on_print_json(self, args: dict):
         if self.rcon_client:
-<<<<<<< HEAD
-            text = self.factorio_json_text_parser(copy.deepcopy(args["data"]))
-            if not text.startswith(self.player_names[self.slot] + ":"):
-=======
             if not self.filter_item_sends or not self.is_uninteresting_item_send(args):
                 text = self.factorio_json_text_parser(copy.deepcopy(args["data"]))
->>>>>>> 924f484b
-                self.print_to_game(text)
+                if not text.startswith(self.player_names[self.slot] + ":"):
+                    self.print_to_game(text)
         super(FactorioContext, self).on_print_json(args)
 
     @property
@@ -148,7 +138,6 @@
                                      f"{Utils.format_SI_prefix(args['value'])}J remaining.")
                         self.rcon_client.send_command(f"/ap-energylink {gained}")
 
-<<<<<<< HEAD
     def on_user_say(self, text: str) -> typing.Optional[str]:
         # Mirror chat sent from the UI to the Factorio server.
         self.print_to_game(f"{self.player_names[self.slot]}: {text}")
@@ -169,6 +158,15 @@
 
         prefix = f"({user}) " if self.multiplayer else ""
         await self.send_msgs([{"cmd": "Say", "text": f"{prefix}{message}"}])
+
+    def toggle_filter_item_sends(self) -> None:
+        self.filter_item_sends = not self.filter_item_sends
+        if self.filter_item_sends:
+            announcement = "Item sends are now filtered."
+        else:
+            announcement = "Item sends are no longer filtered."
+        logger.info(announcement)
+        self.print_to_game(announcement)
 
     def toggle_bridge_chat_out(self) -> None:
         self.bridge_chat_out = not self.bridge_chat_out
@@ -176,14 +174,6 @@
             announcement = "Chat is now bridged to Archipelago."
         else:
             announcement = "Chat is no longer bridged to Archipelago."
-=======
-    def toggle_filter_item_sends(self) -> None:
-        self.filter_item_sends = not self.filter_item_sends
-        if self.filter_item_sends:
-            announcement = "Item sends are now filtered."
-        else:
-            announcement = "Item sends are no longer filtered."
->>>>>>> 924f484b
         logger.info(announcement)
         self.print_to_game(announcement)
 
@@ -327,15 +317,12 @@
                 if not ctx.awaiting_bridge and "Archipelago Bridge Data available for game tick " in msg:
                     ctx.awaiting_bridge = True
                     factorio_server_logger.debug(msg)
-<<<<<<< HEAD
+                elif re.match(r"^[0-9.]+ Script @[^ ]+\.lua:\d+: Player command toggle-ap-send-filter", msg):
+                    factorio_server_logger.debug(msg)
+                    ctx.toggle_filter_item_sends()
                 elif re.match(r"^[0-9.]+ Script @[^ ]+\.lua:\d+: Player command toggle-ap-chat$", msg):
                     factorio_server_logger.debug(msg)
                     ctx.toggle_bridge_chat_out()
-=======
-                elif re.match(r"^[0-9.]+ Script @[^ ]+\.lua:\d+: Player command toggle-ap-send-filter", msg):
-                    factorio_server_logger.debug(msg)
-                    ctx.toggle_filter_item_sends()
->>>>>>> 924f484b
                 else:
                     factorio_server_logger.info(msg)
                     match = re.match(r"^\d\d\d\d-\d\d-\d\d \d\d:\d\d:\d\d \[CHAT\] ([^:]+): (.*)$", msg)
@@ -440,11 +427,8 @@
 
 async def main(args):
     ctx = FactorioContext(args.connect, args.password)
-<<<<<<< HEAD
+    ctx.filter_item_sends = initial_filter_item_sends
     ctx.bridge_chat_out = initial_bridge_chat_out
-=======
-    ctx.filter_item_sends = initial_filter_item_sends
->>>>>>> 924f484b
     ctx.server_task = asyncio.create_task(server_loop(ctx), name="ServerLoop")
 
     if gui_enabled:
@@ -497,15 +481,12 @@
     server_settings = args.server_settings if args.server_settings else options["factorio_options"].get("server_settings", None)
     if server_settings:
         server_settings = os.path.abspath(server_settings)
-<<<<<<< HEAD
+    if not isinstance(options["factorio_options"]["filter_item_sends"], bool):
+        logging.warning(f"Warning: Option filter_item_sends should be a bool.")
+    initial_filter_item_sends = bool(options["factorio_options"]["filter_item_sends"])
     if not isinstance(options["factorio_options"]["bridge_chat_out"], bool):
         logging.warning(f"Warning: Option bridge_chat_out should be a bool.")
     initial_bridge_chat_out = bool(options["factorio_options"]["bridge_chat_out"])
-=======
-    if not isinstance(options["factorio_options"]["filter_item_sends"], bool):
-        logging.warning(f"Warning: Option filter_item_sends should be a bool.")
-    initial_filter_item_sends = bool(options["factorio_options"]["filter_item_sends"])
->>>>>>> 924f484b
 
     if not os.path.exists(os.path.dirname(executable)):
         raise FileNotFoundError(f"Path {os.path.dirname(executable)} does not exist or could not be accessed.")
