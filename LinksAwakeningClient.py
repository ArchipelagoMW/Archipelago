import ModuleUpdate
ModuleUpdate.update()

import Utils

if __name__ == "__main__":
    Utils.init_logging("LinksAwakeningContext", exception_logger="Client")

import asyncio
import base64
import binascii
import colorama
import io
import os
import re
import select
import shlex
import socket
import struct
import sys
import subprocess
import time
import typing
from enum import IntEnum


from CommonClient import (CommonContext, ClientCommandProcessor, get_base_parser, gui_enabled, logger, server_loop)
from NetUtils import ClientStatus
from worlds.ladx import LinksAwakeningWorld
from worlds.ladx import Common
from worlds.ladx.GpsTracker import GpsTracker
from worlds.ladx.TrackerConsts import storage_key
from worlds.ladx.ItemTracker import ItemTracker
<<<<<<< HEAD
from worlds.ladx.Locations import links_awakening_location_meta_to_id
from worlds.ladx.Tracker import LocationTracker, MagpieBridge
=======
from worlds.ladx.LADXR.checkMetadata import checkMetadataTable
from worlds.ladx.Locations import get_locations_to_id, meta_to_name
from worlds.ladx.Tracker import LocationTracker, MagpieBridge, Check
>>>>>>> 002202ff

links_awakening_location_id_to_meta = {v:k for k,v in links_awakening_location_meta_to_id.items()}


class GameboyException(Exception):
    pass


class RetroArchDisconnectError(GameboyException):
    pass


class InvalidEmulatorStateError(GameboyException):
    pass


class BadRetroArchResponse(GameboyException):
    pass


def clamp(minimum, number, maximum):
    return max(minimum, min(maximum, number))


class LAClientConstants:
    # Memory locations
    ROMGameID = 0x0051  # 4 bytes
    SlotName = 0x0134
    wGameplayType = 0xDB95
    wHealth = 0xDB5A

    wMWRecvIndexHi = 0xDDF6   # RO: The index of the next item to receive.
    wMWRecvIndexLo = 0xDDF7   #     If given something different it will be ignored.
    wMWCommand = 0xDDF8       # RW: See MWCommands
    wMWItemCode = 0xDDF9      # RW: Item code to give the player
    wMWItemSenderHi = 0xDDFA  # RW: Unused, but maybe will set up more rom banks in the future
    wMWItemSenderLo = 0xDDFB  # RW: ID for sending player
    wMWMultipurposeC = 0xDDFC # RW
    wMWMultipurposeD = 0xDDFD # RW
    wMWMultipurposeE = 0xDDFE # RW
    wMWMultipurposeF = 0xDDFF # RW

    wCheckAddress = 0xC0FF - 0x4
    WRamCheckSize = 0x4
    WRamSafetyValue = bytearray([0]*WRamCheckSize)

    wRamStart = 0xC000
    hRamStart = 0xFF80
    hRamSize = 0x80

    MinGameplayValue = 0x06
    MaxGameplayValue = 0x1A
    VictoryGameplayAndSub = 0x0102


class MWCommands(IntEnum):
    # bit 0: send item
    # bit 1: consider receive index for item send and tick up
    # bit 2: collect location
    # bit 3: send death link
    # bit 4,5: clear trade item (bit in wMWMultipurposeF)
    NONE =              0b00000000
    SEND_ITEM_SPECIAL = 0b00000001
    SEND_ITEM =         0b00000011
    COLLECT =           0b00000100
    COLLECT_WITH_ITEM = 0b00000101
    DEATH_LINK =        0b00001000
    CLEAR_TRADE_1 =     0b00010000
    CLEAR_TRADE_2 =     0b00100000


class DeathLinkStatus(IntEnum):
    NONE = 0
    PENDING = 1
    DYING = 2


class RAGameboy():
    cache = []
    last_cache_read = None
    socket = None

    def __init__(self, address, port) -> None:
        self.cache_start = LAClientConstants.wRamStart
        self.cache_size = LAClientConstants.hRamStart + LAClientConstants.hRamSize - LAClientConstants.wRamStart

        self.address = address
        self.port = port
        self.socket = socket.socket(socket.AF_INET, socket.SOCK_DGRAM)
        assert (self.socket)
        self.socket.setblocking(False)

    async def send_command(self, command, timeout=1.0):
        self.send(f'{command}\n')
        response_str = await self.async_recv()
        self.check_command_response(command, response_str)
        return response_str.rstrip()

    async def get_retroarch_version(self):
        return await self.send_command("VERSION")

    async def get_retroarch_status(self):
        return await self.send_command("GET_STATUS")

    def set_checks_range(self, checks_start, checks_size):
        self.checks_start = checks_start
        self.checks_size = checks_size

    def set_location_range(self, location_start, location_size, critical_addresses):
        self.location_start = location_start
        self.location_size = location_size
        self.critical_location_addresses = critical_addresses

    def send(self, b):
        if type(b) is str:
            b = b.encode('ascii')
        self.socket.sendto(b, (self.address, self.port))

    def recv(self):
        select.select([self.socket], [], [])
        response, _ = self.socket.recvfrom(4096)
        return response

    async def async_recv(self, timeout=1.0):
        response = await asyncio.wait_for(asyncio.get_event_loop().sock_recv(self.socket, 4096), timeout)
        return response

    async def check_safe_gameplay(self, throw=True):
        async def check_wram():
            check_values = await self.async_read_memory(LAClientConstants.wCheckAddress, LAClientConstants.WRamCheckSize)

            if check_values != LAClientConstants.WRamSafetyValue:
                if throw:
                    raise InvalidEmulatorStateError()
                return False
            return True

        if not await check_wram():
            if throw:
                raise InvalidEmulatorStateError()
            return False

        gameplay_value = await self.async_read_memory(LAClientConstants.wGameplayType)
        gameplay_value = gameplay_value[0]
        # In gameplay or credits
        if not (LAClientConstants.MinGameplayValue <= gameplay_value <= LAClientConstants.MaxGameplayValue) and gameplay_value != 0x1:
            if throw:
                logger.info("invalid emu state")
                raise InvalidEmulatorStateError()
            return False
        if not await check_wram():
            if throw:
                raise InvalidEmulatorStateError()
            return False
        return True

    # We're sadly unable to update the whole cache at once
    # as RetroArch only gives back some number of bytes at a time
    # So instead read as big as chunks at a time as we can manage
    async def update_cache(self):
        # First read the safety address - if it's invalid, bail
        self.cache = []

        if not await self.check_safe_gameplay():
            return

        attempts = 0
        while True:
            # RA doesn't let us do an atomic read of a large enough block of RAM
            # Some bytes can't change in between reading location_block and hram_block
            location_block = await self.read_memory_block(self.location_start, self.location_size)
            hram_block = await self.read_memory_block(LAClientConstants.hRamStart, LAClientConstants.hRamSize)
            verification_block = await self.read_memory_block(self.location_start, self.location_size)

            valid = True
            for address in self.critical_location_addresses:
                if location_block[address - self.location_start] != verification_block[address - self.location_start]:
                    valid = False

            if valid:
                break

            attempts += 1

            # Shouldn't really happen, but keep it from choking
            if attempts > 5:
                return

        checks_block = await self.read_memory_block(self.checks_start, self.checks_size)

        if not await self.check_safe_gameplay():
            return

        self.cache = bytearray(self.cache_size)

        start = self.checks_start - self.cache_start
        self.cache[start:start + len(checks_block)] = checks_block

        start = self.location_start - self.cache_start
        self.cache[start:start + len(location_block)] = location_block

        start = LAClientConstants.hRamStart - self.cache_start
        self.cache[start:start + len(hram_block)] = hram_block

        self.last_cache_read = time.time()

    async def read_memory_block(self, address: int, size: int):
        block = bytearray()
        remaining_size = size
        while remaining_size:
            chunk = await self.async_read_memory(address + len(block), remaining_size)
            remaining_size -= len(chunk)
            block += chunk

        return block

    async def read_memory_cache(self, addresses):
        if not self.last_cache_read or self.last_cache_read + 0.1 < time.time():
            await self.update_cache()
        if not self.cache:
            return None
        assert (len(self.cache) == self.cache_size)
        for address in addresses:
            assert self.cache_start <= address <= self.cache_start + self.cache_size
        r = {address: self.cache[address - self.cache_start]
             for address in addresses}
        return r

    async def async_read_memory_safe(self, address, size=1):
        # whenever we do a read for a check, we need to make sure that we aren't reading
        # garbage memory values - we also need to protect against reading a value, then the emulator resetting
        #
        # ...actually, we probably _only_ need the post check

        # Check before read
        if not await self.check_safe_gameplay():
            return None

        # Do read
        r = await self.async_read_memory(address, size)

        # Check after read
        if not await self.check_safe_gameplay():
            return None

        return r

    def check_command_response(self, command: str, response: bytes):
        if command == "VERSION":
            ok = re.match(r"\d+\.\d+\.\d+", response.decode('ascii')) is not None
        else:
            ok = response.startswith(command.encode())
        if not ok:
            logger.warning(f"Bad response to command {command} - {response}")
            raise BadRetroArchResponse()

    def read_memory(self, address, size=1):
        command = "READ_CORE_MEMORY"

        self.send(f'{command} {hex(address)} {size}\n')
        response = self.recv()

        self.check_command_response(command, response)

        splits = response.decode().split(" ", 2)
        # Ignore the address for now
        if splits[2][:2] == "-1":
            raise BadRetroArchResponse()

        # TODO: check response address, check hex behavior between RA and BH

        return bytearray.fromhex(splits[2])

    async def async_read_memory(self, address, size=1):
        command = "READ_CORE_MEMORY"

        self.send(f'{command} {hex(address)} {size}\n')
        response = await self.async_recv()
        self.check_command_response(command, response)
        response = response[:-1]
        splits = response.decode().split(" ", 2)
        try:
            response_addr = int(splits[1], 16)
        except ValueError:
            raise BadRetroArchResponse()

        if response_addr != address:
            raise BadRetroArchResponse()

        ret = bytearray.fromhex(splits[2])
        if len(ret) > size:
            raise BadRetroArchResponse()
        return ret

    def write_memory(self, address, bytes):
        command = "WRITE_CORE_MEMORY"

        self.send(f'{command} {hex(address)} {" ".join(hex(b) for b in bytes)}')
        select.select([self.socket], [], [])
        response, _ = self.socket.recvfrom(4096)
        self.check_command_response(command, response)
        splits = response.decode().split(" ", 3)

        assert (splits[0] == command)

        if splits[2] == "-1":
            logger.info(splits[3])

    def send_mw_command(self, command, item_code=0xFF, item_sender=0x0000,
                        mp_c=0x00, mp_d=0x00, mp_e=0x00, mp_f=0x00,
                        mp_cd=0x0000, mp_ef=0x0000):
        [sender_high, sender_low] = struct.pack('>H', item_sender)
        if mp_cd:
            [mp_c, mp_d] = struct.pack('>H', mp_cd)
        if mp_ef:
            [mp_e, mp_f] = struct.pack('>H', mp_ef)
        msg = [command, item_code, sender_high, sender_low, mp_c, mp_d, mp_e, mp_f]
        self.write_memory(LAClientConstants.wMWCommand, msg)


class LinksAwakeningClient():
    socket = None
    gameboy = None
    tracker = None
    auth = None
    game_crc = None
    collect_enabled = True
    death_link_status = DeathLinkStatus.NONE
    retroarch_address = None
    retroarch_port = None
    gameboy = None

    def __init__(self, retroarch_address="127.0.0.1", retroarch_port=55355):
        self.retroarch_address = retroarch_address
        self.retroarch_port = retroarch_port
        pass

    stop_bizhawk_spam = False
    async def wait_for_retroarch_connection(self):
        if not self.stop_bizhawk_spam:
            logger.info("Waiting on connection to Retroarch...")
            self.stop_bizhawk_spam = True
        self.gameboy = RAGameboy(self.retroarch_address, self.retroarch_port)

        while True:
            try:
                version = await self.gameboy.get_retroarch_version()
                NO_CONTENT = b"GET_STATUS CONTENTLESS"
                status = NO_CONTENT
                core_type = None
                GAME_BOY = b"game_boy"
                while status == NO_CONTENT or core_type != GAME_BOY:
                    status = await self.gameboy.get_retroarch_status()
                    if status.count(b" ") < 2:
                        await asyncio.sleep(1.0)
                        continue
                    GET_STATUS, PLAYING, info = status.split(b" ", 2)
                    if status.count(b",") < 2:
                        await asyncio.sleep(1.0)
                        continue
                    core_type, rom_name, self.game_crc = info.split(b",", 2)
                    if core_type != GAME_BOY:
                        logger.info(
                            f"Core type should be '{GAME_BOY}', found {core_type} instead - wrong type of ROM?")
                        await asyncio.sleep(1.0)
                        continue
                self.stop_bizhawk_spam = False
                logger.info(f"Connected to Retroarch {version.decode('ascii', errors='replace')} "
                            f"running {rom_name.decode('ascii', errors='replace')}")
                return
            except (BlockingIOError, TimeoutError, ConnectionResetError):
                await asyncio.sleep(1.0)
                pass

    async def reset_auth(self):
        auth = binascii.hexlify(await self.gameboy.async_read_memory(LAClientConstants.SlotName, 12)).decode()
        self.auth = auth

    async def wait_and_init_tracker(self, magpie: MagpieBridge):
        await self.wait_for_game_ready()
        self.tracker = LocationTracker(self.gameboy)
        self.item_tracker = ItemTracker(self.gameboy)
        self.gps_tracker = GpsTracker(self.gameboy)
        magpie.gps_tracker = self.gps_tracker

    # The key location is blocked from collection unless the value location
    # has also been checked.
    dependent_location_meta_ids = {
        "0x301-0": "0x301-1", # Tunic Fairy Item 1 -> Tunic Fairy Item 2
        "0x301-1": "0x301-0", # Tunic Fairy Item 2 -> Tunic Fairy Item 1
        "0x106": "0x102",     # Moldorm Heart Container -> Full Moon Cello
        "0x12B": "0x12A",     # Genie Heart Container -> Conch Horn
        "0x15A": "0x159",     # Slime Eye Heart Container -> Sea Lily's Bell
        "0x166": "0x162",     # Angler Fish Heart Container -> Surf Harp
        "0x185": "0x182",     # Slime Eel Heart Container -> Wind Marimba
        "0x1BC": "0x1B5",     # Facade Heart Container -> Coral Triangle
        "0x223": "0x22C",     # Evil Eagle Heart Container -> Organ of Evening Calm
        "0x234": "0x230",     # Hot Head Heart Container -> Thunder Drum
    }
    dependent_location_ids = {
        links_awakening_location_meta_to_id[k]: links_awakening_location_meta_to_id[v]
        for k, v in dependent_location_meta_ids.items()}

    # for these locations, only collect if the player has the trade item, and then take the trade item
    restricted_trades = {
        "0x2A6-Trade": {"cmd": MWCommands.CLEAR_TRADE_1, "mask": ~(1<<0)&0xFF, "item": "TRADING_ITEM_YOSHI_DOLL" },
        "0x2B2-Trade": {"cmd": MWCommands.CLEAR_TRADE_1, "mask": ~(1<<1)&0xFF, "item": "TRADING_ITEM_RIBBON" },
        "0x2FE-Trade": {"cmd": MWCommands.CLEAR_TRADE_1, "mask": ~(1<<2)&0xFF, "item": "TRADING_ITEM_DOG_FOOD" },
        "0x07B-Trade": {"cmd": MWCommands.CLEAR_TRADE_1, "mask": ~(1<<3)&0xFF, "item": "TRADING_ITEM_BANANAS" },
        "0x087-Trade": {"cmd": MWCommands.CLEAR_TRADE_1, "mask": ~(1<<4)&0xFF, "item": "TRADING_ITEM_STICK" },
        "0x2D7-Trade": {"cmd": MWCommands.CLEAR_TRADE_1, "mask": ~(1<<5)&0xFF, "item": "TRADING_ITEM_HONEYCOMB" },
        "0x019-Trade": {"cmd": MWCommands.CLEAR_TRADE_1, "mask": ~(1<<6)&0xFF, "item": "TRADING_ITEM_PINEAPPLE" },
        "0x2D9-Trade": {"cmd": MWCommands.CLEAR_TRADE_1, "mask": ~(1<<7)&0xFF, "item": "TRADING_ITEM_HIBISCUS" },
        "0x2A8-Trade": {"cmd": MWCommands.CLEAR_TRADE_2, "mask": ~(1<<0)&0xFF, "item": "TRADING_ITEM_LETTER" },
        "0x0CD-Trade": {"cmd": MWCommands.CLEAR_TRADE_2, "mask": ~(1<<1)&0xFF, "item": "TRADING_ITEM_BROOM" },
        "0x2F5-Trade": {"cmd": MWCommands.CLEAR_TRADE_2, "mask": ~(1<<2)&0xFF, "item": "TRADING_ITEM_FISHING_HOOK" },
        "0x0C9-Trade": {"cmd": MWCommands.CLEAR_TRADE_2, "mask": ~(1<<3)&0xFF, "item": "TRADING_ITEM_NECKLACE" },
    }

    async def collect(self, ctx):
        if not self.gps_tracker.room or self.gps_tracker.is_transitioning:
            return
        current_room = '0x' + hex(self.gps_tracker.room)[2:].zfill(3).upper()
        for id in ctx.checked_locations:
            meta_id = links_awakening_location_id_to_meta[id]
            is_checked = next(x for x in self.tracker.all_checks if x.id == meta_id).value
            trade = self.restricted_trades.get(meta_id)
            if(is_checked
               or current_room == meta_id[:5] # player is in the location room
               or id not in ctx.locations_info # location scout data not in yet
               or (trade and not self.item_tracker.itemDict[trade["item"]].value) # restricted trade not met
               or (id in self.dependent_location_ids
                   and self.dependent_location_ids.get(id) not in ctx.checked_locations)): # location dependency not met
                continue
            check = self.tracker.meta_to_check[meta_id]
            item = ctx.locations_info[id]
            args = {
                "command": MWCommands.COLLECT,
                "mp_cd": check.address,
                "mp_e": check.mask,
            }
            if item.player == ctx.slot:
                args["command"] |= MWCommands.SEND_ITEM_SPECIAL
                args["item_code"] = item.item - Common.BASE_ID
                args["item_sender"] = clamp(0, ctx.slot, 100)
            if trade:
                args["command"] |= trade["cmd"]
                args["mp_f"] = trade["mask"]
            self.gameboy.send_mw_command(**args)
            break # one per cycle
        locations_to_scout = ctx.checked_locations - ctx.scouted_locations
        if len(locations_to_scout):
            await ctx.send_msgs([{
                "cmd": "LocationScouts",
                "locations": locations_to_scout
            }])
            ctx.scouted_locations.update(locations_to_scout)

    should_reset_auth = False
    async def wait_for_game_ready(self):
        logger.info("Waiting on game to be in valid state...")
        while not await self.gameboy.check_safe_gameplay(throw=False):
            if self.should_reset_auth:
                self.should_reset_auth = False
                raise GameboyException("Resetting due to wrong archipelago server")
        logger.info("Game connection ready!")

    async def main_tick(self, ctx, item_get_cb, win_cb, death_link_cb):
        await self.gameboy.update_cache()

        await self.tracker.readChecks(item_get_cb)
        await self.item_tracker.readItems()
        await self.gps_tracker.read_location()
        await self.gps_tracker.read_entrances()

        if not ctx.slot or not self.tracker.has_start_item():
            return

        wGameplayType = (await self.gameboy.async_read_memory(LAClientConstants.wGameplayType))[0]
        wHealth = (await self.gameboy.async_read_memory(LAClientConstants.wHealth))[0]
        cmd_block = await self.gameboy.async_read_memory(LAClientConstants.wMWRecvIndexHi, 3)
        [wMWRecvIndexHi, wMWRecvIndexLo, wMWCommand] = cmd_block

        if wGameplayType == 1: # Credits
            await win_cb()

        if self.death_link_status == DeathLinkStatus.NONE:
            if not wHealth: # natural death
                death_link_cb()
                self.death_link_status = DeathLinkStatus.DYING
        elif self.death_link_status == DeathLinkStatus.PENDING:
            self.gameboy.send_mw_command(command=MWCommands.DEATH_LINK)
            self.death_link_status = DeathLinkStatus.DYING
        elif self.death_link_status == DeathLinkStatus.DYING:
            if wHealth:
                self.death_link_status = DeathLinkStatus.NONE

        if wMWCommand or self.death_link_status:
            return

        recv_index = wMWRecvIndexHi << 8 | wMWRecvIndexLo
        if recv_index in ctx.recvd_checks:
            item = ctx.recvd_checks[recv_index]
            self.gameboy.send_mw_command(command=MWCommands.SEND_ITEM,
                                         item_code=item.item - Common.BASE_ID,
                                         item_sender=clamp(0, item.player, 100),
                                         mp_cd=recv_index)
            return

        if self.collect_enabled:
            await self.collect(ctx)

all_tasks = set()

def create_task_log_exception(awaitable) -> asyncio.Task:
    async def _log_exception(awaitable):
        try:
            return await awaitable
        except Exception as e:
            logger.exception(e)
            pass
        finally:
            all_tasks.remove(task)
    task = asyncio.create_task(_log_exception(awaitable))
    all_tasks.add(task)


class LinksAwakeningCommandProcessor(ClientCommandProcessor):
    def __init__(self, ctx):
        super().__init__(ctx)

    def _cmd_toggle_collect(self):
        """Toggles collect."""
        if isinstance(self.ctx, LinksAwakeningContext):
            self.ctx.client.collect_enabled = not self.ctx.client.collect_enabled
            if self.ctx.client.collect_enabled:
                logger.info("Collect enabled")
            else:
                logger.info("Collect disabled")

    def _cmd_death_link(self):
        """Toggles death link."""
        if isinstance(self.ctx, LinksAwakeningContext):
            Utils.async_start(self.ctx.update_death_link("DeathLink" not in self.ctx.tags))

    def _cmd_die(self):
        """Simulate received death link."""
        if isinstance(self.ctx, LinksAwakeningContext):
            self.ctx.client.death_link_status = DeathLinkStatus.PENDING


class LinksAwakeningContext(CommonContext):
    tags = {"AP"}
    game = Common.LINKS_AWAKENING
    command_processor = LinksAwakeningCommandProcessor
    items_handling = 0b101
    want_slot_data = True
    la_task = None
    client = None
    found_checks = set()
    scouted_locations = set()
    recvd_checks = {}
    last_resend = time.time()

    magpie_enabled = False
    magpie = None
    magpie_task = None
    won = False

    @property
    def slot_storage_key(self):
        return f"{self.slot_info[self.slot].name}_{storage_key}"

    def __init__(self, server_address: str | None, password: str | None, magpie: bool) -> None:
        self.client = LinksAwakeningClient()
        self.slot_data = {}

        if magpie:
            self.magpie_enabled = True
            self.magpie = MagpieBridge()
        super().__init__(server_address, password)

    def run_gui(self) -> None:
        import webbrowser
        from kvui import GameManager
        from kivy.metrics import dp
        from kivymd.uix.button import MDButton, MDButtonText

        class LADXManager(GameManager):
            logging_pairs = [
                ("Client", "Archipelago"),
                ("Tracker", "Tracker"),
            ]
            base_title = "Archipelago Links Awakening DX Client"

            def build(self):
                b = super().build()

                if self.ctx.magpie_enabled:
                    button = MDButton(MDButtonText(text="Open Tracker"), style="filled", size=(dp(100), dp(70)), radius=5,
                                      size_hint_x=None, size_hint_y=None, pos_hint={"center_y": 0.55},
                                      on_press=lambda _: webbrowser.open('https://magpietracker.us/?enable_autotracker=1'))
                    button.height = self.server_connect_bar.height
                    self.connect_layout.add_widget(button)

                return b

        self.ui = LADXManager(self)
        self.ui_task = asyncio.create_task(self.ui.async_run(), name="UI")

    async def send_new_entrances(self, entrances: typing.Dict[str, str]):
        # Store the entrances we find on the server for future sessions
        message = [{
            "cmd": "Set",
            "key": self.slot_storage_key,
            "default": {},
            "want_reply": False,
            "operations": [{"operation": "update", "value": entrances}],
        }]

        await self.send_msgs(message)

    had_invalid_slot_data = None
    def event_invalid_slot(self):
        # The next time we try to connect, reset the game loop for new auth
        self.had_invalid_slot_data = True
        self.auth = None
        # Don't try to autoreconnect, it will just fail
        self.disconnected_intentionally = True
        CommonContext.event_invalid_slot(self)

    async def send_death_link(self):
        if "DeathLink" in self.tags:
            logger.info("DeathLink: Sending death to your friends...")
            self.last_death_link = time.time()
            await self.send_msgs([{
                "cmd": "Bounce", "tags": ["DeathLink"],
                "data": {
                    "time": self.last_death_link,
                    "source": self.slot_info[self.slot].name,
                    "cause": self.slot_info[self.slot].name + " had a nightmare."
                }
            }])

    async def send_victory(self):
        if not self.won:
            message = [{"cmd": "StatusUpdate",
                        "status": ClientStatus.CLIENT_GOAL}]
            logger.info("victory!")
            await self.send_msgs(message)
            self.won = True

    async def request_found_entrances(self):
        await self.send_msgs([{"cmd": "Get", "keys": [self.slot_storage_key]}])

        # Ask for updates so that players can co-op entrances in a seed
        await self.send_msgs([{"cmd": "SetNotify", "keys": [self.slot_storage_key]}])

    def on_death_link(self, data: typing.Dict[str, typing.Any]) -> None:
        self.client.death_link_status = DeathLinkStatus.PENDING
        super(LinksAwakeningContext, self).on_death_link(data)

    def new_checks(self, item_ids, ladxr_ids):
        self.found_checks.update(item_ids)
        create_task_log_exception(self.check_locations(self.found_checks))
        if self.magpie_enabled:
            create_task_log_exception(self.magpie.send_new_checks(ladxr_ids))

    async def server_auth(self, password_requested: bool = False):
        if password_requested and not self.password:
            await super(LinksAwakeningContext, self).server_auth(password_requested)

        if self.had_invalid_slot_data:
            # We are connecting when previously we had the wrong ROM or server - just in case
            # re-read the ROM so that if the user had the correct address but wrong ROM, we
            # allow a successful reconnect
            self.client.should_reset_auth = True
            self.had_invalid_slot_data = False

        while self.client.auth == None:
            await asyncio.sleep(0.1)

            # Just return if we're closing
            if self.exit_event.is_set():
                return
        self.auth = self.client.auth
        await self.send_connect()

    def on_package(self, cmd: str, args: dict):
        if cmd == "Connected":
            self.game = self.slot_info[self.slot].game
            self.slot_data = args.get("slot_data", {})
            # This is sent to magpie over local websocket to make its own connection
            self.slot_data.update({
                "server_address": self.server_address,
                "slot_name": self.player_names[self.slot],
                "password": self.password,
            })
            if self.slot_data.get("death_link"):
                Utils.async_start(self.update_death_link(True))

            # We can process linked items on already-checked checks now that we have slot_data
            if self.client.tracker:
                checked_checks = set(self.client.tracker.all_checks) - set(self.client.tracker.remaining_checks)
                self.add_linked_items(checked_checks)

        # TODO - use watcher_event
        if cmd == "ReceivedItems":
            for index, item in enumerate(args["items"], start=args["index"]):
                self.recvd_checks[index] = item

        if cmd == "Retrieved" and self.magpie_enabled and self.slot_storage_key in args["keys"]:
            self.client.gps_tracker.receive_found_entrances(args["keys"][self.slot_storage_key])

        if cmd == "SetReply" and self.magpie_enabled and args["key"] == self.slot_storage_key:
            self.client.gps_tracker.receive_found_entrances(args["value"])

    async def sync(self):
        sync_msg = [{'cmd': 'Sync'}]
        await self.send_msgs(sync_msg)

<<<<<<< HEAD
=======
    def add_linked_items(self, checks: typing.List[Check]):
        for check in checks:
            if check.value and check.linkedItem:
                linkedItem = check.linkedItem
                if 'condition' not in linkedItem or (self.slot_data and linkedItem['condition'](self.slot_data)):
                    self.client.item_tracker.setExtraItem(check.linkedItem['item'], check.linkedItem['qty'])

    item_id_lookup = get_locations_to_id()

>>>>>>> 002202ff
    async def run_game_loop(self):
        def on_item_get(ladxr_checks):
            checks = [links_awakening_location_meta_to_id[check.id] for check in ladxr_checks]
            self.new_checks(checks, [check.id for check in ladxr_checks])

            self.add_linked_items(ladxr_checks)

        async def victory():
            await self.send_victory()

        async def death_link():
            await self.send_death_link()

        if self.magpie_enabled:
            self.magpie_task = asyncio.create_task(self.magpie.serve())

        # yield to allow UI to start
        await asyncio.sleep(0)

        while True:
            try:
                # TODO: cancel all client tasks
                if not self.client.stop_bizhawk_spam:
                    logger.info("(Re)Starting game loop")
                self.found_checks.clear()
                # On restart of game loop, clear all checks, just in case we swapped ROMs
                # this isn't totally neccessary, but is extra safety against cross-ROM contamination
                self.recvd_checks.clear()
                await self.client.wait_for_retroarch_connection()
                await self.client.reset_auth()
                # If we find ourselves with new auth after the reset, reconnect
                if self.auth and self.client.auth != self.auth:
                    # It would be neat to reconnect here, but connection needs this loop to be running
                    logger.info("Detected new ROM, disconnecting...")
                    await self.disconnect()
                    continue

                if not self.recvd_checks:
                    await self.sync()

                await self.client.wait_and_init_tracker(self.magpie)

                min_tick_duration = 0.1
                last_tick = time.time()
                while True:
                    await self.client.main_tick(self, on_item_get, victory, death_link)

                    now = time.time()
                    tick_duration = now - last_tick
                    sleep_duration = max(min_tick_duration - tick_duration, 0)
                    await asyncio.sleep(sleep_duration)

                    last_tick = now

                    if self.last_resend + 5.0 < now:
                        self.last_resend = now
                        await self.check_locations(self.found_checks)
                    if self.magpie_enabled:
                        try:
                            self.magpie.set_checks(self.client.tracker.all_checks)
                            await self.magpie.set_item_tracker(self.client.item_tracker)
                            if self.slot_data and "slot_data" in self.magpie.features and not self.magpie.has_sent_slot_data:
                                self.magpie.slot_data = self.slot_data
                                await self.magpie.send_slot_data()

                            if self.client.gps_tracker.needs_found_entrances:
                                await self.request_found_entrances()
                                self.client.gps_tracker.needs_found_entrances = False

                            new_entrances = await self.magpie.send_gps(self.client.gps_tracker)
                            if new_entrances:
                                await self.send_new_entrances(new_entrances)
                        except Exception:
                            # Don't let magpie errors take out the client
                            pass
                    if self.client.should_reset_auth:
                        self.client.should_reset_auth = False
                        raise GameboyException("Resetting due to wrong archipelago server")
            except (GameboyException, asyncio.TimeoutError, TimeoutError, ConnectionResetError):
                await asyncio.sleep(1.0)

def run_game(romfile: str) -> None:
    auto_start = LinksAwakeningWorld.settings.rom_start

    if auto_start is True:
        import webbrowser
        webbrowser.open(romfile)
    elif isinstance(auto_start, str):
        args = shlex.split(auto_start)
        # Specify full path to ROM as we are going to cd in popen
        full_rom_path = os.path.realpath(romfile)
        args.append(full_rom_path)
        try:
            # set cwd so that paths to lua scripts are always relative to our client
            if getattr(sys, 'frozen', False):
                # The application is frozen
                script_dir = os.path.dirname(sys.executable)
            else:
                script_dir = os.path.dirname(os.path.realpath(__file__))

            subprocess.Popen(args, stdin=subprocess.DEVNULL, stdout=subprocess.DEVNULL, stderr=subprocess.DEVNULL, cwd=script_dir)
        except FileNotFoundError:
            logger.error(f"Couldn't launch ROM, {args[0]} is missing")

async def main():
    parser = get_base_parser(description="Link's Awakening Client.")
    parser.add_argument("--url", help="Archipelago connection url")
    parser.add_argument("--no-magpie", dest='magpie', default=True, action='store_false', help="Disable magpie bridge")
    parser.add_argument('diff_file', default="", type=str, nargs="?",
                        help='Path to a .apladx Archipelago Binary Patch file')

    args = parser.parse_args()

    if args.diff_file:
        import Patch
        logger.info("patch file was supplied - creating rom...")
        meta, rom_file = Patch.create_rom_file(args.diff_file)
        if "server" in meta and not args.connect:
            args.connect = meta["server"]
        logger.info(f"wrote rom file to {rom_file}")


    ctx = LinksAwakeningContext(args.connect, args.password, args.magpie)

    ctx.server_task = asyncio.create_task(server_loop(ctx), name="server loop")

    # TODO: nothing about the lambda about has to be in a lambda
    ctx.la_task = create_task_log_exception(ctx.run_game_loop())
    if gui_enabled:
        ctx.run_gui()
    ctx.run_cli()

    # Down below run_gui so that we get errors out of the process
    if args.diff_file:
        run_game(rom_file)

    await ctx.exit_event.wait()
    await ctx.shutdown()

if __name__ == '__main__':
    colorama.just_fix_windows_console()
    asyncio.run(main())
    colorama.deinit()
<|MERGE_RESOLUTION|>--- conflicted
+++ resolved
@@ -1,917 +1,906 @@
-import ModuleUpdate
-ModuleUpdate.update()
-
-import Utils
-
-if __name__ == "__main__":
-    Utils.init_logging("LinksAwakeningContext", exception_logger="Client")
-
-import asyncio
-import base64
-import binascii
-import colorama
-import io
-import os
-import re
-import select
-import shlex
-import socket
-import struct
-import sys
-import subprocess
-import time
-import typing
-from enum import IntEnum
-
-
-from CommonClient import (CommonContext, ClientCommandProcessor, get_base_parser, gui_enabled, logger, server_loop)
-from NetUtils import ClientStatus
-from worlds.ladx import LinksAwakeningWorld
-from worlds.ladx import Common
-from worlds.ladx.GpsTracker import GpsTracker
-from worlds.ladx.TrackerConsts import storage_key
-from worlds.ladx.ItemTracker import ItemTracker
-<<<<<<< HEAD
-from worlds.ladx.Locations import links_awakening_location_meta_to_id
-from worlds.ladx.Tracker import LocationTracker, MagpieBridge
-=======
-from worlds.ladx.LADXR.checkMetadata import checkMetadataTable
-from worlds.ladx.Locations import get_locations_to_id, meta_to_name
-from worlds.ladx.Tracker import LocationTracker, MagpieBridge, Check
->>>>>>> 002202ff
-
-links_awakening_location_id_to_meta = {v:k for k,v in links_awakening_location_meta_to_id.items()}
-
-
-class GameboyException(Exception):
-    pass
-
-
-class RetroArchDisconnectError(GameboyException):
-    pass
-
-
-class InvalidEmulatorStateError(GameboyException):
-    pass
-
-
-class BadRetroArchResponse(GameboyException):
-    pass
-
-
-def clamp(minimum, number, maximum):
-    return max(minimum, min(maximum, number))
-
-
-class LAClientConstants:
-    # Memory locations
-    ROMGameID = 0x0051  # 4 bytes
-    SlotName = 0x0134
-    wGameplayType = 0xDB95
-    wHealth = 0xDB5A
-
-    wMWRecvIndexHi = 0xDDF6   # RO: The index of the next item to receive.
-    wMWRecvIndexLo = 0xDDF7   #     If given something different it will be ignored.
-    wMWCommand = 0xDDF8       # RW: See MWCommands
-    wMWItemCode = 0xDDF9      # RW: Item code to give the player
-    wMWItemSenderHi = 0xDDFA  # RW: Unused, but maybe will set up more rom banks in the future
-    wMWItemSenderLo = 0xDDFB  # RW: ID for sending player
-    wMWMultipurposeC = 0xDDFC # RW
-    wMWMultipurposeD = 0xDDFD # RW
-    wMWMultipurposeE = 0xDDFE # RW
-    wMWMultipurposeF = 0xDDFF # RW
-
-    wCheckAddress = 0xC0FF - 0x4
-    WRamCheckSize = 0x4
-    WRamSafetyValue = bytearray([0]*WRamCheckSize)
-
-    wRamStart = 0xC000
-    hRamStart = 0xFF80
-    hRamSize = 0x80
-
-    MinGameplayValue = 0x06
-    MaxGameplayValue = 0x1A
-    VictoryGameplayAndSub = 0x0102
-
-
-class MWCommands(IntEnum):
-    # bit 0: send item
-    # bit 1: consider receive index for item send and tick up
-    # bit 2: collect location
-    # bit 3: send death link
-    # bit 4,5: clear trade item (bit in wMWMultipurposeF)
-    NONE =              0b00000000
-    SEND_ITEM_SPECIAL = 0b00000001
-    SEND_ITEM =         0b00000011
-    COLLECT =           0b00000100
-    COLLECT_WITH_ITEM = 0b00000101
-    DEATH_LINK =        0b00001000
-    CLEAR_TRADE_1 =     0b00010000
-    CLEAR_TRADE_2 =     0b00100000
-
-
-class DeathLinkStatus(IntEnum):
-    NONE = 0
-    PENDING = 1
-    DYING = 2
-
-
-class RAGameboy():
-    cache = []
-    last_cache_read = None
-    socket = None
-
-    def __init__(self, address, port) -> None:
-        self.cache_start = LAClientConstants.wRamStart
-        self.cache_size = LAClientConstants.hRamStart + LAClientConstants.hRamSize - LAClientConstants.wRamStart
-
-        self.address = address
-        self.port = port
-        self.socket = socket.socket(socket.AF_INET, socket.SOCK_DGRAM)
-        assert (self.socket)
-        self.socket.setblocking(False)
-
-    async def send_command(self, command, timeout=1.0):
-        self.send(f'{command}\n')
-        response_str = await self.async_recv()
-        self.check_command_response(command, response_str)
-        return response_str.rstrip()
-
-    async def get_retroarch_version(self):
-        return await self.send_command("VERSION")
-
-    async def get_retroarch_status(self):
-        return await self.send_command("GET_STATUS")
-
-    def set_checks_range(self, checks_start, checks_size):
-        self.checks_start = checks_start
-        self.checks_size = checks_size
-
-    def set_location_range(self, location_start, location_size, critical_addresses):
-        self.location_start = location_start
-        self.location_size = location_size
-        self.critical_location_addresses = critical_addresses
-
-    def send(self, b):
-        if type(b) is str:
-            b = b.encode('ascii')
-        self.socket.sendto(b, (self.address, self.port))
-
-    def recv(self):
-        select.select([self.socket], [], [])
-        response, _ = self.socket.recvfrom(4096)
-        return response
-
-    async def async_recv(self, timeout=1.0):
-        response = await asyncio.wait_for(asyncio.get_event_loop().sock_recv(self.socket, 4096), timeout)
-        return response
-
-    async def check_safe_gameplay(self, throw=True):
-        async def check_wram():
-            check_values = await self.async_read_memory(LAClientConstants.wCheckAddress, LAClientConstants.WRamCheckSize)
-
-            if check_values != LAClientConstants.WRamSafetyValue:
-                if throw:
-                    raise InvalidEmulatorStateError()
-                return False
-            return True
-
-        if not await check_wram():
-            if throw:
-                raise InvalidEmulatorStateError()
-            return False
-
-        gameplay_value = await self.async_read_memory(LAClientConstants.wGameplayType)
-        gameplay_value = gameplay_value[0]
-        # In gameplay or credits
-        if not (LAClientConstants.MinGameplayValue <= gameplay_value <= LAClientConstants.MaxGameplayValue) and gameplay_value != 0x1:
-            if throw:
-                logger.info("invalid emu state")
-                raise InvalidEmulatorStateError()
-            return False
-        if not await check_wram():
-            if throw:
-                raise InvalidEmulatorStateError()
-            return False
-        return True
-
-    # We're sadly unable to update the whole cache at once
-    # as RetroArch only gives back some number of bytes at a time
-    # So instead read as big as chunks at a time as we can manage
-    async def update_cache(self):
-        # First read the safety address - if it's invalid, bail
-        self.cache = []
-
-        if not await self.check_safe_gameplay():
-            return
-
-        attempts = 0
-        while True:
-            # RA doesn't let us do an atomic read of a large enough block of RAM
-            # Some bytes can't change in between reading location_block and hram_block
-            location_block = await self.read_memory_block(self.location_start, self.location_size)
-            hram_block = await self.read_memory_block(LAClientConstants.hRamStart, LAClientConstants.hRamSize)
-            verification_block = await self.read_memory_block(self.location_start, self.location_size)
-
-            valid = True
-            for address in self.critical_location_addresses:
-                if location_block[address - self.location_start] != verification_block[address - self.location_start]:
-                    valid = False
-
-            if valid:
-                break
-
-            attempts += 1
-
-            # Shouldn't really happen, but keep it from choking
-            if attempts > 5:
-                return
-
-        checks_block = await self.read_memory_block(self.checks_start, self.checks_size)
-
-        if not await self.check_safe_gameplay():
-            return
-
-        self.cache = bytearray(self.cache_size)
-
-        start = self.checks_start - self.cache_start
-        self.cache[start:start + len(checks_block)] = checks_block
-
-        start = self.location_start - self.cache_start
-        self.cache[start:start + len(location_block)] = location_block
-
-        start = LAClientConstants.hRamStart - self.cache_start
-        self.cache[start:start + len(hram_block)] = hram_block
-
-        self.last_cache_read = time.time()
-
-    async def read_memory_block(self, address: int, size: int):
-        block = bytearray()
-        remaining_size = size
-        while remaining_size:
-            chunk = await self.async_read_memory(address + len(block), remaining_size)
-            remaining_size -= len(chunk)
-            block += chunk
-
-        return block
-
-    async def read_memory_cache(self, addresses):
-        if not self.last_cache_read or self.last_cache_read + 0.1 < time.time():
-            await self.update_cache()
-        if not self.cache:
-            return None
-        assert (len(self.cache) == self.cache_size)
-        for address in addresses:
-            assert self.cache_start <= address <= self.cache_start + self.cache_size
-        r = {address: self.cache[address - self.cache_start]
-             for address in addresses}
-        return r
-
-    async def async_read_memory_safe(self, address, size=1):
-        # whenever we do a read for a check, we need to make sure that we aren't reading
-        # garbage memory values - we also need to protect against reading a value, then the emulator resetting
-        #
-        # ...actually, we probably _only_ need the post check
-
-        # Check before read
-        if not await self.check_safe_gameplay():
-            return None
-
-        # Do read
-        r = await self.async_read_memory(address, size)
-
-        # Check after read
-        if not await self.check_safe_gameplay():
-            return None
-
-        return r
-
-    def check_command_response(self, command: str, response: bytes):
-        if command == "VERSION":
-            ok = re.match(r"\d+\.\d+\.\d+", response.decode('ascii')) is not None
-        else:
-            ok = response.startswith(command.encode())
-        if not ok:
-            logger.warning(f"Bad response to command {command} - {response}")
-            raise BadRetroArchResponse()
-
-    def read_memory(self, address, size=1):
-        command = "READ_CORE_MEMORY"
-
-        self.send(f'{command} {hex(address)} {size}\n')
-        response = self.recv()
-
-        self.check_command_response(command, response)
-
-        splits = response.decode().split(" ", 2)
-        # Ignore the address for now
-        if splits[2][:2] == "-1":
-            raise BadRetroArchResponse()
-
-        # TODO: check response address, check hex behavior between RA and BH
-
-        return bytearray.fromhex(splits[2])
-
-    async def async_read_memory(self, address, size=1):
-        command = "READ_CORE_MEMORY"
-
-        self.send(f'{command} {hex(address)} {size}\n')
-        response = await self.async_recv()
-        self.check_command_response(command, response)
-        response = response[:-1]
-        splits = response.decode().split(" ", 2)
-        try:
-            response_addr = int(splits[1], 16)
-        except ValueError:
-            raise BadRetroArchResponse()
-
-        if response_addr != address:
-            raise BadRetroArchResponse()
-
-        ret = bytearray.fromhex(splits[2])
-        if len(ret) > size:
-            raise BadRetroArchResponse()
-        return ret
-
-    def write_memory(self, address, bytes):
-        command = "WRITE_CORE_MEMORY"
-
-        self.send(f'{command} {hex(address)} {" ".join(hex(b) for b in bytes)}')
-        select.select([self.socket], [], [])
-        response, _ = self.socket.recvfrom(4096)
-        self.check_command_response(command, response)
-        splits = response.decode().split(" ", 3)
-
-        assert (splits[0] == command)
-
-        if splits[2] == "-1":
-            logger.info(splits[3])
-
-    def send_mw_command(self, command, item_code=0xFF, item_sender=0x0000,
-                        mp_c=0x00, mp_d=0x00, mp_e=0x00, mp_f=0x00,
-                        mp_cd=0x0000, mp_ef=0x0000):
-        [sender_high, sender_low] = struct.pack('>H', item_sender)
-        if mp_cd:
-            [mp_c, mp_d] = struct.pack('>H', mp_cd)
-        if mp_ef:
-            [mp_e, mp_f] = struct.pack('>H', mp_ef)
-        msg = [command, item_code, sender_high, sender_low, mp_c, mp_d, mp_e, mp_f]
-        self.write_memory(LAClientConstants.wMWCommand, msg)
-
-
-class LinksAwakeningClient():
-    socket = None
-    gameboy = None
-    tracker = None
-    auth = None
-    game_crc = None
-    collect_enabled = True
-    death_link_status = DeathLinkStatus.NONE
-    retroarch_address = None
-    retroarch_port = None
-    gameboy = None
-
-    def __init__(self, retroarch_address="127.0.0.1", retroarch_port=55355):
-        self.retroarch_address = retroarch_address
-        self.retroarch_port = retroarch_port
-        pass
-
-    stop_bizhawk_spam = False
-    async def wait_for_retroarch_connection(self):
-        if not self.stop_bizhawk_spam:
-            logger.info("Waiting on connection to Retroarch...")
-            self.stop_bizhawk_spam = True
-        self.gameboy = RAGameboy(self.retroarch_address, self.retroarch_port)
-
-        while True:
-            try:
-                version = await self.gameboy.get_retroarch_version()
-                NO_CONTENT = b"GET_STATUS CONTENTLESS"
-                status = NO_CONTENT
-                core_type = None
-                GAME_BOY = b"game_boy"
-                while status == NO_CONTENT or core_type != GAME_BOY:
-                    status = await self.gameboy.get_retroarch_status()
-                    if status.count(b" ") < 2:
-                        await asyncio.sleep(1.0)
-                        continue
-                    GET_STATUS, PLAYING, info = status.split(b" ", 2)
-                    if status.count(b",") < 2:
-                        await asyncio.sleep(1.0)
-                        continue
-                    core_type, rom_name, self.game_crc = info.split(b",", 2)
-                    if core_type != GAME_BOY:
-                        logger.info(
-                            f"Core type should be '{GAME_BOY}', found {core_type} instead - wrong type of ROM?")
-                        await asyncio.sleep(1.0)
-                        continue
-                self.stop_bizhawk_spam = False
-                logger.info(f"Connected to Retroarch {version.decode('ascii', errors='replace')} "
-                            f"running {rom_name.decode('ascii', errors='replace')}")
-                return
-            except (BlockingIOError, TimeoutError, ConnectionResetError):
-                await asyncio.sleep(1.0)
-                pass
-
-    async def reset_auth(self):
-        auth = binascii.hexlify(await self.gameboy.async_read_memory(LAClientConstants.SlotName, 12)).decode()
-        self.auth = auth
-
-    async def wait_and_init_tracker(self, magpie: MagpieBridge):
-        await self.wait_for_game_ready()
-        self.tracker = LocationTracker(self.gameboy)
-        self.item_tracker = ItemTracker(self.gameboy)
-        self.gps_tracker = GpsTracker(self.gameboy)
-        magpie.gps_tracker = self.gps_tracker
-
-    # The key location is blocked from collection unless the value location
-    # has also been checked.
-    dependent_location_meta_ids = {
-        "0x301-0": "0x301-1", # Tunic Fairy Item 1 -> Tunic Fairy Item 2
-        "0x301-1": "0x301-0", # Tunic Fairy Item 2 -> Tunic Fairy Item 1
-        "0x106": "0x102",     # Moldorm Heart Container -> Full Moon Cello
-        "0x12B": "0x12A",     # Genie Heart Container -> Conch Horn
-        "0x15A": "0x159",     # Slime Eye Heart Container -> Sea Lily's Bell
-        "0x166": "0x162",     # Angler Fish Heart Container -> Surf Harp
-        "0x185": "0x182",     # Slime Eel Heart Container -> Wind Marimba
-        "0x1BC": "0x1B5",     # Facade Heart Container -> Coral Triangle
-        "0x223": "0x22C",     # Evil Eagle Heart Container -> Organ of Evening Calm
-        "0x234": "0x230",     # Hot Head Heart Container -> Thunder Drum
-    }
-    dependent_location_ids = {
-        links_awakening_location_meta_to_id[k]: links_awakening_location_meta_to_id[v]
-        for k, v in dependent_location_meta_ids.items()}
-
-    # for these locations, only collect if the player has the trade item, and then take the trade item
-    restricted_trades = {
-        "0x2A6-Trade": {"cmd": MWCommands.CLEAR_TRADE_1, "mask": ~(1<<0)&0xFF, "item": "TRADING_ITEM_YOSHI_DOLL" },
-        "0x2B2-Trade": {"cmd": MWCommands.CLEAR_TRADE_1, "mask": ~(1<<1)&0xFF, "item": "TRADING_ITEM_RIBBON" },
-        "0x2FE-Trade": {"cmd": MWCommands.CLEAR_TRADE_1, "mask": ~(1<<2)&0xFF, "item": "TRADING_ITEM_DOG_FOOD" },
-        "0x07B-Trade": {"cmd": MWCommands.CLEAR_TRADE_1, "mask": ~(1<<3)&0xFF, "item": "TRADING_ITEM_BANANAS" },
-        "0x087-Trade": {"cmd": MWCommands.CLEAR_TRADE_1, "mask": ~(1<<4)&0xFF, "item": "TRADING_ITEM_STICK" },
-        "0x2D7-Trade": {"cmd": MWCommands.CLEAR_TRADE_1, "mask": ~(1<<5)&0xFF, "item": "TRADING_ITEM_HONEYCOMB" },
-        "0x019-Trade": {"cmd": MWCommands.CLEAR_TRADE_1, "mask": ~(1<<6)&0xFF, "item": "TRADING_ITEM_PINEAPPLE" },
-        "0x2D9-Trade": {"cmd": MWCommands.CLEAR_TRADE_1, "mask": ~(1<<7)&0xFF, "item": "TRADING_ITEM_HIBISCUS" },
-        "0x2A8-Trade": {"cmd": MWCommands.CLEAR_TRADE_2, "mask": ~(1<<0)&0xFF, "item": "TRADING_ITEM_LETTER" },
-        "0x0CD-Trade": {"cmd": MWCommands.CLEAR_TRADE_2, "mask": ~(1<<1)&0xFF, "item": "TRADING_ITEM_BROOM" },
-        "0x2F5-Trade": {"cmd": MWCommands.CLEAR_TRADE_2, "mask": ~(1<<2)&0xFF, "item": "TRADING_ITEM_FISHING_HOOK" },
-        "0x0C9-Trade": {"cmd": MWCommands.CLEAR_TRADE_2, "mask": ~(1<<3)&0xFF, "item": "TRADING_ITEM_NECKLACE" },
-    }
-
-    async def collect(self, ctx):
-        if not self.gps_tracker.room or self.gps_tracker.is_transitioning:
-            return
-        current_room = '0x' + hex(self.gps_tracker.room)[2:].zfill(3).upper()
-        for id in ctx.checked_locations:
-            meta_id = links_awakening_location_id_to_meta[id]
-            is_checked = next(x for x in self.tracker.all_checks if x.id == meta_id).value
-            trade = self.restricted_trades.get(meta_id)
-            if(is_checked
-               or current_room == meta_id[:5] # player is in the location room
-               or id not in ctx.locations_info # location scout data not in yet
-               or (trade and not self.item_tracker.itemDict[trade["item"]].value) # restricted trade not met
-               or (id in self.dependent_location_ids
-                   and self.dependent_location_ids.get(id) not in ctx.checked_locations)): # location dependency not met
-                continue
-            check = self.tracker.meta_to_check[meta_id]
-            item = ctx.locations_info[id]
-            args = {
-                "command": MWCommands.COLLECT,
-                "mp_cd": check.address,
-                "mp_e": check.mask,
-            }
-            if item.player == ctx.slot:
-                args["command"] |= MWCommands.SEND_ITEM_SPECIAL
-                args["item_code"] = item.item - Common.BASE_ID
-                args["item_sender"] = clamp(0, ctx.slot, 100)
-            if trade:
-                args["command"] |= trade["cmd"]
-                args["mp_f"] = trade["mask"]
-            self.gameboy.send_mw_command(**args)
-            break # one per cycle
-        locations_to_scout = ctx.checked_locations - ctx.scouted_locations
-        if len(locations_to_scout):
-            await ctx.send_msgs([{
-                "cmd": "LocationScouts",
-                "locations": locations_to_scout
-            }])
-            ctx.scouted_locations.update(locations_to_scout)
-
-    should_reset_auth = False
-    async def wait_for_game_ready(self):
-        logger.info("Waiting on game to be in valid state...")
-        while not await self.gameboy.check_safe_gameplay(throw=False):
-            if self.should_reset_auth:
-                self.should_reset_auth = False
-                raise GameboyException("Resetting due to wrong archipelago server")
-        logger.info("Game connection ready!")
-
-    async def main_tick(self, ctx, item_get_cb, win_cb, death_link_cb):
-        await self.gameboy.update_cache()
-
-        await self.tracker.readChecks(item_get_cb)
-        await self.item_tracker.readItems()
-        await self.gps_tracker.read_location()
-        await self.gps_tracker.read_entrances()
-
-        if not ctx.slot or not self.tracker.has_start_item():
-            return
-
-        wGameplayType = (await self.gameboy.async_read_memory(LAClientConstants.wGameplayType))[0]
-        wHealth = (await self.gameboy.async_read_memory(LAClientConstants.wHealth))[0]
-        cmd_block = await self.gameboy.async_read_memory(LAClientConstants.wMWRecvIndexHi, 3)
-        [wMWRecvIndexHi, wMWRecvIndexLo, wMWCommand] = cmd_block
-
-        if wGameplayType == 1: # Credits
-            await win_cb()
-
-        if self.death_link_status == DeathLinkStatus.NONE:
-            if not wHealth: # natural death
-                death_link_cb()
-                self.death_link_status = DeathLinkStatus.DYING
-        elif self.death_link_status == DeathLinkStatus.PENDING:
-            self.gameboy.send_mw_command(command=MWCommands.DEATH_LINK)
-            self.death_link_status = DeathLinkStatus.DYING
-        elif self.death_link_status == DeathLinkStatus.DYING:
-            if wHealth:
-                self.death_link_status = DeathLinkStatus.NONE
-
-        if wMWCommand or self.death_link_status:
-            return
-
-        recv_index = wMWRecvIndexHi << 8 | wMWRecvIndexLo
-        if recv_index in ctx.recvd_checks:
-            item = ctx.recvd_checks[recv_index]
-            self.gameboy.send_mw_command(command=MWCommands.SEND_ITEM,
-                                         item_code=item.item - Common.BASE_ID,
-                                         item_sender=clamp(0, item.player, 100),
-                                         mp_cd=recv_index)
-            return
-
-        if self.collect_enabled:
-            await self.collect(ctx)
-
-all_tasks = set()
-
-def create_task_log_exception(awaitable) -> asyncio.Task:
-    async def _log_exception(awaitable):
-        try:
-            return await awaitable
-        except Exception as e:
-            logger.exception(e)
-            pass
-        finally:
-            all_tasks.remove(task)
-    task = asyncio.create_task(_log_exception(awaitable))
-    all_tasks.add(task)
-
-
-class LinksAwakeningCommandProcessor(ClientCommandProcessor):
-    def __init__(self, ctx):
-        super().__init__(ctx)
-
-    def _cmd_toggle_collect(self):
-        """Toggles collect."""
-        if isinstance(self.ctx, LinksAwakeningContext):
-            self.ctx.client.collect_enabled = not self.ctx.client.collect_enabled
-            if self.ctx.client.collect_enabled:
-                logger.info("Collect enabled")
-            else:
-                logger.info("Collect disabled")
-
-    def _cmd_death_link(self):
-        """Toggles death link."""
-        if isinstance(self.ctx, LinksAwakeningContext):
-            Utils.async_start(self.ctx.update_death_link("DeathLink" not in self.ctx.tags))
-
-    def _cmd_die(self):
-        """Simulate received death link."""
-        if isinstance(self.ctx, LinksAwakeningContext):
-            self.ctx.client.death_link_status = DeathLinkStatus.PENDING
-
-
-class LinksAwakeningContext(CommonContext):
-    tags = {"AP"}
-    game = Common.LINKS_AWAKENING
-    command_processor = LinksAwakeningCommandProcessor
-    items_handling = 0b101
-    want_slot_data = True
-    la_task = None
-    client = None
-    found_checks = set()
-    scouted_locations = set()
-    recvd_checks = {}
-    last_resend = time.time()
-
-    magpie_enabled = False
-    magpie = None
-    magpie_task = None
-    won = False
-
-    @property
-    def slot_storage_key(self):
-        return f"{self.slot_info[self.slot].name}_{storage_key}"
-
-    def __init__(self, server_address: str | None, password: str | None, magpie: bool) -> None:
-        self.client = LinksAwakeningClient()
-        self.slot_data = {}
-
-        if magpie:
-            self.magpie_enabled = True
-            self.magpie = MagpieBridge()
-        super().__init__(server_address, password)
-
-    def run_gui(self) -> None:
-        import webbrowser
-        from kvui import GameManager
-        from kivy.metrics import dp
-        from kivymd.uix.button import MDButton, MDButtonText
-
-        class LADXManager(GameManager):
-            logging_pairs = [
-                ("Client", "Archipelago"),
-                ("Tracker", "Tracker"),
-            ]
-            base_title = "Archipelago Links Awakening DX Client"
-
-            def build(self):
-                b = super().build()
-
-                if self.ctx.magpie_enabled:
-                    button = MDButton(MDButtonText(text="Open Tracker"), style="filled", size=(dp(100), dp(70)), radius=5,
-                                      size_hint_x=None, size_hint_y=None, pos_hint={"center_y": 0.55},
-                                      on_press=lambda _: webbrowser.open('https://magpietracker.us/?enable_autotracker=1'))
-                    button.height = self.server_connect_bar.height
-                    self.connect_layout.add_widget(button)
-
-                return b
-
-        self.ui = LADXManager(self)
-        self.ui_task = asyncio.create_task(self.ui.async_run(), name="UI")
-
-    async def send_new_entrances(self, entrances: typing.Dict[str, str]):
-        # Store the entrances we find on the server for future sessions
-        message = [{
-            "cmd": "Set",
-            "key": self.slot_storage_key,
-            "default": {},
-            "want_reply": False,
-            "operations": [{"operation": "update", "value": entrances}],
-        }]
-
-        await self.send_msgs(message)
-
-    had_invalid_slot_data = None
-    def event_invalid_slot(self):
-        # The next time we try to connect, reset the game loop for new auth
-        self.had_invalid_slot_data = True
-        self.auth = None
-        # Don't try to autoreconnect, it will just fail
-        self.disconnected_intentionally = True
-        CommonContext.event_invalid_slot(self)
-
-    async def send_death_link(self):
-        if "DeathLink" in self.tags:
-            logger.info("DeathLink: Sending death to your friends...")
-            self.last_death_link = time.time()
-            await self.send_msgs([{
-                "cmd": "Bounce", "tags": ["DeathLink"],
-                "data": {
-                    "time": self.last_death_link,
-                    "source": self.slot_info[self.slot].name,
-                    "cause": self.slot_info[self.slot].name + " had a nightmare."
-                }
-            }])
-
-    async def send_victory(self):
-        if not self.won:
-            message = [{"cmd": "StatusUpdate",
-                        "status": ClientStatus.CLIENT_GOAL}]
-            logger.info("victory!")
-            await self.send_msgs(message)
-            self.won = True
-
-    async def request_found_entrances(self):
-        await self.send_msgs([{"cmd": "Get", "keys": [self.slot_storage_key]}])
-
-        # Ask for updates so that players can co-op entrances in a seed
-        await self.send_msgs([{"cmd": "SetNotify", "keys": [self.slot_storage_key]}])
-
-    def on_death_link(self, data: typing.Dict[str, typing.Any]) -> None:
-        self.client.death_link_status = DeathLinkStatus.PENDING
-        super(LinksAwakeningContext, self).on_death_link(data)
-
-    def new_checks(self, item_ids, ladxr_ids):
-        self.found_checks.update(item_ids)
-        create_task_log_exception(self.check_locations(self.found_checks))
-        if self.magpie_enabled:
-            create_task_log_exception(self.magpie.send_new_checks(ladxr_ids))
-
-    async def server_auth(self, password_requested: bool = False):
-        if password_requested and not self.password:
-            await super(LinksAwakeningContext, self).server_auth(password_requested)
-
-        if self.had_invalid_slot_data:
-            # We are connecting when previously we had the wrong ROM or server - just in case
-            # re-read the ROM so that if the user had the correct address but wrong ROM, we
-            # allow a successful reconnect
-            self.client.should_reset_auth = True
-            self.had_invalid_slot_data = False
-
-        while self.client.auth == None:
-            await asyncio.sleep(0.1)
-
-            # Just return if we're closing
-            if self.exit_event.is_set():
-                return
-        self.auth = self.client.auth
-        await self.send_connect()
-
-    def on_package(self, cmd: str, args: dict):
-        if cmd == "Connected":
-            self.game = self.slot_info[self.slot].game
-            self.slot_data = args.get("slot_data", {})
-            # This is sent to magpie over local websocket to make its own connection
-            self.slot_data.update({
-                "server_address": self.server_address,
-                "slot_name": self.player_names[self.slot],
-                "password": self.password,
-            })
-            if self.slot_data.get("death_link"):
-                Utils.async_start(self.update_death_link(True))
-
-            # We can process linked items on already-checked checks now that we have slot_data
-            if self.client.tracker:
-                checked_checks = set(self.client.tracker.all_checks) - set(self.client.tracker.remaining_checks)
-                self.add_linked_items(checked_checks)
-
-        # TODO - use watcher_event
-        if cmd == "ReceivedItems":
-            for index, item in enumerate(args["items"], start=args["index"]):
-                self.recvd_checks[index] = item
-
-        if cmd == "Retrieved" and self.magpie_enabled and self.slot_storage_key in args["keys"]:
-            self.client.gps_tracker.receive_found_entrances(args["keys"][self.slot_storage_key])
-
-        if cmd == "SetReply" and self.magpie_enabled and args["key"] == self.slot_storage_key:
-            self.client.gps_tracker.receive_found_entrances(args["value"])
-
-    async def sync(self):
-        sync_msg = [{'cmd': 'Sync'}]
-        await self.send_msgs(sync_msg)
-
-<<<<<<< HEAD
-=======
-    def add_linked_items(self, checks: typing.List[Check]):
-        for check in checks:
-            if check.value and check.linkedItem:
-                linkedItem = check.linkedItem
-                if 'condition' not in linkedItem or (self.slot_data and linkedItem['condition'](self.slot_data)):
-                    self.client.item_tracker.setExtraItem(check.linkedItem['item'], check.linkedItem['qty'])
-
-    item_id_lookup = get_locations_to_id()
-
->>>>>>> 002202ff
-    async def run_game_loop(self):
-        def on_item_get(ladxr_checks):
-            checks = [links_awakening_location_meta_to_id[check.id] for check in ladxr_checks]
-            self.new_checks(checks, [check.id for check in ladxr_checks])
-
-            self.add_linked_items(ladxr_checks)
-
-        async def victory():
-            await self.send_victory()
-
-        async def death_link():
-            await self.send_death_link()
-
-        if self.magpie_enabled:
-            self.magpie_task = asyncio.create_task(self.magpie.serve())
-
-        # yield to allow UI to start
-        await asyncio.sleep(0)
-
-        while True:
-            try:
-                # TODO: cancel all client tasks
-                if not self.client.stop_bizhawk_spam:
-                    logger.info("(Re)Starting game loop")
-                self.found_checks.clear()
-                # On restart of game loop, clear all checks, just in case we swapped ROMs
-                # this isn't totally neccessary, but is extra safety against cross-ROM contamination
-                self.recvd_checks.clear()
-                await self.client.wait_for_retroarch_connection()
-                await self.client.reset_auth()
-                # If we find ourselves with new auth after the reset, reconnect
-                if self.auth and self.client.auth != self.auth:
-                    # It would be neat to reconnect here, but connection needs this loop to be running
-                    logger.info("Detected new ROM, disconnecting...")
-                    await self.disconnect()
-                    continue
-
-                if not self.recvd_checks:
-                    await self.sync()
-
-                await self.client.wait_and_init_tracker(self.magpie)
-
-                min_tick_duration = 0.1
-                last_tick = time.time()
-                while True:
-                    await self.client.main_tick(self, on_item_get, victory, death_link)
-
-                    now = time.time()
-                    tick_duration = now - last_tick
-                    sleep_duration = max(min_tick_duration - tick_duration, 0)
-                    await asyncio.sleep(sleep_duration)
-
-                    last_tick = now
-
-                    if self.last_resend + 5.0 < now:
-                        self.last_resend = now
-                        await self.check_locations(self.found_checks)
-                    if self.magpie_enabled:
-                        try:
-                            self.magpie.set_checks(self.client.tracker.all_checks)
-                            await self.magpie.set_item_tracker(self.client.item_tracker)
-                            if self.slot_data and "slot_data" in self.magpie.features and not self.magpie.has_sent_slot_data:
-                                self.magpie.slot_data = self.slot_data
-                                await self.magpie.send_slot_data()
-
-                            if self.client.gps_tracker.needs_found_entrances:
-                                await self.request_found_entrances()
-                                self.client.gps_tracker.needs_found_entrances = False
-
-                            new_entrances = await self.magpie.send_gps(self.client.gps_tracker)
-                            if new_entrances:
-                                await self.send_new_entrances(new_entrances)
-                        except Exception:
-                            # Don't let magpie errors take out the client
-                            pass
-                    if self.client.should_reset_auth:
-                        self.client.should_reset_auth = False
-                        raise GameboyException("Resetting due to wrong archipelago server")
-            except (GameboyException, asyncio.TimeoutError, TimeoutError, ConnectionResetError):
-                await asyncio.sleep(1.0)
-
-def run_game(romfile: str) -> None:
-    auto_start = LinksAwakeningWorld.settings.rom_start
-
-    if auto_start is True:
-        import webbrowser
-        webbrowser.open(romfile)
-    elif isinstance(auto_start, str):
-        args = shlex.split(auto_start)
-        # Specify full path to ROM as we are going to cd in popen
-        full_rom_path = os.path.realpath(romfile)
-        args.append(full_rom_path)
-        try:
-            # set cwd so that paths to lua scripts are always relative to our client
-            if getattr(sys, 'frozen', False):
-                # The application is frozen
-                script_dir = os.path.dirname(sys.executable)
-            else:
-                script_dir = os.path.dirname(os.path.realpath(__file__))
-
-            subprocess.Popen(args, stdin=subprocess.DEVNULL, stdout=subprocess.DEVNULL, stderr=subprocess.DEVNULL, cwd=script_dir)
-        except FileNotFoundError:
-            logger.error(f"Couldn't launch ROM, {args[0]} is missing")
-
-async def main():
-    parser = get_base_parser(description="Link's Awakening Client.")
-    parser.add_argument("--url", help="Archipelago connection url")
-    parser.add_argument("--no-magpie", dest='magpie', default=True, action='store_false', help="Disable magpie bridge")
-    parser.add_argument('diff_file', default="", type=str, nargs="?",
-                        help='Path to a .apladx Archipelago Binary Patch file')
-
-    args = parser.parse_args()
-
-    if args.diff_file:
-        import Patch
-        logger.info("patch file was supplied - creating rom...")
-        meta, rom_file = Patch.create_rom_file(args.diff_file)
-        if "server" in meta and not args.connect:
-            args.connect = meta["server"]
-        logger.info(f"wrote rom file to {rom_file}")
-
-
-    ctx = LinksAwakeningContext(args.connect, args.password, args.magpie)
-
-    ctx.server_task = asyncio.create_task(server_loop(ctx), name="server loop")
-
-    # TODO: nothing about the lambda about has to be in a lambda
-    ctx.la_task = create_task_log_exception(ctx.run_game_loop())
-    if gui_enabled:
-        ctx.run_gui()
-    ctx.run_cli()
-
-    # Down below run_gui so that we get errors out of the process
-    if args.diff_file:
-        run_game(rom_file)
-
-    await ctx.exit_event.wait()
-    await ctx.shutdown()
-
-if __name__ == '__main__':
-    colorama.just_fix_windows_console()
-    asyncio.run(main())
-    colorama.deinit()
+import ModuleUpdate
+ModuleUpdate.update()
+
+import Utils
+
+if __name__ == "__main__":
+    Utils.init_logging("LinksAwakeningContext", exception_logger="Client")
+
+import asyncio
+import base64
+import binascii
+import colorama
+import io
+import os
+import re
+import select
+import shlex
+import socket
+import struct
+import sys
+import subprocess
+import time
+import typing
+from enum import IntEnum
+
+
+from CommonClient import (CommonContext, ClientCommandProcessor, get_base_parser, gui_enabled, logger, server_loop)
+from NetUtils import ClientStatus
+from worlds.ladx import LinksAwakeningWorld
+from worlds.ladx import Common
+from worlds.ladx.GpsTracker import GpsTracker
+from worlds.ladx.TrackerConsts import storage_key
+from worlds.ladx.ItemTracker import ItemTracker
+from worlds.ladx.Locations import links_awakening_location_meta_to_id
+from worlds.ladx.Tracker import LocationTracker, MagpieBridge, Check
+
+links_awakening_location_id_to_meta = {v:k for k,v in links_awakening_location_meta_to_id.items()}
+
+
+class GameboyException(Exception):
+    pass
+
+
+class RetroArchDisconnectError(GameboyException):
+    pass
+
+
+class InvalidEmulatorStateError(GameboyException):
+    pass
+
+
+class BadRetroArchResponse(GameboyException):
+    pass
+
+
+def clamp(minimum, number, maximum):
+    return max(minimum, min(maximum, number))
+
+
+class LAClientConstants:
+    # Memory locations
+    ROMGameID = 0x0051  # 4 bytes
+    SlotName = 0x0134
+    wGameplayType = 0xDB95
+    wHealth = 0xDB5A
+
+    wMWRecvIndexHi = 0xDDF6   # RO: The index of the next item to receive.
+    wMWRecvIndexLo = 0xDDF7   #     If given something different it will be ignored.
+    wMWCommand = 0xDDF8       # RW: See MWCommands
+    wMWItemCode = 0xDDF9      # RW: Item code to give the player
+    wMWItemSenderHi = 0xDDFA  # RW: Unused, but maybe will set up more rom banks in the future
+    wMWItemSenderLo = 0xDDFB  # RW: ID for sending player
+    wMWMultipurposeC = 0xDDFC # RW
+    wMWMultipurposeD = 0xDDFD # RW
+    wMWMultipurposeE = 0xDDFE # RW
+    wMWMultipurposeF = 0xDDFF # RW
+
+    wCheckAddress = 0xC0FF - 0x4
+    WRamCheckSize = 0x4
+    WRamSafetyValue = bytearray([0]*WRamCheckSize)
+
+    wRamStart = 0xC000
+    hRamStart = 0xFF80
+    hRamSize = 0x80
+
+    MinGameplayValue = 0x06
+    MaxGameplayValue = 0x1A
+    VictoryGameplayAndSub = 0x0102
+
+
+class MWCommands(IntEnum):
+    # bit 0: send item
+    # bit 1: consider receive index for item send and tick up
+    # bit 2: collect location
+    # bit 3: send death link
+    # bit 4,5: clear trade item (bit in wMWMultipurposeF)
+    NONE =              0b00000000
+    SEND_ITEM_SPECIAL = 0b00000001
+    SEND_ITEM =         0b00000011
+    COLLECT =           0b00000100
+    COLLECT_WITH_ITEM = 0b00000101
+    DEATH_LINK =        0b00001000
+    CLEAR_TRADE_1 =     0b00010000
+    CLEAR_TRADE_2 =     0b00100000
+
+
+class DeathLinkStatus(IntEnum):
+    NONE = 0
+    PENDING = 1
+    DYING = 2
+
+
+class RAGameboy():
+    cache = []
+    last_cache_read = None
+    socket = None
+
+    def __init__(self, address, port) -> None:
+        self.cache_start = LAClientConstants.wRamStart
+        self.cache_size = LAClientConstants.hRamStart + LAClientConstants.hRamSize - LAClientConstants.wRamStart
+
+        self.address = address
+        self.port = port
+        self.socket = socket.socket(socket.AF_INET, socket.SOCK_DGRAM)
+        assert (self.socket)
+        self.socket.setblocking(False)
+
+    async def send_command(self, command, timeout=1.0):
+        self.send(f'{command}\n')
+        response_str = await self.async_recv()
+        self.check_command_response(command, response_str)
+        return response_str.rstrip()
+
+    async def get_retroarch_version(self):
+        return await self.send_command("VERSION")
+
+    async def get_retroarch_status(self):
+        return await self.send_command("GET_STATUS")
+
+    def set_checks_range(self, checks_start, checks_size):
+        self.checks_start = checks_start
+        self.checks_size = checks_size
+
+    def set_location_range(self, location_start, location_size, critical_addresses):
+        self.location_start = location_start
+        self.location_size = location_size
+        self.critical_location_addresses = critical_addresses
+
+    def send(self, b):
+        if type(b) is str:
+            b = b.encode('ascii')
+        self.socket.sendto(b, (self.address, self.port))
+
+    def recv(self):
+        select.select([self.socket], [], [])
+        response, _ = self.socket.recvfrom(4096)
+        return response
+
+    async def async_recv(self, timeout=1.0):
+        response = await asyncio.wait_for(asyncio.get_event_loop().sock_recv(self.socket, 4096), timeout)
+        return response
+
+    async def check_safe_gameplay(self, throw=True):
+        async def check_wram():
+            check_values = await self.async_read_memory(LAClientConstants.wCheckAddress, LAClientConstants.WRamCheckSize)
+
+            if check_values != LAClientConstants.WRamSafetyValue:
+                if throw:
+                    raise InvalidEmulatorStateError()
+                return False
+            return True
+
+        if not await check_wram():
+            if throw:
+                raise InvalidEmulatorStateError()
+            return False
+
+        gameplay_value = await self.async_read_memory(LAClientConstants.wGameplayType)
+        gameplay_value = gameplay_value[0]
+        # In gameplay or credits
+        if not (LAClientConstants.MinGameplayValue <= gameplay_value <= LAClientConstants.MaxGameplayValue) and gameplay_value != 0x1:
+            if throw:
+                logger.info("invalid emu state")
+                raise InvalidEmulatorStateError()
+            return False
+        if not await check_wram():
+            if throw:
+                raise InvalidEmulatorStateError()
+            return False
+        return True
+
+    # We're sadly unable to update the whole cache at once
+    # as RetroArch only gives back some number of bytes at a time
+    # So instead read as big as chunks at a time as we can manage
+    async def update_cache(self):
+        # First read the safety address - if it's invalid, bail
+        self.cache = []
+
+        if not await self.check_safe_gameplay():
+            return
+
+        attempts = 0
+        while True:
+            # RA doesn't let us do an atomic read of a large enough block of RAM
+            # Some bytes can't change in between reading location_block and hram_block
+            location_block = await self.read_memory_block(self.location_start, self.location_size)
+            hram_block = await self.read_memory_block(LAClientConstants.hRamStart, LAClientConstants.hRamSize)
+            verification_block = await self.read_memory_block(self.location_start, self.location_size)
+
+            valid = True
+            for address in self.critical_location_addresses:
+                if location_block[address - self.location_start] != verification_block[address - self.location_start]:
+                    valid = False
+
+            if valid:
+                break
+
+            attempts += 1
+
+            # Shouldn't really happen, but keep it from choking
+            if attempts > 5:
+                return
+
+        checks_block = await self.read_memory_block(self.checks_start, self.checks_size)
+
+        if not await self.check_safe_gameplay():
+            return
+
+        self.cache = bytearray(self.cache_size)
+
+        start = self.checks_start - self.cache_start
+        self.cache[start:start + len(checks_block)] = checks_block
+
+        start = self.location_start - self.cache_start
+        self.cache[start:start + len(location_block)] = location_block
+
+        start = LAClientConstants.hRamStart - self.cache_start
+        self.cache[start:start + len(hram_block)] = hram_block
+
+        self.last_cache_read = time.time()
+
+    async def read_memory_block(self, address: int, size: int):
+        block = bytearray()
+        remaining_size = size
+        while remaining_size:
+            chunk = await self.async_read_memory(address + len(block), remaining_size)
+            remaining_size -= len(chunk)
+            block += chunk
+
+        return block
+
+    async def read_memory_cache(self, addresses):
+        if not self.last_cache_read or self.last_cache_read + 0.1 < time.time():
+            await self.update_cache()
+        if not self.cache:
+            return None
+        assert (len(self.cache) == self.cache_size)
+        for address in addresses:
+            assert self.cache_start <= address <= self.cache_start + self.cache_size
+        r = {address: self.cache[address - self.cache_start]
+             for address in addresses}
+        return r
+
+    async def async_read_memory_safe(self, address, size=1):
+        # whenever we do a read for a check, we need to make sure that we aren't reading
+        # garbage memory values - we also need to protect against reading a value, then the emulator resetting
+        #
+        # ...actually, we probably _only_ need the post check
+
+        # Check before read
+        if not await self.check_safe_gameplay():
+            return None
+
+        # Do read
+        r = await self.async_read_memory(address, size)
+
+        # Check after read
+        if not await self.check_safe_gameplay():
+            return None
+
+        return r
+
+    def check_command_response(self, command: str, response: bytes):
+        if command == "VERSION":
+            ok = re.match(r"\d+\.\d+\.\d+", response.decode('ascii')) is not None
+        else:
+            ok = response.startswith(command.encode())
+        if not ok:
+            logger.warning(f"Bad response to command {command} - {response}")
+            raise BadRetroArchResponse()
+
+    def read_memory(self, address, size=1):
+        command = "READ_CORE_MEMORY"
+
+        self.send(f'{command} {hex(address)} {size}\n')
+        response = self.recv()
+
+        self.check_command_response(command, response)
+
+        splits = response.decode().split(" ", 2)
+        # Ignore the address for now
+        if splits[2][:2] == "-1":
+            raise BadRetroArchResponse()
+
+        # TODO: check response address, check hex behavior between RA and BH
+
+        return bytearray.fromhex(splits[2])
+
+    async def async_read_memory(self, address, size=1):
+        command = "READ_CORE_MEMORY"
+
+        self.send(f'{command} {hex(address)} {size}\n')
+        response = await self.async_recv()
+        self.check_command_response(command, response)
+        response = response[:-1]
+        splits = response.decode().split(" ", 2)
+        try:
+            response_addr = int(splits[1], 16)
+        except ValueError:
+            raise BadRetroArchResponse()
+
+        if response_addr != address:
+            raise BadRetroArchResponse()
+
+        ret = bytearray.fromhex(splits[2])
+        if len(ret) > size:
+            raise BadRetroArchResponse()
+        return ret
+
+    def write_memory(self, address, bytes):
+        command = "WRITE_CORE_MEMORY"
+
+        self.send(f'{command} {hex(address)} {" ".join(hex(b) for b in bytes)}')
+        select.select([self.socket], [], [])
+        response, _ = self.socket.recvfrom(4096)
+        self.check_command_response(command, response)
+        splits = response.decode().split(" ", 3)
+
+        assert (splits[0] == command)
+
+        if splits[2] == "-1":
+            logger.info(splits[3])
+
+    def send_mw_command(self, command, item_code=0xFF, item_sender=0x0000,
+                        mp_c=0x00, mp_d=0x00, mp_e=0x00, mp_f=0x00,
+                        mp_cd=0x0000, mp_ef=0x0000):
+        [sender_high, sender_low] = struct.pack('>H', item_sender)
+        if mp_cd:
+            [mp_c, mp_d] = struct.pack('>H', mp_cd)
+        if mp_ef:
+            [mp_e, mp_f] = struct.pack('>H', mp_ef)
+        msg = [command, item_code, sender_high, sender_low, mp_c, mp_d, mp_e, mp_f]
+        self.write_memory(LAClientConstants.wMWCommand, msg)
+
+
+class LinksAwakeningClient():
+    socket = None
+    gameboy = None
+    tracker = None
+    auth = None
+    game_crc = None
+    collect_enabled = True
+    death_link_status = DeathLinkStatus.NONE
+    retroarch_address = None
+    retroarch_port = None
+    gameboy = None
+
+    def __init__(self, retroarch_address="127.0.0.1", retroarch_port=55355):
+        self.retroarch_address = retroarch_address
+        self.retroarch_port = retroarch_port
+        pass
+
+    stop_bizhawk_spam = False
+    async def wait_for_retroarch_connection(self):
+        if not self.stop_bizhawk_spam:
+            logger.info("Waiting on connection to Retroarch...")
+            self.stop_bizhawk_spam = True
+        self.gameboy = RAGameboy(self.retroarch_address, self.retroarch_port)
+
+        while True:
+            try:
+                version = await self.gameboy.get_retroarch_version()
+                NO_CONTENT = b"GET_STATUS CONTENTLESS"
+                status = NO_CONTENT
+                core_type = None
+                GAME_BOY = b"game_boy"
+                while status == NO_CONTENT or core_type != GAME_BOY:
+                    status = await self.gameboy.get_retroarch_status()
+                    if status.count(b" ") < 2:
+                        await asyncio.sleep(1.0)
+                        continue
+                    GET_STATUS, PLAYING, info = status.split(b" ", 2)
+                    if status.count(b",") < 2:
+                        await asyncio.sleep(1.0)
+                        continue
+                    core_type, rom_name, self.game_crc = info.split(b",", 2)
+                    if core_type != GAME_BOY:
+                        logger.info(
+                            f"Core type should be '{GAME_BOY}', found {core_type} instead - wrong type of ROM?")
+                        await asyncio.sleep(1.0)
+                        continue
+                self.stop_bizhawk_spam = False
+                logger.info(f"Connected to Retroarch {version.decode('ascii', errors='replace')} "
+                            f"running {rom_name.decode('ascii', errors='replace')}")
+                return
+            except (BlockingIOError, TimeoutError, ConnectionResetError):
+                await asyncio.sleep(1.0)
+                pass
+
+    async def reset_auth(self):
+        auth = binascii.hexlify(await self.gameboy.async_read_memory(LAClientConstants.SlotName, 12)).decode()
+        self.auth = auth
+
+    async def wait_and_init_tracker(self, magpie: MagpieBridge):
+        await self.wait_for_game_ready()
+        self.tracker = LocationTracker(self.gameboy)
+        self.item_tracker = ItemTracker(self.gameboy)
+        self.gps_tracker = GpsTracker(self.gameboy)
+        magpie.gps_tracker = self.gps_tracker
+
+    # The key location is blocked from collection unless the value location
+    # has also been checked.
+    dependent_location_meta_ids = {
+        "0x301-0": "0x301-1", # Tunic Fairy Item 1 -> Tunic Fairy Item 2
+        "0x301-1": "0x301-0", # Tunic Fairy Item 2 -> Tunic Fairy Item 1
+        "0x106": "0x102",     # Moldorm Heart Container -> Full Moon Cello
+        "0x12B": "0x12A",     # Genie Heart Container -> Conch Horn
+        "0x15A": "0x159",     # Slime Eye Heart Container -> Sea Lily's Bell
+        "0x166": "0x162",     # Angler Fish Heart Container -> Surf Harp
+        "0x185": "0x182",     # Slime Eel Heart Container -> Wind Marimba
+        "0x1BC": "0x1B5",     # Facade Heart Container -> Coral Triangle
+        "0x223": "0x22C",     # Evil Eagle Heart Container -> Organ of Evening Calm
+        "0x234": "0x230",     # Hot Head Heart Container -> Thunder Drum
+    }
+    dependent_location_ids = {
+        links_awakening_location_meta_to_id[k]: links_awakening_location_meta_to_id[v]
+        for k, v in dependent_location_meta_ids.items()}
+
+    # for these locations, only collect if the player has the trade item, and then take the trade item
+    restricted_trades = {
+        "0x2A6-Trade": {"cmd": MWCommands.CLEAR_TRADE_1, "mask": ~(1<<0)&0xFF, "item": "TRADING_ITEM_YOSHI_DOLL" },
+        "0x2B2-Trade": {"cmd": MWCommands.CLEAR_TRADE_1, "mask": ~(1<<1)&0xFF, "item": "TRADING_ITEM_RIBBON" },
+        "0x2FE-Trade": {"cmd": MWCommands.CLEAR_TRADE_1, "mask": ~(1<<2)&0xFF, "item": "TRADING_ITEM_DOG_FOOD" },
+        "0x07B-Trade": {"cmd": MWCommands.CLEAR_TRADE_1, "mask": ~(1<<3)&0xFF, "item": "TRADING_ITEM_BANANAS" },
+        "0x087-Trade": {"cmd": MWCommands.CLEAR_TRADE_1, "mask": ~(1<<4)&0xFF, "item": "TRADING_ITEM_STICK" },
+        "0x2D7-Trade": {"cmd": MWCommands.CLEAR_TRADE_1, "mask": ~(1<<5)&0xFF, "item": "TRADING_ITEM_HONEYCOMB" },
+        "0x019-Trade": {"cmd": MWCommands.CLEAR_TRADE_1, "mask": ~(1<<6)&0xFF, "item": "TRADING_ITEM_PINEAPPLE" },
+        "0x2D9-Trade": {"cmd": MWCommands.CLEAR_TRADE_1, "mask": ~(1<<7)&0xFF, "item": "TRADING_ITEM_HIBISCUS" },
+        "0x2A8-Trade": {"cmd": MWCommands.CLEAR_TRADE_2, "mask": ~(1<<0)&0xFF, "item": "TRADING_ITEM_LETTER" },
+        "0x0CD-Trade": {"cmd": MWCommands.CLEAR_TRADE_2, "mask": ~(1<<1)&0xFF, "item": "TRADING_ITEM_BROOM" },
+        "0x2F5-Trade": {"cmd": MWCommands.CLEAR_TRADE_2, "mask": ~(1<<2)&0xFF, "item": "TRADING_ITEM_FISHING_HOOK" },
+        "0x0C9-Trade": {"cmd": MWCommands.CLEAR_TRADE_2, "mask": ~(1<<3)&0xFF, "item": "TRADING_ITEM_NECKLACE" },
+    }
+
+    async def collect(self, ctx):
+        if not self.gps_tracker.room or self.gps_tracker.is_transitioning:
+            return
+        current_room = '0x' + hex(self.gps_tracker.room)[2:].zfill(3).upper()
+        for id in ctx.checked_locations:
+            meta_id = links_awakening_location_id_to_meta[id]
+            is_checked = next(x for x in self.tracker.all_checks if x.id == meta_id).value
+            trade = self.restricted_trades.get(meta_id)
+            if(is_checked
+               or current_room == meta_id[:5] # player is in the location room
+               or id not in ctx.locations_info # location scout data not in yet
+               or (trade and not self.item_tracker.itemDict[trade["item"]].value) # restricted trade not met
+               or (id in self.dependent_location_ids
+                   and self.dependent_location_ids.get(id) not in ctx.checked_locations)): # location dependency not met
+                continue
+            check = self.tracker.meta_to_check[meta_id]
+            item = ctx.locations_info[id]
+            args = {
+                "command": MWCommands.COLLECT,
+                "mp_cd": check.address,
+                "mp_e": check.mask,
+            }
+            if item.player == ctx.slot:
+                args["command"] |= MWCommands.SEND_ITEM_SPECIAL
+                args["item_code"] = item.item - Common.BASE_ID
+                args["item_sender"] = clamp(0, ctx.slot, 100)
+            if trade:
+                args["command"] |= trade["cmd"]
+                args["mp_f"] = trade["mask"]
+            self.gameboy.send_mw_command(**args)
+            break # one per cycle
+        locations_to_scout = ctx.checked_locations - ctx.scouted_locations
+        if len(locations_to_scout):
+            await ctx.send_msgs([{
+                "cmd": "LocationScouts",
+                "locations": locations_to_scout
+            }])
+            ctx.scouted_locations.update(locations_to_scout)
+
+    should_reset_auth = False
+    async def wait_for_game_ready(self):
+        logger.info("Waiting on game to be in valid state...")
+        while not await self.gameboy.check_safe_gameplay(throw=False):
+            if self.should_reset_auth:
+                self.should_reset_auth = False
+                raise GameboyException("Resetting due to wrong archipelago server")
+        logger.info("Game connection ready!")
+
+    async def main_tick(self, ctx, item_get_cb, win_cb, death_link_cb):
+        await self.gameboy.update_cache()
+
+        await self.tracker.readChecks(item_get_cb)
+        await self.item_tracker.readItems()
+        await self.gps_tracker.read_location()
+        await self.gps_tracker.read_entrances()
+
+        if not ctx.slot or not self.tracker.has_start_item():
+            return
+
+        wGameplayType = (await self.gameboy.async_read_memory(LAClientConstants.wGameplayType))[0]
+        wHealth = (await self.gameboy.async_read_memory(LAClientConstants.wHealth))[0]
+        cmd_block = await self.gameboy.async_read_memory(LAClientConstants.wMWRecvIndexHi, 3)
+        [wMWRecvIndexHi, wMWRecvIndexLo, wMWCommand] = cmd_block
+
+        if wGameplayType == 1: # Credits
+            await win_cb()
+
+        if self.death_link_status == DeathLinkStatus.NONE:
+            if not wHealth: # natural death
+                death_link_cb()
+                self.death_link_status = DeathLinkStatus.DYING
+        elif self.death_link_status == DeathLinkStatus.PENDING:
+            self.gameboy.send_mw_command(command=MWCommands.DEATH_LINK)
+            self.death_link_status = DeathLinkStatus.DYING
+        elif self.death_link_status == DeathLinkStatus.DYING:
+            if wHealth:
+                self.death_link_status = DeathLinkStatus.NONE
+
+        if wMWCommand or self.death_link_status:
+            return
+
+        recv_index = wMWRecvIndexHi << 8 | wMWRecvIndexLo
+        if recv_index in ctx.recvd_checks:
+            item = ctx.recvd_checks[recv_index]
+            self.gameboy.send_mw_command(command=MWCommands.SEND_ITEM,
+                                         item_code=item.item - Common.BASE_ID,
+                                         item_sender=clamp(0, item.player, 100),
+                                         mp_cd=recv_index)
+            return
+
+        if self.collect_enabled:
+            await self.collect(ctx)
+
+all_tasks = set()
+
+def create_task_log_exception(awaitable) -> asyncio.Task:
+    async def _log_exception(awaitable):
+        try:
+            return await awaitable
+        except Exception as e:
+            logger.exception(e)
+            pass
+        finally:
+            all_tasks.remove(task)
+    task = asyncio.create_task(_log_exception(awaitable))
+    all_tasks.add(task)
+
+
+class LinksAwakeningCommandProcessor(ClientCommandProcessor):
+    def __init__(self, ctx):
+        super().__init__(ctx)
+
+    def _cmd_toggle_collect(self):
+        """Toggles collect."""
+        if isinstance(self.ctx, LinksAwakeningContext):
+            self.ctx.client.collect_enabled = not self.ctx.client.collect_enabled
+            if self.ctx.client.collect_enabled:
+                logger.info("Collect enabled")
+            else:
+                logger.info("Collect disabled")
+
+    def _cmd_death_link(self):
+        """Toggles death link."""
+        if isinstance(self.ctx, LinksAwakeningContext):
+            Utils.async_start(self.ctx.update_death_link("DeathLink" not in self.ctx.tags))
+
+    def _cmd_die(self):
+        """Simulate received death link."""
+        if isinstance(self.ctx, LinksAwakeningContext):
+            self.ctx.client.death_link_status = DeathLinkStatus.PENDING
+
+
+class LinksAwakeningContext(CommonContext):
+    tags = {"AP"}
+    game = Common.LINKS_AWAKENING
+    command_processor = LinksAwakeningCommandProcessor
+    items_handling = 0b101
+    want_slot_data = True
+    la_task = None
+    client = None
+    found_checks = set()
+    scouted_locations = set()
+    recvd_checks = {}
+    last_resend = time.time()
+
+    magpie_enabled = False
+    magpie = None
+    magpie_task = None
+    won = False
+
+    @property
+    def slot_storage_key(self):
+        return f"{self.slot_info[self.slot].name}_{storage_key}"
+
+    def __init__(self, server_address: str | None, password: str | None, magpie: bool) -> None:
+        self.client = LinksAwakeningClient()
+        self.slot_data = {}
+
+        if magpie:
+            self.magpie_enabled = True
+            self.magpie = MagpieBridge()
+        super().__init__(server_address, password)
+
+    def run_gui(self) -> None:
+        import webbrowser
+        from kvui import GameManager
+        from kivy.metrics import dp
+        from kivymd.uix.button import MDButton, MDButtonText
+
+        class LADXManager(GameManager):
+            logging_pairs = [
+                ("Client", "Archipelago"),
+                ("Tracker", "Tracker"),
+            ]
+            base_title = "Archipelago Links Awakening DX Client"
+
+            def build(self):
+                b = super().build()
+
+                if self.ctx.magpie_enabled:
+                    button = MDButton(MDButtonText(text="Open Tracker"), style="filled", size=(dp(100), dp(70)), radius=5,
+                                      size_hint_x=None, size_hint_y=None, pos_hint={"center_y": 0.55},
+                                      on_press=lambda _: webbrowser.open('https://magpietracker.us/?enable_autotracker=1'))
+                    button.height = self.server_connect_bar.height
+                    self.connect_layout.add_widget(button)
+
+                return b
+
+        self.ui = LADXManager(self)
+        self.ui_task = asyncio.create_task(self.ui.async_run(), name="UI")
+
+    async def send_new_entrances(self, entrances: typing.Dict[str, str]):
+        # Store the entrances we find on the server for future sessions
+        message = [{
+            "cmd": "Set",
+            "key": self.slot_storage_key,
+            "default": {},
+            "want_reply": False,
+            "operations": [{"operation": "update", "value": entrances}],
+        }]
+
+        await self.send_msgs(message)
+
+    had_invalid_slot_data = None
+    def event_invalid_slot(self):
+        # The next time we try to connect, reset the game loop for new auth
+        self.had_invalid_slot_data = True
+        self.auth = None
+        # Don't try to autoreconnect, it will just fail
+        self.disconnected_intentionally = True
+        CommonContext.event_invalid_slot(self)
+
+    async def send_death_link(self):
+        if "DeathLink" in self.tags:
+            logger.info("DeathLink: Sending death to your friends...")
+            self.last_death_link = time.time()
+            await self.send_msgs([{
+                "cmd": "Bounce", "tags": ["DeathLink"],
+                "data": {
+                    "time": self.last_death_link,
+                    "source": self.slot_info[self.slot].name,
+                    "cause": self.slot_info[self.slot].name + " had a nightmare."
+                }
+            }])
+
+    async def send_victory(self):
+        if not self.won:
+            message = [{"cmd": "StatusUpdate",
+                        "status": ClientStatus.CLIENT_GOAL}]
+            logger.info("victory!")
+            await self.send_msgs(message)
+            self.won = True
+
+    async def request_found_entrances(self):
+        await self.send_msgs([{"cmd": "Get", "keys": [self.slot_storage_key]}])
+
+        # Ask for updates so that players can co-op entrances in a seed
+        await self.send_msgs([{"cmd": "SetNotify", "keys": [self.slot_storage_key]}])
+
+    def on_death_link(self, data: typing.Dict[str, typing.Any]) -> None:
+        self.client.death_link_status = DeathLinkStatus.PENDING
+        super(LinksAwakeningContext, self).on_death_link(data)
+
+    def new_checks(self, item_ids, ladxr_ids):
+        self.found_checks.update(item_ids)
+        create_task_log_exception(self.check_locations(self.found_checks))
+        if self.magpie_enabled:
+            create_task_log_exception(self.magpie.send_new_checks(ladxr_ids))
+
+    async def server_auth(self, password_requested: bool = False):
+        if password_requested and not self.password:
+            await super(LinksAwakeningContext, self).server_auth(password_requested)
+
+        if self.had_invalid_slot_data:
+            # We are connecting when previously we had the wrong ROM or server - just in case
+            # re-read the ROM so that if the user had the correct address but wrong ROM, we
+            # allow a successful reconnect
+            self.client.should_reset_auth = True
+            self.had_invalid_slot_data = False
+
+        while self.client.auth == None:
+            await asyncio.sleep(0.1)
+
+            # Just return if we're closing
+            if self.exit_event.is_set():
+                return
+        self.auth = self.client.auth
+        await self.send_connect()
+
+    def on_package(self, cmd: str, args: dict):
+        if cmd == "Connected":
+            self.game = self.slot_info[self.slot].game
+            self.slot_data = args.get("slot_data", {})
+            # This is sent to magpie over local websocket to make its own connection
+            self.slot_data.update({
+                "server_address": self.server_address,
+                "slot_name": self.player_names[self.slot],
+                "password": self.password,
+            })
+            if self.slot_data.get("death_link"):
+                Utils.async_start(self.update_death_link(True))
+
+            # We can process linked items on already-checked checks now that we have slot_data
+            if self.client.tracker:
+                checked_checks = set(self.client.tracker.all_checks) - set(self.client.tracker.remaining_checks)
+                self.add_linked_items(checked_checks)
+
+        # TODO - use watcher_event
+        if cmd == "ReceivedItems":
+            for index, item in enumerate(args["items"], start=args["index"]):
+                self.recvd_checks[index] = item
+
+        if cmd == "Retrieved" and self.magpie_enabled and self.slot_storage_key in args["keys"]:
+            self.client.gps_tracker.receive_found_entrances(args["keys"][self.slot_storage_key])
+
+        if cmd == "SetReply" and self.magpie_enabled and args["key"] == self.slot_storage_key:
+            self.client.gps_tracker.receive_found_entrances(args["value"])
+
+    async def sync(self):
+        sync_msg = [{'cmd': 'Sync'}]
+        await self.send_msgs(sync_msg)
+
+    def add_linked_items(self, checks: typing.List[Check]):
+        for check in checks:
+            if check.value and check.linkedItem:
+                linkedItem = check.linkedItem
+                if 'condition' not in linkedItem or (self.slot_data and linkedItem['condition'](self.slot_data)):
+                    self.client.item_tracker.setExtraItem(check.linkedItem['item'], check.linkedItem['qty'])
+
+    async def run_game_loop(self):
+        def on_item_get(ladxr_checks):
+            checks = [links_awakening_location_meta_to_id[check.id] for check in ladxr_checks]
+            self.new_checks(checks, [check.id for check in ladxr_checks])
+
+            self.add_linked_items(ladxr_checks)
+
+        async def victory():
+            await self.send_victory()
+
+        async def death_link():
+            await self.send_death_link()
+
+        if self.magpie_enabled:
+            self.magpie_task = asyncio.create_task(self.magpie.serve())
+
+        # yield to allow UI to start
+        await asyncio.sleep(0)
+
+        while True:
+            try:
+                # TODO: cancel all client tasks
+                if not self.client.stop_bizhawk_spam:
+                    logger.info("(Re)Starting game loop")
+                self.found_checks.clear()
+                # On restart of game loop, clear all checks, just in case we swapped ROMs
+                # this isn't totally neccessary, but is extra safety against cross-ROM contamination
+                self.recvd_checks.clear()
+                await self.client.wait_for_retroarch_connection()
+                await self.client.reset_auth()
+                # If we find ourselves with new auth after the reset, reconnect
+                if self.auth and self.client.auth != self.auth:
+                    # It would be neat to reconnect here, but connection needs this loop to be running
+                    logger.info("Detected new ROM, disconnecting...")
+                    await self.disconnect()
+                    continue
+
+                if not self.recvd_checks:
+                    await self.sync()
+
+                await self.client.wait_and_init_tracker(self.magpie)
+
+                min_tick_duration = 0.1
+                last_tick = time.time()
+                while True:
+                    await self.client.main_tick(self, on_item_get, victory, death_link)
+
+                    now = time.time()
+                    tick_duration = now - last_tick
+                    sleep_duration = max(min_tick_duration - tick_duration, 0)
+                    await asyncio.sleep(sleep_duration)
+
+                    last_tick = now
+
+                    if self.last_resend + 5.0 < now:
+                        self.last_resend = now
+                        await self.check_locations(self.found_checks)
+                    if self.magpie_enabled:
+                        try:
+                            self.magpie.set_checks(self.client.tracker.all_checks)
+                            await self.magpie.set_item_tracker(self.client.item_tracker)
+                            if self.slot_data and "slot_data" in self.magpie.features and not self.magpie.has_sent_slot_data:
+                                self.magpie.slot_data = self.slot_data
+                                await self.magpie.send_slot_data()
+
+                            if self.client.gps_tracker.needs_found_entrances:
+                                await self.request_found_entrances()
+                                self.client.gps_tracker.needs_found_entrances = False
+
+                            new_entrances = await self.magpie.send_gps(self.client.gps_tracker)
+                            if new_entrances:
+                                await self.send_new_entrances(new_entrances)
+                        except Exception:
+                            # Don't let magpie errors take out the client
+                            pass
+                    if self.client.should_reset_auth:
+                        self.client.should_reset_auth = False
+                        raise GameboyException("Resetting due to wrong archipelago server")
+            except (GameboyException, asyncio.TimeoutError, TimeoutError, ConnectionResetError):
+                await asyncio.sleep(1.0)
+
+def run_game(romfile: str) -> None:
+    auto_start = LinksAwakeningWorld.settings.rom_start
+
+    if auto_start is True:
+        import webbrowser
+        webbrowser.open(romfile)
+    elif isinstance(auto_start, str):
+        args = shlex.split(auto_start)
+        # Specify full path to ROM as we are going to cd in popen
+        full_rom_path = os.path.realpath(romfile)
+        args.append(full_rom_path)
+        try:
+            # set cwd so that paths to lua scripts are always relative to our client
+            if getattr(sys, 'frozen', False):
+                # The application is frozen
+                script_dir = os.path.dirname(sys.executable)
+            else:
+                script_dir = os.path.dirname(os.path.realpath(__file__))
+
+            subprocess.Popen(args, stdin=subprocess.DEVNULL, stdout=subprocess.DEVNULL, stderr=subprocess.DEVNULL, cwd=script_dir)
+        except FileNotFoundError:
+            logger.error(f"Couldn't launch ROM, {args[0]} is missing")
+
+async def main():
+    parser = get_base_parser(description="Link's Awakening Client.")
+    parser.add_argument("--url", help="Archipelago connection url")
+    parser.add_argument("--no-magpie", dest='magpie', default=True, action='store_false', help="Disable magpie bridge")
+    parser.add_argument('diff_file', default="", type=str, nargs="?",
+                        help='Path to a .apladx Archipelago Binary Patch file')
+
+    args = parser.parse_args()
+
+    if args.diff_file:
+        import Patch
+        logger.info("patch file was supplied - creating rom...")
+        meta, rom_file = Patch.create_rom_file(args.diff_file)
+        if "server" in meta and not args.connect:
+            args.connect = meta["server"]
+        logger.info(f"wrote rom file to {rom_file}")
+
+
+    ctx = LinksAwakeningContext(args.connect, args.password, args.magpie)
+
+    ctx.server_task = asyncio.create_task(server_loop(ctx), name="server loop")
+
+    # TODO: nothing about the lambda about has to be in a lambda
+    ctx.la_task = create_task_log_exception(ctx.run_game_loop())
+    if gui_enabled:
+        ctx.run_gui()
+    ctx.run_cli()
+
+    # Down below run_gui so that we get errors out of the process
+    if args.diff_file:
+        run_game(rom_file)
+
+    await ctx.exit_event.wait()
+    await ctx.shutdown()
+
+if __name__ == '__main__':
+    colorama.just_fix_windows_console()
+    asyncio.run(main())
+    colorama.deinit()