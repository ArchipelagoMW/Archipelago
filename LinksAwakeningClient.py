--- conflicted
+++ resolved
@@ -1,970 +1,961 @@
-import ModuleUpdate
-ModuleUpdate.update()
-
-import Utils
-
-if __name__ == "__main__":
-    Utils.init_logging("LinksAwakeningContext", exception_logger="Client")
-
-import asyncio
-import base64
-import binascii
-import colorama
-import io
-import os
-import re
-import select
-import shlex
-import socket
-import struct
-import sys
-import subprocess
-import time
-import typing
-
-
-from CommonClient import (CommonContext, ClientCommandProcessor, get_base_parser, gui_enabled, logger,
-                          server_loop)
-from NetUtils import ClientStatus
-from worlds.ladx.Common import BASE_ID as LABaseID
-from worlds.ladx.GpsTracker import GpsTracker
-from worlds.ladx.TrackerConsts import storage_key
-from worlds.ladx.ItemTracker import ItemTracker
-from worlds.ladx.Locations import links_awakening_location_meta_to_id
-from worlds.ladx.Tracker import LocationTracker, MagpieBridge
-from worlds.ladx.Items import links_awakening_items
-
-links_awakening_location_id_to_meta = {v:k for k,v in links_awakening_location_meta_to_id.items()}
-
-
-class GameboyException(Exception):
-    pass
-
-
-class RetroArchDisconnectError(GameboyException):
-    pass
-
-
-class InvalidEmulatorStateError(GameboyException):
-    pass
-
-
-class BadRetroArchResponse(GameboyException):
-    pass
-
-
-def magpie_logo():
-    from kivy.uix.image import CoreImage
-    binary_data = """
-iVBORw0KGgoAAAANSUhEUgAAABAAAAAQCAIAAACQkWg2AAAAAXN
-SR0IArs4c6QAAAARnQU1BAACxjwv8YQUAAAAJcEhZcwAADsMAAA
-7DAcdvqGQAAADGSURBVDhPhVLBEcIwDHOYhjHCBuXHj2OTbAL8+
-MEGZIxOQ1CinOOk0Op0bmo7tlXXeR9FJMYDLOD9mwcLjQK7+hSZ
-wgcWMZJOAGeGKtChNHFL0j+FZD3jSCuo0w7l03wDrWdg00C4/aW
-eDEYNenuzPOfPspBnxf0kssE80vN0L8361j10P03DK4x6FHabuV
-ear8fHme+b17rwSjbAXeUMLb+EVTV2QHm46MWQanmnydA98KsVS
-XkV+qFpGQXrLhT/fqraQeQLuplpNH5g+WkAAAAASUVORK5CYII="""
-    binary_data = base64.b64decode(binary_data)
-    data = io.BytesIO(binary_data)
-    return CoreImage(data, ext="png").texture
-
-
-class LAClientConstants:
-    # Connector version
-    VERSION = 0x01
-    #
-    # Memory locations of LADXR
-    ROMGameID = 0x0051  # 4 bytes
-    SlotName = 0x0134
-    # Unused
-    # ROMWorldID = 0x0055
-    # ROMConnectorVersion = 0x0056
-    wTradeSequenceItem1 = 0xDB40
-    wTradeSequenceItem2 = 0xDB7F
-    wLinkHealth = 0xDB5A
-    wAddHealthBuffer = 0xDB93
-    wSubtractHealthBuffer = 0xDB94
-    # RO: We should only act if this is higher then 6, as it indicates that the game is running normally
-    wGameplayType = 0xDB95
-    # RO: Starts at 0, increases every time an item is received from the server and processed
-    wLinkSyncSequenceNumber = 0xDDF6
-    wLinkStatusBits = 0xDDF7          # RW:
-    #      Bit0: wLinkGive* contains valid data, set from script cleared from ROM.
-    wLinkGiveItem = 0xDDF8  # RW
-    wLinkGiveItemFrom = 0xDDF9  # RW
-    # All of these six bytes are unused, we can repurpose
-    # wLinkSendItemRoomHigh = 0xDDFA  # RO
-    # wLinkSendItemRoomLow = 0xDDFB  # RO
-    # wLinkSendItemTarget = 0xDDFC  # RO
-    # wLinkSendItemItem = 0xDDFD  # RO
-    # wLinkSendShopItem = 0xDDFE # RO, which item to send (1 based, order of the shop items)
-    # RO, which player to send to, but it's just the X position of the NPC used, so 0x18 is player 0
-    # wLinkSendShopTarget = 0xDDFF
-
-
-    CheckCounter = 0xB010 # Two bytes
-    wRecvIndex = 0xDDFD # Two bytes
-    wCheckAddress = 0xC0FF - 0x4
-    WRamCheckSize = 0x4
-    WRamSafetyValue = bytearray([0]*WRamCheckSize)
-
-    wRamStart = 0xC000
-    hRamStart = 0xFF80
-    hRamSize = 0x80
-
-    MinGameplayValue = 0x06
-    MaxGameplayValue = 0x1A
-    VictoryGameplayAndSub = 0x0102
-
-class RAGameboy():
-    cache = []
-    last_cache_read = None
-    socket = None
-
-    def __init__(self, address, port) -> None:
-        self.cache_start = LAClientConstants.wRamStart
-        self.cache_size = LAClientConstants.hRamStart + LAClientConstants.hRamSize - LAClientConstants.wRamStart
-
-        self.address = address
-        self.port = port
-        self.socket = socket.socket(socket.AF_INET, socket.SOCK_DGRAM)
-        assert (self.socket)
-        self.socket.setblocking(False)
-
-    async def send_command(self, command, timeout=1.0):
-        self.send(f'{command}\n')
-        response_str = await self.async_recv()
-        self.check_command_response(command, response_str)
-        return response_str.rstrip()
-
-    async def get_retroarch_version(self):
-        return await self.send_command("VERSION")
-
-    async def get_retroarch_status(self):
-        return await self.send_command("GET_STATUS")
-
-    def set_checks_range(self, checks_start, checks_size):
-        self.checks_start = checks_start
-        self.checks_size = checks_size
-    
-    def set_location_range(self, location_start, location_size, critical_addresses):
-        self.location_start = location_start
-        self.location_size = location_size
-        self.critical_location_addresses = critical_addresses
-
-    def send(self, b):
-        if type(b) is str:
-            b = b.encode('ascii')
-        self.socket.sendto(b, (self.address, self.port))
-
-    def recv(self):
-        select.select([self.socket], [], [])
-        response, _ = self.socket.recvfrom(4096)
-        return response
-
-    async def async_recv(self, timeout=1.0):
-        response = await asyncio.wait_for(asyncio.get_event_loop().sock_recv(self.socket, 4096), timeout)
-        return response
-
-    async def check_safe_gameplay(self, throw=True):
-        async def check_wram():
-            check_values = await self.async_read_memory(LAClientConstants.wCheckAddress, LAClientConstants.WRamCheckSize)
-
-            if check_values != LAClientConstants.WRamSafetyValue:
-                if throw:
-                    raise InvalidEmulatorStateError()
-                return False
-            return True
-
-        if not await check_wram():
-            if throw:
-                raise InvalidEmulatorStateError()
-            return False
-
-        gameplay_value = await self.async_read_memory(LAClientConstants.wGameplayType)
-        gameplay_value = gameplay_value[0]
-        # In gameplay or credits
-        if not (LAClientConstants.MinGameplayValue <= gameplay_value <= LAClientConstants.MaxGameplayValue) and gameplay_value != 0x1:
-            if throw:
-                logger.info("invalid emu state")
-                raise InvalidEmulatorStateError()
-            return False
-        if not await check_wram():
-            if throw:
-                raise InvalidEmulatorStateError()
-            return False
-        return True
-
-    # We're sadly unable to update the whole cache at once
-    # as RetroArch only gives back some number of bytes at a time
-    # So instead read as big as chunks at a time as we can manage
-    async def update_cache(self):
-        # First read the safety address - if it's invalid, bail
-        self.cache = []
-
-        if not await self.check_safe_gameplay():
-            return False
-
-        attempts = 0
-        while True:
-            # RA doesn't let us do an atomic read of a large enough block of RAM
-            # Some bytes can't change in between reading location_block and hram_block
-            location_block = await self.read_memory_block(self.location_start, self.location_size)
-            hram_block = await self.read_memory_block(LAClientConstants.hRamStart, LAClientConstants.hRamSize)
-            verification_block = await self.read_memory_block(self.location_start, self.location_size)
-
-            valid = True
-            for address in self.critical_location_addresses:
-                if location_block[address - self.location_start] != verification_block[address - self.location_start]:
-                    valid = False
-
-            if valid:
-                break
-
-            attempts += 1
-
-            # Shouldn't really happen, but keep it from choking
-            if attempts > 5:
-                return False
-
-        checks_block = await self.read_memory_block(self.checks_start, self.checks_size)
-
-        if not await self.check_safe_gameplay():
-            return False
-
-        self.cache = bytearray(self.cache_size)
-
-        start = self.checks_start - self.cache_start
-        self.cache[start:start + len(checks_block)] = checks_block
-
-        start = self.location_start - self.cache_start
-        self.cache[start:start + len(location_block)] = location_block
-
-        start = LAClientConstants.hRamStart - self.cache_start
-        self.cache[start:start + len(hram_block)] = hram_block
-
-        self.last_cache_read = time.time()
-<<<<<<< HEAD
-    
-=======
-        return True
-
->>>>>>> b5ce3beb
-    async def read_memory_block(self, address: int, size: int):
-        block = bytearray()
-        remaining_size = size
-        while remaining_size:
-            chunk = await self.async_read_memory(address + len(block), remaining_size)
-            remaining_size -= len(chunk)
-            block += chunk
-        
-        return block
-
-    async def read_memory_cache(self, addresses):
-        if not self.last_cache_read or self.last_cache_read + 0.1 < time.time():
-            await self.update_cache()
-        if not self.cache:
-            return None
-        assert (len(self.cache) == self.cache_size)
-        for address in addresses:
-            assert self.cache_start <= address <= self.cache_start + self.cache_size
-        r = {address: self.cache[address - self.cache_start]
-             for address in addresses}
-        return r
-
-    async def async_read_memory_safe(self, address, size=1):
-        # whenever we do a read for a check, we need to make sure that we aren't reading
-        # garbage memory values - we also need to protect against reading a value, then the emulator resetting
-        #
-        # ...actually, we probably _only_ need the post check
-
-        # Check before read
-        if not await self.check_safe_gameplay():
-            return None
-
-        # Do read
-        r = await self.async_read_memory(address, size)
-
-        # Check after read
-        if not await self.check_safe_gameplay():
-            return None
-
-        return r
-
-    def check_command_response(self, command: str, response: bytes):
-        if command == "VERSION":
-            ok = re.match(r"\d+\.\d+\.\d+", response.decode('ascii')) is not None
-        else:
-            ok = response.startswith(command.encode())
-        if not ok:
-            logger.warning(f"Bad response to command {command} - {response}")
-            raise BadRetroArchResponse()
-
-    def read_memory(self, address, size=1):
-        command = "READ_CORE_MEMORY"
-
-        self.send(f'{command} {hex(address)} {size}\n')
-        response = self.recv()
-
-        self.check_command_response(command, response)
-
-        splits = response.decode().split(" ", 2)
-        # Ignore the address for now
-        if splits[2][:2] == "-1":
-            raise BadRetroArchResponse()
-
-        # TODO: check response address, check hex behavior between RA and BH
-
-        return bytearray.fromhex(splits[2])
-
-    async def async_read_memory(self, address, size=1):
-        command = "READ_CORE_MEMORY"
-
-        self.send(f'{command} {hex(address)} {size}\n')
-        response = await self.async_recv()
-        self.check_command_response(command, response)
-        response = response[:-1]
-        splits = response.decode().split(" ", 2)
-        try:
-            response_addr = int(splits[1], 16)
-        except ValueError:
-            raise BadRetroArchResponse()
-
-        if response_addr != address:
-            raise BadRetroArchResponse()
-
-        ret = bytearray.fromhex(splits[2])
-        if len(ret) > size:
-            raise BadRetroArchResponse()
-        return ret
-
-    def write_memory(self, address, bytes):
-        command = "WRITE_CORE_MEMORY"
-
-        self.send(f'{command} {hex(address)} {" ".join(hex(b) for b in bytes)}')
-        select.select([self.socket], [], [])
-        response, _ = self.socket.recvfrom(4096)
-        self.check_command_response(command, response)
-        splits = response.decode().split(" ", 3)
-
-        assert (splits[0] == command)
-
-        if splits[2] == "-1":
-            logger.info(splits[3])
-
-
-class LinksAwakeningClient():
-    socket = None
-    gameboy = None
-    tracker = None
-    auth = None
-    game_crc = None
-    collect_enabled = True
-<<<<<<< HEAD
-    deathlink_status = None
-=======
-    queue_trade_item_fix = False
-    pending_deathlink = False
-    deathlink_debounce = True
->>>>>>> b5ce3beb
-    retroarch_address = None
-    retroarch_port = None
-    gameboy = None
-
-    def msg(self, m):
-        logger.info(m)
-        s = f"SHOW_MSG {m}\n"
-        self.gameboy.send(s)
-
-    def __init__(self, retroarch_address="127.0.0.1", retroarch_port=55355):
-        self.retroarch_address = retroarch_address
-        self.retroarch_port = retroarch_port
-        pass
-
-    stop_bizhawk_spam = False
-    async def wait_for_retroarch_connection(self):
-        if not self.stop_bizhawk_spam:
-            logger.info("Waiting on connection to Retroarch...")
-            self.stop_bizhawk_spam = True
-        self.gameboy = RAGameboy(self.retroarch_address, self.retroarch_port)
-
-        while True:
-            try:
-                version = await self.gameboy.get_retroarch_version()
-                NO_CONTENT = b"GET_STATUS CONTENTLESS"
-                status = NO_CONTENT
-                core_type = None
-                GAME_BOY = b"game_boy"
-                while status == NO_CONTENT or core_type != GAME_BOY:
-                    status = await self.gameboy.get_retroarch_status()
-                    if status.count(b" ") < 2:
-                        await asyncio.sleep(1.0)
-                        continue
-                    GET_STATUS, PLAYING, info = status.split(b" ", 2)
-                    if status.count(b",") < 2:
-                        await asyncio.sleep(1.0)
-                        continue
-                    core_type, rom_name, self.game_crc = info.split(b",", 2)
-                    if core_type != GAME_BOY:
-                        logger.info(
-                            f"Core type should be '{GAME_BOY}', found {core_type} instead - wrong type of ROM?")
-                        await asyncio.sleep(1.0)
-                        continue
-                self.stop_bizhawk_spam = False
-                logger.info(f"Connected to Retroarch {version.decode('ascii', errors='replace')} "
-                            f"running {rom_name.decode('ascii', errors='replace')}")
-                return
-            except (BlockingIOError, TimeoutError, ConnectionResetError):
-                await asyncio.sleep(1.0)
-                pass
-
-    async def reset_auth(self):
-        auth = binascii.hexlify(await self.gameboy.async_read_memory(0x0134, 12)).decode()
-        self.auth = auth
-
-    async def wait_and_init_tracker(self, magpie: MagpieBridge):
-        await self.wait_for_game_ready()
-        self.tracker = LocationTracker(self.gameboy)
-        self.item_tracker = ItemTracker(self.gameboy)
-        self.gps_tracker = GpsTracker(self.gameboy)
-        magpie.gps_tracker = self.gps_tracker
-
-    async def give_item(self, item):
-        # Spin until we either:
-        # get an exception from a bad read (emu shut down or reset)
-        # beat the game
-        # the client handles the last pending item
-        status = (await self.gameboy.async_read_memory_safe(LAClientConstants.wLinkStatusBits))[0]
-        while not (await self.is_victory()) and status & 1 == 1:
-            time.sleep(0.1)
-            status = (await self.gameboy.async_read_memory_safe(LAClientConstants.wLinkStatusBits))[0]
-
-        item_id = item.item - LABaseID
-        # The player name table only goes up to 100, so don't go past that
-        # Even if it didn't, the remote player _index_ byte is just a byte, so 255 max
-        from_player = item.player
-        if from_player > 100:
-            from_player = 100
-
-        self.gameboy.write_memory(LAClientConstants.wLinkGiveItem, [item_id, from_player])
-        status |= 1
-        status = self.gameboy.write_memory(LAClientConstants.wLinkStatusBits, [status])
-
-    async def recved_item_from_ap(self, ctx, item, next_index):
-        if item.location <= 0 or item.player != ctx.slot: # items from server or other slots
-            await self.give_item(item)
-        next_index += 1
-        self.gameboy.write_memory(LAClientConstants.wRecvIndex, struct.pack(">H", next_index))
-
-    # The key location is blocked from collection unless the value location
-    # has also been checked.
-    dependent_location_meta_ids = {
-        "0x301-0": "0x301-1", # Tunic Fairy Item 1 -> Tunic Fairy Item 2
-        "0x301-1": "0x301-0", # Tunic Fairy Item 2 -> Tunic Fairy Item 1
-        "0x106": "0x102",     # Moldorm Heart Container -> Full Moon Cello
-        "0x12B": "0x12A",     # Genie Heart Container -> Conch Horn
-        "0x15A": "0x159",     # Slime Eye Heart Container -> Sea Lily's Bell
-        "0x166": "0x162",     # Angler Fish Heart Container -> Surf Harp
-        "0x185": "0x182",     # Slime Eel Heart Container -> Wind Marimba
-        "0x1BC": "0x1B5",     # Facade Heart Container -> Coral Triangle
-        "0x223": "0x22C",     # Evil Eagle Heart Container -> Organ of Evening Calm
-        "0x234": "0x230",     # Hot Head Heart Container -> Thunder Drum
-    }
-    dependent_location_ids = {
-        links_awakening_location_meta_to_id[k]: links_awakening_location_meta_to_id[v]
-        for k, v in dependent_location_meta_ids.items()}
-
-    async def collect(self, ctx):
-        if not self.gps_tracker.room or self.gps_tracker.is_transitioning:
-            return
-        unhandled_locations = ctx.checked_locations - ctx.handled_locations
-        for id, dep in self.dependent_location_ids.items():
-            if id in unhandled_locations and dep not in ctx.checked_locations:
-                unhandled_locations.remove(id)
-        current_room = '0x' + hex(self.gps_tracker.room)[2:].zfill(3).upper()
-        for id in unhandled_locations:
-            meta_id = links_awakening_location_id_to_meta[id]
-            is_checked = next(x for x in self.tracker.all_checks if x.id == meta_id).value
-            if(is_checked):
-                ctx.handled_locations.add(id)
-                continue
-            if(current_room == meta_id[:5]):
-                continue
-            check = self.tracker.meta_to_check[meta_id]
-            did_collect = await self.collect_check(check)
-            ctx.handled_locations.add(id)
-            if did_collect:
-                self.queue_trade_item_fix = True
-                our_item = next((x for x in ctx.recvd_checks.values() if x.location == id), None)
-                if our_item:
-                    await self.give_item(our_item)
-            break # one per cycle
-
-    async def collect_check(self, check):
-        current_value = int.from_bytes(await self.gameboy.async_read_memory(check.address), 'big')
-        already_collected = bool(current_value & check.mask)
-        if not already_collected:
-            new_value = current_value | check.mask
-            self.gameboy.write_memory(check.address, [new_value])
-            check_count = struct.unpack(">H", await self.gameboy.async_read_memory(LAClientConstants.CheckCounter, 2))[0]
-            self.gameboy.write_memory(LAClientConstants.wRecvIndex, struct.pack(">H", check_count + 1))
-        return not already_collected
-
-    trade_items = {
-        "TRADING_ITEM_YOSHI_DOLL": "0x2A6-Trade",
-        "TRADING_ITEM_RIBBON": "0x2B2-Trade",
-        "TRADING_ITEM_DOG_FOOD": "0x2FE-Trade",
-        "TRADING_ITEM_BANANAS": "0x07B-Trade",
-        "TRADING_ITEM_STICK": "0x087-Trade",
-        "TRADING_ITEM_HONEYCOMB": "0x2D7-Trade",
-        "TRADING_ITEM_PINEAPPLE": "0x019-Trade",
-        "TRADING_ITEM_HIBISCUS": "0x2D9-Trade",
-        "TRADING_ITEM_LETTER": "0x2A8-Trade",
-        "TRADING_ITEM_BROOM": "0x0CD-Trade",
-        "TRADING_ITEM_FISHING_HOOK": "0x2F5-Trade",
-        "TRADING_ITEM_NECKLACE": "0x0C9-Trade",
-        "TRADING_ITEM_SCALE": "0x297-Trade",
-        "TRADING_ITEM_MAGNIFYING_GLASS": None,
-    }
-    async def fix_trade_items(self, recvd_checks):
-        expected_trade_items = []
-        held_trade_items = []
-        for item, location in self.trade_items.items():
-            item_id = next(x.item_id for x in links_awakening_items
-                           if x.ladxr_id == item) + LABaseID
-            item_received = next((x for x in recvd_checks.values()
-                                  if x.item == item_id), False)
-            all_checks = [x for x in self.tracker.all_checks if x.id == location]
-            remaining_checks = [x for x in self.tracker.remaining_checks if x.id == location]
-            destination_checked = not remaining_checks or (len(remaining_checks) < len(all_checks))
-            expected_trade_items.append(int(item_received and not destination_checked))
-
-            inventory = self.item_tracker.itemDict[item].value
-            if item in self.item_tracker.extraItems:
-                inventory -= self.item_tracker.extraItems[item]
-            held_trade_items.append(inventory)
-        if expected_trade_items != held_trade_items:
-            trade1 = 0
-            for i, x in enumerate(expected_trade_items[:8]):
-                trade1 += x << i
-            trade2 = 0
-            for i, x in enumerate(expected_trade_items[8:]):
-                trade2 += x << i
-            self.gameboy.write_memory(LAClientConstants.wTradeSequenceItem1, [trade1])
-            self.gameboy.write_memory(LAClientConstants.wTradeSequenceItem2, [trade2])
-
-
-    should_reset_auth = False
-    async def wait_for_game_ready(self):
-        logger.info("Waiting on game to be in valid state...")
-        while not await self.gameboy.check_safe_gameplay(throw=False):
-            if self.should_reset_auth:
-                self.should_reset_auth = False
-                raise GameboyException("Resetting due to wrong archipelago server")
-        logger.info("Game connection ready!")
-
-    async def is_victory(self):
-        return (await self.gameboy.read_memory_cache([LAClientConstants.wGameplayType]))[LAClientConstants.wGameplayType] == 1
-
-    async def main_tick(self, ctx, item_get_cb, win_cb, deathlink_cb):
-        cache_is_fresh = await self.gameboy.update_cache()
-        await self.tracker.readChecks(item_get_cb)
-        await self.item_tracker.readItems()
-        await self.gps_tracker.read_location()
-        await self.gps_tracker.read_entrances()
-
-        if not ctx.slot or not self.tracker.has_start_item():
-            return
-
-        # fix trade items during transitions when inventory is stable
-        if self.queue_trade_item_fix and cache_is_fresh and self.gps_tracker.is_transitioning:
-            await self.fix_trade_items(ctx.recvd_checks)
-            self.queue_trade_item_fix = False
-            return
-
-        current_health = (await self.gameboy.read_memory_cache([LAClientConstants.wLinkHealth]))[LAClientConstants.wLinkHealth]
-        health_to_remove = (await self.gameboy.read_memory_cache([LAClientConstants.wSubtractHealthBuffer]))[LAClientConstants.wSubtractHealthBuffer]
-
-        if self.deathlink_status == 'pending':
-            self.gameboy.write_memory(LAClientConstants.wAddHealthBuffer, [0]) # Stop any health gain
-            self.gameboy.write_memory(LAClientConstants.wLinkHealth, [1]) #  Almost dead
-            self.gameboy.write_memory(LAClientConstants.wSubtractHealthBuffer, [1]) # Deal remaining damage this way to trigger medicine
-            self.deathlink_status = 'in_progress'
-        elif self.deathlink_status == 'in_progress':
-            if not current_health: # Died from deathlink
-                self.deathlink_status = 'complete'
-                self.fix_trade_items()
-            elif not health_to_remove: # Survived deathlink (medicine)
-                self.deathlink_status = None
-        elif not self.deathlink_status and not current_health: # Died naturally
-            await deathlink_cb()
-            self.deathlink_status = 'complete'
-        elif self.deathlink_status == 'complete' and current_health:
-            self.deathlink_status = None
-
-        if await self.is_victory():
-            await win_cb()
-
-        # receive items
-        recv_index = struct.unpack(">H", await self.gameboy.async_read_memory(LAClientConstants.wRecvIndex, 2))[0]
-        if recv_index in ctx.recvd_checks:
-            item = ctx.recvd_checks[recv_index]
-            await self.recved_item_from_ap(ctx, item, recv_index)
-            return
-
-        # collect
-        if self.collect_enabled and cache_is_fresh:
-            await self.collect(ctx)
-
-all_tasks = set()
-
-def create_task_log_exception(awaitable) -> asyncio.Task:
-    async def _log_exception(awaitable):
-        try:
-            return await awaitable
-        except Exception as e:
-            logger.exception(e)
-            pass
-        finally:
-            all_tasks.remove(task)
-    task = asyncio.create_task(_log_exception(awaitable))
-    all_tasks.add(task)
-
-class LinksAwakeningCommandProcessor(ClientCommandProcessor):
-    def __init__(self, ctx):
-        super().__init__(ctx)
-
-    def _cmd_fix_trade_items(self):
-        """Forces fix of trade items. Ideally you should never need to trigger this manually."""
-        if isinstance(self.ctx, LinksAwakeningContext):
-            self.ctx.client.queue_trade_item_fix = True
-
-    def _cmd_toggle_collect(self):
-        """Toggles collect."""
-        if isinstance(self.ctx, LinksAwakeningContext):
-            self.ctx.client.collect_enabled = not self.ctx.client.collect_enabled
-            if self.ctx.client.collect_enabled:
-                logger.info("Collect enabled")
-            else:
-                logger.info("Collect disabled")
-
-    def _cmd_deathlink(self):
-        """Toggles deathlink."""
-        if isinstance(self.ctx, LinksAwakeningContext):
-            Utils.async_start(self.ctx.update_death_link("DeathLink" not in self.ctx.tags))
-
-class LinksAwakeningContext(CommonContext):
-    tags = {"AP"}
-    game = "Links Awakening DX"
-    command_processor = LinksAwakeningCommandProcessor
-    items_handling = 0b111
-    want_slot_data = True
-    la_task = None
-    client = None
-    # TODO: does this need to re-read on reset?
-    found_checks = []
-    handled_locations = set()
-    recvd_checks = {}
-    last_resend = time.time()
-
-    magpie_enabled = False
-    magpie = None
-    magpie_task = None
-    won = False
-
-    @property 
-    def slot_storage_key(self): 
-        return f"{self.slot_info[self.slot].name}_{storage_key}"
-
-    def __init__(self, server_address: typing.Optional[str], password: typing.Optional[str], magpie: typing.Optional[bool]) -> None:
-        self.client = LinksAwakeningClient()
-        self.slot_data = {}
-
-        if magpie:
-            self.magpie_enabled = True
-            self.magpie = MagpieBridge()
-        super().__init__(server_address, password)
-
-    def run_gui(self) -> None:
-        import webbrowser
-        import kvui
-        from kvui import Button, GameManager
-        from kivy.uix.image import Image
-
-        class LADXManager(GameManager):
-            logging_pairs = [
-                ("Client", "Archipelago"),
-                ("Tracker", "Tracker"),
-            ]
-            base_title = "Archipelago Links Awakening DX Client"
-
-            def build(self):
-                b = super().build()
-
-                if self.ctx.magpie_enabled:
-                    button = Button(text="", size=(30, 30), size_hint_x=None,
-                                    on_press=lambda _: webbrowser.open('https://magpietracker.us/?enable_autotracker=1'))
-                    image = Image(size=(16, 16), texture=magpie_logo())
-                    button.add_widget(image)
-
-                    def set_center(_, center):
-                        image.center = center
-                    button.bind(center=set_center)
-
-                    self.connect_layout.add_widget(button)
-                return b
-
-        self.ui = LADXManager(self)
-        self.ui_task = asyncio.create_task(self.ui.async_run(), name="UI")
-
-    async def send_checks(self):
-        message = [{"cmd": "LocationChecks", "locations": self.found_checks}]
-        await self.send_msgs(message)
-    
-    async def send_new_entrances(self, entrances: typing.Dict[str, str]):
-        # Store the entrances we find on the server for future sessions
-        message = [{
-            "cmd": "Set",
-            "key": self.slot_storage_key,
-            "default": {},
-            "want_reply": False,
-            "operations": [{"operation": "update", "value": entrances}],
-        }]
-
-        await self.send_msgs(message)
-
-    had_invalid_slot_data = None
-    def event_invalid_slot(self):
-        # The next time we try to connect, reset the game loop for new auth
-        self.had_invalid_slot_data = True
-        self.auth = None
-        # Don't try to autoreconnect, it will just fail
-        self.disconnected_intentionally = True
-        CommonContext.event_invalid_slot(self)
-
-    async def send_deathlink(self):
-        if "DeathLink" in self.tags:
-            logger.info("DeathLink: Sending death to your friends...")
-            self.last_death_link = time.time()
-            await self.send_msgs([{
-                "cmd": "Bounce", "tags": ["DeathLink"],
-                "data": {
-                    "time": self.last_death_link,
-                    "source": self.slot_info[self.slot].name,
-                    "cause": self.slot_info[self.slot].name + " had a nightmare."
-                }
-            }])
-
-    async def send_victory(self):
-        if not self.won:
-            message = [{"cmd": "StatusUpdate",
-                        "status": ClientStatus.CLIENT_GOAL}]
-            logger.info("victory!")
-            await self.send_msgs(message)
-            self.won = True
-    
-    async def request_found_entrances(self):
-        await self.send_msgs([{"cmd": "Get", "keys": [self.slot_storage_key]}])
-
-        # Ask for updates so that players can co-op entrances in a seed  
-        await self.send_msgs([{"cmd": "SetNotify", "keys": [self.slot_storage_key]}])  
-
-    def on_deathlink(self, data: typing.Dict[str, typing.Any]) -> None:
-        self.client.deathlink_status = 'pending'
-        super(LinksAwakeningContext, self).on_deathlink(data)
-
-
-    def new_checks(self, item_ids, ladxr_ids):
-        self.found_checks += item_ids
-        create_task_log_exception(self.send_checks())
-        if self.magpie_enabled:
-            create_task_log_exception(self.magpie.send_new_checks(ladxr_ids))
-
-    async def server_auth(self, password_requested: bool = False):
-        if password_requested and not self.password:
-            await super(LinksAwakeningContext, self).server_auth(password_requested)
-
-        if self.had_invalid_slot_data:
-            # We are connecting when previously we had the wrong ROM or server - just in case
-            # re-read the ROM so that if the user had the correct address but wrong ROM, we
-            # allow a successful reconnect
-            self.client.should_reset_auth = True
-            self.had_invalid_slot_data = False
-
-        while self.client.auth == None:
-            await asyncio.sleep(0.1)
-
-            # Just return if we're closing
-            if self.exit_event.is_set():
-                return
-        self.auth = self.client.auth
-        await self.send_connect()
-
-    def on_package(self, cmd: str, args: dict):
-        if cmd == "Connected":
-            self.game = self.slot_info[self.slot].game
-            self.slot_data = args.get("slot_data", {})
-            if self.slot_data.get("death_link"):
-                Utils.async_start(self.update_death_link(True))
-
-        # TODO - use watcher_event
-        if cmd == "ReceivedItems":
-            for index, item in enumerate(args["items"], start=args["index"]):
-                self.recvd_checks[index] = item
-
-        if cmd == "Retrieved" and self.magpie_enabled and self.slot_storage_key in args["keys"]:
-            self.client.gps_tracker.receive_found_entrances(args["keys"][self.slot_storage_key])
-
-        if cmd == "SetReply" and self.magpie_enabled and args["key"] == self.slot_storage_key:
-            self.client.gps_tracker.receive_found_entrances(args["value"])
-
-    async def sync(self):
-        sync_msg = [{'cmd': 'Sync'}]
-        await self.send_msgs(sync_msg)
-
-    async def run_game_loop(self):
-        def on_item_get(ladxr_checks):
-            checks = [links_awakening_location_meta_to_id[check.id] for check in ladxr_checks]
-            self.new_checks(checks, [check.id for check in ladxr_checks])
-
-            for check in ladxr_checks:
-                if check.value and check.linkedItem:
-                    linkedItem = check.linkedItem
-                    if 'condition' not in linkedItem or linkedItem['condition'](self.slot_data):
-                        self.client.item_tracker.setExtraItem(check.linkedItem['item'], check.linkedItem['qty'])
-
-        async def victory():
-            await self.send_victory()
-
-        async def deathlink():
-            await self.send_deathlink()
-
-        if self.magpie_enabled:
-            self.magpie_task = asyncio.create_task(self.magpie.serve())
-
-        # yield to allow UI to start
-        await asyncio.sleep(0)
-
-        while True:
-            try:
-                # TODO: cancel all client tasks
-                if not self.client.stop_bizhawk_spam:
-                    logger.info("(Re)Starting game loop")
-                self.found_checks.clear()
-                self.handled_locations.clear()
-                # On restart of game loop, clear all checks, just in case we swapped ROMs
-                # this isn't totally neccessary, but is extra safety against cross-ROM contamination
-                self.recvd_checks.clear()
-                await self.client.wait_for_retroarch_connection()
-                await self.client.reset_auth()
-                # If we find ourselves with new auth after the reset, reconnect
-                if self.auth and self.client.auth != self.auth:
-                    # It would be neat to reconnect here, but connection needs this loop to be running
-                    logger.info("Detected new ROM, disconnecting...")
-                    await self.disconnect()
-                    continue
-
-                if not self.recvd_checks:
-                    await self.sync()
-
-                await self.client.wait_and_init_tracker(self.magpie)
-
-                min_tick_duration = 0.1
-                last_tick = time.time()
-                while True:
-                    await self.client.main_tick(self, on_item_get, victory, deathlink)
-
-                    now = time.time()
-                    tick_duration = now - last_tick
-                    sleep_duration = max(min_tick_duration - tick_duration, 0)
-                    await asyncio.sleep(sleep_duration)
-
-                    last_tick = now
-
-                    if self.last_resend + 5.0 < now:
-                        self.last_resend = now
-                        await self.send_checks()
-                    if self.magpie_enabled:
-                        try:
-                            self.magpie.set_checks(self.client.tracker.all_checks)
-                            await self.magpie.set_item_tracker(self.client.item_tracker)
-                            self.magpie.slot_data = self.slot_data
-
-                            if self.client.gps_tracker.needs_found_entrances:
-                                await self.request_found_entrances()
-                                self.client.gps_tracker.needs_found_entrances = False
-
-                            new_entrances = await self.magpie.send_gps(self.client.gps_tracker)
-                            if new_entrances:
-                                await self.send_new_entrances(new_entrances)
-                        except Exception:
-                            # Don't let magpie errors take out the client
-                            pass
-                    if self.client.should_reset_auth:
-                        self.client.should_reset_auth = False
-                        raise GameboyException("Resetting due to wrong archipelago server")
-            except (GameboyException, asyncio.TimeoutError, TimeoutError, ConnectionResetError):
-                await asyncio.sleep(1.0)
-
-def run_game(romfile: str) -> None:
-    auto_start = typing.cast(typing.Union[bool, str],
-                            Utils.get_options()["ladx_options"].get("rom_start", True))
-    if auto_start is True:
-        import webbrowser
-        webbrowser.open(romfile)
-    elif isinstance(auto_start, str):
-        args = shlex.split(auto_start)
-        # Specify full path to ROM as we are going to cd in popen
-        full_rom_path = os.path.realpath(romfile)
-        args.append(full_rom_path)
-        try:
-            # set cwd so that paths to lua scripts are always relative to our client
-            if getattr(sys, 'frozen', False):
-                # The application is frozen
-                script_dir = os.path.dirname(sys.executable)
-            else:
-                script_dir = os.path.dirname(os.path.realpath(__file__))
-
-            subprocess.Popen(args, stdin=subprocess.DEVNULL, stdout=subprocess.DEVNULL, stderr=subprocess.DEVNULL, cwd=script_dir)
-        except FileNotFoundError:
-            logger.error(f"Couldn't launch ROM, {args[0]} is missing")
-
-async def main():
-    parser = get_base_parser(description="Link's Awakening Client.")
-    parser.add_argument("--url", help="Archipelago connection url")
-    parser.add_argument("--no-magpie", dest='magpie', default=True, action='store_false', help="Disable magpie bridge")
-    parser.add_argument('diff_file', default="", type=str, nargs="?",
-                        help='Path to a .apladx Archipelago Binary Patch file')
-
-    args = parser.parse_args()
-
-    if args.diff_file:
-        import Patch
-        logger.info("patch file was supplied - creating rom...")
-        meta, rom_file = Patch.create_rom_file(args.diff_file)
-        if "server" in meta and not args.connect:
-            args.connect = meta["server"]
-        logger.info(f"wrote rom file to {rom_file}")
-
-
-    ctx = LinksAwakeningContext(args.connect, args.password, args.magpie)
-
-    ctx.server_task = asyncio.create_task(server_loop(ctx), name="server loop")
-
-    # TODO: nothing about the lambda about has to be in a lambda
-    ctx.la_task = create_task_log_exception(ctx.run_game_loop())
-    if gui_enabled:
-        ctx.run_gui()
-    ctx.run_cli()
-
-    # Down below run_gui so that we get errors out of the process
-    if args.diff_file:
-        run_game(rom_file)
-
-    await ctx.exit_event.wait()
-    await ctx.shutdown()
-
-if __name__ == '__main__':
-    colorama.init()
-    asyncio.run(main())
-    colorama.deinit()
+import ModuleUpdate
+ModuleUpdate.update()
+
+import Utils
+
+if __name__ == "__main__":
+    Utils.init_logging("LinksAwakeningContext", exception_logger="Client")
+
+import asyncio
+import base64
+import binascii
+import colorama
+import io
+import os
+import re
+import select
+import shlex
+import socket
+import struct
+import sys
+import subprocess
+import time
+import typing
+
+
+from CommonClient import (CommonContext, ClientCommandProcessor, get_base_parser, gui_enabled, logger,
+                          server_loop)
+from NetUtils import ClientStatus
+from worlds.ladx.Common import BASE_ID as LABaseID
+from worlds.ladx.GpsTracker import GpsTracker
+from worlds.ladx.TrackerConsts import storage_key
+from worlds.ladx.ItemTracker import ItemTracker
+from worlds.ladx.Locations import links_awakening_location_meta_to_id
+from worlds.ladx.Tracker import LocationTracker, MagpieBridge
+from worlds.ladx.Items import links_awakening_items
+
+links_awakening_location_id_to_meta = {v:k for k,v in links_awakening_location_meta_to_id.items()}
+
+
+class GameboyException(Exception):
+    pass
+
+
+class RetroArchDisconnectError(GameboyException):
+    pass
+
+
+class InvalidEmulatorStateError(GameboyException):
+    pass
+
+
+class BadRetroArchResponse(GameboyException):
+    pass
+
+
+def magpie_logo():
+    from kivy.uix.image import CoreImage
+    binary_data = """
+iVBORw0KGgoAAAANSUhEUgAAABAAAAAQCAIAAACQkWg2AAAAAXN
+SR0IArs4c6QAAAARnQU1BAACxjwv8YQUAAAAJcEhZcwAADsMAAA
+7DAcdvqGQAAADGSURBVDhPhVLBEcIwDHOYhjHCBuXHj2OTbAL8+
+MEGZIxOQ1CinOOk0Op0bmo7tlXXeR9FJMYDLOD9mwcLjQK7+hSZ
+wgcWMZJOAGeGKtChNHFL0j+FZD3jSCuo0w7l03wDrWdg00C4/aW
+eDEYNenuzPOfPspBnxf0kssE80vN0L8361j10P03DK4x6FHabuV
+ear8fHme+b17rwSjbAXeUMLb+EVTV2QHm46MWQanmnydA98KsVS
+XkV+qFpGQXrLhT/fqraQeQLuplpNH5g+WkAAAAASUVORK5CYII="""
+    binary_data = base64.b64decode(binary_data)
+    data = io.BytesIO(binary_data)
+    return CoreImage(data, ext="png").texture
+
+
+class LAClientConstants:
+    # Connector version
+    VERSION = 0x01
+    #
+    # Memory locations of LADXR
+    ROMGameID = 0x0051  # 4 bytes
+    SlotName = 0x0134
+    # Unused
+    # ROMWorldID = 0x0055
+    # ROMConnectorVersion = 0x0056
+    wTradeSequenceItem1 = 0xDB40
+    wTradeSequenceItem2 = 0xDB7F
+    wLinkHealth = 0xDB5A
+    wAddHealthBuffer = 0xDB93
+    wSubtractHealthBuffer = 0xDB94
+    # RO: We should only act if this is higher then 6, as it indicates that the game is running normally
+    wGameplayType = 0xDB95
+    # RO: Starts at 0, increases every time an item is received from the server and processed
+    wLinkSyncSequenceNumber = 0xDDF6
+    wLinkStatusBits = 0xDDF7          # RW:
+    #      Bit0: wLinkGive* contains valid data, set from script cleared from ROM.
+    wLinkGiveItem = 0xDDF8  # RW
+    wLinkGiveItemFrom = 0xDDF9  # RW
+    # All of these six bytes are unused, we can repurpose
+    # wLinkSendItemRoomHigh = 0xDDFA  # RO
+    # wLinkSendItemRoomLow = 0xDDFB  # RO
+    # wLinkSendItemTarget = 0xDDFC  # RO
+    # wLinkSendItemItem = 0xDDFD  # RO
+    # wLinkSendShopItem = 0xDDFE # RO, which item to send (1 based, order of the shop items)
+    # RO, which player to send to, but it's just the X position of the NPC used, so 0x18 is player 0
+    # wLinkSendShopTarget = 0xDDFF
+
+
+    CheckCounter = 0xB010 # Two bytes
+    wRecvIndex = 0xDDFD # Two bytes
+    wCheckAddress = 0xC0FF - 0x4
+    WRamCheckSize = 0x4
+    WRamSafetyValue = bytearray([0]*WRamCheckSize)
+
+    wRamStart = 0xC000
+    hRamStart = 0xFF80
+    hRamSize = 0x80
+
+    MinGameplayValue = 0x06
+    MaxGameplayValue = 0x1A
+    VictoryGameplayAndSub = 0x0102
+
+class RAGameboy():
+    cache = []
+    last_cache_read = None
+    socket = None
+
+    def __init__(self, address, port) -> None:
+        self.cache_start = LAClientConstants.wRamStart
+        self.cache_size = LAClientConstants.hRamStart + LAClientConstants.hRamSize - LAClientConstants.wRamStart
+
+        self.address = address
+        self.port = port
+        self.socket = socket.socket(socket.AF_INET, socket.SOCK_DGRAM)
+        assert (self.socket)
+        self.socket.setblocking(False)
+
+    async def send_command(self, command, timeout=1.0):
+        self.send(f'{command}\n')
+        response_str = await self.async_recv()
+        self.check_command_response(command, response_str)
+        return response_str.rstrip()
+
+    async def get_retroarch_version(self):
+        return await self.send_command("VERSION")
+
+    async def get_retroarch_status(self):
+        return await self.send_command("GET_STATUS")
+
+    def set_checks_range(self, checks_start, checks_size):
+        self.checks_start = checks_start
+        self.checks_size = checks_size
+    
+    def set_location_range(self, location_start, location_size, critical_addresses):
+        self.location_start = location_start
+        self.location_size = location_size
+        self.critical_location_addresses = critical_addresses
+
+    def send(self, b):
+        if type(b) is str:
+            b = b.encode('ascii')
+        self.socket.sendto(b, (self.address, self.port))
+
+    def recv(self):
+        select.select([self.socket], [], [])
+        response, _ = self.socket.recvfrom(4096)
+        return response
+
+    async def async_recv(self, timeout=1.0):
+        response = await asyncio.wait_for(asyncio.get_event_loop().sock_recv(self.socket, 4096), timeout)
+        return response
+
+    async def check_safe_gameplay(self, throw=True):
+        async def check_wram():
+            check_values = await self.async_read_memory(LAClientConstants.wCheckAddress, LAClientConstants.WRamCheckSize)
+
+            if check_values != LAClientConstants.WRamSafetyValue:
+                if throw:
+                    raise InvalidEmulatorStateError()
+                return False
+            return True
+
+        if not await check_wram():
+            if throw:
+                raise InvalidEmulatorStateError()
+            return False
+
+        gameplay_value = await self.async_read_memory(LAClientConstants.wGameplayType)
+        gameplay_value = gameplay_value[0]
+        # In gameplay or credits
+        if not (LAClientConstants.MinGameplayValue <= gameplay_value <= LAClientConstants.MaxGameplayValue) and gameplay_value != 0x1:
+            if throw:
+                logger.info("invalid emu state")
+                raise InvalidEmulatorStateError()
+            return False
+        if not await check_wram():
+            if throw:
+                raise InvalidEmulatorStateError()
+            return False
+        return True
+
+    # We're sadly unable to update the whole cache at once
+    # as RetroArch only gives back some number of bytes at a time
+    # So instead read as big as chunks at a time as we can manage
+    async def update_cache(self):
+        # First read the safety address - if it's invalid, bail
+        self.cache = []
+
+        if not await self.check_safe_gameplay():
+            return False
+
+        attempts = 0
+        while True:
+            # RA doesn't let us do an atomic read of a large enough block of RAM
+            # Some bytes can't change in between reading location_block and hram_block
+            location_block = await self.read_memory_block(self.location_start, self.location_size)
+            hram_block = await self.read_memory_block(LAClientConstants.hRamStart, LAClientConstants.hRamSize)
+            verification_block = await self.read_memory_block(self.location_start, self.location_size)
+
+            valid = True
+            for address in self.critical_location_addresses:
+                if location_block[address - self.location_start] != verification_block[address - self.location_start]:
+                    valid = False
+
+            if valid:
+                break
+
+            attempts += 1
+
+            # Shouldn't really happen, but keep it from choking
+            if attempts > 5:
+                return False
+
+        checks_block = await self.read_memory_block(self.checks_start, self.checks_size)
+
+        if not await self.check_safe_gameplay():
+            return False
+
+        self.cache = bytearray(self.cache_size)
+
+        start = self.checks_start - self.cache_start
+        self.cache[start:start + len(checks_block)] = checks_block
+
+        start = self.location_start - self.cache_start
+        self.cache[start:start + len(location_block)] = location_block
+
+        start = LAClientConstants.hRamStart - self.cache_start
+        self.cache[start:start + len(hram_block)] = hram_block
+
+        self.last_cache_read = time.time()
+        return True
+    
+    async def read_memory_block(self, address: int, size: int):
+        block = bytearray()
+        remaining_size = size
+        while remaining_size:
+            chunk = await self.async_read_memory(address + len(block), remaining_size)
+            remaining_size -= len(chunk)
+            block += chunk
+        
+        return block
+
+    async def read_memory_cache(self, addresses):
+        if not self.last_cache_read or self.last_cache_read + 0.1 < time.time():
+            await self.update_cache()
+        if not self.cache:
+            return None
+        assert (len(self.cache) == self.cache_size)
+        for address in addresses:
+            assert self.cache_start <= address <= self.cache_start + self.cache_size
+        r = {address: self.cache[address - self.cache_start]
+             for address in addresses}
+        return r
+
+    async def async_read_memory_safe(self, address, size=1):
+        # whenever we do a read for a check, we need to make sure that we aren't reading
+        # garbage memory values - we also need to protect against reading a value, then the emulator resetting
+        #
+        # ...actually, we probably _only_ need the post check
+
+        # Check before read
+        if not await self.check_safe_gameplay():
+            return None
+
+        # Do read
+        r = await self.async_read_memory(address, size)
+
+        # Check after read
+        if not await self.check_safe_gameplay():
+            return None
+
+        return r
+
+    def check_command_response(self, command: str, response: bytes):
+        if command == "VERSION":
+            ok = re.match(r"\d+\.\d+\.\d+", response.decode('ascii')) is not None
+        else:
+            ok = response.startswith(command.encode())
+        if not ok:
+            logger.warning(f"Bad response to command {command} - {response}")
+            raise BadRetroArchResponse()
+
+    def read_memory(self, address, size=1):
+        command = "READ_CORE_MEMORY"
+
+        self.send(f'{command} {hex(address)} {size}\n')
+        response = self.recv()
+
+        self.check_command_response(command, response)
+
+        splits = response.decode().split(" ", 2)
+        # Ignore the address for now
+        if splits[2][:2] == "-1":
+            raise BadRetroArchResponse()
+
+        # TODO: check response address, check hex behavior between RA and BH
+
+        return bytearray.fromhex(splits[2])
+
+    async def async_read_memory(self, address, size=1):
+        command = "READ_CORE_MEMORY"
+
+        self.send(f'{command} {hex(address)} {size}\n')
+        response = await self.async_recv()
+        self.check_command_response(command, response)
+        response = response[:-1]
+        splits = response.decode().split(" ", 2)
+        try:
+            response_addr = int(splits[1], 16)
+        except ValueError:
+            raise BadRetroArchResponse()
+
+        if response_addr != address:
+            raise BadRetroArchResponse()
+
+        ret = bytearray.fromhex(splits[2])
+        if len(ret) > size:
+            raise BadRetroArchResponse()
+        return ret
+
+    def write_memory(self, address, bytes):
+        command = "WRITE_CORE_MEMORY"
+
+        self.send(f'{command} {hex(address)} {" ".join(hex(b) for b in bytes)}')
+        select.select([self.socket], [], [])
+        response, _ = self.socket.recvfrom(4096)
+        self.check_command_response(command, response)
+        splits = response.decode().split(" ", 3)
+
+        assert (splits[0] == command)
+
+        if splits[2] == "-1":
+            logger.info(splits[3])
+
+
+class LinksAwakeningClient():
+    socket = None
+    gameboy = None
+    tracker = None
+    auth = None
+    game_crc = None
+    collect_enabled = True
+    deathlink_status = None
+    queue_trade_item_fix = False
+    retroarch_address = None
+    retroarch_port = None
+    gameboy = None
+
+    def msg(self, m):
+        logger.info(m)
+        s = f"SHOW_MSG {m}\n"
+        self.gameboy.send(s)
+
+    def __init__(self, retroarch_address="127.0.0.1", retroarch_port=55355):
+        self.retroarch_address = retroarch_address
+        self.retroarch_port = retroarch_port
+        pass
+
+    stop_bizhawk_spam = False
+    async def wait_for_retroarch_connection(self):
+        if not self.stop_bizhawk_spam:
+            logger.info("Waiting on connection to Retroarch...")
+            self.stop_bizhawk_spam = True
+        self.gameboy = RAGameboy(self.retroarch_address, self.retroarch_port)
+
+        while True:
+            try:
+                version = await self.gameboy.get_retroarch_version()
+                NO_CONTENT = b"GET_STATUS CONTENTLESS"
+                status = NO_CONTENT
+                core_type = None
+                GAME_BOY = b"game_boy"
+                while status == NO_CONTENT or core_type != GAME_BOY:
+                    status = await self.gameboy.get_retroarch_status()
+                    if status.count(b" ") < 2:
+                        await asyncio.sleep(1.0)
+                        continue
+                    GET_STATUS, PLAYING, info = status.split(b" ", 2)
+                    if status.count(b",") < 2:
+                        await asyncio.sleep(1.0)
+                        continue
+                    core_type, rom_name, self.game_crc = info.split(b",", 2)
+                    if core_type != GAME_BOY:
+                        logger.info(
+                            f"Core type should be '{GAME_BOY}', found {core_type} instead - wrong type of ROM?")
+                        await asyncio.sleep(1.0)
+                        continue
+                self.stop_bizhawk_spam = False
+                logger.info(f"Connected to Retroarch {version.decode('ascii', errors='replace')} "
+                            f"running {rom_name.decode('ascii', errors='replace')}")
+                return
+            except (BlockingIOError, TimeoutError, ConnectionResetError):
+                await asyncio.sleep(1.0)
+                pass
+
+    async def reset_auth(self):
+        auth = binascii.hexlify(await self.gameboy.async_read_memory(0x0134, 12)).decode()
+        self.auth = auth
+
+    async def wait_and_init_tracker(self, magpie: MagpieBridge):
+        await self.wait_for_game_ready()
+        self.tracker = LocationTracker(self.gameboy)
+        self.item_tracker = ItemTracker(self.gameboy)
+        self.gps_tracker = GpsTracker(self.gameboy)
+        magpie.gps_tracker = self.gps_tracker
+
+    async def give_item(self, item):
+        # Spin until we either:
+        # get an exception from a bad read (emu shut down or reset)
+        # beat the game
+        # the client handles the last pending item
+        status = (await self.gameboy.async_read_memory_safe(LAClientConstants.wLinkStatusBits))[0]
+        while not (await self.is_victory()) and status & 1 == 1:
+            time.sleep(0.1)
+            status = (await self.gameboy.async_read_memory_safe(LAClientConstants.wLinkStatusBits))[0]
+
+        item_id = item.item - LABaseID
+        # The player name table only goes up to 100, so don't go past that
+        # Even if it didn't, the remote player _index_ byte is just a byte, so 255 max
+        from_player = item.player
+        if from_player > 100:
+            from_player = 100
+
+        self.gameboy.write_memory(LAClientConstants.wLinkGiveItem, [item_id, from_player])
+        status |= 1
+        status = self.gameboy.write_memory(LAClientConstants.wLinkStatusBits, [status])
+
+    async def recved_item_from_ap(self, ctx, item, next_index):
+        if item.location <= 0 or item.player != ctx.slot: # items from server or other slots
+            await self.give_item(item)
+        next_index += 1
+        self.gameboy.write_memory(LAClientConstants.wRecvIndex, struct.pack(">H", next_index))
+
+    # The key location is blocked from collection unless the value location
+    # has also been checked.
+    dependent_location_meta_ids = {
+        "0x301-0": "0x301-1", # Tunic Fairy Item 1 -> Tunic Fairy Item 2
+        "0x301-1": "0x301-0", # Tunic Fairy Item 2 -> Tunic Fairy Item 1
+        "0x106": "0x102",     # Moldorm Heart Container -> Full Moon Cello
+        "0x12B": "0x12A",     # Genie Heart Container -> Conch Horn
+        "0x15A": "0x159",     # Slime Eye Heart Container -> Sea Lily's Bell
+        "0x166": "0x162",     # Angler Fish Heart Container -> Surf Harp
+        "0x185": "0x182",     # Slime Eel Heart Container -> Wind Marimba
+        "0x1BC": "0x1B5",     # Facade Heart Container -> Coral Triangle
+        "0x223": "0x22C",     # Evil Eagle Heart Container -> Organ of Evening Calm
+        "0x234": "0x230",     # Hot Head Heart Container -> Thunder Drum
+    }
+    dependent_location_ids = {
+        links_awakening_location_meta_to_id[k]: links_awakening_location_meta_to_id[v]
+        for k, v in dependent_location_meta_ids.items()}
+
+    async def collect(self, ctx):
+        if not self.gps_tracker.room or self.gps_tracker.is_transitioning:
+            return
+        unhandled_locations = ctx.checked_locations - ctx.handled_locations
+        for id, dep in self.dependent_location_ids.items():
+            if id in unhandled_locations and dep not in ctx.checked_locations:
+                unhandled_locations.remove(id)
+        current_room = '0x' + hex(self.gps_tracker.room)[2:].zfill(3).upper()
+        for id in unhandled_locations:
+            meta_id = links_awakening_location_id_to_meta[id]
+            is_checked = next(x for x in self.tracker.all_checks if x.id == meta_id).value
+            if(is_checked):
+                ctx.handled_locations.add(id)
+                continue
+            if(current_room == meta_id[:5]):
+                continue
+            check = self.tracker.meta_to_check[meta_id]
+            did_collect = await self.collect_check(check)
+            ctx.handled_locations.add(id)
+            if did_collect:
+                self.queue_trade_item_fix = True
+                our_item = next((x for x in ctx.recvd_checks.values() if x.location == id), None)
+                if our_item:
+                    await self.give_item(our_item)
+            break # one per cycle
+
+    async def collect_check(self, check):
+        current_value = int.from_bytes(await self.gameboy.async_read_memory(check.address), 'big')
+        already_collected = bool(current_value & check.mask)
+        if not already_collected:
+            new_value = current_value | check.mask
+            self.gameboy.write_memory(check.address, [new_value])
+            check_count = struct.unpack(">H", await self.gameboy.async_read_memory(LAClientConstants.CheckCounter, 2))[0]
+            self.gameboy.write_memory(LAClientConstants.wRecvIndex, struct.pack(">H", check_count + 1))
+        return not already_collected
+
+    trade_items = {
+        "TRADING_ITEM_YOSHI_DOLL": "0x2A6-Trade",
+        "TRADING_ITEM_RIBBON": "0x2B2-Trade",
+        "TRADING_ITEM_DOG_FOOD": "0x2FE-Trade",
+        "TRADING_ITEM_BANANAS": "0x07B-Trade",
+        "TRADING_ITEM_STICK": "0x087-Trade",
+        "TRADING_ITEM_HONEYCOMB": "0x2D7-Trade",
+        "TRADING_ITEM_PINEAPPLE": "0x019-Trade",
+        "TRADING_ITEM_HIBISCUS": "0x2D9-Trade",
+        "TRADING_ITEM_LETTER": "0x2A8-Trade",
+        "TRADING_ITEM_BROOM": "0x0CD-Trade",
+        "TRADING_ITEM_FISHING_HOOK": "0x2F5-Trade",
+        "TRADING_ITEM_NECKLACE": "0x0C9-Trade",
+        "TRADING_ITEM_SCALE": "0x297-Trade",
+        "TRADING_ITEM_MAGNIFYING_GLASS": None,
+    }
+    async def fix_trade_items(self, recvd_checks):
+        expected_trade_items = []
+        held_trade_items = []
+        for item, location in self.trade_items.items():
+            item_id = next(x.item_id for x in links_awakening_items
+                           if x.ladxr_id == item) + LABaseID
+            item_received = next((x for x in recvd_checks.values()
+                                  if x.item == item_id), False)
+            all_checks = [x for x in self.tracker.all_checks if x.id == location]
+            remaining_checks = [x for x in self.tracker.remaining_checks if x.id == location]
+            destination_checked = not remaining_checks or (len(remaining_checks) < len(all_checks))
+            expected_trade_items.append(int(item_received and not destination_checked))
+
+            inventory = self.item_tracker.itemDict[item].value
+            if item in self.item_tracker.extraItems:
+                inventory -= self.item_tracker.extraItems[item]
+            held_trade_items.append(inventory)
+        if expected_trade_items != held_trade_items:
+            trade1 = 0
+            for i, x in enumerate(expected_trade_items[:8]):
+                trade1 += x << i
+            trade2 = 0
+            for i, x in enumerate(expected_trade_items[8:]):
+                trade2 += x << i
+            self.gameboy.write_memory(LAClientConstants.wTradeSequenceItem1, [trade1])
+            self.gameboy.write_memory(LAClientConstants.wTradeSequenceItem2, [trade2])
+
+
+    should_reset_auth = False
+    async def wait_for_game_ready(self):
+        logger.info("Waiting on game to be in valid state...")
+        while not await self.gameboy.check_safe_gameplay(throw=False):
+            if self.should_reset_auth:
+                self.should_reset_auth = False
+                raise GameboyException("Resetting due to wrong archipelago server")
+        logger.info("Game connection ready!")
+
+    async def is_victory(self):
+        return (await self.gameboy.read_memory_cache([LAClientConstants.wGameplayType]))[LAClientConstants.wGameplayType] == 1
+
+    async def main_tick(self, ctx, item_get_cb, win_cb, deathlink_cb):
+        cache_is_fresh = await self.gameboy.update_cache()
+        await self.tracker.readChecks(item_get_cb)
+        await self.item_tracker.readItems()
+        await self.gps_tracker.read_location()
+        await self.gps_tracker.read_entrances()
+
+        if not ctx.slot or not self.tracker.has_start_item():
+            return
+
+        # fix trade items during transitions when inventory is stable
+        if self.queue_trade_item_fix and cache_is_fresh and self.gps_tracker.is_transitioning:
+            await self.fix_trade_items(ctx.recvd_checks)
+            self.queue_trade_item_fix = False
+            return
+
+        current_health = (await self.gameboy.read_memory_cache([LAClientConstants.wLinkHealth]))[LAClientConstants.wLinkHealth]
+        health_to_remove = (await self.gameboy.read_memory_cache([LAClientConstants.wSubtractHealthBuffer]))[LAClientConstants.wSubtractHealthBuffer]
+
+        if self.deathlink_status == 'pending':
+            self.gameboy.write_memory(LAClientConstants.wAddHealthBuffer, [0]) # Stop any health gain
+            self.gameboy.write_memory(LAClientConstants.wLinkHealth, [1]) #  Almost dead
+            self.gameboy.write_memory(LAClientConstants.wSubtractHealthBuffer, [1]) # Deal remaining damage this way to trigger medicine
+            self.deathlink_status = 'in_progress'
+        elif self.deathlink_status == 'in_progress':
+            if not current_health: # Died from deathlink
+                self.deathlink_status = 'complete'
+                self.fix_trade_items()
+            elif not health_to_remove: # Survived deathlink (medicine)
+                self.deathlink_status = None
+        elif not self.deathlink_status and not current_health: # Died naturally
+            await deathlink_cb()
+            self.deathlink_status = 'complete'
+        elif self.deathlink_status == 'complete' and current_health:
+            self.deathlink_status = None
+
+        if await self.is_victory():
+            await win_cb()
+
+        # receive items
+        recv_index = struct.unpack(">H", await self.gameboy.async_read_memory(LAClientConstants.wRecvIndex, 2))[0]
+        if recv_index in ctx.recvd_checks:
+            item = ctx.recvd_checks[recv_index]
+            await self.recved_item_from_ap(ctx, item, recv_index)
+            return
+
+        # collect
+        if self.collect_enabled and cache_is_fresh:
+            await self.collect(ctx)
+
+all_tasks = set()
+
+def create_task_log_exception(awaitable) -> asyncio.Task:
+    async def _log_exception(awaitable):
+        try:
+            return await awaitable
+        except Exception as e:
+            logger.exception(e)
+            pass
+        finally:
+            all_tasks.remove(task)
+    task = asyncio.create_task(_log_exception(awaitable))
+    all_tasks.add(task)
+
+class LinksAwakeningCommandProcessor(ClientCommandProcessor):
+    def __init__(self, ctx):
+        super().__init__(ctx)
+
+    def _cmd_fix_trade_items(self):
+        """Forces fix of trade items. Ideally you should never need to trigger this manually."""
+        if isinstance(self.ctx, LinksAwakeningContext):
+            self.ctx.client.queue_trade_item_fix = True
+
+    def _cmd_toggle_collect(self):
+        """Toggles collect."""
+        if isinstance(self.ctx, LinksAwakeningContext):
+            self.ctx.client.collect_enabled = not self.ctx.client.collect_enabled
+            if self.ctx.client.collect_enabled:
+                logger.info("Collect enabled")
+            else:
+                logger.info("Collect disabled")
+
+    def _cmd_deathlink(self):
+        """Toggles deathlink."""
+        if isinstance(self.ctx, LinksAwakeningContext):
+            Utils.async_start(self.ctx.update_death_link("DeathLink" not in self.ctx.tags))
+
+class LinksAwakeningContext(CommonContext):
+    tags = {"AP"}
+    game = "Links Awakening DX"
+    command_processor = LinksAwakeningCommandProcessor
+    items_handling = 0b111
+    want_slot_data = True
+    la_task = None
+    client = None
+    # TODO: does this need to re-read on reset?
+    found_checks = []
+    handled_locations = set()
+    recvd_checks = {}
+    last_resend = time.time()
+
+    magpie_enabled = False
+    magpie = None
+    magpie_task = None
+    won = False
+
+    @property 
+    def slot_storage_key(self): 
+        return f"{self.slot_info[self.slot].name}_{storage_key}"
+
+    def __init__(self, server_address: typing.Optional[str], password: typing.Optional[str], magpie: typing.Optional[bool]) -> None:
+        self.client = LinksAwakeningClient()
+        self.slot_data = {}
+
+        if magpie:
+            self.magpie_enabled = True
+            self.magpie = MagpieBridge()
+        super().__init__(server_address, password)
+
+    def run_gui(self) -> None:
+        import webbrowser
+        import kvui
+        from kvui import Button, GameManager
+        from kivy.uix.image import Image
+
+        class LADXManager(GameManager):
+            logging_pairs = [
+                ("Client", "Archipelago"),
+                ("Tracker", "Tracker"),
+            ]
+            base_title = "Archipelago Links Awakening DX Client"
+
+            def build(self):
+                b = super().build()
+
+                if self.ctx.magpie_enabled:
+                    button = Button(text="", size=(30, 30), size_hint_x=None,
+                                    on_press=lambda _: webbrowser.open('https://magpietracker.us/?enable_autotracker=1'))
+                    image = Image(size=(16, 16), texture=magpie_logo())
+                    button.add_widget(image)
+
+                    def set_center(_, center):
+                        image.center = center
+                    button.bind(center=set_center)
+
+                    self.connect_layout.add_widget(button)
+                return b
+
+        self.ui = LADXManager(self)
+        self.ui_task = asyncio.create_task(self.ui.async_run(), name="UI")
+
+    async def send_checks(self):
+        message = [{"cmd": "LocationChecks", "locations": self.found_checks}]
+        await self.send_msgs(message)
+    
+    async def send_new_entrances(self, entrances: typing.Dict[str, str]):
+        # Store the entrances we find on the server for future sessions
+        message = [{
+            "cmd": "Set",
+            "key": self.slot_storage_key,
+            "default": {},
+            "want_reply": False,
+            "operations": [{"operation": "update", "value": entrances}],
+        }]
+
+        await self.send_msgs(message)
+
+    had_invalid_slot_data = None
+    def event_invalid_slot(self):
+        # The next time we try to connect, reset the game loop for new auth
+        self.had_invalid_slot_data = True
+        self.auth = None
+        # Don't try to autoreconnect, it will just fail
+        self.disconnected_intentionally = True
+        CommonContext.event_invalid_slot(self)
+
+    async def send_deathlink(self):
+        if "DeathLink" in self.tags:
+            logger.info("DeathLink: Sending death to your friends...")
+            self.last_death_link = time.time()
+            await self.send_msgs([{
+                "cmd": "Bounce", "tags": ["DeathLink"],
+                "data": {
+                    "time": self.last_death_link,
+                    "source": self.slot_info[self.slot].name,
+                    "cause": self.slot_info[self.slot].name + " had a nightmare."
+                }
+            }])
+
+    async def send_victory(self):
+        if not self.won:
+            message = [{"cmd": "StatusUpdate",
+                        "status": ClientStatus.CLIENT_GOAL}]
+            logger.info("victory!")
+            await self.send_msgs(message)
+            self.won = True
+    
+    async def request_found_entrances(self):
+        await self.send_msgs([{"cmd": "Get", "keys": [self.slot_storage_key]}])
+
+        # Ask for updates so that players can co-op entrances in a seed  
+        await self.send_msgs([{"cmd": "SetNotify", "keys": [self.slot_storage_key]}])  
+
+    def on_deathlink(self, data: typing.Dict[str, typing.Any]) -> None:
+        self.client.deathlink_status = 'pending'
+        super(LinksAwakeningContext, self).on_deathlink(data)
+
+
+    def new_checks(self, item_ids, ladxr_ids):
+        self.found_checks += item_ids
+        create_task_log_exception(self.send_checks())
+        if self.magpie_enabled:
+            create_task_log_exception(self.magpie.send_new_checks(ladxr_ids))
+
+    async def server_auth(self, password_requested: bool = False):
+        if password_requested and not self.password:
+            await super(LinksAwakeningContext, self).server_auth(password_requested)
+
+        if self.had_invalid_slot_data:
+            # We are connecting when previously we had the wrong ROM or server - just in case
+            # re-read the ROM so that if the user had the correct address but wrong ROM, we
+            # allow a successful reconnect
+            self.client.should_reset_auth = True
+            self.had_invalid_slot_data = False
+
+        while self.client.auth == None:
+            await asyncio.sleep(0.1)
+
+            # Just return if we're closing
+            if self.exit_event.is_set():
+                return
+        self.auth = self.client.auth
+        await self.send_connect()
+
+    def on_package(self, cmd: str, args: dict):
+        if cmd == "Connected":
+            self.game = self.slot_info[self.slot].game
+            self.slot_data = args.get("slot_data", {})
+            if self.slot_data.get("death_link"):
+                Utils.async_start(self.update_death_link(True))
+
+        # TODO - use watcher_event
+        if cmd == "ReceivedItems":
+            for index, item in enumerate(args["items"], start=args["index"]):
+                self.recvd_checks[index] = item
+
+        if cmd == "Retrieved" and self.magpie_enabled and self.slot_storage_key in args["keys"]:
+            self.client.gps_tracker.receive_found_entrances(args["keys"][self.slot_storage_key])
+
+        if cmd == "SetReply" and self.magpie_enabled and args["key"] == self.slot_storage_key:
+            self.client.gps_tracker.receive_found_entrances(args["value"])
+
+    async def sync(self):
+        sync_msg = [{'cmd': 'Sync'}]
+        await self.send_msgs(sync_msg)
+
+    async def run_game_loop(self):
+        def on_item_get(ladxr_checks):
+            checks = [links_awakening_location_meta_to_id[check.id] for check in ladxr_checks]
+            self.new_checks(checks, [check.id for check in ladxr_checks])
+
+            for check in ladxr_checks:
+                if check.value and check.linkedItem:
+                    linkedItem = check.linkedItem
+                    if 'condition' not in linkedItem or linkedItem['condition'](self.slot_data):
+                        self.client.item_tracker.setExtraItem(check.linkedItem['item'], check.linkedItem['qty'])
+
+        async def victory():
+            await self.send_victory()
+
+        async def deathlink():
+            await self.send_deathlink()
+
+        if self.magpie_enabled:
+            self.magpie_task = asyncio.create_task(self.magpie.serve())
+
+        # yield to allow UI to start
+        await asyncio.sleep(0)
+
+        while True:
+            try:
+                # TODO: cancel all client tasks
+                if not self.client.stop_bizhawk_spam:
+                    logger.info("(Re)Starting game loop")
+                self.found_checks.clear()
+                self.handled_locations.clear()
+                # On restart of game loop, clear all checks, just in case we swapped ROMs
+                # this isn't totally neccessary, but is extra safety against cross-ROM contamination
+                self.recvd_checks.clear()
+                await self.client.wait_for_retroarch_connection()
+                await self.client.reset_auth()
+                # If we find ourselves with new auth after the reset, reconnect
+                if self.auth and self.client.auth != self.auth:
+                    # It would be neat to reconnect here, but connection needs this loop to be running
+                    logger.info("Detected new ROM, disconnecting...")
+                    await self.disconnect()
+                    continue
+
+                if not self.recvd_checks:
+                    await self.sync()
+
+                await self.client.wait_and_init_tracker(self.magpie)
+
+                min_tick_duration = 0.1
+                last_tick = time.time()
+                while True:
+                    await self.client.main_tick(self, on_item_get, victory, deathlink)
+
+                    now = time.time()
+                    tick_duration = now - last_tick
+                    sleep_duration = max(min_tick_duration - tick_duration, 0)
+                    await asyncio.sleep(sleep_duration)
+
+                    last_tick = now
+
+                    if self.last_resend + 5.0 < now:
+                        self.last_resend = now
+                        await self.send_checks()
+                    if self.magpie_enabled:
+                        try:
+                            self.magpie.set_checks(self.client.tracker.all_checks)
+                            await self.magpie.set_item_tracker(self.client.item_tracker)
+                            self.magpie.slot_data = self.slot_data
+
+                            if self.client.gps_tracker.needs_found_entrances:
+                                await self.request_found_entrances()
+                                self.client.gps_tracker.needs_found_entrances = False
+
+                            new_entrances = await self.magpie.send_gps(self.client.gps_tracker)
+                            if new_entrances:
+                                await self.send_new_entrances(new_entrances)
+                        except Exception:
+                            # Don't let magpie errors take out the client
+                            pass
+                    if self.client.should_reset_auth:
+                        self.client.should_reset_auth = False
+                        raise GameboyException("Resetting due to wrong archipelago server")
+            except (GameboyException, asyncio.TimeoutError, TimeoutError, ConnectionResetError):
+                await asyncio.sleep(1.0)
+
+def run_game(romfile: str) -> None:
+    auto_start = typing.cast(typing.Union[bool, str],
+                            Utils.get_options()["ladx_options"].get("rom_start", True))
+    if auto_start is True:
+        import webbrowser
+        webbrowser.open(romfile)
+    elif isinstance(auto_start, str):
+        args = shlex.split(auto_start)
+        # Specify full path to ROM as we are going to cd in popen
+        full_rom_path = os.path.realpath(romfile)
+        args.append(full_rom_path)
+        try:
+            # set cwd so that paths to lua scripts are always relative to our client
+            if getattr(sys, 'frozen', False):
+                # The application is frozen
+                script_dir = os.path.dirname(sys.executable)
+            else:
+                script_dir = os.path.dirname(os.path.realpath(__file__))
+
+            subprocess.Popen(args, stdin=subprocess.DEVNULL, stdout=subprocess.DEVNULL, stderr=subprocess.DEVNULL, cwd=script_dir)
+        except FileNotFoundError:
+            logger.error(f"Couldn't launch ROM, {args[0]} is missing")
+
+async def main():
+    parser = get_base_parser(description="Link's Awakening Client.")
+    parser.add_argument("--url", help="Archipelago connection url")
+    parser.add_argument("--no-magpie", dest='magpie', default=True, action='store_false', help="Disable magpie bridge")
+    parser.add_argument('diff_file', default="", type=str, nargs="?",
+                        help='Path to a .apladx Archipelago Binary Patch file')
+
+    args = parser.parse_args()
+
+    if args.diff_file:
+        import Patch
+        logger.info("patch file was supplied - creating rom...")
+        meta, rom_file = Patch.create_rom_file(args.diff_file)
+        if "server" in meta and not args.connect:
+            args.connect = meta["server"]
+        logger.info(f"wrote rom file to {rom_file}")
+
+
+    ctx = LinksAwakeningContext(args.connect, args.password, args.magpie)
+
+    ctx.server_task = asyncio.create_task(server_loop(ctx), name="server loop")
+
+    # TODO: nothing about the lambda about has to be in a lambda
+    ctx.la_task = create_task_log_exception(ctx.run_game_loop())
+    if gui_enabled:
+        ctx.run_gui()
+    ctx.run_cli()
+
+    # Down below run_gui so that we get errors out of the process
+    if args.diff_file:
+        run_game(rom_file)
+
+    await ctx.exit_event.wait()
+    await ctx.shutdown()
+
+if __name__ == '__main__':
+    colorama.init()
+    asyncio.run(main())
+    colorama.deinit()