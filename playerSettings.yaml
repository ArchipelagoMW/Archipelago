# What is this file?
# This file contains options which allow you to configure your multiworld experience while allowing others
# to play how they want as well.

# How do I use it?
# The options in this file are weighted. This means the higher number you assign to a value, the more
# chances you have for that option to be chosen. For example, an option like this:
#
# map_shuffle:
#   on: 5
#   off: 15
#
# Means you have 5 chances for map shuffle to occur, and 15 chances for map shuffle to be turned off

# I've never seen a file like this before. What characters am I allowed to use?
# This is a .yaml file. You are allowed to use most characters.
# To test if your yaml is valid or not, you can use this website:
# http://www.yamllint.com/

description: Template Name # Used to describe your yaml. Useful if you have multiple files
name: YourName{number} # Your name in-game. Spaces will be replaced with underscores and there is a 16 character limit
#{player} will be replaced with the player's slot number.
#{PLAYER} will be replaced with the player's slot number if that slot number is greater than 1.
#{number} will be replaced with the counter value of the name.
#{NUMBER} will be replaced with the counter value of the name if the counter value is greater than 1.
game: # Pick a game to play
  A Link to the Past: 0
  Factorio: 0
  Minecraft: 0
  Subnautica: 0
  Slay the Spire: 0
<<<<<<< HEAD
  Super Metroid: 0
  
=======
  Ocarina of Time: 0
>>>>>>> 111e1192
requires:
  version: 0.1.7 # Version of Archipelago required for this yaml to work as expected.
# Shared Options supported by all games:
accessibility:
  items: 0 # Guarantees you will be able to acquire all items, but you may not be able to access all locations
  locations: 50 # Guarantees you will be able to access all locations, and therefore all items
  none: 0 # Guarantees only that the game is beatable. You may not be able to access all locations or acquire all items
progression_balancing:
  on: 50 # A system to reduce BK, as in times during which you can't do anything by moving your items into an earlier access sphere to make it likely you have stuff to do
  off: 0 # Turn this off if you don't mind a longer multiworld, or can glitch/sequence break around missing items.
# The following 4 options can be uncommented and moved into a game's section they should affect
# start_inventory: # Begin the file with the listed items/upgrades
  # Please only use items for the correct game, use triggers if need to be have seperated lists.
  # Pegasus Boots: on
  # Bomb Upgrade (+10): 4
  # Arrow Upgrade (+10): 4
# start_hints: # Begin the game with these items' locations revealed to you at the start of the game. Get the info via !hint in your client.
#   - Moon Pearl
# local_items: # Force certain items to appear in your world only, not across the multiworld. Recognizes some group names, like "Swords"
#  - "Moon Pearl"
#  - "Small Keys"
#  - "Big Keys"
# non_local_items: # Force certain items to appear outside your world only, unless in single-player. Recognizes some group names, like "Swords"
#  - "Progressive Weapons"
# exclude_locations: # Force certain locations to never contain progression items, and always be filled with junk. 
#  - "Master Sword Pedestal"

Super Metroid: 
  randoPreset:
   - "worlds\\sm\\variaRandomizer\\rando_presets\\default.json"

Subnautica: {}
Slay the Spire:
  character: # Pick What Character you wish to play with.
    ironclad: 50
    silent: 50
    defect: 50
    watcher: 50
  ascension: # What Ascension do you wish to play with.
    # you can add additional values between minimum and maximum
    0: 50 # minimum value
    20: 0 # maximum value
    random: 0
    random-low: 0
    random-high: 0
  heart_run: # Whether or not you will need to collect they 3 keys to unlock the final act
    #     and beat the heart to finish the game.
    false: 50
    true: 0
Factorio:
  tech_tree_layout:
    single: 1
    small_diamonds: 1
    medium_diamonds: 1
    large_diamonds: 1
    small_pyramids: 1
    medium_pyramids: 1
    large_pyramids: 1
    small_funnels: 1
    medium_funnels: 1
    large_funnels: 1
  recipe_time: # randomize the time it takes for any recipe to craft, this includes smelting, chemical lab, hand crafting etc.
    vanilla: 1
    fast: 0 # 25% to 100% of original time
    normal: 0 # 50 % to 200% of original time
    slow: 0 # 100% to 400% of original time
    chaos: 0 # 25% to 400% of original time
  recipe_ingredients:
    rocket: 1 # only randomize rocket part recipe
    science_pack: 1 # also randomize science pack ingredients
  max_science_pack:
    automation_science_pack: 0
    logistic_science_pack: 0
    military_science_pack: 0
    chemical_science_pack: 0
    production_science_pack: 0
    utility_science_pack: 0
    space_science_pack: 1
  tech_cost:
    very_easy : 0
    easy : 0
    kind : 0
    normal : 1
    hard : 0
    very_hard : 0
    insane : 0
  silo:
    vanilla: 1
    randomize_recipe: 0
    spawn: 0 # spawn silo near player spawn point
  free_samples:
    none: 1
    single_craft: 0
    half_stack: 0
    stack: 0
  progressive:
    on: 1
    off: 0
    grouped_random: 0
  tech_tree_information:
    none: 0
    advancement: 0 # show which items are a logical advancement
    full: 1 # show full info on each tech node
  imported_blueprints: # can be turned off to prevent access to blueprints created outside the current world
    on: 1
    off: 0
  starting_items:
    burner-mining-drill: 19
    stone-furnace: 19
  # Note: Total amount of traps cannot exceed 4, if the sum of them is higher it will get automatically capped.
  evolution_traps:
    # Trap items that when received increase the enemy evolution.
    0: 1
    1: 0
    2: 0
    3: 0
    4: 0
    random: 0
    random-low: 0
    random-middle: 0
    random-high: 0
  evolution_trap_increase:
    # If present, % increase of Evolution with each trap received.
    5: 0
    10: 1
    15: 0
    20: 0
    100: 0
    random: 0
    random-low: 0
    random-middle: 0
    random-high: 0
  attack_traps:
    # Trap items that when received trigger an attack on your base.
    0: 1
    1: 0
    2: 0
    3: 0
    4: 0
    random: 0
    random-low: 0
    random-middle: 0
    random-high: 0
  world_gen:
    # frequency, size, richness, terrain segmentation, starting area and water are all of https://wiki.factorio.com/Types/MapGenSize
    # inverse of water scale
    terrain_segmentation: 0.5
    water: 1.5
    autoplace_controls:
      # set size to 0 to disable
      coal:
        frequency: 1
        size: 3
        richness: 6
      copper-ore:
        frequency: 1
        size: 3
        richness: 6
      crude-oil:
        frequency: 1
        size: 3
        richness: 6
      enemy-base:
        frequency: 1
        size: 1
        richness: 1
      iron-ore:
        frequency: 1
        size: 3
        richness: 6
      stone:
        frequency: 1
        size: 3
        richness: 6
      trees:
        frequency: 1
        size: 1
        richness: 1
      uranium-ore:
        frequency: 1
        size: 3
        richness: 6
    seed: null # turn into positive number to create specific seed
    starting_area: 1
    peaceful_mode: 0
    cliff_settings:
      name: cliff
      cliff_elevation_0: 10 # base elevation, can't be changed in GUI
      cliff_elevation_interval: 40 # 40/frequency
      richness: 1 # 0: off, >0: continuity
    property_expression_names:
      "control-setting:moisture:bias": 0 # grass bias -0.5 to +0.5
      "control-setting:moisture:frequency:multiplier": 1 # 1/scale in GUI
      "control-setting:aux:bias": 0 # -sand/+red desert bias -0.5 to +0.5
      "control-setting:aux:frequency:multiplier": 1 # 1/scale in GUI
    pollution:
      enabled: true
      diffusion_ratio: 0.02
      ageing: 1 # GUI dissipation factor
      enemy_attack_pollution_consumption_modifier: 1
      min_pollution_to_damage_trees: 60
      pollution_restored_per_tree_damage: 10
    enemy_evolution:
      enabled: true
      time_factor: 40.0e-7 # GUI value * 0.0000001
      destroy_factor: 200.0e-5 # GUI value * 0.00001
      pollution_factor: 9.0e-7 # GUI value * 0.0000001
    enemy_expansion:
      enabled: true
      max_expansion_distance: 7
      settler_group_min_size: 5
      settler_group_max_size: 20
      min_expansion_cooldown: 14400 # 1 to 60 min in ticks
      max_expansion_cooldown: 216000 # 5 to 180 min in ticks
Minecraft:
  advancement_goal: 50 # Number of advancements required (87 max) to spawn the Ender Dragon and complete the game.
  egg_shards_required: # Number of dragon egg shards to collect (30 max) before the Ender Dragon will spawn. 
    0: 1
    5: 0
    10: 0
    20: 0
  egg_shards_available: # Number of egg shards available in the pool (30 max). 
    0: 1
    5: 0
    10: 0
    20: 0
  combat_difficulty: # Modifies the level of items logically required for exploring dangerous areas and fighting bosses.
    easy: 0
    normal: 1
    hard: 0
  include_hard_advancements: # Junk-fills certain RNG-reliant or tedious advancements.
    on: 0
    off: 1
  include_insane_advancements: # Junk-fills extremely difficult advancements; this is only How Did We Get Here? and Adventuring Time.
    on: 0
    off: 1
  include_postgame_advancements: # Some advancements require defeating the Ender Dragon; this will junk-fill them so you won't have to finish to send some items.
    on: 0
    off: 1
  shuffle_structures: # Enables shuffling of villages, outposts, fortresses, bastions, and end cities.
    on: 0
    off: 1
  structure_compasses: # Adds structure compasses to the item pool, which point to the nearest indicated structure.
    on: 0
    off: 1
  bee_traps: # Replaces a percentage of junk items with bee traps, which spawn multiple angered bees around every player when received. 
    0: 1
    25: 0
    50: 0
    75: 0
    100: 0
  send_defeated_mobs: # Send killed mobs to other Minecraft worlds which have this option enabled.
    on: 0
    off: 1
A Link to the Past:
  ### Logic Section ###
  glitches_required: # Determine the logic required to complete the seed
    none: 50 # No glitches required
    minor_glitches: 0 # Puts fake flipper, waterwalk, super bunny shenanigans, and etc into logic
    overworld_glitches: 0 # Assumes the player has knowledge of both overworld major glitches (boots clips, mirror clips) and minor glitches
    hybrid_major_glitches: 0 # In addition to overworld glitches, also requires underworld clips between dungeons.
    no_logic: 0 # Your own items are placed with no regard to any logic; such as your Fire Rod can be on your Trinexx.
    # Other players items are placed into your world under HMG logic
  dark_room_logic: # Logic for unlit dark rooms
    lamp: 50 # require the Lamp for these rooms to be considered accessible.
    torches: 0 # in addition to lamp, allow the fire rod and presence of easily accessible torches for access
    none: 0 # all dark rooms are always considered doable, meaning this may force completion of rooms in complete darkness
  restrict_dungeon_item_on_boss: # aka ambrosia boss items
    on: 0 # prevents unshuffled compasses, maps and keys to be boss drops, they can still drop keysanity and other players' items
    off: 50
  ### End of Logic Section ###
  bigkey_shuffle: # Big Key Placement
    original_dungeon: 50
    own_dungeons: 0
    own_world: 0
    any_world: 0
    different_world: 0
  smallkey_shuffle: # Small Key Placement
    original_dungeon: 50
    own_dungeons: 0
    own_world: 0
    any_world: 0
    different_world: 0
    universal: 0
  compass_shuffle: # Compass Placement
    original_dungeon: 50
    own_dungeons: 0
    own_world: 0
    any_world: 0
    different_world: 0
  map_shuffle: # Map Placement
    original_dungeon: 50
    own_dungeons: 0
    own_world: 0
    any_world: 0
    different_world: 0
  dungeon_counters:
    on: 0 # Always display amount of items checked in a dungeon
    pickup: 50 # Show when compass is picked up
    default: 0 # Show when compass is picked up if the compass itself is shuffled
    off: 0 # Never show item count in dungeons
  progressive: # Enable or disable progressive items (swords, shields, bow)
    on: 50 # All items are progressive
    off: 0 # No items are progressive
    grouped_random: 0 # Randomly decides for all items. Swords could be progressive, shields might not be
  entrance_shuffle:
    none: 50 # Vanilla game map. All entrances and exits lead to their original locations. You probably want this option
    dungeonssimple: 0 # Shuffle just dungeons amongst each other, swapping dungeons entirely, so Hyrule Castle is always 1 dungeon
    dungeonsfull: 0 # Shuffle any dungeon entrance with any dungeon interior, so Hyrule Castle can be 4 different dungeons, but keep dungeons to a specific world
    dungeonscrossed: 0 # like dungeonsfull, but allow cross-world traversal through a dungeon. Warning: May force repeated dungeon traversal
    simple: 0 # Entrances are grouped together before being randomized. Simple uses the most strict grouping rules
    restricted: 0 # Less strict than simple
    full: 0 # Less strict than restricted
    crossed: 0 # Less strict than full
    insanity: 0 # Very few grouping rules. Good luck
    # you can also define entrance shuffle seed, like so:
    crossed-1000: 0 # using this method, you can have the same layout as another player and share entrance information
    # however, many other settings like logic, world state, retro etc. may affect the shuffle result as well.
    crossed-group-myfriends: 0 # using this method, everyone with "group-myfriends" will share the same seed
  goals:
    ganon: 50 # Climb GT, defeat Agahnim 2, and then kill Ganon
    crystals: 0 # Only killing Ganon is required. However, items may still be placed in GT
    bosses: 0 # Defeat the boss of all dungeons, including Agahnim's tower and GT (Aga 2)
    pedestal: 0 # Pull the Triforce from the Master Sword pedestal
    ganon_pedestal: 0 # Pull the Master Sword pedestal, then kill Ganon
    triforce_hunt: 0 # Collect 20 of 30 Triforce pieces spread throughout the worlds, then turn them in to Murahadala in front of Hyrule Castle
    local_triforce_hunt: 0 # Collect 20 of 30 Triforce pieces spread throughout your world, then turn them in to Murahadala in front of Hyrule Castle
    ganon_triforce_hunt: 0 # Collect 20 of 30 Triforce pieces spread throughout the worlds, then kill Ganon
    local_ganon_triforce_hunt: 0 # Collect 20 of 30 Triforce pieces spread throughout your world, then kill Ganon
    ice_rod_hunt: 0 # You start with everything needed to 216 the seed. Find the Ice rod, then kill Trinexx at Turtle rock.
  open_pyramid:
    goal: 50 # Opens the pyramid if the goal requires you to kill Ganon, unless the goal is Slow Ganon or All Dungeons
    auto: 0 # Same as Goal, but also is closed if holes are shuffled and ganon is part of the shuffle pool
    yes: 0 # Pyramid hole is always open. Ganon's vulnerable condition is still required before he can he hurt
    no: 0 # Pyramid hole is always closed until you defeat Agahnim atop Ganon's Tower
  triforce_pieces_mode: #Determine how to calculate the extra available triforce pieces.
    extra: 0 # available = triforce_pieces_extra + triforce_pieces_required
    percentage: 0 # available = (triforce_pieces_percentage /100) * triforce_pieces_required
    available: 50 # available = triforce_pieces_available
  triforce_pieces_extra: # Set to how many extra triforces pieces are available to collect in the world.
    # Format "pieces: chance"
    0: 0
    5: 50
    10: 50
    15: 0
    20: 0
  triforce_pieces_percentage: # Set to how many triforce pieces according to a percentage of the required ones, are available to collect in the world.
    # Format "pieces: chance"
    100: 0 #No extra
    150: 50 #Half the required will be added as extra
    200: 0 #There are the double of the required ones available.
  triforce_pieces_available: # Set to how many triforces pieces are available to collect in the world. Default is 30. Max is 90, Min is 1
    # Format "pieces: chance"
    25: 0
    30: 50
    40: 0
    50: 0
  triforce_pieces_required: # Set to how many out of X triforce pieces you need to win the game in a triforce hunt. Default is 20. Max is 90, Min is 1
    # Format "pieces: chance"
    15: 0
    20: 50
    30: 0
    40: 0
    50: 0
  crystals_needed_for_gt: # Crystals required to open GT
    0: 0
    1: 0
    2: 0
    3: 0
    4: 0
    5: 0
    6: 0
    7: 0
    random: 0
    random-low: 50 # any valid number, weighted towards the lower end
    random-middle: 0 # any valid number, weighted towards the central range
    random-high: 0 # any valid number, weighted towards the higher end
  crystals_needed_for_ganon: # Crystals required to hurt Ganon
    0: 0
    1: 0
    2: 0
    3: 0
    4: 0
    5: 0
    6: 0
    7: 0
    random: 0
    random-low: 0
    random-middle: 0
    random-high: 50
  mode:
    standard: 50 # Begin the game by rescuing Zelda from her cell and escorting her to the Sanctuary
    open: 50 # Begin the game from your choice of Link's House or the Sanctuary
    inverted: 0 # Begin in the Dark World. The Moon Pearl is required to avoid bunny-state in Light World, and the Light World game map is altered
  retro:
    on: 0 # you must buy a quiver to use the bow, take-any caves and an old-man cave are added to the world. You may need to find your sword from the old man's cave
    off: 50
  hints:
    'on': 50 # Hint tiles sometimes give item location hints
    'off': 0 # Hint tiles provide gameplay tips
  swordless:
    on: 0 # Your swords are replaced by rupees. Gameplay changes have been made to accommodate this change
    off: 1
  item_pool:
    easy: 0 # Doubled upgrades, progressives, and etc
    normal: 50 # Item availability remains unchanged from vanilla game
    hard: 0 # Reduced upgrade availability (max: 14 hearts, blue mail, tempered sword, fire shield, no silvers unless swordless)
    expert: 0 # Minimum upgrade availability (max: 8 hearts, green mail, master sword, fighter shield, no silvers unless swordless)
  item_functionality:
    easy: 0 # Allow Hammer to damage ganon, Allow Hammer tablet collection, Allow swordless medallion use everywhere.
    normal: 50 # Vanilla item functionality
    hard: 0 # Reduced helpfulness of items (potions less effective, can't catch faeries, cape uses double magic, byrna does not grant invulnerability, boomerangs do not stun, silvers disabled outside ganon)
    expert: 0 # Vastly reduces the helpfulness of items (potions barely effective, can't catch faeries, cape uses double magic, byrna does not grant invulnerability, boomerangs and hookshot do not stun, silvers disabled outside ganon)
  tile_shuffle: # Randomize the tile layouts in flying tile rooms
    on: 0
    off: 50
  misery_mire_medallion: # required medallion to open Misery Mire front entrance
    random: 50
    Ether: 0
    Bombos: 0
    Quake: 0
  turtle_rock_medallion: # required medallion to open Turtle Rock front entrance
    random: 50
    Ether: 0
    Bombos: 0
    Quake: 0
  ### Enemizer Section ###
  boss_shuffle:
    none: 50 # Vanilla bosses
    basic: 0 # Existing bosses except Ganon and Agahnim are shuffled throughout dungeons
    full: 0 # 3 bosses can occur twice
    chaos: 0 # Any boss can appear any amount of times
    singularity: 0 # Picks a boss, tries to put it everywhere that works, if there's spaces remaining it picks a boss to fill those
  enemy_shuffle: # Randomize enemy placement
    on: 0
    off: 50
  killable_thieves: # Make thieves killable
    on: 0 # Usually turned on together with enemy_shuffle to make annoying thief placement more manageable
    off: 50
  bush_shuffle: # Randomize the chance that bushes have enemies and the enemies under said bush
    on: 0
    off: 50
  enemy_damage:
    default: 50 # Vanilla enemy damage
    shuffled: 0 # Enemies deal 0 to 4 hearts and armor helps
    chaos: 0 # Enemies deal 0 to 8 hearts and armor just reshuffles the damage
  enemy_health:
    default: 50 # Vanilla enemy HP
    easy: 0 # Enemies have reduced health
    hard: 0 # Enemies have increased health
    expert: 0 # Enemies have greatly increased health
  pot_shuffle:
    'on': 0 # Keys, items, and buttons hidden under pots in dungeons are shuffled with other pots in their supertile
    'off': 50 # Default pot item locations
  ### End of Enemizer Section ###
  beemizer: # Remove items from the global item pool and replace them with single bees (fill bottles) and bee traps
    0: 50 # No bee traps are placed
    1: 0 # 25% of rupees, bombs and arrows are replaced with bees, of which 60% are traps and 40% single bees
    2: 0 # 50% of rupees, bombs and arrows are replaced with bees, of which 70% are traps and 30% single bees
    3: 0 # 75% of rupees, bombs and arrows are replaced with bees, of which 80% are traps and 20% single bees
    4: 0 # 100% of rupees, bombs and arrows are replaced with bees, of which 90% are traps and 10% single bees
    5: 0 # 100% of rupees, bombs and arrows are replaced with bees, of which 100% are traps and 0% single bees
  ### Shop Settings ###
  shop_item_slots: # Maximum amount of shop slots to be filled with regular item pool items (such as Moon Pearl)
    0: 50
    5: 0
    15: 0
    30: 0
    random: 0 # 0 to 30 evenly distributed
  shop_shuffle:
    none: 50
    g: 0 # Generate new default inventories for overworld/underworld shops, and unique shops
    f: 0 # Generate new default inventories for every shop independently
    i: 0 # Shuffle default inventories of the shops around
    p: 0 # Randomize the prices of the items in shop inventories
    u: 0 # Shuffle capacity upgrades into the item pool (and allow them to traverse the multiworld)
    w: 0 # Consider witch's hut like any other shop and shuffle/randomize it too
    ip: 0 # Shuffle inventories and randomize prices
    fpu: 0 # Generate new inventories, randomize prices and shuffle capacity upgrades into item pool
    uip: 0 # Shuffle inventories, randomize prices and shuffle capacity upgrades into the item pool
    # You can add more combos
  ### End of Shop Section ###
  shuffle_prizes: # aka drops
    none: 0 # do not shuffle prize packs
    g: 50 # shuffle "general" prize packs, as in enemy, tree pull, dig etc.
    b: 0 # shuffle "bonk" prize packs
    bg: 0 # shuffle both
  timer:
    none: 50 # No timer will be displayed.
    timed: 0 # Starts with clock at zero. Green clocks subtract 4 minutes (total 20). Blue clocks subtract 2 minutes (total 10). Red clocks add two minutes (total 10). Winner is the player with the lowest time at the end.
    timed_ohko: 0 # Starts the clock at ten minutes. Green clocks add five minutes (total 25). As long as the clock as at zero, Link will die in one hit.
    ohko: 0 # Timer always at zero. Permanent OHKO.
    timed_countdown: 0 # Starts the clock with forty minutes. Same clocks as timed mode, but if the clock hits zero you lose. You can still keep playing, though.
    display: 0 # Displays a timer, but otherwise does not affect gameplay or the item pool.
  countdown_start_time: # For timed_ohko and timed_countdown timer modes, the amount of time in minutes to start with
    0: 0 # For timed_ohko, starts in OHKO mode when starting the game
    10: 50
    20: 0
    30: 0
    60: 0
  red_clock_time: # For all timer modes, the amount of time in minutes to gain or lose when picking up a red clock
    -2: 50
    1: 0
  blue_clock_time: # For all timer modes, the amount of time in minutes to gain or lose when picking up a blue clock
    1: 0
    2: 50
  green_clock_time: # For all timer modes, the amount of time in minutes to gain or lose when picking up a green clock
    4: 50
    10: 0
    15: 0
  glitch_boots:
    on: 50 # Start with Pegasus Boots in any glitched logic mode that makes use of them
    off: 0
  # rom options section
  random_sprite_on_event: # An alternative to specifying randomonhit / randomonexit / etc... in sprite down below.
    enabled:  # If enabled, sprite down below is ignored completely, (although it may become the sprite pool)
      on: 0
      off: 1
    on_hit:  # Random sprite on hit. Being hit by things that cause 0 damage still counts.
      on: 1
      off: 0
    on_enter:  # Random sprite on underworld entry. Note that entering hobo counts.
      on: 0
      off: 1
    on_exit:  # Random sprite on underworld exit. Exiting hobo does not count.
      on: 0
      off: 1
    on_slash:  # Random sprite on sword slash. Note, it still counts if you attempt to slash while swordless.
      on: 0
      off: 1
    on_item:  # Random sprite on getting an item.  Anything that causes you to hold an item above your head counts.
      on: 0
      off: 1
    on_bonk:  # Random sprite on bonk.
      on: 0
      off: 1
    on_everything:  # Random sprite on ALL currently implemented events, even if not documented at present time.
      on: 0
      off: 1
    use_weighted_sprite_pool:  # Always on if no sprite_pool exists, otherwise it controls whether to use sprite as a weighted sprite pool
      on: 0
      off: 1
  #sprite_pool: # When specified, limits the pool of sprites used for randomon-event to the specified pool.  Uncomment to use this.
  #  - link
  #  - pride link
  #  - penguin link
  #  - random  # You can specify random multiple times for however many potentially unique random sprites you want in your pool.
  sprite: # Enter the name of your preferred sprite and weight it appropriately
    random: 0
    randomonhit: 0 # Random sprite on hit
    randomonenter: 0 # Random sprite on entering the underworld.
    randomonexit: 0 # Random sprite on exiting the underworld.
    randomonslash: 0 # Random sprite on sword slashes
    randomonitem: 0  # Random sprite on getting items.
    randomonbonk: 0 # Random sprite on bonk.
    # You can combine these events like this.  randomonhit-enter-exit  if you want it on hit, enter, exit.
    randomonall: 0 # Random sprite on any and all currently supported events. Refer to above for the supported events.
    Link: 50 # To add other sprites: open the gui/Creator, go to adjust, select a sprite and write down the name the gui calls it
  music: # If "off", all in-game music will be disabled
    on: 50
    off: 0
  quickswap: # Enable switching items by pressing the L+R shoulder buttons
    on: 50
    off: 0
  triforcehud: # Disable visibility of the triforce hud unless collecting a piece or speaking to Murahadala
    normal: 0 # original behavior (always visible)
    hide_goal: 50 # hide counter until a piece is collected or speaking to Murahadala
    hide_required: 0 # Always visible, but required amount is invisible until determined by Murahadala
    hide_both: 0 # Hide both under above circumstances
  reduceflashing: # Reduces instances of flashing such as lightning attacks, weather, ether and more.
    on: 50
    off: 0
  menuspeed: # Controls how fast the item menu opens and closes
    normal: 50
    instant: 0
    double: 0
    triple: 0
    quadruple: 0
    half: 0
  heartcolor: # Controls the color of your health hearts
    red: 50
    blue: 0
    green: 0
    yellow: 0
    random: 0
  heartbeep: # Controls the frequency of the low-health beeping
    double: 0
    normal: 50
    half: 0
    quarter: 0
    off: 0
  ow_palettes: # Change the colors of the overworld
    default: 50 # No changes
    good: 0 # Shuffle the colors, with harmony in mind
    blackout: 0 # everything black / blind mode
    grayscale: 0
    negative: 0
    classic: 0
    dizzy: 0
    sick: 0
    puke: 0
  uw_palettes: # Change the colors of caves and dungeons
    default: 50 # No changes
    good: 0 # Shuffle the colors, with harmony in mind
    blackout: 0 # everything black / blind mode
    grayscale: 0
    negative: 0
    classic: 0
    dizzy: 0
    sick: 0
    puke: 0
  hud_palettes: # Change the colors of the hud
    default: 50 # No changes
    good: 0 # Shuffle the colors, with harmony in mind
    blackout: 0 # everything black / blind mode
    grayscale: 0
    negative: 0
    classic: 0
    dizzy: 0
    sick: 0
    puke: 0
  sword_palettes: # Change the colors of swords
    default: 50 # No changes
    good: 0 # Shuffle the colors, with harmony in mind
    blackout: 0 # everything black / blind mode
    grayscale: 0
    negative: 0
    classic: 0
    dizzy: 0
    sick: 0
    puke: 0
  shield_palettes: # Change the colors of shields
    default: 50 # No changes
    good: 0 # Shuffle the colors, with harmony in mind
    blackout: 0 # everything black / blind mode
    grayscale: 0
    negative: 0
    classic: 0
    dizzy: 0
    sick: 0
    puke: 0

  # triggers that replace options upon rolling certain options
  legacy_weapons: # this is not an actual option, just a set of weights to trigger from
    trigger_disabled: 50
    randomized: 0 # Swords are placed randomly throughout the world
    assured: 0 # Begin with a sword, the rest are placed randomly throughout the world
    vanilla: 0 # Swords are placed in vanilla locations in your own game (Uncle, Pyramid Fairy, Smiths, Pedestal)
    swordless: 0 # swordless mode

Ocarina of Time:
  logic_rules: # Set the logic used for the generator.
    glitchless: 50
    glitched: 0
    no_logic: 0
  logic_no_night_tokens_without_suns_song: # Nighttime skulltulas will logically require Sun's Song.
    false: 50
    true: 0
  open_forest: # Set the state of Kokiri Forest and the path to Deku Tree.
    open: 50
    closed_deku: 0
    closed: 0
  open_kakariko: # Set the state of the Kakariko Village gate.
    open: 50
    zelda: 0
    closed: 0
  open_door_of_time: # Open the Door of Time by default, without the Song of Time.
    false: 0
    true: 50
  zora_fountain: # Set the state of King Zora, blocking the way to Zora's Fountain.
    open: 0
    adult: 0
    closed: 50
  gerudo_fortress: # Set the requirements for access to Gerudo Fortress.
    normal: 0
    fast: 50
    open: 0
  bridge: # Set the requirements for the Rainbow Bridge.
    open: 0
    vanilla: 0
    stones: 0
    medallions: 50
    dungeons: 0
    tokens: 0
  trials: # Set the number of required trials in Ganon's Castle.
    # you can add additional values between minimum and maximum
    0: 0 # minimum value
    6: 0 # maximum value
    random: 50
    random-low: 0
    random-high: 0
  starting_age: # Choose which age Link will start as.
    child: 50
    adult: 0
  triforce_hunt: # Gather pieces of the Triforce scattered around the world to complete the game.
    false: 50
    true: 0
  triforce_goal: # Number of Triforce pieces required to complete the game.
    # you can add additional values between minimum and maximum
    1: 0 # minimum value
    50: 0 # maximum value
    random: 50
    random-low: 0
    random-high: 0
  extra_triforce_percentage: # Percentage of additional Triforce pieces in the pool, separate from the item pool setting.
    # you can add additional values between minimum and maximum
    0: 0 # minimum value
    100: 0 # maximum value
    random: 50
    random-low: 0
    random-high: 0
  bombchus_in_logic: # Bombchus are properly considered in logic. The first found pack will have 20 chus; Kokiri Shop and Bazaar sell refills; bombchus open Bombchu Bowling.
    false: 50
    true: 0
  bridge_stones: # Set the number of Spiritual Stones required for the rainbow bridge.
    # you can add additional values between minimum and maximum
    0: 0 # minimum value
    3: 0 # maximum value
    random: 50
    random-low: 0
    random-high: 0
  bridge_medallions: # Set the number of medallions required for the rainbow bridge.
    # you can add additional values between minimum and maximum
    0: 0 # minimum value
    6: 0 # maximum value
    random: 50
    random-low: 0
    random-high: 0
  bridge_rewards: # Set the number of dungeon rewards required for the rainbow bridge.
    # you can add additional values between minimum and maximum
    0: 0 # minimum value
    9: 0 # maximum value
    random: 50
    random-low: 0
    random-high: 0
  bridge_tokens: # Set the number of Gold Skulltula Tokens required for the rainbow bridge.
    # you can add additional values between minimum and maximum
    0: 0 # minimum value
    100: 0 # maximum value
    random: 50
    random-low: 0
    random-high: 0
  shuffle_mapcompass: # Control where to shuffle dungeon maps and compasses.
    remove: 0
    startwith: 50
    vanilla: 0
    dungeon: 0
    overworld: 0
    any_dungeon: 0
    keysanity: 0
  shuffle_smallkeys: # Control where to shuffle dungeon small keys.
    remove: 0
    vanilla: 0
    dungeon: 50
    overworld: 0
    any_dungeon: 0
    keysanity: 0
  shuffle_fortresskeys: # Control where to shuffle the Gerudo Fortress small keys.
    vanilla: 50
    overworld: 0
    any_dungeon: 0
    keysanity: 0
  shuffle_bosskeys: # Control where to shuffle boss keys, except the Ganon's Castle Boss Key.
    remove: 0
    vanilla: 0
    dungeon: 50
    overworld: 0
    any_dungeon: 0
    keysanity: 0
  shuffle_ganon_bosskey: # Control where to shuffle the Ganon's Castle Boss Key.
    remove: 50
    vanilla: 0
    dungeon: 0
    overworld: 0
    any_dungeon: 0
    keysanity: 0
    on_lacs: 0
  enhance_map_compass: # Map tells if a dungeon is vanilla or MQ. Compass tells what the dungeon reward is.
    false: 50
    true: 0
  lacs_condition: # Set the requirements for the Light Arrow Cutscene in the Temple of Time.
    vanilla: 50
    stones: 0
    medallions: 0
    dungeons: 0
    tokens: 0
  lacs_stones: # Set the number of Spiritual Stones required for LACS.
    # you can add additional values between minimum and maximum
    0: 0 # minimum value
    3: 0 # maximum value
    random: 50
    random-low: 0
    random-high: 0
  lacs_medallions: # Set the number of medallions required for LACS.
    # you can add additional values between minimum and maximum
    0: 0 # minimum value
    6: 0 # maximum value
    random: 50
    random-low: 0
    random-high: 0
  lacs_rewards: # Set the number of dungeon rewards required for LACS.
    # you can add additional values between minimum and maximum
    0: 0 # minimum value
    9: 0 # maximum value
    random: 50
    random-low: 0
    random-high: 0
  lacs_tokens: # Set the number of Gold Skulltula Tokens required for LACS.
    # you can add additional values between minimum and maximum
    0: 0 # minimum value
    100: 0 # maximum value
    random: 50
    random-low: 0
    random-high: 0
  shuffle_song_items: # Set where songs can appear.
    song: 50
    dungeon: 0
    any: 0
  shopsanity: # Randomizes shop contents. "fixed_number" randomizes a specific number of items per shop; "random_number" randomizes the value for each shop.
    off: 50
    fixed_number: 0
    random_number: 0
  shop_slots: # Number of items per shop to be randomized into the main itempool. Only active if Shopsanity is set to "fixed_number."
    # you can add additional values between minimum and maximum
    0: 0 # minimum value
    4: 0 # maximum value
    random: 50
    random-low: 0
    random-high: 0
  tokensanity: # Token rewards from Gold Skulltulas are shuffled into the pool.
    off: 50
    dungeons: 0
    overworld: 0
    all: 0
  shuffle_scrubs: # Shuffle the items sold by Business Scrubs, and set the prices.
    off: 50
    low: 0
    affordable: 0
    expensive: 0
  shuffle_cows: # Cows give items when Epona's Song is played.
    false: 50
    true: 0
  shuffle_kokiri_sword: # Shuffle Kokiri Sword into the item pool.
    false: 50
    true: 0
  shuffle_ocarinas: # Shuffle the Fairy Ocarina and Ocarina of Time into the item pool.
    false: 50
    true: 0
  shuffle_weird_egg: # Shuffle the Weird Egg from Malon at Hyrule Castle.
    false: 50
    true: 0
  shuffle_gerudo_card: # Shuffle the Gerudo Membership Card into the item pool.
    false: 50
    true: 0
  shuffle_beans: # Adds a pack of 10 beans to the item pool and changes the bean salesman to sell one item for 60 rupees.
    false: 50
    true: 0
  shuffle_medigoron_carpet_salesman: # Shuffle the items sold by Medigoron and the Haunted Wasteland Carpet Salesman.
    false: 50
    true: 0
  skip_child_zelda: # Game starts with Zelda's Letter, the item at Zelda's Lullaby, and the relevant events already completed.
    false: 50
    true: 0
  no_escape_sequence: # Skips the tower collapse sequence between the Ganondorf and Ganon fights.
    false: 0
    true: 50
  no_guard_stealth: # The crawlspace into Hyrule Castle skips straight to Zelda.
    false: 0
    true: 50
  no_epona_race: # Epona can always be summoned with Epona's Song.
    false: 0
    true: 50
  skip_some_minigame_phases: # Dampe Race and Horseback Archery give both rewards if the second condition is met on the first attempt.
    false: 0
    true: 50
  complete_mask_quest: # All masks are immediately available to borrow from the Happy Mask Shop.
    false: 50
    true: 0
  useful_cutscenes: # Reenables the Poe cutscene in Forest Temple, Darunia in Fire Temple, and Twinrova introduction. Mostly useful for glitched.
    false: 50
    true: 0
  fast_chests: # All chest animations are fast. If disabled, major items have a slow animation.
    false: 0
    true: 50
  free_scarecrow: # Pulling out the ocarina near a scarecrow spot spawns Pierre without needing the song.
    false: 50
    true: 0
  fast_bunny_hood: # Bunny Hood lets you move 1.5x faster like in Majora's Mask.
    false: 50
    true: 0
  chicken_count: # Controls the number of Cuccos for Anju to give an item as child.
    # you can add additional values between minimum and maximum
    0: 0 # minimum value
    7: 0 # maximum value
    random: 50
    random-low: 0
    random-high: 0
  correct_chest_sizes: # Changes chests containing progression into large chests, and nonprogression into small chests.
    false: 50
    true: 0
  hints: # Gossip Stones can give hints about item locations.
    none: 0
    mask: 0
    agony: 0
    always: 50
    false: 0
  hint_dist: # Choose the hint distribution to use. Affects the frequency of strong hints, which items are always hinted, etc.
    balanced: 50
    ddr: 0
    league: 0
    mw2: 0
    scrubs: 0
    strong: 0
    tournament: 0
    useless: 0
    very_strong: 0
  text_shuffle: # Randomizes text in the game for comedic effect.
    none: 50
    except_hints: 0
    complete: 0
  damage_multiplier: # Controls the amount of damage Link takes.
    half: 0
    normal: 50
    double: 0
    quadruple: 0
    ohko: 0
  no_collectible_hearts: # Hearts will not drop from enemies or objects.
    false: 50
    true: 0
  starting_tod: # Change the starting time of day.
    default: 50
    sunrise: 0
    morning: 0
    noon: 0
    afternoon: 0
    sunset: 0
    evening: 0
    midnight: 0
    witching_hour: 0
  start_with_consumables: # Start the game with full Deku Sticks and Deku Nuts.
    false: 50
    true: 0
  start_with_rupees: # Start with a full wallet. Wallet upgrades will also fill your wallet.
    false: 50
    true: 0
  item_pool_value: # Changes the number of items available in the game.
    plentiful: 0
    balanced: 50
    scarce: 0
    minimal: 0
  junk_ice_traps: # Adds ice traps to the item pool.
    off: 0
    normal: 50
    extra: 0
    mayhem: 0
    onslaught: 0
  ice_trap_appearance: # Changes the appearance of ice traps as freestanding items.
    major_only: 50
    junk_only: 0
    anything: 0
  logic_earliest_adult_trade: # Earliest item that can appear in the adult trade sequence.
    pocket_egg: 0
    pocket_cucco: 0
    cojiro: 0
    odd_mushroom: 0
    poachers_saw: 0
    broken_sword: 0
    prescription: 50
    eyeball_frog: 0
    eyedrops: 0
    claim_check: 0
  logic_latest_adult_trade: # Latest item that can appear in the adult trade sequence.
    pocket_egg: 0
    pocket_cucco: 0
    cojiro: 0
    odd_mushroom: 0
    poachers_saw: 0
    broken_sword: 0
    prescription: 0
    eyeball_frog: 0
    eyedrops: 0
    claim_check: 50
  default_targeting: # Default targeting option.
    hold: 50
    switch: 0
  display_dpad: # Show dpad icon on HUD for quick actions (ocarina, hover boots, iron boots).
    false: 0
    true: 50
  correct_model_colors: # Makes in-game models match their HUD element colors.
    false: 0
    true: 50
  background_music: # Randomize or disable background music.
    normal: 50
    off: 0
    randomized: 0
  fanfares: # Randomize or disable item fanfares.
    normal: 50
    off: 0
    randomized: 0
  ocarina_fanfares: # Enable ocarina songs as fanfares. These are longer than usual fanfares. Does nothing without fanfares randomized.
    false: 50
    true: 0
  kokiri_color: # Choose a color. "random_choice" selects a random option. "completely_random" generates a random hex code.
    random_choice: 0
    completely_random: 0
    kokiri_green: 50
    goron_red: 0
    zora_blue: 0
    black: 0
    white: 0
    azure_blue: 0
    vivid_cyan: 0
    light_red: 0
    fuchsia: 0
    purple: 0
    majora_purple: 0
    twitch_purple: 0
    purple_heart: 0
    persian_rose: 0
    dirty_yellow: 0
    blush_pink: 0
    hot_pink: 0
    rose_pink: 0
    orange: 0
    gray: 0
    gold: 0
    silver: 0
    beige: 0
    teal: 0
    blood_red: 0
    blood_orange: 0
    royal_blue: 0
    sonic_blue: 0
    nes_green: 0
    dark_green: 0
    lumen: 0
  goron_color: # Choose a color. Uses the same options as "kokiri_color".
    random_choice: 0
    completely_random: 0
    goron_red: 50
  zora_color: # Choose a color. Uses the same options as "kokiri_color".
    random_choice: 0
    completely_random: 0
    zora_blue: 50
  silver_gauntlets_color: # Choose a color. "random_choice" selects a random option. "completely_random" generates a random hex code.
    random_choice: 0
    completely_random: 0
    silver: 50
    gold: 0
    black: 0
    green: 0
    blue: 0
    bronze: 0
    red: 0
    sky_blue: 0
    pink: 0
    magenta: 0
    orange: 0
    lime: 0
    purple: 0
  golden_gauntlets_color: # Choose a color. Uses the same options as "silver_gauntlets_color".
    random_choice: 0
    completely_random: 0
    gold: 50
  mirror_shield_frame_color: # Choose a color. "random_choice" selects a random option. "completely_random" generates a random hex code.
    random_choice: 0
    completely_random: 0
    red: 50
    green: 0
    blue: 0
    yellow: 0
    cyan: 0
    magenta: 0
    orange: 0
    gold: 0
    purple: 0
    pink: 0
  navi_color_default_inner: # Choose a color. "random_choice" selects a random option. "completely_random" generates a random hex code.
    random_choice: 0
    completely_random: 0
    rainbow: 0
    gold: 0
    white: 50
    green: 0
    light_blue: 0
    yellow: 0
    red: 0
    magenta: 0
    black: 0
    tatl: 0
    tael: 0
    fi: 0
    ciela: 0
    epona: 0
    ezlo: 0
    king_of_red_lions: 0
    linebeck: 0
    loftwing: 0
    midna: 0
    phantom_zelda: 0
  navi_color_default_outer: # Choose a color. Uses the same options as "navi_color_default_inner" plus "match_inner".
    random_choice: 0
    completely_random: 0
    match_inner: 50
  navi_color_enemy_inner: # Choose a color. Uses the same options as "navi_color_default_inner".
    random_choice: 0
    completely_random: 0
    yellow: 50
  navi_color_enemy_outer: # Choose a color. Uses the same options as "navi_color_default_inner" plus "match_inner".
    random_choice: 0
    completely_random: 0
    match_inner: 50
  navi_color_npc_inner: # Choose a color. Uses the same options as "navi_color_default_inner".
    random_choice: 0
    completely_random: 0
    light_blue: 50
  navi_color_npc_outer: # Choose a color. Uses the same options as "navi_color_default_inner" plus "match_inner".
    random_choice: 0
    completely_random: 0
    match_inner: 50
  navi_color_prop_inner: # Choose a color. Uses the same options as "navi_color_default_inner".
    random_choice: 0
    completely_random: 0
    green: 50
  navi_color_prop_outer: # Choose a color. Uses the same options as "navi_color_default_inner" plus "match_inner".
    random_choice: 0
    completely_random: 0
    match_inner: 50
  sword_trail_duration: # Set the duration for sword trails.
    # you can add additional values between minimum and maximum
    4: 50 # minimum value
    20: 0 # maximum value
    random: 0
    random-low: 0
    random-high: 0
  sword_trail_color_inner: # Choose a color. "random_choice" selects a random option. "completely_random" generates a random hex code.
    random_choice: 0
    completely_random: 0
    rainbow: 0
    white: 50
    red: 0
    green: 0
    blue: 0
    cyan: 0
    magenta: 0
    orange: 0
    gold: 0
    purple: 0
    pink: 0
  sword_trail_color_outer: # Uses the same options as "sword_trail_color_inner" plus "match_inner".
    random_choice: 0
    completely_random: 0
    match_inner: 50
  bombchu_trail_color_inner: # Uses the same options as "sword_trail_color_inner".
    random_choice: 0
    completely_random: 0
    red: 50
  bombchu_trail_color_outer: # Uses the same options as "sword_trail_color_inner" plus "match_inner".
    random_choice: 0
    completely_random: 0
    match_inner: 50
  boomerang_trail_color_inner: # Uses the same options as "sword_trail_color_inner".
    random_choice: 0
    completely_random: 0
    yellow: 50
  boomerang_trail_color_outer: # Uses the same options as "sword_trail_color_inner" plus "match_inner".
    random_choice: 0
    completely_random: 0
    match_inner: 50
  heart_color: # Choose a color. "random_choice" selects a random option. "completely_random" generates a random hex code.
    random_choice: 0
    completely_random: 0
    red: 50
    green: 0
    blue: 0
    yellow: 0
  magic_color: # Choose a color. "random_choice" selects a random option. "completely_random" generates a random hex code.
    random_choice: 0
    completely_random: 0
    green: 50
    red: 0
    blue: 0
    purple: 0
    pink: 0
    yellow: 0
    white: 0
  a_button_color: # Choose a color. "random_choice" selects a random option. "completely_random" generates a random hex code.
    random_choice: 0
    completely_random: 0
    n64_blue: 50
    n64_green: 0
    n64_red: 0
    gamecube_green: 0
    gamecube_red: 0
    gamecube_grey: 0
    yellow: 0
    black: 0
    white: 0
    magenta: 0
    ruby: 0
    sapphire: 0
    lime: 0
    cyan: 0
    purple: 0
    orange: 0
  b_button_color: # Choose a color. Uses the same options as "a_button_color".
    random_choice: 0
    completely_random: 0
    n64_green: 50
  c_button_color: # Choose a color. Uses the same options as "a_button_color".
    random_choice: 0
    completely_random: 0
    yellow: 50
  start_button_color: # Choose a color. Uses the same options as "a_button_color".
    random_choice: 0
    completely_random: 0
    n64_red: 50
  sfx_navi_overworld: # Choose a sound effect. "random_choice" selects a random option. "random_ear_safe" selects a random safe option. "completely_random" selects any random sound.
    default: 50
    completely_random: 0
    random_ear_safe: 0
    random_choice: 0
    none: 0
  sfx_navi_enemy: # Choose a sound effect. "random_choice" selects a random option. "random_ear_safe" selects a random safe option. "completely_random" selects any random sound.
    default: 50
    completely_random: 0
    random_ear_safe: 0
    random_choice: 0
    none: 0
  sfx_low_hp: # Choose a sound effect. "random_choice" selects a random option. "random_ear_safe" selects a random safe option. "completely_random" selects any random sound.
    default: 50
    completely_random: 0
    random_ear_safe: 0
    random_choice: 0
    none: 0
  sfx_menu_cursor: # Choose a sound effect. "random_choice" selects a random option. "random_ear_safe" selects a random safe option. "completely_random" selects any random sound.
    default: 50
    completely_random: 0
    random_ear_safe: 0
    random_choice: 0
    none: 0
  sfx_menu_select: # Choose a sound effect. "random_choice" selects a random option. "random_ear_safe" selects a random safe option. "completely_random" selects any random sound.
    default: 50
    completely_random: 0
    random_ear_safe: 0
    random_choice: 0
    none: 0
  sfx_nightfall: # Choose a sound effect. "random_choice" selects a random option. "random_ear_safe" selects a random safe option. "completely_random" selects any random sound.
    default: 50
    completely_random: 0
    random_ear_safe: 0
    random_choice: 0
    none: 0
  sfx_horse_neigh: # Choose a sound effect. "random_choice" selects a random option. "random_ear_safe" selects a random safe option. "completely_random" selects any random sound.
    default: 50
    completely_random: 0
    random_ear_safe: 0
    random_choice: 0
    none: 0
  sfx_hover_boots: # Choose a sound effect. "random_choice" selects a random option. "random_ear_safe" selects a random safe option. "completely_random" selects any random sound.
    default: 50
    completely_random: 0
    random_ear_safe: 0
    random_choice: 0
  sfx_ocarina: # Change the sound of the ocarina.
    ocarina: 50
    malon: 0
    whistle: 0
    harp: 0
    grind_organ: 0
    flute: 0

  # Uncomment this section to enable logical tricks for Ocarina of Time.
  # Add logic tricks keyed by "nice" name rather than internal name: "Hidden Grottos without Stone of Agony", not "logic_grottos_without_agony"
  # The following is the typical set of racing tricks, though you can add or remove them as desired.
  # logic_tricks: 
  #   - Fewer Tunic Requirements
  #   - Hidden Grottos without Stone of Agony
  #   - Child Deadhand without Kokiri Sword
  #   - Man on Roof without Hookshot
  #   - Dodongo's Cavern Spike Trap Room Jump without Hover Boots
  #   - Hammer Rusted Switches Through Walls
  #   - Windmill PoH as Adult with Nothing
  #   - Crater's Bean PoH with Hover Boots
  #   - Forest Temple East Courtyard Vines with Hookshot
  #   - Bottom of the Well without Lens of Truth
  #   - Ganon's Castle without Lens of Truth
  #   - Gerudo Training Grounds without Lens of Truth
  #   - Shadow Temple before Invisible Moving Platform without Lens of Truth
  #   - Shadow Temple beyond Invisible Moving Platform without Lens of Truth
  #   - Spirit Temple without Lens of Truth

# meta_ignore, linked_options and triggers work for any game
meta_ignore: # Nullify options specified in the meta.yaml file. Adding an option here guarantees it will not occur in your seed, even if the .yaml file specifies it
  mode:
    - inverted # Never play inverted seeds
  retro:
    - on # Never play retro seeds
  swordless:
    - on # Never play a swordless seed

linked_options:
  - name: crosskeys
    options: # These overwrite earlier options if the percentage chance triggers
      A Link to the Past:
        entrance_shuffle: crossed
        bigkey_shuffle: true
        compass_shuffle: true
        map_shuffle: true
        smallkey_shuffle: true
    percentage: 0 # Set this to the percentage chance you want crosskeys
  - name: localcrosskeys
    options: # These overwrite earlier options if the percentage chance triggers
      A Link to the Past:
        entrance_shuffle: crossed
        bigkey_shuffle: true
        compass_shuffle: true
        map_shuffle: true
        smallkey_shuffle: true
        local_items: # Forces keys to be local to your own world
          - "Small Keys"
          - "Big Keys"
    percentage: 0 # Set this to the percentage chance you want local crosskeys
  - name: enemizer
    options:
      A Link to the Past:
        boss_shuffle: # Subchances can be injected too, which then get rolled
          basic: 1
          full: 1
          chaos: 1
          singularity: 1
        enemy_damage:
          shuffled: 1
          chaos: 1
        enemy_health:
          easy: 1
          hard: 1
          expert: 1
    percentage: 0 # Set this to the percentage chance you want enemizer
triggers:
  # trigger block for legacy weapons mode, to enable these add weights to legacy_weapons
  - option_name: legacy_weapons
    option_result: randomized
    option_category: A Link to the Past
    options:
      A Link to the Past:
        swordless: off
  - option_name: legacy_weapons
    option_result: assured
    option_category: A Link to the Past
    options:
      A Link to the Past:
        swordless: off
        start_inventory:
          Progressive Sword: 1
  - option_name: legacy_weapons
    option_result: vanilla
    option_category: A Link to the Past
    options:
      A Link to the Past:
        swordless: off
        plando_items:
          - items:
              Progressive Sword: 4
            locations:
              - Master Sword Pedestal
              - Pyramid Fairy - Left
              - Blacksmith
              - Link's Uncle
  - option_name: legacy_weapons
    option_result: swordless
    option_category: A Link to the Past
    options:
      A Link to the Past:
        swordless: on
  # end of legacy weapons block
  - option_name: enemy_damage # targets enemy_damage
    option_category: A Link to the Past
    option_result: shuffled # if it rolls shuffled
    percentage: 0 # AND has a 0 percent chance (meaning this is default disabled, just to show how it works)
    options: # then inserts these options
      A Link to the Past:
        swordless: off<|MERGE_RESOLUTION|>--- conflicted
+++ resolved
@@ -29,12 +29,9 @@
   Minecraft: 0
   Subnautica: 0
   Slay the Spire: 0
-<<<<<<< HEAD
+  Ocarina of Time: 0
   Super Metroid: 0
   
-=======
-  Ocarina of Time: 0
->>>>>>> 111e1192
 requires:
   version: 0.1.7 # Version of Archipelago required for this yaml to work as expected.
 # Shared Options supported by all games:
