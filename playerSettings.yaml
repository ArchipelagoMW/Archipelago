--- conflicted
+++ resolved
@@ -26,11 +26,7 @@
 game: # Pick a game to play
   A Link to the Past: 1
 requires:
-<<<<<<< HEAD
-  version: 0.3.9 # Version of Archipelago required for this yaml to work as expected.
-=======
   version: 0.4.3 # Version of Archipelago required for this yaml to work as expected.
->>>>>>> 88dfbd40
 A Link to the Past:
   progression_balancing:
     # A system that can move progression earlier, to try and prevent the player from getting stuck and bored early.
