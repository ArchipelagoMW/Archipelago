# What is this file?
# This file contains options which allow you to configure your multiworld experience while allowing others
# to play how they want as well.

# How do I use it?
# The options in this file are weighted. This means the higher number you assign to a value, the more
# chances you have for that option to be chosen. For example, an option like this:
#
# map_shuffle:
#   on: 5
#   off: 15
#
# Means you have 5 chances for map shuffle to occur, and 15 chances for map shuffle to be turned off

# I've never seen a file like this before. What characters am I allowed to use?
# This is a .yaml file. You are allowed to use most characters.
# To test if your yaml is valid or not, you can use this website:
# http://www.yamllint.com/

description: Template Name # Used to describe your yaml. Useful if you have multiple files
name: YourName{number} # Your name in-game. Spaces will be replaced with underscores and there is a 16 character limit
#{player} will be replaced with the player's slot number.
#{PLAYER} will be replaced with the player's slot number if that slot number is greater than 1.
#{number} will be replaced with the counter value of the name.
#{NUMBER} will be replaced with the counter value of the name if the counter value is greater than 1.
game: # Pick a game to play
  A Link to the Past: 1
requires:
  version: 0.3.3 # Version of Archipelago required for this yaml to work as expected.
# Shared Options supported by all games:
accessibility:
  items: 0 # Guarantees you will be able to acquire all items, but you may not be able to access all locations
  locations: 50 # Guarantees you will be able to access all locations, and therefore all items
  none: 0 # Guarantees only that the game is beatable. You may not be able to access all locations or acquire all items
progression_balancing: # A system to reduce BK, as in times during which you can't do anything, by moving your items into an earlier access sphere
  0: 0 # Choose a lower number if you don't mind a longer multiworld, or can glitch/sequence break around missing items.
  25: 0
  50: 50 # Make it likely you have stuff to do.
  99: 0 # Get important items early, and stay at the front of the progression.
A Link to the Past:
  ### Logic Section ###
  glitches_required: # Determine the logic required to complete the seed
    none: 50 # No glitches required
    minor_glitches: 0 # Puts fake flipper, waterwalk, super bunny shenanigans, and etc into logic
    overworld_glitches: 0 # Assumes the player has knowledge of both overworld major glitches (boots clips, mirror clips) and minor glitches
    hybrid_major_glitches: 0 # In addition to overworld glitches, also requires underworld clips between dungeons.
    no_logic: 0 # Your own items are placed with no regard to any logic; such as your Fire Rod can be on your Trinexx.
    # Other players items are placed into your world under HMG logic
  dark_room_logic: # Logic for unlit dark rooms
    lamp: 50 # require the Lamp for these rooms to be considered accessible.
    torches: 0 # in addition to lamp, allow the fire rod and presence of easily accessible torches for access
    none: 0 # all dark rooms are always considered doable, meaning this may force completion of rooms in complete darkness
  restrict_dungeon_item_on_boss: # aka ambrosia boss items
    on: 0 # prevents unshuffled compasses, maps and keys to be boss drops, they can still drop keysanity and other players' items
    off: 50
  ### End of Logic Section ###
  bigkey_shuffle: # Big Key Placement
    original_dungeon: 50
    own_dungeons: 0
    own_world: 0
    any_world: 0
    different_world: 0
    start_with: 0
  smallkey_shuffle: # Small Key Placement
    original_dungeon: 50
    own_dungeons: 0
    own_world: 0
    any_world: 0
    different_world: 0
    universal: 0
    start_with: 0
  compass_shuffle: # Compass Placement
    original_dungeon: 50
    own_dungeons: 0
    own_world: 0
    any_world: 0
    different_world: 0
    start_with: 0
  map_shuffle: # Map Placement
    original_dungeon: 50
    own_dungeons: 0
    own_world: 0
    any_world: 0
    different_world: 0
    start_with: 0
  dungeon_counters:
    on: 0 # Always display amount of items checked in a dungeon
    pickup: 50 # Show when compass is picked up
    default: 0 # Show when compass is picked up if the compass itself is shuffled
    off: 0 # Never show item count in dungeons
  progressive: # Enable or disable progressive items (swords, shields, bow)
    on: 50 # All items are progressive
    off: 0 # No items are progressive
    grouped_random: 0 # Randomly decides for all items. Swords could be progressive, shields might not be
  entrance_shuffle:
    none: 50 # Vanilla game map. All entrances and exits lead to their original locations. You probably want this option
    dungeonssimple: 0 # Shuffle just dungeons amongst each other, swapping dungeons entirely, so Hyrule Castle is always 1 dungeon
    dungeonsfull: 0 # Shuffle any dungeon entrance with any dungeon interior, so Hyrule Castle can be 4 different dungeons, but keep dungeons to a specific world
    dungeonscrossed: 0 # like dungeonsfull, but allow cross-world traversal through a dungeon. Warning: May force repeated dungeon traversal
    simple: 0 # Entrances are grouped together before being randomized. Simple uses the most strict grouping rules
    restricted: 0 # Less strict than simple
    full: 0 # Less strict than restricted
    crossed: 0 # Less strict than full
    insanity: 0 # Very few grouping rules. Good luck
    # you can also define entrance shuffle seed, like so:
    crossed-1000: 0 # using this method, you can have the same layout as another player and share entrance information
    # however, many other settings like logic, world state, retro etc. may affect the shuffle result as well.
    crossed-group-myfriends: 0 # using this method, everyone with "group-myfriends" will share the same seed
  goals:
    ganon: 50 # Climb GT, defeat Agahnim 2, and then kill Ganon
    crystals: 0 # Only killing Ganon is required. However, items may still be placed in GT
    bosses: 0 # Defeat the boss of all dungeons, including Agahnim's tower and GT (Aga 2)
    pedestal: 0 # Pull the Triforce from the Master Sword pedestal
    ganon_pedestal: 0 # Pull the Master Sword pedestal, then kill Ganon
    triforce_hunt: 0 # Collect 20 of 30 Triforce pieces spread throughout the worlds, then turn them in to Murahadala in front of Hyrule Castle
    local_triforce_hunt: 0 # Collect 20 of 30 Triforce pieces spread throughout your world, then turn them in to Murahadala in front of Hyrule Castle
    ganon_triforce_hunt: 0 # Collect 20 of 30 Triforce pieces spread throughout the worlds, then kill Ganon
    local_ganon_triforce_hunt: 0 # Collect 20 of 30 Triforce pieces spread throughout your world, then kill Ganon
    ice_rod_hunt: 0 # You start with everything needed to 216 the seed. Find the Ice rod, then kill Trinexx at Turtle rock.
  open_pyramid:
    goal: 50 # Opens the pyramid if the goal requires you to kill Ganon, unless the goal is Slow Ganon or All Dungeons
    auto: 0 # Same as Goal, but also is closed if holes are shuffled and ganon is part of the shuffle pool
    yes: 0 # Pyramid hole is always open. Ganon's vulnerable condition is still required before he can he hurt
    no: 0 # Pyramid hole is always closed until you defeat Agahnim atop Ganon's Tower
  triforce_pieces_mode: #Determine how to calculate the extra available triforce pieces.
    extra: 0 # available = triforce_pieces_extra + triforce_pieces_required
    percentage: 0 # available = (triforce_pieces_percentage /100) * triforce_pieces_required
    available: 50 # available = triforce_pieces_available
  triforce_pieces_extra: # Set to how many extra triforces pieces are available to collect in the world.
    # Format "pieces: chance"
    0: 0
    5: 50
    10: 50
    15: 0
    20: 0
  triforce_pieces_percentage: # Set to how many triforce pieces according to a percentage of the required ones, are available to collect in the world.
    # Format "pieces: chance"
    100: 0 #No extra
    150: 50 #Half the required will be added as extra
    200: 0 #There are the double of the required ones available.
  triforce_pieces_available: # Set to how many triforces pieces are available to collect in the world. Default is 30. Max is 90, Min is 1
    # Format "pieces: chance"
    25: 0
    30: 50
    40: 0
    50: 0
  triforce_pieces_required: # Set to how many out of X triforce pieces you need to win the game in a triforce hunt. Default is 20. Max is 90, Min is 1
    # Format "pieces: chance"
    15: 0
    20: 50
    30: 0
    40: 0
    50: 0
  crystals_needed_for_gt: # Crystals required to open GT
    0: 0
    7: 50
    random: 0
    random-low: 0 # any valid number, weighted towards the lower end
    random-middle: 0 # any valid number, weighted towards the central range
    random-high: 0 # any valid number, weighted towards the higher end
  crystals_needed_for_ganon: # Crystals required to hurt Ganon
    0: 0
    7: 50
    random: 0
    random-low: 0
    random-middle: 0
    random-high: 0
  mode:
    standard: 0 # Begin the game by rescuing Zelda from her cell and escorting her to the Sanctuary
    open: 50 # Begin the game from your choice of Link's House or the Sanctuary
    inverted: 0 # Begin in the Dark World. The Moon Pearl is required to avoid bunny-state in Light World, and the Light World game map is altered
<<<<<<< HEAD
  retro_bow: #Zelda-1 like mode. You have to purchase a quiver to shoot arrows using rupees.
    on: 0 
=======
  retro_bow:
    on: 0 # Zelda-1 like mode. You have to purchase a quiver to shoot arrows using rupees.
    off: 50
  retro_caves:
    on: 0 # Zelda-1 like mode. There are randomly placed take-any caves that contain one Sword and choices of Heart Container/Blue Potion.
>>>>>>> 1cc9c7a4
    off: 50
  retro_caves: #Zelda-1 like mode. There are randomly placed take-any caves that contain one Sword and choices of Heart Container/Blue Potion.
    on: 0
    off: 50
  hints: #On/Full: Put item and entrance placement hints on telepathic tiles and some NPCs, Full removes joke hints.
    'on': 50
    'off': 0
    full: 0
  scams: #If on, these Merchants will no longer tell you what they're selling.
    'off': 50
    'king_zora': 0
    'bottle_merchant': 0
    'all': 0
  swordless:
    on: 0 # Your swords are replaced by rupees. Gameplay changes have been made to accommodate this change
    off: 1
  item_pool:
    easy: 0 # Doubled upgrades, progressives, and etc
    normal: 50 # Item availability remains unchanged from vanilla game
    hard: 0 # Reduced upgrade availability (max: 14 hearts, blue mail, tempered sword, fire shield, no silvers unless swordless)
    expert: 0 # Minimum upgrade availability (max: 8 hearts, green mail, master sword, fighter shield, no silvers unless swordless)
  item_functionality:
    easy: 0 # Allow Hammer to damage ganon, Allow Hammer tablet collection, Allow swordless medallion use everywhere.
    normal: 50 # Vanilla item functionality
    hard: 0 # Reduced helpfulness of items (potions less effective, can't catch faeries, cape uses double magic, byrna does not grant invulnerability, boomerangs do not stun, silvers disabled outside ganon)
    expert: 0 # Vastly reduces the helpfulness of items (potions barely effective, can't catch faeries, cape uses double magic, byrna does not grant invulnerability, boomerangs and hookshot do not stun, silvers disabled outside ganon)
  tile_shuffle: # Randomize the tile layouts in flying tile rooms
    on: 0
    off: 50
  misery_mire_medallion: # required medallion to open Misery Mire front entrance
    random: 50
    Ether: 0
    Bombos: 0
    Quake: 0
  turtle_rock_medallion: # required medallion to open Turtle Rock front entrance
    random: 50
    Ether: 0
    Bombos: 0
    Quake: 0
  ### Enemizer Section ###
  boss_shuffle:
    none: 50 # Vanilla bosses
    basic: 0 # Existing bosses except Ganon and Agahnim are shuffled throughout dungeons
    full: 0 # 3 bosses can occur twice
    chaos: 0 # Any boss can appear any amount of times
    singularity: 0 # Picks a boss, tries to put it everywhere that works, if there's spaces remaining it picks a boss to fill those
  enemy_shuffle: # Randomize enemy placement
    on: 0
    off: 50
  killable_thieves: # Make thieves killable
    on: 0 # Usually turned on together with enemy_shuffle to make annoying thief placement more manageable
    off: 50
  bush_shuffle: # Randomize the chance that bushes have enemies and the enemies under said bush
    on: 0
    off: 50
  enemy_damage:
    default: 50 # Vanilla enemy damage
    shuffled: 0 # Enemies deal 0 to 4 hearts and armor helps
    chaos: 0 # Enemies deal 0 to 8 hearts and armor just reshuffles the damage
  enemy_health:
    default: 50 # Vanilla enemy HP
    easy: 0 # Enemies have reduced health
    hard: 0 # Enemies have increased health
    expert: 0 # Enemies have greatly increased health
  pot_shuffle:
    'on': 0 # Keys, items, and buttons hidden under pots in dungeons are shuffled with other pots in their supertile
    'off': 50 # Default pot item locations
  ### End of Enemizer Section ###
  ### Beemizer ###
  # can add weights for any whole number between 0 and 100
  beemizer_total_chance: # Remove items from the global item pool and replace them with single bees (fill bottles) and bee traps
    0: 50   # No junk fill items are replaced (Beemizer is off)
    25: 0   # 25% chance for each junk fill item (rupees, bombs and arrows) to be replaced with bees
    50: 0   # 50% chance for each junk fill item (rupees, bombs and arrows) to be replaced with bees
    75: 0   # 75% chance for each junk fill item (rupees, bombs and arrows) to be replaced with bees
    100: 0  # All junk fill items (rupees, bombs and arrows) are replaced with bees
  beemizer_trap_chance:
    60: 50  # 60% chance for each beemizer replacement to be a trap, 40% chance to be a single bee
    70: 0   # 70% chance for each beemizer replacement to be a trap, 30% chance to be a single bee
    80: 0   # 80% chance for each beemizer replacement to be a trap, 20% chance to be a single bee
    90: 0   # 90% chance for each beemizer replacement to be a trap, 10% chance to be a single bee
    100: 0  # All beemizer replacements are traps
  ### Shop Settings ###
  shop_item_slots: # Maximum amount of shop slots to be filled with regular item pool items (such as Moon Pearl)
    0: 50
    5: 0
    15: 0
    30: 0
    random: 0 # 0 to 30 evenly distributed
  shop_price_modifier: # Percentage modifier for shuffled item prices in shops
    # you can add additional values between minimum and maximum
    0: 0 # minimum value
    400: 0 # maximum value
    random: 0
    random-low: 0
    random-high: 0
    100: 50
  shop_shuffle:
    none: 50
    g: 0 # Generate new default inventories for overworld/underworld shops, and unique shops
    f: 0 # Generate new default inventories for every shop independently
    i: 0 # Shuffle default inventories of the shops around
    p: 0 # Randomize the prices of the items in shop inventories
    u: 0 # Shuffle capacity upgrades into the item pool (and allow them to traverse the multiworld)
    w: 0 # Consider witch's hut like any other shop and shuffle/randomize it too
    P: 0 # Prices of the items in shop inventories cost hearts, arrow, or bombs instead of rupees
    ip: 0 # Shuffle inventories and randomize prices
    fpu: 0 # Generate new inventories, randomize prices and shuffle capacity upgrades into item pool
    uip: 0 # Shuffle inventories, randomize prices and shuffle capacity upgrades into the item pool
    # You can add more combos
  ### End of Shop Section ###
  shuffle_prizes: # aka drops
    none: 0 # do not shuffle prize packs
    g: 50 # shuffle "general" prize packs, as in enemy, tree pull, dig etc.
    b: 0 # shuffle "bonk" prize packs
    bg: 0 # shuffle both
  timer:
    none: 50 # No timer will be displayed.
    timed: 0 # Starts with clock at zero. Green clocks subtract 4 minutes (total 20). Blue clocks subtract 2 minutes (total 10). Red clocks add two minutes (total 10). Winner is the player with the lowest time at the end.
    timed_ohko: 0 # Starts the clock at ten minutes. Green clocks add five minutes (total 25). As long as the clock as at zero, Link will die in one hit.
    ohko: 0 # Timer always at zero. Permanent OHKO.
    timed_countdown: 0 # Starts the clock with forty minutes. Same clocks as timed mode, but if the clock hits zero you lose. You can still keep playing, though.
    display: 0 # Displays a timer, but otherwise does not affect gameplay or the item pool.
  countdown_start_time: # For timed_ohko and timed_countdown timer modes, the amount of time in minutes to start with
    0: 0 # For timed_ohko, starts in OHKO mode when starting the game
    10: 50
    20: 0
    30: 0
    60: 0
  red_clock_time: # For all timer modes, the amount of time in minutes to gain or lose when picking up a red clock
    -2: 50
    1: 0
  blue_clock_time: # For all timer modes, the amount of time in minutes to gain or lose when picking up a blue clock
    1: 0
    2: 50
  green_clock_time: # For all timer modes, the amount of time in minutes to gain or lose when picking up a green clock
    4: 50
    10: 0
    15: 0
  glitch_boots:
    on: 50 # Start with Pegasus Boots in any glitched logic mode that makes use of them
    off: 0
  # rom options section
  random_sprite_on_event: # An alternative to specifying randomonhit / randomonexit / etc... in sprite down below.
    enabled:  # If enabled, sprite down below is ignored completely, (although it may become the sprite pool)
      on: 0
      off: 1
    on_hit:  # Random sprite on hit. Being hit by things that cause 0 damage still counts.
      on: 1
      off: 0
    on_enter:  # Random sprite on underworld entry. Note that entering hobo counts.
      on: 0
      off: 1
    on_exit:  # Random sprite on underworld exit. Exiting hobo does not count.
      on: 0
      off: 1
    on_slash:  # Random sprite on sword slash. Note, it still counts if you attempt to slash while swordless.
      on: 0
      off: 1
    on_item:  # Random sprite on getting an item.  Anything that causes you to hold an item above your head counts.
      on: 0
      off: 1
    on_bonk:  # Random sprite on bonk.
      on: 0
      off: 1
    on_everything:  # Random sprite on ALL currently implemented events, even if not documented at present time.
      on: 0
      off: 1
    use_weighted_sprite_pool:  # Always on if no sprite_pool exists, otherwise it controls whether to use sprite as a weighted sprite pool
      on: 0
      off: 1
  #sprite_pool: # When specified, limits the pool of sprites used for randomon-event to the specified pool.  Uncomment to use this.
  #  - link
  #  - pride link
  #  - penguin link
  #  - random  # You can specify random multiple times for however many potentially unique random sprites you want in your pool.
  sprite: # Enter the name of your preferred sprite and weight it appropriately
    random: 0
    randomonhit: 0 # Random sprite on hit
    randomonenter: 0 # Random sprite on entering the underworld.
    randomonexit: 0 # Random sprite on exiting the underworld.
    randomonslash: 0 # Random sprite on sword slashes
    randomonitem: 0  # Random sprite on getting items.
    randomonbonk: 0 # Random sprite on bonk.
    # You can combine these events like this.  randomonhit-enter-exit  if you want it on hit, enter, exit.
    randomonall: 0 # Random sprite on any and all currently supported events. Refer to above for the supported events.
    Link: 50 # To add other sprites: open the gui/Creator, go to adjust, select a sprite and write down the name the gui calls it
  music: # If "off", all in-game music will be disabled
    on: 50
    off: 0
  quickswap: # Enable switching items by pressing the L+R shoulder buttons
    on: 50
    off: 0
  triforcehud: # Disable visibility of the triforce hud unless collecting a piece or speaking to Murahadala
    normal: 0 # original behavior (always visible)
    hide_goal: 50 # hide counter until a piece is collected or speaking to Murahadala
    hide_required: 0 # Always visible, but required amount is invisible until determined by Murahadala
    hide_both: 0 # Hide both under above circumstances
  reduceflashing: # Reduces instances of flashing such as lightning attacks, weather, ether and more.
    on: 50
    off: 0
  menuspeed: # Controls how fast the item menu opens and closes
    normal: 50
    instant: 0
    double: 0
    triple: 0
    quadruple: 0
    half: 0
  heartcolor: # Controls the color of your health hearts
    red: 50
    blue: 0
    green: 0
    yellow: 0
    random: 0
  heartbeep: # Controls the frequency of the low-health beeping
    double: 0
    normal: 50
    half: 0
    quarter: 0
    off: 0
  ow_palettes: # Change the colors of the overworld
    default: 50 # No changes
    good: 0 # Shuffle the colors, with harmony in mind
    blackout: 0 # everything black / blind mode
    grayscale: 0
    negative: 0
    classic: 0
    dizzy: 0
    sick: 0
    puke: 0
  uw_palettes: # Change the colors of caves and dungeons
    default: 50 # No changes
    good: 0 # Shuffle the colors, with harmony in mind
    blackout: 0 # everything black / blind mode
    grayscale: 0
    negative: 0
    classic: 0
    dizzy: 0
    sick: 0
    puke: 0
  hud_palettes: # Change the colors of the hud
    default: 50 # No changes
    good: 0 # Shuffle the colors, with harmony in mind
    blackout: 0 # everything black / blind mode
    grayscale: 0
    negative: 0
    classic: 0
    dizzy: 0
    sick: 0
    puke: 0
  sword_palettes: # Change the colors of swords
    default: 50 # No changes
    good: 0 # Shuffle the colors, with harmony in mind
    blackout: 0 # everything black / blind mode
    grayscale: 0
    negative: 0
    classic: 0
    dizzy: 0
    sick: 0
    puke: 0
  shield_palettes: # Change the colors of shields
    default: 50 # No changes
    good: 0 # Shuffle the colors, with harmony in mind
    blackout: 0 # everything black / blind mode
    grayscale: 0
    negative: 0
    classic: 0
    dizzy: 0
    sick: 0
    puke: 0

  # triggers that replace options upon rolling certain options
  legacy_weapons: # this is not an actual option, just a set of weights to trigger from
    trigger_disabled: 50
    randomized: 0 # Swords are placed randomly throughout the world
    assured: 0 # Begin with a sword, the rest are placed randomly throughout the world
    vanilla: 0 # Swords are placed in vanilla locations in your own game (Uncle, Pyramid Fairy, Smiths, Pedestal)
    swordless: 0 # swordless mode

  death_link:
    false: 50
    true: 0
    
  allow_collect: # Allows for !collect / co-op to auto-open chests containing items for other players.
    #    Off by default, because it currently crashes on real hardware.
    false: 50
    true: 0

linked_options:
  - name: crosskeys
    options: # These overwrite earlier options if the percentage chance triggers
      A Link to the Past:
        entrance_shuffle: crossed
        bigkey_shuffle: true
        compass_shuffle: true
        map_shuffle: true
        smallkey_shuffle: true
    percentage: 0 # Set this to the percentage chance you want crosskeys
  - name: localcrosskeys
    options: # These overwrite earlier options if the percentage chance triggers
      A Link to the Past:
        entrance_shuffle: crossed
        bigkey_shuffle: true
        compass_shuffle: true
        map_shuffle: true
        smallkey_shuffle: true
        local_items: # Forces keys to be local to your own world
          - "Small Keys"
          - "Big Keys"
    percentage: 0 # Set this to the percentage chance you want local crosskeys
  - name: enemizer
    options:
      A Link to the Past:
        boss_shuffle: # Subchances can be injected too, which then get rolled
          basic: 1
          full: 1
          chaos: 1
          singularity: 1
        enemy_damage:
          shuffled: 1
          chaos: 1
        enemy_health:
          easy: 1
          hard: 1
          expert: 1
    percentage: 0 # Set this to the percentage chance you want enemizer
triggers:
  # trigger block for legacy weapons mode, to enable these add weights to legacy_weapons
  - option_name: legacy_weapons
    option_result: randomized
    option_category: A Link to the Past
    options:
      A Link to the Past:
        swordless: off
  - option_name: legacy_weapons
    option_result: assured
    option_category: A Link to the Past
    options:
      A Link to the Past:
        swordless: off
        start_inventory:
          Progressive Sword: 1
  - option_name: legacy_weapons
    option_result: vanilla
    option_category: A Link to the Past
    options:
      A Link to the Past:
        swordless: off
        plando_items:
          - items:
              Progressive Sword: 4
            locations:
              - Master Sword Pedestal
              - Pyramid Fairy - Left
              - Blacksmith
              - Link's Uncle
  - option_name: legacy_weapons
    option_result: swordless
    option_category: A Link to the Past
    options:
      A Link to the Past:
        swordless: on
  # end of legacy weapons block
  - option_name: enemy_damage # targets enemy_damage
    option_category: A Link to the Past
    option_result: shuffled # if it rolls shuffled
    percentage: 0 # AND has a 0 percent chance (meaning this is default disabled, just to show how it works)
    options: # then inserts these options
      A Link to the Past:
        swordless: off<|MERGE_RESOLUTION|>--- conflicted
+++ resolved
@@ -169,29 +169,18 @@
     standard: 0 # Begin the game by rescuing Zelda from her cell and escorting her to the Sanctuary
     open: 50 # Begin the game from your choice of Link's House or the Sanctuary
     inverted: 0 # Begin in the Dark World. The Moon Pearl is required to avoid bunny-state in Light World, and the Light World game map is altered
-<<<<<<< HEAD
-  retro_bow: #Zelda-1 like mode. You have to purchase a quiver to shoot arrows using rupees.
-    on: 0 
-=======
   retro_bow:
     on: 0 # Zelda-1 like mode. You have to purchase a quiver to shoot arrows using rupees.
     off: 50
   retro_caves:
     on: 0 # Zelda-1 like mode. There are randomly placed take-any caves that contain one Sword and choices of Heart Container/Blue Potion.
->>>>>>> 1cc9c7a4
-    off: 50
-  retro_caves: #Zelda-1 like mode. There are randomly placed take-any caves that contain one Sword and choices of Heart Container/Blue Potion.
-    on: 0
-    off: 50
-  hints: #On/Full: Put item and entrance placement hints on telepathic tiles and some NPCs, Full removes joke hints.
+    off: 50
+  hints: # Vendors: King Zora and Bottle Merchant say what they're selling.
+  #    On/Full: Put item and entrance placement hints on telepathic tiles and some NPCs, Full removes joke hints.
     'on': 50
+    vendors: 0
     'off': 0
     full: 0
-  scams: #If on, these Merchants will no longer tell you what they're selling.
-    'off': 50
-    'king_zora': 0
-    'bottle_merchant': 0
-    'all': 0
   swordless:
     on: 0 # Your swords are replaced by rupees. Gameplay changes have been made to accommodate this change
     off: 1
@@ -284,7 +273,6 @@
     p: 0 # Randomize the prices of the items in shop inventories
     u: 0 # Shuffle capacity upgrades into the item pool (and allow them to traverse the multiworld)
     w: 0 # Consider witch's hut like any other shop and shuffle/randomize it too
-    P: 0 # Prices of the items in shop inventories cost hearts, arrow, or bombs instead of rupees
     ip: 0 # Shuffle inventories and randomize prices
     fpu: 0 # Generate new inventories, randomize prices and shuffle capacity upgrades into item pool
     uip: 0 # Shuffle inventories, randomize prices and shuffle capacity upgrades into the item pool
