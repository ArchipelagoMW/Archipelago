import os
import logging
import sys
import typing
import re
import io
import pkgutil
from collections import deque
assert "kivy" not in sys.modules, "kvui should be imported before kivy for frozen compatibility"

if sys.platform == "win32":
    import ctypes

    # kivy 2.2.0 introduced DPI awareness on Windows, but it makes the UI enter an infinitely recursive re-layout
    # by setting the application to not DPI Aware, Windows handles scaling the entire window on its own, ignoring kivy's
    ctypes.windll.shcore.SetProcessDpiAwareness(0)

os.environ["KIVY_NO_CONSOLELOG"] = "1"
os.environ["KIVY_NO_FILELOG"] = "1"
os.environ["KIVY_NO_ARGS"] = "1"
os.environ["KIVY_LOG_ENABLE"] = "0"

import Utils

if Utils.is_frozen():
    os.environ["KIVY_DATA_DIR"] = Utils.local_path("data")

import platformdirs
os.environ["KIVY_HOME"] = os.path.join(platformdirs.user_config_dir("Archipelago", False), "kivy")
os.makedirs(os.environ["KIVY_HOME"], exist_ok=True)

from kivy.config import Config

Config.set("input", "mouse", "mouse,disable_multitouch")
Config.set("kivy", "exit_on_escape", "0")
Config.set("graphics", "multisamples", "0")  # multisamples crash old intel drivers
from kivymd.uix.divider import MDDivider
from kivy.core.window import Window
from kivy.core.clipboard import Clipboard
from kivy.core.text.markup import MarkupLabel
from kivy.core.image import ImageLoader, ImageLoaderBase, ImageData
from kivy.base import ExceptionHandler, ExceptionManager
from kivy.clock import Clock
from kivy.factory import Factory
from kivy.properties import BooleanProperty, ObjectProperty, NumericProperty, StringProperty
from kivy.metrics import dp, sp
from kivy.uix.widget import Widget
from kivy.uix.layout import Layout
from kivy.utils import escape_markup
from kivy.lang import Builder
from kivy.uix.recycleview.views import RecycleDataViewBehavior
from kivy.uix.behaviors import FocusBehavior, ToggleButtonBehavior
from kivy.uix.recycleboxlayout import RecycleBoxLayout
from kivy.uix.recycleview.layout import LayoutSelectionBehavior
from kivy.animation import Animation
from kivy.uix.popup import Popup
from kivy.uix.image import AsyncImage
from kivymd.app import MDApp
from kivymd.uix.dialog import MDDialog, MDDialogHeadlineText, MDDialogSupportingText, MDDialogButtonContainer
from kivymd.uix.gridlayout import MDGridLayout
from kivymd.uix.floatlayout import MDFloatLayout
from kivymd.uix.boxlayout import MDBoxLayout
from kivymd.uix.navigationbar import MDNavigationBar, MDNavigationItem
from kivymd.uix.screen import MDScreen
from kivymd.uix.screenmanager import MDScreenManager

from kivymd.uix.menu import MDDropdownMenu
from kivymd.uix.menu.menu import MDDropdownTextItem
from kivymd.uix.dropdownitem import MDDropDownItem, MDDropDownItemText
from kivymd.uix.button import MDButton, MDButtonText, MDButtonIcon, MDIconButton
from kivymd.uix.label import MDLabel, MDIcon
from kivymd.uix.recycleview import MDRecycleView
from kivymd.uix.textfield.textfield import MDTextField
from kivymd.uix.progressindicator import MDLinearProgressIndicator
from kivymd.uix.scrollview import MDScrollView
from kivymd.uix.tooltip import MDTooltip, MDTooltipPlain

fade_in_animation = Animation(opacity=0, duration=0) + Animation(opacity=1, duration=0.25)

from NetUtils import JSONtoTextParser, JSONMessagePart, SlotType, HintStatus
from Utils import async_start, get_input_text_from_response

if typing.TYPE_CHECKING:
    import CommonClient

    context_type = CommonClient.CommonContext
else:
    context_type = object

remove_between_brackets = re.compile(r"\[.*?]")


class ThemedApp(MDApp):
    def set_colors(self):
        text_colors = KivyJSONtoTextParser.TextColors()
        self.theme_cls.theme_style = text_colors.theme_style
        self.theme_cls.primary_palette = text_colors.primary_palette
        self.theme_cls.dynamic_scheme_name = text_colors.dynamic_scheme_name
        self.theme_cls.dynamic_scheme_contrast = text_colors.dynamic_scheme_contrast


class ImageIcon(MDButtonIcon, AsyncImage):
    def __init__(self, *args, **kwargs):
        super().__init__(*args, **kwargs)
        self.image = ApAsyncImage(**kwargs)
        self.add_widget(self.image)

    def add_widget(self, widget, index=0, canvas=None):
        return super(MDIcon, self).add_widget(widget)


class ImageButton(MDIconButton):
    def __init__(self, **kwargs):
        image_args = dict()
        for kwarg in ("fit_mode", "image_size", "color", "source", "texture"):
            val = kwargs.pop(kwarg, "None")
            if val != "None":
                image_args[kwarg.replace("image_", "")] = val
        super().__init__()
        self.image = ApAsyncImage(**image_args)

        def set_center(button, center):
            self.image.center_x = self.center_x
            self.image.center_y = self.center_y

        self.bind(center=set_center)
        self.add_widget(self.image)

    def add_widget(self, widget, index=0, canvas=None):
        return super(MDIcon, self).add_widget(widget)


class ScrollBox(MDScrollView):
    layout: MDBoxLayout = ObjectProperty(None)

    def __init__(self, *args, **kwargs):
        super().__init__(*args, **kwargs)


# thanks kivymd
class ToggleButton(MDButton, ToggleButtonBehavior):
    def __init__(self, *args, **kwargs):
        super(ToggleButton, self).__init__(*args, **kwargs)
        self.bind(state=self._update_bg)

    def _update_bg(self, _, state: str):
        if self.disabled:
            return
        if self.theme_bg_color == "Primary":
            self.theme_bg_color = "Custom"

        if state == "down":
            self.md_bg_color = self.theme_cls.primaryColor
            for child in self.children:
                if child.theme_text_color == "Primary":
                    child.theme_text_color = "Custom"
                if child.theme_icon_color == "Primary":
                    child.theme_icon_color = "Custom"
                child.text_color = self.theme_cls.onPrimaryColor
                child.icon_color = self.theme_cls.onPrimaryColor
        else:
            self.md_bg_color = self.theme_cls.surfaceContainerLowestColor
            for child in self.children:
                if child.theme_text_color == "Primary":
                    child.theme_text_color = "Custom"
                if child.theme_icon_color == "Primary":
                    child.theme_icon_color = "Custom"
                child.text_color = self.theme_cls.primaryColor
                child.icon_color = self.theme_cls.primaryColor


# thanks kivymd
class ResizableTextField(MDTextField):
    """
    Resizable MDTextField that manually overrides the builtin sizing.

    Note that in order to use this, the sizing must be specified from within a .kv rule.
    """
    def __init__(self, *args, **kwargs):
        # cursed rules override
        rules = Builder.match(self)
        textfield = next((rule for rule in rules if rule.name == f"<MDTextField>"), None)
        if textfield:
            subclasses = rules[rules.index(textfield) + 1:]
            for subclass in subclasses:
                height_rule = subclass.properties.get("height", None)
                if height_rule:
                    height_rule.ignore_prev = True
        super().__init__(*args, **kwargs)


def on_release(self: MDButton, *args):
    super(MDButton, self).on_release(args)
    self.on_leave()


MDButton.on_release = on_release


# I was surprised to find this didn't already exist in kivy :(
class HoverBehavior(object):
    """originally from https://stackoverflow.com/a/605348110"""
    hovered = BooleanProperty(False)
    border_point = ObjectProperty(None)

    def __init__(self, **kwargs):
        self.register_event_type("on_enter")
        self.register_event_type("on_leave")
        Window.bind(mouse_pos=self.on_mouse_pos)
        Window.bind(on_cursor_leave=self.on_cursor_leave)
        super(HoverBehavior, self).__init__(**kwargs)

    def on_mouse_pos(self, window, pos):
        if not self.get_root_window():
            return  # Abort if not displayed

        # to_widget translates window pos to within widget pos
        inside = self.collide_point(*self.to_widget(*pos))
        if self.hovered == inside:
            return  # We have already done what was needed
        self.border_point = pos
        self.hovered = inside

        if inside:
            self.dispatch("on_enter")
        else:
            self.dispatch("on_leave")

    def on_cursor_leave(self, *args):
        # if the mouse left the window, it is obviously no longer inside the hover label.
        self.hovered = BooleanProperty(False)
        self.border_point = ObjectProperty(None)
        self.dispatch("on_leave")


Factory.register("HoverBehavior", HoverBehavior)


class ToolTip(MDTooltipPlain):
    pass


class ServerToolTip(ToolTip):
    pass


class HovererableLabel(HoverBehavior, MDLabel):
    pass


class TooltipLabel(HovererableLabel, MDTooltip):
    tooltip_display_delay = 0.1

    def create_tooltip(self, text, x, y):
        text = text.replace("<br>", "\n").replace("&amp;", "&").replace("&bl;", "[").replace("&br;", "]")
        # position float layout
        center_x, center_y = self.to_window(self.center_x, self.center_y)
        self.shift_y = y - center_y
        shift_x = center_x - x
        if shift_x > 0:
            self.shift_left = shift_x
        else:
            self.shift_right = shift_x

        if self._tooltip:
            # update
            self._tooltip.text = text
        else:
            self._tooltip = ToolTip(text=text, pos_hint={})
            self.display_tooltip()

    def on_mouse_pos(self, window, pos):
        if not self.get_root_window():
            return  # Abort if not displayed
        super().on_mouse_pos(window, pos)
        if self.refs and self.hovered:

            tx, ty = self.to_widget(*pos, relative=True)
            # Why TF is Y flipped *within* the texture?
            ty = self.texture_size[1] - ty
            hit = False
            for uid, zones in self.refs.items():
                for zone in zones:
                    x, y, w, h = zone
                    if x <= tx <= w and y <= ty <= h:
                        self.create_tooltip(uid.split("|", 1)[1], *pos)
                        hit = True
                        break
            if not hit:
                self.remove_tooltip()

    def on_enter(self):
        pass

    def on_leave(self):
        self.remove_tooltip()
        self._tooltip = None


class ServerLabel(HoverBehavior, MDTooltip, MDBoxLayout):
    tooltip_display_delay = 0.1
    text: str = StringProperty("Server:")

    def __init__(self, *args, **kwargs):
        super().__init__(*args, **kwargs)
        self.add_widget(MDIcon(icon="information", font_size=sp(15)))
        self.add_widget(TooltipLabel(text=self.text, pos_hint={"center_x": 0.5, "center_y": 0.5},
                                     font_size=sp(15)))
        self._tooltip = ServerToolTip(text="Test")

    def on_enter(self):
        self._tooltip.text = self.get_text()
        self.display_tooltip()

    def on_leave(self):
        self.animation_tooltip_dismiss()

    @property
    def ctx(self) -> context_type:
        return MDApp.get_running_app().ctx

    def get_text(self):
        if self.ctx.server:
            ctx = self.ctx
            text = f"Connected to: {ctx.server_address}."
            if ctx.slot is not None:
                text += f"\nYou are Slot Number {ctx.slot} in Team Number {ctx.team}, " \
                        f"named {ctx.player_names[ctx.slot]}."
                if ctx.items_received:
                    text += f"\nYou have received {len(ctx.items_received)} items. " \
                            f"You can list them in order with /received."
                if ctx.total_locations:
                    text += f"\nYou have checked {len(ctx.checked_locations)} " \
                            f"out of {ctx.total_locations} locations. " \
                            f"You can get more info on missing checks with /missing."
                if ctx.permissions:
                    text += "\nPermissions:"
                    for permission_name, permission_data in ctx.permissions.items():
                        text += f"\n    {permission_name}: {permission_data}"
                if ctx.hint_cost is not None and ctx.total_locations:
                    min_cost = int(ctx.server_version >= (0, 3, 9))
                    text += f"\nA new !hint <itemname> costs {ctx.hint_cost}% of checks made. " \
                            f"For you this means every " \
                            f"{max(min_cost, int(ctx.hint_cost * 0.01 * ctx.total_locations))} " \
                            "location checks." \
                            f"\nYou currently have {ctx.hint_points} points."
                elif ctx.hint_cost == 0:
                    text += "\n!hint is free to use."
                if ctx.stored_data and "_read_race_mode" in ctx.stored_data:
                    text += "\nRace mode is enabled." \
                        if ctx.stored_data["_read_race_mode"] else "\nRace mode is disabled."
            else:
                text += f"\nYou are not authenticated yet."

            return text

        else:
            return "No current server connection. \nPlease connect to an Archipelago server."


class MainLayout(MDGridLayout):
    pass


class ContainerLayout(MDFloatLayout):
    pass


class SelectableRecycleBoxLayout(FocusBehavior, LayoutSelectionBehavior,
                                 RecycleBoxLayout):
    """ Adds selection and focus behaviour to the view. """


class SelectableLabel(RecycleDataViewBehavior, TooltipLabel):
    """ Add selection support to the Label """
    index = None
    selected = BooleanProperty(False)

    def refresh_view_attrs(self, rv, index, data):
        """ Catch and handle the view changes """
        self.index = index
        return super(SelectableLabel, self).refresh_view_attrs(
            rv, index, data)

    def on_size(self, instance_label, size: list) -> None:
        super().on_size(instance_label, size)
        if self.parent:
            self.width = self.parent.width

    def on_touch_down(self, touch):
        """ Add selection on touch down """
        if super(SelectableLabel, self).on_touch_down(touch):
            return True
        if self.collide_point(*touch.pos):
            if self.selected:
                self.parent.clear_selection()
            else:
                # Not a fan of the following few lines, but they work.
                temp = MarkupLabel(text=self.text).markup
                text = "".join(part for part in temp if not part.startswith("["))
                cmdinput = MDApp.get_running_app().textinput
                if not cmdinput.text:
                    input_text = get_input_text_from_response(text, MDApp.get_running_app().last_autofillable_command)
                    if input_text is not None:
                        cmdinput.text = input_text

                Clipboard.copy(text.replace("&amp;", "&").replace("&bl;", "[").replace("&br;", "]"))
                return self.parent.select_with_touch(self.index, touch)

    def apply_selection(self, rv, index, is_selected):
        """ Respond to the selection of items in the view. """
        self.selected = is_selected


class MarkupDropdownTextItem(MDDropdownTextItem):
    def __init__(self):
        super().__init__()
        for child in self.children:
            if child.__class__ == MDLabel:
                child.markup = True
    # Currently, this only lets us do markup on text that does not have any icons
    # Create new TextItems as needed


class MarkupDropdown(MDDropdownMenu):
    def on_items(self, instance, value: list) -> None:
        """
        The method sets the class that will be used to create the menu item.
        """

        items = []
        viewclass = "MarkupDropdownTextItem"

        for data in value:
            if "viewclass" not in data:
                if (
                    "leading_icon" not in data
                    and "trailing_icon" not in data
                    and "trailing_text" not in data
                ):
                    viewclass = "MarkupDropdownTextItem"
                elif (
                    "leading_icon" in data
                    and "trailing_icon" not in data
                    and "trailing_text" not in data
                ):
                    viewclass = "MDDropdownLeadingIconItem"
                elif (
                    "leading_icon" not in data
                    and "trailing_icon" in data
                    and "trailing_text" not in data
                ):
                    viewclass = "MDDropdownTrailingIconItem"
                elif (
                    "leading_icon" not in data
                    and "trailing_icon" in data
                    and "trailing_text" in data
                ):
                    viewclass = "MDDropdownTrailingIconTextItem"
                elif (
                    "leading_icon" in data
                    and "trailing_icon" in data
                    and "trailing_text" in data
                ):
                    viewclass = "MDDropdownLeadingTrailingIconTextItem"
                elif (
                    "leading_icon" in data
                    and "trailing_icon" in data
                    and "trailing_text" not in data
                ):
                    viewclass = "MDDropdownLeadingTrailingIconItem"
                elif (
                    "leading_icon" not in data
                    and "trailing_icon" not in data
                    and "trailing_text" in data
                ):
                    viewclass = "MDDropdownTrailingTextItem"
                elif (
                    "leading_icon" in data
                    and "trailing_icon" not in data
                    and "trailing_text" in data
                ):
                    viewclass = "MDDropdownLeadingIconTrailingTextItem"

                data["viewclass"] = viewclass

            if "height" not in data:
                data["height"] = dp(48)

            items.append(data)

        self._items = items
        # Update items in view
        if hasattr(self, "menu"):
            self.menu.data = self._items


class AutocompleteHintInput(ResizableTextField):
    min_chars = NumericProperty(3)

    def __init__(self, **kwargs):
        super().__init__(**kwargs)

        self.dropdown = MarkupDropdown(caller=self, position="bottom", border_margin=dp(2), width=self.width)
        self.bind(on_text_validate=self.on_message)
        self.bind(width=lambda instance, x: setattr(self.dropdown, "width", x))

    def on_message(self, instance):
        MDApp.get_running_app().commandprocessor("!hint "+instance.text)

    def on_text(self, instance, value):
        if len(value) >= self.min_chars:
            self.dropdown.items.clear()
            ctx: context_type = MDApp.get_running_app().ctx
            if not ctx.game:
                return
            item_names = ctx.item_names._game_store[ctx.game].values()

            def on_press(text):
                split_text = MarkupLabel(text=text).markup
                self.set_text(self, "".join(text_frag for text_frag in split_text
                                            if not text_frag.startswith("[")))
                self.dropdown.dismiss()
                self.focus = True

            lowered = value.lower()
            for item_name in item_names:
                try:
                    index = item_name.lower().index(lowered)
                except ValueError:
                    pass  # substring not found
                else:
                    text = escape_markup(item_name)
                    text = text[:index] + "[b]" + text[index:index+len(value)]+"[/b]"+text[index+len(value):]
                    self.dropdown.items.append({
                        "text": text,
                        "on_release": lambda txt=text: on_press(txt),
                        "markup": True
                    })
            if not self.dropdown.parent:
                self.dropdown.open()
        else:
            self.dropdown.dismiss()


status_icons = {
    HintStatus.HINT_NO_PRIORITY: "information",
    HintStatus.HINT_PRIORITY: "exclamation-thick",
    HintStatus.HINT_AVOID: "alert"
}


class HintLabel(RecycleDataViewBehavior, MDBoxLayout):
    selected = BooleanProperty(False)
    striped = BooleanProperty(False)
    index = None
    dropdown: MDDropdownMenu

    def __init__(self):
        super(HintLabel, self).__init__()
        self.receiving_text = ""
        self.item_text = ""
        self.finding_text = ""
        self.location_text = ""
        self.entrance_text = ""
        self.status_text = ""
        self.hint = {}

        ctx = MDApp.get_running_app().ctx
        menu_items = []

        for status in (HintStatus.HINT_NO_PRIORITY, HintStatus.HINT_PRIORITY, HintStatus.HINT_AVOID):
            name = status_names[status]
            status_button = MDDropDownItem(MDDropDownItemText(text=name), size_hint_y=None, height=dp(50))
            status_button.status = status
            menu_items.append({
                "text": name,
                "leading_icon": status_icons[status],
                "on_release": lambda x=status: select(self, x)
            })

        self.dropdown = MDDropdownMenu(caller=self.ids["status"], items=menu_items)

        def select(instance, data):
            ctx.update_hint(self.hint["location"],
                            self.hint["finding_player"],
                            data)

        self.dropdown.bind(on_release=self.dropdown.dismiss)

    def set_height(self, instance, value):
        self.height = max([child.texture_size[1] for child in self.children])

    def refresh_view_attrs(self, rv, index, data):
        self.index = index
        self.striped = data.get("striped", False)
        self.receiving_text = data["receiving"]["text"]
        self.item_text = data["item"]["text"]
        self.finding_text = data["finding"]["text"]
        self.location_text = data["location"]["text"]
        self.entrance_text = data["entrance"]["text"]
        self.status_text = data["status"]["text"]
        self.hint = data["status"]["hint"]
        return super(HintLabel, self).refresh_view_attrs(rv, index, data)

    def on_touch_down(self, touch):
        """ Add selection on touch down """
        if super(HintLabel, self).on_touch_down(touch):
            return True
        if self.index:  # skip header
            if self.collide_point(*touch.pos):
                status_label = self.ids["status"]
                if status_label.collide_point(*touch.pos):
                    if self.hint["status"] == HintStatus.HINT_FOUND:
                        return
                    ctx = MDApp.get_running_app().ctx
                    if ctx.slot_concerns_self(self.hint["receiving_player"]):  # If this player owns this hint
                        # open a dropdown
                        self.dropdown.open()
                elif self.selected:
                    self.parent.clear_selection()
                else:
                    text = "".join((self.receiving_text, "\'s ", self.item_text, " is at ", self.location_text, " in ",
                                    self.finding_text, "\'s World", (" at " + self.entrance_text)
                                    if self.entrance_text != "Vanilla"
                                    else "", ". (", self.status_text.lower(), ")"))
                    temp = MarkupLabel(text).markup
                    text = "".join(part for part in temp if not part.startswith("["))
                    Clipboard.copy(escape_markup(text).replace("&amp;", "&").replace("&bl;", "[").replace("&br;", "]"))
                    return self.parent.select_with_touch(self.index, touch)
        else:
            parent = self.parent
            parent.clear_selection()
            parent: HintLog = parent.parent
            # find correct column
            for child in self.children:
                if child.collide_point(*touch.pos):
                    key = child.sort_key
                    if key == "status":
                        parent.hint_sorter = lambda element: status_sort_weights[element["status"]["hint"]["status"]]
                    else:
                        parent.hint_sorter = lambda element: (
                            remove_between_brackets.sub("", element[key]["text"]).lower()
                        )
                    if key == parent.sort_key:
                        # second click reverses order
                        parent.reversed = not parent.reversed
                    else:
                        parent.sort_key = key
                        parent.reversed = False
                    MDApp.get_running_app().update_hints()

    def apply_selection(self, rv, index, is_selected):
        """ Respond to the selection of items in the view. """
        if self.index:
            self.selected = is_selected


class ConnectBarTextInput(ResizableTextField):
    def insert_text(self, substring, from_undo=False):
        s = substring.replace("\n", "").replace("\r", "")
        return super(ConnectBarTextInput, self).insert_text(s, from_undo=from_undo)


def is_command_input(string: str) -> bool:
    return len(string) > 0 and string[0] in "/!"


class CommandPromptTextInput(ResizableTextField):
    MAXIMUM_HISTORY_MESSAGES = 50

    def __init__(self, **kwargs) -> None:
        super().__init__(**kwargs)
        self._command_history_index = -1
        self._command_history: typing.Deque[str] = deque(maxlen=CommandPromptTextInput.MAXIMUM_HISTORY_MESSAGES)

    def update_history(self, new_entry: str) -> None:
        self._command_history_index = -1
        if is_command_input(new_entry):
            self._command_history.appendleft(new_entry)

    def keyboard_on_key_down(
        self,
        window,
        keycode: typing.Tuple[int, str],
        text: typing.Optional[str],
        modifiers: typing.List[str]
    ) -> bool:
        """
        :param window: The kivy window object
        :param keycode: A tuple of (keycode, keyname). Keynames are always lowercase
        :param text: The text printed by this key, not accounting for modifiers, or `None` if no text.
                     Seems to pretty naively interpret the keycode as unicode, so numlock can return odd characters.
        :param modifiers: A list of string modifiers, like `ctrl` or `numlock`
        """
        if keycode[1] == 'up':
            self._change_to_history_text_if_available(self._command_history_index + 1)
            return True
        if keycode[1] == 'down':
            self._change_to_history_text_if_available(self._command_history_index - 1)
            return True
        return super().keyboard_on_key_down(window, keycode, text, modifiers)

    def _change_to_history_text_if_available(self, new_index: int) -> None:
        if new_index < -1:
            return
        if new_index >= len(self._command_history):
            return
        self._command_history_index = new_index
        if new_index == -1:
            self.text = ""
            return
        self.text = self._command_history[self._command_history_index]


class MessageBoxLabel(MDLabel):
    def __init__(self, **kwargs):
        super().__init__(**kwargs)
        self._label.refresh()


class MessageBox(Popup):

    def __init__(self, title, text, error=False, **kwargs):
        label = MessageBoxLabel(text=text)
        separator_color = [217 / 255, 129 / 255, 122 / 255, 1.] if error else [47 / 255., 167 / 255., 212 / 255, 1.]
        super().__init__(title=title, content=label, size_hint=(0.5, None), width=max(100, int(label.width) + 40),
                         separator_color=separator_color, **kwargs)
        self.height += max(0, label.height - 18)


<<<<<<< HEAD
class MDNavigationItemBase(MDNavigationItem):
    text = StringProperty(None)
=======
class ButtonsPrompt(MDDialog):
    def __init__(self, title: str, text: str, response: typing.Callable[[str], None],
                 *prompts: str, **kwargs) -> None:
        """
        Customizable popup box that lets you create any number of buttons. The text of the pressed button is returned to
        the callback.

        :param title: The title of the popup.
        :param text: The message prompt in the popup.
        :param response: A callable that will get called when the user presses a button. The prompt will not close
         itself so should be done here if you want to close it when certain buttons are pressed.
        :param prompts: Any number of strings to be used for the buttons.
        """
        layout = MDBoxLayout(orientation="vertical")
        label = MessageBoxLabel(text=text)
        layout.add_widget(label)

        def on_release(button: MDButton, *args) -> None:
            response(button.text)

        buttons = [MDDivider()]
        for prompt in prompts:
            button = MDButton(
                MDButtonText(text=prompt, pos_hint={"center_x": 0.5, "center_y": 0.5}),
                on_release=on_release,
                style="text",
                theme_width="Custom",
                size_hint_x=1,
            )
            button.text = prompt
            buttons.extend([button, MDDivider()])

        super().__init__(
            MDDialogHeadlineText(text=title),
            MDDialogSupportingText(text=text),
            MDDialogButtonContainer(*buttons, orientation="vertical"),
            **kwargs,
        )


class ClientTabs(MDTabsSecondary):
    carousel: MDTabsCarousel
    lock_swiping = True
>>>>>>> 04c707f8


class MDScreenManagerBase(MDScreenManager):
    current_tab: MDNavigationItemBase
    local_screen_names: list[str]

    def __init__(self, **kwargs):
        super().__init__(**kwargs)
        self.local_screen_names = []

    def add_widget(self, widget: Widget, *args, **kwargs) -> None:
        super().add_widget(widget, *args, **kwargs)
        if "index" in kwargs:
            self.local_screen_names.insert(kwargs["index"], widget.name)
        else:
            self.local_screen_names.append(widget.name)

    def switch_screens(self, new_tab: MDNavigationItemBase) -> None:
        """
        Called whenever the user clicks a tab to switch to a different screen.

        :param new_tab: The new screen to switch to's tab.
        """
        name = new_tab.text
        if self.local_screen_names.index(name) > self.local_screen_names.index(self.current_screen.name):
            self.transition.direction = "left"
        else:
            self.transition.direction = "right"
        self.current = name
        self.current_tab = new_tab


class CommandButton(MDButton, MDTooltip):
    def __init__(self, *args, manager: "GameManager", **kwargs):
        super().__init__(*args, **kwargs)
        self.manager = manager
        self._tooltip = ToolTip(text="Test")

    def on_enter(self):
        self._tooltip.text = self.manager.commandprocessor.get_help_text()
        self._tooltip.font_size = dp(20 - (len(self._tooltip.text) // 400))  # mostly guessing on the numbers here
        self.display_tooltip()

    def on_leave(self):
        self.animation_tooltip_dismiss()


class GameManager(ThemedApp):
    logging_pairs = [
        ("Client", "Archipelago"),
    ]
    base_title: str = "Archipelago Client"
    last_autofillable_command: str

    main_area_container: MDGridLayout
    """ subclasses can add more columns beside the tabs """

    tabs: MDNavigationBar
    screens: MDScreenManagerBase

    def __init__(self, ctx: context_type):
        self.title = self.base_title
        self.ctx = ctx
        self.commandprocessor = ctx.command_processor(ctx)
        self.icon = r"data/icon.png"
        self.json_to_kivy_parser = KivyJSONtoTextParser(ctx)
        self.log_panels: typing.Dict[str, Widget] = {}

        # keep track of last used command to autofill on click
        self.last_autofillable_command = "hint"
        autofillable_commands = ("hint_location", "hint", "getitem")
        original_say = ctx.on_user_say

        def intercept_say(text):
            text = original_say(text)
            if text:
                for command in autofillable_commands:
                    if text.startswith("!" + command):
                        self.last_autofillable_command = command
                        break
            return text

        ctx.on_user_say = intercept_say

        super(GameManager, self).__init__()

    @property
    def tab_count(self):
        if hasattr(self, "tabs"):
            return max(1, len(self.tabs.children))
        return 1

    def on_start(self):
        def on_start(*args):
            self.root.md_bg_color = self.theme_cls.backgroundColor
        super().on_start()
        Clock.schedule_once(on_start)

    def build(self) -> Layout:
        self.set_colors()
        self.container = ContainerLayout()

        self.grid = MainLayout()
        self.grid.cols = 1
        self.connect_layout = MDBoxLayout(orientation="horizontal", size_hint_y=None, height=dp(40),
                                          spacing=5, padding=(5, 10))
        # top part
        server_label = ServerLabel(width=dp(75))
        self.connect_layout.add_widget(server_label)
        self.server_connect_bar = ConnectBarTextInput(text=self.ctx.suggested_address or "archipelago.gg:",
                                                      pos_hint={"center_x": 0.5, "center_y": 0.5})

        def connect_bar_validate(sender):
            if not self.ctx.server:
                self.connect_button_action(sender)

        self.server_connect_bar.height = dp(30)
        self.server_connect_bar.bind(on_text_validate=connect_bar_validate)
        self.connect_layout.add_widget(self.server_connect_bar)
        self.server_connect_button = MDButton(MDButtonText(text="Connect"), style="filled", size=(dp(100), dp(70)),
                                              size_hint_x=None, size_hint_y=None, radius=5, pos_hint={"center_y": 0.55})
        self.server_connect_button.bind(on_press=self.connect_button_action)
        self.server_connect_button.height = self.server_connect_bar.height
        self.connect_layout.add_widget(self.server_connect_button)
        self.grid.add_widget(self.connect_layout)
        self.progressbar = MDLinearProgressIndicator(size_hint_y=None, height=3)
        self.grid.add_widget(self.progressbar)

        # middle part
        self.screens = MDScreenManagerBase(pos_hint={"center_x": 0.5})
        self.tabs = MDNavigationBar(orientation="horizontal", size_hint_y=None, height=dp(40), set_bars_color=True)
        # bind the method to the bar for back compatibility
        self.tabs.remove_tab = self.remove_client_tab
        self.screens.current_tab = self.add_client_tab(
            "All" if len(self.logging_pairs) > 1 else "Archipelago",
            UILog(*(logging.getLogger(logger_name) for logger_name, name in self.logging_pairs)),
        )
        self.log_panels["All"] = self.screens.current_tab.content
        self.screens.current_tab.active = True

        for logger_name, display_name in self.logging_pairs:
            bridge_logger = logging.getLogger(logger_name)
            self.log_panels[display_name] = UILog(bridge_logger)
            if len(self.logging_pairs) > 1:
                self.add_client_tab(display_name, self.log_panels[display_name])

        self.hint_log = HintLog(self.json_to_kivy_parser)
        hint_panel = self.add_client_tab("Hints", HintLayout(self.hint_log))
        self.log_panels["Hints"] = hint_panel.content

        self.main_area_container = MDGridLayout(size_hint_y=1, cols=1)
        self.main_area_container.add_widget(self.tabs)
        self.main_area_container.add_widget(self.screens)

        self.grid.add_widget(self.main_area_container)

        # bottom part
        bottom_layout = MDBoxLayout(orientation="horizontal", size_hint_y=None, height=dp(40), spacing=5, padding=(5, 10))
        info_button = CommandButton(MDButtonText(text="Command:", halign="left"), manager=self, radius=5,
                                    style="filled", size=(dp(100), dp(70)), size_hint_x=None, size_hint_y=None,
                                    pos_hint={"center_y": 0.575})
        info_button.bind(on_release=self.command_button_action)
        bottom_layout.add_widget(info_button)
        self.textinput = CommandPromptTextInput(size_hint_y=None, multiline=False, write_tab=False)
        self.textinput.bind(on_text_validate=self.on_message)
        info_button.height = self.textinput.height
        self.textinput.text_validate_unfocus = False
        bottom_layout.add_widget(self.textinput)
        self.grid.add_widget(bottom_layout)
        self.commandprocessor("/help")
        Clock.schedule_interval(self.update_texts, 1 / 30)
        self.container.add_widget(self.grid)

        # If the address contains a port, select it; otherwise, select the host.
        s = self.server_connect_bar.text
        host_start = s.find("@") + 1
        ipv6_end = s.find("]", host_start) + 1
        port_start = s.find(":", ipv6_end if ipv6_end > 0 else host_start) + 1
        self.server_connect_bar.focus = True
        self.server_connect_bar.select_text(port_start if port_start > 0 else host_start, len(s))

        # Uncomment to enable the kivy live editor console
        # Press Ctrl-E (with numlock/capslock) disabled to open
        # from kivy.core.window import Window
        # from kivy.modules import console
        # console.create_console(Window, self.container)

        return self.container

    def add_client_tab(self, title: str, content: Widget, index: int = -1) -> MDNavigationItemBase:
        """
        Adds a new tab to the client window with a given title, and provides a given Widget as its content.
        Returns the new tab widget, with the provided content being placed on the tab as content.

        :param title: The title of the tab.
        :param content: The Widget to be added as content for this tab's new MDScreen. Will also be added to the
         returned tab as tab.content.
        :param index: The index to insert the tab at. Defaults to -1, meaning the tab will be appended to the end.

        :return: The new tab.
        """
        if self.tabs.children:
            self.tabs.add_widget(MDDivider(orientation="vertical"))
        new_tab = MDNavigationItemBase(text=title)
        new_tab.content = content
        new_screen = MDScreen(name=title)
        new_screen.add_widget(content)
        if -1 < index <= len(self.tabs.children):
            remapped_index = len(self.tabs.children) - index
            self.tabs.add_widget(new_tab, index=remapped_index)
            self.screens.add_widget(new_screen, index=index)
        else:
            self.tabs.add_widget(new_tab)
            self.screens.add_widget(new_screen)
        return new_tab

    def remove_client_tab(self, tab: MDNavigationItemBase) -> None:
        """
        Called to remove a tab and its screen.

        :param tab: The tab to remove.
        """
        tab_index = self.tabs.children.index(tab)
        # if the tab is currently active we need to swap before removing it
        if tab == self.screens.current_tab:
            if not tab_index:
                # account for the divider
                swap_index = tab_index + 2
            else:
                swap_index = tab_index - 2
            self.tabs.children[swap_index].on_release()
            # self.screens.switch_screens(self.tabs.children[swap_index])
        # get the divider to the left if we can
        if not tab_index:
            divider_index = tab_index + 1
        else:
            divider_index = tab_index - 1
        self.tabs.remove_widget(self.tabs.children[divider_index])
        self.tabs.remove_widget(tab)
        self.screens.remove_widget(self.screens.get_screen(tab.text))

    def update_texts(self, dt):
        if self.ctx.server:
            self.title = self.base_title + " " + Utils.__version__ + \
                         f" | Connected to: {self.ctx.server_address} " \
                         f"{'.'.join(str(e) for e in self.ctx.server_version)}"
            self.server_connect_button._button_text.text = "Disconnect"
            self.server_connect_bar.readonly = True
            self.progressbar.max = len(self.ctx.checked_locations) + len(self.ctx.missing_locations)
            self.progressbar.value = len(self.ctx.checked_locations)
        else:
            self.server_connect_button._button_text.text = "Connect"
            self.server_connect_bar.readonly = False
            self.title = self.base_title + " " + Utils.__version__
            self.progressbar.value = 0

    def command_button_action(self, button):
        if self.ctx.server:
            logging.getLogger("Client").info("/help for client commands and !help for server commands.")
        else:
            logging.getLogger("Client").info("/help for client commands and once you are connected, "
                                             "!help for server commands.")

    def connect_button_action(self, button):
        self.ctx.username = None
        self.ctx.password = None
        if self.ctx.server:
            async_start(self.ctx.disconnect())
        else:
            async_start(self.ctx.connect(self.server_connect_bar.text.replace("/connect ", "")))

    def on_stop(self):
        # "kill" input tasks
        for x in range(self.ctx.input_requests):
            self.ctx.input_queue.put_nowait("")
        self.ctx.input_requests = 0

        self.ctx.exit_event.set()

    def on_message(self, textinput: CommandPromptTextInput):
        try:
            input_text = textinput.text.strip()
            textinput.text = ""
            textinput.update_history(input_text)

            if self.ctx.input_requests > 0:
                self.ctx.input_requests -= 1
                self.ctx.input_queue.put_nowait(input_text)
            elif is_command_input(input_text):
                self.ctx.on_ui_command(input_text)
                self.commandprocessor(input_text)
            elif input_text:
                self.commandprocessor(input_text)

        except Exception as e:
            logging.getLogger("Client").exception(e)

    def print_json(self, data: typing.List[JSONMessagePart]):
        text = self.json_to_kivy_parser(data)
        self.log_panels["Archipelago"].on_message_markup(text)
        self.log_panels["All"].on_message_markup(text)

    def focus_textinput(self):
        if hasattr(self, "textinput"):
            self.textinput.focus = True

    def update_address_bar(self, text: str):
        if hasattr(self, "server_connect_bar"):
            self.server_connect_bar.text = text
        else:
            logging.getLogger("Client").info("Could not update address bar as the GUI is not yet initialized.")

    def enable_energy_link(self):
        if not hasattr(self, "energy_link_label"):
            self.energy_link_label = MDLabel(text="Energy Link: Standby",
                                           size_hint_x=None, width=150, halign="center")
            self.connect_layout.add_widget(self.energy_link_label)

    def set_new_energy_link_value(self):
        if hasattr(self, "energy_link_label"):
            self.energy_link_label.text = f"EL: {Utils.format_SI_prefix(self.ctx.current_energy_link_value)}J"

    def update_hints(self):
        hints = self.ctx.stored_data.get(f"_read_hints_{self.ctx.team}_{self.ctx.slot}", [])
        self.hint_log.refresh_hints(hints)

    # default F1 keybind, opens a settings menu, that seems to break the layout engine once closed
    def open_settings(self, *largs):
        pass


class LogtoUI(logging.Handler):
    def __init__(self, on_log):
        super(LogtoUI, self).__init__(logging.INFO)
        self.on_log = on_log

    @staticmethod
    def format_compact(record: logging.LogRecord) -> str:
        if isinstance(record.msg, Exception):
            return str(record.msg)
        return (f"{record.exc_info[1]}\n" if record.exc_info else "") + str(record.msg).split("\n")[0]

    def handle(self, record: logging.LogRecord) -> None:
        if getattr(record, "skip_gui", False):
            pass  # skip output
        elif getattr(record, "compact_gui", False):
            self.on_log(self.format_compact(record))
        else:
            self.on_log(self.format(record))


class UILog(MDRecycleView):
    messages: typing.ClassVar[int]  # comes from kv file
    adaptive_height = True

    def __init__(self, *loggers_to_handle, **kwargs):
        super(UILog, self).__init__(**kwargs)
        self.data = []
        for logger in loggers_to_handle:
            logger.addHandler(LogtoUI(self.on_log))

    def on_log(self, record: str) -> None:
        self.data.append({"text": escape_markup(record)})
        self.clean_old()

    def on_message_markup(self, text):
        self.data.append({"text": text})
        self.clean_old()

    def clean_old(self):
        if len(self.data) > self.messages:
            self.data.pop(0)

    def fix_heights(self):
        """Workaround fix for divergent texture and layout heights"""
        for element in self.children[0].children:
            if element.height != element.texture_size[1]:
                element.height = element.texture_size[1]


class HintLayout(MDBoxLayout):
    orientation = "vertical"

    def __init__(self, *args, **kwargs):
        super().__init__(*args, **kwargs)
        boxlayout = MDBoxLayout(orientation="horizontal", size_hint_y=None, height=dp(40))
        boxlayout.add_widget(MDLabel(text="New Hint:", size_hint_x=None, size_hint_y=None,
                                     height=dp(40), width=dp(75), halign="center", valign="center"))
        boxlayout.add_widget(AutocompleteHintInput())
        self.add_widget(boxlayout)

    def fix_heights(self):
        for child in self.children:
            fix_func = getattr(child, "fix_heights", None)
            if fix_func:
                fix_func()


status_names: typing.Dict[HintStatus, str] = {
    HintStatus.HINT_FOUND: "Found",
    HintStatus.HINT_UNSPECIFIED: "Unspecified",
    HintStatus.HINT_NO_PRIORITY: "No Priority",
    HintStatus.HINT_AVOID: "Avoid",
    HintStatus.HINT_PRIORITY: "Priority",
}
status_colors: typing.Dict[HintStatus, str] = {
    HintStatus.HINT_FOUND: "green",
    HintStatus.HINT_UNSPECIFIED: "white",
    HintStatus.HINT_NO_PRIORITY: "cyan",
    HintStatus.HINT_AVOID: "salmon",
    HintStatus.HINT_PRIORITY: "plum",
}
status_sort_weights: dict[HintStatus, int] = {
    HintStatus.HINT_FOUND: 0,
    HintStatus.HINT_UNSPECIFIED: 1,
    HintStatus.HINT_NO_PRIORITY: 2,
    HintStatus.HINT_AVOID: 3,
    HintStatus.HINT_PRIORITY: 4,
}

class HintLog(MDRecycleView):
    header = {
        "receiving": {"text": "[u]Receiving Player[/u]"},
        "item": {"text": "[u]Item[/u]"},
        "finding": {"text": "[u]Finding Player[/u]"},
        "location": {"text": "[u]Location[/u]"},
        "entrance": {"text": "[u]Entrance[/u]"},
        "status": {"text": "[u]Status[/u]",
                   "hint": {"receiving_player": -1, "location": -1, "finding_player": -1, "status": ""}},
        "striped": True,
    }
    data: list[typing.Any]
    sort_key: str = ""
    reversed: bool = True

    def __init__(self, parser):
        super(HintLog, self).__init__()
        self.data = [self.header]
        self.parser = parser

    def refresh_hints(self, hints):
        if not hints:  # Fix the scrolling looking visually wrong in some edge cases
            self.scroll_y = 1.0
        data = []
        ctx = MDApp.get_running_app().ctx
        for hint in hints:
            if not hint.get("status"): # Allows connecting to old servers
                hint["status"] = HintStatus.HINT_FOUND if hint["found"] else HintStatus.HINT_UNSPECIFIED
            hint_status_node = self.parser.handle_node({"type": "color",
                                                        "color": status_colors.get(hint["status"], "red"),
                                                        "text": status_names.get(hint["status"], "Unknown")})
            if hint["status"] != HintStatus.HINT_FOUND and ctx.slot_concerns_self(hint["receiving_player"]):
                hint_status_node = f"[u]{hint_status_node}[/u]"
            data.append({
                "receiving": {"text": self.parser.handle_node({"type": "player_id", "text": hint["receiving_player"]})},
                "item": {"text": self.parser.handle_node({
                    "type": "item_id",
                    "text": hint["item"],
                    "flags": hint["item_flags"],
                    "player": hint["receiving_player"],
                })},
                "finding": {"text": self.parser.handle_node({"type": "player_id", "text": hint["finding_player"]})},
                "location": {"text": self.parser.handle_node({
                    "type": "location_id",
                    "text": hint["location"],
                    "player": hint["finding_player"],
                })},
                "entrance": {"text": self.parser.handle_node({"type": "color" if hint["entrance"] else "text",
                                                              "color": "blue", "text": hint["entrance"]
                                                              if hint["entrance"] else "Vanilla"})},
                "status": {
                    "text": hint_status_node,
                    "hint": hint,
                },
            })

        data.sort(key=self.hint_sorter, reverse=self.reversed)
        for i in range(0, len(data), 2):
            data[i]["striped"] = True
        data.insert(0, self.header)
        self.data = data

    @staticmethod
    def hint_sorter(element: dict) -> str:
        return element["status"]["hint"]["status"]  # By status by default

    def fix_heights(self):
        """Workaround fix for divergent texture and layout heights"""
        for element in self.children[0].children:
            max_height = max(child.texture_size[1] for child in element.children)
            element.height = max_height


class ApAsyncImage(AsyncImage):

    def is_uri(self, filename: str) -> bool:
        if filename.startswith("ap:"):
            return True
        else:
            return super().is_uri(filename)


class ImageLoaderPkgutil(ImageLoaderBase):
    def load(self, filename: str) -> typing.List[ImageData]:
        # take off the "ap:" prefix
        module, path = filename[3:].split("/", 1)
        data = pkgutil.get_data(module, path)
        return self._bytes_to_data(data)

    @staticmethod
    def _bytes_to_data(data: typing.Union[bytes, bytearray]) -> typing.List[ImageData]:
        loader = next(loader for loader in ImageLoader.loaders if loader.can_load_memory())
        return loader.load(loader, io.BytesIO(data))


# grab the default loader method so we can override it but use it as a fallback
_original_image_loader_load = ImageLoader.load


def load_override(filename: str, default_load=_original_image_loader_load, **kwargs):
    if filename.startswith("ap:"):
        return ImageLoaderPkgutil(filename)
    else:
        return default_load(filename, **kwargs)


ImageLoader.load = load_override


class E(ExceptionHandler):
    logger = logging.getLogger("Client")

    def handle_exception(self, inst):
        self.logger.exception("Uncaught Exception:", exc_info=inst)
        return ExceptionManager.PASS


class KivyJSONtoTextParser(JSONtoTextParser):
    # dummy class to absorb kvlang definitions
    class TextColors(Widget):
        white: str = StringProperty("FFFFFF")
        black: str = StringProperty("000000")
        red: str = StringProperty("EE0000")
        green: str = StringProperty("00FF7F")
        yellow: str = StringProperty("FAFAD2")
        blue: str = StringProperty("6495ED")
        magenta: str = StringProperty("EE00EE")
        cyan: str = StringProperty("00EEEE")
        slateblue: str = StringProperty("6D8BE8")
        plum: str = StringProperty("AF99EF")
        salmon: str = StringProperty("FA8072")
        orange: str = StringProperty("FF7700")
        # KivyMD parameters
        theme_style: str = StringProperty("Dark")
        primary_palette: str = StringProperty("Lightsteelblue")
        dynamic_scheme_name: str = StringProperty("VIBRANT")
        dynamic_scheme_contrast: int = NumericProperty(0)

    def __init__(self, *args, **kwargs):
        # we grab the color definitions from the .kv file, then overwrite the JSONtoTextParser default entries
        colors = self.TextColors()
        color_codes = self.color_codes.copy()
        for name, code in color_codes.items():
            color_codes[name] = getattr(colors, name, code)
        self.color_codes = color_codes
        super().__init__(*args, **kwargs)

    def __call__(self, *args, **kwargs):
        self.ref_count = 0
        return super(KivyJSONtoTextParser, self).__call__(*args, **kwargs)

    def _handle_item_name(self, node: JSONMessagePart):
        flags = node.get("flags", 0)
        item_types = []
        if flags & 0b001:  # advancement
            item_types.append("progression")
        if flags & 0b010:  # useful
            item_types.append("useful")
        if flags & 0b100:  # trap
            item_types.append("trap")
        if not item_types:
            item_types.append("normal")

        node.setdefault("refs", []).append("Item Class: " + ", ".join(item_types))
        return super(KivyJSONtoTextParser, self)._handle_item_name(node)

    def _handle_player_id(self, node: JSONMessagePart):
        player = int(node["text"])
        slot_info = self.ctx.slot_info.get(player, None)
        if slot_info:
            text = f"Game: {slot_info.game}<br>" \
                   f"Type: {SlotType(slot_info.type).name}"
            if slot_info.group_members:
                text += f"<br>Members:<br> " + "<br> ".join(
                    escape_markup(self.ctx.player_names[player])
                    for player in slot_info.group_members
                )
            node.setdefault("refs", []).append(text)
        return super(KivyJSONtoTextParser, self)._handle_player_id(node)

    def _handle_color(self, node: JSONMessagePart):
        colors = node["color"].split(";")
        node["text"] = escape_markup(node["text"])
        for color in colors:
            color_code = self.color_codes.get(color, None)
            if color_code:
                node["text"] = f"[color={color_code}]{node['text']}[/color]"
                return self._handle_text(node)
        return self._handle_text(node)

    def _handle_text(self, node: JSONMessagePart):
        # All other text goes through _handle_color, and we don't want to escape markup twice,
        # or mess up text that already has intentional markup applied to it
        if node.get("type", "text") == "text":
            node["text"] = escape_markup(node["text"])
        for ref in node.get("refs", []):
            node["text"] = f"[ref={self.ref_count}|{ref}]{node['text']}[/ref]"
            self.ref_count += 1
        return super(KivyJSONtoTextParser, self)._handle_text(node)


ExceptionManager.add_handler(E())

Builder.load_file(Utils.local_path("data", "client.kv"))
user_file = Utils.user_path("data", "user.kv")
if os.path.exists(user_file):
    logging.info("Loading user.kv into builder.")
    Builder.load_file(user_file)<|MERGE_RESOLUTION|>--- conflicted
+++ resolved
@@ -729,10 +729,10 @@
         self.height += max(0, label.height - 18)
 
 
-<<<<<<< HEAD
 class MDNavigationItemBase(MDNavigationItem):
     text = StringProperty(None)
-=======
+
+
 class ButtonsPrompt(MDDialog):
     def __init__(self, title: str, text: str, response: typing.Callable[[str], None],
                  *prompts: str, **kwargs) -> None:
@@ -771,12 +771,6 @@
             MDDialogButtonContainer(*buttons, orientation="vertical"),
             **kwargs,
         )
-
-
-class ClientTabs(MDTabsSecondary):
-    carousel: MDTabsCarousel
-    lock_swiping = True
->>>>>>> 04c707f8
 
 
 class MDScreenManagerBase(MDScreenManager):
