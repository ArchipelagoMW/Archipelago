import os
import logging
import typing
import asyncio

os.environ["KIVY_NO_CONSOLELOG"] = "1"
os.environ["KIVY_NO_FILELOG"] = "1"
os.environ["KIVY_NO_ARGS"] = "1"
os.environ["KIVY_LOG_ENABLE"] = "0"

from kivy.base import Config

Config.set("input", "mouse", "mouse,disable_multitouch")
Config.set('kivy', 'exit_on_escape', '0')
Config.set('graphics', 'multisamples', '0')  # multisamples crash old intel drivers

from kivy.app import App
from kivy.core.window import Window
from kivy.core.clipboard import Clipboard
from kivy.core.text.markup import MarkupLabel
from kivy.base import ExceptionHandler, ExceptionManager, Clock
from kivy.factory import Factory
from kivy.properties import BooleanProperty, ObjectProperty
from kivy.uix.button import Button
from kivy.uix.gridlayout import GridLayout
from kivy.uix.textinput import TextInput
from kivy.uix.recycleview import RecycleView
from kivy.uix.tabbedpanel import TabbedPanel, TabbedPanelItem
from kivy.uix.boxlayout import BoxLayout
from kivy.uix.floatlayout import FloatLayout
from kivy.uix.label import Label
from kivy.uix.progressbar import ProgressBar
from kivy.utils import escape_markup
from kivy.lang import Builder
from kivy.uix.recycleview.views import RecycleDataViewBehavior
from kivy.uix.behaviors import FocusBehavior
from kivy.uix.recycleboxlayout import RecycleBoxLayout
from kivy.uix.recycleview.layout import LayoutSelectionBehavior

import Utils
from NetUtils import JSONtoTextParser, JSONMessagePart

if typing.TYPE_CHECKING:
    import CommonClient

    context_type = CommonClient.CommonContext
else:
    context_type = object


# I was surprised to find this didn't already exist in kivy :(
class HoverBehavior(object):
    """from https://stackoverflow.com/a/605348110"""
    hovered = BooleanProperty(False)
    border_point = ObjectProperty(None)

    def __init__(self, **kwargs):
        self.register_event_type('on_enter')
        self.register_event_type('on_leave')
        Window.bind(mouse_pos=self.on_mouse_pos)
        Window.bind(on_cursor_leave=self.on_cursor_leave)
        super(HoverBehavior, self).__init__(**kwargs)

    def on_mouse_pos(self, *args):
        if not self.get_root_window():
            return  # do proceed if I'm not displayed <=> If have no parent
        pos = args[1]
        # Next line to_widget allow to compensate for relative layout
        inside = self.collide_point(*self.to_widget(*pos))
        if self.hovered == inside:
            return  # We have already done what was needed
        self.border_point = pos
        self.hovered = inside

        if inside:
            self.dispatch("on_enter")
        else:
            self.dispatch("on_leave")

    def on_cursor_leave(self, *args):
        # if the mouse left the window, it is obviously no longer inside the hover label.
        self.hovered = BooleanProperty(False)
        self.border_point = ObjectProperty(None)
        self.dispatch("on_leave")


Factory.register('HoverBehavior', HoverBehavior)


class ServerToolTip(Label):
    pass


class HovererableLabel(HoverBehavior, Label):
    def __init__(self, *args, **kwargs):
        super(HovererableLabel, self).__init__(*args, **kwargs)
        self.layout = FloatLayout()
        self.popuplabel = ServerToolTip(text="Test")
        self.layout.add_widget(self.popuplabel)

    def on_enter(self):
        self.popuplabel.text = self.get_text()
        App.get_running_app().root.add_widget(self.layout)

    def on_leave(self):
        App.get_running_app().root.remove_widget(self.layout)

    @property
    def ctx(self) -> context_type:
        return App.get_running_app().ctx


class ServerLabel(HovererableLabel):
    def get_text(self):
        if self.ctx.server:
            ctx = self.ctx
            text = f"Connected to: {ctx.server_address}."
            if ctx.slot is not None:
                text += f"\nYou are Slot Number {ctx.slot} in Team Number {ctx.team}, " \
                        f"named {ctx.player_names[ctx.slot]}."
                if ctx.items_received:
                    text += f"\nYou have received {len(ctx.items_received)} items. " \
                            f"You can list them in order with /received."
                if ctx.total_locations:
                    text += f"\nYou have checked {len(ctx.checked_locations)} " \
                            f"out of {ctx.total_locations} locations. " \
                            f"You can get more info on missing checks with /missing."
                if ctx.permissions:
                    text += "\nPermissions:"
                    for permission_name, permission_data in ctx.permissions.items():
                        text += f"\n    {permission_name}: {permission_data}"
                if ctx.hint_cost is not None and ctx.total_locations:
                    text += f"\nA new !hint <itemname> costs {ctx.hint_cost}% of checks made. " \
                            f"For you this means every {max(0, int(ctx.hint_cost * 0.01 * ctx.total_locations))} " \
                            "location checks."
                elif ctx.hint_cost == 0:
                    text += "\n!hint is free to use."

            else:
                text += f"\nYou are not authenticated yet."

            return text

        else:
            return "No current server connection. \nPlease connect to an Archipelago server."


class MainLayout(GridLayout):
    pass


class ContainerLayout(FloatLayout):
    pass


class SelectableRecycleBoxLayout(FocusBehavior, LayoutSelectionBehavior,
                                 RecycleBoxLayout):
    """ Adds selection and focus behaviour to the view. """


class SelectableLabel(RecycleDataViewBehavior, Label):
    """ Add selection support to the Label """
    index = None
    selected = BooleanProperty(False)

    def refresh_view_attrs(self, rv, index, data):
        """ Catch and handle the view changes """
        self.index = index
        return super(SelectableLabel, self).refresh_view_attrs(
            rv, index, data)

    def on_touch_down(self, touch):
        """ Add selection on touch down """
        if super(SelectableLabel, self).on_touch_down(touch):
            return True
        if self.collide_point(*touch.pos):
            if self.selected:
                self.parent.clear_selection()
            else:
                # Not a fan of the following few lines, but they work.
                temp = MarkupLabel(text=self.text).markup
                text = "".join(part for part in temp if not part.startswith(("[color", "[/color]")))
                cmdinput = App.get_running_app().textinput
                if not cmdinput.text and " did you mean " in text:
                    for question in ("Didn't find something that closely matches, did you mean ",
                                     "Too many close matches, did you mean "):
                        if text.startswith(question):
                            name = Utils.get_text_between(text, question,
                                                          "? (")
                            cmdinput.text = f"!{App.get_running_app().last_autofillable_command} {name}"
                            break
                elif not cmdinput.text and text.startswith("Missing: "):
                    cmdinput.text = text.replace("Missing: ", "!hint_location ")

                Clipboard.copy(text)
                return self.parent.select_with_touch(self.index, touch)

    def apply_selection(self, rv, index, is_selected):
        """ Respond to the selection of items in the view. """
        self.selected = is_selected


class ConnectBarTextInput(TextInput):
    def insert_text(self, substring, from_undo=False):
        s = substring.replace('\n', '').replace('\r', '')
        return super(ConnectBarTextInput, self).insert_text(s, from_undo=from_undo)


class GameManager(App):
    logging_pairs = [
        ("Client", "Archipelago"),
    ]
    base_title: str = "Archipelago Client"
    last_autofillable_command: str

    def __init__(self, ctx: context_type):
        self.title = self.base_title
        self.ctx = ctx
        self.commandprocessor = ctx.command_processor(ctx)
        self.icon = r"data/icon.png"
        self.json_to_kivy_parser = KivyJSONtoTextParser(ctx)
        self.log_panels = {}

        # keep track of last used command to autofill on click
        self.last_autofillable_command = "hint"
        autofillable_commands = ("hint_location", "hint", "getitem")
        original_say = ctx.on_user_say

        def intercept_say(text):
            text = original_say(text)
            if text:
                for command in autofillable_commands:
                    if text.startswith("!" + command):
                        self.last_autofillable_command = command
                        break
            return text

        ctx.on_user_say = intercept_say

        super(GameManager, self).__init__()

    def build(self):
        self.container = ContainerLayout()

        self.grid = MainLayout()
        self.grid.cols = 1
        self.connect_layout = BoxLayout(orientation="horizontal", size_hint_y=None, height=30)
        # top part
        server_label = ServerLabel()
        self.connect_layout.add_widget(server_label)
        self.server_connect_bar = ConnectBarTextInput(text="archipelago.gg", size_hint_y=None, height=30, multiline=False,
                                                      write_tab=False)
        self.server_connect_bar.bind(on_text_validate=self.connect_button_action)
        self.connect_layout.add_widget(self.server_connect_bar)
        self.server_connect_button = Button(text="Connect", size=(100, 30), size_hint_y=None, size_hint_x=None)
        self.server_connect_button.bind(on_press=self.connect_button_action)
        self.connect_layout.add_widget(self.server_connect_button)
        self.grid.add_widget(self.connect_layout)
        self.progressbar = ProgressBar(size_hint_y=None, height=3)
        self.grid.add_widget(self.progressbar)

        # middle part
        self.tabs = TabbedPanel(size_hint_y=1)
        self.tabs.default_tab_text = "All"
        self.log_panels["All"] = self.tabs.default_tab_content = UILog(*(logging.getLogger(logger_name)
                                                                         for logger_name, name in
                                                                         self.logging_pairs))

        for logger_name, display_name in self.logging_pairs:
            bridge_logger = logging.getLogger(logger_name)
            panel = TabbedPanelItem(text=display_name)
            self.log_panels[display_name] = panel.content = UILog(bridge_logger)
            self.tabs.add_widget(panel)

        self.grid.add_widget(self.tabs)

        if len(self.logging_pairs) == 1:
            # Hide Tab selection if only one tab
            self.tabs.clear_tabs()
            self.tabs.do_default_tab = False
            self.tabs.current_tab.height = 0
            self.tabs.tab_height = 0

        # bottom part
        bottom_layout = BoxLayout(orientation="horizontal", size_hint_y=None, height=30)
        info_button = Button(height=30, text="Command:", size_hint_x=None)
        info_button.bind(on_release=self.command_button_action)
        bottom_layout.add_widget(info_button)
        self.textinput = TextInput(size_hint_y=None, height=30, multiline=False, write_tab=False)
        self.textinput.bind(on_text_validate=self.on_message)

        def text_focus(event):
            """Needs to be set via delay, as unfocusing happens after on_message"""
            self.textinput.focus = True

        self.textinput.text_focus = text_focus
        bottom_layout.add_widget(self.textinput)
        self.grid.add_widget(bottom_layout)
        self.commandprocessor("/help")
        Clock.schedule_interval(self.update_texts, 1 / 30)
        self.container.add_widget(self.grid)
        return self.container

    def update_texts(self, dt):
        self.tabs.content.children[0].fix_heights()  # TODO: remove this when Kivy fixes this upstream
        if self.ctx.server:
            self.title = self.base_title + " " + Utils.__version__ + \
                         f" | Connected to: {self.ctx.server_address} " \
                         f"{'.'.join(str(e) for e in self.ctx.server_version)}"
            self.server_connect_button.text = "Disconnect"
            self.progressbar.max = len(self.ctx.checked_locations) + len(self.ctx.missing_locations)
            self.progressbar.value = len(self.ctx.checked_locations)
        else:
            self.server_connect_button.text = "Connect"
            self.title = self.base_title + " " + Utils.__version__
            self.progressbar.value = 0

    def command_button_action(self, button):
        if self.ctx.server:
            logging.getLogger("Client").info("/help for client commands and !help for server commands.")
        else:
            logging.getLogger("Client").info("/help for client commands and once you are connected, "
                                             "!help for server commands.")

    def connect_button_action(self, button):
        if self.ctx.server:
            self.ctx.server_address = None
            asyncio.create_task(self.ctx.disconnect())
        else:
            asyncio.create_task(self.ctx.connect(self.server_connect_bar.text.replace("/connect ", "")))

    def on_stop(self):
        # "kill" input tasks
        for x in range(self.ctx.input_requests):
            self.ctx.input_queue.put_nowait("")
        self.ctx.input_requests = 0

        self.ctx.exit_event.set()

    def on_message(self, textinput: TextInput):
        try:
            input_text = textinput.text.strip()
            textinput.text = ""

            if self.ctx.input_requests > 0:
                self.ctx.input_requests -= 1
                self.ctx.input_queue.put_nowait(input_text)
            elif input_text:
                self.commandprocessor(input_text)

            Clock.schedule_once(textinput.text_focus)

        except Exception as e:
            logging.getLogger("Client").exception(e)

    def print_json(self, data: typing.List[JSONMessagePart]):
        text = self.json_to_kivy_parser(data)
        self.log_panels["Archipelago"].on_message_markup(text)
        self.log_panels["All"].on_message_markup(text)

    def enable_energy_link(self):
        if not hasattr(self, "energy_link_label"):
            self.energy_link_label = Label(text="Energy Link: Standby",
                                           size_hint_x=None, width=150)
            self.connect_layout.add_widget(self.energy_link_label)

    def set_new_energy_link_value(self):
        if hasattr(self, "energy_link_label"):
            self.energy_link_label.text = f"EL: {Utils.format_SI_prefix(self.ctx.current_energy_link_value)}J"


class ChecksFinderManager(GameManager):
    logging_pairs = [
        ("Client", "Archipelago")
    ]
    base_title = "Archipelago ChecksFinder Client"


<<<<<<< HEAD
class SNIManager(GameManager):
    logging_pairs = [
        ("Client", "Archipelago"),
        ("SNES", "SNES"),
    ]
    base_title = "Archipelago SNI Client"


class SC2Manager(GameManager):
    logging_pairs = [
        ("Client", "Archipelago"),
        ("Starcraft2", "Starcraft 2")
    ]
    base_title = "Archipelago SC2 Client"


class TextManager(GameManager):
    logging_pairs = [
        ("Client", "Archipelago")
    ]
    base_title = "Archipelago Text Client"


class FF1Manager(GameManager):
    logging_pairs = [
        ("Client", "Archipelago")
    ]
    base_title = "Archipelago Final Fantasy 1 Client"

class OoTManager(GameManager):
    logging_pairs = [
        ("Client", "Archipelago")
    ]
    base_title = "Archipelago Ocarina of Time Client"


=======
>>>>>>> 07f66fb1
class LogtoUI(logging.Handler):
    def __init__(self, on_log):
        super(LogtoUI, self).__init__(logging.INFO)
        self.on_log = on_log

    def handle(self, record: logging.LogRecord) -> None:
        self.on_log(self.format(record))


class UILog(RecycleView):
    cols = 1

    def __init__(self, *loggers_to_handle, **kwargs):
        super(UILog, self).__init__(**kwargs)
        self.data = []
        for logger in loggers_to_handle:
            logger.addHandler(LogtoUI(self.on_log))

    def on_log(self, record: str) -> None:
        self.data.append({"text": escape_markup(record)})

    def on_message_markup(self, text):
        self.data.append({"text": text})

    def fix_heights(self):
        """Workaround fix for divergent texture and layout heights"""
        for element in self.children[0].children:
            if element.height != element.texture_size[1]:
                element.height = element.texture_size[1]


class E(ExceptionHandler):
    logger = logging.getLogger("Client")

    def handle_exception(self, inst):
        self.logger.exception("Uncaught Exception:", exc_info=inst)
        return ExceptionManager.PASS


class KivyJSONtoTextParser(JSONtoTextParser):

    def _handle_color(self, node: JSONMessagePart):
        colors = node["color"].split(";")
        node["text"] = escape_markup(node["text"])
        for color in colors:
            color_code = self.color_codes.get(color, None)
            if color_code:
                node["text"] = f"[color={color_code}]{node['text']}[/color]"
                return self._handle_text(node)
        return self._handle_text(node)


ExceptionManager.add_handler(E())

Builder.load_file(Utils.local_path("data", "client.kv"))<|MERGE_RESOLUTION|>--- conflicted
+++ resolved
@@ -376,45 +376,6 @@
     base_title = "Archipelago ChecksFinder Client"
 
 
-<<<<<<< HEAD
-class SNIManager(GameManager):
-    logging_pairs = [
-        ("Client", "Archipelago"),
-        ("SNES", "SNES"),
-    ]
-    base_title = "Archipelago SNI Client"
-
-
-class SC2Manager(GameManager):
-    logging_pairs = [
-        ("Client", "Archipelago"),
-        ("Starcraft2", "Starcraft 2")
-    ]
-    base_title = "Archipelago SC2 Client"
-
-
-class TextManager(GameManager):
-    logging_pairs = [
-        ("Client", "Archipelago")
-    ]
-    base_title = "Archipelago Text Client"
-
-
-class FF1Manager(GameManager):
-    logging_pairs = [
-        ("Client", "Archipelago")
-    ]
-    base_title = "Archipelago Final Fantasy 1 Client"
-
-class OoTManager(GameManager):
-    logging_pairs = [
-        ("Client", "Archipelago")
-    ]
-    base_title = "Archipelago Ocarina of Time Client"
-
-
-=======
->>>>>>> 07f66fb1
 class LogtoUI(logging.Handler):
     def __init__(self, on_log):
         super(LogtoUI, self).__init__(logging.INFO)
