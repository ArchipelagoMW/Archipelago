--- conflicted
+++ resolved
@@ -5,14 +5,12 @@
 import re
 from collections import deque
 
-<<<<<<< HEAD
+assert "kivy" not in sys.modules, "kvui should be imported before kivy for frozen compatibility"
+
 from kivy.uix.image import AsyncImage
 from kivy.uix.relativelayout import RelativeLayout
 from kivymd.uix.behaviors import CommonElevationBehavior
 from kivymd.uix.divider import MDDivider
-=======
-assert "kivy" not in sys.modules, "kvui should be imported before kivy for frozen compatibility"
->>>>>>> 0fb69dce
 
 if sys.platform == "win32":
     import ctypes
