--- conflicted
+++ resolved
@@ -598,18 +598,11 @@
                 if child.collide_point(*touch.pos):
                     key = child.sort_key
                     if key == "status":
-<<<<<<< HEAD
-                        parent.hint_sorter = lambda element: element["status"]["hint"]["status"]
-                    else:
-                        parent.hint_sorter = \
-                            lambda element: remove_between_brackets.sub("", element[key]["text"]).lower()
-=======
                         parent.hint_sorter = lambda element: status_sort_weights[element["status"]["hint"]["status"]]
                     else:
                         parent.hint_sorter = lambda element: (
                             remove_between_brackets.sub("", element[key]["text"]).lower()
                         )
->>>>>>> 15bde565
                     if key == parent.sort_key:
                         # second click reverses order
                         parent.reversed = not parent.reversed
