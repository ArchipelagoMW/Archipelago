import math
import os
import logging
import sys
import typing
import re
import io
import pkgutil
from collections import deque

assert "kivy" not in sys.modules, "kvui should be imported before kivy for frozen compatibility"

if sys.platform == "win32":
    import ctypes

    # kivy 2.2.0 introduced DPI awareness on Windows, but it makes the UI enter an infinitely recursive re-layout
    # by setting the application to not DPI Aware, Windows handles scaling the entire window on its own, ignoring kivy's
    ctypes.windll.shcore.SetProcessDpiAwareness(0)

os.environ["KIVY_NO_CONSOLELOG"] = "1"
os.environ["KIVY_NO_FILELOG"] = "1"
os.environ["KIVY_NO_ARGS"] = "1"
os.environ["KIVY_LOG_ENABLE"] = "0"

import Utils

if Utils.is_frozen():
    os.environ["KIVY_DATA_DIR"] = Utils.local_path("data")

import platformdirs
os.environ["KIVY_HOME"] = os.path.join(platformdirs.user_config_dir("Archipelago", False), "kivy")
os.makedirs(os.environ["KIVY_HOME"], exist_ok=True)

from kivy.config import Config

Config.set("input", "mouse", "mouse,disable_multitouch")
Config.set("kivy", "exit_on_escape", "0")
Config.set("graphics", "multisamples", "0")  # multisamples crash old intel drivers
from kivymd.uix.divider import MDDivider
from kivy.core.window import Window
from kivy.core.clipboard import Clipboard
from kivy.core.text.markup import MarkupLabel
from kivy.core.image import ImageLoader, ImageLoaderBase, ImageData
from kivy.base import ExceptionHandler, ExceptionManager
from kivy.clock import Clock
from kivy.factory import Factory
from kivy.properties import BooleanProperty, ObjectProperty, NumericProperty
from kivy.metrics import dp
from kivy.uix.widget import Widget
from kivy.uix.layout import Layout
from kivy.utils import escape_markup
from kivy.lang import Builder
from kivy.uix.recycleview.views import RecycleDataViewBehavior
from kivy.uix.behaviors import FocusBehavior, ToggleButtonBehavior
from kivy.uix.recycleboxlayout import RecycleBoxLayout
from kivy.uix.recycleview.layout import LayoutSelectionBehavior
from kivy.animation import Animation
from kivy.uix.popup import Popup
from kivy.uix.image import AsyncImage
from kivymd.app import MDApp
from kivymd.uix.gridlayout import MDGridLayout
from kivymd.uix.floatlayout import MDFloatLayout
from kivymd.uix.boxlayout import MDBoxLayout
from kivymd.uix.tab.tab import MDTabsPrimary, MDTabsItem, MDTabsItemText, MDTabsCarousel
from kivymd.uix.menu import MDDropdownMenu
from kivymd.uix.menu.menu import MDDropdownTextItem
from kivymd.uix.dropdownitem import MDDropDownItem, MDDropDownItemText
from kivymd.uix.button import MDButton, MDButtonText, MDButtonIcon, MDIconButton
from kivymd.uix.label import MDLabel, MDIcon
from kivymd.uix.recycleview import MDRecycleView
from kivymd.uix.textfield.textfield import MDTextField
from kivymd.uix.progressindicator import MDLinearProgressIndicator
from kivymd.uix.scrollview import MDScrollView
from kivymd.uix.tooltip import MDTooltip, MDTooltipPlain

fade_in_animation = Animation(opacity=0, duration=0) + Animation(opacity=1, duration=0.25)

from NetUtils import JSONtoTextParser, JSONMessagePart, SlotType, HintStatus
from Utils import async_start, get_input_text_from_response

if typing.TYPE_CHECKING:
    import CommonClient

    context_type = CommonClient.CommonContext
else:
    context_type = object

remove_between_brackets = re.compile(r"\[.*?]")


class ThemedApp(MDApp):
    def set_colors(self):
        text_colors = KivyJSONtoTextParser.TextColors()
        self.theme_cls.theme_style = getattr(text_colors, "theme_style", "Dark")
        self.theme_cls.primary_palette = getattr(text_colors, "primary_palette", "Green")
        self.theme_cls.dynamic_scheme_name = getattr(text_colors, "dynamic_scheme_name", "TONAL_SPOT")
        self.theme_cls.dynamic_scheme_contrast = 0.0


class ImageIcon(MDButtonIcon, AsyncImage):
    def __init__(self, *args, **kwargs):
        super().__init__(args, kwargs)
        self.image = AsyncImage(**kwargs)
        self.add_widget(self.image)

    def add_widget(self, widget, index=0, canvas=None):
        return super(MDIcon, self).add_widget(widget)


class ImageButton(MDIconButton):
    def __init__(self, **kwargs):
        image_args = dict()
        for kwarg in ("fit_mode", "image_size", "color", "source", "texture"):
            val = kwargs.pop(kwarg, "None")
            if val != "None":
                image_args[kwarg.replace("image_", "")] = val
        super().__init__()
        self.image = AsyncImage(**image_args)

        def set_center(button, center):
            self.image.center_x = self.center_x
            self.image.center_y = self.center_y

        self.bind(center=set_center)
        self.add_widget(self.image)

    def add_widget(self, widget, index=0, canvas=None):
        return super(MDIcon, self).add_widget(widget)


class ScrollBox(MDScrollView):
    layout: MDBoxLayout = ObjectProperty(None)

    def __init__(self, *args, **kwargs):
        super().__init__(*args, **kwargs)


# thanks kivymd
class ToggleButton(MDButton, ToggleButtonBehavior):
    def __init__(self, *args, **kwargs):
        super(ToggleButton, self).__init__(*args, **kwargs)
        self.bind(state=self._update_bg)

    def _update_bg(self, _, state: str):
        if self.disabled:
            return
        if self.theme_bg_color == "Primary":
            self.theme_bg_color = "Custom"

        if state == "down":
            self.md_bg_color = self.theme_cls.primaryColor
            for child in self.children:
                if child.theme_text_color == "Primary":
                    child.theme_text_color = "Custom"
                if child.theme_icon_color == "Primary":
                    child.theme_icon_color = "Custom"
                child.text_color = self.theme_cls.onPrimaryColor
                child.icon_color = self.theme_cls.onPrimaryColor
        else:
            self.md_bg_color = self.theme_cls.surfaceContainerLowestColor
            for child in self.children:
                if child.theme_text_color == "Primary":
                    child.theme_text_color = "Custom"
                if child.theme_icon_color == "Primary":
                    child.theme_icon_color = "Custom"
                child.text_color = self.theme_cls.primaryColor
                child.icon_color = self.theme_cls.primaryColor


# I was surprised to find this didn't already exist in kivy :(
class HoverBehavior(object):
    """originally from https://stackoverflow.com/a/605348110"""
    hovered = BooleanProperty(False)
    border_point = ObjectProperty(None)

    def __init__(self, **kwargs):
        self.register_event_type("on_enter")
        self.register_event_type("on_leave")
        Window.bind(mouse_pos=self.on_mouse_pos)
        Window.bind(on_cursor_leave=self.on_cursor_leave)
        super(HoverBehavior, self).__init__(**kwargs)

    def on_mouse_pos(self, window, pos):
        if not self.get_root_window():
            return  # Abort if not displayed

        # to_widget translates window pos to within widget pos
        inside = self.collide_point(*self.to_widget(*pos))
        if self.hovered == inside:
            return  # We have already done what was needed
        self.border_point = pos
        self.hovered = inside

        if inside:
            self.dispatch("on_enter")
        else:
            self.dispatch("on_leave")

    def on_cursor_leave(self, *args):
        # if the mouse left the window, it is obviously no longer inside the hover label.
        self.hovered = BooleanProperty(False)
        self.border_point = ObjectProperty(None)
        self.dispatch("on_leave")


Factory.register("HoverBehavior", HoverBehavior)


class ToolTip(MDTooltipPlain):
    pass


class ServerToolTip(ToolTip):
    pass


class HovererableLabel(HoverBehavior, MDLabel):
    pass


class TooltipLabel(HovererableLabel, MDTooltip):
    tooltip_display_delay = 0.1

    def create_tooltip(self, text, x, y):
        text = text.replace("<br>", "\n").replace("&amp;", "&").replace("&bl;", "[").replace("&br;", "]")
        # position float layout
        center_x, center_y = self.to_window(self.center_x, self.center_y)
        self.shift_y = y - center_y
        shift_x = center_x - x
        if shift_x > 0:
            self.shift_left = shift_x
        else:
            self.shift_right = shift_x

        if self._tooltip:
            # update
            self._tooltip.text = text
        else:
            self._tooltip = ToolTip(text=text, pos_hint={})
            self.display_tooltip()

    def on_mouse_pos(self, window, pos):
        if not self.get_root_window():
            return  # Abort if not displayed
        super().on_mouse_pos(window, pos)
        if self.refs and self.hovered:

            tx, ty = self.to_widget(*pos, relative=True)
            # Why TF is Y flipped *within* the texture?
            ty = self.texture_size[1] - ty
            hit = False
            for uid, zones in self.refs.items():
                for zone in zones:
                    x, y, w, h = zone
                    if x <= tx <= w and y <= ty <= h:
                        self.create_tooltip(uid.split("|", 1)[1], *pos)
                        hit = True
                        break
            if not hit:
                self.remove_tooltip()

    def on_enter(self):
        pass

    def on_leave(self):
        self.remove_tooltip()
        self._tooltip = None


class ServerLabel(HovererableLabel, MDTooltip):
    tooltip_display_delay = 0.1

    def __init__(self, *args, **kwargs):
        super(HovererableLabel, self).__init__(*args, **kwargs)
        self._tooltip = ServerToolTip(text="Test")

    def on_enter(self):
        self._tooltip.text = self.get_text()
        self.display_tooltip()

    def on_leave(self):
        self.animation_tooltip_dismiss()

    @property
    def ctx(self) -> context_type:
        return MDApp.get_running_app().ctx

    def get_text(self):
        if self.ctx.server:
            ctx = self.ctx
            text = f"Connected to: {ctx.server_address}."
            if ctx.slot is not None:
                text += f"\nYou are Slot Number {ctx.slot} in Team Number {ctx.team}, " \
                        f"named {ctx.player_names[ctx.slot]}."
                if ctx.items_received:
                    text += f"\nYou have received {len(ctx.items_received)} items. " \
                            f"You can list them in order with /received."
                if ctx.total_locations:
                    text += f"\nYou have checked {len(ctx.checked_locations)} " \
                            f"out of {ctx.total_locations} locations. " \
                            f"You can get more info on missing checks with /missing."
                if ctx.permissions:
                    text += "\nPermissions:"
                    for permission_name, permission_data in ctx.permissions.items():
                        text += f"\n    {permission_name}: {permission_data}"
                if ctx.hint_cost is not None and ctx.total_locations:
                    min_cost = int(ctx.server_version >= (0, 3, 9))
                    text += f"\nA new !hint <itemname> costs {ctx.hint_cost}% of checks made. " \
                            f"For you this means every " \
                            f"{max(min_cost, int(ctx.hint_cost * 0.01 * ctx.total_locations))} " \
                            "location checks." \
                            f"\nYou currently have {ctx.hint_points} points."
                elif ctx.hint_cost == 0:
                    text += "\n!hint is free to use."
                if ctx.stored_data and "_read_race_mode" in ctx.stored_data:
                    text += "\nRace mode is enabled." \
                        if ctx.stored_data["_read_race_mode"] else "\nRace mode is disabled."
            else:
                text += f"\nYou are not authenticated yet."

            return text

        else:
            return "No current server connection. \nPlease connect to an Archipelago server."


class MainLayout(MDGridLayout):
    pass


class ContainerLayout(MDFloatLayout):
    pass


class SelectableRecycleBoxLayout(FocusBehavior, LayoutSelectionBehavior,
                                 RecycleBoxLayout):
    """ Adds selection and focus behaviour to the view. """


class SelectableLabel(RecycleDataViewBehavior, TooltipLabel):
    """ Add selection support to the Label """
    index = None
    selected = BooleanProperty(False)

    def refresh_view_attrs(self, rv, index, data):
        """ Catch and handle the view changes """
        self.index = index
        return super(SelectableLabel, self).refresh_view_attrs(
            rv, index, data)

    def on_size(self, instance_label, size: list) -> None:
        super().on_size(instance_label, size)
        if self.parent:
            self.width = self.parent.width

    def on_touch_down(self, touch):
        """ Add selection on touch down """
        if super(SelectableLabel, self).on_touch_down(touch):
            return True
        if self.collide_point(*touch.pos):
            if self.selected:
                self.parent.clear_selection()
            else:
                # Not a fan of the following few lines, but they work.
                temp = MarkupLabel(text=self.text).markup
                text = "".join(part for part in temp if not part.startswith("["))
                cmdinput = MDApp.get_running_app().textinput
                if not cmdinput.text:
                    input_text = get_input_text_from_response(text, MDApp.get_running_app().last_autofillable_command)
                    if input_text is not None:
                        cmdinput.text = input_text

                Clipboard.copy(text.replace("&amp;", "&").replace("&bl;", "[").replace("&br;", "]"))
                return self.parent.select_with_touch(self.index, touch)

    def apply_selection(self, rv, index, is_selected):
        """ Respond to the selection of items in the view. """
        self.selected = is_selected


class MarkupDropdownTextItem(MDDropdownTextItem):
    def __init__(self):
        super().__init__()
        for child in self.children:
            if child.__class__ == MDLabel:
                child.markup = True
        print(self.text)
    # Currently, this only lets us do markup on text that does not have any icons
    # Create new TextItems as needed


class MarkupDropdown(MDDropdownMenu):
    def on_items(self, instance, value: list) -> None:
        """
        The method sets the class that will be used to create the menu item.
        """

        items = []
        viewclass = "MarkupDropdownTextItem"

        for data in value:
            if "viewclass" not in data:
                if (
                    "leading_icon" not in data
                    and "trailing_icon" not in data
                    and "trailing_text" not in data
                ):
                    viewclass = "MarkupDropdownTextItem"
                elif (
                    "leading_icon" in data
                    and "trailing_icon" not in data
                    and "trailing_text" not in data
                ):
                    viewclass = "MDDropdownLeadingIconItem"
                elif (
                    "leading_icon" not in data
                    and "trailing_icon" in data
                    and "trailing_text" not in data
                ):
                    viewclass = "MDDropdownTrailingIconItem"
                elif (
                    "leading_icon" not in data
                    and "trailing_icon" in data
                    and "trailing_text" in data
                ):
                    viewclass = "MDDropdownTrailingIconTextItem"
                elif (
                    "leading_icon" in data
                    and "trailing_icon" in data
                    and "trailing_text" in data
                ):
                    viewclass = "MDDropdownLeadingTrailingIconTextItem"
                elif (
                    "leading_icon" in data
                    and "trailing_icon" in data
                    and "trailing_text" not in data
                ):
                    viewclass = "MDDropdownLeadingTrailingIconItem"
                elif (
                    "leading_icon" not in data
                    and "trailing_icon" not in data
                    and "trailing_text" in data
                ):
                    viewclass = "MDDropdownTrailingTextItem"
                elif (
                    "leading_icon" in data
                    and "trailing_icon" not in data
                    and "trailing_text" in data
                ):
                    viewclass = "MDDropdownLeadingIconTrailingTextItem"

                data["viewclass"] = viewclass

            if "height" not in data:
                data["height"] = dp(48)

            items.append(data)

        self._items = items
        # Update items in view
        if hasattr(self, "menu"):
            self.menu.data = self._items


class AutocompleteHintInput(MDTextField):
    min_chars = NumericProperty(3)

    def __init__(self, **kwargs):
        super().__init__(**kwargs)

        self.dropdown = MarkupDropdown(caller=self, position="bottom", border_margin=dp(24), width=self.width)
        self.dropdown.bind(on_select=lambda instance, x: setattr(self, 'text', x))
        self.bind(on_text_validate=self.on_message)
        self.bind(width=lambda instance, x: setattr(self.dropdown, "width", x))

    def on_message(self, instance):
        MDApp.get_running_app().commandprocessor("!hint "+instance.text)

    def on_text(self, instance, value):
        if len(value) >= self.min_chars:
            self.dropdown.items.clear()
            ctx: context_type = MDApp.get_running_app().ctx
            if not ctx.game:
                return
            item_names = ctx.item_names._game_store[ctx.game].values()

            def on_press(text):
                split_text = MarkupLabel(text=text).markup
                return self.dropdown.select("".join(text_frag for text_frag in split_text
                                                    if not text_frag.startswith("[")))
            lowered = value.lower()
            for item_name in item_names:
                try:
                    index = item_name.lower().index(lowered)
                except ValueError:
                    pass  # substring not found
                else:
                    text = escape_markup(item_name)
                    text = text[:index] + "[b]" + text[index:index+len(value)]+"[/b]"+text[index+len(value):]
                    self.dropdown.items.append({
                        "text": text,
                        "on_release": lambda: on_press(text),
                        "markup": True
                    })
            if not self.dropdown.parent:
                self.dropdown.open()
        else:
            self.dropdown.dismiss()


status_icons = {
    HintStatus.HINT_NO_PRIORITY: "information",
    HintStatus.HINT_PRIORITY: "exclamation-thick",
    HintStatus.HINT_AVOID: "alert"
}


class HintLabel(RecycleDataViewBehavior, MDBoxLayout):
    selected = BooleanProperty(False)
    striped = BooleanProperty(False)
    index = None
    dropdown: MDDropdownMenu

    def __init__(self):
        super(HintLabel, self).__init__()
        self.receiving_text = ""
        self.item_text = ""
        self.finding_text = ""
        self.location_text = ""
        self.entrance_text = ""
        self.status_text = ""
        self.hint = {}

        ctx = MDApp.get_running_app().ctx
        menu_items = []

        for status in (HintStatus.HINT_NO_PRIORITY, HintStatus.HINT_PRIORITY, HintStatus.HINT_AVOID):
            name = status_names[status]
            status_button = MDDropDownItem(MDDropDownItemText(text=name), size_hint_y=None, height=dp(50))
            status_button.status = status
            menu_items.append({
                "text": name,
                "leading_icon": status_icons[status],
                "on_release": lambda x=status: select(self, x)
            })

        self.dropdown = MDDropdownMenu(caller=self.ids["status"], items=menu_items)

        def select(instance, data):
            ctx.update_hint(self.hint["location"],
                            self.hint["finding_player"],
                            data)

        self.dropdown.bind(on_release=self.dropdown.dismiss)

    def set_height(self, instance, value):
        self.height = max([child.texture_size[1] for child in self.children])

    def refresh_view_attrs(self, rv, index, data):
        self.index = index
        self.striped = data.get("striped", False)
        self.receiving_text = data["receiving"]["text"]
        self.item_text = data["item"]["text"]
        self.finding_text = data["finding"]["text"]
        self.location_text = data["location"]["text"]
        self.entrance_text = data["entrance"]["text"]
        self.status_text = data["status"]["text"]
        self.hint = data["status"]["hint"]
        return super(HintLabel, self).refresh_view_attrs(rv, index, data)

    def on_touch_down(self, touch):
        """ Add selection on touch down """
        if super(HintLabel, self).on_touch_down(touch):
            return True
        if self.index:  # skip header
            if self.collide_point(*touch.pos):
                status_label = self.ids["status"]
                if status_label.collide_point(*touch.pos):
                    if self.hint["status"] == HintStatus.HINT_FOUND:
                        return
                    ctx = MDApp.get_running_app().ctx
                    if ctx.slot_concerns_self(self.hint["receiving_player"]):  # If this player owns this hint
                        # open a dropdown
                        self.dropdown.open()
                elif self.selected:
                    self.parent.clear_selection()
                else:
                    text = "".join((self.receiving_text, "\'s ", self.item_text, " is at ", self.location_text, " in ",
                                    self.finding_text, "\'s World", (" at " + self.entrance_text)
                                    if self.entrance_text != "Vanilla"
                                    else "", ". (", self.status_text.lower(), ")"))
                    temp = MarkupLabel(text).markup
                    text = "".join(
                        part for part in temp if not part.startswith(("[color", "[/color]", "[ref=", "[/ref]")))
                    Clipboard.copy(escape_markup(text).replace("&amp;", "&").replace("&bl;", "[").replace("&br;", "]"))
                    return self.parent.select_with_touch(self.index, touch)
        else:
            parent = self.parent
            parent.clear_selection()
            parent: HintLog = parent.parent
            # find correct column
            for child in self.children:
                if child.collide_point(*touch.pos):
                    key = child.sort_key
                    if key == "status":
                        parent.hint_sorter = lambda element: status_sort_weights[element["status"]["hint"]["status"]]
                    else:
                        parent.hint_sorter = lambda element: (
                            remove_between_brackets.sub("", element[key]["text"]).lower()
                        )
                    if key == parent.sort_key:
                        # second click reverses order
                        parent.reversed = not parent.reversed
                    else:
                        parent.sort_key = key
                        parent.reversed = False
                    MDApp.get_running_app().update_hints()

    def apply_selection(self, rv, index, is_selected):
        """ Respond to the selection of items in the view. """
        if self.index:
            self.selected = is_selected


class ConnectBarTextInput(MDTextField):
    def insert_text(self, substring, from_undo=False):
        s = substring.replace("\n", "").replace("\r", "")
        return super(ConnectBarTextInput, self).insert_text(s, from_undo=from_undo)


<<<<<<< HEAD
class MessageBoxLabel(Label):
    def __init__(self, **kwargs):
        super().__init__(**kwargs)
        self._label.refresh()
        self.size = self._label.texture.size
        if self.width + 50 > Window.width:
            self.text_size[0] = Window.width - 50
=======
def is_command_input(string: str) -> bool:
    return len(string) > 0 and string[0] in "/!"


class CommandPromptTextInput(MDTextField):
    MAXIMUM_HISTORY_MESSAGES = 50

    def __init__(self, **kwargs) -> None:
        super().__init__(**kwargs)
        self._command_history_index = -1
        self._command_history: typing.Deque[str] = deque(maxlen=CommandPromptTextInput.MAXIMUM_HISTORY_MESSAGES)
    
    def update_history(self, new_entry: str) -> None:
        self._command_history_index = -1
        if is_command_input(new_entry):
            self._command_history.appendleft(new_entry)

    def keyboard_on_key_down(
        self,
        window,
        keycode: typing.Tuple[int, str],
        text: typing.Optional[str],
        modifiers: typing.List[str]
    ) -> bool:
        """
        :param window: The kivy window object
        :param keycode: A tuple of (keycode, keyname). Keynames are always lowercase
        :param text: The text printed by this key, not accounting for modifiers, or `None` if no text.
                     Seems to pretty naively interpret the keycode as unicode, so numlock can return odd characters.
        :param modifiers: A list of string modifiers, like `ctrl` or `numlock`
        """
        if keycode[1] == 'up':
            self._change_to_history_text_if_available(self._command_history_index + 1)
            return True
        if keycode[1] == 'down':
            self._change_to_history_text_if_available(self._command_history_index - 1)
            return True
        return super().keyboard_on_key_down(window, keycode, text, modifiers)
    
    def _change_to_history_text_if_available(self, new_index: int) -> None:
        if new_index < -1:
            return
        if new_index >= len(self._command_history):
            return
        self._command_history_index = new_index
        if new_index == -1:
            self.text = ""
            return
        self.text = self._command_history[self._command_history_index]


class MessageBox(Popup):
    class MessageBoxLabel(MDLabel):
        def __init__(self, **kwargs):
            super().__init__(**kwargs)
>>>>>>> 503999cb
            self._label.refresh()
            self.size = self._label.texture.size


class MessageBox(Popup):

    def __init__(self, title, text, error=False, **kwargs):
        label = MessageBoxLabel(text=text)
        separator_color = [217 / 255, 129 / 255, 122 / 255, 1.] if error else [47 / 255., 167 / 255., 212 / 255, 1.]
        super().__init__(title=title, content=label, size_hint=(0.4, 0.4), width=max(100, int(label.width) + 40),
                         separator_color=separator_color, **kwargs)
        self.height += max(0, label.height - 18)


<<<<<<< HEAD
class ButtonsPrompt(Popup):
    def __init__(self, title: str, text: str, response: typing.Callable[[str], None],
                 *prompts: str, **kwargs):
        layout = BoxLayout(orientation="vertical")
        label = MessageBoxLabel(text=text)
        layout.add_widget(label)

        def on_release(button: Button, *args):
            self.dismiss()
            response(button.text)

        num_rows = math.ceil(len(prompts) / 2)
        if len(prompts) % 2 == 0:
            button_rows = [(prompts[i], prompts[i+1]) for i in range(0, len(prompts), 2)]
        else:
            button_rows = [(prompts[i], prompts[i + 1]) for i in range(0, len(prompts) - 1, 2)]
            button_rows.append((prompts[-1],))
        for i in range(num_rows):
            button_layout = BoxLayout(orientation="horizontal", size_hint_y=0.4)
            for prompt in button_rows[i]:
                button = Button(text=prompt, on_release=on_release)
                button.text_size = button.width + 45, button.height
                button.halign = "center"
                button.valign = "middle"
                button_layout.add_widget(button)
            layout.add_widget(button_layout)

        separator_color = [47 / 255., 167 / 255., 212 / 255, 1.]
        super().__init__(title=title, content=layout, size_hint=(0.4, 0.4), width=max(100, int(label.width) + 40),
                         separator_color=separator_color, auto_dismiss=False, **kwargs)


class GameManager(App):
=======
class ClientTabs(MDTabsPrimary):
    carousel: MDTabsCarousel
    lock_swiping = True

    def __init__(self, *args, **kwargs):
        self.carousel = MDTabsCarousel(lock_swiping=True)
        super().__init__(*args, MDDivider(size_hint_y=None, height=dp(4)), self.carousel, **kwargs)
        self.size_hint_y = 1

    def remove_tab(self, tab, content=None):
        if content is None:
            content = tab.content
        self.ids.container.remove_widget(tab)
        self.carousel.remove_widget(content)
        self.on_size(self, self.size)


class GameManager(ThemedApp):
>>>>>>> 503999cb
    logging_pairs = [
        ("Client", "Archipelago"),
    ]
    base_title: str = "Archipelago Client"
    last_autofillable_command: str

    main_area_container: MDGridLayout
    """ subclasses can add more columns beside the tabs """

    def __init__(self, ctx: context_type):
        self.title = self.base_title
        self.ctx = ctx
        self.commandprocessor = ctx.command_processor(ctx)
        self.icon = r"data/icon.png"
        self.json_to_kivy_parser = KivyJSONtoTextParser(ctx)
        self.log_panels: typing.Dict[str, Widget] = {}

        # keep track of last used command to autofill on click
        self.last_autofillable_command = "hint"
        autofillable_commands = ("hint_location", "hint", "getitem")
        original_say = ctx.on_user_say

        def intercept_say(text):
            text = original_say(text)
            if text:
                for command in autofillable_commands:
                    if text.startswith("!" + command):
                        self.last_autofillable_command = command
                        break
            return text

        ctx.on_user_say = intercept_say

        super(GameManager, self).__init__()

    @property
    def tab_count(self):
        if hasattr(self, "tabs"):
            return max(1, len(self.tabs.tab_list))
        return 1

    def on_start(self):
        def on_start(*args):
            self.root.md_bg_color = self.theme_cls.backgroundColor
        super().on_start()
        Clock.schedule_once(on_start)

    def build(self) -> Layout:
        self.set_colors()
        self.container = ContainerLayout()

        self.grid = MainLayout()
        self.grid.cols = 1
        self.connect_layout = MDBoxLayout(orientation="horizontal", size_hint_y=None, height=dp(70),
                                          spacing=5, padding=(5, 10))
        # top part
        server_label = ServerLabel(halign="center")
        self.connect_layout.add_widget(server_label)
        self.server_connect_bar = ConnectBarTextInput(text=self.ctx.suggested_address or "archipelago.gg:",
                                                      size_hint_y=None, role="medium",
                                                      height=dp(70), multiline=False, write_tab=False)

        def connect_bar_validate(sender):
            if not self.ctx.server:
                self.connect_button_action(sender)

        self.server_connect_bar.bind(on_text_validate=connect_bar_validate)
        self.connect_layout.add_widget(self.server_connect_bar)
        self.server_connect_button = MDButton(MDButtonText(text="Connect"), style="filled", size=(dp(100), dp(70)),
                                              size_hint_x=None, size_hint_y=None, radius=5, pos_hint={"center_y": 0.55})
        self.server_connect_button.bind(on_press=self.connect_button_action)
        self.server_connect_button.height = self.server_connect_bar.height
        self.connect_layout.add_widget(self.server_connect_button)
        self.grid.add_widget(self.connect_layout)
        self.progressbar = MDLinearProgressIndicator(size_hint_y=None, height=3)
        self.grid.add_widget(self.progressbar)

        # middle part
        self.tabs = ClientTabs()
        self.tabs.add_widget(MDTabsItem(MDTabsItemText(text="All" if len(self.logging_pairs) > 1 else "Archipelago")))
        self.log_panels["All"] = self.tabs.default_tab_content = UILog(*(logging.getLogger(logger_name)
                                                                             for logger_name, name in
                                                                             self.logging_pairs))
        self.tabs.carousel.add_widget(self.tabs.default_tab_content)

        for logger_name, display_name in self.logging_pairs:
            bridge_logger = logging.getLogger(logger_name)
            self.log_panels[display_name] = UILog(bridge_logger)
            if len(self.logging_pairs) > 1:
                panel = MDTabsItem(MDTabsItemText(text=display_name))
                panel.content = self.log_panels[display_name]
                # show Archipelago tab if other logging is present
                self.tabs.carousel.add_widget(panel.content)
                self.tabs.add_widget(panel)

        hint_panel = self.add_client_tab("Hints", HintLayout())
        self.hint_log = HintLog(self.json_to_kivy_parser)
        self.log_panels["Hints"] = hint_panel.content
        hint_panel.content.add_widget(self.hint_log)

        self.main_area_container = MDGridLayout(size_hint_y=1, rows=1)
        self.main_area_container.add_widget(self.tabs)

        self.grid.add_widget(self.main_area_container)

        # bottom part
        bottom_layout = MDBoxLayout(orientation="horizontal", size_hint_y=None, height=dp(70), spacing=5, padding=(5, 10))
        info_button = MDButton(MDButtonText(text="Command:"), radius=5, style="filled", size=(dp(100), dp(70)),
                               size_hint_x=None, size_hint_y=None, pos_hint={"center_y": 0.575})
        info_button.bind(on_release=self.command_button_action)
        bottom_layout.add_widget(info_button)
        self.textinput = CommandPromptTextInput(size_hint_y=None, height=dp(30), multiline=False, write_tab=False)
        self.textinput.bind(on_text_validate=self.on_message)
        info_button.height = self.textinput.height
        self.textinput.text_validate_unfocus = False
        bottom_layout.add_widget(self.textinput)
        self.grid.add_widget(bottom_layout)
        self.commandprocessor("/help")
        Clock.schedule_interval(self.update_texts, 1 / 30)
        self.container.add_widget(self.grid)

        # If the address contains a port, select it; otherwise, select the host.
        s = self.server_connect_bar.text
        host_start = s.find("@") + 1
        ipv6_end = s.find("]", host_start) + 1
        port_start = s.find(":", ipv6_end if ipv6_end > 0 else host_start) + 1
        self.server_connect_bar.focus = True
        self.server_connect_bar.select_text(port_start if port_start > 0 else host_start, len(s))

        return self.container

    def add_client_tab(self, title: str, content: Widget) -> Widget:
        """Adds a new tab to the client window with a given title, and provides a given Widget as its content.
         Returns the new tab widget, with the provided content being placed on the tab as content."""
        new_tab = MDTabsItem(MDTabsItemText(text=title))
        new_tab.content = content
        self.tabs.add_widget(new_tab)
        self.tabs.carousel.add_widget(new_tab.content)
        return new_tab

    def update_texts(self, dt):
        for slide in self.tabs.carousel.slides:
            if hasattr(slide, "fix_heights"):
                slide.fix_heights()  # TODO: remove this when Kivy fixes this upstream
        if self.ctx.server:
            self.title = self.base_title + " " + Utils.__version__ + \
                         f" | Connected to: {self.ctx.server_address} " \
                         f"{'.'.join(str(e) for e in self.ctx.server_version)}"
            self.server_connect_button._button_text.text = "Disconnect"
            self.server_connect_bar.readonly = True
            self.progressbar.max = len(self.ctx.checked_locations) + len(self.ctx.missing_locations)
            self.progressbar.value = len(self.ctx.checked_locations)
        else:
            self.server_connect_button._button_text.text = "Connect"
            self.server_connect_bar.readonly = False
            self.title = self.base_title + " " + Utils.__version__
            self.progressbar.value = 0

    def command_button_action(self, button):
        if self.ctx.server:
            logging.getLogger("Client").info("/help for client commands and !help for server commands.")
        else:
            logging.getLogger("Client").info("/help for client commands and once you are connected, "
                                             "!help for server commands.")

    def connect_button_action(self, button):
        self.ctx.username = None
        self.ctx.password = None
        if self.ctx.server:
            async_start(self.ctx.disconnect())
        else:
            async_start(self.ctx.connect(self.server_connect_bar.text.replace("/connect ", "")))

    def on_stop(self):
        # "kill" input tasks
        for x in range(self.ctx.input_requests):
            self.ctx.input_queue.put_nowait("")
        self.ctx.input_requests = 0

        self.ctx.exit_event.set()

    def on_message(self, textinput: CommandPromptTextInput):
        try:
            input_text = textinput.text.strip()
            textinput.text = ""
            textinput.update_history(input_text)

            if self.ctx.input_requests > 0:
                self.ctx.input_requests -= 1
                self.ctx.input_queue.put_nowait(input_text)
            elif is_command_input(input_text):
                self.ctx.on_ui_command(input_text)
                self.commandprocessor(input_text)
            elif input_text:
                self.commandprocessor(input_text)

        except Exception as e:
            logging.getLogger("Client").exception(e)

    def print_json(self, data: typing.List[JSONMessagePart]):
        text = self.json_to_kivy_parser(data)
        self.log_panels["Archipelago"].on_message_markup(text)
        self.log_panels["All"].on_message_markup(text)

    def focus_textinput(self):
        if hasattr(self, "textinput"):
            self.textinput.focus = True

    def update_address_bar(self, text: str):
        if hasattr(self, "server_connect_bar"):
            self.server_connect_bar.text = text
        else:
            logging.getLogger("Client").info("Could not update address bar as the GUI is not yet initialized.")

    def enable_energy_link(self):
        if not hasattr(self, "energy_link_label"):
            self.energy_link_label = MDLabel(text="Energy Link: Standby",
                                           size_hint_x=None, width=150, halign="center")
            self.connect_layout.add_widget(self.energy_link_label)

    def set_new_energy_link_value(self):
        if hasattr(self, "energy_link_label"):
            self.energy_link_label.text = f"EL: {Utils.format_SI_prefix(self.ctx.current_energy_link_value)}J"

    def update_hints(self):
        hints = self.ctx.stored_data.get(f"_read_hints_{self.ctx.team}_{self.ctx.slot}", [])
        self.hint_log.refresh_hints(hints)

    # default F1 keybind, opens a settings menu, that seems to break the layout engine once closed
    def open_settings(self, *largs):
        pass


class LogtoUI(logging.Handler):
    def __init__(self, on_log):
        super(LogtoUI, self).__init__(logging.INFO)
        self.on_log = on_log

    @staticmethod
    def format_compact(record: logging.LogRecord) -> str:
        if isinstance(record.msg, Exception):
            return str(record.msg)
        return (f"{record.exc_info[1]}\n" if record.exc_info else "") + str(record.msg).split("\n")[0]

    def handle(self, record: logging.LogRecord) -> None:
        if getattr(record, "skip_gui", False):
            pass  # skip output
        elif getattr(record, "compact_gui", False):
            self.on_log(self.format_compact(record))
        else:
            self.on_log(self.format(record))


class UILog(MDRecycleView):
    messages: typing.ClassVar[int]  # comes from kv file
    adaptive_height = True

    def __init__(self, *loggers_to_handle, **kwargs):
        super(UILog, self).__init__(**kwargs)
        self.data = []
        for logger in loggers_to_handle:
            logger.addHandler(LogtoUI(self.on_log))

    def on_log(self, record: str) -> None:
        self.data.append({"text": escape_markup(record)})
        self.clean_old()

    def on_message_markup(self, text):
        self.data.append({"text": text})
        self.clean_old()

    def clean_old(self):
        if len(self.data) > self.messages:
            self.data.pop(0)

    def fix_heights(self):
        """Workaround fix for divergent texture and layout heights"""
        for element in self.children[0].children:
            if element.height != element.texture_size[1]:
                element.height = element.texture_size[1]


class HintLayout(MDBoxLayout):
    orientation = "vertical"

    def __init__(self, *args, **kwargs):
        super().__init__(*args, **kwargs)
        boxlayout = MDBoxLayout(orientation="horizontal", size_hint_y=None, height=dp(55))
        boxlayout.add_widget(MDLabel(text="New Hint:", size_hint_x=None, size_hint_y=None, height=dp(55)))
        boxlayout.add_widget(AutocompleteHintInput())
        self.add_widget(boxlayout)

    def fix_heights(self):
        for child in self.children:
            fix_func = getattr(child, "fix_heights", None)
            if fix_func:
                fix_func()

        
status_names: typing.Dict[HintStatus, str] = {
    HintStatus.HINT_FOUND: "Found",
    HintStatus.HINT_UNSPECIFIED: "Unspecified",
    HintStatus.HINT_NO_PRIORITY: "No Priority",
    HintStatus.HINT_AVOID: "Avoid",
    HintStatus.HINT_PRIORITY: "Priority",
}
status_colors: typing.Dict[HintStatus, str] = {
    HintStatus.HINT_FOUND: "green",
    HintStatus.HINT_UNSPECIFIED: "white",
    HintStatus.HINT_NO_PRIORITY: "cyan",
    HintStatus.HINT_AVOID: "salmon",
    HintStatus.HINT_PRIORITY: "plum",
}
status_sort_weights: dict[HintStatus, int] = {
    HintStatus.HINT_FOUND: 0,
    HintStatus.HINT_UNSPECIFIED: 1,
    HintStatus.HINT_NO_PRIORITY: 2,
    HintStatus.HINT_AVOID: 3,
    HintStatus.HINT_PRIORITY: 4,
}

class HintLog(MDRecycleView):
    header = {
        "receiving": {"text": "[u]Receiving Player[/u]"},
        "item": {"text": "[u]Item[/u]"},
        "finding": {"text": "[u]Finding Player[/u]"},
        "location": {"text": "[u]Location[/u]"},
        "entrance": {"text": "[u]Entrance[/u]"},
        "status": {"text": "[u]Status[/u]",
                   "hint": {"receiving_player": -1, "location": -1, "finding_player": -1, "status": ""}},
        "striped": True,
    }
    data: list[typing.Any]
    sort_key: str = ""
    reversed: bool = True

    def __init__(self, parser):
        super(HintLog, self).__init__()
        self.data = [self.header]
        self.parser = parser

    def refresh_hints(self, hints):
        if not hints:  # Fix the scrolling looking visually wrong in some edge cases
            self.scroll_y = 1.0
        data = []
        ctx = MDApp.get_running_app().ctx
        for hint in hints:
            if not hint.get("status"): # Allows connecting to old servers
                hint["status"] = HintStatus.HINT_FOUND if hint["found"] else HintStatus.HINT_UNSPECIFIED
            hint_status_node = self.parser.handle_node({"type": "color",
                                                        "color": status_colors.get(hint["status"], "red"),
                                                        "text": status_names.get(hint["status"], "Unknown")})
            if hint["status"] != HintStatus.HINT_FOUND and ctx.slot_concerns_self(hint["receiving_player"]):
                hint_status_node = f"[u]{hint_status_node}[/u]"
            data.append({
                "receiving": {"text": self.parser.handle_node({"type": "player_id", "text": hint["receiving_player"]})},
                "item": {"text": self.parser.handle_node({
                    "type": "item_id",
                    "text": hint["item"],
                    "flags": hint["item_flags"],
                    "player": hint["receiving_player"],
                })},
                "finding": {"text": self.parser.handle_node({"type": "player_id", "text": hint["finding_player"]})},
                "location": {"text": self.parser.handle_node({
                    "type": "location_id",
                    "text": hint["location"],
                    "player": hint["finding_player"],
                })},
                "entrance": {"text": self.parser.handle_node({"type": "color" if hint["entrance"] else "text",
                                                              "color": "blue", "text": hint["entrance"]
                                                              if hint["entrance"] else "Vanilla"})},
                "status": {
                    "text": hint_status_node,
                    "hint": hint,
                },
            })

        data.sort(key=self.hint_sorter, reverse=self.reversed)
        for i in range(0, len(data), 2):
            data[i]["striped"] = True
        data.insert(0, self.header)
        self.data = data

    @staticmethod
    def hint_sorter(element: dict) -> str:
        return element["status"]["hint"]["status"]  # By status by default

    def fix_heights(self):
        """Workaround fix for divergent texture and layout heights"""
        for element in self.children[0].children:
            max_height = max(child.texture_size[1] for child in element.children)
            element.height = max_height


class ApAsyncImage(AsyncImage):
    def is_uri(self, filename: str) -> bool:
        if filename.startswith("ap:"):
            return True
        else:
            return super().is_uri(filename)


class ImageLoaderPkgutil(ImageLoaderBase):
    def load(self, filename: str) -> typing.List[ImageData]:
        # take off the "ap:" prefix
        module, path = filename[3:].split("/", 1)
        data = pkgutil.get_data(module, path)
        return self._bytes_to_data(data)

    @staticmethod
    def _bytes_to_data(data: typing.Union[bytes, bytearray]) -> typing.List[ImageData]:
        loader = next(loader for loader in ImageLoader.loaders if loader.can_load_memory())
        return loader.load(loader, io.BytesIO(data))


# grab the default loader method so we can override it but use it as a fallback
_original_image_loader_load = ImageLoader.load


def load_override(filename: str, default_load=_original_image_loader_load, **kwargs):
    if filename.startswith("ap:"):
        return ImageLoaderPkgutil(filename)
    else:
        return default_load(filename, **kwargs)


ImageLoader.load = load_override


class E(ExceptionHandler):
    logger = logging.getLogger("Client")

    def handle_exception(self, inst):
        self.logger.exception("Uncaught Exception:", exc_info=inst)
        return ExceptionManager.PASS


class KivyJSONtoTextParser(JSONtoTextParser):
    # dummy class to absorb kvlang definitions
    class TextColors(Widget):
        pass

    def __init__(self, *args, **kwargs):
        # we grab the color definitions from the .kv file, then overwrite the JSONtoTextParser default entries
        colors = self.TextColors()
        color_codes = self.color_codes.copy()
        for name, code in color_codes.items():
            color_codes[name] = getattr(colors, name, code)
        self.color_codes = color_codes
        super().__init__(*args, **kwargs)

    def __call__(self, *args, **kwargs):
        self.ref_count = 0
        return super(KivyJSONtoTextParser, self).__call__(*args, **kwargs)

    def _handle_item_name(self, node: JSONMessagePart):
        flags = node.get("flags", 0)
        item_types = []
        if flags & 0b001:  # advancement
            item_types.append("progression")
        if flags & 0b010:  # useful
            item_types.append("useful")
        if flags & 0b100:  # trap
            item_types.append("trap")
        if not item_types:
            item_types.append("normal")

        node.setdefault("refs", []).append("Item Class: " + ", ".join(item_types))
        return super(KivyJSONtoTextParser, self)._handle_item_name(node)

    def _handle_player_id(self, node: JSONMessagePart):
        player = int(node["text"])
        slot_info = self.ctx.slot_info.get(player, None)
        if slot_info:
            text = f"Game: {slot_info.game}<br>" \
                   f"Type: {SlotType(slot_info.type).name}"
            if slot_info.group_members:
                text += f"<br>Members:<br> " + "<br> ".join(
                    escape_markup(self.ctx.player_names[player])
                    for player in slot_info.group_members
                )
            node.setdefault("refs", []).append(text)
        return super(KivyJSONtoTextParser, self)._handle_player_id(node)

    def _handle_color(self, node: JSONMessagePart):
        colors = node["color"].split(";")
        node["text"] = escape_markup(node["text"])
        for color in colors:
            color_code = self.color_codes.get(color, None)
            if color_code:
                node["text"] = f"[color={color_code}]{node['text']}[/color]"
                return self._handle_text(node)
        return self._handle_text(node)

    def _handle_text(self, node: JSONMessagePart):
        # All other text goes through _handle_color, and we don't want to escape markup twice,
        # or mess up text that already has intentional markup applied to it
        if node.get("type", "text") == "text":
            node["text"] = escape_markup(node["text"])
        for ref in node.get("refs", []):
            node["text"] = f"[ref={self.ref_count}|{ref}]{node['text']}[/ref]"
            self.ref_count += 1
        return super(KivyJSONtoTextParser, self)._handle_text(node)


ExceptionManager.add_handler(E())

Builder.load_file(Utils.local_path("data", "client.kv"))
user_file = Utils.user_path("data", "user.kv")
if os.path.exists(user_file):
    logging.info("Loading user.kv into builder.")
    Builder.load_file(user_file)<|MERGE_RESOLUTION|>--- conflicted
+++ resolved
@@ -628,15 +628,6 @@
         return super(ConnectBarTextInput, self).insert_text(s, from_undo=from_undo)
 
 
-<<<<<<< HEAD
-class MessageBoxLabel(Label):
-    def __init__(self, **kwargs):
-        super().__init__(**kwargs)
-        self._label.refresh()
-        self.size = self._label.texture.size
-        if self.width + 50 > Window.width:
-            self.text_size[0] = Window.width - 50
-=======
 def is_command_input(string: str) -> bool:
     return len(string) > 0 and string[0] in "/!"
 
@@ -648,7 +639,7 @@
         super().__init__(**kwargs)
         self._command_history_index = -1
         self._command_history: typing.Deque[str] = deque(maxlen=CommandPromptTextInput.MAXIMUM_HISTORY_MESSAGES)
-    
+
     def update_history(self, new_entry: str) -> None:
         self._command_history_index = -1
         if is_command_input(new_entry):
@@ -675,7 +666,7 @@
             self._change_to_history_text_if_available(self._command_history_index - 1)
             return True
         return super().keyboard_on_key_down(window, keycode, text, modifiers)
-    
+
     def _change_to_history_text_if_available(self, new_index: int) -> None:
         if new_index < -1:
             return
@@ -688,11 +679,13 @@
         self.text = self._command_history[self._command_history_index]
 
 
-class MessageBox(Popup):
-    class MessageBoxLabel(MDLabel):
-        def __init__(self, **kwargs):
-            super().__init__(**kwargs)
->>>>>>> 503999cb
+class MessageBoxLabel(Label):
+    def __init__(self, **kwargs):
+        super().__init__(**kwargs)
+        self._label.refresh()
+        self.size = self._label.texture.size
+        if self.width + 50 > Window.width:
+            self.text_size[0] = Window.width - 50
             self._label.refresh()
             self.size = self._label.texture.size
 
@@ -707,7 +700,6 @@
         self.height += max(0, label.height - 18)
 
 
-<<<<<<< HEAD
 class ButtonsPrompt(Popup):
     def __init__(self, title: str, text: str, response: typing.Callable[[str], None],
                  *prompts: str, **kwargs):
@@ -740,8 +732,6 @@
                          separator_color=separator_color, auto_dismiss=False, **kwargs)
 
 
-class GameManager(App):
-=======
 class ClientTabs(MDTabsPrimary):
     carousel: MDTabsCarousel
     lock_swiping = True
@@ -760,7 +750,6 @@
 
 
 class GameManager(ThemedApp):
->>>>>>> 503999cb
     logging_pairs = [
         ("Client", "Archipelago"),
     ]
@@ -1059,7 +1048,7 @@
             if fix_func:
                 fix_func()
 
-        
+
 status_names: typing.Dict[HintStatus, str] = {
     HintStatus.HINT_FOUND: "Found",
     HintStatus.HINT_UNSPECIFIED: "Unspecified",
