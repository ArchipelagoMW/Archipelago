import os
import logging
import sys
import typing
import re
import io
import pkgutil
from collections import deque

assert "kivy" not in sys.modules, "kvui should be imported before kivy for frozen compatibility"

if sys.platform == "win32":
    import ctypes

    # kivy 2.2.0 introduced DPI awareness on Windows, but it makes the UI enter an infinitely recursive re-layout
    # by setting the application to not DPI Aware, Windows handles scaling the entire window on its own, ignoring kivy's
    ctypes.windll.shcore.SetProcessDpiAwareness(0)

os.environ["KIVY_NO_CONSOLELOG"] = "1"
os.environ["KIVY_NO_FILELOG"] = "1"
os.environ["KIVY_NO_ARGS"] = "1"
os.environ["KIVY_LOG_ENABLE"] = "0"

import Utils

if Utils.is_frozen():
    os.environ["KIVY_DATA_DIR"] = Utils.local_path("data")


from kivy.config import Config

Config.set("input", "mouse", "mouse,disable_multitouch")
Config.set("kivy", "exit_on_escape", "0")
Config.set("graphics", "multisamples", "0")  # multisamples crash old intel drivers
from kivy.uix.image import AsyncImage
from kivymd.uix.divider import MDDivider
from kivy.core.window import Window
from kivy.core.clipboard import Clipboard
from kivy.core.text.markup import MarkupLabel
from kivy.core.image import ImageLoader, ImageLoaderBase, ImageData
from kivy.base import ExceptionHandler, ExceptionManager
from kivy.clock import Clock
from kivy.factory import Factory
from kivy.properties import BooleanProperty, ObjectProperty
from kivy.metrics import dp
from kivy.uix.widget import Widget
from kivy.uix.layout import Layout
<<<<<<< HEAD
=======
from kivy.uix.textinput import TextInput
from kivy.uix.scrollview import ScrollView
from kivy.uix.recycleview import RecycleView
from kivy.uix.tabbedpanel import TabbedPanel, TabbedPanelItem
from kivy.uix.boxlayout import BoxLayout
from kivy.uix.floatlayout import FloatLayout
from kivy.uix.label import Label
from kivy.uix.progressbar import ProgressBar
from kivy.uix.dropdown import DropDown
>>>>>>> 769fbc55
from kivy.utils import escape_markup
from kivy.lang import Builder
from kivy.uix.recycleview.views import RecycleDataViewBehavior
from kivy.uix.behaviors import FocusBehavior, ToggleButtonBehavior
from kivy.uix.recycleboxlayout import RecycleBoxLayout
from kivy.uix.recycleview.layout import LayoutSelectionBehavior
from kivy.animation import Animation
from kivy.uix.popup import Popup
<<<<<<< HEAD
from kivymd.app import MDApp
from kivymd.uix.gridlayout import MDGridLayout
from kivymd.uix.floatlayout import MDFloatLayout
from kivymd.uix.boxlayout import MDBoxLayout
from kivymd.uix.tab.tab import MDTabsPrimary, MDTabsItem, MDTabsItemText, MDTabsCarousel
from kivymd.uix.button import MDButton, MDButtonText, MDButtonIcon, MDIconButton
from kivymd.uix.label import MDLabel, MDIcon
from kivymd.uix.recycleview import MDRecycleView
from kivymd.uix.textfield.textfield import MDTextField
from kivymd.uix.progressindicator import MDLinearProgressIndicator
from kivymd.uix.scrollview import MDScrollView
from kivymd.uix.tooltip import MDTooltip, MDTooltipPlain
=======
from kivy.uix.image import AsyncImage
>>>>>>> 769fbc55

fade_in_animation = Animation(opacity=0, duration=0) + Animation(opacity=1, duration=0.25)

from NetUtils import JSONtoTextParser, JSONMessagePart, SlotType, HintStatus
from Utils import async_start, get_input_text_from_response

if typing.TYPE_CHECKING:
    import CommonClient

    context_type = CommonClient.CommonContext
else:
    context_type = object

remove_between_brackets = re.compile(r"\[.*?]")


class ImageIcon(MDButtonIcon, AsyncImage):
    def __init__(self, *args, **kwargs):
        super().__init__(args, kwargs)
        self.image = AsyncImage(**kwargs)
        self.add_widget(self.image)

    def add_widget(self, widget, index=0, canvas=None):
        return super(MDIcon, self).add_widget(widget)


class ImageButton(MDIconButton):
    def __init__(self, **kwargs):
        image_args = dict()
        for kwarg in ("fit_mode", "image_size", "color", "source", "texture"):
            val = kwargs.pop(kwarg, "None")
            if val != "None":
                image_args[kwarg.replace("image_", "")] = val
        super().__init__()
        self.image = AsyncImage(**image_args)
        def set_center(button, center):
            self.image.center_x = self.center_x
            self.image.center_y = self.center_y
        self.bind(center=set_center)
        self.add_widget(self.image)

    def add_widget(self, widget, index=0, canvas=None):
        return super(MDIcon, self).add_widget(widget)


class ScrollBox(MDScrollView):
    layout: MDBoxLayout

    def __init__(self, *args, **kwargs):
        super().__init__(*args, **kwargs)
        self.layout = MDBoxLayout(size_hint_y=None)
        self.layout.bind(minimum_height=self.layout.setter("height"))
        self.add_widget(self.layout)
        self.bar_width = dp(12)
        self.scroll_type = ["bars"]


# thanks kivymd
class ToggleButton(MDButton, ToggleButtonBehavior):
    def __init__(self, *args, **kwargs):
        super(ToggleButton, self).__init__(*args, **kwargs)
        self.bind(state=self._update_bg)

    def _update_bg(self, _, state: str):
        if self.disabled:
            return
        if self.theme_bg_color == "Primary":
            self.theme_bg_color = "Custom"

        if state == "down":
            self.md_bg_color = self.theme_cls.primaryColor
            for child in self.children:
                if child.theme_text_color == "Primary":
                    child.theme_text_color = "Custom"
                if child.theme_icon_color == "Primary":
                    child.theme_icon_color = "Custom"
                child.text_color = self.theme_cls.onPrimaryColor
                child.icon_color = self.theme_cls.onPrimaryColor
        else:
            self.md_bg_color = self.theme_cls.surfaceContainerLowestColor
            for child in self.children:
                if child.theme_text_color == "Primary":
                    child.theme_text_color = "Custom"
                if child.theme_icon_color == "Primary":
                    child.theme_icon_color = "Custom"
                child.text_color = self.theme_cls.primaryColor
                child.icon_color = self.theme_cls.primaryColor

# I was surprised to find this didn't already exist in kivy :(
class HoverBehavior(object):
    """originally from https://stackoverflow.com/a/605348110"""
    hovered = BooleanProperty(False)
    border_point = ObjectProperty(None)

    def __init__(self, **kwargs):
        self.register_event_type("on_enter")
        self.register_event_type("on_leave")
        Window.bind(mouse_pos=self.on_mouse_pos)
        Window.bind(on_cursor_leave=self.on_cursor_leave)
        super(HoverBehavior, self).__init__(**kwargs)

    def on_mouse_pos(self, window, pos):
        if not self.get_root_window():
            return  # Abort if not displayed

        # to_widget translates window pos to within widget pos
        inside = self.collide_point(*self.to_widget(*pos))
        if self.hovered == inside:
            return  # We have already done what was needed
        self.border_point = pos
        self.hovered = inside

        if inside:
            self.dispatch("on_enter")
        else:
            self.dispatch("on_leave")

    def on_cursor_leave(self, *args):
        # if the mouse left the window, it is obviously no longer inside the hover label.
        self.hovered = BooleanProperty(False)
        self.border_point = ObjectProperty(None)
        self.dispatch("on_leave")


Factory.register("HoverBehavior", HoverBehavior)


class ToolTip(MDTooltipPlain):
    pass


class ServerToolTip(ToolTip):
    pass


class HovererableLabel(HoverBehavior, MDLabel):
    pass


class TooltipLabel(HovererableLabel, MDTooltip):
    tooltip_display_delay = 0.1

    def create_tooltip(self, text, x, y):
        text = text.replace("<br>", "\n").replace("&amp;", "&").replace("&bl;", "[").replace("&br;", "]")
        # position float layout
        center_x, center_y = self.to_window(self.center_x, self.center_y)
        self.shift_y = y - center_y
        shift_x = center_x - x
        if shift_x > 0:
            self.shift_left = shift_x
        else:
            self.shift_right = shift_x

        if self._tooltip:
            # update
            self._tooltip.text = text
        else:
            self._tooltip = ToolTip(text=text, pos_hint={})
            self.display_tooltip()

    def on_mouse_pos(self, window, pos):
        if not self.get_root_window():
            return  # Abort if not displayed
        super().on_mouse_pos(window, pos)
        if self.refs and self.hovered:

            tx, ty = self.to_widget(*pos, relative=True)
            # Why TF is Y flipped *within* the texture?
            ty = self.texture_size[1] - ty
            hit = False
            for uid, zones in self.refs.items():
                for zone in zones:
                    x, y, w, h = zone
                    if x <= tx <= w and y <= ty <= h:
                        self.create_tooltip(uid.split("|", 1)[1], *pos)
                        hit = True
                        break
            if not hit:
                self.remove_tooltip()

    def on_enter(self):
        pass

    def on_leave(self):
        self.remove_tooltip()
        self._tooltip = None


class ServerLabel(HovererableLabel, MDTooltip):
    tooltip_display_delay = 0.1

    def __init__(self, *args, **kwargs):
        super(HovererableLabel, self).__init__(*args, **kwargs)
        self._tooltip = ServerToolTip(text="Test")

    def on_enter(self):
        self._tooltip.text = self.get_text()
        self.display_tooltip()

    def on_leave(self):
        self.animation_tooltip_dismiss()

    @property
    def ctx(self) -> context_type:
        return MDApp.get_running_app().ctx

    def get_text(self):
        if self.ctx.server:
            ctx = self.ctx
            text = f"Connected to: {ctx.server_address}."
            if ctx.slot is not None:
                text += f"\nYou are Slot Number {ctx.slot} in Team Number {ctx.team}, " \
                        f"named {ctx.player_names[ctx.slot]}."
                if ctx.items_received:
                    text += f"\nYou have received {len(ctx.items_received)} items. " \
                            f"You can list them in order with /received."
                if ctx.total_locations:
                    text += f"\nYou have checked {len(ctx.checked_locations)} " \
                            f"out of {ctx.total_locations} locations. " \
                            f"You can get more info on missing checks with /missing."
                if ctx.permissions:
                    text += "\nPermissions:"
                    for permission_name, permission_data in ctx.permissions.items():
                        text += f"\n    {permission_name}: {permission_data}"
                if ctx.hint_cost is not None and ctx.total_locations:
                    min_cost = int(ctx.server_version >= (0, 3, 9))
                    text += f"\nA new !hint <itemname> costs {ctx.hint_cost}% of checks made. " \
                            f"For you this means every " \
                            f"{max(min_cost, int(ctx.hint_cost * 0.01 * ctx.total_locations))} " \
                            "location checks." \
                            f"\nYou currently have {ctx.hint_points} points."
                elif ctx.hint_cost == 0:
                    text += "\n!hint is free to use."
                if ctx.stored_data and "_read_race_mode" in ctx.stored_data:
                    text += "\nRace mode is enabled." \
                        if ctx.stored_data["_read_race_mode"] else "\nRace mode is disabled."
            else:
                text += f"\nYou are not authenticated yet."

            return text

        else:
            return "No current server connection. \nPlease connect to an Archipelago server."


class MainLayout(MDGridLayout):
    pass


class ContainerLayout(MDFloatLayout):
    pass


class SelectableRecycleBoxLayout(FocusBehavior, LayoutSelectionBehavior,
                                 RecycleBoxLayout):
    """ Adds selection and focus behaviour to the view. """


class SelectableLabel(RecycleDataViewBehavior, TooltipLabel):
    """ Add selection support to the Label """
    index = None
    selected = BooleanProperty(False)

    def refresh_view_attrs(self, rv, index, data):
        """ Catch and handle the view changes """
        self.index = index
        return super(SelectableLabel, self).refresh_view_attrs(
            rv, index, data)

    def refresh_view_layout(self, rv, index, layout, viewport):
        super(SelectableLabel, self).refresh_view_layout(rv, index, layout, viewport)
        self.height = self.texture_size[1]

    def on_size(self, instance_label, size: list) -> None:
        super().on_size(instance_label, size)
        if self.parent:
            self.width = self.parent.width

    def on_touch_down(self, touch):
        """ Add selection on touch down """
        if super(SelectableLabel, self).on_touch_down(touch):
            return True
        if self.collide_point(*touch.pos):
            if self.selected:
                self.parent.clear_selection()
            else:
                # Not a fan of the following few lines, but they work.
                temp = MarkupLabel(text=self.text).markup
                text = "".join(part for part in temp if not part.startswith(("[color", "[/color]", "[ref=", "[/ref]")))
                cmdinput = MDApp.get_running_app().textinput
                if not cmdinput.text:
                    input_text = get_input_text_from_response(text, MDApp.get_running_app().last_autofillable_command)
                    if input_text is not None:
                        cmdinput.text = input_text

                Clipboard.copy(text.replace("&amp;", "&").replace("&bl;", "[").replace("&br;", "]"))
                return self.parent.select_with_touch(self.index, touch)

    def apply_selection(self, rv, index, is_selected):
        """ Respond to the selection of items in the view. """
        self.selected = is_selected

<<<<<<< HEAD


class HintLabel(RecycleDataViewBehavior, MDBoxLayout):
=======
class HintLabel(RecycleDataViewBehavior, BoxLayout):
>>>>>>> 769fbc55
    selected = BooleanProperty(False)
    striped = BooleanProperty(False)
    index = None
    dropdown: DropDown

    def __init__(self):
        super(HintLabel, self).__init__()
        self.receiving_text = ""
        self.item_text = ""
        self.finding_text = ""
        self.location_text = ""
        self.entrance_text = ""
        self.status_text = ""
        self.hint = {}
        for child in self.children:
            child.bind(texture_size=self.set_height)


        ctx = App.get_running_app().ctx
        self.dropdown = DropDown()

        def set_value(button):
            self.dropdown.select(button.status)

        def select(instance, data):
            ctx.update_hint(self.hint["location"],
                            self.hint["finding_player"],
                            data)

        for status in (HintStatus.HINT_NO_PRIORITY, HintStatus.HINT_PRIORITY, HintStatus.HINT_AVOID):
            name = status_names[status]
            status_button = Button(text=name, size_hint_y=None, height=dp(50))
            status_button.status = status
            status_button.bind(on_release=set_value)
            self.dropdown.add_widget(status_button)

        self.dropdown.bind(on_select=select)

    def set_height(self, instance, value):
        self.height = max([child.texture_size[1] for child in self.children])

    def refresh_view_attrs(self, rv, index, data):
        self.index = index
        self.striped = data.get("striped", False)
        self.receiving_text = data["receiving"]["text"]
        self.item_text = data["item"]["text"]
        self.finding_text = data["finding"]["text"]
        self.location_text = data["location"]["text"]
        self.entrance_text = data["entrance"]["text"]
<<<<<<< HEAD
        self.found_text = data["found"]["text"]
=======
        self.status_text = data["status"]["text"]
        self.hint = data["status"]["hint"]
        self.height = self.minimum_height
>>>>>>> 769fbc55
        return super(HintLabel, self).refresh_view_attrs(rv, index, data)

    def refresh_view_layout(self, rv, index, layout, viewport):
        super(HintLabel, self).refresh_view_layout(rv, index, layout, viewport)
        self.set_height(self, 0)

    def on_touch_down(self, touch):
        """ Add selection on touch down """
        if super(HintLabel, self).on_touch_down(touch):
            return True
        if self.index:  # skip header
            if self.collide_point(*touch.pos):
                status_label = self.ids["status"]
                if status_label.collide_point(*touch.pos):
                    if self.hint["status"] == HintStatus.HINT_FOUND:
                        return
                    ctx = App.get_running_app().ctx
                    if ctx.slot == self.hint["receiving_player"]:  # If this player owns this hint
                        # open a dropdown
                        self.dropdown.open(self.ids["status"])
                elif self.selected:
                    self.parent.clear_selection()
                else:
                    text = "".join((self.receiving_text, "\'s ", self.item_text, " is at ", self.location_text, " in ",
                                    self.finding_text, "\'s World", (" at " + self.entrance_text)
                                    if self.entrance_text != "Vanilla"
                                    else "", ". (", self.status_text.lower(), ")"))
                    temp = MarkupLabel(text).markup
                    text = "".join(
                        part for part in temp if not part.startswith(("[color", "[/color]", "[ref=", "[/ref]")))
                    Clipboard.copy(escape_markup(text).replace("&amp;", "&").replace("&bl;", "[").replace("&br;", "]"))
                    return self.parent.select_with_touch(self.index, touch)
        else:
            parent = self.parent
            parent.clear_selection()
            parent: HintLog = parent.parent
            # find correct column
            for child in self.children:
                if child.collide_point(*touch.pos):
                    key = child.sort_key
                    if key == "status":
                        parent.hint_sorter = lambda element: element["status"]["hint"]["status"]
                    else: parent.hint_sorter = lambda element: remove_between_brackets.sub("", element[key]["text"]).lower()
                    if key == parent.sort_key:
                        # second click reverses order
                        parent.reversed = not parent.reversed
                    else:
                        parent.sort_key = key
                        parent.reversed = False
<<<<<<< HEAD
                    break
            else:
                logging.warning("Did not find clicked header for sorting.")

            MDApp.get_running_app().update_hints()
=======
                    App.get_running_app().update_hints()
>>>>>>> 769fbc55

    def apply_selection(self, rv, index, is_selected):
        """ Respond to the selection of items in the view. """
        if self.index:
            self.selected = is_selected


class ConnectBarTextInput(MDTextField):
    def insert_text(self, substring, from_undo=False):
        s = substring.replace("\n", "").replace("\r", "")
        return super(ConnectBarTextInput, self).insert_text(s, from_undo=from_undo)


def is_command_input(string: str) -> bool:
    return len(string) > 0 and string[0] in "/!"


class CommandPromptTextInput(MDTextField):
    MAXIMUM_HISTORY_MESSAGES = 50

    def __init__(self, **kwargs) -> None:
        super().__init__(**kwargs)
        self._command_history_index = -1
        self._command_history: typing.Deque[str] = deque(maxlen=CommandPromptTextInput.MAXIMUM_HISTORY_MESSAGES)
    
    def update_history(self, new_entry: str) -> None:
        self._command_history_index = -1
        if is_command_input(new_entry):
            self._command_history.appendleft(new_entry)

    def keyboard_on_key_down(
        self,
        window,
        keycode: typing.Tuple[int, str],
        text: typing.Optional[str],
        modifiers: typing.List[str]
    ) -> bool:
        """
        :param window: The kivy window object
        :param keycode: A tuple of (keycode, keyname). Keynames are always lowercase
        :param text: The text printed by this key, not accounting for modifiers, or `None` if no text.
                     Seems to pretty naively interpret the keycode as unicode, so numlock can return odd characters.
        :param modifiers: A list of string modifiers, like `ctrl` or `numlock`
        """
        if keycode[1] == 'up':
            self._change_to_history_text_if_available(self._command_history_index + 1)
            return True
        if keycode[1] == 'down':
            self._change_to_history_text_if_available(self._command_history_index - 1)
            return True
        return super().keyboard_on_key_down(window, keycode, text, modifiers)
    
    def _change_to_history_text_if_available(self, new_index: int) -> None:
        if new_index < -1:
            return
        if new_index >= len(self._command_history):
            return
        self._command_history_index = new_index
        if new_index == -1:
            self.text = ""
            return
        self.text = self._command_history[self._command_history_index]


class MessageBox(Popup):
    class MessageBoxLabel(MDLabel):
        def __init__(self, **kwargs):
            super().__init__(**kwargs)
            self._label.refresh()
            self.size = self._label.texture.size
            if self.width + 50 > Window.width:
                self.text_size[0] = Window.width - 50
                self._label.refresh()
                self.size = self._label.texture.size

    def __init__(self, title, text, error=False, **kwargs):
        label = MessageBox.MessageBoxLabel(text=text)
        separator_color = [217 / 255, 129 / 255, 122 / 255, 1.] if error else [47 / 255., 167 / 255., 212 / 255, 1.]
        super().__init__(title=title, content=label, size_hint=(None, None), width=max(100, int(label.width) + 40),
                         separator_color=separator_color, **kwargs)
        self.height += max(0, label.height - 18)


class ClientTabs(MDTabsPrimary):
    carousel: MDTabsCarousel
    lock_swiping = True

    def __init__(self, *args, **kwargs):
        self.carousel = MDTabsCarousel(lock_swiping=True)
        super().__init__(*args, MDDivider(size_hint_y=None, height=dp(4)), self.carousel, **kwargs)
        self.size_hint_y = 1

    def remove_tab(self, tab, content=None):
        if content is None:
            content = tab.content
        self.ids.container.remove_widget(tab)
        self.carousel.remove_widget(content)
        self.on_size(self, self.size)


class GameManager(MDApp):
    logging_pairs = [
        ("Client", "Archipelago"),
    ]
    base_title: str = "Archipelago Client"
    last_autofillable_command: str

    main_area_container: MDGridLayout
    """ subclasses can add more columns beside the tabs """

    def __init__(self, ctx: context_type):
        self.title = self.base_title
        self.ctx = ctx
        self.commandprocessor = ctx.command_processor(ctx)
        self.icon = r"data/icon.png"
        self.json_to_kivy_parser = KivyJSONtoTextParser(ctx)
        self.log_panels: typing.Dict[str, Widget] = {}

        # keep track of last used command to autofill on click
        self.last_autofillable_command = "hint"
        autofillable_commands = ("hint_location", "hint", "getitem")
        original_say = ctx.on_user_say

        def intercept_say(text):
            text = original_say(text)
            if text:
                for command in autofillable_commands:
                    if text.startswith("!" + command):
                        self.last_autofillable_command = command
                        break
            return text

        ctx.on_user_say = intercept_say

        super(GameManager, self).__init__()

    @property
    def tab_count(self):
        if hasattr(self, "tabs"):
            return max(1, len(self.tabs.tab_list))
        return 1

    def on_start(self):
        def on_start(*args):
            self.root.md_bg_color = self.theme_cls.backgroundColor
        super().on_start()
        Clock.schedule_once(on_start)

    def build(self) -> Layout:
        self.theme_cls.theme_style = self.json_to_kivy_parser.theme_style
        self.theme_cls.primary_palette = self.json_to_kivy_parser.primary_palette
        self.container = ContainerLayout()

        self.grid = MainLayout()
        self.grid.cols = 1
        self.connect_layout = MDBoxLayout(orientation="horizontal", size_hint_y=None, height=dp(70),
                                          spacing=5, padding=(5, 10))
        # top part
        server_label = ServerLabel(halign="center")
        self.connect_layout.add_widget(server_label)
        self.server_connect_bar = ConnectBarTextInput(text=self.ctx.suggested_address or "archipelago.gg:",
                                                      size_hint_y=None, role="medium",
                                                      height=dp(70), multiline=False, write_tab=False)

        def connect_bar_validate(sender):
            if not self.ctx.server:
                self.connect_button_action(sender)

        self.server_connect_bar.bind(on_text_validate=connect_bar_validate)
        self.connect_layout.add_widget(self.server_connect_bar)
        self.server_connect_button = MDButton(MDButtonText(text="Connect"), style="filled", size=(dp(100), dp(70)),
                                              size_hint_x=None, size_hint_y=None, radius=5, pos_hint={"center_y": 0.55})
        self.server_connect_button.bind(on_press=self.connect_button_action)
        self.server_connect_button.height = self.server_connect_bar.height
        self.connect_layout.add_widget(self.server_connect_button)
        self.grid.add_widget(self.connect_layout)
        self.progressbar = MDLinearProgressIndicator(size_hint_y=None, height=3)
        self.grid.add_widget(self.progressbar)

        # middle part
        self.tabs = ClientTabs()
        self.tabs.add_widget(MDTabsItem(MDTabsItemText(text="All" if len(self.logging_pairs) > 1 else "Archipelago")))
        self.log_panels["All"] = self.tabs.default_tab_content = UILog(*(logging.getLogger(logger_name)
                                                                             for logger_name, name in
                                                                             self.logging_pairs))
        self.tabs.carousel.add_widget(self.tabs.default_tab_content)

        for logger_name, display_name in self.logging_pairs:
            bridge_logger = logging.getLogger(logger_name)
            self.log_panels[display_name] = UILog(bridge_logger)
            if len(self.logging_pairs) > 1:
                panel = MDTabsItem(MDTabsItemText(text=display_name))
                panel.content = self.log_panels[display_name]
                # show Archipelago tab if other logging is present
                self.tabs.carousel.add_widget(panel.content)
                self.tabs.add_widget(panel)

        hint_panel = self.add_client_tab("Hints", HintLog(self.json_to_kivy_parser))
        self.log_panels["Hints"] = hint_panel.content

        self.main_area_container = MDGridLayout(size_hint_y=1, rows=1)
        self.main_area_container.add_widget(self.tabs)

        self.grid.add_widget(self.main_area_container)

        # bottom part
        bottom_layout = MDBoxLayout(orientation="horizontal", size_hint_y=None, height=dp(70), spacing=5, padding=(5, 10))
        info_button = MDButton(MDButtonText(text="Command:"), radius=5, style="filled", size=(dp(100), dp(70)),
                               size_hint_x=None, size_hint_y=None, pos_hint={"center_y": 0.575})
        info_button.bind(on_release=self.command_button_action)
        bottom_layout.add_widget(info_button)
        self.textinput = CommandPromptTextInput(size_hint_y=None, height=dp(30), multiline=False, write_tab=False)
        self.textinput.bind(on_text_validate=self.on_message)
        info_button.height = self.textinput.height
        self.textinput.text_validate_unfocus = False
        bottom_layout.add_widget(self.textinput)
        self.grid.add_widget(bottom_layout)
        self.commandprocessor("/help")
        Clock.schedule_interval(self.update_texts, 1 / 30)
        self.container.add_widget(self.grid)

        # If the address contains a port, select it; otherwise, select the host.
        s = self.server_connect_bar.text
        host_start = s.find("@") + 1
        ipv6_end = s.find("]", host_start) + 1
        port_start = s.find(":", ipv6_end if ipv6_end > 0 else host_start) + 1
        self.server_connect_bar.focus = True
        self.server_connect_bar.select_text(port_start if port_start > 0 else host_start, len(s))

        return self.container

    def add_client_tab(self, title: str, content: Widget) -> Widget:
        """Adds a new tab to the client window with a given title, and provides a given Widget as its content.
         Returns the new tab widget, with the provided content being placed on the tab as content."""
        new_tab = MDTabsItem(MDTabsItemText(text=title))
        new_tab.content = content
        self.tabs.add_widget(new_tab)
        self.tabs.carousel.add_widget(new_tab.content)
        return new_tab

    def update_texts(self, dt):
        if self.ctx.server:
            self.title = self.base_title + " " + Utils.__version__ + \
                         f" | Connected to: {self.ctx.server_address} " \
                         f"{'.'.join(str(e) for e in self.ctx.server_version)}"
            self.server_connect_button._button_text.text = "Disconnect"
            self.server_connect_bar.readonly = True
            self.progressbar.max = len(self.ctx.checked_locations) + len(self.ctx.missing_locations)
            self.progressbar.value = len(self.ctx.checked_locations)
        else:
            self.server_connect_button._button_text.text = "Connect"
            self.server_connect_bar.readonly = False
            self.title = self.base_title + " " + Utils.__version__
            self.progressbar.value = 0

    def command_button_action(self, button):
        if self.ctx.server:
            logging.getLogger("Client").info("/help for client commands and !help for server commands.")
        else:
            logging.getLogger("Client").info("/help for client commands and once you are connected, "
                                             "!help for server commands.")

    def connect_button_action(self, button):
        self.ctx.username = None
        self.ctx.password = None
        if self.ctx.server:
            async_start(self.ctx.disconnect())
        else:
            async_start(self.ctx.connect(self.server_connect_bar.text.replace("/connect ", "")))

    def on_stop(self):
        # "kill" input tasks
        for x in range(self.ctx.input_requests):
            self.ctx.input_queue.put_nowait("")
        self.ctx.input_requests = 0

        self.ctx.exit_event.set()

    def on_message(self, textinput: CommandPromptTextInput):
        try:
            input_text = textinput.text.strip()
            textinput.text = ""
            textinput.update_history(input_text)

            if self.ctx.input_requests > 0:
                self.ctx.input_requests -= 1
                self.ctx.input_queue.put_nowait(input_text)
            elif is_command_input(input_text):
                self.ctx.on_ui_command(input_text)
                self.commandprocessor(input_text)
            elif input_text:
                self.commandprocessor(input_text)

        except Exception as e:
            logging.getLogger("Client").exception(e)

    def print_json(self, data: typing.List[JSONMessagePart]):
        text = self.json_to_kivy_parser(data)
        self.log_panels["Archipelago"].on_message_markup(text)
        self.log_panels["All"].on_message_markup(text)

    def focus_textinput(self):
        if hasattr(self, "textinput"):
            self.textinput.focus = True

    def update_address_bar(self, text: str):
        if hasattr(self, "server_connect_bar"):
            self.server_connect_bar.text = text
        else:
            logging.getLogger("Client").info("Could not update address bar as the GUI is not yet initialized.")

    def enable_energy_link(self):
        if not hasattr(self, "energy_link_label"):
            self.energy_link_label = MDLabel(text="Energy Link: Standby",
                                           size_hint_x=None, width=150, halign="center")
            self.connect_layout.add_widget(self.energy_link_label)

    def set_new_energy_link_value(self):
        if hasattr(self, "energy_link_label"):
            self.energy_link_label.text = f"EL: {Utils.format_SI_prefix(self.ctx.current_energy_link_value)}J"

    def update_hints(self):
        hints = self.ctx.stored_data.get(f"_read_hints_{self.ctx.team}_{self.ctx.slot}", [])
        self.log_panels["Hints"].refresh_hints(hints)

    # default F1 keybind, opens a settings menu, that seems to break the layout engine once closed
    def open_settings(self, *largs):
        pass


class LogtoUI(logging.Handler):
    def __init__(self, on_log):
        super(LogtoUI, self).__init__(logging.INFO)
        self.on_log = on_log

    @staticmethod
    def format_compact(record: logging.LogRecord) -> str:
        if isinstance(record.msg, Exception):
            return str(record.msg)
        return (f"{record.exc_info[1]}\n" if record.exc_info else "") + str(record.msg).split("\n")[0]

    def handle(self, record: logging.LogRecord) -> None:
        if getattr(record, "skip_gui", False):
            pass  # skip output
        elif getattr(record, "compact_gui", False):
            self.on_log(self.format_compact(record))
        else:
            self.on_log(self.format(record))


class UILog(MDRecycleView):
    messages: typing.ClassVar[int]  # comes from kv file
    adaptive_height = True

    def __init__(self, *loggers_to_handle, **kwargs):
        super(UILog, self).__init__(**kwargs)
        self.data = []
        for logger in loggers_to_handle:
            logger.addHandler(LogtoUI(self.on_log))

    def on_log(self, record: str) -> None:
        self.data.append({"text": escape_markup(record)})
        self.clean_old()

    def on_message_markup(self, text):
        self.data.append({"text": text})
        self.clean_old()

    def clean_old(self):
        if len(self.data) > self.messages:
            self.data.pop(0)


<<<<<<< HEAD
class HintLog(MDRecycleView):
=======

status_names: typing.Dict[HintStatus, str] = {
    HintStatus.HINT_FOUND: "Found",
    HintStatus.HINT_UNSPECIFIED: "Unspecified",
    HintStatus.HINT_NO_PRIORITY: "No Priority",
    HintStatus.HINT_AVOID: "Avoid",
    HintStatus.HINT_PRIORITY: "Priority",
}
status_colors: typing.Dict[HintStatus, str] = {
    HintStatus.HINT_FOUND: "green",
    HintStatus.HINT_UNSPECIFIED: "white",
    HintStatus.HINT_NO_PRIORITY: "cyan",
    HintStatus.HINT_AVOID: "salmon",
    HintStatus.HINT_PRIORITY: "plum",
}


class HintLog(RecycleView):
>>>>>>> 769fbc55
    header = {
        "receiving": {"text": "[u]Receiving Player[/u]"},
        "item": {"text": "[u]Item[/u]"},
        "finding": {"text": "[u]Finding Player[/u]"},
        "location": {"text": "[u]Location[/u]"},
        "entrance": {"text": "[u]Entrance[/u]"},
        "status": {"text": "[u]Status[/u]",
                   "hint": {"receiving_player": -1, "location": -1, "finding_player": -1, "status": ""}},
        "striped": True,
    }
    data: typing.List[typing.Any]
    sort_key: str = ""
    reversed: bool = True

    def __init__(self, parser):
        super(HintLog, self).__init__()
        self.data = [self.header]
        self.parser = parser

    def refresh_hints(self, hints):
        if not hints:  # Fix the scrolling looking visually wrong in some edge cases
            self.scroll_y = 1.0
        data = []
        ctx = App.get_running_app().ctx
        for hint in hints:
            if not hint.get("status"): # Allows connecting to old servers
                hint["status"] = HintStatus.HINT_FOUND if hint["found"] else HintStatus.HINT_UNSPECIFIED
            hint_status_node = self.parser.handle_node({"type": "color",
                                                        "color": status_colors.get(hint["status"], "red"),
                                                        "text": status_names.get(hint["status"], "Unknown")})
            if hint["status"] != HintStatus.HINT_FOUND and hint["receiving_player"] == ctx.slot:
                hint_status_node = f"[u]{hint_status_node}[/u]"
            data.append({
                "receiving": {"text": self.parser.handle_node({"type": "player_id", "text": hint["receiving_player"]})},
                "item": {"text": self.parser.handle_node({
                    "type": "item_id",
                    "text": hint["item"],
                    "flags": hint["item_flags"],
                    "player": hint["receiving_player"],
                })},
                "finding": {"text": self.parser.handle_node({"type": "player_id", "text": hint["finding_player"]})},
                "location": {"text": self.parser.handle_node({
                    "type": "location_id",
                    "text": hint["location"],
                    "player": hint["finding_player"],
                })},
                "entrance": {"text": self.parser.handle_node({"type": "color" if hint["entrance"] else "text",
                                                              "color": "blue", "text": hint["entrance"]
                                                              if hint["entrance"] else "Vanilla"})},
                "status": {
                    "text": hint_status_node,
                    "hint": hint,
                },
            })

        data.sort(key=self.hint_sorter, reverse=self.reversed)
        for i in range(0, len(data), 2):
            data[i]["striped"] = True
        data.insert(0, self.header)
        self.data = data

    @staticmethod
    def hint_sorter(element: dict) -> str:
        return element["status"]["hint"]["status"]  # By status by default


class ApAsyncImage(AsyncImage):
    def is_uri(self, filename: str) -> bool:
        if filename.startswith("ap:"):
            return True
        else:
            return super().is_uri(filename)


class ImageLoaderPkgutil(ImageLoaderBase):
    def load(self, filename: str) -> typing.List[ImageData]:
        # take off the "ap:" prefix
        module, path = filename[3:].split("/", 1)
        data = pkgutil.get_data(module, path)
        return self._bytes_to_data(data)

    def _bytes_to_data(self, data: typing.Union[bytes, bytearray]) -> typing.List[ImageData]:
        loader = next(loader for loader in ImageLoader.loaders if loader.can_load_memory())
        return loader.load(loader, io.BytesIO(data))


# grab the default loader method so we can override it but use it as a fallback
_original_image_loader_load = ImageLoader.load


def load_override(filename: str, default_load=_original_image_loader_load, **kwargs):
    if filename.startswith("ap:"):
        return ImageLoaderPkgutil(filename)
    else:
        return default_load(filename, **kwargs)


ImageLoader.load = load_override


class E(ExceptionHandler):
    logger = logging.getLogger("Client")

    def handle_exception(self, inst):
        self.logger.exception("Uncaught Exception:", exc_info=inst)
        return ExceptionManager.PASS


class KivyJSONtoTextParser(JSONtoTextParser):
    # dummy class to absorb kvlang definitions
    class TextColors(Widget):
        pass

    def __init__(self, *args, **kwargs):
        # we grab the color definitions from the .kv file, then overwrite the JSONtoTextParser default entries
        colors = self.TextColors()
        color_codes = self.color_codes.copy()
        for name, code in color_codes.items():
            color_codes[name] = getattr(colors, name, code)
        self.color_codes = color_codes
        self.theme_style = colors.theme_style
        self.primary_palette = colors.primary_palette
        super().__init__(*args, **kwargs)

    def __call__(self, *args, **kwargs):
        self.ref_count = 0
        return super(KivyJSONtoTextParser, self).__call__(*args, **kwargs)

    def _handle_item_name(self, node: JSONMessagePart):
        flags = node.get("flags", 0)
        item_types = []
        if flags & 0b001:  # advancement
            item_types.append("progression")
        if flags & 0b010:  # useful
            item_types.append("useful")
        if flags & 0b100:  # trap
            item_types.append("trap")
        if not item_types:
            item_types.append("normal")

        node.setdefault("refs", []).append("Item Class: " + ", ".join(item_types))
        return super(KivyJSONtoTextParser, self)._handle_item_name(node)

    def _handle_player_id(self, node: JSONMessagePart):
        player = int(node["text"])
        slot_info = self.ctx.slot_info.get(player, None)
        if slot_info:
            text = f"Game: {slot_info.game}<br>" \
                   f"Type: {SlotType(slot_info.type).name}"
            if slot_info.group_members:
                text += f"<br>Members:<br> " + "<br> ".join(
                    escape_markup(self.ctx.player_names[player])
                    for player in slot_info.group_members
                )
            node.setdefault("refs", []).append(text)
        return super(KivyJSONtoTextParser, self)._handle_player_id(node)

    def _handle_color(self, node: JSONMessagePart):
        colors = node["color"].split(";")
        node["text"] = escape_markup(node["text"])
        for color in colors:
            color_code = self.color_codes.get(color, None)
            if color_code:
                node["text"] = f"[color={color_code}]{node['text']}[/color]"
                return self._handle_text(node)
        return self._handle_text(node)

    def _handle_text(self, node: JSONMessagePart):
        # All other text goes through _handle_color, and we don't want to escape markup twice,
        # or mess up text that already has intentional markup applied to it
        if node.get("type", "text") == "text":
            node["text"] = escape_markup(node["text"])
        for ref in node.get("refs", []):
            node["text"] = f"[ref={self.ref_count}|{ref}]{node['text']}[/ref]"
            self.ref_count += 1
        return super(KivyJSONtoTextParser, self)._handle_text(node)


ExceptionManager.add_handler(E())

Builder.load_file(Utils.local_path("data", "client.kv"))
user_file = Utils.user_path("data", "user.kv")
if os.path.exists(user_file):
    logging.info("Loading user.kv into builder.")
    Builder.load_file(user_file)<|MERGE_RESOLUTION|>--- conflicted
+++ resolved
@@ -45,18 +45,6 @@
 from kivy.metrics import dp
 from kivy.uix.widget import Widget
 from kivy.uix.layout import Layout
-<<<<<<< HEAD
-=======
-from kivy.uix.textinput import TextInput
-from kivy.uix.scrollview import ScrollView
-from kivy.uix.recycleview import RecycleView
-from kivy.uix.tabbedpanel import TabbedPanel, TabbedPanelItem
-from kivy.uix.boxlayout import BoxLayout
-from kivy.uix.floatlayout import FloatLayout
-from kivy.uix.label import Label
-from kivy.uix.progressbar import ProgressBar
-from kivy.uix.dropdown import DropDown
->>>>>>> 769fbc55
 from kivy.utils import escape_markup
 from kivy.lang import Builder
 from kivy.uix.recycleview.views import RecycleDataViewBehavior
@@ -65,7 +53,7 @@
 from kivy.uix.recycleview.layout import LayoutSelectionBehavior
 from kivy.animation import Animation
 from kivy.uix.popup import Popup
-<<<<<<< HEAD
+from kivy.uix.image import AsyncImage
 from kivymd.app import MDApp
 from kivymd.uix.gridlayout import MDGridLayout
 from kivymd.uix.floatlayout import MDFloatLayout
@@ -78,9 +66,6 @@
 from kivymd.uix.progressindicator import MDLinearProgressIndicator
 from kivymd.uix.scrollview import MDScrollView
 from kivymd.uix.tooltip import MDTooltip, MDTooltipPlain
-=======
-from kivy.uix.image import AsyncImage
->>>>>>> 769fbc55
 
 fade_in_animation = Animation(opacity=0, duration=0) + Animation(opacity=1, duration=0.25)
 
@@ -383,13 +368,9 @@
         """ Respond to the selection of items in the view. """
         self.selected = is_selected
 
-<<<<<<< HEAD
 
 
 class HintLabel(RecycleDataViewBehavior, MDBoxLayout):
-=======
-class HintLabel(RecycleDataViewBehavior, BoxLayout):
->>>>>>> 769fbc55
     selected = BooleanProperty(False)
     striped = BooleanProperty(False)
     index = None
@@ -408,7 +389,7 @@
             child.bind(texture_size=self.set_height)
 
 
-        ctx = App.get_running_app().ctx
+        ctx = MDApp.get_running_app().ctx
         self.dropdown = DropDown()
 
         def set_value(button):
@@ -439,13 +420,8 @@
         self.finding_text = data["finding"]["text"]
         self.location_text = data["location"]["text"]
         self.entrance_text = data["entrance"]["text"]
-<<<<<<< HEAD
-        self.found_text = data["found"]["text"]
-=======
         self.status_text = data["status"]["text"]
         self.hint = data["status"]["hint"]
-        self.height = self.minimum_height
->>>>>>> 769fbc55
         return super(HintLabel, self).refresh_view_attrs(rv, index, data)
 
     def refresh_view_layout(self, rv, index, layout, viewport):
@@ -462,7 +438,7 @@
                 if status_label.collide_point(*touch.pos):
                     if self.hint["status"] == HintStatus.HINT_FOUND:
                         return
-                    ctx = App.get_running_app().ctx
+                    ctx = MDApp.get_running_app().ctx
                     if ctx.slot == self.hint["receiving_player"]:  # If this player owns this hint
                         # open a dropdown
                         self.dropdown.open(self.ids["status"])
@@ -495,15 +471,7 @@
                     else:
                         parent.sort_key = key
                         parent.reversed = False
-<<<<<<< HEAD
-                    break
-            else:
-                logging.warning("Did not find clicked header for sorting.")
-
-            MDApp.get_running_app().update_hints()
-=======
-                    App.get_running_app().update_hints()
->>>>>>> 769fbc55
+                    MDApp.get_running_app().update_hints()
 
     def apply_selection(self, rv, index, is_selected):
         """ Respond to the selection of items in the view. """
@@ -877,9 +845,6 @@
             self.data.pop(0)
 
 
-<<<<<<< HEAD
-class HintLog(MDRecycleView):
-=======
 
 status_names: typing.Dict[HintStatus, str] = {
     HintStatus.HINT_FOUND: "Found",
@@ -897,8 +862,7 @@
 }
 
 
-class HintLog(RecycleView):
->>>>>>> 769fbc55
+class HintLog(MDRecycleView):
     header = {
         "receiving": {"text": "[u]Receiving Player[/u]"},
         "item": {"text": "[u]Item[/u]"},
@@ -922,7 +886,7 @@
         if not hints:  # Fix the scrolling looking visually wrong in some edge cases
             self.scroll_y = 1.0
         data = []
-        ctx = App.get_running_app().ctx
+        ctx = MDApp.get_running_app().ctx
         for hint in hints:
             if not hint.get("status"): # Allows connecting to old servers
                 hint["status"] = HintStatus.HINT_FOUND if hint["found"] else HintStatus.HINT_UNSPECIFIED
