import os
import logging
import sys
import typing
import re
import io
import pkgutil
from collections import deque

assert "kivy" not in sys.modules, "kvui should be imported before kivy for frozen compatibility"

if sys.platform == "win32":
    import ctypes

    # kivy 2.2.0 introduced DPI awareness on Windows, but it makes the UI enter an infinitely recursive re-layout
    # by setting the application to not DPI Aware, Windows handles scaling the entire window on its own, ignoring kivy's
    ctypes.windll.shcore.SetProcessDpiAwareness(0)

os.environ["KIVY_NO_CONSOLELOG"] = "1"
os.environ["KIVY_NO_FILELOG"] = "1"
os.environ["KIVY_NO_ARGS"] = "1"
os.environ["KIVY_LOG_ENABLE"] = "0"

import Utils

if Utils.is_frozen():
    os.environ["KIVY_DATA_DIR"] = Utils.local_path("data")

import platformdirs
os.environ["KIVY_HOME"] = os.path.join(platformdirs.user_config_dir("Archipelago", False), "kivy")
os.makedirs(os.environ["KIVY_HOME"], exist_ok=True)

from kivy.config import Config

Config.set("input", "mouse", "mouse,disable_multitouch")
Config.set("kivy", "exit_on_escape", "0")
Config.set("graphics", "multisamples", "0")  # multisamples crash old intel drivers
from kivymd.uix.divider import MDDivider
from kivy.core.window import Window
from kivy.core.clipboard import Clipboard
from kivy.core.text.markup import MarkupLabel
from kivy.core.image import ImageLoader, ImageLoaderBase, ImageData
from kivy.base import ExceptionHandler, ExceptionManager
from kivy.clock import Clock
from kivy.factory import Factory
from kivy.properties import BooleanProperty, ObjectProperty, NumericProperty
from kivy.metrics import dp
from kivy.uix.widget import Widget
from kivy.uix.layout import Layout
from kivy.utils import escape_markup
from kivy.lang import Builder
from kivy.uix.recycleview.views import RecycleDataViewBehavior
from kivy.uix.behaviors import FocusBehavior, ToggleButtonBehavior
from kivy.uix.recycleboxlayout import RecycleBoxLayout
from kivy.uix.recycleview.layout import LayoutSelectionBehavior
from kivy.animation import Animation
from kivy.uix.popup import Popup
from kivy.uix.image import AsyncImage
from kivymd.app import MDApp
from kivymd.uix.gridlayout import MDGridLayout
from kivymd.uix.floatlayout import MDFloatLayout
from kivymd.uix.boxlayout import MDBoxLayout
from kivymd.uix.tab.tab import MDTabsPrimary, MDTabsItem, MDTabsItemText, MDTabsCarousel
from kivymd.uix.menu import MDDropdownMenu
from kivymd.uix.menu.menu import MDDropdownTextItem
from kivymd.uix.dropdownitem import MDDropDownItem, MDDropDownItemText
from kivymd.uix.button import MDButton, MDButtonText, MDButtonIcon, MDIconButton
from kivymd.uix.label import MDLabel, MDIcon
from kivymd.uix.recycleview import MDRecycleView
from kivymd.uix.textfield.textfield import MDTextField
from kivymd.uix.progressindicator import MDLinearProgressIndicator
from kivymd.uix.scrollview import MDScrollView
from kivymd.uix.tooltip import MDTooltip, MDTooltipPlain

fade_in_animation = Animation(opacity=0, duration=0) + Animation(opacity=1, duration=0.25)

from NetUtils import JSONtoTextParser, JSONMessagePart, SlotType, HintStatus
from Utils import async_start, get_input_text_from_response

if typing.TYPE_CHECKING:
    import CommonClient

    context_type = CommonClient.CommonContext
else:
    context_type = object

remove_between_brackets = re.compile(r"\[.*?]")


class ThemedApp(MDApp):
    def set_colors(self):
        text_colors = KivyJSONtoTextParser.TextColors()
        self.theme_cls.theme_style = getattr(text_colors, "theme_style", "Dark")
        self.theme_cls.primary_palette = getattr(text_colors, "primary_palette", "Green")
        self.theme_cls.dynamic_scheme_name = getattr(text_colors, "dynamic_scheme_name", "TONAL_SPOT")
        self.theme_cls.dynamic_scheme_contrast = 0.0


class ImageIcon(MDButtonIcon, AsyncImage):
    def __init__(self, *args, **kwargs):
        super().__init__(args, kwargs)
        self.image = AsyncImage(**kwargs)
        self.add_widget(self.image)

    def add_widget(self, widget, index=0, canvas=None):
        return super(MDIcon, self).add_widget(widget)


class ImageButton(MDIconButton):
    def __init__(self, **kwargs):
        image_args = dict()
        for kwarg in ("fit_mode", "image_size", "color", "source", "texture"):
            val = kwargs.pop(kwarg, "None")
            if val != "None":
                image_args[kwarg.replace("image_", "")] = val
        super().__init__()
        self.image = AsyncImage(**image_args)

        def set_center(button, center):
            self.image.center_x = self.center_x
            self.image.center_y = self.center_y

        self.bind(center=set_center)
        self.add_widget(self.image)

    def add_widget(self, widget, index=0, canvas=None):
        return super(MDIcon, self).add_widget(widget)


class ScrollBox(MDScrollView):
    layout: MDBoxLayout = ObjectProperty(None)

    def __init__(self, *args, **kwargs):
        super().__init__(*args, **kwargs)


# thanks kivymd
class ToggleButton(MDButton, ToggleButtonBehavior):
    def __init__(self, *args, **kwargs):
        super(ToggleButton, self).__init__(*args, **kwargs)
        self.bind(state=self._update_bg)

    def _update_bg(self, _, state: str):
        if self.disabled:
            return
        if self.theme_bg_color == "Primary":
            self.theme_bg_color = "Custom"

        if state == "down":
            self.md_bg_color = self.theme_cls.primaryColor
            for child in self.children:
                if child.theme_text_color == "Primary":
                    child.theme_text_color = "Custom"
                if child.theme_icon_color == "Primary":
                    child.theme_icon_color = "Custom"
                child.text_color = self.theme_cls.onPrimaryColor
                child.icon_color = self.theme_cls.onPrimaryColor
        else:
            self.md_bg_color = self.theme_cls.surfaceContainerLowestColor
            for child in self.children:
                if child.theme_text_color == "Primary":
                    child.theme_text_color = "Custom"
                if child.theme_icon_color == "Primary":
                    child.theme_icon_color = "Custom"
                child.text_color = self.theme_cls.primaryColor
                child.icon_color = self.theme_cls.primaryColor


# I was surprised to find this didn't already exist in kivy :(
class HoverBehavior(object):
    """originally from https://stackoverflow.com/a/605348110"""
    hovered = BooleanProperty(False)
    border_point = ObjectProperty(None)

    def __init__(self, **kwargs):
        self.register_event_type("on_enter")
        self.register_event_type("on_leave")
        Window.bind(mouse_pos=self.on_mouse_pos)
        Window.bind(on_cursor_leave=self.on_cursor_leave)
        super(HoverBehavior, self).__init__(**kwargs)

    def on_mouse_pos(self, window, pos):
        if not self.get_root_window():
            return  # Abort if not displayed

        # to_widget translates window pos to within widget pos
        inside = self.collide_point(*self.to_widget(*pos))
        if self.hovered == inside:
            return  # We have already done what was needed
        self.border_point = pos
        self.hovered = inside

        if inside:
            self.dispatch("on_enter")
        else:
            self.dispatch("on_leave")

    def on_cursor_leave(self, *args):
        # if the mouse left the window, it is obviously no longer inside the hover label.
        self.hovered = BooleanProperty(False)
        self.border_point = ObjectProperty(None)
        self.dispatch("on_leave")


Factory.register("HoverBehavior", HoverBehavior)


class ToolTip(MDTooltipPlain):
    pass


class ServerToolTip(ToolTip):
    pass


<<<<<<< HEAD
class PassBox(BoxLayout):
    def on_touch_down(self, touch):
        super().on_touch_down(touch)


class ScrollBox(ScrollView):
    layout: BoxLayout

    def __init__(self, *args, **kwargs):
        super().__init__(*args, **kwargs)
        self.layout = PassBox(size_hint_y=None)
        self.layout.bind(minimum_height=self.layout.setter("height"))
        self.add_widget(self.layout)
        self.effect_cls = ScrollEffect
        self.bar_width = dp(12)
        self.scroll_type = ["content", "bars"]

    def on_touch_down(self, touch):
        super().on_touch_down(touch)

class HovererableLabel(HoverBehavior, Label):
=======
class HovererableLabel(HoverBehavior, MDLabel):
>>>>>>> a6ad4a82
    pass


class TooltipLabel(HovererableLabel, MDTooltip):
    tooltip_display_delay = 0.1

    def create_tooltip(self, text, x, y):
        text = text.replace("<br>", "\n").replace("&amp;", "&").replace("&bl;", "[").replace("&br;", "]")
        # position float layout
        center_x, center_y = self.to_window(self.center_x, self.center_y)
        self.shift_y = y - center_y
        shift_x = center_x - x
        if shift_x > 0:
            self.shift_left = shift_x
        else:
            self.shift_right = shift_x

        if self._tooltip:
            # update
            self._tooltip.text = text
        else:
            self._tooltip = ToolTip(text=text, pos_hint={})
            self.display_tooltip()

    def on_mouse_pos(self, window, pos):
        if not self.get_root_window():
            return  # Abort if not displayed
        if self.disabled:
            return
        super().on_mouse_pos(window, pos)
        if self.refs and self.hovered:

            tx, ty = self.to_widget(*pos, relative=True)
            # Why TF is Y flipped *within* the texture?
            ty = self.texture_size[1] - ty
            hit = False
            for uid, zones in self.refs.items():
                for zone in zones:
                    x, y, w, h = zone
                    if x <= tx <= w and y <= ty <= h:
                        self.create_tooltip(uid.split("|", 1)[1], *pos)
                        hit = True
                        break
            if not hit:
                self.remove_tooltip()

    def on_enter(self):
        pass

    def on_leave(self):
        self.remove_tooltip()
        self._tooltip = None


class ServerLabel(HovererableLabel, MDTooltip):
    tooltip_display_delay = 0.1

    def __init__(self, *args, **kwargs):
        super(HovererableLabel, self).__init__(*args, **kwargs)
        self._tooltip = ServerToolTip(text="Test")

    def on_enter(self):
        self._tooltip.text = self.get_text()
        self.display_tooltip()

    def on_leave(self):
        self.animation_tooltip_dismiss()

    @property
    def ctx(self) -> context_type:
        return MDApp.get_running_app().ctx

    def get_text(self):
        if self.ctx.server:
            ctx = self.ctx
            text = f"Connected to: {ctx.server_address}."
            if ctx.slot is not None:
                text += f"\nYou are Slot Number {ctx.slot} in Team Number {ctx.team}, " \
                        f"named {ctx.player_names[ctx.slot]}."
                if ctx.items_received:
                    text += f"\nYou have received {len(ctx.items_received)} items. " \
                            f"You can list them in order with /received."
                if ctx.total_locations:
                    text += f"\nYou have checked {len(ctx.checked_locations)} " \
                            f"out of {ctx.total_locations} locations. " \
                            f"You can get more info on missing checks with /missing."
                if ctx.permissions:
                    text += "\nPermissions:"
                    for permission_name, permission_data in ctx.permissions.items():
                        text += f"\n    {permission_name}: {permission_data}"
                if ctx.hint_cost is not None and ctx.total_locations:
                    min_cost = int(ctx.server_version >= (0, 3, 9))
                    text += f"\nA new !hint <itemname> costs {ctx.hint_cost}% of checks made. " \
                            f"For you this means every " \
                            f"{max(min_cost, int(ctx.hint_cost * 0.01 * ctx.total_locations))} " \
                            "location checks." \
                            f"\nYou currently have {ctx.hint_points} points."
                elif ctx.hint_cost == 0:
                    text += "\n!hint is free to use."
                if ctx.stored_data and "_read_race_mode" in ctx.stored_data:
                    text += "\nRace mode is enabled." \
                        if ctx.stored_data["_read_race_mode"] else "\nRace mode is disabled."
            else:
                text += f"\nYou are not authenticated yet."

            return text

        else:
            return "No current server connection. \nPlease connect to an Archipelago server."


class MainLayout(MDGridLayout):
    pass


class ContainerLayout(MDFloatLayout):
    pass


class SelectableRecycleBoxLayout(FocusBehavior, LayoutSelectionBehavior,
                                 RecycleBoxLayout):
    """ Adds selection and focus behaviour to the view. """


class SelectableLabel(RecycleDataViewBehavior, TooltipLabel):
    """ Add selection support to the Label """
    index = None
    selected = BooleanProperty(False)

    def refresh_view_attrs(self, rv, index, data):
        """ Catch and handle the view changes """
        self.index = index
        return super(SelectableLabel, self).refresh_view_attrs(
            rv, index, data)

    def on_size(self, instance_label, size: list) -> None:
        super().on_size(instance_label, size)
        if self.parent:
            self.width = self.parent.width

    def on_touch_down(self, touch):
        """ Add selection on touch down """
        if super(SelectableLabel, self).on_touch_down(touch):
            return True
        if self.collide_point(*touch.pos):
            if self.selected:
                self.parent.clear_selection()
            else:
                # Not a fan of the following few lines, but they work.
                temp = MarkupLabel(text=self.text).markup
                text = "".join(part for part in temp if not part.startswith("["))
                cmdinput = MDApp.get_running_app().textinput
                if not cmdinput.text:
                    input_text = get_input_text_from_response(text, MDApp.get_running_app().last_autofillable_command)
                    if input_text is not None:
                        cmdinput.text = input_text

                Clipboard.copy(text.replace("&amp;", "&").replace("&bl;", "[").replace("&br;", "]"))
                return self.parent.select_with_touch(self.index, touch)

    def apply_selection(self, rv, index, is_selected):
        """ Respond to the selection of items in the view. """
        self.selected = is_selected


class MarkupDropdownTextItem(MDDropdownTextItem):
    def __init__(self):
        super().__init__()
        for child in self.children:
            if child.__class__ == MDLabel:
                child.markup = True
        print(self.text)
    # Currently, this only lets us do markup on text that does not have any icons
    # Create new TextItems as needed


class MarkupDropdown(MDDropdownMenu):
    def on_items(self, instance, value: list) -> None:
        """
        The method sets the class that will be used to create the menu item.
        """

        items = []
        viewclass = "MarkupDropdownTextItem"

        for data in value:
            if "viewclass" not in data:
                if (
                    "leading_icon" not in data
                    and "trailing_icon" not in data
                    and "trailing_text" not in data
                ):
                    viewclass = "MarkupDropdownTextItem"
                elif (
                    "leading_icon" in data
                    and "trailing_icon" not in data
                    and "trailing_text" not in data
                ):
                    viewclass = "MDDropdownLeadingIconItem"
                elif (
                    "leading_icon" not in data
                    and "trailing_icon" in data
                    and "trailing_text" not in data
                ):
                    viewclass = "MDDropdownTrailingIconItem"
                elif (
                    "leading_icon" not in data
                    and "trailing_icon" in data
                    and "trailing_text" in data
                ):
                    viewclass = "MDDropdownTrailingIconTextItem"
                elif (
                    "leading_icon" in data
                    and "trailing_icon" in data
                    and "trailing_text" in data
                ):
                    viewclass = "MDDropdownLeadingTrailingIconTextItem"
                elif (
                    "leading_icon" in data
                    and "trailing_icon" in data
                    and "trailing_text" not in data
                ):
                    viewclass = "MDDropdownLeadingTrailingIconItem"
                elif (
                    "leading_icon" not in data
                    and "trailing_icon" not in data
                    and "trailing_text" in data
                ):
                    viewclass = "MDDropdownTrailingTextItem"
                elif (
                    "leading_icon" in data
                    and "trailing_icon" not in data
                    and "trailing_text" in data
                ):
                    viewclass = "MDDropdownLeadingIconTrailingTextItem"

                data["viewclass"] = viewclass

            if "height" not in data:
                data["height"] = dp(48)

            items.append(data)

        self._items = items
        # Update items in view
        if hasattr(self, "menu"):
            self.menu.data = self._items


class AutocompleteHintInput(MDTextField):
    min_chars = NumericProperty(3)

    def __init__(self, **kwargs):
        super().__init__(**kwargs)

        self.dropdown = MarkupDropdown(caller=self, position="bottom", border_margin=dp(24), width=self.width)
        self.dropdown.bind(on_select=lambda instance, x: setattr(self, 'text', x))
        self.bind(on_text_validate=self.on_message)
        self.bind(width=lambda instance, x: setattr(self.dropdown, "width", x))

    def on_message(self, instance):
        MDApp.get_running_app().commandprocessor("!hint "+instance.text)

    def on_text(self, instance, value):
        if len(value) >= self.min_chars:
            self.dropdown.items.clear()
            ctx: context_type = MDApp.get_running_app().ctx
            if not ctx.game:
                return
            item_names = ctx.item_names._game_store[ctx.game].values()

            def on_press(text):
                split_text = MarkupLabel(text=text).markup
                return self.dropdown.select("".join(text_frag for text_frag in split_text
                                                    if not text_frag.startswith("[")))
            lowered = value.lower()
            for item_name in item_names:
                try:
                    index = item_name.lower().index(lowered)
                except ValueError:
                    pass  # substring not found
                else:
                    text = escape_markup(item_name)
                    text = text[:index] + "[b]" + text[index:index+len(value)]+"[/b]"+text[index+len(value):]
                    self.dropdown.items.append({
                        "text": text,
                        "on_release": lambda: on_press(text),
                        "markup": True
                    })
            if not self.dropdown.parent:
                self.dropdown.open()
        else:
            self.dropdown.dismiss()


status_icons = {
    HintStatus.HINT_NO_PRIORITY: "information",
    HintStatus.HINT_PRIORITY: "exclamation-thick",
    HintStatus.HINT_AVOID: "alert"
}


class HintLabel(RecycleDataViewBehavior, MDBoxLayout):
    selected = BooleanProperty(False)
    striped = BooleanProperty(False)
    index = None
    dropdown: MDDropdownMenu

    def __init__(self):
        super(HintLabel, self).__init__()
        self.receiving_text = ""
        self.item_text = ""
        self.finding_text = ""
        self.location_text = ""
        self.entrance_text = ""
        self.status_text = ""
        self.hint = {}

        ctx = MDApp.get_running_app().ctx
        menu_items = []

        for status in (HintStatus.HINT_NO_PRIORITY, HintStatus.HINT_PRIORITY, HintStatus.HINT_AVOID):
            name = status_names[status]
            status_button = MDDropDownItem(MDDropDownItemText(text=name), size_hint_y=None, height=dp(50))
            status_button.status = status
            menu_items.append({
                "text": name,
                "leading_icon": status_icons[status],
                "on_release": lambda x=status: select(self, x)
            })

        self.dropdown = MDDropdownMenu(caller=self.ids["status"], items=menu_items)

        def select(instance, data):
            ctx.update_hint(self.hint["location"],
                            self.hint["finding_player"],
                            data)

        self.dropdown.bind(on_release=self.dropdown.dismiss)

    def set_height(self, instance, value):
        self.height = max([child.texture_size[1] for child in self.children])

    def refresh_view_attrs(self, rv, index, data):
        self.index = index
        self.striped = data.get("striped", False)
        self.receiving_text = data["receiving"]["text"]
        self.item_text = data["item"]["text"]
        self.finding_text = data["finding"]["text"]
        self.location_text = data["location"]["text"]
        self.entrance_text = data["entrance"]["text"]
        self.status_text = data["status"]["text"]
        self.hint = data["status"]["hint"]
        return super(HintLabel, self).refresh_view_attrs(rv, index, data)

    def on_touch_down(self, touch):
        """ Add selection on touch down """
        if super(HintLabel, self).on_touch_down(touch):
            return True
        if self.index:  # skip header
            if self.collide_point(*touch.pos):
                status_label = self.ids["status"]
                if status_label.collide_point(*touch.pos):
                    if self.hint["status"] == HintStatus.HINT_FOUND:
                        return
                    ctx = MDApp.get_running_app().ctx
                    if ctx.slot_concerns_self(self.hint["receiving_player"]):  # If this player owns this hint
                        # open a dropdown
                        self.dropdown.open()
                elif self.selected:
                    self.parent.clear_selection()
                else:
                    text = "".join((self.receiving_text, "\'s ", self.item_text, " is at ", self.location_text, " in ",
                                    self.finding_text, "\'s World", (" at " + self.entrance_text)
                                    if self.entrance_text != "Vanilla"
                                    else "", ". (", self.status_text.lower(), ")"))
                    temp = MarkupLabel(text).markup
                    text = "".join(
                        part for part in temp if not part.startswith(("[color", "[/color]", "[ref=", "[/ref]")))
                    Clipboard.copy(escape_markup(text).replace("&amp;", "&").replace("&bl;", "[").replace("&br;", "]"))
                    return self.parent.select_with_touch(self.index, touch)
        else:
            parent = self.parent
            parent.clear_selection()
            parent: HintLog = parent.parent
            # find correct column
            for child in self.children:
                if child.collide_point(*touch.pos):
                    key = child.sort_key
                    if key == "status":
                        parent.hint_sorter = lambda element: status_sort_weights[element["status"]["hint"]["status"]]
                    else:
                        parent.hint_sorter = lambda element: (
                            remove_between_brackets.sub("", element[key]["text"]).lower()
                        )
                    if key == parent.sort_key:
                        # second click reverses order
                        parent.reversed = not parent.reversed
                    else:
                        parent.sort_key = key
                        parent.reversed = False
                    MDApp.get_running_app().update_hints()

    def apply_selection(self, rv, index, is_selected):
        """ Respond to the selection of items in the view. """
        if self.index:
            self.selected = is_selected


class ConnectBarTextInput(MDTextField):
    def insert_text(self, substring, from_undo=False):
        s = substring.replace("\n", "").replace("\r", "")
        return super(ConnectBarTextInput, self).insert_text(s, from_undo=from_undo)


def is_command_input(string: str) -> bool:
    return len(string) > 0 and string[0] in "/!"


class CommandPromptTextInput(MDTextField):
    MAXIMUM_HISTORY_MESSAGES = 50

    def __init__(self, **kwargs) -> None:
        super().__init__(**kwargs)
        self._command_history_index = -1
        self._command_history: typing.Deque[str] = deque(maxlen=CommandPromptTextInput.MAXIMUM_HISTORY_MESSAGES)
    
    def update_history(self, new_entry: str) -> None:
        self._command_history_index = -1
        if is_command_input(new_entry):
            self._command_history.appendleft(new_entry)

    def keyboard_on_key_down(
        self,
        window,
        keycode: typing.Tuple[int, str],
        text: typing.Optional[str],
        modifiers: typing.List[str]
    ) -> bool:
        """
        :param window: The kivy window object
        :param keycode: A tuple of (keycode, keyname). Keynames are always lowercase
        :param text: The text printed by this key, not accounting for modifiers, or `None` if no text.
                     Seems to pretty naively interpret the keycode as unicode, so numlock can return odd characters.
        :param modifiers: A list of string modifiers, like `ctrl` or `numlock`
        """
        if keycode[1] == 'up':
            self._change_to_history_text_if_available(self._command_history_index + 1)
            return True
        if keycode[1] == 'down':
            self._change_to_history_text_if_available(self._command_history_index - 1)
            return True
        return super().keyboard_on_key_down(window, keycode, text, modifiers)
    
    def _change_to_history_text_if_available(self, new_index: int) -> None:
        if new_index < -1:
            return
        if new_index >= len(self._command_history):
            return
        self._command_history_index = new_index
        if new_index == -1:
            self.text = ""
            return
        self.text = self._command_history[self._command_history_index]


class MessageBox(Popup):
    class MessageBoxLabel(MDLabel):
        def __init__(self, **kwargs):
            super().__init__(**kwargs)
            self._label.refresh()
            self.size = self._label.texture.size
            if self.width + 50 > Window.width:
                self.text_size[0] = Window.width - 50
                self._label.refresh()
                self.size = self._label.texture.size

    def __init__(self, title, text, error=False, **kwargs):
        label = MessageBox.MessageBoxLabel(text=text)
        separator_color = [217 / 255, 129 / 255, 122 / 255, 1.] if error else [47 / 255., 167 / 255., 212 / 255, 1.]
        super().__init__(title=title, content=label, size_hint=(None, None), width=max(100, int(label.width) + 40),
                         separator_color=separator_color, **kwargs)
        self.height += max(0, label.height - 18)


class ClientTabs(MDTabsPrimary):
    carousel: MDTabsCarousel
    lock_swiping = True

    def __init__(self, *args, **kwargs):
        self.carousel = MDTabsCarousel(lock_swiping=True)
        super().__init__(*args, MDDivider(size_hint_y=None, height=dp(4)), self.carousel, **kwargs)
        self.size_hint_y = 1

    def remove_tab(self, tab, content=None):
        if content is None:
            content = tab.content
        self.ids.container.remove_widget(tab)
        self.carousel.remove_widget(content)
        self.on_size(self, self.size)


class GameManager(ThemedApp):
    logging_pairs = [
        ("Client", "Archipelago"),
    ]
    base_title: str = "Archipelago Client"
    last_autofillable_command: str

    main_area_container: MDGridLayout
    """ subclasses can add more columns beside the tabs """

    def __init__(self, ctx: context_type):
        self.title = self.base_title
        self.ctx = ctx
        self.commandprocessor = ctx.command_processor(ctx)
        self.icon = r"data/icon.png"
        self.json_to_kivy_parser = KivyJSONtoTextParser(ctx)
        self.log_panels: typing.Dict[str, Widget] = {}

        # keep track of last used command to autofill on click
        self.last_autofillable_command = "hint"
        autofillable_commands = ("hint_location", "hint", "getitem")
        original_say = ctx.on_user_say

        def intercept_say(text):
            text = original_say(text)
            if text:
                for command in autofillable_commands:
                    if text.startswith("!" + command):
                        self.last_autofillable_command = command
                        break
            return text

        ctx.on_user_say = intercept_say

        super(GameManager, self).__init__()

    @property
    def tab_count(self):
        if hasattr(self, "tabs"):
            return max(1, len(self.tabs.tab_list))
        return 1

    def on_start(self):
        def on_start(*args):
            self.root.md_bg_color = self.theme_cls.backgroundColor
        super().on_start()
        Clock.schedule_once(on_start)

    def build(self) -> Layout:
        self.set_colors()
        self.container = ContainerLayout()

        self.grid = MainLayout()
        self.grid.cols = 1
        self.connect_layout = MDBoxLayout(orientation="horizontal", size_hint_y=None, height=dp(70),
                                          spacing=5, padding=(5, 10))
        # top part
        server_label = ServerLabel(halign="center")
        self.connect_layout.add_widget(server_label)
        self.server_connect_bar = ConnectBarTextInput(text=self.ctx.suggested_address or "archipelago.gg:",
                                                      size_hint_y=None, role="medium",
                                                      height=dp(70), multiline=False, write_tab=False)

        def connect_bar_validate(sender):
            if not self.ctx.server:
                self.connect_button_action(sender)

        self.server_connect_bar.bind(on_text_validate=connect_bar_validate)
        self.connect_layout.add_widget(self.server_connect_bar)
        self.server_connect_button = MDButton(MDButtonText(text="Connect"), style="filled", size=(dp(100), dp(70)),
                                              size_hint_x=None, size_hint_y=None, radius=5, pos_hint={"center_y": 0.55})
        self.server_connect_button.bind(on_press=self.connect_button_action)
        self.server_connect_button.height = self.server_connect_bar.height
        self.connect_layout.add_widget(self.server_connect_button)
        self.grid.add_widget(self.connect_layout)
        self.progressbar = MDLinearProgressIndicator(size_hint_y=None, height=3)
        self.grid.add_widget(self.progressbar)

        # middle part
        self.tabs = ClientTabs()
        self.tabs.add_widget(MDTabsItem(MDTabsItemText(text="All" if len(self.logging_pairs) > 1 else "Archipelago")))
        self.log_panels["All"] = self.tabs.default_tab_content = UILog(*(logging.getLogger(logger_name)
                                                                             for logger_name, name in
                                                                             self.logging_pairs))
        self.tabs.carousel.add_widget(self.tabs.default_tab_content)

        for logger_name, display_name in self.logging_pairs:
            bridge_logger = logging.getLogger(logger_name)
            self.log_panels[display_name] = UILog(bridge_logger)
            if len(self.logging_pairs) > 1:
                panel = MDTabsItem(MDTabsItemText(text=display_name))
                panel.content = self.log_panels[display_name]
                # show Archipelago tab if other logging is present
                self.tabs.carousel.add_widget(panel.content)
                self.tabs.add_widget(panel)

        hint_panel = self.add_client_tab("Hints", HintLayout())
        self.hint_log = HintLog(self.json_to_kivy_parser)
        self.log_panels["Hints"] = hint_panel.content
        hint_panel.content.add_widget(self.hint_log)

        self.main_area_container = MDGridLayout(size_hint_y=1, rows=1)
        self.main_area_container.add_widget(self.tabs)

        self.grid.add_widget(self.main_area_container)

        # bottom part
        bottom_layout = MDBoxLayout(orientation="horizontal", size_hint_y=None, height=dp(70), spacing=5, padding=(5, 10))
        info_button = MDButton(MDButtonText(text="Command:"), radius=5, style="filled", size=(dp(100), dp(70)),
                               size_hint_x=None, size_hint_y=None, pos_hint={"center_y": 0.575})
        info_button.bind(on_release=self.command_button_action)
        bottom_layout.add_widget(info_button)
        self.textinput = CommandPromptTextInput(size_hint_y=None, height=dp(30), multiline=False, write_tab=False)
        self.textinput.bind(on_text_validate=self.on_message)
        info_button.height = self.textinput.height
        self.textinput.text_validate_unfocus = False
        bottom_layout.add_widget(self.textinput)
        self.grid.add_widget(bottom_layout)
        self.commandprocessor("/help")
        Clock.schedule_interval(self.update_texts, 1 / 30)
        self.container.add_widget(self.grid)

        # If the address contains a port, select it; otherwise, select the host.
        s = self.server_connect_bar.text
        host_start = s.find("@") + 1
        ipv6_end = s.find("]", host_start) + 1
        port_start = s.find(":", ipv6_end if ipv6_end > 0 else host_start) + 1
        self.server_connect_bar.focus = True
        self.server_connect_bar.select_text(port_start if port_start > 0 else host_start, len(s))

        return self.container

    def add_client_tab(self, title: str, content: Widget) -> Widget:
        """Adds a new tab to the client window with a given title, and provides a given Widget as its content.
         Returns the new tab widget, with the provided content being placed on the tab as content."""
        new_tab = MDTabsItem(MDTabsItemText(text=title))
        new_tab.content = content
        self.tabs.add_widget(new_tab)
        self.tabs.carousel.add_widget(new_tab.content)
        return new_tab

    def update_texts(self, dt):
        for slide in self.tabs.carousel.slides:
            if hasattr(slide, "fix_heights"):
                slide.fix_heights()  # TODO: remove this when Kivy fixes this upstream
        if self.ctx.server:
            self.title = self.base_title + " " + Utils.__version__ + \
                         f" | Connected to: {self.ctx.server_address} " \
                         f"{'.'.join(str(e) for e in self.ctx.server_version)}"
            self.server_connect_button._button_text.text = "Disconnect"
            self.server_connect_bar.readonly = True
            self.progressbar.max = len(self.ctx.checked_locations) + len(self.ctx.missing_locations)
            self.progressbar.value = len(self.ctx.checked_locations)
        else:
            self.server_connect_button._button_text.text = "Connect"
            self.server_connect_bar.readonly = False
            self.title = self.base_title + " " + Utils.__version__
            self.progressbar.value = 0

    def command_button_action(self, button):
        if self.ctx.server:
            logging.getLogger("Client").info("/help for client commands and !help for server commands.")
        else:
            logging.getLogger("Client").info("/help for client commands and once you are connected, "
                                             "!help for server commands.")

    def connect_button_action(self, button):
        self.ctx.username = None
        self.ctx.password = None
        if self.ctx.server:
            async_start(self.ctx.disconnect())
        else:
            async_start(self.ctx.connect(self.server_connect_bar.text.replace("/connect ", "")))

    def on_stop(self):
        # "kill" input tasks
        for x in range(self.ctx.input_requests):
            self.ctx.input_queue.put_nowait("")
        self.ctx.input_requests = 0

        self.ctx.exit_event.set()

    def on_message(self, textinput: CommandPromptTextInput):
        try:
            input_text = textinput.text.strip()
            textinput.text = ""
            textinput.update_history(input_text)

            if self.ctx.input_requests > 0:
                self.ctx.input_requests -= 1
                self.ctx.input_queue.put_nowait(input_text)
            elif is_command_input(input_text):
                self.ctx.on_ui_command(input_text)
                self.commandprocessor(input_text)
            elif input_text:
                self.commandprocessor(input_text)

        except Exception as e:
            logging.getLogger("Client").exception(e)

    def print_json(self, data: typing.List[JSONMessagePart]):
        text = self.json_to_kivy_parser(data)
        self.log_panels["Archipelago"].on_message_markup(text)
        self.log_panels["All"].on_message_markup(text)

    def focus_textinput(self):
        if hasattr(self, "textinput"):
            self.textinput.focus = True

    def update_address_bar(self, text: str):
        if hasattr(self, "server_connect_bar"):
            self.server_connect_bar.text = text
        else:
            logging.getLogger("Client").info("Could not update address bar as the GUI is not yet initialized.")

    def enable_energy_link(self):
        if not hasattr(self, "energy_link_label"):
            self.energy_link_label = MDLabel(text="Energy Link: Standby",
                                           size_hint_x=None, width=150, halign="center")
            self.connect_layout.add_widget(self.energy_link_label)

    def set_new_energy_link_value(self):
        if hasattr(self, "energy_link_label"):
            self.energy_link_label.text = f"EL: {Utils.format_SI_prefix(self.ctx.current_energy_link_value)}J"

    def update_hints(self):
        hints = self.ctx.stored_data.get(f"_read_hints_{self.ctx.team}_{self.ctx.slot}", [])
        self.hint_log.refresh_hints(hints)

    # default F1 keybind, opens a settings menu, that seems to break the layout engine once closed
    def open_settings(self, *largs):
        pass


class LogtoUI(logging.Handler):
    def __init__(self, on_log):
        super(LogtoUI, self).__init__(logging.INFO)
        self.on_log = on_log

    @staticmethod
    def format_compact(record: logging.LogRecord) -> str:
        if isinstance(record.msg, Exception):
            return str(record.msg)
        return (f"{record.exc_info[1]}\n" if record.exc_info else "") + str(record.msg).split("\n")[0]

    def handle(self, record: logging.LogRecord) -> None:
        if getattr(record, "skip_gui", False):
            pass  # skip output
        elif getattr(record, "compact_gui", False):
            self.on_log(self.format_compact(record))
        else:
            self.on_log(self.format(record))


class UILog(MDRecycleView):
    messages: typing.ClassVar[int]  # comes from kv file
    adaptive_height = True

    def __init__(self, *loggers_to_handle, **kwargs):
        super(UILog, self).__init__(**kwargs)
        self.data = []
        for logger in loggers_to_handle:
            logger.addHandler(LogtoUI(self.on_log))

    def on_log(self, record: str) -> None:
        self.data.append({"text": escape_markup(record)})
        self.clean_old()

    def on_message_markup(self, text):
        self.data.append({"text": text})
        self.clean_old()

    def clean_old(self):
        if len(self.data) > self.messages:
            self.data.pop(0)

    def fix_heights(self):
        """Workaround fix for divergent texture and layout heights"""
        for element in self.children[0].children:
            if element.height != element.texture_size[1]:
                element.height = element.texture_size[1]


class HintLayout(MDBoxLayout):
    orientation = "vertical"

    def __init__(self, *args, **kwargs):
        super().__init__(*args, **kwargs)
        boxlayout = MDBoxLayout(orientation="horizontal", size_hint_y=None, height=dp(55))
        boxlayout.add_widget(MDLabel(text="New Hint:", size_hint_x=None, size_hint_y=None, height=dp(55)))
        boxlayout.add_widget(AutocompleteHintInput())
        self.add_widget(boxlayout)

    def fix_heights(self):
        for child in self.children:
            fix_func = getattr(child, "fix_heights", None)
            if fix_func:
                fix_func()

        
status_names: typing.Dict[HintStatus, str] = {
    HintStatus.HINT_FOUND: "Found",
    HintStatus.HINT_UNSPECIFIED: "Unspecified",
    HintStatus.HINT_NO_PRIORITY: "No Priority",
    HintStatus.HINT_AVOID: "Avoid",
    HintStatus.HINT_PRIORITY: "Priority",
}
status_colors: typing.Dict[HintStatus, str] = {
    HintStatus.HINT_FOUND: "green",
    HintStatus.HINT_UNSPECIFIED: "white",
    HintStatus.HINT_NO_PRIORITY: "cyan",
    HintStatus.HINT_AVOID: "salmon",
    HintStatus.HINT_PRIORITY: "plum",
}
status_sort_weights: dict[HintStatus, int] = {
    HintStatus.HINT_FOUND: 0,
    HintStatus.HINT_UNSPECIFIED: 1,
    HintStatus.HINT_NO_PRIORITY: 2,
    HintStatus.HINT_AVOID: 3,
    HintStatus.HINT_PRIORITY: 4,
}

class HintLog(MDRecycleView):
    header = {
        "receiving": {"text": "[u]Receiving Player[/u]"},
        "item": {"text": "[u]Item[/u]"},
        "finding": {"text": "[u]Finding Player[/u]"},
        "location": {"text": "[u]Location[/u]"},
        "entrance": {"text": "[u]Entrance[/u]"},
        "status": {"text": "[u]Status[/u]",
                   "hint": {"receiving_player": -1, "location": -1, "finding_player": -1, "status": ""}},
        "striped": True,
    }
    data: list[typing.Any]
    sort_key: str = ""
    reversed: bool = True

    def __init__(self, parser):
        super(HintLog, self).__init__()
        self.data = [self.header]
        self.parser = parser

    def refresh_hints(self, hints):
        if not hints:  # Fix the scrolling looking visually wrong in some edge cases
            self.scroll_y = 1.0
        data = []
        ctx = MDApp.get_running_app().ctx
        for hint in hints:
            if not hint.get("status"): # Allows connecting to old servers
                hint["status"] = HintStatus.HINT_FOUND if hint["found"] else HintStatus.HINT_UNSPECIFIED
            hint_status_node = self.parser.handle_node({"type": "color",
                                                        "color": status_colors.get(hint["status"], "red"),
                                                        "text": status_names.get(hint["status"], "Unknown")})
            if hint["status"] != HintStatus.HINT_FOUND and ctx.slot_concerns_self(hint["receiving_player"]):
                hint_status_node = f"[u]{hint_status_node}[/u]"
            data.append({
                "receiving": {"text": self.parser.handle_node({"type": "player_id", "text": hint["receiving_player"]})},
                "item": {"text": self.parser.handle_node({
                    "type": "item_id",
                    "text": hint["item"],
                    "flags": hint["item_flags"],
                    "player": hint["receiving_player"],
                })},
                "finding": {"text": self.parser.handle_node({"type": "player_id", "text": hint["finding_player"]})},
                "location": {"text": self.parser.handle_node({
                    "type": "location_id",
                    "text": hint["location"],
                    "player": hint["finding_player"],
                })},
                "entrance": {"text": self.parser.handle_node({"type": "color" if hint["entrance"] else "text",
                                                              "color": "blue", "text": hint["entrance"]
                                                              if hint["entrance"] else "Vanilla"})},
                "status": {
                    "text": hint_status_node,
                    "hint": hint,
                },
            })

        data.sort(key=self.hint_sorter, reverse=self.reversed)
        for i in range(0, len(data), 2):
            data[i]["striped"] = True
        data.insert(0, self.header)
        self.data = data

    @staticmethod
    def hint_sorter(element: dict) -> str:
        return element["status"]["hint"]["status"]  # By status by default

    def fix_heights(self):
        """Workaround fix for divergent texture and layout heights"""
        for element in self.children[0].children:
            max_height = max(child.texture_size[1] for child in element.children)
            element.height = max_height


class ApAsyncImage(AsyncImage):
    def is_uri(self, filename: str) -> bool:
        if filename.startswith("ap:"):
            return True
        else:
            return super().is_uri(filename)


class ImageLoaderPkgutil(ImageLoaderBase):
    def load(self, filename: str) -> typing.List[ImageData]:
        # take off the "ap:" prefix
        module, path = filename[3:].split("/", 1)
        data = pkgutil.get_data(module, path)
        return self._bytes_to_data(data)

    @staticmethod
    def _bytes_to_data(data: typing.Union[bytes, bytearray]) -> typing.List[ImageData]:
        loader = next(loader for loader in ImageLoader.loaders if loader.can_load_memory())
        return loader.load(loader, io.BytesIO(data))


# grab the default loader method so we can override it but use it as a fallback
_original_image_loader_load = ImageLoader.load


def load_override(filename: str, default_load=_original_image_loader_load, **kwargs):
    if filename.startswith("ap:"):
        return ImageLoaderPkgutil(filename)
    else:
        return default_load(filename, **kwargs)


ImageLoader.load = load_override


class E(ExceptionHandler):
    logger = logging.getLogger("Client")

    def handle_exception(self, inst):
        self.logger.exception("Uncaught Exception:", exc_info=inst)
        return ExceptionManager.PASS


class KivyJSONtoTextParser(JSONtoTextParser):
    # dummy class to absorb kvlang definitions
    class TextColors(Widget):
        pass

    def __init__(self, *args, **kwargs):
        # we grab the color definitions from the .kv file, then overwrite the JSONtoTextParser default entries
        colors = self.TextColors()
        color_codes = self.color_codes.copy()
        for name, code in color_codes.items():
            color_codes[name] = getattr(colors, name, code)
        self.color_codes = color_codes
        super().__init__(*args, **kwargs)

    def __call__(self, *args, **kwargs):
        self.ref_count = 0
        return super(KivyJSONtoTextParser, self).__call__(*args, **kwargs)

    def _handle_item_name(self, node: JSONMessagePart):
        flags = node.get("flags", 0)
        item_types = []
        if flags & 0b001:  # advancement
            item_types.append("progression")
        if flags & 0b010:  # useful
            item_types.append("useful")
        if flags & 0b100:  # trap
            item_types.append("trap")
        if not item_types:
            item_types.append("normal")

        node.setdefault("refs", []).append("Item Class: " + ", ".join(item_types))
        return super(KivyJSONtoTextParser, self)._handle_item_name(node)

    def _handle_player_id(self, node: JSONMessagePart):
        player = int(node["text"])
        slot_info = self.ctx.slot_info.get(player, None)
        if slot_info:
            text = f"Game: {slot_info.game}<br>" \
                   f"Type: {SlotType(slot_info.type).name}"
            if slot_info.group_members:
                text += f"<br>Members:<br> " + "<br> ".join(
                    escape_markup(self.ctx.player_names[player])
                    for player in slot_info.group_members
                )
            node.setdefault("refs", []).append(text)
        return super(KivyJSONtoTextParser, self)._handle_player_id(node)

    def _handle_color(self, node: JSONMessagePart):
        colors = node["color"].split(";")
        node["text"] = escape_markup(node["text"])
        for color in colors:
            color_code = self.color_codes.get(color, None)
            if color_code:
                node["text"] = f"[color={color_code}]{node['text']}[/color]"
                return self._handle_text(node)
        return self._handle_text(node)

    def _handle_text(self, node: JSONMessagePart):
        # All other text goes through _handle_color, and we don't want to escape markup twice,
        # or mess up text that already has intentional markup applied to it
        if node.get("type", "text") == "text":
            node["text"] = escape_markup(node["text"])
        for ref in node.get("refs", []):
            node["text"] = f"[ref={self.ref_count}|{ref}]{node['text']}[/ref]"
            self.ref_count += 1
        return super(KivyJSONtoTextParser, self)._handle_text(node)


ExceptionManager.add_handler(E())

Builder.load_file(Utils.local_path("data", "client.kv"))
user_file = Utils.user_path("data", "user.kv")
if os.path.exists(user_file):
    logging.info("Loading user.kv into builder.")
    Builder.load_file(user_file)<|MERGE_RESOLUTION|>--- conflicted
+++ resolved
@@ -213,31 +213,7 @@
     pass
 
 
-<<<<<<< HEAD
-class PassBox(BoxLayout):
-    def on_touch_down(self, touch):
-        super().on_touch_down(touch)
-
-
-class ScrollBox(ScrollView):
-    layout: BoxLayout
-
-    def __init__(self, *args, **kwargs):
-        super().__init__(*args, **kwargs)
-        self.layout = PassBox(size_hint_y=None)
-        self.layout.bind(minimum_height=self.layout.setter("height"))
-        self.add_widget(self.layout)
-        self.effect_cls = ScrollEffect
-        self.bar_width = dp(12)
-        self.scroll_type = ["content", "bars"]
-
-    def on_touch_down(self, touch):
-        super().on_touch_down(touch)
-
-class HovererableLabel(HoverBehavior, Label):
-=======
 class HovererableLabel(HoverBehavior, MDLabel):
->>>>>>> a6ad4a82
     pass
 
 
