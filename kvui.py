import math
import os
import logging
import sys
import typing
import re
import io
import pkgutil
from collections import deque
assert "kivy" not in sys.modules, "kvui should be imported before kivy for frozen compatibility"

if sys.platform == "win32":
    import ctypes

    # kivy 2.2.0 introduced DPI awareness on Windows, but it makes the UI enter an infinitely recursive re-layout
    # by setting the application to not DPI Aware, Windows handles scaling the entire window on its own, ignoring kivy's
    ctypes.windll.shcore.SetProcessDpiAwareness(0)

os.environ["KIVY_NO_CONSOLELOG"] = "1"
os.environ["KIVY_NO_FILELOG"] = "1"
os.environ["KIVY_NO_ARGS"] = "1"
os.environ["KIVY_LOG_ENABLE"] = "0"

import Utils

if Utils.is_frozen():
    os.environ["KIVY_DATA_DIR"] = Utils.local_path("data")

import platformdirs
os.environ["KIVY_HOME"] = os.path.join(platformdirs.user_config_dir("Archipelago", False), "kivy")
os.makedirs(os.environ["KIVY_HOME"], exist_ok=True)

from kivy.config import Config

Config.set("input", "mouse", "mouse,disable_multitouch")
Config.set("kivy", "exit_on_escape", "0")
Config.set("graphics", "multisamples", "0")  # multisamples crash old intel drivers
from kivymd.uix.divider import MDDivider
from kivy.core.window import Window
from kivy.core.clipboard import Clipboard
from kivy.core.text.markup import MarkupLabel
from kivy.core.image import ImageLoader, ImageLoaderBase, ImageData
from kivy.base import ExceptionHandler, ExceptionManager
from kivy.clock import Clock
from kivy.factory import Factory
from kivy.properties import BooleanProperty, ObjectProperty, NumericProperty, StringProperty
from kivy.metrics import dp, sp
from kivy.uix.widget import Widget
from kivy.uix.layout import Layout
from kivy.utils import escape_markup
from kivy.lang import Builder
from kivy.uix.recycleview.views import RecycleDataViewBehavior
from kivy.uix.behaviors import FocusBehavior, ToggleButtonBehavior
from kivy.uix.recycleboxlayout import RecycleBoxLayout
from kivy.uix.recycleview.layout import LayoutSelectionBehavior
from kivy.animation import Animation
from kivy.uix.popup import Popup
from kivy.uix.image import AsyncImage
from kivymd.app import MDApp
from kivymd.uix.dialog import MDDialog, MDDialogHeadlineText, MDDialogSupportingText, MDDialogButtonContainer
from kivymd.uix.gridlayout import MDGridLayout
from kivymd.uix.floatlayout import MDFloatLayout
from kivymd.uix.boxlayout import MDBoxLayout
from kivymd.uix.tab.tab import MDTabsSecondary, MDTabsItem, MDTabsItemText, MDTabsCarousel
from kivymd.uix.menu import MDDropdownMenu
from kivymd.uix.menu.menu import MDDropdownTextItem
from kivymd.uix.dropdownitem import MDDropDownItem, MDDropDownItemText
from kivymd.uix.button import MDButton, MDButtonText, MDButtonIcon, MDIconButton
from kivymd.uix.label import MDLabel, MDIcon
from kivymd.uix.recycleview import MDRecycleView
from kivymd.uix.textfield.textfield import MDTextField
from kivymd.uix.progressindicator import MDLinearProgressIndicator
from kivymd.uix.scrollview import MDScrollView
from kivymd.uix.tooltip import MDTooltip, MDTooltipPlain

fade_in_animation = Animation(opacity=0, duration=0) + Animation(opacity=1, duration=0.25)

from NetUtils import JSONtoTextParser, JSONMessagePart, SlotType, HintStatus
from Utils import async_start, get_input_text_from_response

if typing.TYPE_CHECKING:
    import CommonClient

    context_type = CommonClient.CommonContext
else:
    context_type = object

remove_between_brackets = re.compile(r"\[.*?]")


class ThemedApp(MDApp):
    def set_colors(self):
        text_colors = KivyJSONtoTextParser.TextColors()
        self.theme_cls.theme_style = text_colors.theme_style
        self.theme_cls.primary_palette = text_colors.primary_palette
        self.theme_cls.dynamic_scheme_name = text_colors.dynamic_scheme_name
        self.theme_cls.dynamic_scheme_contrast = text_colors.dynamic_scheme_contrast


class ImageIcon(MDButtonIcon, AsyncImage):
    def __init__(self, *args, **kwargs):
        super().__init__(args, kwargs)
        self.image = ApAsyncImage(**kwargs)
        self.add_widget(self.image)

    def add_widget(self, widget, index=0, canvas=None):
        return super(MDIcon, self).add_widget(widget)


class ImageButton(MDIconButton):
    def __init__(self, **kwargs):
        image_args = dict()
        for kwarg in ("fit_mode", "image_size", "color", "source", "texture"):
            val = kwargs.pop(kwarg, "None")
            if val != "None":
                image_args[kwarg.replace("image_", "")] = val
        super().__init__()
        self.image = ApAsyncImage(**image_args)

        def set_center(button, center):
            self.image.center_x = self.center_x
            self.image.center_y = self.center_y

        self.bind(center=set_center)
        self.add_widget(self.image)

    def add_widget(self, widget, index=0, canvas=None):
        return super(MDIcon, self).add_widget(widget)


class ScrollBox(MDScrollView):
    layout: MDBoxLayout = ObjectProperty(None)

    def __init__(self, *args, **kwargs):
        super().__init__(*args, **kwargs)


# thanks kivymd
class ToggleButton(MDButton, ToggleButtonBehavior):
    def __init__(self, *args, **kwargs):
        super(ToggleButton, self).__init__(*args, **kwargs)
        self.bind(state=self._update_bg)

    def _update_bg(self, _, state: str):
        if self.disabled:
            return
        if self.theme_bg_color == "Primary":
            self.theme_bg_color = "Custom"

        if state == "down":
            self.md_bg_color = self.theme_cls.primaryColor
            for child in self.children:
                if child.theme_text_color == "Primary":
                    child.theme_text_color = "Custom"
                if child.theme_icon_color == "Primary":
                    child.theme_icon_color = "Custom"
                child.text_color = self.theme_cls.onPrimaryColor
                child.icon_color = self.theme_cls.onPrimaryColor
        else:
            self.md_bg_color = self.theme_cls.surfaceContainerLowestColor
            for child in self.children:
                if child.theme_text_color == "Primary":
                    child.theme_text_color = "Custom"
                if child.theme_icon_color == "Primary":
                    child.theme_icon_color = "Custom"
                child.text_color = self.theme_cls.primaryColor
                child.icon_color = self.theme_cls.primaryColor


# thanks kivymd
class ResizableTextField(MDTextField):
    """
    Resizable MDTextField that manually overrides the builtin sizing.

    Note that in order to use this, the sizing must be specified from within a .kv rule.
    """
    def __init__(self, *args, **kwargs):
        # cursed rules override
        rules = Builder.match(self)
        textfield = next((rule for rule in rules if rule.name == f"<MDTextField>"), None)
        if textfield:
            subclasses = rules[rules.index(textfield) + 1:]
            for subclass in subclasses:
                height_rule = subclass.properties.get("height", None)
                if height_rule:
                    height_rule.ignore_prev = True
        super().__init__(args, kwargs)


def on_release(self: MDButton, *args):
    super(MDButton, self).on_release(args)
    self.on_leave()

MDButton.on_release = on_release

# I was surprised to find this didn't already exist in kivy :(
class HoverBehavior(object):
    """originally from https://stackoverflow.com/a/605348110"""
    hovered = BooleanProperty(False)
    border_point = ObjectProperty(None)

    def __init__(self, **kwargs):
        self.register_event_type("on_enter")
        self.register_event_type("on_leave")
        Window.bind(mouse_pos=self.on_mouse_pos)
        Window.bind(on_cursor_leave=self.on_cursor_leave)
        super(HoverBehavior, self).__init__(**kwargs)

    def on_mouse_pos(self, window, pos):
        if not self.get_root_window():
            return  # Abort if not displayed

        # to_widget translates window pos to within widget pos
        inside = self.collide_point(*self.to_widget(*pos))
        if self.hovered == inside:
            return  # We have already done what was needed
        self.border_point = pos
        self.hovered = inside

        if inside:
            self.dispatch("on_enter")
        else:
            self.dispatch("on_leave")

    def on_cursor_leave(self, *args):
        # if the mouse left the window, it is obviously no longer inside the hover label.
        self.hovered = BooleanProperty(False)
        self.border_point = ObjectProperty(None)
        self.dispatch("on_leave")


Factory.register("HoverBehavior", HoverBehavior)


class ToolTip(MDTooltipPlain):
    pass


class ServerToolTip(ToolTip):
    pass


class HovererableLabel(HoverBehavior, MDLabel):
    pass


class TooltipLabel(HovererableLabel, MDTooltip):
    tooltip_display_delay = 0.1

    def create_tooltip(self, text, x, y):
        text = text.replace("<br>", "\n").replace("&amp;", "&").replace("&bl;", "[").replace("&br;", "]")
        # position float layout
        center_x, center_y = self.to_window(self.center_x, self.center_y)
        self.shift_y = y - center_y
        shift_x = center_x - x
        if shift_x > 0:
            self.shift_left = shift_x
        else:
            self.shift_right = shift_x

        if self._tooltip:
            # update
            self._tooltip.text = text
        else:
            self._tooltip = ToolTip(text=text, pos_hint={})
            self.display_tooltip()

    def on_mouse_pos(self, window, pos):
        if not self.get_root_window():
            return  # Abort if not displayed
        super().on_mouse_pos(window, pos)
        if self.refs and self.hovered:

            tx, ty = self.to_widget(*pos, relative=True)
            # Why TF is Y flipped *within* the texture?
            ty = self.texture_size[1] - ty
            hit = False
            for uid, zones in self.refs.items():
                for zone in zones:
                    x, y, w, h = zone
                    if x <= tx <= w and y <= ty <= h:
                        self.create_tooltip(uid.split("|", 1)[1], *pos)
                        hit = True
                        break
            if not hit:
                self.remove_tooltip()

    def on_enter(self):
        pass

    def on_leave(self):
        self.remove_tooltip()
        self._tooltip = None


class ServerLabel(HoverBehavior, MDTooltip, MDBoxLayout):
    tooltip_display_delay = 0.1
    text: str = StringProperty("Server:")

    def __init__(self, *args, **kwargs):
        super().__init__(*args, **kwargs)
        self.add_widget(MDIcon(icon="information", font_size=sp(15)))
        self.add_widget(TooltipLabel(text=self.text, pos_hint={"center_x": 0.5, "center_y": 0.5},
                                     font_size=sp(15)))
        self._tooltip = ServerToolTip(text="Test")

    def on_enter(self):
        self._tooltip.text = self.get_text()
        self.display_tooltip()

    def on_leave(self):
        self.animation_tooltip_dismiss()

    @property
    def ctx(self) -> context_type:
        return MDApp.get_running_app().ctx

    def get_text(self):
        if self.ctx.server:
            ctx = self.ctx
            text = f"Connected to: {ctx.server_address}."
            if ctx.slot is not None:
                text += f"\nYou are Slot Number {ctx.slot} in Team Number {ctx.team}, " \
                        f"named {ctx.player_names[ctx.slot]}."
                if ctx.items_received:
                    text += f"\nYou have received {len(ctx.items_received)} items. " \
                            f"You can list them in order with /received."
                if ctx.total_locations:
                    text += f"\nYou have checked {len(ctx.checked_locations)} " \
                            f"out of {ctx.total_locations} locations. " \
                            f"You can get more info on missing checks with /missing."
                if ctx.permissions:
                    text += "\nPermissions:"
                    for permission_name, permission_data in ctx.permissions.items():
                        text += f"\n    {permission_name}: {permission_data}"
                if ctx.hint_cost is not None and ctx.total_locations:
                    min_cost = int(ctx.server_version >= (0, 3, 9))
                    text += f"\nA new !hint <itemname> costs {ctx.hint_cost}% of checks made. " \
                            f"For you this means every " \
                            f"{max(min_cost, int(ctx.hint_cost * 0.01 * ctx.total_locations))} " \
                            "location checks." \
                            f"\nYou currently have {ctx.hint_points} points."
                elif ctx.hint_cost == 0:
                    text += "\n!hint is free to use."
                if ctx.stored_data and "_read_race_mode" in ctx.stored_data:
                    text += "\nRace mode is enabled." \
                        if ctx.stored_data["_read_race_mode"] else "\nRace mode is disabled."
            else:
                text += f"\nYou are not authenticated yet."

            return text

        else:
            return "No current server connection. \nPlease connect to an Archipelago server."


class MainLayout(MDGridLayout):
    pass


class ContainerLayout(MDFloatLayout):
    pass


class SelectableRecycleBoxLayout(FocusBehavior, LayoutSelectionBehavior,
                                 RecycleBoxLayout):
    """ Adds selection and focus behaviour to the view. """


class SelectableLabel(RecycleDataViewBehavior, TooltipLabel):
    """ Add selection support to the Label """
    index = None
    selected = BooleanProperty(False)

    def refresh_view_attrs(self, rv, index, data):
        """ Catch and handle the view changes """
        self.index = index
        return super(SelectableLabel, self).refresh_view_attrs(
            rv, index, data)

    def on_size(self, instance_label, size: list) -> None:
        super().on_size(instance_label, size)
        if self.parent:
            self.width = self.parent.width

    def on_touch_down(self, touch):
        """ Add selection on touch down """
        if super(SelectableLabel, self).on_touch_down(touch):
            return True
        if self.collide_point(*touch.pos):
            if self.selected:
                self.parent.clear_selection()
            else:
                # Not a fan of the following few lines, but they work.
                temp = MarkupLabel(text=self.text).markup
                text = "".join(part for part in temp if not part.startswith("["))
                cmdinput = MDApp.get_running_app().textinput
                if not cmdinput.text:
                    input_text = get_input_text_from_response(text, MDApp.get_running_app().last_autofillable_command)
                    if input_text is not None:
                        cmdinput.text = input_text

                Clipboard.copy(text.replace("&amp;", "&").replace("&bl;", "[").replace("&br;", "]"))
                return self.parent.select_with_touch(self.index, touch)

    def apply_selection(self, rv, index, is_selected):
        """ Respond to the selection of items in the view. """
        self.selected = is_selected


class MarkupDropdownTextItem(MDDropdownTextItem):
    def __init__(self):
        super().__init__()
        for child in self.children:
            if child.__class__ == MDLabel:
                child.markup = True
    # Currently, this only lets us do markup on text that does not have any icons
    # Create new TextItems as needed


class MarkupDropdown(MDDropdownMenu):
    def on_items(self, instance, value: list) -> None:
        """
        The method sets the class that will be used to create the menu item.
        """

        items = []
        viewclass = "MarkupDropdownTextItem"

        for data in value:
            if "viewclass" not in data:
                if (
                    "leading_icon" not in data
                    and "trailing_icon" not in data
                    and "trailing_text" not in data
                ):
                    viewclass = "MarkupDropdownTextItem"
                elif (
                    "leading_icon" in data
                    and "trailing_icon" not in data
                    and "trailing_text" not in data
                ):
                    viewclass = "MDDropdownLeadingIconItem"
                elif (
                    "leading_icon" not in data
                    and "trailing_icon" in data
                    and "trailing_text" not in data
                ):
                    viewclass = "MDDropdownTrailingIconItem"
                elif (
                    "leading_icon" not in data
                    and "trailing_icon" in data
                    and "trailing_text" in data
                ):
                    viewclass = "MDDropdownTrailingIconTextItem"
                elif (
                    "leading_icon" in data
                    and "trailing_icon" in data
                    and "trailing_text" in data
                ):
                    viewclass = "MDDropdownLeadingTrailingIconTextItem"
                elif (
                    "leading_icon" in data
                    and "trailing_icon" in data
                    and "trailing_text" not in data
                ):
                    viewclass = "MDDropdownLeadingTrailingIconItem"
                elif (
                    "leading_icon" not in data
                    and "trailing_icon" not in data
                    and "trailing_text" in data
                ):
                    viewclass = "MDDropdownTrailingTextItem"
                elif (
                    "leading_icon" in data
                    and "trailing_icon" not in data
                    and "trailing_text" in data
                ):
                    viewclass = "MDDropdownLeadingIconTrailingTextItem"

                data["viewclass"] = viewclass

            if "height" not in data:
                data["height"] = dp(48)

            items.append(data)

        self._items = items
        # Update items in view
        if hasattr(self, "menu"):
            self.menu.data = self._items


class AutocompleteHintInput(ResizableTextField):
    min_chars = NumericProperty(3)

    def __init__(self, **kwargs):
        super().__init__(**kwargs)

        self.dropdown = MarkupDropdown(caller=self, position="bottom", border_margin=dp(2), width=self.width)
        self.bind(on_text_validate=self.on_message)
        self.bind(width=lambda instance, x: setattr(self.dropdown, "width", x))

    def on_message(self, instance):
        MDApp.get_running_app().commandprocessor("!hint "+instance.text)

    def on_text(self, instance, value):
        if len(value) >= self.min_chars:
            self.dropdown.items.clear()
            ctx: context_type = MDApp.get_running_app().ctx
            if not ctx.game:
                return
            item_names = ctx.item_names._game_store[ctx.game].values()

            def on_press(text):
                split_text = MarkupLabel(text=text).markup
                self.set_text(self, "".join(text_frag for text_frag in split_text
                                            if not text_frag.startswith("[")))
                self.dropdown.dismiss()
                self.focus = True

            lowered = value.lower()
            for item_name in item_names:
                try:
                    index = item_name.lower().index(lowered)
                except ValueError:
                    pass  # substring not found
                else:
                    text = escape_markup(item_name)
                    text = text[:index] + "[b]" + text[index:index+len(value)]+"[/b]"+text[index+len(value):]
                    self.dropdown.items.append({
                        "text": text,
                        "on_release": lambda txt=text: on_press(txt),
                        "markup": True
                    })
            if not self.dropdown.parent:
                self.dropdown.open()
        else:
            self.dropdown.dismiss()


status_icons = {
    HintStatus.HINT_NO_PRIORITY: "information",
    HintStatus.HINT_PRIORITY: "exclamation-thick",
    HintStatus.HINT_AVOID: "alert"
}


class HintLabel(RecycleDataViewBehavior, MDBoxLayout):
    selected = BooleanProperty(False)
    striped = BooleanProperty(False)
    index = None
    dropdown: MDDropdownMenu

    def __init__(self):
        super(HintLabel, self).__init__()
        self.receiving_text = ""
        self.item_text = ""
        self.finding_text = ""
        self.location_text = ""
        self.entrance_text = ""
        self.status_text = ""
        self.hint = {}

        ctx = MDApp.get_running_app().ctx
        menu_items = []

        for status in (HintStatus.HINT_NO_PRIORITY, HintStatus.HINT_PRIORITY, HintStatus.HINT_AVOID):
            name = status_names[status]
            status_button = MDDropDownItem(MDDropDownItemText(text=name), size_hint_y=None, height=dp(50))
            status_button.status = status
            menu_items.append({
                "text": name,
                "leading_icon": status_icons[status],
                "on_release": lambda x=status: select(self, x)
            })

        self.dropdown = MDDropdownMenu(caller=self.ids["status"], items=menu_items)

        def select(instance, data):
            ctx.update_hint(self.hint["location"],
                            self.hint["finding_player"],
                            data)

        self.dropdown.bind(on_release=self.dropdown.dismiss)

    def set_height(self, instance, value):
        self.height = max([child.texture_size[1] for child in self.children])

    def refresh_view_attrs(self, rv, index, data):
        self.index = index
        self.striped = data.get("striped", False)
        self.receiving_text = data["receiving"]["text"]
        self.item_text = data["item"]["text"]
        self.finding_text = data["finding"]["text"]
        self.location_text = data["location"]["text"]
        self.entrance_text = data["entrance"]["text"]
        self.status_text = data["status"]["text"]
        self.hint = data["status"]["hint"]
        return super(HintLabel, self).refresh_view_attrs(rv, index, data)

    def on_touch_down(self, touch):
        """ Add selection on touch down """
        if super(HintLabel, self).on_touch_down(touch):
            return True
        if self.index:  # skip header
            if self.collide_point(*touch.pos):
                status_label = self.ids["status"]
                if status_label.collide_point(*touch.pos):
                    if self.hint["status"] == HintStatus.HINT_FOUND:
                        return
                    ctx = MDApp.get_running_app().ctx
                    if ctx.slot_concerns_self(self.hint["receiving_player"]):  # If this player owns this hint
                        # open a dropdown
                        self.dropdown.open()
                elif self.selected:
                    self.parent.clear_selection()
                else:
                    text = "".join((self.receiving_text, "\'s ", self.item_text, " is at ", self.location_text, " in ",
                                    self.finding_text, "\'s World", (" at " + self.entrance_text)
                                    if self.entrance_text != "Vanilla"
                                    else "", ". (", self.status_text.lower(), ")"))
                    temp = MarkupLabel(text).markup
                    text = "".join(part for part in temp if not part.startswith("["))
                    Clipboard.copy(escape_markup(text).replace("&amp;", "&").replace("&bl;", "[").replace("&br;", "]"))
                    return self.parent.select_with_touch(self.index, touch)
        else:
            parent = self.parent
            parent.clear_selection()
            parent: HintLog = parent.parent
            # find correct column
            for child in self.children:
                if child.collide_point(*touch.pos):
                    key = child.sort_key
                    if key == "status":
                        parent.hint_sorter = lambda element: status_sort_weights[element["status"]["hint"]["status"]]
                    else:
                        parent.hint_sorter = lambda element: (
                            remove_between_brackets.sub("", element[key]["text"]).lower()
                        )
                    if key == parent.sort_key:
                        # second click reverses order
                        parent.reversed = not parent.reversed
                    else:
                        parent.sort_key = key
                        parent.reversed = False
                    MDApp.get_running_app().update_hints()

    def apply_selection(self, rv, index, is_selected):
        """ Respond to the selection of items in the view. """
        if self.index:
            self.selected = is_selected


class ConnectBarTextInput(ResizableTextField):
    def insert_text(self, substring, from_undo=False):
        s = substring.replace("\n", "").replace("\r", "")
        return super(ConnectBarTextInput, self).insert_text(s, from_undo=from_undo)


def is_command_input(string: str) -> bool:
    return len(string) > 0 and string[0] in "/!"


class CommandPromptTextInput(ResizableTextField):
    MAXIMUM_HISTORY_MESSAGES = 50

    def __init__(self, **kwargs) -> None:
        super().__init__(**kwargs)
        self._command_history_index = -1
        self._command_history: typing.Deque[str] = deque(maxlen=CommandPromptTextInput.MAXIMUM_HISTORY_MESSAGES)

    def update_history(self, new_entry: str) -> None:
        self._command_history_index = -1
        if is_command_input(new_entry):
            self._command_history.appendleft(new_entry)

    def keyboard_on_key_down(
        self,
        window,
        keycode: typing.Tuple[int, str],
        text: typing.Optional[str],
        modifiers: typing.List[str]
    ) -> bool:
        """
        :param window: The kivy window object
        :param keycode: A tuple of (keycode, keyname). Keynames are always lowercase
        :param text: The text printed by this key, not accounting for modifiers, or `None` if no text.
                     Seems to pretty naively interpret the keycode as unicode, so numlock can return odd characters.
        :param modifiers: A list of string modifiers, like `ctrl` or `numlock`
        """
        if keycode[1] == 'up':
            self._change_to_history_text_if_available(self._command_history_index + 1)
            return True
        if keycode[1] == 'down':
            self._change_to_history_text_if_available(self._command_history_index - 1)
            return True
        return super().keyboard_on_key_down(window, keycode, text, modifiers)

    def _change_to_history_text_if_available(self, new_index: int) -> None:
        if new_index < -1:
            return
        if new_index >= len(self._command_history):
            return
        self._command_history_index = new_index
        if new_index == -1:
            self.text = ""
            return
        self.text = self._command_history[self._command_history_index]


class MessageBoxLabel(MDLabel):
    def __init__(self, **kwargs):
        super().__init__(**kwargs)
        self._label.refresh()
        self.size = self._label.texture.size
        if self.width + 50 > Window.width:
            self.text_size[0] = Window.width - 50
            self._label.refresh()
<<<<<<< HEAD
            self.size = self._label.texture.size


class MessageBox(Popup):
=======
>>>>>>> 57a716b5

    def __init__(self, title, text, error=False, **kwargs):
        label = MessageBoxLabel(text=text)
        separator_color = [217 / 255, 129 / 255, 122 / 255, 1.] if error else [47 / 255., 167 / 255., 212 / 255, 1.]
<<<<<<< HEAD
        super().__init__(title=title, content=label, size_hint=(0.4, 0.4), width=max(100, int(label.width) + 40),
=======
        super().__init__(title=title, content=label, size_hint=(0.5, None), width=max(100, int(label.width) + 40),
>>>>>>> 57a716b5
                         separator_color=separator_color, **kwargs)
        self.height += max(0, label.height - 18)


<<<<<<< HEAD
class ButtonsPrompt(MDDialog):
    def __init__(self, title: str, text: str, response: typing.Callable[[str], None],
                 *prompts: str, **kwargs) -> None:
        """
        Customizable popup box that lets you create any number of buttons. The text of the pressed button is returned to
        the callback.

        :param title: The title of the popup.
        :param text: The message prompt in the popup.
        :param response: A callable that will get called when the user presses a button. The prompt will not close
         itself so should be done here if you want to close it when certain buttons are pressed.
        :param prompts: Any number of strings to be used for the buttons.
        """
        layout = MDBoxLayout(orientation="vertical")
        label = MessageBoxLabel(text=text)
        layout.add_widget(label)

        def on_release(button: MDButton, *args) -> None:
            response(button.text)

        buttons = [MDDivider()]
        for prompt in prompts:
            button = MDButton(
                MDButtonText(text=prompt, pos_hint={"center_x": 0.5, "center_y": 0.5}),
                on_release=on_release,
                style="text",
                theme_width="Custom",
                size_hint_x=1,
            )
            button.text = prompt
            buttons.extend([button, MDDivider()])

        super().__init__(
            MDDialogHeadlineText(text=title),
            MDDialogSupportingText(text=text),
            MDDialogButtonContainer(*buttons, orientation="vertical"),
            **kwargs,
        )


class ClientTabs(MDTabsPrimary):
=======
class ClientTabs(MDTabsSecondary):
>>>>>>> 57a716b5
    carousel: MDTabsCarousel
    lock_swiping = True

    def __init__(self, *args, **kwargs):
        self.carousel = MDTabsCarousel(lock_swiping=True, anim_move_duration=0.2)
        super().__init__(*args, MDDivider(size_hint_y=None, height=dp(1)), self.carousel, **kwargs)
        self.size_hint_y = 1

    def _check_panel_height(self, *args):
        self.ids.tab_scroll.height = dp(38)

    def update_indicator(
        self, x: float = 0.0, w: float = 0.0, instance: MDTabsItem = None
    ) -> None:
        def update_indicator(*args):
            indicator_pos = (0, 0)
            indicator_size = (0, 0)

            item_text_object = self._get_tab_item_text_icon_object()

            if item_text_object:
                indicator_pos = (
                    instance.x + dp(12),
                    self.indicator.pos[1]
                    if not self._tabs_carousel
                    else self._tabs_carousel.height,
                )
                indicator_size = (
                    instance.width - dp(24),
                    self.indicator_height,
                )

            Animation(
                pos=indicator_pos,
                size=indicator_size,
                d=0 if not self.indicator_anim else self.indicator_duration,
                t=self.indicator_transition,
            ).start(self.indicator)

        if not instance:
            self.indicator.pos = (x, self.indicator.pos[1])
            self.indicator.size = (w, self.indicator_height)
        else:
            Clock.schedule_once(update_indicator)

    def remove_tab(self, tab, content=None):
        if content is None:
            content = tab.content
        self.ids.container.remove_widget(tab)
        self.carousel.remove_widget(content)
        self.on_size(self, self.size)


class CommandButton(MDButton, MDTooltip):
    def __init__(self, *args, manager: "GameManager", **kwargs):
        super().__init__(*args, **kwargs)
        self.manager = manager
        self._tooltip = ToolTip(text="Test")

    def on_enter(self):
        self._tooltip.text = self.manager.commandprocessor.get_help_text()
        self._tooltip.font_size = dp(20 - (len(self._tooltip.text) // 400))  # mostly guessing on the numbers here
        self.display_tooltip()

    def on_leave(self):
        self.animation_tooltip_dismiss()


class GameManager(ThemedApp):
    logging_pairs = [
        ("Client", "Archipelago"),
    ]
    base_title: str = "Archipelago Client"
    last_autofillable_command: str

    main_area_container: MDGridLayout
    """ subclasses can add more columns beside the tabs """

    def __init__(self, ctx: context_type):
        self.title = self.base_title
        self.ctx = ctx
        self.commandprocessor = ctx.command_processor(ctx)
        self.icon = r"data/icon.png"
        self.json_to_kivy_parser = KivyJSONtoTextParser(ctx)
        self.log_panels: typing.Dict[str, Widget] = {}

        # keep track of last used command to autofill on click
        self.last_autofillable_command = "hint"
        autofillable_commands = ("hint_location", "hint", "getitem")
        original_say = ctx.on_user_say

        def intercept_say(text):
            text = original_say(text)
            if text:
                for command in autofillable_commands:
                    if text.startswith("!" + command):
                        self.last_autofillable_command = command
                        break
            return text

        ctx.on_user_say = intercept_say

        super(GameManager, self).__init__()

    @property
    def tab_count(self):
        if hasattr(self, "tabs"):
            return max(1, len(self.tabs.tab_list))
        return 1

    def on_start(self):
        def on_start(*args):
            self.root.md_bg_color = self.theme_cls.backgroundColor
        super().on_start()
        Clock.schedule_once(on_start)

    def build(self) -> Layout:
        self.set_colors()
        self.container = ContainerLayout()

        self.grid = MainLayout()
        self.grid.cols = 1
        self.connect_layout = MDBoxLayout(orientation="horizontal", size_hint_y=None, height=dp(40),
                                          spacing=5, padding=(5, 10))
        # top part
        server_label = ServerLabel(width=dp(75))
        self.connect_layout.add_widget(server_label)
        self.server_connect_bar = ConnectBarTextInput(text=self.ctx.suggested_address or "archipelago.gg:",
                                                      pos_hint={"center_x": 0.5, "center_y": 0.5})

        def connect_bar_validate(sender):
            if not self.ctx.server:
                self.connect_button_action(sender)

        self.server_connect_bar.height = dp(30)
        self.server_connect_bar.bind(on_text_validate=connect_bar_validate)
        self.connect_layout.add_widget(self.server_connect_bar)
        self.server_connect_button = MDButton(MDButtonText(text="Connect"), style="filled", size=(dp(100), dp(70)),
                                              size_hint_x=None, size_hint_y=None, radius=5, pos_hint={"center_y": 0.55})
        self.server_connect_button.bind(on_press=self.connect_button_action)
        self.server_connect_button.height = self.server_connect_bar.height
        self.connect_layout.add_widget(self.server_connect_button)
        self.grid.add_widget(self.connect_layout)
        self.progressbar = MDLinearProgressIndicator(size_hint_y=None, height=3)
        self.grid.add_widget(self.progressbar)

        # middle part
        self.tabs = ClientTabs(pos_hint={"center_x": 0.5, "center_y": 0.5})
        self.tabs.add_widget(MDTabsItem(MDTabsItemText(text="All" if len(self.logging_pairs) > 1 else "Archipelago")))
        self.log_panels["All"] = self.tabs.default_tab_content = UILog(*(logging.getLogger(logger_name)
                                                                             for logger_name, name in
                                                                             self.logging_pairs))
        self.tabs.carousel.add_widget(self.tabs.default_tab_content)

        for logger_name, display_name in self.logging_pairs:
            bridge_logger = logging.getLogger(logger_name)
            self.log_panels[display_name] = UILog(bridge_logger)
            if len(self.logging_pairs) > 1:
                panel = MDTabsItem(MDTabsItemText(text=display_name))
                panel.content = self.log_panels[display_name]
                # show Archipelago tab if other logging is present
                self.tabs.carousel.add_widget(panel.content)
                self.tabs.add_widget(panel)

        hint_panel = self.add_client_tab("Hints", HintLayout())
        self.hint_log = HintLog(self.json_to_kivy_parser)
        self.log_panels["Hints"] = hint_panel.content
        hint_panel.content.add_widget(self.hint_log)

        self.main_area_container = MDGridLayout(size_hint_y=1, rows=1)
        self.main_area_container.add_widget(self.tabs)

        self.grid.add_widget(self.main_area_container)

        # bottom part
        bottom_layout = MDBoxLayout(orientation="horizontal", size_hint_y=None, height=dp(40), spacing=5, padding=(5, 10))
        info_button = CommandButton(MDButtonText(text="Command:", halign="left"), manager=self, radius=5,
                                    style="filled", size=(dp(100), dp(70)), size_hint_x=None, size_hint_y=None,
                                    pos_hint={"center_y": 0.575})
        info_button.bind(on_release=self.command_button_action)
        bottom_layout.add_widget(info_button)
        self.textinput = CommandPromptTextInput(size_hint_y=None, height=dp(30), multiline=False, write_tab=False)
        self.textinput.bind(on_text_validate=self.on_message)
        info_button.height = self.textinput.height
        self.textinput.text_validate_unfocus = False
        bottom_layout.add_widget(self.textinput)
        self.grid.add_widget(bottom_layout)
        self.commandprocessor("/help")
        Clock.schedule_interval(self.update_texts, 1 / 30)
        self.container.add_widget(self.grid)

        # If the address contains a port, select it; otherwise, select the host.
        s = self.server_connect_bar.text
        host_start = s.find("@") + 1
        ipv6_end = s.find("]", host_start) + 1
        port_start = s.find(":", ipv6_end if ipv6_end > 0 else host_start) + 1
        self.server_connect_bar.focus = True
        self.server_connect_bar.select_text(port_start if port_start > 0 else host_start, len(s))

        # Uncomment to enable the kivy live editor console
        # Press Ctrl-E (with numlock/capslock) disabled to open
        # from kivy.core.window import Window
        # from kivy.modules import console
        # console.create_console(Window, self.container)

        return self.container

    def add_client_tab(self, title: str, content: Widget, index: int = -1) -> Widget:
        """Adds a new tab to the client window with a given title, and provides a given Widget as its content.
         Returns the new tab widget, with the provided content being placed on the tab as content."""
        new_tab = MDTabsItem(MDTabsItemText(text=title))
        new_tab.content = content
        if -1 < index <= len(self.tabs.carousel.slides):
            new_tab.bind(on_release=self.tabs.set_active_item)
            new_tab._tabs = self.tabs
            self.tabs.ids.container.add_widget(new_tab, index=index)
            self.tabs.carousel.add_widget(new_tab.content, index=len(self.tabs.carousel.slides) - index)
        else:
            self.tabs.add_widget(new_tab)
            self.tabs.carousel.add_widget(new_tab.content)
        return new_tab

    def update_texts(self, dt):
        for slide in self.tabs.carousel.slides:
            if hasattr(slide, "fix_heights"):
                slide.fix_heights()  # TODO: remove this when Kivy fixes this upstream
        if self.ctx.server:
            self.title = self.base_title + " " + Utils.__version__ + \
                         f" | Connected to: {self.ctx.server_address} " \
                         f"{'.'.join(str(e) for e in self.ctx.server_version)}"
            self.server_connect_button._button_text.text = "Disconnect"
            self.server_connect_bar.readonly = True
            self.progressbar.max = len(self.ctx.checked_locations) + len(self.ctx.missing_locations)
            self.progressbar.value = len(self.ctx.checked_locations)
        else:
            self.server_connect_button._button_text.text = "Connect"
            self.server_connect_bar.readonly = False
            self.title = self.base_title + " " + Utils.__version__
            self.progressbar.value = 0

    def command_button_action(self, button):
        if self.ctx.server:
            logging.getLogger("Client").info("/help for client commands and !help for server commands.")
        else:
            logging.getLogger("Client").info("/help for client commands and once you are connected, "
                                             "!help for server commands.")

    def connect_button_action(self, button):
        self.ctx.username = None
        self.ctx.password = None
        if self.ctx.server:
            async_start(self.ctx.disconnect())
        else:
            async_start(self.ctx.connect(self.server_connect_bar.text.replace("/connect ", "")))

    def on_stop(self):
        # "kill" input tasks
        for x in range(self.ctx.input_requests):
            self.ctx.input_queue.put_nowait("")
        self.ctx.input_requests = 0

        self.ctx.exit_event.set()

    def on_message(self, textinput: CommandPromptTextInput):
        try:
            input_text = textinput.text.strip()
            textinput.text = ""
            textinput.update_history(input_text)

            if self.ctx.input_requests > 0:
                self.ctx.input_requests -= 1
                self.ctx.input_queue.put_nowait(input_text)
            elif is_command_input(input_text):
                self.ctx.on_ui_command(input_text)
                self.commandprocessor(input_text)
            elif input_text:
                self.commandprocessor(input_text)

        except Exception as e:
            logging.getLogger("Client").exception(e)

    def print_json(self, data: typing.List[JSONMessagePart]):
        text = self.json_to_kivy_parser(data)
        self.log_panels["Archipelago"].on_message_markup(text)
        self.log_panels["All"].on_message_markup(text)

    def focus_textinput(self):
        if hasattr(self, "textinput"):
            self.textinput.focus = True

    def update_address_bar(self, text: str):
        if hasattr(self, "server_connect_bar"):
            self.server_connect_bar.text = text
        else:
            logging.getLogger("Client").info("Could not update address bar as the GUI is not yet initialized.")

    def enable_energy_link(self):
        if not hasattr(self, "energy_link_label"):
            self.energy_link_label = MDLabel(text="Energy Link: Standby",
                                           size_hint_x=None, width=150, halign="center")
            self.connect_layout.add_widget(self.energy_link_label)

    def set_new_energy_link_value(self):
        if hasattr(self, "energy_link_label"):
            self.energy_link_label.text = f"EL: {Utils.format_SI_prefix(self.ctx.current_energy_link_value)}J"

    def update_hints(self):
        hints = self.ctx.stored_data.get(f"_read_hints_{self.ctx.team}_{self.ctx.slot}", [])
        self.hint_log.refresh_hints(hints)

    # default F1 keybind, opens a settings menu, that seems to break the layout engine once closed
    def open_settings(self, *largs):
        pass


class LogtoUI(logging.Handler):
    def __init__(self, on_log):
        super(LogtoUI, self).__init__(logging.INFO)
        self.on_log = on_log

    @staticmethod
    def format_compact(record: logging.LogRecord) -> str:
        if isinstance(record.msg, Exception):
            return str(record.msg)
        return (f"{record.exc_info[1]}\n" if record.exc_info else "") + str(record.msg).split("\n")[0]

    def handle(self, record: logging.LogRecord) -> None:
        if getattr(record, "skip_gui", False):
            pass  # skip output
        elif getattr(record, "compact_gui", False):
            self.on_log(self.format_compact(record))
        else:
            self.on_log(self.format(record))


class UILog(MDRecycleView):
    messages: typing.ClassVar[int]  # comes from kv file
    adaptive_height = True

    def __init__(self, *loggers_to_handle, **kwargs):
        super(UILog, self).__init__(**kwargs)
        self.data = []
        for logger in loggers_to_handle:
            logger.addHandler(LogtoUI(self.on_log))

    def on_log(self, record: str) -> None:
        self.data.append({"text": escape_markup(record)})
        self.clean_old()

    def on_message_markup(self, text):
        self.data.append({"text": text})
        self.clean_old()

    def clean_old(self):
        if len(self.data) > self.messages:
            self.data.pop(0)

    def fix_heights(self):
        """Workaround fix for divergent texture and layout heights"""
        for element in self.children[0].children:
            if element.height != element.texture_size[1]:
                element.height = element.texture_size[1]


class HintLayout(MDBoxLayout):
    orientation = "vertical"

    def __init__(self, *args, **kwargs):
        super().__init__(*args, **kwargs)
        boxlayout = MDBoxLayout(orientation="horizontal", size_hint_y=None, height=dp(40))
        boxlayout.add_widget(MDLabel(text="New Hint:", size_hint_x=None, size_hint_y=None,
                                     height=dp(40), width=dp(75), halign="center", valign="center"))
        boxlayout.add_widget(AutocompleteHintInput())
        self.add_widget(boxlayout)

    def fix_heights(self):
        for child in self.children:
            fix_func = getattr(child, "fix_heights", None)
            if fix_func:
                fix_func()


status_names: typing.Dict[HintStatus, str] = {
    HintStatus.HINT_FOUND: "Found",
    HintStatus.HINT_UNSPECIFIED: "Unspecified",
    HintStatus.HINT_NO_PRIORITY: "No Priority",
    HintStatus.HINT_AVOID: "Avoid",
    HintStatus.HINT_PRIORITY: "Priority",
}
status_colors: typing.Dict[HintStatus, str] = {
    HintStatus.HINT_FOUND: "green",
    HintStatus.HINT_UNSPECIFIED: "white",
    HintStatus.HINT_NO_PRIORITY: "cyan",
    HintStatus.HINT_AVOID: "salmon",
    HintStatus.HINT_PRIORITY: "plum",
}
status_sort_weights: dict[HintStatus, int] = {
    HintStatus.HINT_FOUND: 0,
    HintStatus.HINT_UNSPECIFIED: 1,
    HintStatus.HINT_NO_PRIORITY: 2,
    HintStatus.HINT_AVOID: 3,
    HintStatus.HINT_PRIORITY: 4,
}

class HintLog(MDRecycleView):
    header = {
        "receiving": {"text": "[u]Receiving Player[/u]"},
        "item": {"text": "[u]Item[/u]"},
        "finding": {"text": "[u]Finding Player[/u]"},
        "location": {"text": "[u]Location[/u]"},
        "entrance": {"text": "[u]Entrance[/u]"},
        "status": {"text": "[u]Status[/u]",
                   "hint": {"receiving_player": -1, "location": -1, "finding_player": -1, "status": ""}},
        "striped": True,
    }
    data: list[typing.Any]
    sort_key: str = ""
    reversed: bool = True

    def __init__(self, parser):
        super(HintLog, self).__init__()
        self.data = [self.header]
        self.parser = parser

    def refresh_hints(self, hints):
        if not hints:  # Fix the scrolling looking visually wrong in some edge cases
            self.scroll_y = 1.0
        data = []
        ctx = MDApp.get_running_app().ctx
        for hint in hints:
            if not hint.get("status"): # Allows connecting to old servers
                hint["status"] = HintStatus.HINT_FOUND if hint["found"] else HintStatus.HINT_UNSPECIFIED
            hint_status_node = self.parser.handle_node({"type": "color",
                                                        "color": status_colors.get(hint["status"], "red"),
                                                        "text": status_names.get(hint["status"], "Unknown")})
            if hint["status"] != HintStatus.HINT_FOUND and ctx.slot_concerns_self(hint["receiving_player"]):
                hint_status_node = f"[u]{hint_status_node}[/u]"
            data.append({
                "receiving": {"text": self.parser.handle_node({"type": "player_id", "text": hint["receiving_player"]})},
                "item": {"text": self.parser.handle_node({
                    "type": "item_id",
                    "text": hint["item"],
                    "flags": hint["item_flags"],
                    "player": hint["receiving_player"],
                })},
                "finding": {"text": self.parser.handle_node({"type": "player_id", "text": hint["finding_player"]})},
                "location": {"text": self.parser.handle_node({
                    "type": "location_id",
                    "text": hint["location"],
                    "player": hint["finding_player"],
                })},
                "entrance": {"text": self.parser.handle_node({"type": "color" if hint["entrance"] else "text",
                                                              "color": "blue", "text": hint["entrance"]
                                                              if hint["entrance"] else "Vanilla"})},
                "status": {
                    "text": hint_status_node,
                    "hint": hint,
                },
            })

        data.sort(key=self.hint_sorter, reverse=self.reversed)
        for i in range(0, len(data), 2):
            data[i]["striped"] = True
        data.insert(0, self.header)
        self.data = data

    @staticmethod
    def hint_sorter(element: dict) -> str:
        return element["status"]["hint"]["status"]  # By status by default

    def fix_heights(self):
        """Workaround fix for divergent texture and layout heights"""
        for element in self.children[0].children:
            max_height = max(child.texture_size[1] for child in element.children)
            element.height = max_height


class ApAsyncImage(AsyncImage):

    def is_uri(self, filename: str) -> bool:
        if filename.startswith("ap:"):
            return True
        else:
            return super().is_uri(filename)


class ImageLoaderPkgutil(ImageLoaderBase):
    def load(self, filename: str) -> typing.List[ImageData]:
        # take off the "ap:" prefix
        module, path = filename[3:].split("/", 1)
        data = pkgutil.get_data(module, path)
        return self._bytes_to_data(data)

    @staticmethod
    def _bytes_to_data(data: typing.Union[bytes, bytearray]) -> typing.List[ImageData]:
        loader = next(loader for loader in ImageLoader.loaders if loader.can_load_memory())
        return loader.load(loader, io.BytesIO(data))


# grab the default loader method so we can override it but use it as a fallback
_original_image_loader_load = ImageLoader.load


def load_override(filename: str, default_load=_original_image_loader_load, **kwargs):
    if filename.startswith("ap:"):
        return ImageLoaderPkgutil(filename)
    else:
        return default_load(filename, **kwargs)


ImageLoader.load = load_override


class E(ExceptionHandler):
    logger = logging.getLogger("Client")

    def handle_exception(self, inst):
        self.logger.exception("Uncaught Exception:", exc_info=inst)
        return ExceptionManager.PASS


class KivyJSONtoTextParser(JSONtoTextParser):
    # dummy class to absorb kvlang definitions
    class TextColors(Widget):
        white: str = StringProperty("FFFFFF")
        black: str = StringProperty("000000")
        red: str = StringProperty("EE0000")
        green: str = StringProperty("00FF7F")
        yellow: str = StringProperty("FAFAD2")
        blue: str = StringProperty("6495ED")
        magenta: str = StringProperty("EE00EE")
        cyan: str = StringProperty("00EEEE")
        slateblue: str = StringProperty("6D8BE8")
        plum: str = StringProperty("AF99EF")
        salmon: str = StringProperty("FA8072")
        orange: str = StringProperty("FF7700")
        # KivyMD parameters
        theme_style: str = StringProperty("Dark")
        primary_palette: str = StringProperty("Lightsteelblue")
        dynamic_scheme_name: str = StringProperty("VIBRANT")
        dynamic_scheme_contrast: int = NumericProperty(0)

    def __init__(self, *args, **kwargs):
        # we grab the color definitions from the .kv file, then overwrite the JSONtoTextParser default entries
        colors = self.TextColors()
        color_codes = self.color_codes.copy()
        for name, code in color_codes.items():
            color_codes[name] = getattr(colors, name, code)
        self.color_codes = color_codes
        super().__init__(*args, **kwargs)

    def __call__(self, *args, **kwargs):
        self.ref_count = 0
        return super(KivyJSONtoTextParser, self).__call__(*args, **kwargs)

    def _handle_item_name(self, node: JSONMessagePart):
        flags = node.get("flags", 0)
        item_types = []
        if flags & 0b001:  # advancement
            item_types.append("progression")
        if flags & 0b010:  # useful
            item_types.append("useful")
        if flags & 0b100:  # trap
            item_types.append("trap")
        if not item_types:
            item_types.append("normal")

        node.setdefault("refs", []).append("Item Class: " + ", ".join(item_types))
        return super(KivyJSONtoTextParser, self)._handle_item_name(node)

    def _handle_player_id(self, node: JSONMessagePart):
        player = int(node["text"])
        slot_info = self.ctx.slot_info.get(player, None)
        if slot_info:
            text = f"Game: {slot_info.game}<br>" \
                   f"Type: {SlotType(slot_info.type).name}"
            if slot_info.group_members:
                text += f"<br>Members:<br> " + "<br> ".join(
                    escape_markup(self.ctx.player_names[player])
                    for player in slot_info.group_members
                )
            node.setdefault("refs", []).append(text)
        return super(KivyJSONtoTextParser, self)._handle_player_id(node)

    def _handle_color(self, node: JSONMessagePart):
        colors = node["color"].split(";")
        node["text"] = escape_markup(node["text"])
        for color in colors:
            color_code = self.color_codes.get(color, None)
            if color_code:
                node["text"] = f"[color={color_code}]{node['text']}[/color]"
                return self._handle_text(node)
        return self._handle_text(node)

    def _handle_text(self, node: JSONMessagePart):
        # All other text goes through _handle_color, and we don't want to escape markup twice,
        # or mess up text that already has intentional markup applied to it
        if node.get("type", "text") == "text":
            node["text"] = escape_markup(node["text"])
        for ref in node.get("refs", []):
            node["text"] = f"[ref={self.ref_count}|{ref}]{node['text']}[/ref]"
            self.ref_count += 1
        return super(KivyJSONtoTextParser, self)._handle_text(node)


ExceptionManager.add_handler(E())

Builder.load_file(Utils.local_path("data", "client.kv"))
user_file = Utils.user_path("data", "user.kv")
if os.path.exists(user_file):
    logging.info("Loading user.kv into builder.")
    Builder.load_file(user_file)<|MERGE_RESOLUTION|>--- conflicted
+++ resolved
@@ -1,4 +1,3 @@
-import math
 import os
 import logging
 import sys
@@ -713,31 +712,18 @@
     def __init__(self, **kwargs):
         super().__init__(**kwargs)
         self._label.refresh()
-        self.size = self._label.texture.size
-        if self.width + 50 > Window.width:
-            self.text_size[0] = Window.width - 50
-            self._label.refresh()
-<<<<<<< HEAD
-            self.size = self._label.texture.size
 
 
 class MessageBox(Popup):
-=======
->>>>>>> 57a716b5
 
     def __init__(self, title, text, error=False, **kwargs):
         label = MessageBoxLabel(text=text)
         separator_color = [217 / 255, 129 / 255, 122 / 255, 1.] if error else [47 / 255., 167 / 255., 212 / 255, 1.]
-<<<<<<< HEAD
-        super().__init__(title=title, content=label, size_hint=(0.4, 0.4), width=max(100, int(label.width) + 40),
-=======
         super().__init__(title=title, content=label, size_hint=(0.5, None), width=max(100, int(label.width) + 40),
->>>>>>> 57a716b5
                          separator_color=separator_color, **kwargs)
         self.height += max(0, label.height - 18)
 
 
-<<<<<<< HEAD
 class ButtonsPrompt(MDDialog):
     def __init__(self, title: str, text: str, response: typing.Callable[[str], None],
                  *prompts: str, **kwargs) -> None:
@@ -778,10 +764,7 @@
         )
 
 
-class ClientTabs(MDTabsPrimary):
-=======
 class ClientTabs(MDTabsSecondary):
->>>>>>> 57a716b5
     carousel: MDTabsCarousel
     lock_swiping = True
 
