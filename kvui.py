--- conflicted
+++ resolved
@@ -456,23 +456,6 @@
             self.energy_link_label.text = f"EL: {Utils.format_SI_prefix(self.ctx.current_energy_link_value)}J"
 
 
-<<<<<<< HEAD
-class ChecksFinderManager(GameManager):
-    logging_pairs = [
-        ("Client", "Archipelago")
-    ]
-    base_title = "Archipelago ChecksFinder Client"
-
-
-class UndertaleManager(GameManager):
-    logging_pairs = [
-        ("Client", "Archipelago")
-    ]
-    base_title = "Archipelago Undertale Client"
-
-
-=======
->>>>>>> 2045905c
 class LogtoUI(logging.Handler):
     def __init__(self, on_log):
         super(LogtoUI, self).__init__(logging.INFO)
