import os
import logging
import typing
import asyncio

os.environ["KIVY_NO_CONSOLELOG"] = "1"
os.environ["KIVY_NO_FILELOG"] = "1"
os.environ["KIVY_NO_ARGS"] = "1"
os.environ["KIVY_LOG_ENABLE"] = "0"

from kivy.base import Config

Config.set("input", "mouse", "mouse,disable_multitouch")
Config.set('kivy', 'exit_on_escape', '0')
Config.set('graphics', 'multisamples', '0')  # multisamples crash old intel drivers

from kivy.app import App
from kivy.core.window import Window
from kivy.core.clipboard import Clipboard
from kivy.core.text.markup import MarkupLabel
from kivy.base import ExceptionHandler, ExceptionManager, Clock
from kivy.factory import Factory
from kivy.properties import BooleanProperty, ObjectProperty
from kivy.uix.button import Button
from kivy.uix.gridlayout import GridLayout
from kivy.uix.textinput import TextInput
from kivy.uix.recycleview import RecycleView
from kivy.uix.tabbedpanel import TabbedPanel, TabbedPanelItem
from kivy.uix.boxlayout import BoxLayout
from kivy.uix.floatlayout import FloatLayout
from kivy.uix.label import Label
from kivy.uix.progressbar import ProgressBar
from kivy.utils import escape_markup
from kivy.lang import Builder
from kivy.uix.recycleview.views import RecycleDataViewBehavior
from kivy.uix.behaviors import FocusBehavior
from kivy.uix.recycleboxlayout import RecycleBoxLayout
from kivy.uix.recycleview.layout import LayoutSelectionBehavior
from kivy.animation import Animation

fade_in_animation = Animation(opacity=0, duration=0) + Animation(opacity=1, duration=0.25)

import Utils
from NetUtils import JSONtoTextParser, JSONMessagePart, SlotType

if typing.TYPE_CHECKING:
    import CommonClient

    context_type = CommonClient.CommonContext
else:
    context_type = object


# I was surprised to find this didn't already exist in kivy :(
class HoverBehavior(object):
    """originally from https://stackoverflow.com/a/605348110"""
    hovered = BooleanProperty(False)
    border_point = ObjectProperty(None)

    def __init__(self, **kwargs):
        self.register_event_type('on_enter')
        self.register_event_type('on_leave')
        Window.bind(mouse_pos=self.on_mouse_pos)
        Window.bind(on_cursor_leave=self.on_cursor_leave)
        super(HoverBehavior, self).__init__(**kwargs)

    def on_mouse_pos(self, window, pos):
        if not self.get_root_window():
            return  # Abort if not displayed

        # to_widget translates window pos to within widget pos
        inside = self.collide_point(*self.to_widget(*pos))
        if self.hovered == inside:
            return  # We have already done what was needed
        self.border_point = pos
        self.hovered = inside

        if inside:
            self.dispatch("on_enter")
        else:
            self.dispatch("on_leave")

    def on_cursor_leave(self, *args):
        # if the mouse left the window, it is obviously no longer inside the hover label.
        self.hovered = BooleanProperty(False)
        self.border_point = ObjectProperty(None)
        self.dispatch("on_leave")


Factory.register('HoverBehavior', HoverBehavior)


class ToolTip(Label):
    pass


class ServerToolTip(ToolTip):
    pass


class HovererableLabel(HoverBehavior, Label):
    pass


class ServerLabel(HovererableLabel):
    def __init__(self, *args, **kwargs):
        super(HovererableLabel, self).__init__(*args, **kwargs)
        self.layout = FloatLayout()
        self.popuplabel = ServerToolTip(text="Test")
        self.layout.add_widget(self.popuplabel)

    def on_enter(self):
        self.popuplabel.text = self.get_text()
        App.get_running_app().root.add_widget(self.layout)
        fade_in_animation.start(self.layout)

    def on_leave(self):
        App.get_running_app().root.remove_widget(self.layout)

    @property
    def ctx(self) -> context_type:
        return App.get_running_app().ctx

    def get_text(self):
        if self.ctx.server:
            ctx = self.ctx
            text = f"Connected to: {ctx.server_address}."
            if ctx.slot is not None:
                text += f"\nYou are Slot Number {ctx.slot} in Team Number {ctx.team}, " \
                        f"named {ctx.player_names[ctx.slot]}."
                if ctx.items_received:
                    text += f"\nYou have received {len(ctx.items_received)} items. " \
                            f"You can list them in order with /received."
                if ctx.total_locations:
                    text += f"\nYou have checked {len(ctx.checked_locations)} " \
                            f"out of {ctx.total_locations} locations. " \
                            f"You can get more info on missing checks with /missing."
                if ctx.permissions:
                    text += "\nPermissions:"
                    for permission_name, permission_data in ctx.permissions.items():
                        text += f"\n    {permission_name}: {permission_data}"
                if ctx.hint_cost is not None and ctx.total_locations:
                    text += f"\nA new !hint <itemname> costs {ctx.hint_cost}% of checks made. " \
                            f"For you this means every {max(0, int(ctx.hint_cost * 0.01 * ctx.total_locations))} " \
                            "location checks."
                elif ctx.hint_cost == 0:
                    text += "\n!hint is free to use."

            else:
                text += f"\nYou are not authenticated yet."

            return text

        else:
            return "No current server connection. \nPlease connect to an Archipelago server."


class MainLayout(GridLayout):
    pass


class ContainerLayout(FloatLayout):
    pass


class SelectableRecycleBoxLayout(FocusBehavior, LayoutSelectionBehavior,
                                 RecycleBoxLayout):
    """ Adds selection and focus behaviour to the view. """


class SelectableLabel(RecycleDataViewBehavior, HovererableLabel):
    """ Add selection support to the Label """
    index = None
    selected = BooleanProperty(False)
    tooltip = None

    def refresh_view_attrs(self, rv, index, data):
        """ Catch and handle the view changes """
        self.index = index
        return super(SelectableLabel, self).refresh_view_attrs(
            rv, index, data)

    def create_tooltip(self, text, x, y):
        text = text.replace("<br>", "\n").replace('&amp;', '&').replace('&bl;', '[').replace('&br;', ']')
        if self.tooltip:
            # update
            self.tooltip.children[0].text = text
        else:
            self.tooltip = FloatLayout()
            tooltip_label = ToolTip(text=text)
            self.tooltip.add_widget(tooltip_label)
            fade_in_animation.start(self.tooltip)
            App.get_running_app().root.add_widget(self.tooltip)

        # handle left-side boundary to not render off-screen
        x = max(x, 3+self.tooltip.children[0].texture_size[0] / 2)

        # position float layout
        self.tooltip.x = x - self.tooltip.width / 2
        self.tooltip.y = y - self.tooltip.height / 2 + 48

    def remove_tooltip(self):
        if self.tooltip:
            App.get_running_app().root.remove_widget(self.tooltip)
            self.tooltip = None

    def on_mouse_pos(self, window, pos):
        if not self.get_root_window():
            return  # Abort if not displayed
        super().on_mouse_pos(window, pos)
        if self.refs and self.hovered:

            tx, ty = self.to_widget(*pos, relative=True)
            # Why TF is Y flipped *within* the texture?
            ty = self.texture_size[1] - ty
            hit = False
            for uid, zones in self.refs.items():
                for zone in zones:
                    x, y, w, h = zone
                    if x <= tx <= w and y <= ty <= h:
                        self.create_tooltip(uid.split("|", 1)[1], *pos)
                        hit = True
                        break
            if not hit:
                self.remove_tooltip()

    def on_enter(self):
        pass

    def on_leave(self):
        self.remove_tooltip()

    def on_touch_down(self, touch):
        """ Add selection on touch down """
        if super(SelectableLabel, self).on_touch_down(touch):
            return True
        if self.collide_point(*touch.pos):
            if self.selected:
                self.parent.clear_selection()
            else:
                # Not a fan of the following few lines, but they work.
                temp = MarkupLabel(text=self.text).markup
                text = "".join(part for part in temp if not part.startswith(("[color", "[/color]", "[ref=", "[/ref]")))
                cmdinput = App.get_running_app().textinput
                if not cmdinput.text and " did you mean " in text:
                    for question in ("Didn't find something that closely matches, did you mean ",
                                     "Too many close matches, did you mean "):
                        if text.startswith(question):
                            name = Utils.get_text_between(text, question,
                                                          "? (")
                            cmdinput.text = f"!{App.get_running_app().last_autofillable_command} {name}"
                            break
                elif not cmdinput.text and text.startswith("Missing: "):
                    cmdinput.text = text.replace("Missing: ", "!hint_location ")

                Clipboard.copy(text.replace('&amp;', '&').replace('&bl;', '[').replace('&br;', ']'))
                return self.parent.select_with_touch(self.index, touch)

    def apply_selection(self, rv, index, is_selected):
        """ Respond to the selection of items in the view. """
        self.selected = is_selected


class ConnectBarTextInput(TextInput):
    def insert_text(self, substring, from_undo=False):
        s = substring.replace('\n', '').replace('\r', '')
        return super(ConnectBarTextInput, self).insert_text(s, from_undo=from_undo)


class GameManager(App):
    logging_pairs = [
        ("Client", "Archipelago"),
    ]
    base_title: str = "Archipelago Client"
    last_autofillable_command: str

    def __init__(self, ctx: context_type):
        self.title = self.base_title
        self.ctx = ctx
        self.commandprocessor = ctx.command_processor(ctx)
        self.icon = r"data/icon.png"
        self.json_to_kivy_parser = KivyJSONtoTextParser(ctx)
        self.log_panels = {}

        # keep track of last used command to autofill on click
        self.last_autofillable_command = "hint"
        autofillable_commands = ("hint_location", "hint", "getitem")
        original_say = ctx.on_user_say

        def intercept_say(text):
            text = original_say(text)
            if text:
                for command in autofillable_commands:
                    if text.startswith("!" + command):
                        self.last_autofillable_command = command
                        break
            return text

        ctx.on_user_say = intercept_say

        super(GameManager, self).__init__()

    def build(self):
        self.container = ContainerLayout()

        self.grid = MainLayout()
        self.grid.cols = 1
        self.connect_layout = BoxLayout(orientation="horizontal", size_hint_y=None, height=30)
        # top part
        server_label = ServerLabel()
        self.connect_layout.add_widget(server_label)
        self.server_connect_bar = ConnectBarTextInput(text="archipelago.gg", size_hint_y=None, height=30, multiline=False,
                                                      write_tab=False)
        self.server_connect_bar.bind(on_text_validate=self.connect_button_action)
        self.connect_layout.add_widget(self.server_connect_bar)
        self.server_connect_button = Button(text="Connect", size=(100, 30), size_hint_y=None, size_hint_x=None)
        self.server_connect_button.bind(on_press=self.connect_button_action)
        self.connect_layout.add_widget(self.server_connect_button)
        self.grid.add_widget(self.connect_layout)
        self.progressbar = ProgressBar(size_hint_y=None, height=3)
        self.grid.add_widget(self.progressbar)

        # middle part
        self.tabs = TabbedPanel(size_hint_y=1)
        self.tabs.default_tab_text = "All"
        self.log_panels["All"] = self.tabs.default_tab_content = UILog(*(logging.getLogger(logger_name)
                                                                         for logger_name, name in
                                                                         self.logging_pairs))

        for logger_name, display_name in self.logging_pairs:
            bridge_logger = logging.getLogger(logger_name)
            panel = TabbedPanelItem(text=display_name)
            self.log_panels[display_name] = panel.content = UILog(bridge_logger)
            self.tabs.add_widget(panel)

        self.grid.add_widget(self.tabs)

        if len(self.logging_pairs) == 1:
            # Hide Tab selection if only one tab
            self.tabs.clear_tabs()
            self.tabs.do_default_tab = False
            self.tabs.current_tab.height = 0
            self.tabs.tab_height = 0

        # bottom part
        bottom_layout = BoxLayout(orientation="horizontal", size_hint_y=None, height=30)
        info_button = Button(height=30, text="Command:", size_hint_x=None)
        info_button.bind(on_release=self.command_button_action)
        bottom_layout.add_widget(info_button)
        self.textinput = TextInput(size_hint_y=None, height=30, multiline=False, write_tab=False)
        self.textinput.bind(on_text_validate=self.on_message)

        def text_focus(event):
            """Needs to be set via delay, as unfocusing happens after on_message"""
            self.textinput.focus = True

        self.textinput.text_focus = text_focus
        bottom_layout.add_widget(self.textinput)
        self.grid.add_widget(bottom_layout)
        self.commandprocessor("/help")
        Clock.schedule_interval(self.update_texts, 1 / 30)
        self.container.add_widget(self.grid)
        return self.container

    def update_texts(self, dt):
        if hasattr(self.tabs.content.children[0], 'fix_heights'):
            self.tabs.content.children[0].fix_heights()  # TODO: remove this when Kivy fixes this upstream
        if self.ctx.server:
            self.title = self.base_title + " " + Utils.__version__ + \
                         f" | Connected to: {self.ctx.server_address} " \
                         f"{'.'.join(str(e) for e in self.ctx.server_version)}"
            self.server_connect_button.text = "Disconnect"
            self.progressbar.max = len(self.ctx.checked_locations) + len(self.ctx.missing_locations)
            self.progressbar.value = len(self.ctx.checked_locations)
        else:
            self.server_connect_button.text = "Connect"
            self.title = self.base_title + " " + Utils.__version__
            self.progressbar.value = 0

    def command_button_action(self, button):
        if self.ctx.server:
            logging.getLogger("Client").info("/help for client commands and !help for server commands.")
        else:
            logging.getLogger("Client").info("/help for client commands and once you are connected, "
                                             "!help for server commands.")

    def connect_button_action(self, button):
        if self.ctx.server:
            self.ctx.server_address = None
            asyncio.create_task(self.ctx.disconnect())
        else:
            asyncio.create_task(self.ctx.connect(self.server_connect_bar.text.replace("/connect ", "")))

    def on_stop(self):
        # "kill" input tasks
        for x in range(self.ctx.input_requests):
            self.ctx.input_queue.put_nowait("")
        self.ctx.input_requests = 0

        self.ctx.exit_event.set()

    def on_message(self, textinput: TextInput):
        try:
            input_text = textinput.text.strip()
            textinput.text = ""

            if self.ctx.input_requests > 0:
                self.ctx.input_requests -= 1
                self.ctx.input_queue.put_nowait(input_text)
            elif input_text:
                self.commandprocessor(input_text)

            Clock.schedule_once(textinput.text_focus)

        except Exception as e:
            logging.getLogger("Client").exception(e)

    def print_json(self, data: typing.List[JSONMessagePart]):
        text = self.json_to_kivy_parser(data)
        self.log_panels["Archipelago"].on_message_markup(text)
        self.log_panels["All"].on_message_markup(text)

    def enable_energy_link(self):
        if not hasattr(self, "energy_link_label"):
            self.energy_link_label = Label(text="Energy Link: Standby",
                                           size_hint_x=None, width=150)
            self.connect_layout.add_widget(self.energy_link_label)

    def set_new_energy_link_value(self):
        if hasattr(self, "energy_link_label"):
            self.energy_link_label.text = f"EL: {Utils.format_SI_prefix(self.ctx.current_energy_link_value)}J"


class ChecksFinderManager(GameManager):
    logging_pairs = [
        ("Client", "Archipelago")
    ]
    base_title = "Archipelago ChecksFinder Client"


<<<<<<< HEAD
class FFPSManager(GameManager):
    logging_pairs = [
        ("Client", "Archipelago")
    ]
    base_title = "Archipelago FFPS Client"


class SNIManager(GameManager):
    logging_pairs = [
        ("Client", "Archipelago"),
        ("SNES", "SNES"),
    ]
    base_title = "Archipelago SNI Client"


class TextManager(GameManager):
    logging_pairs = [
        ("Client", "Archipelago")
    ]
    base_title = "Archipelago Text Client"


class FF1Manager(GameManager):
    logging_pairs = [
        ("Client", "Archipelago")
    ]
    base_title = "Archipelago Final Fantasy 1 Client"

class OoTManager(GameManager):
    logging_pairs = [
        ("Client", "Archipelago")
    ]
    base_title = "Archipelago Ocarina of Time Client"


=======
>>>>>>> d31c24bb
class LogtoUI(logging.Handler):
    def __init__(self, on_log):
        super(LogtoUI, self).__init__(logging.INFO)
        self.on_log = on_log

    def handle(self, record: logging.LogRecord) -> None:
        self.on_log(self.format(record))


class UILog(RecycleView):
    cols = 1

    def __init__(self, *loggers_to_handle, **kwargs):
        super(UILog, self).__init__(**kwargs)
        self.data = []
        for logger in loggers_to_handle:
            logger.addHandler(LogtoUI(self.on_log))

    def on_log(self, record: str) -> None:
        self.data.append({"text": escape_markup(record)})

    def on_message_markup(self, text):
        self.data.append({"text": text})

    def fix_heights(self):
        """Workaround fix for divergent texture and layout heights"""
        for element in self.children[0].children:
            if element.height != element.texture_size[1]:
                element.height = element.texture_size[1]


class E(ExceptionHandler):
    logger = logging.getLogger("Client")

    def handle_exception(self, inst):
        self.logger.exception("Uncaught Exception:", exc_info=inst)
        return ExceptionManager.PASS


class KivyJSONtoTextParser(JSONtoTextParser):
    def __call__(self, *args, **kwargs):
        self.ref_count = 0
        return super(KivyJSONtoTextParser, self).__call__(*args, **kwargs)

    def _handle_item_name(self, node: JSONMessagePart):
        flags = node.get("flags", 0)
        if flags & 0b001:  # advancement
            itemtype = "progression"
        elif flags & 0b010:  # never_exclude
            itemtype = "useful"
        elif flags & 0b100:  # trap
            itemtype = "trap"
        else:
            itemtype = "normal"
        node.setdefault("refs", []).append("Item Class: " + itemtype)
        return super(KivyJSONtoTextParser, self)._handle_item_name(node)

    def _handle_player_id(self, node: JSONMessagePart):
        player = int(node["text"])
        slot_info = self.ctx.slot_info.get(player, None)
        if slot_info:
            text = f"Game: {slot_info.game}<br>" \
                   f"Type: {SlotType(slot_info.type).name}"
            if slot_info.group_members:
                text += f"<br>Members:<br> " + \
                        '<br> '.join(self.ctx.player_names[player] for player in slot_info.group_members)
            node.setdefault("refs", []).append(text)
        return super(KivyJSONtoTextParser, self)._handle_player_id(node)

    def _handle_color(self, node: JSONMessagePart):
        colors = node["color"].split(";")
        node["text"] = escape_markup(node["text"])
        for color in colors:
            color_code = self.color_codes.get(color, None)
            if color_code:
                node["text"] = f"[color={color_code}]{node['text']}[/color]"
                return self._handle_text(node)
        return self._handle_text(node)

    def _handle_text(self, node: JSONMessagePart):
        for ref in node.get("refs", []):
            node["text"] = f"[ref={self.ref_count}|{ref}]{node['text']}[/ref]"
            self.ref_count += 1
        return super(KivyJSONtoTextParser, self)._handle_text(node)


ExceptionManager.add_handler(E())

Builder.load_file(Utils.local_path("data", "client.kv"))<|MERGE_RESOLUTION|>--- conflicted
+++ resolved
@@ -438,7 +438,6 @@
     base_title = "Archipelago ChecksFinder Client"
 
 
-<<<<<<< HEAD
 class FFPSManager(GameManager):
     logging_pairs = [
         ("Client", "Archipelago")
@@ -446,36 +445,6 @@
     base_title = "Archipelago FFPS Client"
 
 
-class SNIManager(GameManager):
-    logging_pairs = [
-        ("Client", "Archipelago"),
-        ("SNES", "SNES"),
-    ]
-    base_title = "Archipelago SNI Client"
-
-
-class TextManager(GameManager):
-    logging_pairs = [
-        ("Client", "Archipelago")
-    ]
-    base_title = "Archipelago Text Client"
-
-
-class FF1Manager(GameManager):
-    logging_pairs = [
-        ("Client", "Archipelago")
-    ]
-    base_title = "Archipelago Final Fantasy 1 Client"
-
-class OoTManager(GameManager):
-    logging_pairs = [
-        ("Client", "Archipelago")
-    ]
-    base_title = "Archipelago Ocarina of Time Client"
-
-
-=======
->>>>>>> d31c24bb
 class LogtoUI(logging.Handler):
     def __init__(self, on_log):
         super(LogtoUI, self).__init__(logging.INFO)
