--- conflicted
+++ resolved
@@ -38,12 +38,7 @@
                           for items in reachable_items.values() if items]
         for item in items_to_place:
             itempool.remove(item)
-<<<<<<< HEAD
         maximum_exploration_state = sweep_from_pool(base_state, itempool + unplaced_items)
-=======
-        maximum_exploration_state = sweep_from_pool(base_state, itempool)
-
->>>>>>> e5af7d11
         has_beaten_game = world.has_beaten_game(maximum_exploration_state)
 
         for item_to_place in items_to_place:
