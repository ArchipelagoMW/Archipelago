import logging
import typing
import collections
import itertools
from collections import Counter, deque

from BaseClasses import CollectionState, Location, LocationProgressType, MultiWorld, Item, ItemClassification

from worlds.AutoWorld import call_all
from worlds.generic.Rules import add_item_rule


class FillError(RuntimeError):
    pass


def sweep_from_pool(base_state: CollectionState, itempool: typing.Sequence[Item] = tuple()) -> CollectionState:
    new_state = base_state.copy()
    for item in itempool:
        new_state.collect(item, True)
    new_state.sweep_for_events()
    return new_state


def fill_restrictive(world: MultiWorld, base_state: CollectionState, locations: typing.List[Location],
                     itempool: typing.List[Item], single_player_placement: bool = False, lock: bool = False,
                     swap: bool = True, on_place: typing.Optional[typing.Callable[[Location], None]] = None) -> None:
    unplaced_items: typing.List[Item] = []
    placements: typing.List[Location] = []

    swapped_items: typing.Counter[typing.Tuple[int, str]] = Counter()
    reachable_items: typing.Dict[int, typing.Deque[Item]] = {}
    for item in itempool:
        reachable_items.setdefault(item.player, deque()).append(item)

    while any(reachable_items.values()) and locations:
        # grab one item per player
        items_to_place = [items.pop()
                          for items in reachable_items.values() if items]
        for item in items_to_place:
            itempool.remove(item)
        maximum_exploration_state = sweep_from_pool(
            base_state, itempool + unplaced_items)

        has_beaten_game = world.has_beaten_game(maximum_exploration_state)

        while items_to_place:
            # if we have run out of locations to fill,break out of this loop
            if not locations:
                unplaced_items += items_to_place
                break
            item_to_place = items_to_place.pop(0)

            spot_to_fill: typing.Optional[Location] = None

            # if minimal accessibility, only check whether location is reachable if game not beatable
            if world.accessibility[item_to_place.player] == 'minimal':
                perform_access_check = not world.has_beaten_game(maximum_exploration_state,
                                                                 item_to_place.player) \
                    if single_player_placement else not has_beaten_game
            else:
                perform_access_check = True

            for i, location in enumerate(locations):
                if (not single_player_placement or location.player == item_to_place.player) \
                        and location.can_fill(maximum_exploration_state, item_to_place, perform_access_check):
                    # popping by index is faster than removing by content,
                    spot_to_fill = locations.pop(i)
                    # skipping a scan for the element
                    break

            else:
                # we filled all reachable spots.
                if swap:
                    # try swapping this item with previously placed items
                    for (i, location) in enumerate(placements):
                        placed_item = location.item
                        # Unplaceable items can sometimes be swapped infinitely. Limit the
                        # number of times we will swap an individual item to prevent this
                        swap_count = swapped_items[placed_item.player,
                                                   placed_item.name]
                        if swap_count > 1:
                            continue

                        location.item = None
                        placed_item.location = None
                        swap_state = sweep_from_pool(base_state, [placed_item])
                        # swap_state assumes we can collect placed item before item_to_place
                        if (not single_player_placement or location.player == item_to_place.player) \
                                and location.can_fill(swap_state, item_to_place, perform_access_check):

                            # Verify that placing this item won't reduce available locations, which could happen with rules
                            # that want to not have both items. Left in until removal is proven useful.
                            prev_state = swap_state.copy()
                            prev_loc_count = len(
                                world.get_reachable_locations(prev_state))

                            swap_state.collect(item_to_place, True)
                            new_loc_count = len(
                                world.get_reachable_locations(swap_state))

                            if new_loc_count >= prev_loc_count:
                                # Add this item to the existing placement, and
                                # add the old item to the back of the queue
                                spot_to_fill = placements.pop(i)

                                swap_count += 1
                                swapped_items[placed_item.player,
                                              placed_item.name] = swap_count

                                reachable_items[placed_item.player].appendleft(
                                    placed_item)
                                itempool.append(placed_item)

                                break

                        # Item can't be placed here, restore original item
                        location.item = placed_item
                        placed_item.location = location

                    if spot_to_fill is None:
                        # Can't place this item, move on to the next
                        unplaced_items.append(item_to_place)
                        continue
                else:
                    unplaced_items.append(item_to_place)
                    continue
            world.push_item(spot_to_fill, item_to_place, False)
            spot_to_fill.locked = lock
            placements.append(spot_to_fill)
            spot_to_fill.event = item_to_place.advancement
            if on_place:
                on_place(spot_to_fill)

    if len(unplaced_items) > 0 and len(locations) > 0:
        # There are leftover unplaceable items and locations that won't accept them
        if world.can_beat_game():
            logging.warning(
                f'Not all items placed. Game beatable anyway. (Could not place {unplaced_items})')
        else:
            raise FillError(f'No more spots to place {unplaced_items}, locations {locations} are invalid. '
                            f'Already placed {len(placements)}: {", ".join(str(place) for place in placements)}')

    itempool.extend(unplaced_items)


def remaining_fill(world: MultiWorld,
                   locations: typing.List[Location],
                   itempool: typing.List[Item]) -> None:
    unplaced_items: typing.List[Item] = []
    placements: typing.List[Location] = []
    swapped_items: typing.Counter[typing.Tuple[int, str]] = Counter()
    while locations and itempool:
        item_to_place = itempool.pop()
        spot_to_fill: typing.Optional[Location] = None

        for i, location in enumerate(locations):
            if location.item_rule(item_to_place):
                # popping by index is faster than removing by content,
                spot_to_fill = locations.pop(i)
                # skipping a scan for the element
                break

        else:
            # we filled all reachable spots.
            # try swapping this item with previously placed items

            for (i, location) in enumerate(placements):
                placed_item = location.item
                # Unplaceable items can sometimes be swapped infinitely. Limit the
                # number of times we will swap an individual item to prevent this

                if swapped_items[placed_item.player,
                                 placed_item.name] > 1:
                    continue

                location.item = None
                placed_item.location = None
                if location.item_rule(item_to_place):
                    # Add this item to the existing placement, and
                    # add the old item to the back of the queue
                    spot_to_fill = placements.pop(i)

                    swapped_items[placed_item.player,
                                  placed_item.name] += 1

                    itempool.append(placed_item)

                    break

                # Item can't be placed here, restore original item
                location.item = placed_item
                placed_item.location = location

            if spot_to_fill is None:
                # Can't place this item, move on to the next
                unplaced_items.append(item_to_place)
                continue

        world.push_item(spot_to_fill, item_to_place, False)
        placements.append(spot_to_fill)

    if unplaced_items and locations:
        # There are leftover unplaceable items and locations that won't accept them
        raise FillError(f'No more spots to place {unplaced_items}, locations {locations} are invalid. '
                        f'Already placed {len(placements)}: {", ".join(str(place) for place in placements)}')

    itempool.extend(unplaced_items)


def fast_fill(world: MultiWorld,
              item_pool: typing.List[Item],
              fill_locations: typing.List[Location]) -> typing.Tuple[typing.List[Item], typing.List[Location]]:
    placing = min(len(item_pool), len(fill_locations))
    for item, location in zip(item_pool, fill_locations):
        world.push_item(location, item, False)
    return item_pool[placing:], fill_locations[placing:]


def accessibility_corrections(world: MultiWorld, state: CollectionState, locations, pool=[]):
    maximum_exploration_state = sweep_from_pool(state, pool)
    minimal_players = {player for player in world.player_ids if world.accessibility[player] == "minimal"}
    unreachable_locations = [location for location in world.get_locations() if location.player in minimal_players and
                             not location.can_reach(maximum_exploration_state)]
    for location in unreachable_locations:
        if (location.item is not None and location.item.advancement and location.address is not None and not
                location.locked and location.item.player not in minimal_players):
            pool.append(location.item)
            state.remove(location.item)
            location.item = None
            location.event = False
            if location in state.events:
                state.events.remove(location)
            locations.append(location)
    if pool and locations:
        locations.sort(key=lambda loc: loc.progress_type != LocationProgressType.PRIORITY)
        fill_restrictive(world, state, locations, pool)


def inaccessible_location_rules(world: MultiWorld, state: CollectionState, locations):
    maximum_exploration_state = sweep_from_pool(state)
    unreachable_locations = [location for location in locations if not location.can_reach(maximum_exploration_state)]
    if unreachable_locations:
        def forbid_important_item_rule(item: Item):
            return not ((item.classification & 0b0011) and world.accessibility[item.player] != 'minimal')

        for location in unreachable_locations:
            add_item_rule(location, forbid_important_item_rule)


def distribute_early_items(world: MultiWorld,
                           fill_locations: typing.List[Location],
                           itempool: typing.List[Item]) -> typing.Tuple[typing.List[Location], typing.List[Item]]:
    """ returns new fill_locations and itempool """
    early_items_count: typing.Dict[typing.Tuple[str, int], int] = {}
    for player in world.player_ids:
        for item, count in world.early_items[player].items():
            early_items_count[(item, player)] = count
    if early_items_count:
        early_locations: typing.List[Location] = []
        early_priority_locations: typing.List[Location] = []
<<<<<<< HEAD
        fill_loc_max = len(fill_locations) - 1
        for i, loc in enumerate(reversed(fill_locations)):
=======
        loc_indexes_to_remove: typing.Set[int] = set()
        for i, loc in enumerate(fill_locations):
>>>>>>> 61232ca7
            if loc.can_reach(world.state):
                if loc.progress_type == LocationProgressType.PRIORITY:
                    early_priority_locations.append(loc)
                else:
                    early_locations.append(loc)
<<<<<<< HEAD
                fill_locations.pop(fill_loc_max - i)

        early_prog_items: typing.List[Item] = []
        early_rest_items: typing.List[Item] = []
        itempool_max = len(itempool) - 1
        for i, item in enumerate(reversed(itempool)):
=======
                loc_indexes_to_remove.add(i)
        fill_locations = [loc for i, loc in enumerate(fill_locations) if i not in loc_indexes_to_remove]

        early_prog_items: typing.List[Item] = []
        early_rest_items: typing.List[Item] = []
        item_indexes_to_remove: typing.Set[int] = set()
        for i, item in enumerate(itempool):
>>>>>>> 61232ca7
            if (item.name, item.player) in early_items_count:
                if item.advancement:
                    early_prog_items.append(item)
                else:
                    early_rest_items.append(item)
<<<<<<< HEAD
                itempool.pop(itempool_max - i)
=======
                item_indexes_to_remove.add(i)
>>>>>>> 61232ca7
                early_items_count[(item.name, item.player)] -= 1
                if early_items_count[(item.name, item.player)] == 0:
                    del early_items_count[(item.name, item.player)]
                    if len(early_items_count) == 0:
                        break
        itempool = [item for i, item in enumerate(itempool) if i not in item_indexes_to_remove]
        fill_restrictive(world, world.state, early_locations, early_rest_items, lock=True)
        early_locations += early_priority_locations
        fill_restrictive(world, world.state, early_locations, early_prog_items, lock=True)
        unplaced_early_items = early_rest_items + early_prog_items
        if unplaced_early_items:
            logging.warning(f"Ran out of early locations for early items. Failed to place \
                            {len(unplaced_early_items)} items early.")
            itempool += unplaced_early_items

        fill_locations.extend(early_locations)
        world.random.shuffle(fill_locations)
    return fill_locations, itempool


def distribute_items_restrictive(world: MultiWorld) -> None:
    fill_locations = sorted(world.get_unfilled_locations())
    world.random.shuffle(fill_locations)
    # get items to distribute
    itempool = sorted(world.itempool)
    world.random.shuffle(itempool)

    fill_locations, itempool = distribute_early_items(world, fill_locations, itempool)

    progitempool: typing.List[Item] = []
    usefulitempool: typing.List[Item] = []
    filleritempool: typing.List[Item] = []

    for item in itempool:
        if item.advancement:
            progitempool.append(item)
        elif item.useful:
            usefulitempool.append(item)
        else:
            filleritempool.append(item)

    call_all(world, "fill_hook", progitempool, usefulitempool, filleritempool, fill_locations)

    locations: typing.Dict[LocationProgressType, typing.List[Location]] = {
        loc_type: [] for loc_type in LocationProgressType}

    for loc in fill_locations:
        locations[loc.progress_type].append(loc)

    prioritylocations = locations[LocationProgressType.PRIORITY]
    defaultlocations = locations[LocationProgressType.DEFAULT]
    excludedlocations = locations[LocationProgressType.EXCLUDED]

    # can't lock due to accessibility corrections touching things, so we remember which ones got placed and lock later
    lock_later = []

    def mark_for_locking(location: Location):
        nonlocal lock_later
        lock_later.append(location)

    if prioritylocations:
        # "priority fill"
        fill_restrictive(world, world.state, prioritylocations, progitempool, swap=False, on_place=mark_for_locking)
        accessibility_corrections(world, world.state, prioritylocations, progitempool)
        defaultlocations = prioritylocations + defaultlocations

    if progitempool:
        # "progression fill"
        fill_restrictive(world, world.state, defaultlocations, progitempool)
        if progitempool:
            raise FillError(
                f'Not enough locations for progress items. There are {len(progitempool)} more items than locations')
        accessibility_corrections(world, world.state, defaultlocations)

    for location in lock_later:
        if location.item:
            location.locked = True
    del mark_for_locking, lock_later

    inaccessible_location_rules(world, world.state, defaultlocations)

    remaining_fill(world, excludedlocations, filleritempool)
    if excludedlocations:
        raise FillError(
            f"Not enough filler items for excluded locations. There are {len(excludedlocations)} more locations than items")

    restitempool = usefulitempool + filleritempool

    remaining_fill(world, defaultlocations, restitempool)

    unplaced = restitempool
    unfilled = defaultlocations

    if unplaced or unfilled:
        logging.warning(
            f'Unplaced items({len(unplaced)}): {unplaced} - Unfilled Locations({len(unfilled)}): {unfilled}')
        items_counter = Counter(location.item.player for location in world.get_locations() if location.item)
        locations_counter = Counter(location.player for location in world.get_locations())
        items_counter.update(item.player for item in unplaced)
        locations_counter.update(location.player for location in unfilled)
        print_data = {"items": items_counter, "locations": locations_counter}
        logging.info(f'Per-Player counts: {print_data})')


def flood_items(world: MultiWorld) -> None:
    # get items to distribute
    world.random.shuffle(world.itempool)
    itempool = world.itempool
    progress_done = False

    # sweep once to pick up preplaced items
    world.state.sweep_for_events()

    # fill world from top of itempool while we can
    while not progress_done:
        location_list = world.get_unfilled_locations()
        world.random.shuffle(location_list)
        spot_to_fill = None
        for location in location_list:
            if location.can_fill(world.state, itempool[0]):
                spot_to_fill = location
                break

        if spot_to_fill:
            item = itempool.pop(0)
            world.push_item(spot_to_fill, item, True)
            continue

        # ran out of spots, check if we need to step in and correct things
        if len(world.get_reachable_locations()) == len(world.get_locations()):
            progress_done = True
            continue

        # need to place a progress item instead of an already placed item, find candidate
        item_to_place = None
        candidate_item_to_place = None
        for item in itempool:
            if item.advancement:
                candidate_item_to_place = item
                if world.unlocks_new_location(item):
                    item_to_place = item
                    break

        # we might be in a situation where all new locations require multiple items to reach.
        # If that is the case, just place any advancement item we've found and continue trying
        if item_to_place is None:
            if candidate_item_to_place is not None:
                item_to_place = candidate_item_to_place
            else:
                raise FillError('No more progress items left to place.')

        # find item to replace with progress item
        location_list = world.get_reachable_locations()
        world.random.shuffle(location_list)
        for location in location_list:
            if location.item is not None and not location.item.advancement:
                # safe to replace
                replace_item = location.item
                replace_item.location = None
                itempool.append(replace_item)
                world.push_item(location, item_to_place, True)
                itempool.remove(item_to_place)
                break


def balance_multiworld_progression(world: MultiWorld) -> None:
    # A system to reduce situations where players have no checks remaining, popularly known as "BK mode."
    # Overall progression balancing algorithm:
    # Gather up all locations in a sphere.
    # Define a threshold value based on the player with the most available locations.
    # If other players are below the threshold value, swap progression in this sphere into earlier spheres,
    #   which gives more locations available by this sphere.
    balanceable_players: typing.Dict[int, float] = {
        player: world.progression_balancing[player] / 100
        for player in world.player_ids
        if world.progression_balancing[player] > 0
    }
    if not balanceable_players:
        logging.info('Skipping multiworld progression balancing.')
    else:
        logging.info(f'Balancing multiworld progression for {len(balanceable_players)} Players.')
        logging.debug(balanceable_players)
        state: CollectionState = CollectionState(world)
        checked_locations: typing.Set[Location] = set()
        unchecked_locations: typing.Set[Location] = set(world.get_locations())

        reachable_locations_count: typing.Dict[int, int] = {
            player: 0
            for player in world.player_ids
            if len(world.get_filled_locations(player)) != 0
        }
        total_locations_count: typing.Counter[int] = Counter(
            location.player
            for location in world.get_locations()
            if not location.locked
        )
        balanceable_players = {
            player: balanceable_players[player]
            for player in balanceable_players
            if total_locations_count[player]
        }
        sphere_num: int = 1
        moved_item_count: int = 0

        def get_sphere_locations(sphere_state: CollectionState,
                                 locations: typing.Set[Location]) -> typing.Set[Location]:
            sphere_state.sweep_for_events(key_only=True, locations=locations)
            return {loc for loc in locations if sphere_state.can_reach(loc)}

        def item_percentage(player: int, num: int) -> float:
            return num / total_locations_count[player]

        while True:
            # Gather non-locked locations.
            # This ensures that only shuffled locations get counted for progression balancing,
            #   i.e. the items the players will be checking.
            sphere_locations = get_sphere_locations(state, unchecked_locations)
            for location in sphere_locations:
                unchecked_locations.remove(location)
                if not location.locked:
                    reachable_locations_count[location.player] += 1

            logging.debug(f"Sphere {sphere_num}")
            logging.debug(f"Reachable locations: {reachable_locations_count}")
            debug_percentages = {
                player: round(item_percentage(player, num), 2)
                for player, num in reachable_locations_count.items()
            }
            logging.debug(f"Reachable percentages: {debug_percentages}\n")
            sphere_num += 1

            if checked_locations:
                max_percentage = max(map(lambda p: item_percentage(p, reachable_locations_count[p]),
                                         reachable_locations_count))
                threshold_percentages = {
                    player: max_percentage * balanceable_players[player]
                    for player in balanceable_players
                }
                logging.debug(f"Thresholds: {threshold_percentages}")
                balancing_players = {
                    player
                    for player, reachables in reachable_locations_count.items()
                    if (player in threshold_percentages
                        and item_percentage(player, reachables) < threshold_percentages[player])
                }
                if balancing_players:
                    balancing_state = state.copy()
                    balancing_unchecked_locations = unchecked_locations.copy()
                    balancing_reachables = reachable_locations_count.copy()
                    balancing_sphere = sphere_locations.copy()
                    candidate_items: typing.Dict[int, typing.Set[Location]] = collections.defaultdict(set)
                    while True:
                        # Check locations in the current sphere and gather progression items to swap earlier
                        for location in balancing_sphere:
                            if location.event:
                                balancing_state.collect(location.item, True, location)
                                player = location.item.player
                                # only replace items that end up in another player's world
                                if (not location.locked and not location.item.skip_in_prog_balancing and
                                        player in balancing_players and
                                        location.player != player and
                                        location.progress_type != LocationProgressType.PRIORITY):
                                    candidate_items[player].add(location)
                                    logging.debug(f"Candidate item: {location.name}, {location.item.name}")
                        balancing_sphere = get_sphere_locations(balancing_state, balancing_unchecked_locations)
                        for location in balancing_sphere:
                            balancing_unchecked_locations.remove(location)
                            if not location.locked:
                                balancing_reachables[location.player] += 1
                        if world.has_beaten_game(balancing_state) or all(
                                item_percentage(player, reachables) >= threshold_percentages[player]
                                for player, reachables in balancing_reachables.items()
                                if player in threshold_percentages):
                            break
                        elif not balancing_sphere:
                            raise RuntimeError('Not all required items reachable. Something went terribly wrong here.')
                    # Gather a set of locations which we can swap items into
                    unlocked_locations: typing.Dict[int, typing.Set[Location]] = collections.defaultdict(set)
                    for l in unchecked_locations:
                        if l not in balancing_unchecked_locations:
                            unlocked_locations[l.player].add(l)
                    items_to_replace: typing.List[Location] = []
                    for player in balancing_players:
                        locations_to_test = unlocked_locations[player]
                        items_to_test = list(candidate_items[player])
                        items_to_test.sort()
                        world.random.shuffle(items_to_test)
                        while items_to_test:
                            testing = items_to_test.pop()
                            reducing_state = state.copy()
                            for location in itertools.chain((
                                l for l in items_to_replace
                                if l.item.player == player
                            ), items_to_test):
                                reducing_state.collect(location.item, True, location)

                            reducing_state.sweep_for_events(locations=locations_to_test)

                            if world.has_beaten_game(balancing_state):
                                if not world.has_beaten_game(reducing_state):
                                    items_to_replace.append(testing)
                            else:
                                reduced_sphere = get_sphere_locations(reducing_state, locations_to_test)
                                p = item_percentage(player, reachable_locations_count[player] + len(reduced_sphere))
                                if p < threshold_percentages[player]:
                                    items_to_replace.append(testing)

                    replaced_items = False

                    # sort then shuffle to maintain deterministic behaviour,
                    # while allowing use of set for better algorithm growth behaviour elsewhere
                    replacement_locations = sorted(l for l in checked_locations if not l.event and not l.locked)
                    world.random.shuffle(replacement_locations)
                    items_to_replace.sort()
                    world.random.shuffle(items_to_replace)

                    # Start swapping items. Since we swap into earlier spheres, no need for accessibility checks. 
                    while replacement_locations and items_to_replace:
                        old_location = items_to_replace.pop()
                        for new_location in replacement_locations:
                            if new_location.can_fill(state, old_location.item, False) and \
                                    old_location.can_fill(state, new_location.item, False):
                                replacement_locations.remove(new_location)
                                swap_location_item(old_location, new_location)
                                logging.debug(f"Progression balancing moved {new_location.item} to {new_location}, "
                                              f"displacing {old_location.item} into {old_location}")
                                moved_item_count += 1
                                state.collect(new_location.item, True, new_location)
                                replaced_items = True
                                break
                        else:
                            logging.warning(f"Could not Progression Balance {old_location.item}")

                    if replaced_items:
                        logging.debug(f"Moved {moved_item_count} items so far\n")
                        unlocked = {fresh for player in balancing_players for fresh in unlocked_locations[player]}
                        for location in get_sphere_locations(state, unlocked):
                            unchecked_locations.remove(location)
                            if not location.locked:
                                reachable_locations_count[location.player] += 1
                            sphere_locations.add(location)

            for location in sphere_locations:
                if location.event:
                    state.collect(location.item, True, location)
            checked_locations |= sphere_locations

            if world.has_beaten_game(state):
                break
            elif not sphere_locations:
                logging.warning("Progression Balancing ran out of paths.")
                break


def swap_location_item(location_1: Location, location_2: Location, check_locked: bool = True) -> None:
    """Swaps Items of locations. Does NOT swap flags like shop_slot or locked, but does swap event"""
    if check_locked:
        if location_1.locked:
            logging.warning(f"Swapping {location_1}, which is marked as locked.")
        if location_2.locked:
            logging.warning(f"Swapping {location_2}, which is marked as locked.")
    location_2.item, location_1.item = location_1.item, location_2.item
    location_1.item.location = location_1
    location_2.item.location = location_2
    location_1.event, location_2.event = location_2.event, location_1.event


def distribute_planned(world: MultiWorld) -> None:
    def warn(warning: str, force: typing.Union[bool, str]) -> None:
        if force in [True, 'fail', 'failure', 'none', False, 'warn', 'warning']:
            logging.warning(f'{warning}')
        else:
            logging.debug(f'{warning}')

    def failed(warning: str, force: typing.Union[bool, str]) -> None:
        if force in [True, 'fail', 'failure']:
            raise Exception(warning)
        else:
            warn(warning, force)

    # TODO: remove. Preferably by implementing key drop
    from worlds.alttp.Regions import key_drop_data
    world_name_lookup = world.world_name_lookup

    block_value = typing.Union[typing.List[str], typing.Dict[str, typing.Any], str]
    plando_blocks: typing.List[typing.Dict[str, typing.Any]] = []
    player_ids = set(world.player_ids)
    for player in player_ids:
        for block in world.plando_items[player]:
            block['player'] = player
            if 'force' not in block:
                block['force'] = 'silent'
            if 'from_pool' not in block:
                block['from_pool'] = True
            if 'world' not in block:
                block['world'] = False
            items: block_value = []
            if "items" in block:
                items = block["items"]
                if 'count' not in block:
                    block['count'] = False
            elif "item" in block:
                items = block["item"]
                if 'count' not in block:
                    block['count'] = 1
            else:
                failed("You must specify at least one item to place items with plando.", block['force'])
                continue
            if isinstance(items, dict):
                item_list: typing.List[str] = []
                for key, value in items.items():
                    if value is True:
                        value = world.itempool.count(world.worlds[player].create_item(key))
                    item_list += [key] * value
                items = item_list
            if isinstance(items, str):
                items = [items]
            block['items'] = items

            locations: block_value = []
            if 'location' in block:
                locations = block['location']  # just allow 'location' to keep old yamls compatible
            elif 'locations' in block:
                locations = block['locations']
            if isinstance(locations, str):
                locations = [locations]

            if isinstance(locations, dict):
                location_list = []
                for key, value in locations.items():
                    location_list += [key] * value
                locations = location_list
            block['locations'] = locations

            if not block['count']:
                block['count'] = (min(len(block['items']), len(block['locations'])) if
                                  len(block['locations']) > 0 else len(block['items']))
            if isinstance(block['count'], int):
                block['count'] = {'min': block['count'], 'max': block['count']}
            if 'min' not in block['count']:
                block['count']['min'] = 0
            if 'max' not in block['count']:
                block['count']['max'] = (min(len(block['items']), len(block['locations'])) if
                                         len(block['locations']) > 0 else len(block['items']))
            if block['count']['max'] > len(block['items']):
                count = block['count']
                failed(f"Plando count {count} greater than items specified", block['force'])
                block['count'] = len(block['items'])
            if block['count']['max'] > len(block['locations']) > 0:
                count = block['count']
                failed(f"Plando count {count} greater than locations specified", block['force'])
                block['count'] = len(block['locations'])
            block['count']['target'] = world.random.randint(block['count']['min'], block['count']['max'])

            if block['count']['target'] > 0:
                plando_blocks.append(block)

    # shuffle, but then sort blocks by number of locations minus number of items,
    # so less-flexible blocks get priority
    world.random.shuffle(plando_blocks)
    plando_blocks.sort(key=lambda block: (len(block['locations']) - block['count']['target']
                                          if len(block['locations']) > 0
                                          else len(world.get_unfilled_locations(player)) - block['count']['target']))

    for placement in plando_blocks:
        player = placement['player']
        try:
            target_world = placement['world']
            locations = placement['locations']
            items = placement['items']
            maxcount = placement['count']['target']
            from_pool = placement['from_pool']
            if target_world is False or world.players == 1:  # target own world
                worlds: typing.Set[int] = {player}
            elif target_world is True:  # target any worlds besides own
                worlds = set(world.player_ids) - {player}
            elif target_world is None:  # target all worlds
                worlds = set(world.player_ids)
            elif type(target_world) == list:  # list of target worlds
                worlds = set()
                for listed_world in target_world:
                    if listed_world not in world_name_lookup:
                        failed(f"Cannot place item to {target_world}'s world as that world does not exist.",
                               placement['force'])
                        continue
                    worlds.add(world_name_lookup[listed_world])
            elif type(target_world) == int:  # target world by slot number
                if target_world not in range(1, world.players + 1):
                    failed(
                        f"Cannot place item in world {target_world} as it is not in range of (1, {world.players})",
                        placement['force'])
                    continue
                worlds = {target_world}
            else:  # target world by slot name
                if target_world not in world_name_lookup:
                    failed(f"Cannot place item to {target_world}'s world as that world does not exist.",
                           placement['force'])
                    continue
                worlds = {world_name_lookup[target_world]}

            candidates = list(location for location in world.get_unfilled_locations_for_players(locations,
                                                                                                worlds))
            world.random.shuffle(candidates)
            world.random.shuffle(items)
            count = 0
            err: typing.List[str] = []
            successful_pairs: typing.List[typing.Tuple[Item, Location]] = []
            for item_name in items:
                item = world.worlds[player].create_item(item_name)
                for location in reversed(candidates):
                    if location in key_drop_data:
                        warn(
                            f"Can't place '{item_name}' at '{placement.location}', as key drop shuffle locations are not supported yet.")
                        continue
                    if not location.item:
                        if location.item_rule(item):
                            if location.can_fill(world.state, item, False):
                                successful_pairs.append((item, location))
                                candidates.remove(location)
                                count = count + 1
                                break
                            else:
                                err.append(f"Can't place item at {location} due to fill condition not met.")
                        else:
                            err.append(f"{item_name} not allowed at {location}.")
                    else:
                        err.append(f"Cannot place {item_name} into already filled location {location}.")
                if count == maxcount:
                    break
            if count < placement['count']['min']:
                m = placement['count']['min']
                failed(
                    f"Plando block failed to place {m - count} of {m} item(s) for {world.player_name[player]}, error(s): {' '.join(err)}",
                    placement['force'])
            for (item, location) in successful_pairs:
                world.push_item(location, item, collect=False)
                location.event = True  # flag location to be checked during fill
                location.locked = True
                logging.debug(f"Plando placed {item} at {location}")
                if from_pool:
                    try:
                        world.itempool.remove(item)
                    except ValueError:
                        warn(
                            f"Could not remove {item} from pool for {world.player_name[player]} as it's already missing from it.",
                            placement['force'])

        except Exception as e:
            raise Exception(
                f"Error running plando for player {player} ({world.player_name[player]})") from e<|MERGE_RESOLUTION|>--- conflicted
+++ resolved
@@ -259,26 +259,13 @@
     if early_items_count:
         early_locations: typing.List[Location] = []
         early_priority_locations: typing.List[Location] = []
-<<<<<<< HEAD
-        fill_loc_max = len(fill_locations) - 1
-        for i, loc in enumerate(reversed(fill_locations)):
-=======
         loc_indexes_to_remove: typing.Set[int] = set()
         for i, loc in enumerate(fill_locations):
->>>>>>> 61232ca7
             if loc.can_reach(world.state):
                 if loc.progress_type == LocationProgressType.PRIORITY:
                     early_priority_locations.append(loc)
                 else:
                     early_locations.append(loc)
-<<<<<<< HEAD
-                fill_locations.pop(fill_loc_max - i)
-
-        early_prog_items: typing.List[Item] = []
-        early_rest_items: typing.List[Item] = []
-        itempool_max = len(itempool) - 1
-        for i, item in enumerate(reversed(itempool)):
-=======
                 loc_indexes_to_remove.add(i)
         fill_locations = [loc for i, loc in enumerate(fill_locations) if i not in loc_indexes_to_remove]
 
@@ -286,17 +273,12 @@
         early_rest_items: typing.List[Item] = []
         item_indexes_to_remove: typing.Set[int] = set()
         for i, item in enumerate(itempool):
->>>>>>> 61232ca7
             if (item.name, item.player) in early_items_count:
                 if item.advancement:
                     early_prog_items.append(item)
                 else:
                     early_rest_items.append(item)
-<<<<<<< HEAD
-                itempool.pop(itempool_max - i)
-=======
                 item_indexes_to_remove.add(i)
->>>>>>> 61232ca7
                 early_items_count[(item.name, item.player)] -= 1
                 if early_items_count[(item.name, item.player)] == 0:
                     del early_items_count[(item.name, item.player)]
