import collections
import itertools
import logging
import typing
from collections import Counter, deque

from BaseClasses import CollectionState, Item, Location, LocationProgressType, MultiWorld
from Options import Accessibility

from worlds.AutoWorld import call_all
from worlds.generic.Rules import add_item_rule


class FillError(RuntimeError):
    pass


def _log_fill_progress(name: str, placed: int, total_items: int) -> None:
    logging.info(f"Current fill step ({name}) at {placed}/{total_items} items placed.")


def sweep_from_pool(base_state: CollectionState, itempool: typing.Sequence[Item] = tuple(),
                    locations: typing.Optional[typing.List[Location]] = None) -> CollectionState:
    new_state = base_state.copy()
    for item in itempool:
        new_state.collect(item, True)
    new_state.sweep_for_events(locations=locations)
    return new_state


def fill_restrictive(multiworld: MultiWorld, base_state: CollectionState, locations: typing.List[Location],
                     item_pool: typing.List[Item], single_player_placement: bool = False, lock: bool = False,
                     swap: bool = True, on_place: typing.Optional[typing.Callable[[Location], None]] = None,
                     allow_partial: bool = False, allow_excluded: bool = False, name: str = "Unknown") -> None:
    """
    :param multiworld: Multiworld to be filled.
    :param base_state: State assumed before fill.
    :param locations: Locations to be filled with item_pool
    :param item_pool: Items to fill into the locations
    :param single_player_placement: if true, can speed up placement if everything belongs to a single player
    :param lock: locations are set to locked as they are filled
    :param swap: if true, swaps of already place items are done in the event of a dead end
    :param on_place: callback that is called when a placement happens
    :param allow_partial: only place what is possible. Remaining items will be in the item_pool list.
    :param allow_excluded: if true and placement fails, it is re-attempted while ignoring excluded on Locations
    :param name: name of this fill step for progress logging purposes
    """
    unplaced_items: typing.List[Item] = []
    placements: typing.List[Location] = []
    cleanup_required = False
    swapped_items: typing.Counter[typing.Tuple[int, str, bool]] = Counter()
    reachable_items: typing.Dict[int, typing.Deque[Item]] = {}
    for item in item_pool:
        reachable_items.setdefault(item.player, deque()).append(item)

    # for progress logging
    total = min(len(item_pool), len(locations))
    placed = 0

    while any(reachable_items.values()) and locations:
        # grab one item per player
        items_to_place = [items.pop()
                          for items in reachable_items.values() if items]
        for item in items_to_place:
            for p, pool_item in enumerate(item_pool):
                if pool_item is item:
                    item_pool.pop(p)
                    break
        maximum_exploration_state = sweep_from_pool(
            base_state, item_pool + unplaced_items, world.get_filled_locations(item.player)
            if single_player_placement else None)

        has_beaten_game = multiworld.has_beaten_game(maximum_exploration_state)

        while items_to_place:
            # if we have run out of locations to fill,break out of this loop
            if not locations:
                unplaced_items += items_to_place
                break
            item_to_place = items_to_place.pop(0)

            spot_to_fill: typing.Optional[Location] = None

            # if minimal accessibility, only check whether location is reachable if game not beatable
            if multiworld.worlds[item_to_place.player].options.accessibility == Accessibility.option_minimal:
                perform_access_check = not multiworld.has_beaten_game(maximum_exploration_state,
                                                                 item_to_place.player) \
                    if single_player_placement else not has_beaten_game
            else:
                perform_access_check = True

            for i, location in enumerate(locations):
                if (not single_player_placement or location.player == item_to_place.player) \
                        and location.can_fill(maximum_exploration_state, item_to_place, perform_access_check):
                    # popping by index is faster than removing by content,
                    spot_to_fill = locations.pop(i)
                    # skipping a scan for the element
                    break

            else:
                # we filled all reachable spots.
                if swap:
                    # try swapping this item with previously placed items in a safe way then in an unsafe way
                    swap_attempts = ((i, location, unsafe)
                                     for unsafe in (False, True)
                                     for i, location in enumerate(placements))
                    for (i, location, unsafe) in swap_attempts:
                        placed_item = location.item
                        # Unplaceable items can sometimes be swapped infinitely. Limit the
                        # number of times we will swap an individual item to prevent this
                        swap_count = swapped_items[placed_item.player, placed_item.name, unsafe]
                        if swap_count > 1:
                            continue

                        location.item = None
                        placed_item.location = None
<<<<<<< HEAD
                        swap_state = sweep_from_pool(base_state, [placed_item] if unsafe else [],
                                                     world.get_filled_locations(item.player)
                                                     if single_player_placement else None)
=======
                        swap_state = sweep_from_pool(base_state, [placed_item, *item_pool] if unsafe else item_pool)
>>>>>>> 57fcdf4f
                        # unsafe means swap_state assumes we can somehow collect placed_item before item_to_place
                        # by continuing to swap, which is not guaranteed. This is unsafe because there is no mechanic
                        # to clean that up later, so there is a chance generation fails.
                        if (not single_player_placement or location.player == item_to_place.player) \
                                and location.can_fill(swap_state, item_to_place, perform_access_check):

                            # Verify placing this item won't reduce available locations, which would be a useless swap.
                            prev_state = swap_state.copy()
                            prev_loc_count = len(
                                multiworld.get_reachable_locations(prev_state))

                            swap_state.collect(item_to_place, True)
                            new_loc_count = len(
                                multiworld.get_reachable_locations(swap_state))

                            if new_loc_count >= prev_loc_count:
                                # Add this item to the existing placement, and
                                # add the old item to the back of the queue
                                spot_to_fill = placements.pop(i)

                                swap_count += 1
                                swapped_items[placed_item.player, placed_item.name, unsafe] = swap_count

                                reachable_items[placed_item.player].appendleft(
                                    placed_item)
                                item_pool.append(placed_item)

                                # cleanup at the end to hopefully get better errors
                                cleanup_required = True

                                break

                        # Item can't be placed here, restore original item
                        location.item = placed_item
                        placed_item.location = location

                    if spot_to_fill is None:
                        # Can't place this item, move on to the next
                        unplaced_items.append(item_to_place)
                        continue
                else:
                    unplaced_items.append(item_to_place)
                    continue
            multiworld.push_item(spot_to_fill, item_to_place, False)
            spot_to_fill.locked = lock
            placements.append(spot_to_fill)
            spot_to_fill.event = item_to_place.advancement
            placed += 1
            if not placed % 1000:
                _log_fill_progress(name, placed, total)
            if on_place:
                on_place(spot_to_fill)

    if total > 1000:
        _log_fill_progress(name, placed, total)

    if cleanup_required:
        # validate all placements and remove invalid ones
        state = sweep_from_pool(
            base_state, [], world.get_filled_locations(item.player)
            if single_player_placement else None)
        for placement in placements:
            if multiworld.worlds[placement.item.player].options.accessibility != "minimal" and not placement.can_reach(state):
                placement.item.location = None
                unplaced_items.append(placement.item)
                placement.item = None
                locations.append(placement)

    if allow_excluded:
        # check if partial fill is the result of excluded locations, in which case retry
        excluded_locations = [
            location for location in locations
            if location.progress_type == location.progress_type.EXCLUDED and not location.item
        ]
        if excluded_locations:
            for location in excluded_locations:
                location.progress_type = location.progress_type.DEFAULT
            fill_restrictive(multiworld, base_state, excluded_locations, unplaced_items, single_player_placement, lock,
                             swap, on_place, allow_partial, False)
            for location in excluded_locations:
                if not location.item:
                    location.progress_type = location.progress_type.EXCLUDED

    if not allow_partial and len(unplaced_items) > 0 and len(locations) > 0:
        # There are leftover unplaceable items and locations that won't accept them
        if multiworld.can_beat_game():
            logging.warning(
                f'Not all items placed. Game beatable anyway. (Could not place {unplaced_items})')
        else:
            raise FillError(f'No more spots to place {unplaced_items}, locations {locations} are invalid. '
                            f'Already placed {len(placements)}: {", ".join(str(place) for place in placements)}')

    item_pool.extend(unplaced_items)


def remaining_fill(multiworld: MultiWorld,
                   locations: typing.List[Location],
                   itempool: typing.List[Item]) -> None:
    unplaced_items: typing.List[Item] = []
    placements: typing.List[Location] = []
    swapped_items: typing.Counter[typing.Tuple[int, str]] = Counter()
    total = min(len(itempool),  len(locations))
    placed = 0
    while locations and itempool:
        item_to_place = itempool.pop()
        spot_to_fill: typing.Optional[Location] = None

        for i, location in enumerate(locations):
            if location.item_rule(item_to_place):
                # popping by index is faster than removing by content,
                spot_to_fill = locations.pop(i)
                # skipping a scan for the element
                break

        else:
            # we filled all reachable spots.
            # try swapping this item with previously placed items

            for (i, location) in enumerate(placements):
                placed_item = location.item
                # Unplaceable items can sometimes be swapped infinitely. Limit the
                # number of times we will swap an individual item to prevent this

                if swapped_items[placed_item.player,
                                 placed_item.name] > 1:
                    continue

                location.item = None
                placed_item.location = None
                if location.item_rule(item_to_place):
                    # Add this item to the existing placement, and
                    # add the old item to the back of the queue
                    spot_to_fill = placements.pop(i)

                    swapped_items[placed_item.player,
                                  placed_item.name] += 1

                    itempool.append(placed_item)

                    break

                # Item can't be placed here, restore original item
                location.item = placed_item
                placed_item.location = location

            if spot_to_fill is None:
                # Can't place this item, move on to the next
                unplaced_items.append(item_to_place)
                continue

        multiworld.push_item(spot_to_fill, item_to_place, False)
        placements.append(spot_to_fill)
        placed += 1
        if not placed % 1000:
            _log_fill_progress("Remaining", placed, total)

    if total > 1000:
        _log_fill_progress("Remaining", placed, total)

    if unplaced_items and locations:
        # There are leftover unplaceable items and locations that won't accept them
        raise FillError(f'No more spots to place {unplaced_items}, locations {locations} are invalid. '
                        f'Already placed {len(placements)}: {", ".join(str(place) for place in placements)}')

    itempool.extend(unplaced_items)


def fast_fill(multiworld: MultiWorld,
              item_pool: typing.List[Item],
              fill_locations: typing.List[Location]) -> typing.Tuple[typing.List[Item], typing.List[Location]]:
    placing = min(len(item_pool), len(fill_locations))
    for item, location in zip(item_pool, fill_locations):
        multiworld.push_item(location, item, False)
    return item_pool[placing:], fill_locations[placing:]


def accessibility_corrections(multiworld: MultiWorld, state: CollectionState, locations, pool=[]):
    maximum_exploration_state = sweep_from_pool(state, pool)
    minimal_players = {player for player in multiworld.player_ids if multiworld.worlds[player].options.accessibility == "minimal"}
    unreachable_locations = [location for location in multiworld.get_locations() if location.player in minimal_players and
                             not location.can_reach(maximum_exploration_state)]
    for location in unreachable_locations:
        if (location.item is not None and location.item.advancement and location.address is not None and not
                location.locked and location.item.player not in minimal_players):
            pool.append(location.item)
            state.remove(location.item)
            location.item = None
            location.event = False
            if location in state.events:
                state.events.remove(location)
            locations.append(location)
    if pool and locations:
        locations.sort(key=lambda loc: loc.progress_type != LocationProgressType.PRIORITY)
        fill_restrictive(multiworld, state, locations, pool, name="Accessibility Corrections")


def inaccessible_location_rules(multiworld: MultiWorld, state: CollectionState, locations):
    maximum_exploration_state = sweep_from_pool(state)
    unreachable_locations = [location for location in locations if not location.can_reach(maximum_exploration_state)]
    if unreachable_locations:
        def forbid_important_item_rule(item: Item):
            return not ((item.classification & 0b0011) and multiworld.worlds[item.player].options.accessibility != 'minimal')

        for location in unreachable_locations:
            add_item_rule(location, forbid_important_item_rule)


def distribute_early_items(multiworld: MultiWorld,
                           fill_locations: typing.List[Location],
                           itempool: typing.List[Item]) -> typing.Tuple[typing.List[Location], typing.List[Item]]:
    """ returns new fill_locations and itempool """
    early_items_count: typing.Dict[typing.Tuple[str, int], typing.List[int]] = {}
    for player in multiworld.player_ids:
        items = itertools.chain(multiworld.early_items[player], multiworld.local_early_items[player])
        for item in items:
            early_items_count[item, player] = [multiworld.early_items[player].get(item, 0),
                                               multiworld.local_early_items[player].get(item, 0)]
    if early_items_count:
        early_locations: typing.List[Location] = []
        early_priority_locations: typing.List[Location] = []
        loc_indexes_to_remove: typing.Set[int] = set()
        base_state = multiworld.state.copy()
        base_state.sweep_for_events(locations=(loc for loc in multiworld.get_filled_locations() if loc.address is None))
        for i, loc in enumerate(fill_locations):
            if loc.can_reach(base_state):
                if loc.progress_type == LocationProgressType.PRIORITY:
                    early_priority_locations.append(loc)
                else:
                    early_locations.append(loc)
                loc_indexes_to_remove.add(i)
        fill_locations = [loc for i, loc in enumerate(fill_locations) if i not in loc_indexes_to_remove]

        early_prog_items: typing.List[Item] = []
        early_rest_items: typing.List[Item] = []
        early_local_prog_items: typing.Dict[int, typing.List[Item]] = {player: [] for player in multiworld.player_ids}
        early_local_rest_items: typing.Dict[int, typing.List[Item]] = {player: [] for player in multiworld.player_ids}
        item_indexes_to_remove: typing.Set[int] = set()
        for i, item in enumerate(itempool):
            if (item.name, item.player) in early_items_count:
                if item.advancement:
                    if early_items_count[item.name, item.player][1]:
                        early_local_prog_items[item.player].append(item)
                        early_items_count[item.name, item.player][1] -= 1
                    else:
                        early_prog_items.append(item)
                        early_items_count[item.name, item.player][0] -= 1
                else:
                    if early_items_count[item.name, item.player][1]:
                        early_local_rest_items[item.player].append(item)
                        early_items_count[item.name, item.player][1] -= 1
                    else:
                        early_rest_items.append(item)
                        early_items_count[item.name, item.player][0] -= 1
                item_indexes_to_remove.add(i)
                if early_items_count[item.name, item.player] == [0, 0]:
                    del early_items_count[item.name, item.player]
                    if len(early_items_count) == 0:
                        break
        itempool = [item for i, item in enumerate(itempool) if i not in item_indexes_to_remove]
        for player in multiworld.player_ids:
            player_local = early_local_rest_items[player]
            fill_restrictive(multiworld, base_state,
                             [loc for loc in early_locations if loc.player == player],
                             player_local, lock=True, allow_partial=True, name=f"Local Early Items P{player}")
            if player_local:
                logging.warning(f"Could not fulfill rules of early items: {player_local}")
                early_rest_items.extend(early_local_rest_items[player])
        early_locations = [loc for loc in early_locations if not loc.item]
        fill_restrictive(multiworld, base_state, early_locations, early_rest_items, lock=True, allow_partial=True,
                         name="Early Items")
        early_locations += early_priority_locations
        for player in multiworld.player_ids:
            player_local = early_local_prog_items[player]
            fill_restrictive(multiworld, base_state,
                             [loc for loc in early_locations if loc.player == player],
                             player_local, lock=True, allow_partial=True, name=f"Local Early Progression P{player}")
            if player_local:
                logging.warning(f"Could not fulfill rules of early items: {player_local}")
                early_prog_items.extend(player_local)
        early_locations = [loc for loc in early_locations if not loc.item]
        fill_restrictive(multiworld, base_state, early_locations, early_prog_items, lock=True, allow_partial=True,
                         name="Early Progression")
        unplaced_early_items = early_rest_items + early_prog_items
        if unplaced_early_items:
            logging.warning("Ran out of early locations for early items. Failed to place "
                            f"{unplaced_early_items} early.")
            itempool += unplaced_early_items

        fill_locations.extend(early_locations)
        multiworld.random.shuffle(fill_locations)
    return fill_locations, itempool


def distribute_items_restrictive(multiworld: MultiWorld) -> None:
    fill_locations = sorted(multiworld.get_unfilled_locations())
    multiworld.random.shuffle(fill_locations)
    # get items to distribute
    itempool = sorted(multiworld.itempool)
    multiworld.random.shuffle(itempool)

    fill_locations, itempool = distribute_early_items(multiworld, fill_locations, itempool)

    progitempool: typing.List[Item] = []
    usefulitempool: typing.List[Item] = []
    filleritempool: typing.List[Item] = []

    for item in itempool:
        if item.advancement:
            progitempool.append(item)
        elif item.useful:
            usefulitempool.append(item)
        else:
            filleritempool.append(item)

    call_all(multiworld, "fill_hook", progitempool, usefulitempool, filleritempool, fill_locations)

    locations: typing.Dict[LocationProgressType, typing.List[Location]] = {
        loc_type: [] for loc_type in LocationProgressType}

    for loc in fill_locations:
        locations[loc.progress_type].append(loc)

    prioritylocations = locations[LocationProgressType.PRIORITY]
    defaultlocations = locations[LocationProgressType.DEFAULT]
    excludedlocations = locations[LocationProgressType.EXCLUDED]

    # can't lock due to accessibility corrections touching things, so we remember which ones got placed and lock later
    lock_later = []

    def mark_for_locking(location: Location):
        nonlocal lock_later
        lock_later.append(location)

    if prioritylocations:
        # "priority fill"
<<<<<<< HEAD
        fill_restrictive(world, world.state, prioritylocations, progitempool,
                         single_player_placement=world.players == 1, swap=False, on_place=mark_for_locking,
=======
        fill_restrictive(multiworld, multiworld.state, prioritylocations, progitempool, swap=False, on_place=mark_for_locking,
>>>>>>> 57fcdf4f
                         name="Priority")
        accessibility_corrections(multiworld, multiworld.state, prioritylocations, progitempool)
        defaultlocations = prioritylocations + defaultlocations

    if progitempool:
        # "advancement/progression fill"
<<<<<<< HEAD
        fill_restrictive(world, world.state, defaultlocations, progitempool, single_player_placement=world.players == 1,
                         name="Progression")
=======
        fill_restrictive(multiworld, multiworld.state, defaultlocations, progitempool, name="Progression")
>>>>>>> 57fcdf4f
        if progitempool:
            raise FillError(
                f'Not enough locations for progress items. There are {len(progitempool)} more items than locations')
        accessibility_corrections(multiworld, multiworld.state, defaultlocations)

    for location in lock_later:
        if location.item:
            location.locked = True
    del mark_for_locking, lock_later

    inaccessible_location_rules(multiworld, multiworld.state, defaultlocations)

    remaining_fill(multiworld, excludedlocations, filleritempool)
    if excludedlocations:
        raise FillError(
            f"Not enough filler items for excluded locations. There are {len(excludedlocations)} more locations than items")

    restitempool = filleritempool + usefulitempool

    remaining_fill(multiworld, defaultlocations, restitempool)

    unplaced = restitempool
    unfilled = defaultlocations

    if unplaced or unfilled:
        logging.warning(
            f'Unplaced items({len(unplaced)}): {unplaced} - Unfilled Locations({len(unfilled)}): {unfilled}')
        items_counter = Counter(location.item.player for location in multiworld.get_locations() if location.item)
        locations_counter = Counter(location.player for location in multiworld.get_locations())
        items_counter.update(item.player for item in unplaced)
        locations_counter.update(location.player for location in unfilled)
        print_data = {"items": items_counter, "locations": locations_counter}
        logging.info(f'Per-Player counts: {print_data})')


def flood_items(multiworld: MultiWorld) -> None:
    # get items to distribute
    multiworld.random.shuffle(multiworld.itempool)
    itempool = multiworld.itempool
    progress_done = False

    # sweep once to pick up preplaced items
    multiworld.state.sweep_for_events()

    # fill multiworld from top of itempool while we can
    while not progress_done:
        location_list = multiworld.get_unfilled_locations()
        multiworld.random.shuffle(location_list)
        spot_to_fill = None
        for location in location_list:
            if location.can_fill(multiworld.state, itempool[0]):
                spot_to_fill = location
                break

        if spot_to_fill:
            item = itempool.pop(0)
            multiworld.push_item(spot_to_fill, item, True)
            continue

        # ran out of spots, check if we need to step in and correct things
        if len(multiworld.get_reachable_locations()) == len(multiworld.get_locations()):
            progress_done = True
            continue

        # need to place a progress item instead of an already placed item, find candidate
        item_to_place = None
        candidate_item_to_place = None
        for item in itempool:
            if item.advancement:
                candidate_item_to_place = item
                if multiworld.unlocks_new_location(item):
                    item_to_place = item
                    break

        # we might be in a situation where all new locations require multiple items to reach.
        # If that is the case, just place any advancement item we've found and continue trying
        if item_to_place is None:
            if candidate_item_to_place is not None:
                item_to_place = candidate_item_to_place
            else:
                raise FillError('No more progress items left to place.')

        # find item to replace with progress item
        location_list = multiworld.get_reachable_locations()
        multiworld.random.shuffle(location_list)
        for location in location_list:
            if location.item is not None and not location.item.advancement:
                # safe to replace
                replace_item = location.item
                replace_item.location = None
                itempool.append(replace_item)
                multiworld.push_item(location, item_to_place, True)
                itempool.remove(item_to_place)
                break


def balance_multiworld_progression(multiworld: MultiWorld) -> None:
    # A system to reduce situations where players have no checks remaining, popularly known as "BK mode."
    # Overall progression balancing algorithm:
    # Gather up all locations in a sphere.
    # Define a threshold value based on the player with the most available locations.
    # If other players are below the threshold value, swap progression in this sphere into earlier spheres,
    #   which gives more locations available by this sphere.
    balanceable_players: typing.Dict[int, float] = {
        player: multiworld.worlds[player].options.progression_balancing / 100
        for player in multiworld.player_ids
        if multiworld.worlds[player].options.progression_balancing > 0
    }
    if not balanceable_players:
        logging.info('Skipping multiworld progression balancing.')
    else:
        logging.info(f'Balancing multiworld progression for {len(balanceable_players)} Players.')
        logging.debug(balanceable_players)
        state: CollectionState = CollectionState(multiworld)
        checked_locations: typing.Set[Location] = set()
        unchecked_locations: typing.Set[Location] = set(multiworld.get_locations())

        total_locations_count: typing.Counter[int] = Counter(
            location.player
            for location in multiworld.get_locations()
            if not location.locked
        )
        reachable_locations_count: typing.Dict[int, int] = {
            player: 0
            for player in multiworld.player_ids
            if total_locations_count[player] and len(multiworld.get_filled_locations(player)) != 0
        }
        balanceable_players = {
            player: balanceable_players[player]
            for player in balanceable_players
            if total_locations_count[player]
        }
        sphere_num: int = 1
        moved_item_count: int = 0

        def get_sphere_locations(sphere_state: CollectionState,
                                 locations: typing.Set[Location]) -> typing.Set[Location]:
            sphere_state.sweep_for_events(key_only=True, locations=locations)
            return {loc for loc in locations if sphere_state.can_reach(loc)}

        def item_percentage(player: int, num: int) -> float:
            return num / total_locations_count[player]

        # If there are no locations that aren't locked, there's no point in attempting to balance progression.
        if len(total_locations_count) == 0:
            return

        while True:
            # Gather non-locked locations.
            # This ensures that only shuffled locations get counted for progression balancing,
            #   i.e. the items the players will be checking.
            sphere_locations = get_sphere_locations(state, unchecked_locations)
            for location in sphere_locations:
                unchecked_locations.remove(location)
                if not location.locked:
                    reachable_locations_count[location.player] += 1

            logging.debug(f"Sphere {sphere_num}")
            logging.debug(f"Reachable locations: {reachable_locations_count}")
            debug_percentages = {
                player: round(item_percentage(player, num), 2)
                for player, num in reachable_locations_count.items()
            }
            logging.debug(f"Reachable percentages: {debug_percentages}\n")
            sphere_num += 1

            if checked_locations:
                max_percentage = max(map(lambda p: item_percentage(p, reachable_locations_count[p]),
                                         reachable_locations_count))
                threshold_percentages = {
                    player: max_percentage * balanceable_players[player]
                    for player in balanceable_players
                }
                logging.debug(f"Thresholds: {threshold_percentages}")
                balancing_players = {
                    player
                    for player, reachables in reachable_locations_count.items()
                    if (player in threshold_percentages
                        and item_percentage(player, reachables) < threshold_percentages[player])
                }
                if balancing_players:
                    balancing_state = state.copy()
                    balancing_unchecked_locations = unchecked_locations.copy()
                    balancing_reachables = reachable_locations_count.copy()
                    balancing_sphere = sphere_locations.copy()
                    candidate_items: typing.Dict[int, typing.Set[Location]] = collections.defaultdict(set)
                    while True:
                        # Check locations in the current sphere and gather progression items to swap earlier
                        for location in balancing_sphere:
                            if location.event:
                                balancing_state.collect(location.item, True, location)
                                player = location.item.player
                                # only replace items that end up in another player's world
                                if (not location.locked and not location.item.skip_in_prog_balancing and
                                        player in balancing_players and
                                        location.player != player and
                                        location.progress_type != LocationProgressType.PRIORITY):
                                    candidate_items[player].add(location)
                                    logging.debug(f"Candidate item: {location.name}, {location.item.name}")
                        balancing_sphere = get_sphere_locations(balancing_state, balancing_unchecked_locations)
                        for location in balancing_sphere:
                            balancing_unchecked_locations.remove(location)
                            if not location.locked:
                                balancing_reachables[location.player] += 1
                        if multiworld.has_beaten_game(balancing_state) or all(
                                item_percentage(player, reachables) >= threshold_percentages[player]
                                for player, reachables in balancing_reachables.items()
                                if player in threshold_percentages):
                            break
                        elif not balancing_sphere:
                            raise RuntimeError('Not all required items reachable. Something went terribly wrong here.')
                    # Gather a set of locations which we can swap items into
                    unlocked_locations: typing.Dict[int, typing.Set[Location]] = collections.defaultdict(set)
                    for l in unchecked_locations:
                        if l not in balancing_unchecked_locations:
                            unlocked_locations[l.player].add(l)
                    items_to_replace: typing.List[Location] = []
                    for player in balancing_players:
                        locations_to_test = unlocked_locations[player]
                        items_to_test = list(candidate_items[player])
                        items_to_test.sort()
                        multiworld.random.shuffle(items_to_test)
                        while items_to_test:
                            testing = items_to_test.pop()
                            reducing_state = state.copy()
                            for location in itertools.chain((
                                l for l in items_to_replace
                                if l.item.player == player
                            ), items_to_test):
                                reducing_state.collect(location.item, True, location)

                            reducing_state.sweep_for_events(locations=locations_to_test)

                            if multiworld.has_beaten_game(balancing_state):
                                if not multiworld.has_beaten_game(reducing_state):
                                    items_to_replace.append(testing)
                            else:
                                reduced_sphere = get_sphere_locations(reducing_state, locations_to_test)
                                p = item_percentage(player, reachable_locations_count[player] + len(reduced_sphere))
                                if p < threshold_percentages[player]:
                                    items_to_replace.append(testing)

                    old_moved_item_count = moved_item_count

                    # sort then shuffle to maintain deterministic behaviour,
                    # while allowing use of set for better algorithm growth behaviour elsewhere
                    replacement_locations = sorted(l for l in checked_locations if not l.event and not l.locked)
                    multiworld.random.shuffle(replacement_locations)
                    items_to_replace.sort()
                    multiworld.random.shuffle(items_to_replace)

                    # Start swapping items. Since we swap into earlier spheres, no need for accessibility checks. 
                    while replacement_locations and items_to_replace:
                        old_location = items_to_replace.pop()
                        for i, new_location in enumerate(replacement_locations):
                            if new_location.can_fill(state, old_location.item, False) and \
                                    old_location.can_fill(state, new_location.item, False):
                                replacement_locations.pop(i)
                                swap_location_item(old_location, new_location)
                                logging.debug(f"Progression balancing moved {new_location.item} to {new_location}, "
                                              f"displacing {old_location.item} into {old_location}")
                                moved_item_count += 1
                                state.collect(new_location.item, True, new_location)
                                break
                        else:
                            logging.warning(f"Could not Progression Balance {old_location.item}")

                    if old_moved_item_count < moved_item_count:
                        logging.debug(f"Moved {moved_item_count} items so far\n")
                        unlocked = {fresh for player in balancing_players for fresh in unlocked_locations[player]}
                        for location in get_sphere_locations(state, unlocked):
                            unchecked_locations.remove(location)
                            if not location.locked:
                                reachable_locations_count[location.player] += 1
                            sphere_locations.add(location)

            for location in sphere_locations:
                if location.event:
                    state.collect(location.item, True, location)
            checked_locations |= sphere_locations

            if multiworld.has_beaten_game(state):
                break
            elif not sphere_locations:
                logging.warning("Progression Balancing ran out of paths.")
                break


def swap_location_item(location_1: Location, location_2: Location, check_locked: bool = True) -> None:
    """Swaps Items of locations. Does NOT swap flags like shop_slot or locked, but does swap event"""
    if check_locked:
        if location_1.locked:
            logging.warning(f"Swapping {location_1}, which is marked as locked.")
        if location_2.locked:
            logging.warning(f"Swapping {location_2}, which is marked as locked.")
    location_2.item, location_1.item = location_1.item, location_2.item
    location_1.item.location = location_1
    location_2.item.location = location_2
    location_1.event, location_2.event = location_2.event, location_1.event


def distribute_planned(multiworld: MultiWorld) -> None:
    def warn(warning: str, force: typing.Union[bool, str]) -> None:
        if force in [True, 'fail', 'failure', 'none', False, 'warn', 'warning']:
            logging.warning(f'{warning}')
        else:
            logging.debug(f'{warning}')

    def failed(warning: str, force: typing.Union[bool, str]) -> None:
        if force in [True, 'fail', 'failure']:
            raise Exception(warning)
        else:
            warn(warning, force)

    swept_state = multiworld.state.copy()
    swept_state.sweep_for_events()
    reachable = frozenset(multiworld.get_reachable_locations(swept_state))
    early_locations: typing.Dict[int, typing.List[str]] = collections.defaultdict(list)
    non_early_locations: typing.Dict[int, typing.List[str]] = collections.defaultdict(list)
    for loc in multiworld.get_unfilled_locations():
        if loc in reachable:
            early_locations[loc.player].append(loc.name)
        else:  # not reachable with swept state
            non_early_locations[loc.player].append(loc.name)

    world_name_lookup = multiworld.world_name_lookup

    block_value = typing.Union[typing.List[str], typing.Dict[str, typing.Any], str]
    plando_blocks: typing.List[typing.Dict[str, typing.Any]] = []
    player_ids = set(multiworld.player_ids)
    for player in player_ids:
        for block in multiworld.plando_items[player]:
            block['player'] = player
            if 'force' not in block:
                block['force'] = 'silent'
            if 'from_pool' not in block:
                block['from_pool'] = True
            elif not isinstance(block['from_pool'], bool):
                from_pool_type = type(block['from_pool'])
                raise Exception(f'Plando "from_pool" has to be boolean, not {from_pool_type} for player {player}.')
            if 'world' not in block:
                target_world = False
            else:
                target_world = block['world']

            if target_world is False or multiworld.players == 1:  # target own world
                worlds: typing.Set[int] = {player}
            elif target_world is True:  # target any worlds besides own
                worlds = set(multiworld.player_ids) - {player}
            elif target_world is None:  # target all worlds
                worlds = set(multiworld.player_ids)
            elif type(target_world) == list:  # list of target worlds
                worlds = set()
                for listed_world in target_world:
                    if listed_world not in world_name_lookup:
                        failed(f"Cannot place item to {target_world}'s world as that world does not exist.",
                               block['force'])
                        continue
                    worlds.add(world_name_lookup[listed_world])
            elif type(target_world) == int:  # target world by slot number
                if target_world not in range(1, multiworld.players + 1):
                    failed(
                        f"Cannot place item in world {target_world} as it is not in range of (1, {multiworld.players})",
                        block['force'])
                    continue
                worlds = {target_world}
            else:  # target world by slot name
                if target_world not in world_name_lookup:
                    failed(f"Cannot place item to {target_world}'s world as that world does not exist.",
                           block['force'])
                    continue
                worlds = {world_name_lookup[target_world]}
            block['world'] = worlds

            items: block_value = []
            if "items" in block:
                items = block["items"]
                if 'count' not in block:
                    block['count'] = False
            elif "item" in block:
                items = block["item"]
                if 'count' not in block:
                    block['count'] = 1
            else:
                failed("You must specify at least one item to place items with plando.", block['force'])
                continue
            if isinstance(items, dict):
                item_list: typing.List[str] = []
                for key, value in items.items():
                    if value is True:
                        value = multiworld.itempool.count(multiworld.worlds[player].create_item(key))
                    item_list += [key] * value
                items = item_list
            if isinstance(items, str):
                items = [items]
            block['items'] = items

            locations: block_value = []
            if 'location' in block:
                locations = block['location']  # just allow 'location' to keep old yamls compatible
            elif 'locations' in block:
                locations = block['locations']
            if isinstance(locations, str):
                locations = [locations]

            if isinstance(locations, dict):
                location_list = []
                for key, value in locations.items():
                    location_list += [key] * value
                locations = location_list

            if "early_locations" in locations:
                locations.remove("early_locations")
                for target_player in worlds:
                    locations += early_locations[target_player]
            if "non_early_locations" in locations:
                locations.remove("non_early_locations")
                for target_player in worlds:
                    locations += non_early_locations[target_player]

            block['locations'] = list(dict.fromkeys(locations))

            if not block['count']:
                block['count'] = (min(len(block['items']), len(block['locations'])) if
                                  len(block['locations']) > 0 else len(block['items']))
            if isinstance(block['count'], int):
                block['count'] = {'min': block['count'], 'max': block['count']}
            if 'min' not in block['count']:
                block['count']['min'] = 0
            if 'max' not in block['count']:
                block['count']['max'] = (min(len(block['items']), len(block['locations'])) if
                                         len(block['locations']) > 0 else len(block['items']))
            if block['count']['max'] > len(block['items']):
                count = block['count']
                failed(f"Plando count {count} greater than items specified", block['force'])
                block['count'] = len(block['items'])
            if block['count']['max'] > len(block['locations']) > 0:
                count = block['count']
                failed(f"Plando count {count} greater than locations specified", block['force'])
                block['count'] = len(block['locations'])
            block['count']['target'] = multiworld.random.randint(block['count']['min'], block['count']['max'])

            if block['count']['target'] > 0:
                plando_blocks.append(block)

    # shuffle, but then sort blocks by number of locations minus number of items,
    # so less-flexible blocks get priority
    multiworld.random.shuffle(plando_blocks)
    plando_blocks.sort(key=lambda block: (len(block['locations']) - block['count']['target']
                                          if len(block['locations']) > 0
                                          else len(multiworld.get_unfilled_locations(player)) - block['count']['target']))

    for placement in plando_blocks:
        player = placement['player']
        try:
            worlds = placement['world']
            locations = placement['locations']
            items = placement['items']
            maxcount = placement['count']['target']
            from_pool = placement['from_pool']

            candidates = list(multiworld.get_unfilled_locations_for_players(locations, sorted(worlds)))
            multiworld.random.shuffle(candidates)
            multiworld.random.shuffle(items)
            count = 0
            err: typing.List[str] = []
            successful_pairs: typing.List[typing.Tuple[Item, Location]] = []
            for item_name in items:
                item = multiworld.worlds[player].create_item(item_name)
                for location in reversed(candidates):
                    if (location.address is None) == (item.code is None):  # either both None or both not None
                        if not location.item:
                            if location.item_rule(item):
                                if location.can_fill(multiworld.state, item, False):
                                    successful_pairs.append((item, location))
                                    candidates.remove(location)
                                    count = count + 1
                                    break
                                else:
                                    err.append(f"Can't place item at {location} due to fill condition not met.")
                            else:
                                err.append(f"{item_name} not allowed at {location}.")
                        else:
                            err.append(f"Cannot place {item_name} into already filled location {location}.")
                    else:
                        err.append(f"Mismatch between {item_name} and {location}, only one is an event.")
                if count == maxcount:
                    break
            if count < placement['count']['min']:
                m = placement['count']['min']
                failed(
                    f"Plando block failed to place {m - count} of {m} item(s) for {multiworld.player_name[player]}, error(s): {' '.join(err)}",
                    placement['force'])
            for (item, location) in successful_pairs:
                multiworld.push_item(location, item, collect=False)
                location.event = True  # flag location to be checked during fill
                location.locked = True
                logging.debug(f"Plando placed {item} at {location}")
                if from_pool:
                    try:
                        multiworld.itempool.remove(item)
                    except ValueError:
                        warn(
                            f"Could not remove {item} from pool for {multiworld.player_name[player]} as it's already missing from it.",
                            placement['force'])

        except Exception as e:
            raise Exception(
                f"Error running plando for player {player} ({multiworld.player_name[player]})") from e<|MERGE_RESOLUTION|>--- conflicted
+++ resolved
@@ -67,7 +67,7 @@
                     item_pool.pop(p)
                     break
         maximum_exploration_state = sweep_from_pool(
-            base_state, item_pool + unplaced_items, world.get_filled_locations(item.player)
+            base_state, item_pool + unplaced_items, multiworld.get_filled_locations(item.player)
             if single_player_placement else None)
 
         has_beaten_game = multiworld.has_beaten_game(maximum_exploration_state)
@@ -114,13 +114,9 @@
 
                         location.item = None
                         placed_item.location = None
-<<<<<<< HEAD
                         swap_state = sweep_from_pool(base_state, [placed_item] if unsafe else [],
-                                                     world.get_filled_locations(item.player)
+                                                     multiworld.get_filled_locations(item.player)
                                                      if single_player_placement else None)
-=======
-                        swap_state = sweep_from_pool(base_state, [placed_item, *item_pool] if unsafe else item_pool)
->>>>>>> 57fcdf4f
                         # unsafe means swap_state assumes we can somehow collect placed_item before item_to_place
                         # by continuing to swap, which is not guaranteed. This is unsafe because there is no mechanic
                         # to clean that up later, so there is a chance generation fails.
@@ -180,7 +176,7 @@
     if cleanup_required:
         # validate all placements and remove invalid ones
         state = sweep_from_pool(
-            base_state, [], world.get_filled_locations(item.player)
+            base_state, [], multiworld.get_filled_locations(item.player)
             if single_player_placement else None)
         for placement in placements:
             if multiworld.worlds[placement.item.player].options.accessibility != "minimal" and not placement.can_reach(state):
@@ -456,24 +452,16 @@
 
     if prioritylocations:
         # "priority fill"
-<<<<<<< HEAD
-        fill_restrictive(world, world.state, prioritylocations, progitempool,
-                         single_player_placement=world.players == 1, swap=False, on_place=mark_for_locking,
-=======
-        fill_restrictive(multiworld, multiworld.state, prioritylocations, progitempool, swap=False, on_place=mark_for_locking,
->>>>>>> 57fcdf4f
+        fill_restrictive(multiworld, multiworld.state, prioritylocations, progitempool,
+                         single_player_placement=multiworld.players == 1, swap=False, on_place=mark_for_locking,
                          name="Priority")
         accessibility_corrections(multiworld, multiworld.state, prioritylocations, progitempool)
         defaultlocations = prioritylocations + defaultlocations
 
     if progitempool:
         # "advancement/progression fill"
-<<<<<<< HEAD
-        fill_restrictive(world, world.state, defaultlocations, progitempool, single_player_placement=world.players == 1,
+        fill_restrictive(multiworld, multiworld.state, defaultlocations, progitempool, single_player_placement=multiworld.players == 1,
                          name="Progression")
-=======
-        fill_restrictive(multiworld, multiworld.state, defaultlocations, progitempool, name="Progression")
->>>>>>> 57fcdf4f
         if progitempool:
             raise FillError(
                 f'Not enough locations for progress items. There are {len(progitempool)} more items than locations')
