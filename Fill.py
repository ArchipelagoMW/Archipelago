from collections import Counter, defaultdict, deque
from collections.abc import Iterable, Sequence
import itertools
import logging
from typing import Callable, Literal

from BaseClasses import CollectionState, Item, Location, LocationProgressType, MultiWorld, PlandoItemBlock
from Options import Accessibility

from worlds.AutoWorld import call_all
from worlds.generic.Rules import add_item_rule


class FillError(RuntimeError):
    def __init__(self, *args: str | object, **kwargs: object) -> None:
        multiworld = kwargs.get("multiworld")
        if isinstance(multiworld, MultiWorld) and isinstance(args[0], str):
            placements = (args[0] + "\nAll Placements:\n" +
                          f"{[(loc, loc.item) for loc in multiworld.get_filled_locations()]}")
            args = (placements, *args[1:])
        super().__init__(*args)


def _log_fill_progress(name: str, placed: int, total_items: int) -> None:
    logging.info(f"Current fill step ({name}) at {placed}/{total_items} items placed.")


def sweep_from_pool(base_state: CollectionState,
                    itempool: Sequence[Item] = (),
                    locations: list[Location] | None = None) -> CollectionState:
    new_state = base_state.copy()
    for item in itempool:
        new_state.collect(item, True)
    new_state.sweep_for_advancements(locations=locations)
    return new_state


def fill_restrictive(multiworld: MultiWorld, base_state: CollectionState, locations: list[Location],
                     item_pool: list[Item], single_player_placement: bool = False, lock: bool = False,
                     swap: bool = True, on_place: Callable[[Location], None] | None = None,
                     allow_partial: bool = False, allow_excluded: bool = False, one_item_per_player: bool = True,
                     name: str = "Unknown") -> None:
    """
    :param multiworld: Multiworld to be filled.
    :param base_state: State assumed before fill.
    :param locations: Locations to be filled with item_pool, gets mutated by removing locations that get filled.
    :param item_pool: Items to fill into the locations, gets mutated by removing items that get placed.
    :param single_player_placement: if true, can speed up placement if everything belongs to a single player
    :param lock: locations are set to locked as they are filled
    :param swap: if true, swaps of already place items are done in the event of a dead end
    :param on_place: callback that is called when a placement happens
    :param allow_partial: only place what is possible. Remaining items will be in the item_pool list.
    :param allow_excluded: if true and placement fails, it is re-attempted while ignoring excluded on Locations
    :param name: name of this fill step for progress logging purposes
    """
    unplaced_items: list[Item] = []
    placements: list[Location] = []
    cleanup_required = False
    swapped_items: Counter[tuple[int, str, bool]] = Counter()
    reachable_items: dict[int, deque[Item]] = {}
    for item in item_pool:
        reachable_items.setdefault(item.player, deque()).append(item)

    # for progress logging
    total = min(len(item_pool), len(locations))
    placed = 0

    while any(reachable_items.values()) and locations:
        items_to_place: list[Item]
        if one_item_per_player:
            # grab one item per player
            items_to_place = [items.pop()
                              for items in reachable_items.values() if items]
        else:
            next_player = multiworld.random.choice([player for player, items in reachable_items.items() if items])
            items_to_place = []
            if item_pool:
                items_to_place.append(reachable_items[next_player].pop())

        for item in items_to_place:
            # The items added into `reachable_items` are placed starting from the end of each deque in
            # `reachable_items`, so the items being placed are more likely to be found towards the end of `item_pool`.
            for p, pool_item in enumerate(reversed(item_pool), start=1):
                if pool_item is item:
                    del item_pool[-p]
                    break

        maximum_exploration_state = sweep_from_pool(
            base_state, item_pool + unplaced_items, multiworld.get_filled_locations(item.player)
            if single_player_placement else None)

        has_beaten_game = multiworld.has_beaten_game(maximum_exploration_state)

        while items_to_place:
            # if we have run out of locations to fill,break out of this loop
            if not locations:
                unplaced_items += items_to_place
                break
            item_to_place = items_to_place.pop(0)

            spot_to_fill: Location | None = None

            # if minimal accessibility, only check whether location is reachable if game not beatable
            if multiworld.worlds[item_to_place.player].options.accessibility == Accessibility.option_minimal:
                perform_access_check = (
                    (not multiworld.has_beaten_game(maximum_exploration_state, item_to_place.player))
                    if single_player_placement
                    else not has_beaten_game
                )
            else:
                perform_access_check = True

            for i, location in enumerate(locations):
                if (not single_player_placement or location.player == item_to_place.player) \
                        and location.can_fill(maximum_exploration_state, item_to_place, perform_access_check):
                    # popping by index is faster than removing by content,
                    spot_to_fill = locations.pop(i)
                    # skipping a scan for the element
                    break

            else:
                # we filled all reachable spots.
                if swap:
                    # Keep a cache of previous safe swap states that might be usable to sweep from to produce the next
                    # swap state, instead of sweeping from `base_state` each time.
                    previous_safe_swap_state_cache: typing.Deque[CollectionState] = deque()
                    # Almost never are more than 2 states needed. The rare cases that do are usually highly restrictive
                    # single_player_placement=True pre-fills which can go through more than 10 states in some seeds.
                    max_swap_base_state_cache_length = 3

                    # try swapping this item with previously placed items in a safe way then in an unsafe way
                    swap_attempts = ((i, location, unsafe)
                                     for unsafe in (False, True)
                                     for i, location in enumerate(placements))
                    for (i, location, unsafe) in swap_attempts:
                        placed_item = location.item
                        # Unplaceable items can sometimes be swapped infinitely. Limit the
                        # number of times we will swap an individual item to prevent this
                        swap_count = swapped_items[placed_item.player, placed_item.name, unsafe]
                        if swap_count > 1:
                            continue

                        location.item = None
                        placed_item.location = None

                        for previous_safe_swap_state in previous_safe_swap_state_cache:
                            # If a state has already checked the location of the swap, then it cannot be used.
                            if location not in previous_safe_swap_state.advancements:
                                # Previous swap states will have collected all items in `item_pool`, so the new
                                # `swap_state` can skip having to collect them again.
                                # Previous swap states will also have already checked many locations, making the sweep
                                # faster.
                                swap_state = sweep_from_pool(previous_safe_swap_state, (placed_item,) if unsafe else (),
                                                             multiworld.get_filled_locations(item.player)
                                                             if single_player_placement else None)
                                break
                        else:
                            # No previous swap_state was usable as a base state to sweep from, so create a new one.
                            swap_state = sweep_from_pool(base_state, [placed_item, *item_pool] if unsafe else item_pool,
                                                         multiworld.get_filled_locations(item.player)
                                                         if single_player_placement else None)
                            # Unsafe states should not be added to the cache because they have collected `placed_item`.
                            if not unsafe:
                                if len(previous_safe_swap_state_cache) >= max_swap_base_state_cache_length:
                                    # Remove the oldest cached state.
                                    previous_safe_swap_state_cache.pop()
                                # Add the new state to the start of the cache.
                                previous_safe_swap_state_cache.appendleft(swap_state)
                        # unsafe means swap_state assumes we can somehow collect placed_item before item_to_place
                        # by continuing to swap, which is not guaranteed. This is unsafe because there is no mechanic
                        # to clean that up later, so there is a chance generation fails.
                        if (not single_player_placement or location.player == item_to_place.player) \
                                and location.can_fill(swap_state, item_to_place, perform_access_check):
                            # Add this item to the existing placement, and
                            # add the old item to the back of the queue
                            spot_to_fill = placements.pop(i)

                            swap_count += 1
                            swapped_items[placed_item.player, placed_item.name, unsafe] = swap_count

                            reachable_items[placed_item.player].appendleft(
                                placed_item)
                            item_pool.append(placed_item)

                            # cleanup at the end to hopefully get better errors
                            cleanup_required = True

                            break

                        # Item can't be placed here, restore original item
                        location.item = placed_item
                        placed_item.location = location

                    if spot_to_fill is None:
                        # Can't place this item, move on to the next
                        unplaced_items.append(item_to_place)
                        continue
                else:
                    unplaced_items.append(item_to_place)
                    continue
            multiworld.push_item(spot_to_fill, item_to_place, False)
            spot_to_fill.locked = lock
            placements.append(spot_to_fill)
            placed += 1
            if not placed % 1000:
                _log_fill_progress(name, placed, total)
            if on_place:
                on_place(spot_to_fill)

    if total > 1000:
        _log_fill_progress(name, placed, total)

    if cleanup_required:
        # validate all placements and remove invalid ones
        state = sweep_from_pool(
            base_state, [], multiworld.get_filled_locations(item.player)
            if single_player_placement else None)
        for placement in placements:
            if multiworld.worlds[placement.item.player].options.accessibility != "minimal" and not placement.can_reach(state):
                placement.item.location = None
                unplaced_items.append(placement.item)
                placement.item = None
                locations.append(placement)

    if allow_excluded:
        # check if partial fill is the result of excluded locations, in which case retry
        excluded_locations = [
            location for location in locations
            if location.progress_type == location.progress_type.EXCLUDED and not location.item
        ]
        if excluded_locations:
            for location in excluded_locations:
                location.progress_type = location.progress_type.DEFAULT
            fill_restrictive(multiworld, base_state, excluded_locations, unplaced_items, single_player_placement, lock,
                             swap, on_place, allow_partial, False)
            for location in excluded_locations:
                if not location.item:
                    location.progress_type = location.progress_type.EXCLUDED

    if not allow_partial and len(unplaced_items) > 0 and len(locations) > 0:
        # There are leftover unplaceable items and locations that won't accept them
        if multiworld.can_beat_game():
            logging.warning(
                f"Not all items placed. Game beatable anyway.\nCould not place:\n"
                f"{', '.join(str(item) for item in unplaced_items)}")
        else:
            raise FillError(f"No more spots to place {len(unplaced_items)} items. Remaining locations are invalid.\n"
                            f"Unplaced items:\n"
                            f"{', '.join(str(item) for item in unplaced_items)}\n"
                            f"Unfilled locations:\n"
                            f"{', '.join(str(location) for location in locations)}\n"
                            f"Already placed {len(placements)}:\n"
                            f"{', '.join(str(place) for place in placements)}", multiworld=multiworld)

    item_pool.extend(unplaced_items)


def remaining_fill(multiworld: MultiWorld,
                   locations: list[Location],
                   itempool: list[Item],
                   name: str = "Remaining",
                   move_unplaceable_to_start_inventory: bool = False,
                   check_location_can_fill: bool = False) -> None:
    unplaced_items: list[Item] = []
    placements: list[Location] = []
    swapped_items: Counter[tuple[int, str]] = Counter()
    total = min(len(itempool), len(locations))
    placed = 0

    # Optimisation: Decide whether to do full location.can_fill check (respect excluded), or only check the item rule
    if check_location_can_fill:
        state = CollectionState(multiworld)

        def location_can_fill_item(location_to_fill: Location, item_to_fill: Item):
            return location_to_fill.can_fill(state, item_to_fill, check_access=False)
    else:
        def location_can_fill_item(location_to_fill: Location, item_to_fill: Item):
            return location_to_fill.item_rule(item_to_fill)

    while locations and itempool:
        item_to_place = itempool.pop()
        spot_to_fill: Location | None = None

        for i, location in enumerate(locations):
            if location_can_fill_item(location, item_to_place):
                # popping by index is faster than removing by content,
                spot_to_fill = locations.pop(i)
                # skipping a scan for the element
                break

        else:
            # we filled all reachable spots.
            # try swapping this item with previously placed items

            for (i, location) in enumerate(placements):
                placed_item = location.item
                # Unplaceable items can sometimes be swapped infinitely. Limit the
                # number of times we will swap an individual item to prevent this

                if swapped_items[placed_item.player,
                                 placed_item.name] > 1:
                    continue

                location.item = None
                placed_item.location = None
                if location_can_fill_item(location, item_to_place):
                    # Add this item to the existing placement, and
                    # add the old item to the back of the queue
                    spot_to_fill = placements.pop(i)

                    swapped_items[placed_item.player,
                                  placed_item.name] += 1

                    itempool.append(placed_item)

                    break

                # Item can't be placed here, restore original item
                location.item = placed_item
                placed_item.location = location

            if spot_to_fill is None:
                # Can't place this item, move on to the next
                unplaced_items.append(item_to_place)
                continue

        multiworld.push_item(spot_to_fill, item_to_place, False)
        placements.append(spot_to_fill)
        placed += 1
        if not placed % 1000:
            _log_fill_progress(name, placed, total)

    if total > 1000:
        _log_fill_progress(name, placed, total)

    if unplaced_items and locations:
        # There are leftover unplaceable items and locations that won't accept them
        if move_unplaceable_to_start_inventory:
            last_batch: list[Item] = []
            for item in unplaced_items:
                logging.debug(f"Moved {item} to start_inventory to prevent fill failure.")
                multiworld.push_precollected(item)
                last_batch.append(multiworld.worlds[item.player].create_filler())
            remaining_fill(multiworld, locations, unplaced_items, name + " Start Inventory Retry")
        else:
            raise FillError(f"No more spots to place {len(unplaced_items)} items. Remaining locations are invalid.\n"
                            f"Unplaced items:\n"
                            f"{', '.join(str(item) for item in unplaced_items)}\n"
                            f"Unfilled locations:\n"
                            f"{', '.join(str(location) for location in locations)}\n"
                            f"Already placed {len(placements)}:\n"
                            f"{', '.join(str(place) for place in placements)}", multiworld=multiworld)

    itempool.extend(unplaced_items)


def fast_fill(multiworld: MultiWorld,
              item_pool: list[Item],
              fill_locations: list[Location]) -> tuple[list[Item], list[Location]]:
    placing = min(len(item_pool), len(fill_locations))
    for item, location in zip(item_pool, fill_locations):
        multiworld.push_item(location, item, False)
    return item_pool[placing:], fill_locations[placing:]


def accessibility_corrections(multiworld: MultiWorld,
                              state: CollectionState,
                              locations: list[Location],
                              pool: list[Item] | None = None) -> None:
    if pool is None:
        pool = []
    maximum_exploration_state = sweep_from_pool(state, pool)
    minimal_players = {player
                       for player in multiworld.player_ids
                       if multiworld.worlds[player].options.accessibility == "minimal"}
    unreachable_locations = [
        location
        for location in multiworld.get_locations()
        if location.player in minimal_players and not location.can_reach(maximum_exploration_state)
    ]
    for location in unreachable_locations:
        if (location.item is not None and location.item.advancement and location.address is not None and not
                location.locked and location.item.player not in minimal_players):
            pool.append(location.item)
            location.item = None
            if location in state.advancements:
                state.advancements.remove(location)
                state.remove(location.item)
            locations.append(location)
    if pool and locations:
        locations.sort(key=lambda loc: loc.progress_type != LocationProgressType.PRIORITY)
        fill_restrictive(multiworld, state, locations, pool, name="Accessibility Corrections")


def inaccessible_location_rules(multiworld: MultiWorld, state: CollectionState, locations: Iterable[Location]) -> None:
    maximum_exploration_state = sweep_from_pool(state)
    unreachable_locations = [location for location in locations if not location.can_reach(maximum_exploration_state)]
    if unreachable_locations:
        def forbid_important_item_rule(item: Item) -> bool:
            return not ((item.classification & 0b0011) and
                        multiworld.worlds[item.player].options.accessibility != "minimal")

        for location in unreachable_locations:
            add_item_rule(location, forbid_important_item_rule)


def distribute_early_items(multiworld: MultiWorld,
                           fill_locations: list[Location],
                           itempool: list[Item]) -> tuple[list[Location], list[Item]]:
    """ returns new fill_locations and itempool """
    early_items_count: dict[tuple[str, int], list[int]] = {}
    for player in multiworld.player_ids:
        items = itertools.chain(multiworld.early_items[player], multiworld.local_early_items[player])
        for item in items:
            early_items_count[item, player] = [multiworld.early_items[player].get(item, 0),
                                               multiworld.local_early_items[player].get(item, 0)]
    if early_items_count:
        early_locations: list[Location] = []
        early_priority_locations: list[Location] = []
        loc_indexes_to_remove: set[int] = set()
        base_state = multiworld.state.copy()
        base_state.sweep_for_advancements(locations=(loc
                                                     for loc in multiworld.get_filled_locations()
                                                     if loc.address is None))
        for i, loc in enumerate(fill_locations):
            if loc.can_reach(base_state):
                if loc.progress_type == LocationProgressType.PRIORITY:
                    early_priority_locations.append(loc)
                else:
                    early_locations.append(loc)
                loc_indexes_to_remove.add(i)
        fill_locations = [loc for i, loc in enumerate(fill_locations) if i not in loc_indexes_to_remove]

        early_prog_items: list[Item] = []
        early_rest_items: list[Item] = []
        early_local_prog_items: dict[int, list[Item]] = {player: [] for player in multiworld.player_ids}
        early_local_rest_items: dict[int, list[Item]] = {player: [] for player in multiworld.player_ids}
        item_indexes_to_remove: set[int] = set()
        for i, item in enumerate(itempool):
            if (item.name, item.player) in early_items_count:
                if item.advancement:
                    if early_items_count[item.name, item.player][1]:
                        early_local_prog_items[item.player].append(item)
                        early_items_count[item.name, item.player][1] -= 1
                    else:
                        early_prog_items.append(item)
                        early_items_count[item.name, item.player][0] -= 1
                else:
                    if early_items_count[item.name, item.player][1]:
                        early_local_rest_items[item.player].append(item)
                        early_items_count[item.name, item.player][1] -= 1
                    else:
                        early_rest_items.append(item)
                        early_items_count[item.name, item.player][0] -= 1
                item_indexes_to_remove.add(i)
                if early_items_count[item.name, item.player] == [0, 0]:
                    del early_items_count[item.name, item.player]
                    if len(early_items_count) == 0:
                        break
        itempool = [item for i, item in enumerate(itempool) if i not in item_indexes_to_remove]
        for player in multiworld.player_ids:
            player_local = early_local_rest_items[player]
            fill_restrictive(multiworld, base_state,
                             [loc for loc in early_locations if loc.player == player],
                             player_local, lock=True, allow_partial=True, name=f"Local Early Items P{player}")
            if player_local:
                logging.warning(f"Could not fulfill rules of early items: {player_local}")
                early_rest_items.extend(early_local_rest_items[player])
        early_locations = [loc for loc in early_locations if not loc.item]
        fill_restrictive(multiworld, base_state, early_locations, early_rest_items, lock=True, allow_partial=True,
                         name="Early Items")
        early_locations += early_priority_locations
        for player in multiworld.player_ids:
            player_local = early_local_prog_items[player]
            fill_restrictive(multiworld, base_state,
                             [loc for loc in early_locations if loc.player == player],
                             player_local, lock=True, allow_partial=True, name=f"Local Early Progression P{player}")
            if player_local:
                logging.warning(f"Could not fulfill rules of early items: {player_local}")
                early_prog_items.extend(player_local)
        early_locations = [loc for loc in early_locations if not loc.item]
        fill_restrictive(multiworld, base_state, early_locations, early_prog_items, lock=True, allow_partial=True,
                         name="Early Progression")
        unplaced_early_items = early_rest_items + early_prog_items
        if unplaced_early_items:
            logging.warning("Ran out of early locations for early items. Failed to place "
                            f"{unplaced_early_items} early.")
            itempool += unplaced_early_items

        fill_locations.extend(early_locations)
        multiworld.random.shuffle(fill_locations)
    return fill_locations, itempool


def distribute_items_restrictive(multiworld: MultiWorld,
<<<<<<< HEAD
                                 panic_method: Literal["swap", "raise", "start_inventory"] = "swap") -> None:
=======
                                 panic_method: typing.Literal["swap", "raise", "start_inventory"] = "swap") -> None:
    assert all(item.location is None for item in multiworld.itempool), (
        "At the start of distribute_items_restrictive, "
        "there are items in the multiworld itempool that are already placed on locations:\n"
        f"{[(item.location, item) for item in multiworld.itempool if item.location is not None]}"
    )

>>>>>>> a36e6259
    fill_locations = sorted(multiworld.get_unfilled_locations())
    multiworld.random.shuffle(fill_locations)
    # get items to distribute
    itempool = sorted(multiworld.itempool)
    multiworld.random.shuffle(itempool)

    fill_locations, itempool = distribute_early_items(multiworld, fill_locations, itempool)

    progitempool: list[Item] = []
    usefulitempool: list[Item] = []
    filleritempool: list[Item] = []

    for item in itempool:
        if item.advancement:
            progitempool.append(item)
        elif item.useful:
            usefulitempool.append(item)
        else:
            filleritempool.append(item)

    call_all(multiworld, "fill_hook", progitempool, usefulitempool, filleritempool, fill_locations)

    locations: dict[LocationProgressType, list[Location]] = {
        loc_type: [] for loc_type in LocationProgressType}

    for loc in fill_locations:
        locations[loc.progress_type].append(loc)

    prioritylocations = locations[LocationProgressType.PRIORITY]
    defaultlocations = locations[LocationProgressType.DEFAULT]
    excludedlocations = locations[LocationProgressType.EXCLUDED]

    # can't lock due to accessibility corrections touching things, so we remember which ones got placed and lock later
    lock_later: list[Location] = []

    def mark_for_locking(location: Location) -> None:
        nonlocal lock_later
        lock_later.append(location)

    single_player = multiworld.players == 1 and not multiworld.groups

    if prioritylocations:
        regular_progression = []
        deprioritized_progression = []
        for item in progitempool:
            if item.deprioritized:
                deprioritized_progression.append(item)
            else:
                regular_progression.append(item)

        # "priority fill"
        # try without deprioritized items in the mix at all. This means they need to be collected into state first.
        priority_fill_state = sweep_from_pool(multiworld.state, deprioritized_progression)
        fill_restrictive(multiworld, priority_fill_state, prioritylocations, regular_progression,
                         single_player_placement=single_player, swap=False, on_place=mark_for_locking,
                         name="Priority", one_item_per_player=True, allow_partial=True)

        if prioritylocations and regular_progression:
            # retry with one_item_per_player off because some priority fills can fail to fill with that optimization
<<<<<<< HEAD
            maximum_exploration_state = sweep_from_pool(multiworld.state)
            fill_restrictive(multiworld, maximum_exploration_state, prioritylocations, progitempool,
                             single_player_placement=single_player, swap=False, on_place=mark_for_locking,
                             name="Priority Retry", one_item_per_player=False)
=======
            # deprioritized items are still not in the mix, so they need to be collected into state first.
            priority_retry_state = sweep_from_pool(multiworld.state, deprioritized_progression)
            fill_restrictive(multiworld, priority_retry_state, prioritylocations, regular_progression,
                             single_player_placement=single_player, swap=False, on_place=mark_for_locking,
                             name="Priority Retry", one_item_per_player=False, allow_partial=True)

        if prioritylocations and deprioritized_progression:
            # There are no more regular progression items that can be placed on any priority locations.
            # We'd still prefer to place deprioritized progression items on priority locations over filler items.
            # Since we're leaving out the remaining regular progression now, we need to collect it into state first.
            priority_retry_2_state = sweep_from_pool(multiworld.state, regular_progression)
            fill_restrictive(multiworld, priority_retry_2_state, prioritylocations, deprioritized_progression,
                             single_player_placement=single_player, swap=False, on_place=mark_for_locking,
                             name="Priority Retry 2", one_item_per_player=True, allow_partial=True)

        if prioritylocations and deprioritized_progression:
            # retry with deprioritized items AND without one_item_per_player optimisation
            # Since we're leaving out the remaining regular progression now, we need to collect it into state first.
            priority_retry_3_state = sweep_from_pool(multiworld.state, regular_progression)
            fill_restrictive(multiworld, priority_retry_3_state, prioritylocations, deprioritized_progression,
                             single_player_placement=single_player, swap=False, on_place=mark_for_locking,
                             name="Priority Retry 3", one_item_per_player=False)

        # restore original order of progitempool
        progitempool[:] = [item for item in progitempool if not item.location]
>>>>>>> a36e6259
        accessibility_corrections(multiworld, multiworld.state, prioritylocations, progitempool)
        defaultlocations = prioritylocations + defaultlocations

    if progitempool:
        # "advancement/progression fill"
        maximum_exploration_state = sweep_from_pool(multiworld.state)
        if panic_method == "swap":
            fill_restrictive(multiworld, maximum_exploration_state, defaultlocations, progitempool, swap=True,
                             name="Progression", single_player_placement=single_player)
        elif panic_method == "raise":
            fill_restrictive(multiworld, maximum_exploration_state, defaultlocations, progitempool, swap=False,
                             name="Progression", single_player_placement=single_player)
        elif panic_method == "start_inventory":
            fill_restrictive(multiworld, maximum_exploration_state, defaultlocations, progitempool, swap=False,
                             allow_partial=True, name="Progression", single_player_placement=single_player)
            if progitempool:
                for item in progitempool:
                    logging.debug(f"Moved {item} to start_inventory to prevent fill failure.")
                    multiworld.push_precollected(item)
                    filleritempool.append(multiworld.worlds[item.player].create_filler())
                logging.warning(f"{len(progitempool)} items moved to start inventory,"
                                f" due to failure in Progression fill step.")
                progitempool[:] = []

        else:
            raise ValueError(f"Generator Panic Method {panic_method} not recognized.")
        if progitempool:
            raise FillError(
                f"Not enough locations for progression items. "
                f"There are {len(progitempool)} more progression items than there are available locations.\n"
                f"Unfilled locations:\n{multiworld.get_unfilled_locations()}.",
                multiworld=multiworld,
            )
        accessibility_corrections(multiworld, multiworld.state, defaultlocations)

    for location in lock_later:
        if location.item:
            location.locked = True
    del mark_for_locking, lock_later

    inaccessible_location_rules(multiworld, multiworld.state, defaultlocations)

    remaining_fill(multiworld, excludedlocations, filleritempool, "Remaining Excluded",
                   move_unplaceable_to_start_inventory=(panic_method == "start_inventory"))

    if excludedlocations:
        raise FillError(
            f"Not enough filler items for excluded locations. "
            f"There are {len(excludedlocations)} more excluded locations than excludable items.",
            multiworld=multiworld,
        )

    restitempool = filleritempool + usefulitempool

    remaining_fill(multiworld, defaultlocations, restitempool,
                   move_unplaceable_to_start_inventory=(panic_method == "start_inventory"))

    unplaced = restitempool
    unfilled = defaultlocations

    if unplaced or unfilled:
        logging.warning(
            f"Unplaced items({len(unplaced)}): {unplaced} - Unfilled Locations({len(unfilled)}): {unfilled}")
        items_counter = Counter(location.item.player for location in multiworld.get_filled_locations())
        locations_counter = Counter(location.player for location in multiworld.get_locations())
        items_counter.update(item.player for item in unplaced)
        print_data = {"items": items_counter, "locations": locations_counter}
        logging.info(f"Per-Player counts: {print_data})")

        more_locations = locations_counter - items_counter
        more_items = items_counter - locations_counter
        for player in multiworld.player_ids:
            if more_locations[player]:
                logging.error(
                    f"Player {multiworld.get_player_name(player)} had "
                    f"{more_locations[player]} more locations than items.")
            elif more_items[player]:
                logging.warning(
                    f"Player {multiworld.get_player_name(player)} had {more_items[player]} more items than locations.")
        if unfilled:
            raise FillError(
                "Unable to fill all locations.\n"
                f"Unfilled locations({len(unfilled)}): {unfilled}"
            )
        else:
            logging.warning(
                "Unable to place all items.\n"
                f"Unplaced items({len(unplaced)}): {unplaced}"
            )


def flood_items(multiworld: MultiWorld) -> None:
    # get items to distribute
    multiworld.random.shuffle(multiworld.itempool)
    itempool = multiworld.itempool
    progress_done = False

    # sweep once to pick up preplaced items
    multiworld.state.sweep_for_advancements()

    # fill multiworld from top of itempool while we can
    while not progress_done:
        location_list = multiworld.get_unfilled_locations()
        multiworld.random.shuffle(location_list)
        spot_to_fill = None
        for location in location_list:
            if location.can_fill(multiworld.state, itempool[0]):
                spot_to_fill = location
                break

        if spot_to_fill:
            item = itempool.pop(0)
            multiworld.push_item(spot_to_fill, item, True)
            continue

        # ran out of spots, check if we need to step in and correct things
        if len(multiworld.get_reachable_locations()) == len(multiworld.get_locations()):
            progress_done = True
            continue

        # need to place a progress item instead of an already placed item, find candidate
        item_to_place = None
        candidate_item_to_place = None
        for item in itempool:
            if item.advancement:
                candidate_item_to_place = item
                if multiworld.unlocks_new_location(item):
                    item_to_place = item
                    break

        # we might be in a situation where all new locations require multiple items to reach.
        # If that is the case, just place any advancement item we've found and continue trying
        if item_to_place is None:
            if candidate_item_to_place is not None:
                item_to_place = candidate_item_to_place
            else:
                raise FillError("No more progress items left to place.", multiworld=multiworld)

        # find item to replace with progress item
        location_list = multiworld.get_reachable_locations()
        multiworld.random.shuffle(location_list)
        for location in location_list:
            if location.item is not None and not location.item.advancement:
                # safe to replace
                replace_item = location.item
                replace_item.location = None
                itempool.append(replace_item)
                multiworld.push_item(location, item_to_place, True)
                itempool.remove(item_to_place)
                break


def balance_multiworld_progression(multiworld: MultiWorld) -> None:
    # A system to reduce situations where players have no checks remaining, popularly known as "BK mode."
    # Overall progression balancing algorithm:
    # Gather up all locations in a sphere.
    # Define a threshold value based on the player with the most available locations.
    # If other players are below the threshold value, swap progression in this sphere into earlier spheres,
    #   which gives more locations available by this sphere.
    balanceable_players: dict[int, float] = {
        player: multiworld.worlds[player].options.progression_balancing / 100
        for player in multiworld.player_ids
        if multiworld.worlds[player].options.progression_balancing > 0
    }
    if not balanceable_players:
        logging.info("Skipping multiworld progression balancing.")
    else:
        logging.info(f"Balancing multiworld progression for {len(balanceable_players)} Players.")
        logging.debug(balanceable_players)
        state: CollectionState = CollectionState(multiworld)
        checked_locations: set[Location] = set()
        unchecked_locations: set[Location] = set(multiworld.get_locations())

        total_locations_count: Counter[int] = Counter(
            location.player
            for location in multiworld.get_locations()
            if not location.locked
        )
        reachable_locations_count: dict[int, int] = {
            player: 0
            for player in multiworld.player_ids
            if total_locations_count[player] and len(multiworld.get_filled_locations(player)) != 0
        }
        balanceable_players = {
            player: balanceable_players[player]
            for player in balanceable_players
            if total_locations_count[player]
        }
        sphere_num: int = 1
        moved_item_count: int = 0

        def get_sphere_locations(sphere_state: CollectionState,
                                 locations: set[Location]) -> set[Location]:
            return {loc for loc in locations if sphere_state.can_reach(loc)}

        def item_percentage(player: int, num: int) -> float:
            return num / total_locations_count[player]

        # If there are no locations that aren't locked, there's no point in attempting to balance progression.
        if len(total_locations_count) == 0:
            return

        while True:
            # Gather non-locked locations.
            # This ensures that only shuffled locations get counted for progression balancing,
            #   i.e. the items the players will be checking.
            sphere_locations = get_sphere_locations(state, unchecked_locations)
            for location in sphere_locations:
                unchecked_locations.remove(location)
                if not location.locked:
                    reachable_locations_count[location.player] += 1

            logging.debug(f"Sphere {sphere_num}")
            logging.debug(f"Reachable locations: {reachable_locations_count}")
            debug_percentages = {
                player: round(item_percentage(player, num), 2)
                for player, num in reachable_locations_count.items()
            }
            logging.debug(f"Reachable percentages: {debug_percentages}\n")
            sphere_num += 1

            if checked_locations:
                max_percentage = max(map(lambda p: item_percentage(p, reachable_locations_count[p]),
                                         reachable_locations_count))
                threshold_percentages = {
                    player: max_percentage * balanceable_players[player]
                    for player in balanceable_players
                }
                logging.debug(f"Thresholds: {threshold_percentages}")
                balancing_players = {
                    player
                    for player, reachables in reachable_locations_count.items()
                    if (player in threshold_percentages
                        and item_percentage(player, reachables) < threshold_percentages[player])
                }
                if balancing_players:
                    balancing_state = state.copy()
                    balancing_unchecked_locations = unchecked_locations.copy()
                    balancing_reachables = reachable_locations_count.copy()
                    balancing_sphere = sphere_locations.copy()
                    candidate_items: dict[int, set[Location]] = defaultdict(set)
                    while True:
                        # Check locations in the current sphere and gather progression items to swap earlier
                        for location in balancing_sphere:
                            if location.advancement:
                                balancing_state.collect(location.item, True, location)
                                player = location.item.player
                                # only replace items that end up in another player's world
                                if (not location.locked and not location.item.skip_in_prog_balancing and
                                        player in balancing_players and
                                        location.player != player and
                                        location.progress_type != LocationProgressType.PRIORITY):
                                    candidate_items[player].add(location)
                                    logging.debug(f"Candidate item: {location.name}, {location.item.name}")
                        balancing_sphere = get_sphere_locations(balancing_state, balancing_unchecked_locations)
                        for location in balancing_sphere:
                            balancing_unchecked_locations.remove(location)
                            if not location.locked:
                                balancing_reachables[location.player] += 1
                        if multiworld.has_beaten_game(balancing_state) or all(
                                item_percentage(player, reachables) >= threshold_percentages[player]
                                for player, reachables in balancing_reachables.items()
                                if player in threshold_percentages):
                            break
                        elif not balancing_sphere:
                            raise RuntimeError("Not all required items reachable. Something went terribly wrong here.")
                    # Gather a set of locations which we can swap items into
                    unlocked_locations: dict[int, set[Location]] = defaultdict(set)
                    for l in unchecked_locations:
                        if l not in balancing_unchecked_locations:
                            unlocked_locations[l.player].add(l)
                    items_to_replace: list[Location] = []
                    for player in balancing_players:
                        locations_to_test = unlocked_locations[player]
                        items_to_test = list(candidate_items[player])
                        items_to_test.sort()
                        multiworld.random.shuffle(items_to_test)
                        while items_to_test:
                            testing = items_to_test.pop()
                            reducing_state = state.copy()
                            for location in itertools.chain((
                                    l for l in items_to_replace
                                    if l.item.player == player
                            ), items_to_test):
                                reducing_state.collect(location.item, True, location)

                            reducing_state.sweep_for_advancements(locations=locations_to_test)

                            if multiworld.has_beaten_game(balancing_state):
                                if not multiworld.has_beaten_game(reducing_state):
                                    items_to_replace.append(testing)
                            else:
                                reduced_sphere = get_sphere_locations(reducing_state, locations_to_test)
                                p = item_percentage(player, reachable_locations_count[player] + len(reduced_sphere))
                                if p < threshold_percentages[player]:
                                    items_to_replace.append(testing)

                    old_moved_item_count = moved_item_count

                    # sort then shuffle to maintain deterministic behaviour,
                    # while allowing use of set for better algorithm growth behaviour elsewhere
                    replacement_locations = sorted(l for l in checked_locations if not l.advancement and not l.locked)
                    multiworld.random.shuffle(replacement_locations)
                    items_to_replace.sort()
                    multiworld.random.shuffle(items_to_replace)

                    # Start swapping items. Since we swap into earlier spheres, no need for accessibility checks. 
                    while replacement_locations and items_to_replace:
                        old_location = items_to_replace.pop()
                        for i, new_location in enumerate(replacement_locations):
                            if new_location.can_fill(state, old_location.item, False) and \
                                    old_location.can_fill(state, new_location.item, False):
                                replacement_locations.pop(i)
                                swap_location_item(old_location, new_location)
                                logging.debug(f"Progression balancing moved {new_location.item} to {new_location}, "
                                              f"displacing {old_location.item} into {old_location}")
                                moved_item_count += 1
                                state.collect(new_location.item, True, new_location)
                                break
                        else:
                            logging.warning(f"Could not Progression Balance {old_location.item}")

                    if old_moved_item_count < moved_item_count:
                        logging.debug(f"Moved {moved_item_count} items so far\n")
                        unlocked = {fresh for player in balancing_players for fresh in unlocked_locations[player]}
                        for location in get_sphere_locations(state, unlocked):
                            unchecked_locations.remove(location)
                            if not location.locked:
                                reachable_locations_count[location.player] += 1
                            sphere_locations.add(location)

            for location in sphere_locations:
                if location.advancement:
                    state.collect(location.item, True, location)
            checked_locations |= sphere_locations

            if multiworld.has_beaten_game(state):
                break
            elif not sphere_locations:
                logging.warning("Progression Balancing ran out of paths.")
                break


def swap_location_item(location_1: Location, location_2: Location, check_locked: bool = True) -> None:
    """Swaps Items of locations. Does NOT swap flags like shop_slot or locked, but does swap event"""
    if check_locked:
        if location_1.locked:
            logging.warning(f"Swapping {location_1}, which is marked as locked.")
        if location_2.locked:
            logging.warning(f"Swapping {location_2}, which is marked as locked.")
    location_2.item, location_1.item = location_1.item, location_2.item
    location_1.item.location = location_1
    location_2.item.location = location_2


def parse_planned_blocks(multiworld: MultiWorld) -> dict[int, list[PlandoItemBlock]]:
    def warn(warning: str, force: bool | str) -> None:
        if isinstance(force, bool):
            logging.warning(f"{warning}")
        else:
            logging.debug(f"{warning}")

    def failed(warning: str, force: bool | str) -> None:
        if force is True:
            raise Exception(warning)
        else:
            warn(warning, force)

    world_name_lookup = multiworld.world_name_lookup

    plando_blocks: dict[int, list[PlandoItemBlock]] = dict()
    player_ids: set[int] = set(multiworld.player_ids)
    for player in player_ids:
        plando_blocks[player] = []
        for block in multiworld.worlds[player].options.plando_items:
            new_block: PlandoItemBlock = PlandoItemBlock(player, block.from_pool, block.force)
            target_world = block.world
            # TODO: This doesn't handle the plando API correctly
            # It says `world` can be other containers other than list,
            # but this is checking specifically for list.
            # (But it's not simple to just change the check to Iterable,
            #  because that will catch the str case too early.)
            # (And it will be broken without failing unit tests. So also TODO: unit test this.)
            if target_world is False or multiworld.players == 1:  # target own world
                worlds: set[int] = {player}
            elif target_world is True:  # target any worlds besides own
                worlds = set(multiworld.player_ids) - {player}
            elif target_world is None:  # target all worlds
                worlds = set(multiworld.player_ids)
            elif type(target_world) == list:  # list of target worlds
                worlds = set()
                for listed_world in target_world:
                    if listed_world not in world_name_lookup:
                        failed(f"Cannot place item to {listed_world}'s world as that world does not exist.",
                               block.force)
                        continue
                    worlds.add(world_name_lookup[listed_world])
            elif type(target_world) == int:  # target world by slot number
                if target_world not in range(1, multiworld.players + 1):
                    failed(
                        f"Cannot place item in world {target_world} as it is not in range of (1, {multiworld.players})",
                        block.force)
                    continue
                worlds = {target_world}
            else:  # target world by slot name
                if target_world not in world_name_lookup:
                    failed(f"Cannot place item to {target_world}'s world as that world does not exist.",
                           block.force)
                    continue
                worlds = {world_name_lookup[target_world]}
            new_block.worlds = worlds

            items = block.items
            if isinstance(items, dict):
                item_list: list[str] = []
                for key, value in items.items():
                    if value is True:
                        value = multiworld.itempool.count(multiworld.worlds[player].create_item(key))
                    item_list += [key] * value
                items = item_list
            new_block.items = items

            locations: list[str] = block.locations
            if isinstance(locations, str):
                locations = [locations]

            resolved_locations: list[Location] = []
            for target_player in worlds:
                locations_from_groups: list[str] = []
                world_locations = multiworld.get_unfilled_locations(target_player)
                for group in multiworld.worlds[target_player].location_name_groups:
                    if group in locations:
                        locations_from_groups.extend(multiworld.worlds[target_player].location_name_groups[group])
                resolved_locations.extend(location for location in world_locations
                                          if location.name in [*locations, *locations_from_groups])
            new_block.locations = sorted(dict.fromkeys(locations))
            new_block.resolved_locations = sorted(set(resolved_locations))

            count = block.count
            if not count:
                count = (min(len(new_block.items), len(new_block.resolved_locations))
                         if new_block.resolved_locations else len(new_block.items))
            if isinstance(count, int):
                count = {"min": count, "max": count}
            if "min" not in count:
                count["min"] = 0
            if "max" not in count:
                count["max"] = (min(len(new_block.items), len(new_block.resolved_locations))
                                if new_block.resolved_locations else len(new_block.items))


            new_block.count = count
            plando_blocks[player].append(new_block)

    return plando_blocks


def resolve_early_locations_for_planned(multiworld: MultiWorld):
    def warn(warning: str, force: bool | str) -> None:
        if isinstance(force, bool):
            logging.warning(f"{warning}")
        else:
            logging.debug(f"{warning}")

    def failed(warning: str, force: bool | str) -> None:
        if force is True:
            raise Exception(warning)
        else:
            warn(warning, force)

    swept_state = multiworld.state.copy()
    swept_state.sweep_for_advancements()
    reachable = frozenset(multiworld.get_reachable_locations(swept_state))
    early_locations: dict[int, list[Location]] = defaultdict(list)
    non_early_locations: dict[int, list[Location]] = defaultdict(list)
    for loc in multiworld.get_unfilled_locations():
        if loc in reachable:
            early_locations[loc.player].append(loc)
        else:  # not reachable with swept state
            non_early_locations[loc.player].append(loc)

    for player in multiworld.plando_item_blocks:
        removed: list[PlandoItemBlock] = []
        for block in multiworld.plando_item_blocks[player]:
            locations = block.locations
            resolved_locations = block.resolved_locations
            worlds = block.worlds
            if "early_locations" in locations:
                for target_player in worlds:
                    resolved_locations += early_locations[target_player]
            if "non_early_locations" in locations:
                for target_player in worlds:
                    resolved_locations += non_early_locations[target_player]

            if block.count["max"] > len(block.items):
                count = block.count["max"]
                failed(f"Plando count {count} greater than items specified", block.force)
                block.count["max"] = len(block.items)
                if block.count["min"] > len(block.items):
                    block.count["min"] = len(block.items)
            if block.count["max"] > len(block.resolved_locations) > 0:
                count = block.count["max"]
                failed(f"Plando count {count} greater than locations specified", block.force)
                block.count["max"] = len(block.resolved_locations)
                if block.count["min"] > len(block.resolved_locations):
                    block.count["min"] = len(block.resolved_locations)
            block.count["target"] = multiworld.random.randint(block.count["min"], block.count["max"])

            if not block.count["target"]:
                removed.append(block)

        for block in removed:
            multiworld.plando_item_blocks[player].remove(block)


def distribute_planned_blocks(multiworld: MultiWorld, plando_blocks: list[PlandoItemBlock]):
    def warn(warning: str, force: bool | str) -> None:
        if isinstance(force, bool):
            logging.warning(f"{warning}")
        else:
            logging.debug(f"{warning}")

    def failed(warning: str, force: bool | str) -> None:
        if force is True:
            raise Exception(warning)
        else:
            warn(warning, force)

    # shuffle, but then sort blocks by number of locations minus number of items,
    # so less-flexible blocks get priority
    multiworld.random.shuffle(plando_blocks)
    plando_blocks.sort(key=lambda block: (len(block.resolved_locations) - block.count["target"]
                                          if len(block.resolved_locations) > 0
                                          else len(multiworld.get_unfilled_locations(block.player)) -
                                          block.count["target"]))
    for placement in plando_blocks:
        player = placement.player
        try:
            worlds = placement.worlds
            locations = placement.resolved_locations
            items = placement.items
            maxcount = placement.count["target"]
            from_pool = placement.from_pool

            item_candidates: list[Item] = []
            if from_pool:
                instances = [item for item in multiworld.itempool if item.player == player and item.name in items]
                for item in multiworld.random.sample(items, maxcount):
                    candidate = next((i for i in instances if i.name == item), None)
                    if candidate is None:
                        warn(f"Could not remove {item} from pool for {multiworld.player_name[player]} as "
                             f"it's already missing from it", placement.force)
                        candidate = multiworld.worlds[player].create_item(item)
                    else:
                        multiworld.itempool.remove(candidate)
                        instances.remove(candidate)
                    item_candidates.append(candidate)
            else:
                item_candidates = [multiworld.worlds[player].create_item(item)
                                   for item in multiworld.random.sample(items, maxcount)]
            if any(item.code is None for item in item_candidates) \
               and not all(item.code is None for item in item_candidates):
                failed(f"Plando block for player {player} ({multiworld.player_name[player]}) contains both "
                       f"event items and non-event items. "
                       f"Event items: {[item for item in item_candidates if item.code is None]}, "
                       f"Non-event items: {[item for item in item_candidates if item.code is not None]}",
                       placement.force)
                continue
            else:
                is_real = item_candidates[0].code is not None
            candidates = [candidate
                          for candidate in locations
                          if candidate.item is None and bool(candidate.address) == is_real]
            multiworld.random.shuffle(candidates)
            allstate = multiworld.get_all_state(False)
            mincount = placement.count["min"]
            allowed_margin = len(item_candidates) - mincount
            fill_restrictive(multiworld, allstate, candidates, item_candidates, lock=True,
                             allow_partial=True, name="Plando Main Fill")

            if len(item_candidates) > allowed_margin:
                failed(f"Could not place {len(item_candidates)} "
                       f"of {mincount + allowed_margin} item(s) "
                       f"for {multiworld.player_name[player]}, "
                       f"remaining items: {item_candidates}",
                       placement.force)
            if from_pool:
                multiworld.itempool.extend([item for item in item_candidates if item.code is not None])
        except Exception as e:
            raise Exception(
                f"Error running plando for player {player} ({multiworld.player_name[player]})") from e<|MERGE_RESOLUTION|>--- conflicted
+++ resolved
@@ -123,7 +123,7 @@
                 if swap:
                     # Keep a cache of previous safe swap states that might be usable to sweep from to produce the next
                     # swap state, instead of sweeping from `base_state` each time.
-                    previous_safe_swap_state_cache: typing.Deque[CollectionState] = deque()
+                    previous_safe_swap_state_cache: deque[CollectionState] = deque()
                     # Almost never are more than 2 states needed. The rare cases that do are usually highly restrictive
                     # single_player_placement=True pre-fills which can go through more than 10 states in some seeds.
                     max_swap_base_state_cache_length = 3
@@ -216,7 +216,10 @@
             base_state, [], multiworld.get_filled_locations(item.player)
             if single_player_placement else None)
         for placement in placements:
-            if multiworld.worlds[placement.item.player].options.accessibility != "minimal" and not placement.can_reach(state):
+            if (
+                multiworld.worlds[placement.item.player].options.accessibility != "minimal" and
+                not placement.can_reach(state)
+            ):
                 placement.item.location = None
                 unplaced_items.append(placement.item)
                 placement.item = None
@@ -271,10 +274,10 @@
     if check_location_can_fill:
         state = CollectionState(multiworld)
 
-        def location_can_fill_item(location_to_fill: Location, item_to_fill: Item):
+        def location_can_fill_item(location_to_fill: Location, item_to_fill: Item) -> bool:
             return location_to_fill.can_fill(state, item_to_fill, check_access=False)
     else:
-        def location_can_fill_item(location_to_fill: Location, item_to_fill: Item):
+        def location_can_fill_item(location_to_fill: Location, item_to_fill: Item) -> bool:
             return location_to_fill.item_rule(item_to_fill)
 
     while locations and itempool:
@@ -493,17 +496,13 @@
 
 
 def distribute_items_restrictive(multiworld: MultiWorld,
-<<<<<<< HEAD
                                  panic_method: Literal["swap", "raise", "start_inventory"] = "swap") -> None:
-=======
-                                 panic_method: typing.Literal["swap", "raise", "start_inventory"] = "swap") -> None:
     assert all(item.location is None for item in multiworld.itempool), (
         "At the start of distribute_items_restrictive, "
         "there are items in the multiworld itempool that are already placed on locations:\n"
         f"{[(item.location, item) for item in multiworld.itempool if item.location is not None]}"
     )
 
->>>>>>> a36e6259
     fill_locations = sorted(multiworld.get_unfilled_locations())
     multiworld.random.shuffle(fill_locations)
     # get items to distribute
@@ -546,8 +545,8 @@
     single_player = multiworld.players == 1 and not multiworld.groups
 
     if prioritylocations:
-        regular_progression = []
-        deprioritized_progression = []
+        regular_progression: list[Item] = []
+        deprioritized_progression: list[Item] = []
         for item in progitempool:
             if item.deprioritized:
                 deprioritized_progression.append(item)
@@ -563,12 +562,6 @@
 
         if prioritylocations and regular_progression:
             # retry with one_item_per_player off because some priority fills can fail to fill with that optimization
-<<<<<<< HEAD
-            maximum_exploration_state = sweep_from_pool(multiworld.state)
-            fill_restrictive(multiworld, maximum_exploration_state, prioritylocations, progitempool,
-                             single_player_placement=single_player, swap=False, on_place=mark_for_locking,
-                             name="Priority Retry", one_item_per_player=False)
-=======
             # deprioritized items are still not in the mix, so they need to be collected into state first.
             priority_retry_state = sweep_from_pool(multiworld.state, deprioritized_progression)
             fill_restrictive(multiworld, priority_retry_state, prioritylocations, regular_progression,
@@ -594,7 +587,6 @@
 
         # restore original order of progitempool
         progitempool[:] = [item for item in progitempool if not item.location]
->>>>>>> a36e6259
         accessibility_corrections(multiworld, multiworld.state, prioritylocations, progitempool)
         defaultlocations = prioritylocations + defaultlocations
 
