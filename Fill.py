import collections
import itertools
import logging
import typing
from collections import Counter, deque

from BaseClasses import CollectionState, Item, Location, LocationProgressType, MultiWorld
from Options import Accessibility

from worlds.AutoWorld import call_all
from worlds.generic.Rules import add_item_rule


class FillError(RuntimeError):
    pass


def _log_fill_progress(name: str, placed: int, total_items: int) -> None:
    logging.info(f"Current fill step ({name}) at {placed}/{total_items} items placed.")


def sweep_from_pool(base_state: CollectionState, itempool: typing.Sequence[Item] = tuple(),
                    locations: typing.Optional[typing.List[Location]] = None) -> CollectionState:
    new_state = base_state.copy()
    for item in itempool:
        new_state.collect(item, True)
    new_state.sweep_for_events(locations=locations)
    return new_state


def fill_restrictive(multiworld: MultiWorld, base_state: CollectionState, locations: typing.List[Location],
                     item_pool: typing.List[Item], single_player_placement: bool = False, lock: bool = False,
                     swap: bool = True, on_place: typing.Optional[typing.Callable[[Location], None]] = None,
                     allow_partial: bool = False, allow_excluded: bool = False, name: str = "Unknown") -> None:
    """
    :param multiworld: Multiworld to be filled.
    :param base_state: State assumed before fill.
    :param locations: Locations to be filled with item_pool, gets mutated by removing locations that get filled.
    :param item_pool: Items to fill into the locations, gets mutated by removing items that get placed.
    :param single_player_placement: if true, can speed up placement if everything belongs to a single player
    :param lock: locations are set to locked as they are filled
    :param swap: if true, swaps of already place items are done in the event of a dead end
    :param on_place: callback that is called when a placement happens
    :param allow_partial: only place what is possible. Remaining items will be in the item_pool list.
    :param allow_excluded: if true and placement fails, it is re-attempted while ignoring excluded on Locations
    :param name: name of this fill step for progress logging purposes
    """
    unplaced_items: typing.List[Item] = []
    placements: typing.List[Location] = []
    cleanup_required = False
    swapped_items: typing.Counter[typing.Tuple[int, str, bool]] = Counter()
    reachable_items: typing.Dict[int, typing.Deque[Item]] = {}
    for item in item_pool:
        reachable_items.setdefault(item.player, deque()).append(item)

    # for progress logging
    total = min(len(item_pool), len(locations))
    placed = 0

    while any(reachable_items.values()) and locations:
        # grab one item per player
        items_to_place = [items.pop()
                          for items in reachable_items.values() if items]
        for item in items_to_place:
            for p, pool_item in enumerate(item_pool):
                if pool_item is item:
                    item_pool.pop(p)
                    break
        maximum_exploration_state = sweep_from_pool(
            base_state, item_pool + unplaced_items, multiworld.get_filled_locations(item.player)
            if single_player_placement else None)

        has_beaten_game = multiworld.has_beaten_game(maximum_exploration_state)

        while items_to_place:
            # if we have run out of locations to fill,break out of this loop
            if not locations:
                unplaced_items += items_to_place
                break
            item_to_place = items_to_place.pop(0)

            spot_to_fill: typing.Optional[Location] = None

            # if minimal accessibility, only check whether location is reachable if game not beatable
            if multiworld.worlds[item_to_place.player].options.accessibility == Accessibility.option_minimal:
                perform_access_check = not multiworld.has_beaten_game(maximum_exploration_state,
                                                                 item_to_place.player) \
                    if single_player_placement else not has_beaten_game
            else:
                perform_access_check = True

            for i, location in enumerate(locations):
                if (not single_player_placement or location.player == item_to_place.player) \
                        and location.can_fill(maximum_exploration_state, item_to_place, perform_access_check):
                    # popping by index is faster than removing by content,
                    spot_to_fill = locations.pop(i)
                    # skipping a scan for the element
                    break

            else:
                # we filled all reachable spots.
                if swap:
                    # try swapping this item with previously placed items in a safe way then in an unsafe way
                    swap_attempts = ((i, location, unsafe)
                                     for unsafe in (False, True)
                                     for i, location in enumerate(placements))
                    for (i, location, unsafe) in swap_attempts:
                        placed_item = location.item
                        # Unplaceable items can sometimes be swapped infinitely. Limit the
                        # number of times we will swap an individual item to prevent this
                        swap_count = swapped_items[placed_item.player, placed_item.name, unsafe]
                        if swap_count > 1:
                            continue

                        location.item = None
                        placed_item.location = None
                        swap_state = sweep_from_pool(base_state, [placed_item, *item_pool] if unsafe else item_pool,
                                                     multiworld.get_filled_locations(item.player)
                                                     if single_player_placement else None)
                        # unsafe means swap_state assumes we can somehow collect placed_item before item_to_place
                        # by continuing to swap, which is not guaranteed. This is unsafe because there is no mechanic
                        # to clean that up later, so there is a chance generation fails.
                        if (not single_player_placement or location.player == item_to_place.player) \
                                and location.can_fill(swap_state, item_to_place, perform_access_check):

                            # Verify placing this item won't reduce available locations, which would be a useless swap.
                            prev_state = swap_state.copy()
                            prev_loc_count = len(
                                multiworld.get_reachable_locations(prev_state))

                            swap_state.collect(item_to_place, True)
                            new_loc_count = len(
                                multiworld.get_reachable_locations(swap_state))

                            if new_loc_count >= prev_loc_count:
                                # Add this item to the existing placement, and
                                # add the old item to the back of the queue
                                spot_to_fill = placements.pop(i)

                                swap_count += 1
                                swapped_items[placed_item.player, placed_item.name, unsafe] = swap_count

                                reachable_items[placed_item.player].appendleft(
                                    placed_item)
                                item_pool.append(placed_item)

                                # cleanup at the end to hopefully get better errors
                                cleanup_required = True

                                break

                        # Item can't be placed here, restore original item
                        location.item = placed_item
                        placed_item.location = location

                    if spot_to_fill is None:
                        # Can't place this item, move on to the next
                        unplaced_items.append(item_to_place)
                        continue
                else:
                    unplaced_items.append(item_to_place)
                    continue
            multiworld.push_item(spot_to_fill, item_to_place, False)
            spot_to_fill.locked = lock
            placements.append(spot_to_fill)
            placed += 1
            if not placed % 1000:
                _log_fill_progress(name, placed, total)
            if on_place:
                on_place(spot_to_fill)

    if total > 1000:
        _log_fill_progress(name, placed, total)

    if cleanup_required:
        # validate all placements and remove invalid ones
        state = sweep_from_pool(
            base_state, [], multiworld.get_filled_locations(item.player)
            if single_player_placement else None)
        for placement in placements:
            if multiworld.worlds[placement.item.player].options.accessibility != "minimal" and not placement.can_reach(state):
                placement.item.location = None
                unplaced_items.append(placement.item)
                placement.item = None
                locations.append(placement)

    if allow_excluded:
        # check if partial fill is the result of excluded locations, in which case retry
        excluded_locations = [
            location for location in locations
            if location.progress_type == location.progress_type.EXCLUDED and not location.item
        ]
        if excluded_locations:
            for location in excluded_locations:
                location.progress_type = location.progress_type.DEFAULT
            fill_restrictive(multiworld, base_state, excluded_locations, unplaced_items, single_player_placement, lock,
                             swap, on_place, allow_partial, False)
            for location in excluded_locations:
                if not location.item:
                    location.progress_type = location.progress_type.EXCLUDED

    if not allow_partial and len(unplaced_items) > 0 and len(locations) > 0:
        # There are leftover unplaceable items and locations that won't accept them
        if multiworld.can_beat_game():
            logging.warning(
                f"Not all items placed. Game beatable anyway.\nCould not place:\n"
                f"{', '.join(str(item) for item in unplaced_items)}")
        else:
            raise FillError(f"No more spots to place {len(unplaced_items)} items. Remaining locations are invalid.\n"
                            f"Unplaced items:\n"
                            f"{', '.join(str(item) for item in unplaced_items)}\n"
                            f"Unfilled locations:\n"
                            f"{', '.join(str(location) for location in locations)}\n"
                            f"Already placed {len(placements)}:\n"
                            f"{', '.join(str(place) for place in placements)}")

    item_pool.extend(unplaced_items)


def remaining_fill(multiworld: MultiWorld,
                   locations: typing.List[Location],
                   itempool: typing.List[Item],
                   name: str = "Remaining") -> None:
    unplaced_items: typing.List[Item] = []
    placements: typing.List[Location] = []
    swapped_items: typing.Counter[typing.Tuple[int, str]] = Counter()
    total = min(len(itempool),  len(locations))
    placed = 0
    while locations and itempool:
        item_to_place = itempool.pop()
        spot_to_fill: typing.Optional[Location] = None

        for i, location in enumerate(locations):
            if location.item_rule(item_to_place):
                # popping by index is faster than removing by content,
                spot_to_fill = locations.pop(i)
                # skipping a scan for the element
                break

        else:
            # we filled all reachable spots.
            # try swapping this item with previously placed items

            for (i, location) in enumerate(placements):
                placed_item = location.item
                # Unplaceable items can sometimes be swapped infinitely. Limit the
                # number of times we will swap an individual item to prevent this

                if swapped_items[placed_item.player,
                                 placed_item.name] > 1:
                    continue

                location.item = None
                placed_item.location = None
                if location.item_rule(item_to_place):
                    # Add this item to the existing placement, and
                    # add the old item to the back of the queue
                    spot_to_fill = placements.pop(i)

                    swapped_items[placed_item.player,
                                  placed_item.name] += 1

                    itempool.append(placed_item)

                    break

                # Item can't be placed here, restore original item
                location.item = placed_item
                placed_item.location = location

            if spot_to_fill is None:
                # Can't place this item, move on to the next
                unplaced_items.append(item_to_place)
                continue

        multiworld.push_item(spot_to_fill, item_to_place, False)
        placements.append(spot_to_fill)
        placed += 1
        if not placed % 1000:
            _log_fill_progress(name, placed, total)

    if total > 1000:
        _log_fill_progress(name, placed, total)

    if unplaced_items and locations:
        # There are leftover unplaceable items and locations that won't accept them
        raise FillError(f"No more spots to place {len(unplaced_items)} items. Remaining locations are invalid.\n"
                        f"Unplaced items:\n"
                        f"{', '.join(str(item) for item in unplaced_items)}\n"
                        f"Unfilled locations:\n"
                        f"{', '.join(str(location) for location in locations)}\n"
                        f"Already placed {len(placements)}:\n"
                        f"{', '.join(str(place) for place in placements)}")

    itempool.extend(unplaced_items)


def fast_fill(multiworld: MultiWorld,
              item_pool: typing.List[Item],
              fill_locations: typing.List[Location]) -> typing.Tuple[typing.List[Item], typing.List[Location]]:
    placing = min(len(item_pool), len(fill_locations))
    for item, location in zip(item_pool, fill_locations):
        multiworld.push_item(location, item, False)
    return item_pool[placing:], fill_locations[placing:]


def accessibility_corrections(multiworld: MultiWorld, state: CollectionState, locations, pool=[]):
    maximum_exploration_state = sweep_from_pool(state, pool)
    minimal_players = {player for player in multiworld.player_ids if multiworld.worlds[player].options.accessibility == "minimal"}
    unreachable_locations = [location for location in multiworld.get_locations() if location.player in minimal_players and
                             not location.can_reach(maximum_exploration_state)]
    for location in unreachable_locations:
        if (location.item is not None and location.item.advancement and location.address is not None and not
                location.locked and location.item.player not in minimal_players):
            pool.append(location.item)
            state.remove(location.item)
            location.item = None
            if location in state.events:
                state.events.remove(location)
            locations.append(location)
    if pool and locations:
        locations.sort(key=lambda loc: loc.progress_type != LocationProgressType.PRIORITY)
        fill_restrictive(multiworld, state, locations, pool, name="Accessibility Corrections")


def inaccessible_location_rules(multiworld: MultiWorld, state: CollectionState, locations):
    maximum_exploration_state = sweep_from_pool(state)
    unreachable_locations = [location for location in locations if not location.can_reach(maximum_exploration_state)]
    if unreachable_locations:
        def forbid_important_item_rule(item: Item):
            return not ((item.classification & 0b0011) and multiworld.worlds[item.player].options.accessibility != 'minimal')

        for location in unreachable_locations:
            add_item_rule(location, forbid_important_item_rule)


def distribute_early_items(multiworld: MultiWorld,
                           fill_locations: typing.List[Location],
                           itempool: typing.List[Item]) -> typing.Tuple[typing.List[Location], typing.List[Item]]:
    """ returns new fill_locations and itempool """
    early_items_count: typing.Dict[typing.Tuple[str, int], typing.List[int]] = {}
    for player in multiworld.player_ids:
        items = itertools.chain(multiworld.early_items[player], multiworld.local_early_items[player])
        for item in items:
            early_items_count[item, player] = [multiworld.early_items[player].get(item, 0),
                                               multiworld.local_early_items[player].get(item, 0)]
    if early_items_count:
        early_locations: typing.List[Location] = []
        early_priority_locations: typing.List[Location] = []
        loc_indexes_to_remove: typing.Set[int] = set()
        base_state = multiworld.state.copy()
        base_state.sweep_for_events(locations=(loc for loc in multiworld.get_filled_locations() if loc.address is None))
        for i, loc in enumerate(fill_locations):
            if loc.can_reach(base_state):
                if loc.progress_type == LocationProgressType.PRIORITY:
                    early_priority_locations.append(loc)
                else:
                    early_locations.append(loc)
                loc_indexes_to_remove.add(i)
        fill_locations = [loc for i, loc in enumerate(fill_locations) if i not in loc_indexes_to_remove]

        early_prog_items: typing.List[Item] = []
        early_rest_items: typing.List[Item] = []
        early_local_prog_items: typing.Dict[int, typing.List[Item]] = {player: [] for player in multiworld.player_ids}
        early_local_rest_items: typing.Dict[int, typing.List[Item]] = {player: [] for player in multiworld.player_ids}
        item_indexes_to_remove: typing.Set[int] = set()
        for i, item in enumerate(itempool):
            if (item.name, item.player) in early_items_count:
                if item.advancement:
                    if early_items_count[item.name, item.player][1]:
                        early_local_prog_items[item.player].append(item)
                        early_items_count[item.name, item.player][1] -= 1
                    else:
                        early_prog_items.append(item)
                        early_items_count[item.name, item.player][0] -= 1
                else:
                    if early_items_count[item.name, item.player][1]:
                        early_local_rest_items[item.player].append(item)
                        early_items_count[item.name, item.player][1] -= 1
                    else:
                        early_rest_items.append(item)
                        early_items_count[item.name, item.player][0] -= 1
                item_indexes_to_remove.add(i)
                if early_items_count[item.name, item.player] == [0, 0]:
                    del early_items_count[item.name, item.player]
                    if len(early_items_count) == 0:
                        break
        itempool = [item for i, item in enumerate(itempool) if i not in item_indexes_to_remove]
        for player in multiworld.player_ids:
            player_local = early_local_rest_items[player]
            fill_restrictive(multiworld, base_state,
                             [loc for loc in early_locations if loc.player == player],
                             player_local, lock=True, allow_partial=True, name=f"Local Early Items P{player}")
            if player_local:
                logging.warning(f"Could not fulfill rules of early items: {player_local}")
                early_rest_items.extend(early_local_rest_items[player])
        early_locations = [loc for loc in early_locations if not loc.item]
        fill_restrictive(multiworld, base_state, early_locations, early_rest_items, lock=True, allow_partial=True,
                         name="Early Items")
        early_locations += early_priority_locations
        for player in multiworld.player_ids:
            player_local = early_local_prog_items[player]
            fill_restrictive(multiworld, base_state,
                             [loc for loc in early_locations if loc.player == player],
                             player_local, lock=True, allow_partial=True, name=f"Local Early Progression P{player}")
            if player_local:
                logging.warning(f"Could not fulfill rules of early items: {player_local}")
                early_prog_items.extend(player_local)
        early_locations = [loc for loc in early_locations if not loc.item]
        fill_restrictive(multiworld, base_state, early_locations, early_prog_items, lock=True, allow_partial=True,
                         name="Early Progression")
        unplaced_early_items = early_rest_items + early_prog_items
        if unplaced_early_items:
            logging.warning("Ran out of early locations for early items. Failed to place "
                            f"{unplaced_early_items} early.")
            itempool += unplaced_early_items

        fill_locations.extend(early_locations)
        multiworld.random.shuffle(fill_locations)
    return fill_locations, itempool


def distribute_items_restrictive(multiworld: MultiWorld,
                                 panic_method: typing.Literal["swap", "raise", "start_inventory"] = "swap") -> None:
    fill_locations = sorted(multiworld.get_unfilled_locations())
    multiworld.random.shuffle(fill_locations)
    # get items to distribute
    itempool = sorted(multiworld.itempool)
    multiworld.random.shuffle(itempool)

    fill_locations, itempool = distribute_early_items(multiworld, fill_locations, itempool)

    progitempool: typing.List[Item] = []
    usefulitempool: typing.List[Item] = []
    filleritempool: typing.List[Item] = []

    for item in itempool:
        if item.advancement:
            progitempool.append(item)
        elif item.useful:
            usefulitempool.append(item)
        else:
            filleritempool.append(item)

    call_all(multiworld, "fill_hook", progitempool, usefulitempool, filleritempool, fill_locations)

    locations: typing.Dict[LocationProgressType, typing.List[Location]] = {
        loc_type: [] for loc_type in LocationProgressType}

    for loc in fill_locations:
        locations[loc.progress_type].append(loc)

    prioritylocations = locations[LocationProgressType.PRIORITY]
    defaultlocations = locations[LocationProgressType.DEFAULT]
    excludedlocations = locations[LocationProgressType.EXCLUDED]

    # can't lock due to accessibility corrections touching things, so we remember which ones got placed and lock later
    lock_later = []

    def mark_for_locking(location: Location):
        nonlocal lock_later
        lock_later.append(location)

    if prioritylocations:
        # "priority fill"
<<<<<<< HEAD
        fill_restrictive(multiworld, multiworld.state, prioritylocations, progitempool, swap=False,
                         on_place=mark_for_locking, name="Priority")
=======
        fill_restrictive(multiworld, multiworld.state, prioritylocations, progitempool,
                         single_player_placement=multiworld.players == 1, swap=False, on_place=mark_for_locking,
                         name="Priority")
>>>>>>> 7603b4a8
        accessibility_corrections(multiworld, multiworld.state, prioritylocations, progitempool)
        defaultlocations = prioritylocations + defaultlocations

    if progitempool:
        # "advancement/progression fill"
<<<<<<< HEAD
        if panic_method == "swap":
            fill_restrictive(multiworld, multiworld.state, defaultlocations, progitempool,
                             swap=True,
                             on_place=mark_for_locking, name="Progression")
        elif panic_method == "raise":
            fill_restrictive(multiworld, multiworld.state, defaultlocations, progitempool,
                             swap=False,
                             on_place=mark_for_locking, name="Progression")
        elif panic_method == "start_inventory":
            fill_restrictive(multiworld, multiworld.state, defaultlocations, progitempool,
                             swap=False, allow_partial=True,
                             on_place=mark_for_locking, name="Progression")
            if progitempool:
                for item in progitempool:
                    logging.debug(f"Moved {item} to start_inventory to prevent fill failure.")
                    multiworld.push_precollected(item)
                    filleritempool.append(multiworld.worlds[item.player].create_filler())
                logging.warning(f"{len(progitempool)} items moved to start inventory,"
                                f" due to failure in Progression fill step.")
                progitempool[:] = []

        else:
            raise ValueError(f"Generator Panic Method {panic_method} not recognized.")
=======
        fill_restrictive(multiworld, multiworld.state, defaultlocations, progitempool, single_player_placement=multiworld.players == 1,
                         name="Progression")
>>>>>>> 7603b4a8
        if progitempool:
            raise FillError(
                f"Not enough locations for progression items. "
                f"There are {len(progitempool)} more progression items than there are available locations."
            )
        accessibility_corrections(multiworld, multiworld.state, defaultlocations)

    for location in lock_later:
        if location.item:
            location.locked = True
    del mark_for_locking, lock_later

    inaccessible_location_rules(multiworld, multiworld.state, defaultlocations)

    remaining_fill(multiworld, excludedlocations, filleritempool, "Remaining Excluded")
    if excludedlocations:
        raise FillError(
            f"Not enough filler items for excluded locations. "
            f"There are {len(excludedlocations)} more excluded locations than filler or trap items."
        )

    restitempool = filleritempool + usefulitempool

    remaining_fill(multiworld, defaultlocations, restitempool)

    unplaced = restitempool
    unfilled = defaultlocations

    if unplaced or unfilled:
        logging.warning(
            f"Unplaced items({len(unplaced)}): {unplaced} - Unfilled Locations({len(unfilled)}): {unfilled}")
        items_counter = Counter(location.item.player for location in multiworld.get_filled_locations())
        locations_counter = Counter(location.player for location in multiworld.get_locations())
        items_counter.update(item.player for item in unplaced)
        print_data = {"items": items_counter, "locations": locations_counter}
        logging.info(f"Per-Player counts: {print_data})")


def flood_items(multiworld: MultiWorld) -> None:
    # get items to distribute
    multiworld.random.shuffle(multiworld.itempool)
    itempool = multiworld.itempool
    progress_done = False

    # sweep once to pick up preplaced items
    multiworld.state.sweep_for_events()

    # fill multiworld from top of itempool while we can
    while not progress_done:
        location_list = multiworld.get_unfilled_locations()
        multiworld.random.shuffle(location_list)
        spot_to_fill = None
        for location in location_list:
            if location.can_fill(multiworld.state, itempool[0]):
                spot_to_fill = location
                break

        if spot_to_fill:
            item = itempool.pop(0)
            multiworld.push_item(spot_to_fill, item, True)
            continue

        # ran out of spots, check if we need to step in and correct things
        if len(multiworld.get_reachable_locations()) == len(multiworld.get_locations()):
            progress_done = True
            continue

        # need to place a progress item instead of an already placed item, find candidate
        item_to_place = None
        candidate_item_to_place = None
        for item in itempool:
            if item.advancement:
                candidate_item_to_place = item
                if multiworld.unlocks_new_location(item):
                    item_to_place = item
                    break

        # we might be in a situation where all new locations require multiple items to reach.
        # If that is the case, just place any advancement item we've found and continue trying
        if item_to_place is None:
            if candidate_item_to_place is not None:
                item_to_place = candidate_item_to_place
            else:
                raise FillError('No more progress items left to place.')

        # find item to replace with progress item
        location_list = multiworld.get_reachable_locations()
        multiworld.random.shuffle(location_list)
        for location in location_list:
            if location.item is not None and not location.item.advancement:
                # safe to replace
                replace_item = location.item
                replace_item.location = None
                itempool.append(replace_item)
                multiworld.push_item(location, item_to_place, True)
                itempool.remove(item_to_place)
                break


def balance_multiworld_progression(multiworld: MultiWorld) -> None:
    # A system to reduce situations where players have no checks remaining, popularly known as "BK mode."
    # Overall progression balancing algorithm:
    # Gather up all locations in a sphere.
    # Define a threshold value based on the player with the most available locations.
    # If other players are below the threshold value, swap progression in this sphere into earlier spheres,
    #   which gives more locations available by this sphere.
    balanceable_players: typing.Dict[int, float] = {
        player: multiworld.worlds[player].options.progression_balancing / 100
        for player in multiworld.player_ids
        if multiworld.worlds[player].options.progression_balancing > 0
    }
    if not balanceable_players:
        logging.info('Skipping multiworld progression balancing.')
    else:
        logging.info(f'Balancing multiworld progression for {len(balanceable_players)} Players.')
        logging.debug(balanceable_players)
        state: CollectionState = CollectionState(multiworld)
        checked_locations: typing.Set[Location] = set()
        unchecked_locations: typing.Set[Location] = set(multiworld.get_locations())

        total_locations_count: typing.Counter[int] = Counter(
            location.player
            for location in multiworld.get_locations()
            if not location.locked
        )
        reachable_locations_count: typing.Dict[int, int] = {
            player: 0
            for player in multiworld.player_ids
            if total_locations_count[player] and len(multiworld.get_filled_locations(player)) != 0
        }
        balanceable_players = {
            player: balanceable_players[player]
            for player in balanceable_players
            if total_locations_count[player]
        }
        sphere_num: int = 1
        moved_item_count: int = 0

        def get_sphere_locations(sphere_state: CollectionState,
                                 locations: typing.Set[Location]) -> typing.Set[Location]:
            sphere_state.sweep_for_events(key_only=True, locations=locations)
            return {loc for loc in locations if sphere_state.can_reach(loc)}

        def item_percentage(player: int, num: int) -> float:
            return num / total_locations_count[player]

        # If there are no locations that aren't locked, there's no point in attempting to balance progression.
        if len(total_locations_count) == 0:
            return

        while True:
            # Gather non-locked locations.
            # This ensures that only shuffled locations get counted for progression balancing,
            #   i.e. the items the players will be checking.
            sphere_locations = get_sphere_locations(state, unchecked_locations)
            for location in sphere_locations:
                unchecked_locations.remove(location)
                if not location.locked:
                    reachable_locations_count[location.player] += 1

            logging.debug(f"Sphere {sphere_num}")
            logging.debug(f"Reachable locations: {reachable_locations_count}")
            debug_percentages = {
                player: round(item_percentage(player, num), 2)
                for player, num in reachable_locations_count.items()
            }
            logging.debug(f"Reachable percentages: {debug_percentages}\n")
            sphere_num += 1

            if checked_locations:
                max_percentage = max(map(lambda p: item_percentage(p, reachable_locations_count[p]),
                                         reachable_locations_count))
                threshold_percentages = {
                    player: max_percentage * balanceable_players[player]
                    for player in balanceable_players
                }
                logging.debug(f"Thresholds: {threshold_percentages}")
                balancing_players = {
                    player
                    for player, reachables in reachable_locations_count.items()
                    if (player in threshold_percentages
                        and item_percentage(player, reachables) < threshold_percentages[player])
                }
                if balancing_players:
                    balancing_state = state.copy()
                    balancing_unchecked_locations = unchecked_locations.copy()
                    balancing_reachables = reachable_locations_count.copy()
                    balancing_sphere = sphere_locations.copy()
                    candidate_items: typing.Dict[int, typing.Set[Location]] = collections.defaultdict(set)
                    while True:
                        # Check locations in the current sphere and gather progression items to swap earlier
                        for location in balancing_sphere:
                            if location.advancement:
                                balancing_state.collect(location.item, True, location)
                                player = location.item.player
                                # only replace items that end up in another player's world
                                if (not location.locked and not location.item.skip_in_prog_balancing and
                                        player in balancing_players and
                                        location.player != player and
                                        location.progress_type != LocationProgressType.PRIORITY):
                                    candidate_items[player].add(location)
                                    logging.debug(f"Candidate item: {location.name}, {location.item.name}")
                        balancing_sphere = get_sphere_locations(balancing_state, balancing_unchecked_locations)
                        for location in balancing_sphere:
                            balancing_unchecked_locations.remove(location)
                            if not location.locked:
                                balancing_reachables[location.player] += 1
                        if multiworld.has_beaten_game(balancing_state) or all(
                                item_percentage(player, reachables) >= threshold_percentages[player]
                                for player, reachables in balancing_reachables.items()
                                if player in threshold_percentages):
                            break
                        elif not balancing_sphere:
                            raise RuntimeError('Not all required items reachable. Something went terribly wrong here.')
                    # Gather a set of locations which we can swap items into
                    unlocked_locations: typing.Dict[int, typing.Set[Location]] = collections.defaultdict(set)
                    for l in unchecked_locations:
                        if l not in balancing_unchecked_locations:
                            unlocked_locations[l.player].add(l)
                    items_to_replace: typing.List[Location] = []
                    for player in balancing_players:
                        locations_to_test = unlocked_locations[player]
                        items_to_test = list(candidate_items[player])
                        items_to_test.sort()
                        multiworld.random.shuffle(items_to_test)
                        while items_to_test:
                            testing = items_to_test.pop()
                            reducing_state = state.copy()
                            for location in itertools.chain((
                                l for l in items_to_replace
                                if l.item.player == player
                            ), items_to_test):
                                reducing_state.collect(location.item, True, location)

                            reducing_state.sweep_for_events(locations=locations_to_test)

                            if multiworld.has_beaten_game(balancing_state):
                                if not multiworld.has_beaten_game(reducing_state):
                                    items_to_replace.append(testing)
                            else:
                                reduced_sphere = get_sphere_locations(reducing_state, locations_to_test)
                                p = item_percentage(player, reachable_locations_count[player] + len(reduced_sphere))
                                if p < threshold_percentages[player]:
                                    items_to_replace.append(testing)

                    old_moved_item_count = moved_item_count

                    # sort then shuffle to maintain deterministic behaviour,
                    # while allowing use of set for better algorithm growth behaviour elsewhere
                    replacement_locations = sorted(l for l in checked_locations if not l.advancement and not l.locked)
                    multiworld.random.shuffle(replacement_locations)
                    items_to_replace.sort()
                    multiworld.random.shuffle(items_to_replace)

                    # Start swapping items. Since we swap into earlier spheres, no need for accessibility checks. 
                    while replacement_locations and items_to_replace:
                        old_location = items_to_replace.pop()
                        for i, new_location in enumerate(replacement_locations):
                            if new_location.can_fill(state, old_location.item, False) and \
                                    old_location.can_fill(state, new_location.item, False):
                                replacement_locations.pop(i)
                                swap_location_item(old_location, new_location)
                                logging.debug(f"Progression balancing moved {new_location.item} to {new_location}, "
                                              f"displacing {old_location.item} into {old_location}")
                                moved_item_count += 1
                                state.collect(new_location.item, True, new_location)
                                break
                        else:
                            logging.warning(f"Could not Progression Balance {old_location.item}")

                    if old_moved_item_count < moved_item_count:
                        logging.debug(f"Moved {moved_item_count} items so far\n")
                        unlocked = {fresh for player in balancing_players for fresh in unlocked_locations[player]}
                        for location in get_sphere_locations(state, unlocked):
                            unchecked_locations.remove(location)
                            if not location.locked:
                                reachable_locations_count[location.player] += 1
                            sphere_locations.add(location)

            for location in sphere_locations:
                if location.advancement:
                    state.collect(location.item, True, location)
            checked_locations |= sphere_locations

            if multiworld.has_beaten_game(state):
                break
            elif not sphere_locations:
                logging.warning("Progression Balancing ran out of paths.")
                break


def swap_location_item(location_1: Location, location_2: Location, check_locked: bool = True) -> None:
    """Swaps Items of locations. Does NOT swap flags like shop_slot or locked, but does swap event"""
    if check_locked:
        if location_1.locked:
            logging.warning(f"Swapping {location_1}, which is marked as locked.")
        if location_2.locked:
            logging.warning(f"Swapping {location_2}, which is marked as locked.")
    location_2.item, location_1.item = location_1.item, location_2.item
    location_1.item.location = location_1
    location_2.item.location = location_2


def distribute_planned(multiworld: MultiWorld) -> None:
    def warn(warning: str, force: typing.Union[bool, str]) -> None:
        if force in [True, 'fail', 'failure', 'none', False, 'warn', 'warning']:
            logging.warning(f'{warning}')
        else:
            logging.debug(f'{warning}')

    def failed(warning: str, force: typing.Union[bool, str]) -> None:
        if force in [True, 'fail', 'failure']:
            raise Exception(warning)
        else:
            warn(warning, force)

    swept_state = multiworld.state.copy()
    swept_state.sweep_for_events()
    reachable = frozenset(multiworld.get_reachable_locations(swept_state))
    early_locations: typing.Dict[int, typing.List[str]] = collections.defaultdict(list)
    non_early_locations: typing.Dict[int, typing.List[str]] = collections.defaultdict(list)
    for loc in multiworld.get_unfilled_locations():
        if loc in reachable:
            early_locations[loc.player].append(loc.name)
        else:  # not reachable with swept state
            non_early_locations[loc.player].append(loc.name)

    world_name_lookup = multiworld.world_name_lookup

    block_value = typing.Union[typing.List[str], typing.Dict[str, typing.Any], str]
    plando_blocks: typing.List[typing.Dict[str, typing.Any]] = []
    player_ids = set(multiworld.player_ids)
    for player in player_ids:
        for block in multiworld.plando_items[player]:
            block['player'] = player
            if 'force' not in block:
                block['force'] = 'silent'
            if 'from_pool' not in block:
                block['from_pool'] = True
            elif not isinstance(block['from_pool'], bool):
                from_pool_type = type(block['from_pool'])
                raise Exception(f'Plando "from_pool" has to be boolean, not {from_pool_type} for player {player}.')
            if 'world' not in block:
                target_world = False
            else:
                target_world = block['world']

            if target_world is False or multiworld.players == 1:  # target own world
                worlds: typing.Set[int] = {player}
            elif target_world is True:  # target any worlds besides own
                worlds = set(multiworld.player_ids) - {player}
            elif target_world is None:  # target all worlds
                worlds = set(multiworld.player_ids)
            elif type(target_world) == list:  # list of target worlds
                worlds = set()
                for listed_world in target_world:
                    if listed_world not in world_name_lookup:
                        failed(f"Cannot place item to {target_world}'s world as that world does not exist.",
                               block['force'])
                        continue
                    worlds.add(world_name_lookup[listed_world])
            elif type(target_world) == int:  # target world by slot number
                if target_world not in range(1, multiworld.players + 1):
                    failed(
                        f"Cannot place item in world {target_world} as it is not in range of (1, {multiworld.players})",
                        block['force'])
                    continue
                worlds = {target_world}
            else:  # target world by slot name
                if target_world not in world_name_lookup:
                    failed(f"Cannot place item to {target_world}'s world as that world does not exist.",
                           block['force'])
                    continue
                worlds = {world_name_lookup[target_world]}
            block['world'] = worlds

            items: block_value = []
            if "items" in block:
                items = block["items"]
                if 'count' not in block:
                    block['count'] = False
            elif "item" in block:
                items = block["item"]
                if 'count' not in block:
                    block['count'] = 1
            else:
                failed("You must specify at least one item to place items with plando.", block['force'])
                continue
            if isinstance(items, dict):
                item_list: typing.List[str] = []
                for key, value in items.items():
                    if value is True:
                        value = multiworld.itempool.count(multiworld.worlds[player].create_item(key))
                    item_list += [key] * value
                items = item_list
            if isinstance(items, str):
                items = [items]
            block['items'] = items

            locations: block_value = []
            if 'location' in block:
                locations = block['location']  # just allow 'location' to keep old yamls compatible
            elif 'locations' in block:
                locations = block['locations']
            if isinstance(locations, str):
                locations = [locations]

            if isinstance(locations, dict):
                location_list = []
                for key, value in locations.items():
                    location_list += [key] * value
                locations = location_list

            if "early_locations" in locations:
                locations.remove("early_locations")
                for target_player in worlds:
                    locations += early_locations[target_player]
            if "non_early_locations" in locations:
                locations.remove("non_early_locations")
                for target_player in worlds:
                    locations += non_early_locations[target_player]

            block['locations'] = list(dict.fromkeys(locations))

            if not block['count']:
                block['count'] = (min(len(block['items']), len(block['locations'])) if
                                  len(block['locations']) > 0 else len(block['items']))
            if isinstance(block['count'], int):
                block['count'] = {'min': block['count'], 'max': block['count']}
            if 'min' not in block['count']:
                block['count']['min'] = 0
            if 'max' not in block['count']:
                block['count']['max'] = (min(len(block['items']), len(block['locations'])) if
                                         len(block['locations']) > 0 else len(block['items']))
            if block['count']['max'] > len(block['items']):
                count = block['count']
                failed(f"Plando count {count} greater than items specified", block['force'])
                block['count'] = len(block['items'])
            if block['count']['max'] > len(block['locations']) > 0:
                count = block['count']
                failed(f"Plando count {count} greater than locations specified", block['force'])
                block['count'] = len(block['locations'])
            block['count']['target'] = multiworld.random.randint(block['count']['min'], block['count']['max'])

            if block['count']['target'] > 0:
                plando_blocks.append(block)

    # shuffle, but then sort blocks by number of locations minus number of items,
    # so less-flexible blocks get priority
    multiworld.random.shuffle(plando_blocks)
    plando_blocks.sort(key=lambda block: (len(block['locations']) - block['count']['target']
                                          if len(block['locations']) > 0
                                          else len(multiworld.get_unfilled_locations(player)) - block['count']['target']))

    for placement in plando_blocks:
        player = placement['player']
        try:
            worlds = placement['world']
            locations = placement['locations']
            items = placement['items']
            maxcount = placement['count']['target']
            from_pool = placement['from_pool']

            candidates = list(multiworld.get_unfilled_locations_for_players(locations, sorted(worlds)))
            multiworld.random.shuffle(candidates)
            multiworld.random.shuffle(items)
            count = 0
            err: typing.List[str] = []
            successful_pairs: typing.List[typing.Tuple[Item, Location]] = []
            for item_name in items:
                item = multiworld.worlds[player].create_item(item_name)
                for location in reversed(candidates):
                    if (location.address is None) == (item.code is None):  # either both None or both not None
                        if not location.item:
                            if location.item_rule(item):
                                if location.can_fill(multiworld.state, item, False):
                                    successful_pairs.append((item, location))
                                    candidates.remove(location)
                                    count = count + 1
                                    break
                                else:
                                    err.append(f"Can't place item at {location} due to fill condition not met.")
                            else:
                                err.append(f"{item_name} not allowed at {location}.")
                        else:
                            err.append(f"Cannot place {item_name} into already filled location {location}.")
                    else:
                        err.append(f"Mismatch between {item_name} and {location}, only one is an event.")
                if count == maxcount:
                    break
            if count < placement['count']['min']:
                m = placement['count']['min']
                failed(
                    f"Plando block failed to place {m - count} of {m} item(s) for {multiworld.player_name[player]}, error(s): {' '.join(err)}",
                    placement['force'])
            for (item, location) in successful_pairs:
                multiworld.push_item(location, item, collect=False)
                location.locked = True
                logging.debug(f"Plando placed {item} at {location}")
                if from_pool:
                    try:
                        multiworld.itempool.remove(item)
                    except ValueError:
                        warn(
                            f"Could not remove {item} from pool for {multiworld.player_name[player]} as it's already missing from it.",
                            placement['force'])

        except Exception as e:
            raise Exception(
                f"Error running plando for player {player} ({multiworld.player_name[player]})") from e<|MERGE_RESOLUTION|>--- conflicted
+++ resolved
@@ -463,32 +463,26 @@
 
     if prioritylocations:
         # "priority fill"
-<<<<<<< HEAD
-        fill_restrictive(multiworld, multiworld.state, prioritylocations, progitempool, swap=False,
-                         on_place=mark_for_locking, name="Priority")
-=======
         fill_restrictive(multiworld, multiworld.state, prioritylocations, progitempool,
                          single_player_placement=multiworld.players == 1, swap=False, on_place=mark_for_locking,
                          name="Priority")
->>>>>>> 7603b4a8
         accessibility_corrections(multiworld, multiworld.state, prioritylocations, progitempool)
         defaultlocations = prioritylocations + defaultlocations
 
     if progitempool:
         # "advancement/progression fill"
-<<<<<<< HEAD
         if panic_method == "swap":
             fill_restrictive(multiworld, multiworld.state, defaultlocations, progitempool,
                              swap=True,
-                             on_place=mark_for_locking, name="Progression")
+                             on_place=mark_for_locking, name="Progression", single_player_placement=multiworld.players == 1)
         elif panic_method == "raise":
             fill_restrictive(multiworld, multiworld.state, defaultlocations, progitempool,
                              swap=False,
-                             on_place=mark_for_locking, name="Progression")
+                             on_place=mark_for_locking, name="Progression", single_player_placement=multiworld.players == 1)
         elif panic_method == "start_inventory":
             fill_restrictive(multiworld, multiworld.state, defaultlocations, progitempool,
                              swap=False, allow_partial=True,
-                             on_place=mark_for_locking, name="Progression")
+                             on_place=mark_for_locking, name="Progression", single_player_placement=multiworld.players == 1)
             if progitempool:
                 for item in progitempool:
                     logging.debug(f"Moved {item} to start_inventory to prevent fill failure.")
@@ -500,10 +494,6 @@
 
         else:
             raise ValueError(f"Generator Panic Method {panic_method} not recognized.")
-=======
-        fill_restrictive(multiworld, multiworld.state, defaultlocations, progitempool, single_player_placement=multiworld.players == 1,
-                         name="Progression")
->>>>>>> 7603b4a8
         if progitempool:
             raise FillError(
                 f"Not enough locations for progression items. "
