--- conflicted
+++ resolved
@@ -71,7 +71,6 @@
 
             else:
                 # we filled all reachable spots.
-<<<<<<< HEAD
                 if swap:
                     # try swapping this item with previously placed items
                     for (i, location) in enumerate(placements):
@@ -85,13 +84,14 @@
 
                         location.item = None
                         placed_item.location = None
-                        swap_state = sweep_from_pool(base_state)
+                        swap_state = sweep_from_pool(base_state, [placed_item])
+                        # swap_state assumes we can collect placed item before item_to_place
                         if (not single_player_placement or location.player == item_to_place.player) \
                                 and location.can_fill(swap_state, item_to_place, perform_access_check):
 
-                            # Verify that placing this item won't reduce available locations
+                            # Verify that placing this item won't reduce available locations, which could happen with rules
+                            # that want to not have both items. Left in until removal is proven useful.
                             prev_state = swap_state.copy()
-                            prev_state.collect(placed_item)
                             prev_loc_count = len(
                                 world.get_reachable_locations(prev_state))
 
@@ -111,43 +111,6 @@
                                 reachable_items[placed_item.player].appendleft(
                                     placed_item)
                                 itempool.append(placed_item)
-=======
-                # try swapping this item with previously placed items
-                for (i, location) in enumerate(placements):
-                    placed_item = location.item
-                    # Unplaceable items can sometimes be swapped infinitely. Limit the
-                    # number of times we will swap an individual item to prevent this
-                    swap_count = swapped_items[placed_item.player,
-                                               placed_item.name]
-                    if swap_count > 1:
-                        continue
-
-                    location.item = None
-                    placed_item.location = None
-                    swap_state = sweep_from_pool(base_state, [placed_item])
-                    # swap_state assumes we can collect placed item before item_to_place
-                    if (not single_player_placement or location.player == item_to_place.player) \
-                            and location.can_fill(swap_state, item_to_place, perform_access_check):
-
-                        # Verify that placing this item won't reduce available locations, which could happen with rules
-                        # that want to not have both items. Left in until removal is proven useful.
-                        prev_state = swap_state.copy()
-                        prev_loc_count = len(
-                            world.get_reachable_locations(prev_state))
-
-                        swap_state.collect(item_to_place, True)
-                        new_loc_count = len(
-                            world.get_reachable_locations(swap_state))
-
-                        if new_loc_count >= prev_loc_count:
-                            # Add this item to the existing placement, and
-                            # add the old item to the back of the queue
-                            spot_to_fill = placements.pop(i)
-
-                            swap_count += 1
-                            swapped_items[placed_item.player,
-                                          placed_item.name] = swap_count
->>>>>>> 1aa3e431
 
                                 break
 
