import logging
import typing
import collections
import itertools
from collections import Counter, deque

from BaseClasses import CollectionState, Location, LocationProgressType, MultiWorld, Item

from worlds.AutoWorld import call_all


class FillError(RuntimeError):
    pass


def sweep_from_pool(base_state: CollectionState, itempool: typing.Sequence[Item] = tuple()) -> CollectionState:
    new_state = base_state.copy()
    for item in itempool:
        new_state.collect(item, True)
    new_state.sweep_for_events()
    return new_state


def fill_restrictive(world: MultiWorld, base_state: CollectionState, locations: typing.List[Location],
                     itempool: typing.List[Item], single_player_placement: bool = False, lock: bool = False) -> None:
    unplaced_items: typing.List[Item] = []
    placements: typing.List[Location] = []

    swapped_items: typing.Counter[typing.Tuple[int, str]] = Counter()
    reachable_items: typing.Dict[int, typing.Deque[Item]] = {}
    for item in itempool:
        reachable_items.setdefault(item.player, deque()).append(item)

    while any(reachable_items.values()) and locations:
        # grab one item per player
        items_to_place = [items.pop()
                          for items in reachable_items.values() if items]
        for item in items_to_place:
            itempool.remove(item)
        maximum_exploration_state = sweep_from_pool(
            base_state, itempool + unplaced_items)

        has_beaten_game = world.has_beaten_game(maximum_exploration_state)

        for item_to_place in items_to_place:
            spot_to_fill: typing.Optional[Location] = None
            if world.accessibility[item_to_place.player] == 'minimal':
                perform_access_check = not world.has_beaten_game(maximum_exploration_state,
                                                                 item_to_place.player) \
                    if single_player_placement else not has_beaten_game
            else:
                perform_access_check = True

            for i, location in enumerate(locations):
                if (not single_player_placement or location.player == item_to_place.player) \
                        and location.can_fill(maximum_exploration_state, item_to_place, perform_access_check):
                    # poping by index is faster than removing by content,
                    spot_to_fill = locations.pop(i)
                    # skipping a scan for the element
                    break

            else:
                # we filled all reachable spots.
                # try swapping this item with previously placed items
                for (i, location) in enumerate(placements):
                    placed_item = location.item
                    # Unplaceable items can sometimes be swapped infinitely. Limit the
                    # number of times we will swap an individual item to prevent this
                    swap_count = swapped_items[placed_item.player,
                                               placed_item.name]
                    if swap_count > 1:
                        continue

                    location.item = None
                    placed_item.location = None
                    swap_state = sweep_from_pool(base_state)
                    if (not single_player_placement or location.player == item_to_place.player) \
                            and location.can_fill(swap_state, item_to_place, perform_access_check):

                        # Verify that placing this item won't reduce available locations
                        prev_state = swap_state.copy()
                        prev_state.collect(placed_item)
                        prev_loc_count = len(
                            world.get_reachable_locations(prev_state))

                        swap_state.collect(item_to_place, True)
                        new_loc_count = len(
                            world.get_reachable_locations(swap_state))

                        if new_loc_count >= prev_loc_count:
                            # Add this item to the existing placement, and
                            # add the old item to the back of the queue
                            spot_to_fill = placements.pop(i)

                            swap_count += 1
                            swapped_items[placed_item.player,
                                          placed_item.name] = swap_count

                            reachable_items[placed_item.player].appendleft(
                                placed_item)
                            itempool.append(placed_item)

                            break

                    # Item can't be placed here, restore original item
                    location.item = placed_item
                    placed_item.location = location

                if spot_to_fill is None:
                    # Can't place this item, move on to the next
                    unplaced_items.append(item_to_place)
                    continue

            world.push_item(spot_to_fill, item_to_place, False)
            spot_to_fill.locked = lock
            placements.append(spot_to_fill)
            spot_to_fill.event = item_to_place.advancement

    if len(unplaced_items) > 0 and len(locations) > 0:
        # There are leftover unplaceable items and locations that won't accept them
        if world.can_beat_game():
            logging.warning(
                f'Not all items placed. Game beatable anyway. (Could not place {unplaced_items})')
        else:
            raise FillError(f'No more spots to place {unplaced_items}, locations {locations} are invalid. '
                            f'Already placed {len(placements)}: {", ".join(str(place) for place in placements)}')

    itempool.extend(unplaced_items)


def distribute_items_restrictive(world: MultiWorld) -> None:
    fill_locations = sorted(world.get_unfilled_locations())
    world.random.shuffle(fill_locations)

    # get items to distribute
    itempool = sorted(world.itempool)
    world.random.shuffle(itempool)
    progitempool: typing.List[Item] = []
    nonexcludeditempool: typing.List[Item] = []
    localrestitempool: typing.Dict[int, typing.List[Item]] = {player: [] for player in range(1, world.players + 1)}
    nonlocalrestitempool: typing.List[Item] = []
    restitempool: typing.List[Item] = []

    for item in itempool:
        if item.advancement:
            progitempool.append(item)
        elif item.never_exclude:  # this only gets nonprogression items which should not appear in excluded locations
            nonexcludeditempool.append(item)
        elif item.name in world.local_items[item.player].value:
            localrestitempool[item.player].append(item)
        elif item.name in world.non_local_items[item.player].value:
            nonlocalrestitempool.append(item)
        else:
            restitempool.append(item)

    call_all(world, "fill_hook", progitempool, nonexcludeditempool,
             localrestitempool, nonlocalrestitempool, restitempool, fill_locations)

    locations: typing.Dict[LocationProgressType, typing.List[Location]] = {
        loc_type: [] for loc_type in LocationProgressType}

    for loc in fill_locations:
        locations[loc.progress_type].append(loc)

    prioritylocations = locations[LocationProgressType.PRIORITY]
    defaultlocations = locations[LocationProgressType.DEFAULT]
    excludedlocations = locations[LocationProgressType.EXCLUDED]

    fill_restrictive(world, world.state, prioritylocations, progitempool)
    if prioritylocations:
        defaultlocations = prioritylocations + defaultlocations

    if progitempool:
        fill_restrictive(world, world.state, defaultlocations, progitempool)
        if progitempool:
            raise FillError(
                f'Not enough locations for progress items. There are {len(progitempool)} more items than locations')

    if nonexcludeditempool:
        world.random.shuffle(defaultlocations)
        # needs logical fill to not conflict with local items
        fill_restrictive(
            world, world.state, defaultlocations, nonexcludeditempool)
        if nonexcludeditempool:
            raise FillError(
                f'Not enough locations for non-excluded items. There are {len(nonexcludeditempool)} more items than locations')

    defaultlocations = defaultlocations + excludedlocations
    world.random.shuffle(defaultlocations)

    if any(localrestitempool.values()):  # we need to make sure some fills are limited to certain worlds
        local_locations: typing.Dict[int, typing.List[Location]] = {player: [] for player in world.player_ids}
        for location in defaultlocations:
            local_locations[location.player].append(location)
        for player_locations in local_locations.values():
            world.random.shuffle(player_locations)

        for player, items in localrestitempool.items():  # items already shuffled
            player_local_locations = local_locations[player]
            for item_to_place in items:
                if not player_local_locations:
                    logging.warning(f"Ran out of local locations for player {player}, "
                                    f"cannot place {item_to_place}.")
                    break
                spot_to_fill = player_local_locations.pop()
                world.push_item(spot_to_fill, item_to_place, False)
                defaultlocations.remove(spot_to_fill)

    for item_to_place in nonlocalrestitempool:
        for i, location in enumerate(defaultlocations):
            if location.player != item_to_place.player:
                world.push_item(defaultlocations.pop(i), item_to_place, False)
                break
        else:
            logging.warning(
                f"Could not place non_local_item {item_to_place} among {defaultlocations}, tossing.")

    world.random.shuffle(defaultlocations)

    restitempool, defaultlocations = fast_fill(
        world, restitempool, defaultlocations)
    unplaced = progitempool + restitempool
    unfilled = [location.name for location in defaultlocations]

    if unplaced or unfilled:
        logging.warning(
            f'Unplaced items({len(unplaced)}): {unplaced} - Unfilled Locations({len(unfilled)}): {unfilled}')
        items_counter = Counter([location.item.player for location in world.get_locations() if location.item])
        locations_counter = Counter([location.player for location in world.get_locations()])
        items_counter.update([item.player for item in unplaced])
        locations_counter.update([location.player for location in unfilled])
        print_data = {"items": items_counter, "locations": locations_counter}
        logging.info(f'Per-Player counts: {print_data})')


def fast_fill(world: MultiWorld,
              item_pool: typing.List[Item],
              fill_locations: typing.List[Location]) -> typing.Tuple[typing.List[Item], typing.List[Location]]:
    placing = min(len(item_pool), len(fill_locations))
    for item, location in zip(item_pool, fill_locations):
        world.push_item(location, item, False)
    return item_pool[placing:], fill_locations[placing:]


def flood_items(world: MultiWorld) -> None:
    # get items to distribute
    world.random.shuffle(world.itempool)
    itempool = world.itempool
    progress_done = False

    # sweep once to pick up preplaced items
    world.state.sweep_for_events()

    # fill world from top of itempool while we can
    while not progress_done:
        location_list = world.get_unfilled_locations()
        world.random.shuffle(location_list)
        spot_to_fill = None
        for location in location_list:
            if location.can_fill(world.state, itempool[0]):
                spot_to_fill = location
                break

        if spot_to_fill:
            item = itempool.pop(0)
            world.push_item(spot_to_fill, item, True)
            continue

        # ran out of spots, check if we need to step in and correct things
        if len(world.get_reachable_locations()) == len(world.get_locations()):
            progress_done = True
            continue

        # need to place a progress item instead of an already placed item, find candidate
        item_to_place = None
        candidate_item_to_place = None
        for item in itempool:
            if item.advancement:
                candidate_item_to_place = item
                if world.unlocks_new_location(item):
                    item_to_place = item
                    break

        # we might be in a situation where all new locations require multiple items to reach.
        # If that is the case, just place any advancement item we've found and continue trying
        if item_to_place is None:
            if candidate_item_to_place is not None:
                item_to_place = candidate_item_to_place
            else:
                raise FillError('No more progress items left to place.')

        # find item to replace with progress item
        location_list = world.get_reachable_locations()
        world.random.shuffle(location_list)
        for location in location_list:
            if location.item is not None and not location.item.advancement:
                # safe to replace
                replace_item = location.item
                replace_item.location = None
                itempool.append(replace_item)
                world.push_item(location, item_to_place, True)
                itempool.remove(item_to_place)
                break


def balance_multiworld_progression(world: MultiWorld) -> None:
    # A system to reduce situations where players have no checks remaining, popularly known as "BK mode."
    # Overall progression balancing algorithm:
    # Gather up all locations in a sphere.
    # Define a threshold value based on the player with the most available locations.
    # If other players are below the threshold value, swap progression in this sphere into earlier spheres,
    #   which gives more locations available by this sphere.
<<<<<<< HEAD
    balanceable_players = {
        player: world.progression_balancing[player] / 100
        for player in world.player_ids
        if world.progression_balancing[player] > 0
    }
=======
    balanceable_players: typing.Set[int] = {player for player in world.player_ids if world.progression_balancing[player]}
>>>>>>> f093e90c
    if not balanceable_players:
        logging.info('Skipping multiworld progression balancing.')
    else:
        logging.info(f'Balancing multiworld progression for {len(balanceable_players)} Players.')
<<<<<<< HEAD
        logging.debug(balanceable_players)
        state = CollectionState(world)
=======
        state: CollectionState = CollectionState(world)
>>>>>>> f093e90c
        checked_locations: typing.Set[Location] = set()
        unchecked_locations: typing.Set[Location] = set(world.get_locations())

        reachable_locations_count: typing.Dict[int, int] = {
            player: 0
            for player in world.player_ids
            if len(world.get_filled_locations(player)) != 0
        }
<<<<<<< HEAD
        total_locations_count = Counter(location.player for location in world.get_locations() if not location.locked)
        balanceable_players = {
            player: balanceable_players[player]
            for player in balanceable_players
            if total_locations_count[player]
        }
        sphere_num = 1
        moved_item_count = 0
=======
        total_locations_count: Counter = Counter(location.player for location in world.get_locations() if
                                                 not location.locked)
        balanceable_players = {player for player in balanceable_players if
                                                total_locations_count[player]}
        sphere_num: int = 1
        moved_item_count: int = 0
>>>>>>> f093e90c

        def get_sphere_locations(sphere_state: CollectionState,
                                 locations: typing.Set[Location]) -> typing.Set[Location]:
            sphere_state.sweep_for_events(key_only=True, locations=locations)
            return {loc for loc in locations if sphere_state.can_reach(loc)}

        def item_percentage(player: int, num: int) -> float:
            return num / total_locations_count[player]

        while True:
            # Gather non-locked locations.
            # This ensures that only shuffled locations get counted for progression balancing,
            #   i.e. the items the players will be checking.
            sphere_locations = get_sphere_locations(state, unchecked_locations)
            for location in sphere_locations:
                unchecked_locations.remove(location)
                if not location.locked:
                    reachable_locations_count[location.player] += 1

            logging.debug(f"Sphere {sphere_num}")
            logging.debug(f"Reachable locations: {reachable_locations_count}")
            debug_percentages = {
                player: round(item_percentage(player, num), 2)
                for player, num in reachable_locations_count.items()
            }
            logging.debug(f"Reachable percentages: {debug_percentages}\n")
            sphere_num += 1

            if checked_locations:
                max_percentage = max(map(lambda p: item_percentage(p, reachable_locations_count[p]),
                                         reachable_locations_count))
                threshold_percentages = {
                    player: max_percentage * balanceable_players[player]
                    for player in balanceable_players
                }
                logging.debug(f"Thresholds: {threshold_percentages}")
                balancing_players = {
                    player
                    for player, reachables in reachable_locations_count.items()
                    if (player in threshold_percentages
                        and item_percentage(player, reachables) < threshold_percentages[player])
                }
                if balancing_players:
                    balancing_state = state.copy()
                    balancing_unchecked_locations = unchecked_locations.copy()
                    balancing_reachables = reachable_locations_count.copy()
                    balancing_sphere = sphere_locations.copy()
                    candidate_items: typing.Dict[int, typing.Set[Location]] = collections.defaultdict(set)
                    while True:
                        # Check locations in the current sphere and gather progression items to swap earlier
                        for location in balancing_sphere:
                            if location.event:
                                balancing_state.collect(location.item, True, location)
                                player = location.item.player
                                # only replace items that end up in another player's world
                                if (not location.locked and not location.item.skip_in_prog_balancing and
                                        player in balancing_players and
                                        location.player != player and
                                        location.progress_type != LocationProgressType.PRIORITY):
                                    candidate_items[player].add(location)
                                    logging.debug(f"Candidate item: {location.name}, {location.item.name}")
                        balancing_sphere = get_sphere_locations(balancing_state, balancing_unchecked_locations)
                        for location in balancing_sphere:
                            balancing_unchecked_locations.remove(location)
                            if not location.locked:
                                balancing_reachables[location.player] += 1
                        if world.has_beaten_game(balancing_state) or all(
                                item_percentage(player, reachables) >= threshold_percentages[player]
                                for player, reachables in balancing_reachables.items()
                                if player in threshold_percentages):
                            break
                        elif not balancing_sphere:
                            raise RuntimeError('Not all required items reachable. Something went terribly wrong here.')
                    # Gather a set of locations which we can swap items into
                    unlocked_locations: typing.Dict[int, typing.Set[Location]] = collections.defaultdict(set)
                    for l in unchecked_locations:
                        if l not in balancing_unchecked_locations:
                            unlocked_locations[l.player].add(l)
                    items_to_replace: typing.List[Location] = []
                    for player in balancing_players:
                        locations_to_test = unlocked_locations[player]
                        items_to_test = candidate_items[player]
                        while items_to_test:
                            testing = items_to_test.pop()
                            reducing_state = state.copy()
                            for location in itertools.chain((
                                l for l in items_to_replace
                                if l.item.player == player
                            ), items_to_test):
                                reducing_state.collect(location.item, True, location)

                            reducing_state.sweep_for_events(locations=locations_to_test)

                            if world.has_beaten_game(balancing_state):
                                if not world.has_beaten_game(reducing_state):
                                    items_to_replace.append(testing)
                            else:
                                reduced_sphere = get_sphere_locations(reducing_state, locations_to_test)
                                p = item_percentage(player, reachable_locations_count[player] + len(reduced_sphere))
                                if p < threshold_percentages[player]:
                                    items_to_replace.append(testing)

                    replaced_items = False

                    # sort then shuffle to maintain deterministic behaviour,
                    # while allowing use of set for better algorithm growth behaviour elsewhere
                    replacement_locations = sorted(l for l in checked_locations if not l.event and not l.locked)
                    world.random.shuffle(replacement_locations)
                    items_to_replace.sort()
                    world.random.shuffle(items_to_replace)

                    # Start swapping items. Since we swap into earlier spheres, no need for accessibility checks. 
                    while replacement_locations and items_to_replace:
                        old_location = items_to_replace.pop()
                        for new_location in replacement_locations:
                            if new_location.can_fill(state, old_location.item, False) and \
                                    old_location.can_fill(state, new_location.item, False):
                                replacement_locations.remove(new_location)
                                swap_location_item(old_location, new_location)
                                logging.debug(f"Progression balancing moved {new_location.item} to {new_location}, "
                                              f"displacing {old_location.item} into {old_location}")
                                moved_item_count += 1
                                state.collect(new_location.item, True, new_location)
                                replaced_items = True
                                break
                        else:
                            logging.warning(f"Could not Progression Balance {old_location.item}")

                    if replaced_items:
                        logging.debug(f"Moved {moved_item_count} items so far\n")
                        unlocked = {fresh for player in balancing_players for fresh in unlocked_locations[player]}
                        for location in get_sphere_locations(state, unlocked):
                            unchecked_locations.remove(location)
                            if not location.locked:
                                reachable_locations_count[location.player] += 1
                            sphere_locations.add(location)

            for location in sphere_locations:
                if location.event:
                    state.collect(location.item, True, location)
            checked_locations |= sphere_locations

            if world.has_beaten_game(state):
                break
            elif not sphere_locations:
                logging.warning("Progression Balancing ran out of paths.")
                break


def swap_location_item(location_1: Location, location_2: Location, check_locked: bool = True) -> None:
    """Swaps Items of locations. Does NOT swap flags like shop_slot or locked, but does swap event"""
    if check_locked:
        if location_1.locked:
            logging.warning(f"Swapping {location_1}, which is marked as locked.")
        if location_2.locked:
            logging.warning(f"Swapping {location_2}, which is marked as locked.")
    location_2.item, location_1.item = location_1.item, location_2.item
    location_1.item.location = location_1
    location_2.item.location = location_2
    location_1.event, location_2.event = location_2.event, location_1.event


def distribute_planned(world: MultiWorld) -> None:
    def warn(warning: str, force: typing.Union[bool, str]) -> None:
        if force in [True, 'fail', 'failure', 'none', False, 'warn', 'warning']:
            logging.warning(f'{warning}')
        else:
            logging.debug(f'{warning}')

    def failed(warning: str, force: typing.Union[bool, str]) -> None:
        if force in [True, 'fail', 'failure']:
            raise Exception(warning)
        else:
            warn(warning, force)

    # TODO: remove. Preferably by implementing key drop
    from worlds.alttp.Regions import key_drop_data
    world_name_lookup = world.world_name_lookup

    block_value = typing.Union[typing.List[str], typing.Dict[str, typing.Any], str]
    plando_blocks: typing.List[typing.Dict[str, typing.Any]] = []
    player_ids = set(world.player_ids)
    for player in player_ids:
        for block in world.plando_items[player]:
            block['player'] = player
            if 'force' not in block:
                block['force'] = 'silent'
            if 'from_pool' not in block:
                block['from_pool'] = True
            if 'world' not in block:
                block['world'] = False
            items: block_value = []
            if "items" in block:
                items = block["items"]
                if 'count' not in block:
                    block['count'] = False
            elif "item" in block:
                items = block["item"]
                if 'count' not in block:
                    block['count'] = 1
            else:
                failed("You must specify at least one item to place items with plando.", block['force'])
                continue
            if isinstance(items, dict):
                item_list: typing.List[str] = []
                for key, value in items.items():
                    if value is True:
                        value = world.itempool.count(world.worlds[player].create_item(key))
                    item_list += [key] * value
                items = item_list
            if isinstance(items, str):
                items = [items]
            block['items'] = items

            locations: block_value = []
            if 'location' in block:
                locations = block['location']  # just allow 'location' to keep old yamls compatible
            elif 'locations' in block:
                locations = block['locations']
            if isinstance(locations, str):
                locations = [locations]

            if isinstance(locations, dict):
                location_list = []
                for key, value in locations.items():
                    location_list += [key] * value
                locations = location_list
            block['locations'] = locations

            if not block['count']:
                block['count'] = (min(len(block['items']), len(block['locations'])) if
                                  len(block['locations']) > 0 else len(block['items']))
            if isinstance(block['count'], int):
                block['count'] = {'min': block['count'], 'max': block['count']}
            if 'min' not in block['count']:
                block['count']['min'] = 0
            if 'max' not in block['count']:
                block['count']['max'] = (min(len(block['items']), len(block['locations'])) if
                                         len(block['locations']) > 0 else len(block['items']))
            if block['count']['max'] > len(block['items']):
                count = block['count']
                failed(f"Plando count {count} greater than items specified", block['force'])
                block['count'] = len(block['items'])
            if block['count']['max'] > len(block['locations']) > 0:
                count = block['count']
                failed(f"Plando count {count} greater than locations specified", block['force'])
                block['count'] = len(block['locations'])
            block['count']['target'] = world.random.randint(block['count']['min'], block['count']['max'])

            if block['count']['target'] > 0:
                plando_blocks.append(block)

    # shuffle, but then sort blocks by number of locations minus number of items,
    # so less-flexible blocks get priority
    world.random.shuffle(plando_blocks)
    plando_blocks.sort(key=lambda block: (len(block['locations']) - block['count']['target']
                                          if len(block['locations']) > 0
                                          else len(world.get_unfilled_locations(player)) - block['count']['target']))

    for placement in plando_blocks:
        player = placement['player']
        try:
            target_world = placement['world']
            locations = placement['locations']
            items = placement['items']
            maxcount = placement['count']['target']
            from_pool = placement['from_pool']
            if target_world is False or world.players == 1:  # target own world
                worlds: typing.Set[int] = {player}
            elif target_world is True:  # target any worlds besides own
                worlds = set(world.player_ids) - {player}
            elif target_world is None:  # target all worlds
                worlds = set(world.player_ids)
            elif type(target_world) == list:  # list of target worlds
                worlds = set()
                for listed_world in target_world:
                    if listed_world not in world_name_lookup:
                        failed(f"Cannot place item to {target_world}'s world as that world does not exist.",
                               placement['force'])
                        continue
                    worlds.add(world_name_lookup[listed_world])
            elif type(target_world) == int:  # target world by slot number
                if target_world not in range(1, world.players + 1):
                    failed(
                        f"Cannot place item in world {target_world} as it is not in range of (1, {world.players})",
                        placement['force'])
                    continue
                worlds = {target_world}
            else:  # target world by slot name
                if target_world not in world_name_lookup:
                    failed(f"Cannot place item to {target_world}'s world as that world does not exist.",
                           placement['force'])
                    continue
                worlds = {world_name_lookup[target_world]}

            candidates = list(location for location in world.get_unfilled_locations_for_players(locations,
                                                                                                worlds))
            world.random.shuffle(candidates)
            world.random.shuffle(items)
            count = 0
            err: typing.List[str] = []
            successful_pairs: typing.List[typing.Tuple[Item, Location]] = []
            for item_name in items:
                item = world.worlds[player].create_item(item_name)
                for location in reversed(candidates):
                    if location in key_drop_data:
                        warn(
                            f"Can't place '{item_name}' at '{placement.location}', as key drop shuffle locations are not supported yet.")
                        continue
                    if not location.item:
                        if location.item_rule(item):
                            if location.can_fill(world.state, item, False):
                                successful_pairs.append((item, location))
                                candidates.remove(location)
                                count = count + 1
                                break
                            else:
                                err.append(f"Can't place item at {location} due to fill condition not met.")
                        else:
                            err.append(f"{item_name} not allowed at {location}.")
                    else:
                        err.append(f"Cannot place {item_name} into already filled location {location}.")
                if count == maxcount:
                    break
            if count < placement['count']['min']:
                m = placement['count']['min']
                failed(
                    f"Plando block failed to place {m - count} of {m} item(s) for {world.player_name[player]}, error(s): {' '.join(err)}",
                    placement['force'])
            for (item, location) in successful_pairs:
                world.push_item(location, item, collect=False)
                location.event = True  # flag location to be checked during fill
                location.locked = True
                logging.debug(f"Plando placed {item} at {location}")
                if from_pool:
                    try:
                        world.itempool.remove(item)
                    except ValueError:
                        warn(
                            f"Could not remove {item} from pool for {world.player_name[player]} as it's already missing from it.",
                            placement['force'])

        except Exception as e:
            raise Exception(
                f"Error running plando for player {player} ({world.player_name[player]})") from e<|MERGE_RESOLUTION|>--- conflicted
+++ resolved
@@ -310,25 +310,17 @@
     # Define a threshold value based on the player with the most available locations.
     # If other players are below the threshold value, swap progression in this sphere into earlier spheres,
     #   which gives more locations available by this sphere.
-<<<<<<< HEAD
-    balanceable_players = {
+    balanceable_players: typing.Dict[int, float] = {
         player: world.progression_balancing[player] / 100
         for player in world.player_ids
         if world.progression_balancing[player] > 0
     }
-=======
-    balanceable_players: typing.Set[int] = {player for player in world.player_ids if world.progression_balancing[player]}
->>>>>>> f093e90c
     if not balanceable_players:
         logging.info('Skipping multiworld progression balancing.')
     else:
         logging.info(f'Balancing multiworld progression for {len(balanceable_players)} Players.')
-<<<<<<< HEAD
         logging.debug(balanceable_players)
-        state = CollectionState(world)
-=======
         state: CollectionState = CollectionState(world)
->>>>>>> f093e90c
         checked_locations: typing.Set[Location] = set()
         unchecked_locations: typing.Set[Location] = set(world.get_locations())
 
@@ -337,23 +329,18 @@
             for player in world.player_ids
             if len(world.get_filled_locations(player)) != 0
         }
-<<<<<<< HEAD
-        total_locations_count = Counter(location.player for location in world.get_locations() if not location.locked)
+        total_locations_count: typing.Counter[int] = Counter(
+            location.player
+            for location in world.get_locations()
+            if not location.locked
+        )
         balanceable_players = {
             player: balanceable_players[player]
             for player in balanceable_players
             if total_locations_count[player]
         }
-        sphere_num = 1
-        moved_item_count = 0
-=======
-        total_locations_count: Counter = Counter(location.player for location in world.get_locations() if
-                                                 not location.locked)
-        balanceable_players = {player for player in balanceable_players if
-                                                total_locations_count[player]}
         sphere_num: int = 1
         moved_item_count: int = 0
->>>>>>> f093e90c
 
         def get_sphere_locations(sphere_state: CollectionState,
                                  locations: typing.Set[Location]) -> typing.Set[Location]:
