import collections
import itertools
import logging
import typing
from collections import Counter, deque

from BaseClasses import CollectionState, Item, Location, LocationProgressType, MultiWorld
from Options import Accessibility, PlandoItem

from worlds.AutoWorld import call_all
from worlds.generic.Rules import add_item_rule


class FillError(RuntimeError):
    pass


def _log_fill_progress(name: str, placed: int, total_items: int) -> None:
    logging.info(f"Current fill step ({name}) at {placed}/{total_items} items placed.")


def sweep_from_pool(base_state: CollectionState, itempool: typing.Sequence[Item] = tuple()) -> CollectionState:
    new_state = base_state.copy()
    for item in itempool:
        new_state.collect(item, True)
    new_state.sweep_for_events()
    return new_state


def fill_restrictive(multiworld: MultiWorld, base_state: CollectionState, locations: typing.List[Location],
                     item_pool: typing.List[Item], single_player_placement: bool = False, lock: bool = False,
                     swap: bool = True, on_place: typing.Optional[typing.Callable[[Location], None]] = None,
                     allow_partial: bool = False, allow_excluded: bool = False, name: str = "Unknown") -> None:
    """
    :param multiworld: Multiworld to be filled.
    :param base_state: State assumed before fill.
    :param locations: Locations to be filled with item_pool
    :param item_pool: Items to fill into the locations
    :param single_player_placement: if true, can speed up placement if everything belongs to a single player
    :param lock: locations are set to locked as they are filled
    :param swap: if true, swaps of already place items are done in the event of a dead end
    :param on_place: callback that is called when a placement happens
    :param allow_partial: only place what is possible. Remaining items will be in the item_pool list.
    :param allow_excluded: if true and placement fails, it is re-attempted while ignoring excluded on Locations
    :param name: name of this fill step for progress logging purposes
    """
    unplaced_items: typing.List[Item] = []
    placements: typing.List[Location] = []
    cleanup_required = False
    swapped_items: typing.Counter[typing.Tuple[int, str, bool]] = Counter()
    reachable_items: typing.Dict[int, typing.Deque[Item]] = {}
    for item in item_pool:
        reachable_items.setdefault(item.player, deque()).append(item)

    # for progress logging
    total = min(len(item_pool), len(locations))
    placed = 0

    while any(reachable_items.values()) and locations:
        # grab one item per player
        items_to_place = [items.pop()
                          for items in reachable_items.values() if items]
        for item in items_to_place:
            for p, pool_item in enumerate(item_pool):
                if pool_item is item:
                    item_pool.pop(p)
                    break
        maximum_exploration_state = sweep_from_pool(
            base_state, item_pool + unplaced_items)

        has_beaten_game = multiworld.has_beaten_game(maximum_exploration_state)

        while items_to_place:
            # if we have run out of locations to fill,break out of this loop
            if not locations:
                unplaced_items += items_to_place
                break
            item_to_place = items_to_place.pop(0)

            spot_to_fill: typing.Optional[Location] = None

            # if minimal accessibility, only check whether location is reachable if game not beatable
            if multiworld.worlds[item_to_place.player].options.accessibility == Accessibility.option_minimal:
                perform_access_check = not multiworld.has_beaten_game(maximum_exploration_state,
                                                                      item_to_place.player) \
                    if single_player_placement else not has_beaten_game
            else:
                perform_access_check = True

            for i, location in enumerate(locations):
                if (not single_player_placement or location.player == item_to_place.player) \
                        and location.can_fill(maximum_exploration_state, item_to_place, perform_access_check):
                    # popping by index is faster than removing by content,
                    spot_to_fill = locations.pop(i)
                    # skipping a scan for the element
                    break

            else:
                # we filled all reachable spots.
                if swap:
                    # try swapping this item with previously placed items in a safe way then in an unsafe way
                    swap_attempts = ((i, location, unsafe)
                                     for unsafe in (False, True)
                                     for i, location in enumerate(placements))
                    for (i, location, unsafe) in swap_attempts:
                        placed_item = location.item
                        # Unplaceable items can sometimes be swapped infinitely. Limit the
                        # number of times we will swap an individual item to prevent this
                        swap_count = swapped_items[placed_item.player, placed_item.name, unsafe]
                        if swap_count > 1:
                            continue

                        location.item = None
                        placed_item.location = None
                        swap_state = sweep_from_pool(base_state, [placed_item, *item_pool] if unsafe else item_pool)
                        # unsafe means swap_state assumes we can somehow collect placed_item before item_to_place
                        # by continuing to swap, which is not guaranteed. This is unsafe because there is no mechanic
                        # to clean that up later, so there is a chance generation fails.
                        if (not single_player_placement or location.player == item_to_place.player) \
                                and location.can_fill(swap_state, item_to_place, perform_access_check):

                            # Verify placing this item won't reduce available locations, which would be a useless swap.
                            prev_state = swap_state.copy()
                            prev_loc_count = len(
                                multiworld.get_reachable_locations(prev_state))

                            swap_state.collect(item_to_place, True)
                            new_loc_count = len(
                                multiworld.get_reachable_locations(swap_state))

                            if new_loc_count >= prev_loc_count:
                                # Add this item to the existing placement, and
                                # add the old item to the back of the queue
                                spot_to_fill = placements.pop(i)

                                swap_count += 1
                                swapped_items[placed_item.player, placed_item.name, unsafe] = swap_count

                                reachable_items[placed_item.player].appendleft(
                                    placed_item)
                                item_pool.append(placed_item)

                                # cleanup at the end to hopefully get better errors
                                cleanup_required = True

                                break

                        # Item can't be placed here, restore original item
                        location.item = placed_item
                        placed_item.location = location

                    if spot_to_fill is None:
                        # Can't place this item, move on to the next
                        unplaced_items.append(item_to_place)
                        continue
                else:
                    unplaced_items.append(item_to_place)
                    continue
            multiworld.push_item(spot_to_fill, item_to_place, False)
            spot_to_fill.locked = lock
            placements.append(spot_to_fill)
            spot_to_fill.event = item_to_place.advancement
            placed += 1
            if not placed % 1000:
                _log_fill_progress(name, placed, total)
            if on_place:
                on_place(spot_to_fill)

    if total > 1000:
        _log_fill_progress(name, placed, total)

    if cleanup_required:
        # validate all placements and remove invalid ones
        state = sweep_from_pool(base_state, [])
        for placement in placements:
            if multiworld.worlds[placement.item.player].options.accessibility != "minimal" and not placement.can_reach(state):
                placement.item.location = None
                unplaced_items.append(placement.item)
                placement.item = None
                locations.append(placement)

    if allow_excluded:
        # check if partial fill is the result of excluded locations, in which case retry
        excluded_locations = [
            location for location in locations
            if location.progress_type == location.progress_type.EXCLUDED and not location.item
        ]
        if excluded_locations:
            for location in excluded_locations:
                location.progress_type = location.progress_type.DEFAULT
            fill_restrictive(multiworld, base_state, excluded_locations, unplaced_items, single_player_placement, lock,
                             swap, on_place, allow_partial, False)
            for location in excluded_locations:
                if not location.item:
                    location.progress_type = location.progress_type.EXCLUDED

    if not allow_partial and len(unplaced_items) > 0 and len(locations) > 0:
        # There are leftover unplaceable items and locations that won't accept them
        if multiworld.can_beat_game():
            logging.warning(
<<<<<<< HEAD
                f"Not all items placed. Game beatable anyway. (Could not place {unplaced_items})")
        else:
            raise FillError(f"No more spots to place {unplaced_items}, locations {locations} are invalid. "
                            f"Already placed {len(placements)}: {', '.join(str(place) for place in placements)}")
=======
                f"Not all items placed. Game beatable anyway.\nCould not place:\n"
                f"{', '.join(str(item) for item in unplaced_items)}")
        else:
            raise FillError(f"No more spots to place {len(unplaced_items)} items. Remaining locations are invalid.\n"
                            f"Unplaced items:\n"
                            f"{', '.join(str(item) for item in unplaced_items)}\n"
                            f"Unfilled locations:\n"
                            f"{', '.join(str(location) for location in locations)}\n"
                            f"Already placed {len(placements)}:\n"
                            f"{', '.join(str(place) for place in placements)}")
>>>>>>> b7ac6a4c

    item_pool.extend(unplaced_items)


def remaining_fill(multiworld: MultiWorld,
                   locations: typing.List[Location],
                   itempool: typing.List[Item],
                   name: str = "Remaining") -> None:
    unplaced_items: typing.List[Item] = []
    placements: typing.List[Location] = []
    swapped_items: typing.Counter[typing.Tuple[int, str]] = Counter()
    total = min(len(itempool), len(locations))
    placed = 0
    while locations and itempool:
        item_to_place = itempool.pop()
        spot_to_fill: typing.Optional[Location] = None

        for i, location in enumerate(locations):
            if location.item_rule(item_to_place):
                # popping by index is faster than removing by content,
                spot_to_fill = locations.pop(i)
                # skipping a scan for the element
                break

        else:
            # we filled all reachable spots.
            # try swapping this item with previously placed items

            for (i, location) in enumerate(placements):
                placed_item = location.item
                # Unplaceable items can sometimes be swapped infinitely. Limit the
                # number of times we will swap an individual item to prevent this

                if swapped_items[placed_item.player,
                                 placed_item.name] > 1:
                    continue

                location.item = None
                placed_item.location = None
                if location.item_rule(item_to_place):
                    # Add this item to the existing placement, and
                    # add the old item to the back of the queue
                    spot_to_fill = placements.pop(i)

                    swapped_items[placed_item.player,
                                  placed_item.name] += 1

                    itempool.append(placed_item)

                    break

                # Item can't be placed here, restore original item
                location.item = placed_item
                placed_item.location = location

            if spot_to_fill is None:
                # Can't place this item, move on to the next
                unplaced_items.append(item_to_place)
                continue

        multiworld.push_item(spot_to_fill, item_to_place, False)
        placements.append(spot_to_fill)
        placed += 1
        if not placed % 1000:
            _log_fill_progress(name, placed, total)

    if total > 1000:
        _log_fill_progress(name, placed, total)

    if unplaced_items and locations:
        # There are leftover unplaceable items and locations that won't accept them
<<<<<<< HEAD
        raise FillError(f"No more spots to place {unplaced_items}, locations {locations} are invalid. "
                        f"Already placed {len(placements)}: {', '.join(str(place) for place in placements)}")
=======
        raise FillError(f"No more spots to place {len(unplaced_items)} items. Remaining locations are invalid.\n"
                        f"Unplaced items:\n"
                        f"{', '.join(str(item) for item in unplaced_items)}\n"
                        f"Unfilled locations:\n"
                        f"{', '.join(str(location) for location in locations)}\n"
                        f"Already placed {len(placements)}:\n"
                        f"{', '.join(str(place) for place in placements)}")
>>>>>>> b7ac6a4c

    itempool.extend(unplaced_items)


def fast_fill(multiworld: MultiWorld,
              item_pool: typing.List[Item],
              fill_locations: typing.List[Location]) -> typing.Tuple[typing.List[Item], typing.List[Location]]:
    placing = min(len(item_pool), len(fill_locations))
    for item, location in zip(item_pool, fill_locations):
        multiworld.push_item(location, item, False)
    return item_pool[placing:], fill_locations[placing:]


def accessibility_corrections(multiworld: MultiWorld, state: CollectionState, locations, pool=[]):
    maximum_exploration_state = sweep_from_pool(state, pool)
    minimal_players = {player for player in multiworld.player_ids if
                       multiworld.worlds[player].options.accessibility == "minimal"}
    unreachable_locations = [location for location in multiworld.get_locations() if
                             location.player in minimal_players and
                             not location.can_reach(maximum_exploration_state)]
    for location in unreachable_locations:
        if (location.item is not None and location.item.advancement and location.address is not None and not
                location.locked and location.item.player not in minimal_players):
            pool.append(location.item)
            state.remove(location.item)
            location.item = None
            location.event = False
            if location in state.events:
                state.events.remove(location)
            locations.append(location)
    if pool and locations:
        locations.sort(key=lambda loc: loc.progress_type != LocationProgressType.PRIORITY)
        fill_restrictive(multiworld, state, locations, pool, name="Accessibility Corrections")


def inaccessible_location_rules(multiworld: MultiWorld, state: CollectionState, locations):
    maximum_exploration_state = sweep_from_pool(state)
    unreachable_locations = [location for location in locations if not location.can_reach(maximum_exploration_state)]
    if unreachable_locations:
        def forbid_important_item_rule(item: Item):
            return not ((item.classification & 0b0011) and multiworld.worlds[item.player].options.accessibility != "minimal")

        for location in unreachable_locations:
            add_item_rule(location, forbid_important_item_rule)


def distribute_early_items(multiworld: MultiWorld,
                           fill_locations: typing.List[Location],
                           itempool: typing.List[Item]) -> typing.Tuple[typing.List[Location], typing.List[Item]]:
    """ returns new fill_locations and itempool """
    early_items_count: typing.Dict[typing.Tuple[str, int], typing.List[int]] = {}
    for player in multiworld.player_ids:
        items = itertools.chain(multiworld.early_items[player], multiworld.local_early_items[player])
        for item in items:
            early_items_count[item, player] = [multiworld.early_items[player].get(item, 0),
                                               multiworld.local_early_items[player].get(item, 0)]
    if early_items_count:
        early_locations: typing.List[Location] = []
        early_priority_locations: typing.List[Location] = []
        loc_indexes_to_remove: typing.Set[int] = set()
        base_state = multiworld.state.copy()
        base_state.sweep_for_events(locations=(loc for loc in multiworld.get_filled_locations() if loc.address is None))
        for i, loc in enumerate(fill_locations):
            if loc.can_reach(base_state):
                if loc.progress_type == LocationProgressType.PRIORITY:
                    early_priority_locations.append(loc)
                else:
                    early_locations.append(loc)
                loc_indexes_to_remove.add(i)
        fill_locations = [loc for i, loc in enumerate(fill_locations) if i not in loc_indexes_to_remove]

        early_prog_items: typing.List[Item] = []
        early_rest_items: typing.List[Item] = []
        early_local_prog_items: typing.Dict[int, typing.List[Item]] = {player: [] for player in multiworld.player_ids}
        early_local_rest_items: typing.Dict[int, typing.List[Item]] = {player: [] for player in multiworld.player_ids}
        item_indexes_to_remove: typing.Set[int] = set()
        for i, item in enumerate(itempool):
            if (item.name, item.player) in early_items_count:
                if item.advancement:
                    if early_items_count[item.name, item.player][1]:
                        early_local_prog_items[item.player].append(item)
                        early_items_count[item.name, item.player][1] -= 1
                    else:
                        early_prog_items.append(item)
                        early_items_count[item.name, item.player][0] -= 1
                else:
                    if early_items_count[item.name, item.player][1]:
                        early_local_rest_items[item.player].append(item)
                        early_items_count[item.name, item.player][1] -= 1
                    else:
                        early_rest_items.append(item)
                        early_items_count[item.name, item.player][0] -= 1
                item_indexes_to_remove.add(i)
                if early_items_count[item.name, item.player] == [0, 0]:
                    del early_items_count[item.name, item.player]
                    if len(early_items_count) == 0:
                        break
        itempool = [item for i, item in enumerate(itempool) if i not in item_indexes_to_remove]
        for player in multiworld.player_ids:
            player_local = early_local_rest_items[player]
            fill_restrictive(multiworld, base_state,
                             [loc for loc in early_locations if loc.player == player],
                             player_local, lock=True, allow_partial=True, name=f"Local Early Items P{player}")
            if player_local:
                logging.warning(f"Could not fulfill rules of early items: {player_local}")
                early_rest_items.extend(early_local_rest_items[player])
        early_locations = [loc for loc in early_locations if not loc.item]
        fill_restrictive(multiworld, base_state, early_locations, early_rest_items, lock=True, allow_partial=True,
                         name="Early Items")
        early_locations += early_priority_locations
        for player in multiworld.player_ids:
            player_local = early_local_prog_items[player]
            fill_restrictive(multiworld, base_state,
                             [loc for loc in early_locations if loc.player == player],
                             player_local, lock=True, allow_partial=True, name=f"Local Early Progression P{player}")
            if player_local:
                logging.warning(f"Could not fulfill rules of early items: {player_local}")
                early_prog_items.extend(player_local)
        early_locations = [loc for loc in early_locations if not loc.item]
        fill_restrictive(multiworld, base_state, early_locations, early_prog_items, lock=True, allow_partial=True,
                         name="Early Progression")
        unplaced_early_items = early_rest_items + early_prog_items
        if unplaced_early_items:
            logging.warning("Ran out of early locations for early items. Failed to place "
                            f"{unplaced_early_items} early.")
            itempool += unplaced_early_items

        fill_locations.extend(early_locations)
        multiworld.random.shuffle(fill_locations)
    return fill_locations, itempool


def distribute_items_restrictive(multiworld: MultiWorld) -> None:
    fill_locations = sorted(multiworld.get_unfilled_locations())
    multiworld.random.shuffle(fill_locations)
    # get items to distribute
    itempool = sorted(multiworld.itempool)
    multiworld.random.shuffle(itempool)

    fill_locations, itempool = distribute_early_items(multiworld, fill_locations, itempool)

    progitempool: typing.List[Item] = []
    usefulitempool: typing.List[Item] = []
    filleritempool: typing.List[Item] = []

    for item in itempool:
        if item.advancement:
            progitempool.append(item)
        elif item.useful:
            usefulitempool.append(item)
        else:
            filleritempool.append(item)

    call_all(multiworld, "fill_hook", progitempool, usefulitempool, filleritempool, fill_locations)

    locations: typing.Dict[LocationProgressType, typing.List[Location]] = {
        loc_type: [] for loc_type in LocationProgressType}

    for loc in fill_locations:
        locations[loc.progress_type].append(loc)

    prioritylocations = locations[LocationProgressType.PRIORITY]
    defaultlocations = locations[LocationProgressType.DEFAULT]
    excludedlocations = locations[LocationProgressType.EXCLUDED]

    # can't lock due to accessibility corrections touching things, so we remember which ones got placed and lock later
    lock_later = []

    def mark_for_locking(location: Location):
        nonlocal lock_later
        lock_later.append(location)

    if prioritylocations:
        # "priority fill"
        fill_restrictive(multiworld, multiworld.state, prioritylocations, progitempool, swap=False,
                         on_place=mark_for_locking,
                         name="Priority")
        accessibility_corrections(multiworld, multiworld.state, prioritylocations, progitempool)
        defaultlocations = prioritylocations + defaultlocations

    if progitempool:
        # "advancement/progression fill"
        fill_restrictive(multiworld, multiworld.state, defaultlocations, progitempool, name="Progression")
        if progitempool:
            raise FillError(
<<<<<<< HEAD
                f"Not enough locations for progress items. There are {len(progitempool)} more items than locations")
=======
                f"Not enough locations for progression items. "
                f"There are {len(progitempool)} more progression items than there are available locations."
            )
>>>>>>> b7ac6a4c
        accessibility_corrections(multiworld, multiworld.state, defaultlocations)

    for location in lock_later:
        if location.item:
            location.locked = True
    del mark_for_locking, lock_later

    inaccessible_location_rules(multiworld, multiworld.state, defaultlocations)

    remaining_fill(multiworld, excludedlocations, filleritempool, "Remaining Excluded")
    if excludedlocations:
        raise FillError(
            f"Not enough filler items for excluded locations. "
            f"There are {len(excludedlocations)} more excluded locations than filler or trap items."
        )

    restitempool = filleritempool + usefulitempool

    remaining_fill(multiworld, defaultlocations, restitempool)

    unplaced = restitempool
    unfilled = defaultlocations

    if unplaced or unfilled:
        logging.warning(
            f"Unplaced items({len(unplaced)}): {unplaced} - Unfilled Locations({len(unfilled)}): {unfilled}")
        items_counter = Counter(location.item.player for location in multiworld.get_locations() if location.item)
        locations_counter = Counter(location.player for location in multiworld.get_locations())
        items_counter.update(item.player for item in unplaced)
        locations_counter.update(location.player for location in unfilled)
        print_data = {"items": items_counter, "locations": locations_counter}
        logging.info(f"Per-Player counts: {print_data})")


def flood_items(multiworld: MultiWorld) -> None:
    # get items to distribute
    multiworld.random.shuffle(multiworld.itempool)
    itempool = multiworld.itempool
    progress_done = False

    # sweep once to pick up preplaced items
    multiworld.state.sweep_for_events()

    # fill multiworld from top of itempool while we can
    while not progress_done:
        location_list = multiworld.get_unfilled_locations()
        multiworld.random.shuffle(location_list)
        spot_to_fill = None
        for location in location_list:
            if location.can_fill(multiworld.state, itempool[0]):
                spot_to_fill = location
                break

        if spot_to_fill:
            item = itempool.pop(0)
            multiworld.push_item(spot_to_fill, item, True)
            continue

        # ran out of spots, check if we need to step in and correct things
        if len(multiworld.get_reachable_locations()) == len(multiworld.get_locations()):
            progress_done = True
            continue

        # need to place a progress item instead of an already placed item, find candidate
        item_to_place = None
        candidate_item_to_place = None
        for item in itempool:
            if item.advancement:
                candidate_item_to_place = item
                if multiworld.unlocks_new_location(item):
                    item_to_place = item
                    break

        # we might be in a situation where all new locations require multiple items to reach.
        # If that is the case, just place any advancement item we've found and continue trying
        if item_to_place is None:
            if candidate_item_to_place is not None:
                item_to_place = candidate_item_to_place
            else:
                raise FillError("No more progress items left to place.")

        # find item to replace with progress item
        location_list = multiworld.get_reachable_locations()
        multiworld.random.shuffle(location_list)
        for location in location_list:
            if location.item is not None and not location.item.advancement:
                # safe to replace
                replace_item = location.item
                replace_item.location = None
                itempool.append(replace_item)
                multiworld.push_item(location, item_to_place, True)
                itempool.remove(item_to_place)
                break


def balance_multiworld_progression(multiworld: MultiWorld) -> None:
    # A system to reduce situations where players have no checks remaining, popularly known as "BK mode."
    # Overall progression balancing algorithm:
    # Gather up all locations in a sphere.
    # Define a threshold value based on the player with the most available locations.
    # If other players are below the threshold value, swap progression in this sphere into earlier spheres,
    #   which gives more locations available by this sphere.
    balanceable_players: typing.Dict[int, float] = {
        player: multiworld.worlds[player].options.progression_balancing / 100
        for player in multiworld.player_ids
        if multiworld.worlds[player].options.progression_balancing > 0
    }
    if not balanceable_players:
        logging.info("Skipping multiworld progression balancing.")
    else:
        logging.info(f"Balancing multiworld progression for {len(balanceable_players)} Players.")
        logging.debug(balanceable_players)
        state: CollectionState = CollectionState(multiworld)
        checked_locations: typing.Set[Location] = set()
        unchecked_locations: typing.Set[Location] = set(multiworld.get_locations())

        total_locations_count: typing.Counter[int] = Counter(
            location.player
            for location in multiworld.get_locations()
            if not location.locked
        )
        reachable_locations_count: typing.Dict[int, int] = {
            player: 0
            for player in multiworld.player_ids
            if total_locations_count[player] and len(multiworld.get_filled_locations(player)) != 0
        }
        balanceable_players = {
            player: balanceable_players[player]
            for player in balanceable_players
            if total_locations_count[player]
        }
        sphere_num: int = 1
        moved_item_count: int = 0

        def get_sphere_locations(sphere_state: CollectionState,
                                 locations: typing.Set[Location]) -> typing.Set[Location]:
            sphere_state.sweep_for_events(key_only=True, locations=locations)
            return {loc for loc in locations if sphere_state.can_reach(loc)}

        def item_percentage(player: int, num: int) -> float:
            return num / total_locations_count[player]

        # If there are no locations that aren't locked, there's no point in attempting to balance progression.
        if len(total_locations_count) == 0:
            return

        while True:
            # Gather non-locked locations.
            # This ensures that only shuffled locations get counted for progression balancing,
            #   i.e. the items the players will be checking.
            sphere_locations = get_sphere_locations(state, unchecked_locations)
            for location in sphere_locations:
                unchecked_locations.remove(location)
                if not location.locked:
                    reachable_locations_count[location.player] += 1

            logging.debug(f"Sphere {sphere_num}")
            logging.debug(f"Reachable locations: {reachable_locations_count}")
            debug_percentages = {
                player: round(item_percentage(player, num), 2)
                for player, num in reachable_locations_count.items()
            }
            logging.debug(f"Reachable percentages: {debug_percentages}\n")
            sphere_num += 1

            if checked_locations:
                max_percentage = max(map(lambda p: item_percentage(p, reachable_locations_count[p]),
                                         reachable_locations_count))
                threshold_percentages = {
                    player: max_percentage * balanceable_players[player]
                    for player in balanceable_players
                }
                logging.debug(f"Thresholds: {threshold_percentages}")
                balancing_players = {
                    player
                    for player, reachables in reachable_locations_count.items()
                    if (player in threshold_percentages
                        and item_percentage(player, reachables) < threshold_percentages[player])
                }
                if balancing_players:
                    balancing_state = state.copy()
                    balancing_unchecked_locations = unchecked_locations.copy()
                    balancing_reachables = reachable_locations_count.copy()
                    balancing_sphere = sphere_locations.copy()
                    candidate_items: typing.Dict[int, typing.Set[Location]] = collections.defaultdict(set)
                    while True:
                        # Check locations in the current sphere and gather progression items to swap earlier
                        for location in balancing_sphere:
                            if location.event:
                                balancing_state.collect(location.item, True, location)
                                player = location.item.player
                                # only replace items that end up in another player's world
                                if (not location.locked and not location.item.skip_in_prog_balancing and
                                        player in balancing_players and
                                        location.player != player and
                                        location.progress_type != LocationProgressType.PRIORITY):
                                    candidate_items[player].add(location)
                                    logging.debug(f"Candidate item: {location.name}, {location.item.name}")
                        balancing_sphere = get_sphere_locations(balancing_state, balancing_unchecked_locations)
                        for location in balancing_sphere:
                            balancing_unchecked_locations.remove(location)
                            if not location.locked:
                                balancing_reachables[location.player] += 1
                        if multiworld.has_beaten_game(balancing_state) or all(
                                item_percentage(player, reachables) >= threshold_percentages[player]
                                for player, reachables in balancing_reachables.items()
                                if player in threshold_percentages):
                            break
                        elif not balancing_sphere:
                            raise RuntimeError("Not all required items reachable. Something went terribly wrong here.")
                    # Gather a set of locations which we can swap items into
                    unlocked_locations: typing.Dict[int, typing.Set[Location]] = collections.defaultdict(set)
                    for l in unchecked_locations:
                        if l not in balancing_unchecked_locations:
                            unlocked_locations[l.player].add(l)
                    items_to_replace: typing.List[Location] = []
                    for player in balancing_players:
                        locations_to_test = unlocked_locations[player]
                        items_to_test = list(candidate_items[player])
                        items_to_test.sort()
                        multiworld.random.shuffle(items_to_test)
                        while items_to_test:
                            testing = items_to_test.pop()
                            reducing_state = state.copy()
                            for location in itertools.chain((
                                    l for l in items_to_replace
                                    if l.item.player == player
                            ), items_to_test):
                                reducing_state.collect(location.item, True, location)

                            reducing_state.sweep_for_events(locations=locations_to_test)

                            if multiworld.has_beaten_game(balancing_state):
                                if not multiworld.has_beaten_game(reducing_state):
                                    items_to_replace.append(testing)
                            else:
                                reduced_sphere = get_sphere_locations(reducing_state, locations_to_test)
                                p = item_percentage(player, reachable_locations_count[player] + len(reduced_sphere))
                                if p < threshold_percentages[player]:
                                    items_to_replace.append(testing)

                    old_moved_item_count = moved_item_count

                    # sort then shuffle to maintain deterministic behaviour,
                    # while allowing use of set for better algorithm growth behaviour elsewhere
                    replacement_locations = sorted(l for l in checked_locations if not l.event and not l.locked)
                    multiworld.random.shuffle(replacement_locations)
                    items_to_replace.sort()
                    multiworld.random.shuffle(items_to_replace)

                    # Start swapping items. Since we swap into earlier spheres, no need for accessibility checks. 
                    while replacement_locations and items_to_replace:
                        old_location = items_to_replace.pop()
                        for i, new_location in enumerate(replacement_locations):
                            if new_location.can_fill(state, old_location.item, False) and \
                                    old_location.can_fill(state, new_location.item, False):
                                replacement_locations.pop(i)
                                swap_location_item(old_location, new_location)
                                logging.debug(f"Progression balancing moved {new_location.item} to {new_location}, "
                                              f"displacing {old_location.item} into {old_location}")
                                moved_item_count += 1
                                state.collect(new_location.item, True, new_location)
                                break
                        else:
                            logging.warning(f"Could not Progression Balance {old_location.item}")

                    if old_moved_item_count < moved_item_count:
                        logging.debug(f"Moved {moved_item_count} items so far\n")
                        unlocked = {fresh for player in balancing_players for fresh in unlocked_locations[player]}
                        for location in get_sphere_locations(state, unlocked):
                            unchecked_locations.remove(location)
                            if not location.locked:
                                reachable_locations_count[location.player] += 1
                            sphere_locations.add(location)

            for location in sphere_locations:
                if location.event:
                    state.collect(location.item, True, location)
            checked_locations |= sphere_locations

            if multiworld.has_beaten_game(state):
                break
            elif not sphere_locations:
                logging.warning("Progression Balancing ran out of paths.")
                break


def swap_location_item(location_1: Location, location_2: Location, check_locked: bool = True) -> None:
    """Swaps Items of locations. Does NOT swap flags like shop_slot or locked, but does swap event"""
    if check_locked:
        if location_1.locked:
            logging.warning(f"Swapping {location_1}, which is marked as locked.")
        if location_2.locked:
            logging.warning(f"Swapping {location_2}, which is marked as locked.")
    location_2.item, location_1.item = location_1.item, location_2.item
    location_1.item.location = location_1
    location_2.item.location = location_2
    location_1.event, location_2.event = location_2.event, location_1.event


def distribute_planned(multiworld: MultiWorld) -> None:
    def warn(warning: str, force: typing.Union[bool, str]) -> None:
        if force in [True, "fail", "failure", "none", False, "warn", "warning"]:
            logging.warning(f"{warning}")
        else:
            logging.debug(f"{warning}")

    def failed(warning: str, force: typing.Union[bool, str]) -> None:
        if force in [True, "fail", "failure"]:
            raise Exception(warning)
        else:
            warn(warning, force)

    swept_state = multiworld.state.copy()
    swept_state.sweep_for_events()
    reachable = frozenset(multiworld.get_reachable_locations(swept_state))
    early_locations: typing.Dict[int, typing.List[str]] = collections.defaultdict(list)
    non_early_locations: typing.Dict[int, typing.List[str]] = collections.defaultdict(list)
    for loc in multiworld.get_unfilled_locations():
        if loc in reachable:
            early_locations[loc.player].append(loc.name)
        else:  # not reachable with swept state
            non_early_locations[loc.player].append(loc.name)

    world_name_lookup = multiworld.world_name_lookup

    block_value = typing.Union[typing.List[str], typing.Dict[str, typing.Any]]
    plando_blocks: typing.List[typing.Dict[str, typing.Any]] = []
    player_ids = set(multiworld.player_ids)
    for player in player_ids:
        for block in multiworld.worlds[player].options.plando_items:
            new_block: typing.Dict[str, typing.Any] = {"player": player}
            if not isinstance(block.from_pool, bool):
                from_pool_type = type(block.from_pool)
                raise Exception(f"Plando 'from_pool' has to be boolean, not {from_pool_type} for player {player}.")
            new_block["from_pool"] = block.from_pool
            new_block["force"] = block.force
            target_world = block.world

            if target_world is False or multiworld.players == 1:  # target own world
                worlds: typing.Set[int] = {player}
            elif target_world is True:  # target any worlds besides own
                worlds = set(multiworld.player_ids) - {player}
            elif target_world is None:  # target all worlds
                worlds = set(multiworld.player_ids)
            elif type(target_world) == list:  # list of target worlds
                worlds = set()
                for listed_world in target_world:
                    if listed_world not in world_name_lookup:
                        failed(f"Cannot place item to {target_world}'s world as that world does not exist.",
                               block.force)
                        continue
                    worlds.add(world_name_lookup[listed_world])
            elif type(target_world) == int:  # target world by slot number
                if target_world not in range(1, multiworld.players + 1):
                    failed(
                        f"Cannot place item in world {target_world} as it is not in range of (1, {multiworld.players})",
                        block.force)
                    continue
                worlds = {target_world}
            else:  # target world by slot name
                if target_world not in world_name_lookup:
                    failed(f"Cannot place item to {target_world}'s world as that world does not exist.",
                           block.force)
                    continue
                worlds = {world_name_lookup[target_world]}
            new_block["world"] = worlds

            items: block_value = block.items
            if isinstance(items, dict):
                item_list: typing.List[str] = []
                for key, value in items.items():
                    if value is True:
                        value = multiworld.itempool.count(multiworld.worlds[player].create_item(key))
                    item_list += [key] * value
                items = item_list
            if isinstance(items, str):
                items = [items]
            new_block["items"] = items

            locations: block_value = block.locations
            if isinstance(locations, str):
                locations = [locations]

            if "early_locations" in locations:
                locations.remove("early_locations")
                for target_player in worlds:
                    locations += early_locations[target_player]
            if "non_early_locations" in locations:
                locations.remove("non_early_locations")
                for target_player in worlds:
                    locations += non_early_locations[target_player]
            for target_player in worlds:
                for group in multiworld.worlds[target_player].location_name_groups:
                    if group in locations:
                        locations.extend(multiworld.worlds[target_player].location_name_groups[group])

            new_block["locations"] = list(dict.fromkeys(locations))

            new_block["count"] = block.count
            if not new_block["count"]:
                new_block["count"] = (min(len(new_block["items"]), len(new_block["locations"])) if
                                      len(new_block["locations"]) > 0 else len(new_block["items"]))
            if isinstance(new_block["count"], int):
                new_block["count"] = {"min": new_block["count"], "max": new_block["count"]}
            if "min" not in new_block["count"]:
                new_block["count"]["min"] = 0
            if "max" not in new_block["count"]:
                new_block["count"]["max"] = (min(len(new_block["items"]), len(new_block["locations"])) if
                                             len(new_block["locations"]) > 0 else len(new_block["items"]))
            if new_block["count"]["max"] > len(new_block["items"]):
                count = new_block["count"]["max"]
                failed(f"Plando count {count} greater than items specified", block.force)
                new_block["count"]["max"] = len(new_block["items"])
                if new_block["count"]["min"] > len(new_block["items"]):
                    new_block["count"]["min"] = len(new_block["items"])
            if new_block["count"]["max"] > len(new_block["locations"]) > 0:
                count = new_block["count"]["max"]
                failed(f"Plando count {count} greater than locations specified", block.force)
                new_block["count"]["max"] = len(new_block["locations"])
                if new_block["count"]["min"] > len(new_block["locations"]):
                    new_block["count"]["min"] = len(new_block["locations"])
            new_block["count"]["target"] = multiworld.random.randint(new_block["count"]["min"],
                                                                     new_block["count"]["max"])

            if new_block["count"]["target"] > 0:
                plando_blocks.append(new_block)

    # shuffle, but then sort blocks by number of locations minus number of items,
    # so less-flexible blocks get priority
    multiworld.random.shuffle(plando_blocks)
    plando_blocks.sort(key=lambda block: (len(block["locations"]) - block["count"]["target"]
                                          if len(block["locations"]) > 0
                                          else len(multiworld.get_unfilled_locations(player)) -
                                          block["count"]["target"]))
    for placement in plando_blocks:
        player = placement["player"]
        try:
            worlds = placement["world"]
            locations = placement["locations"]
            items = placement["items"]
            maxcount = placement["count"]["target"]
            from_pool = placement["from_pool"]

            candidates = list(multiworld.get_unfilled_locations_for_players(locations, sorted(worlds)))
            if any(location.address is None for location in candidates) \
               and not all(location.address is None for location in candidates):
                failed(f"Plando block for player {player} ({multiworld.player_name[player]}) contains both "
                       f"event locations and non-event locations. "
                       f"Event locations: {[location for location in candidates if location.address is None]}, "
                       f"Non-event locations: {[location for location in candidates if location.address is not None]}",
                       placement["force"])
                continue
            item_candidates = []
            if from_pool:
                instances = [item for item in multiworld.itempool if item.player == player and item.name in items]
                for item in multiworld.random.sample(items, maxcount):
                    candidate = next((i for i in instances if i.name == item), None)
                    if candidate is None:
                        warn(f"Could not remove {item} from pool for {multiworld.player_name[player]} as "
                             f"it's already missing from it", placement["force"])
                        candidate = multiworld.worlds[player].create_item(item)
                    else:
                        multiworld.itempool.remove(candidate)
                        instances.remove(candidate)
                    item_candidates.append(candidate)
            else:
                item_candidates = [multiworld.worlds[player].create_item(item)
                                   for item in multiworld.random.sample(items, maxcount)]
            if any(item.code is None for item in item_candidates) \
               and not all(item.code is None for item in item_candidates):
                failed(f"Plando block for player {player} ({multiworld.player_name[player]}) contains both "
                       f"event items and non-event items. "
                       f"Event items: {[item for item in item_candidates if item.code is None]}, "
                       f"Non-event items: {[item for item in item_candidates if item.code is not None]}",
                       placement["force"])
                continue
            allstate = multiworld.get_all_state(False)
            mincount = placement["count"]["min"]
            allowed_margin = len(item_candidates) - mincount
            fill_restrictive(multiworld, allstate, candidates, item_candidates, lock=True,
                             allow_partial=True, name="Plando Main Fill")

            if len(item_candidates) > allowed_margin:
                failed(f"Could not place {len(item_candidates)} "
                       f"of {mincount + allowed_margin} item(s) "
                       f"for {multiworld.player_name[player]}, "
                       f"remaining items: {item_candidates}",
                       placement["force"])
            if from_pool:
                multiworld.itempool.extend([item for item in item_candidates if item.code is not None])
        except Exception as e:
            raise Exception(
                f"Error running plando for player {player} ({multiworld.player_name[player]})") from e<|MERGE_RESOLUTION|>--- conflicted
+++ resolved
@@ -198,12 +198,6 @@
         # There are leftover unplaceable items and locations that won't accept them
         if multiworld.can_beat_game():
             logging.warning(
-<<<<<<< HEAD
-                f"Not all items placed. Game beatable anyway. (Could not place {unplaced_items})")
-        else:
-            raise FillError(f"No more spots to place {unplaced_items}, locations {locations} are invalid. "
-                            f"Already placed {len(placements)}: {', '.join(str(place) for place in placements)}")
-=======
                 f"Not all items placed. Game beatable anyway.\nCould not place:\n"
                 f"{', '.join(str(item) for item in unplaced_items)}")
         else:
@@ -214,7 +208,6 @@
                             f"{', '.join(str(location) for location in locations)}\n"
                             f"Already placed {len(placements)}:\n"
                             f"{', '.join(str(place) for place in placements)}")
->>>>>>> b7ac6a4c
 
     item_pool.extend(unplaced_items)
 
@@ -286,10 +279,6 @@
 
     if unplaced_items and locations:
         # There are leftover unplaceable items and locations that won't accept them
-<<<<<<< HEAD
-        raise FillError(f"No more spots to place {unplaced_items}, locations {locations} are invalid. "
-                        f"Already placed {len(placements)}: {', '.join(str(place) for place in placements)}")
-=======
         raise FillError(f"No more spots to place {len(unplaced_items)} items. Remaining locations are invalid.\n"
                         f"Unplaced items:\n"
                         f"{', '.join(str(item) for item in unplaced_items)}\n"
@@ -297,7 +286,6 @@
                         f"{', '.join(str(location) for location in locations)}\n"
                         f"Already placed {len(placements)}:\n"
                         f"{', '.join(str(place) for place in placements)}")
->>>>>>> b7ac6a4c
 
     itempool.extend(unplaced_items)
 
@@ -483,13 +471,9 @@
         fill_restrictive(multiworld, multiworld.state, defaultlocations, progitempool, name="Progression")
         if progitempool:
             raise FillError(
-<<<<<<< HEAD
-                f"Not enough locations for progress items. There are {len(progitempool)} more items than locations")
-=======
                 f"Not enough locations for progression items. "
                 f"There are {len(progitempool)} more progression items than there are available locations."
             )
->>>>>>> b7ac6a4c
         accessibility_corrections(multiworld, multiworld.state, defaultlocations)
 
     for location in lock_later:
