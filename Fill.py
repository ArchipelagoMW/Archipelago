import logging
import typing
import collections
import itertools
from collections import Counter, deque

from BaseClasses import CollectionState, Location, LocationProgressType, MultiWorld, Item

from worlds.AutoWorld import call_all


class FillError(RuntimeError):
    pass


def sweep_from_pool(base_state: CollectionState, itempool: typing.Sequence[Item] = tuple()):
    new_state = base_state.copy()
    for item in itempool:
        new_state.collect(item, True)
    new_state.sweep_for_events()
    return new_state


def fill_restrictive(world: MultiWorld, base_state: CollectionState, locations: typing.List[Location],
                     itempool: typing.List[Item], single_player_placement=False, lock=False):
    unplaced_items = []
    placements: typing.List[Location] = []

    swapped_items = Counter()
    reachable_items: typing.Dict[int, deque] = {}
    for item in itempool:
        reachable_items.setdefault(item.player, deque()).append(item)

    while any(reachable_items.values()) and locations:
        # grab one item per player
        items_to_place = [items.pop()
                          for items in reachable_items.values() if items]
        for item in items_to_place:
            itempool.remove(item)
        maximum_exploration_state = sweep_from_pool(
            base_state, itempool + unplaced_items)

        has_beaten_game = world.has_beaten_game(maximum_exploration_state)

        for item_to_place in items_to_place:
            spot_to_fill: typing.Optional[Location] = None
            if world.accessibility[item_to_place.player] == 'minimal':
                perform_access_check = not world.has_beaten_game(maximum_exploration_state,
                                                                 item_to_place.player) if single_player_placement else not has_beaten_game
            else:
                perform_access_check = True

            for i, location in enumerate(locations):
                if (not single_player_placement or location.player == item_to_place.player) \
                        and location.can_fill(maximum_exploration_state, item_to_place, perform_access_check):
                    # poping by index is faster than removing by content,
                    spot_to_fill = locations.pop(i)
                    # skipping a scan for the element
                    break

            else:
                # we filled all reachable spots.
                # try swapping this item with previously placed items
                for (i, location) in enumerate(placements):
                    placed_item = location.item
                    # Unplaceable items can sometimes be swapped infinitely. Limit the
                    # number of times we will swap an individual item to prevent this
                    swap_count = swapped_items[placed_item.player,
                                               placed_item.name]
                    if swap_count > 1:
                        continue

                    location.item = None
                    placed_item.location = None
                    swap_state = sweep_from_pool(base_state)
                    if (not single_player_placement or location.player == item_to_place.player) \
                            and location.can_fill(swap_state, item_to_place, perform_access_check):

                        # Verify that placing this item won't reduce available locations
                        prev_state = swap_state.copy()
                        prev_state.collect(placed_item)
                        prev_loc_count = len(
                            world.get_reachable_locations(prev_state))

                        swap_state.collect(item_to_place, True)
                        new_loc_count = len(
                            world.get_reachable_locations(swap_state))

                        if new_loc_count >= prev_loc_count:
                            # Add this item to the existing placement, and
                            # add the old item to the back of the queue
                            spot_to_fill = placements.pop(i)

                            swap_count += 1
                            swapped_items[placed_item.player,
                                          placed_item.name] = swap_count

                            reachable_items[placed_item.player].appendleft(
                                placed_item)
                            itempool.append(placed_item)

                            break

                    # Item can't be placed here, restore original item
                    location.item = placed_item
                    placed_item.location = location

                if spot_to_fill is None:
                    # Can't place this item, move on to the next
                    unplaced_items.append(item_to_place)
                    continue

            world.push_item(spot_to_fill, item_to_place, False)
            spot_to_fill.locked = lock
            placements.append(spot_to_fill)
            spot_to_fill.event = item_to_place.advancement

    if len(unplaced_items) > 0 and len(locations) > 0:
        # There are leftover unplaceable items and locations that won't accept them
        if world.can_beat_game():
            logging.warning(
                f'Not all items placed. Game beatable anyway. (Could not place {unplaced_items})')
        else:
            raise FillError(f'No more spots to place {unplaced_items}, locations {locations} are invalid. '
                            f'Already placed {len(placements)}: {", ".join(str(place) for place in placements)}')

    itempool.extend(unplaced_items)


def distribute_items_restrictive(world: MultiWorld):
    fill_locations = sorted(world.get_unfilled_locations())
    world.random.shuffle(fill_locations)

    # get items to distribute
    itempool = sorted(world.itempool)
    world.random.shuffle(itempool)
    progitempool = []
    nonexcludeditempool = []
    localrestitempool = {player: [] for player in range(1, world.players + 1)}
    nonlocalrestitempool = []
    restitempool = []

    for item in itempool:
        if item.advancement:
            progitempool.append(item)
        elif item.never_exclude:  # this only gets nonprogression items which should not appear in excluded locations
            nonexcludeditempool.append(item)
        elif item.name in world.local_items[item.player].value:
            localrestitempool[item.player].append(item)
        elif item.name in world.non_local_items[item.player].value:
            nonlocalrestitempool.append(item)
        else:
            restitempool.append(item)

    call_all(world, "fill_hook", progitempool, nonexcludeditempool,
             localrestitempool, nonlocalrestitempool, restitempool, fill_locations)

    locations: typing.Dict[LocationProgressType, typing.List[Location]] = {
        loc_type: [] for loc_type in LocationProgressType}

    for loc in fill_locations:
        locations[loc.progress_type].append(loc)

    prioritylocations = locations[LocationProgressType.PRIORITY]
    defaultlocations = locations[LocationProgressType.DEFAULT]
    excludedlocations = locations[LocationProgressType.EXCLUDED]

    fill_restrictive(world, world.state, prioritylocations, progitempool)
    if prioritylocations:
        defaultlocations = prioritylocations + defaultlocations

    if progitempool:
        fill_restrictive(world, world.state, defaultlocations, progitempool)
        if progitempool:
            raise FillError(
                f'Not enough locations for progress items. There are {len(progitempool)} more items than locations')

    if nonexcludeditempool:
        world.random.shuffle(defaultlocations)
        # needs logical fill to not conflict with local items
        fill_restrictive(
            world, world.state, defaultlocations, nonexcludeditempool)
        if nonexcludeditempool:
            raise FillError(
                f'Not enough locations for non-excluded items. There are {len(nonexcludeditempool)} more items than locations')

    defaultlocations = defaultlocations + excludedlocations
    world.random.shuffle(defaultlocations)

    if any(localrestitempool.values()):  # we need to make sure some fills are limited to certain worlds
        local_locations = {player: [] for player in world.player_ids}
        for location in defaultlocations:
            local_locations[location.player].append(location)
        for player_locations in local_locations.values():
            world.random.shuffle(player_locations)

        for player, items in localrestitempool.items():  # items already shuffled
            player_local_locations = local_locations[player]
            for item_to_place in items:
                if not player_local_locations:
                    logging.warning(f"Ran out of local locations for player {player}, "
                                    f"cannot place {item_to_place}.")
                    break
                spot_to_fill = player_local_locations.pop()
                world.push_item(spot_to_fill, item_to_place, False)
                defaultlocations.remove(spot_to_fill)

    for item_to_place in nonlocalrestitempool:
        for i, location in enumerate(defaultlocations):
            if location.player != item_to_place.player:
                world.push_item(defaultlocations.pop(i), item_to_place, False)
                break
        else:
            logging.warning(
                f"Could not place non_local_item {item_to_place} among {defaultlocations}, tossing.")

    world.random.shuffle(defaultlocations)

    restitempool, defaultlocations = fast_fill(
        world, restitempool, defaultlocations)
    unplaced = progitempool + restitempool
    unfilled = [location.name for location in defaultlocations]

    if unplaced or unfilled:
        logging.warning(
            f'Unplaced items({len(unplaced)}): {unplaced} - Unfilled Locations({len(unfilled)}): {unfilled}')
        items_counter = Counter([location.item.player for location in world.get_locations()])
        locations_counter = Counter([location.player for location in world.get_locations()])
        items_counter.update([item.player for item in unplaced])
        locations_counter.update([location.player for location in unfilled])
        print_data = {"items": items_counter, "locations": locations_counter}
        logging.info(f'Per-Player counts: {print_data})')


def fast_fill(world: MultiWorld, item_pool: typing.List, fill_locations: typing.List) -> typing.Tuple[
    typing.List, typing.List]:
    placing = min(len(item_pool), len(fill_locations))
    for item, location in zip(item_pool, fill_locations):
        world.push_item(location, item, False)
    return item_pool[placing:], fill_locations[placing:]


def flood_items(world: MultiWorld):
    # get items to distribute
    world.random.shuffle(world.itempool)
    itempool = world.itempool
    progress_done = False

    # sweep once to pick up preplaced items
    world.state.sweep_for_events()

    # fill world from top of itempool while we can
    while not progress_done:
        location_list = world.get_unfilled_locations()
        world.random.shuffle(location_list)
        spot_to_fill = None
        for location in location_list:
            if location.can_fill(world.state, itempool[0]):
                spot_to_fill = location
                break

        if spot_to_fill:
            item = itempool.pop(0)
            world.push_item(spot_to_fill, item, True)
            continue

        # ran out of spots, check if we need to step in and correct things
        if len(world.get_reachable_locations()) == len(world.get_locations()):
            progress_done = True
            continue

        # need to place a progress item instead of an already placed item, find candidate
        item_to_place = None
        candidate_item_to_place = None
        for item in itempool:
            if item.advancement:
                candidate_item_to_place = item
                if world.unlocks_new_location(item):
                    item_to_place = item
                    break

        # we might be in a situation where all new locations require multiple items to reach. If that is the case, just place any advancement item we've found and continue trying
        if item_to_place is None:
            if candidate_item_to_place is not None:
                item_to_place = candidate_item_to_place
            else:
                raise FillError('No more progress items left to place.')

        # find item to replace with progress item
        location_list = world.get_reachable_locations()
        world.random.shuffle(location_list)
        for location in location_list:
            if location.item is not None and not location.item.advancement:
                # safe to replace
                replace_item = location.item
                replace_item.location = None
                itempool.append(replace_item)
                world.push_item(location, item_to_place, True)
                itempool.remove(item_to_place)
                break


def balance_multiworld_progression(world: MultiWorld):
    # A system to reduce situations where players have no checks remaining, popularly known as "BK mode."
    # Overall progression balancing algorithm: 
    # Gather up all locations in a sphere.
    # Define a threshold value based on the player with the most available locations.
    # If other players are below the threshold value, swap progression in this sphere into earlier spheres,
    #   which gives more locations available by this sphere.
    balanceable_players = {player for player in range(1, world.players + 1) if world.progression_balancing[player]}
    if not balanceable_players:
        logging.info('Skipping multiworld progression balancing.')
    else:
        logging.info(f'Balancing multiworld progression for {len(balanceable_players)} Players.')
        state = CollectionState(world)
        checked_locations = set()
        unchecked_locations = set(world.get_locations())

<<<<<<< HEAD
        reachable_locations_count = {player: 0 for player in world.player_ids}
        total_locations_count = {player: sum(1 for loc in world.get_locations() if not loc.locked and loc.player == player) for player in world.player_ids}
        sphere_num = 1
        moved_item_count = 0
=======
        reachable_locations_count = {player: 0 for player in world.get_all_ids()}
>>>>>>> 2c3e3f0d

        def get_sphere_locations(sphere_state, locations):
            sphere_state.sweep_for_events(key_only=True, locations=locations)
            return {loc for loc in locations if sphere_state.can_reach(loc)}

        def item_percentage(player, num):
            return num / total_locations_count[player]

        while True:
            # Gather non-locked locations. This ensures that only shuffled locations get counted for progression balancing, 
            #   i.e. the items the players will be checking.
            sphere_locations = get_sphere_locations(state, unchecked_locations)
            for location in sphere_locations:
                unchecked_locations.remove(location)
                if not location.locked:
                    reachable_locations_count[location.player] += 1

            logging.debug(f"Sphere {sphere_num}")
            logging.debug(f"Reachable locations: {reachable_locations_count}")
            logging.debug(f"Reachable percentages: { {player: round(item_percentage(player, num), 2) for player, num in reachable_locations_count.items()} }\n")
            sphere_num += 1

            if checked_locations:
                # The 10% threshold can be modified for "progression balancing strength" -- right now it approximates the old 20/216 bound.
                threshold_percentage = max(map(lambda p: item_percentage(p, reachable_locations_count[p]), reachable_locations_count)) - 0.10
                logging.debug(f"Threshold: {threshold_percentage}")
                balancing_players = {player for player, reachables in reachable_locations_count.items() if
                                     item_percentage(player, reachables) < threshold_percentage and player in balanceable_players}
                if balancing_players:
                    balancing_state = state.copy()
                    balancing_unchecked_locations = unchecked_locations.copy()
                    balancing_reachables = reachable_locations_count.copy()
                    balancing_sphere = sphere_locations.copy()
                    candidate_items = collections.defaultdict(set)
                    while True:
                        # Check locations in the current sphere and gather progression items to swap earlier
                        for location in balancing_sphere:
                            if location.event:
                                balancing_state.collect(location.item, True, location)
                                player = location.item.player
                                # only replace items that end up in another player's world
<<<<<<< HEAD
                                if not location.locked and not location.item.skip_in_prog_balancing \
                                        and player in balancing_players and location.player != player:
=======
                                if (not location.locked and
                                        player in balancing_players and
                                        location.player != player and
                                        location.progress_type != LocationProgressType.PRIORITY):
>>>>>>> 2c3e3f0d
                                    candidate_items[player].add(location)
                                    logging.debug(f"Candidate item: {location.name}, {location.item.name}")
                        balancing_sphere = get_sphere_locations(balancing_state, balancing_unchecked_locations)
                        for location in balancing_sphere:
                            balancing_unchecked_locations.remove(location)
                            if not location.locked:
                                balancing_reachables[location.player] += 1
                        if world.has_beaten_game(balancing_state) or all(
                                item_percentage(player, reachables) >= threshold_percentage 
                                for player, reachables in balancing_reachables.items()):
                            break
                        elif not balancing_sphere:
                            raise RuntimeError('Not all required items reachable. Something went terribly wrong here.')
                    # Gather a set of locations which we can swap items into
                    unlocked_locations = collections.defaultdict(set)
                    for l in unchecked_locations:
                        if l not in balancing_unchecked_locations:
                            unlocked_locations[l.player].add(l)
                    items_to_replace = []
                    for player in balancing_players:
                        locations_to_test = unlocked_locations[player]
                        items_to_test = candidate_items[player]
                        while items_to_test:
                            testing = items_to_test.pop()
                            reducing_state = state.copy()
                            for location in itertools.chain((l for l in items_to_replace if l.item.player == player),
                                                            items_to_test):
                                reducing_state.collect(location.item, True, location)

                            reducing_state.sweep_for_events(locations=locations_to_test)

                            if world.has_beaten_game(balancing_state):
                                if not world.has_beaten_game(reducing_state):
                                    items_to_replace.append(testing)
                            else:
                                reduced_sphere = get_sphere_locations(reducing_state, locations_to_test)
                                if item_percentage(player, reachable_locations_count[player] + len(reduced_sphere)) < threshold_percentage:
                                    items_to_replace.append(testing)

                    replaced_items = False

                    # sort then shuffle to maintain deterministic behaviour,
                    # while allowing use of set for better algorithm growth behaviour elsewhere
                    replacement_locations = sorted(l for l in checked_locations if not l.event and not l.locked)
                    world.random.shuffle(replacement_locations)
                    items_to_replace.sort()
                    world.random.shuffle(items_to_replace)

                    # Start swapping items. Since we swap into earlier spheres, no need for accessibility checks. 
                    while replacement_locations and items_to_replace:
                        old_location = items_to_replace.pop()
                        for new_location in replacement_locations:
                            if new_location.can_fill(state, old_location.item, False) and \
                                    old_location.can_fill(state, new_location.item, False):
                                replacement_locations.remove(new_location)
                                swap_location_item(old_location, new_location)
                                logging.debug(f"Progression balancing moved {new_location.item} to {new_location}, "
                                              f"displacing {old_location.item} into {old_location}")
                                moved_item_count += 1
                                state.collect(new_location.item, True, new_location)
                                replaced_items = True
                                break
                        else:
                            logging.warning(f"Could not Progression Balance {old_location.item}")

                    if replaced_items:
                        logging.debug(f"Moved {moved_item_count} items so far\n")
                        unlocked = {fresh for player in balancing_players for fresh in unlocked_locations[player]}
                        for location in get_sphere_locations(state, unlocked):
                            unchecked_locations.remove(location)
                            if not location.locked:
                                reachable_locations_count[location.player] += 1
                            sphere_locations.add(location)

            for location in sphere_locations:
                if location.event:
                    state.collect(location.item, True, location)
            checked_locations |= sphere_locations

            if world.has_beaten_game(state):
                break
            elif not sphere_locations:
                logging.warning("Progression Balancing ran out of paths.")
                break


def swap_location_item(location_1: Location, location_2: Location, check_locked=True):
    """Swaps Items of locations. Does NOT swap flags like shop_slot or locked, but does swap event"""
    if check_locked:
        if location_1.locked:
            logging.warning(f"Swapping {location_1}, which is marked as locked.")
        if location_2.locked:
            logging.warning(f"Swapping {location_2}, which is marked as locked.")
    location_2.item, location_1.item = location_1.item, location_2.item
    location_1.item.location = location_1
    location_2.item.location = location_2
    location_1.event, location_2.event = location_2.event, location_1.event


def distribute_planned(world: MultiWorld):
    def warn(warning: str, force):
        if force in [True, 'fail', 'failure', 'none', False, 'warn', 'warning']:
            logging.warning(f'{warning}')
        else:
            logging.debug(f'{warning}')

    def failed(warning: str, force):
        if force in [True, 'fail', 'failure']:
            raise Exception(warning)
        else:
            warn(warning, force)

    # TODO: remove. Preferably by implementing key drop
    from worlds.alttp.Regions import key_drop_data
    world_name_lookup = world.world_name_lookup

    plando_blocks = []
    player_ids = set(world.player_ids)
    for player in player_ids:
        for block in world.plando_items[player]:
            block['player'] = player
            if 'force' not in block:
                block['force'] = 'silent'
            if 'from_pool' not in block:
                block['from_pool'] = True
            if 'world' not in block:
                block['world'] = False
            items = []
            if "items" in block:
                items = block["items"]
                if 'count' not in block:
                    block['count'] = False
            elif "item" in block:
                items = block["item"]
                if 'count' not in block:
                    block['count'] = 1
            else:
                failed("You must specify at least one item to place items with plando.", block['force'])
                continue
            if isinstance(items, dict):
                item_list = []
                for key, value in items.items():
                    if value is True:
                        value = world.itempool.count(world.worlds[player].create_item(key))
                    item_list += [key] * value
                items = item_list
            if isinstance(items, str):
                items = [items]
            block['items'] = items

            locations = []
            if 'location' in block:
                locations = block['location']  # just allow 'location' to keep old yamls compatible
            elif 'locations' in block:
                locations = block['locations']
            if isinstance(locations, str):
                locations = [locations]

            if isinstance(locations, dict):
                location_list = []
                for key, value in locations.items():
                    location_list += [key] * value
                locations = location_list
            if isinstance(locations, str):
                locations = [locations]
            block['locations'] = locations

            if not block['count']:
                block['count'] = (min(len(block['items']), len(block['locations'])) if
                                  len(block['locations']) > 0 else len(block['items']))
            if isinstance(block['count'], int):
                block['count'] = {'min': block['count'], 'max': block['count']}
            if 'min' not in block['count']:
                block['count']['min'] = 0
            if 'max' not in block['count']:
                block['count']['max'] = (min(len(block['items']), len(block['locations'])) if
                                         len(block['locations']) > 0 else len(block['items']))
            if block['count']['max'] > len(block['items']):
                count = block['count']
                failed(f"Plando count {count} greater than items specified", block['force'])
                block['count'] = len(block['items'])
            if block['count']['max'] > len(block['locations']) > 0:
                count = block['count']
                failed(f"Plando count {count} greater than locations specified", block['force'])
                block['count'] = len(block['locations'])
            block['count']['target'] = world.random.randint(block['count']['min'], block['count']['max'])

            if block['count']['target'] > 0:
                plando_blocks.append(block)

    # shuffle, but then sort blocks by number of locations minus number of items,
    # so less-flexible blocks get priority
    world.random.shuffle(plando_blocks)
    plando_blocks.sort(key=lambda block: (len(block['locations']) - block['count']['target']
                                          if len(block['locations']) > 0
                                          else len(world.get_unfilled_locations(player)) - block['count']['target']))

    for placement in plando_blocks:
        player = placement['player']
        try:
            target_world = placement['world']
            locations = placement['locations']
            items = placement['items']
            maxcount = placement['count']['target']
            from_pool = placement['from_pool']
            if target_world is False or world.players == 1:  # target own world
                worlds = {player}
            elif target_world is True:  # target any worlds besides own
                worlds = set(world.player_ids) - {player}
            elif target_world is None:  # target all worlds
                worlds = set(world.player_ids)
            elif type(target_world) == list:  # list of target worlds
                worlds = []
                for listed_world in target_world:
                    if listed_world not in world_name_lookup:
                        failed(f"Cannot place item to {target_world}'s world as that world does not exist.",
                               placement['force'])
                        continue
                    worlds.append(world_name_lookup[listed_world])
                worlds = set(worlds)
            elif type(target_world) == int:  # target world by slot number
                if target_world not in range(1, world.players + 1):
                    failed(
                        f"Cannot place item in world {target_world} as it is not in range of (1, {world.players})",
                        placement['force'])
                    continue
                worlds = {target_world}
            else:  # target world by slot name
                if target_world not in world_name_lookup:
                    failed(f"Cannot place item to {target_world}'s world as that world does not exist.",
                           placement['force'])
                    continue
                worlds = {world_name_lookup[target_world]}

            candidates = list(location for location in world.get_unfilled_locations_for_players(locations,
                                                                                                worlds))
            world.random.shuffle(candidates)
            world.random.shuffle(items)
            count = 0
            err = []
            successful_pairs = []
            for item_name in items:
                item = world.worlds[player].create_item(item_name)
                for location in reversed(candidates):
                    if location in key_drop_data:
                        warn(
                            f"Can't place '{item_name}' at '{placement.location}', as key drop shuffle locations are not supported yet.")
                        continue
                    if not location.item:
                        if location.item_rule(item):
                            if location.can_fill(world.state, item, False):
                                successful_pairs.append([item, location])
                                candidates.remove(location)
                                count = count + 1
                                break
                            else:
                                err.append(f"Can't place item at {location} due to fill condition not met.")
                        else:
                            err.append(f"{item_name} not allowed at {location}.")
                    else:
                        err.append(f"Cannot place {item_name} into already filled location {location}.")
                if count == maxcount:
                    break
            if count < placement['count']['min']:
                err = " ".join(err)
                m = placement['count']['min']
                failed(
                    f"Plando block failed to place {m - count} of {m} item(s) for {world.player_name[player]}, error(s): {err}",
                    placement['force'])
            for (item, location) in successful_pairs:
                world.push_item(location, item, collect=False)
                location.event = True  # flag location to be checked during fill
                location.locked = True
                logging.debug(f"Plando placed {item} at {location}")
                if from_pool:
                    try:
                        world.itempool.remove(item)
                    except ValueError:
                        warn(
                            f"Could not remove {item} from pool for {world.player_name[player]} as it's already missing from it.",
                            placement['force'])

        except Exception as e:
            raise Exception(
                f"Error running plando for player {player} ({world.player_name[player]})") from e<|MERGE_RESOLUTION|>--- conflicted
+++ resolved
@@ -316,14 +316,10 @@
         checked_locations = set()
         unchecked_locations = set(world.get_locations())
 
-<<<<<<< HEAD
-        reachable_locations_count = {player: 0 for player in world.player_ids}
+        reachable_locations_count = {player: 0 for player in world.get_all_ids()}
         total_locations_count = {player: sum(1 for loc in world.get_locations() if not loc.locked and loc.player == player) for player in world.player_ids}
         sphere_num = 1
         moved_item_count = 0
-=======
-        reachable_locations_count = {player: 0 for player in world.get_all_ids()}
->>>>>>> 2c3e3f0d
 
         def get_sphere_locations(sphere_state, locations):
             sphere_state.sweep_for_events(key_only=True, locations=locations)
@@ -365,15 +361,10 @@
                                 balancing_state.collect(location.item, True, location)
                                 player = location.item.player
                                 # only replace items that end up in another player's world
-<<<<<<< HEAD
-                                if not location.locked and not location.item.skip_in_prog_balancing \
-                                        and player in balancing_players and location.player != player:
-=======
-                                if (not location.locked and
+                                if (not location.locked and not location.item.skip_in_prog_balancing and
                                         player in balancing_players and
                                         location.player != player and
                                         location.progress_type != LocationProgressType.PRIORITY):
->>>>>>> 2c3e3f0d
                                     candidate_items[player].add(location)
                                     logging.debug(f"Candidate item: {location.name}, {location.item.name}")
                         balancing_sphere = get_sphere_locations(balancing_state, balancing_unchecked_locations)
