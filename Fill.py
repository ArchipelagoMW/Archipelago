import abc
import collections
import itertools
import logging
import typing
from collections import Counter, deque

from BaseClasses import CollectionState, Item, Location, LocationProgressType, MultiWorld, PlandoItemBlock
from Options import Accessibility

from worlds.AutoWorld import call_all
from worlds.generic.Rules import add_item_rule


class FillError(RuntimeError):
    def __init__(self, *args: typing.Union[str, typing.Any], **kwargs) -> None:
        if "multiworld" in kwargs and isinstance(args[0], str):
            placements = (args[0] + f"\nAll Placements:\n" +
                          f"{[(loc, loc.item) for loc in kwargs['multiworld'].get_filled_locations()]}")
            args = (placements, *args[1:])
        super().__init__(*args)


def _log_fill_progress(name: str, placed: int, total_items: int) -> None:
    logging.info(f"Current fill step ({name}) at {placed}/{total_items} items placed.")


def sweep_from_pool(base_state: CollectionState, itempool: typing.Sequence[Item] = tuple(),
                    locations: typing.Optional[typing.List[Location]] = None) -> CollectionState:
    new_state = base_state.copy()
    for item in itempool:
        new_state.collect(item, True)
    new_state.sweep_for_advancements(locations=locations)
    return new_state


class _RestrictiveFillBatcher:
    """
    Batcher for item placements in fill_restrictive.

    Breaks up the item_pool into batches of placements at a time.

    The batcher reduces CollectionState sweeping costs by each batch creating two extra CollectionStates:
    - A 'batch base state' that contains only the inventory of items which have yet to be placed and are not being
      placed as part of the current batch, and reachable items that were reachable before fill_restrictive was called.
      This assumes that copying the batch's base state is more performant than copying the `base_state` argument of the
      fill_restrictive call and collecting the items into that copy of `base_state`.
    - A 'partial exploration state' that starts from the 'base state' and explores filled locations, collecting all
      reachable items.

    Creating a maximum exploration state to determine where items can be placed is done by sweeping for advancements
    from the batch's partial exploration state, this saves a lot of work compared to sweeping for advancements from the
    `base_state` argument of the `fill_restrictive` call.

    Creating a partial exploration state is a cost that typically occurs once per batch (may occur multiple times due to
    some swaps). If batches are too small then the extra cost of creating the partial exploration state can outweigh the
    savings of sweeping from the partial exploration state rather than from the `base_state` of the `fill_restrictive`
    call.

    Swap states can also be created from the partial exploration state, but only if the partial exploration state has
    not collected the item from the swap location. If the partial exploration state has collected the item from the swap
    location, then the swap state will have to be swept from the base state instead.

    When a swap displaces an item that the partial exploration state had collected, the partial exploration state must
    be destroyed in some cases. For this reason, the partial exploration state is created lazily and is only re-created
    when needed.

    :param base_state: The base_state passed as an argument to the fill_restrictive call. When there are lots of items
        already placed, this state should have already swept for advancements to collect every reachable advancement
        item.
    :param reachable_items: Items remaining to place, per-player. Because fill uses a reverse-fill algorithm, these
        items are always considered reachable until they are removed and placed.
    :param item_pool: The entire item pool of items to place. Items are removed from it when placed.
    :param one_item_per_player: True to place one item per player simultaneously, False to place one item at a time.
        When True, this significantly increases fill performance at the cost of introducing a small bias towards
        placing items in earlier locations. This bias occurs because items can, usually, only be placed at locations
        that are reachable without themselves, but when multiple items are placed simultaneously the reachable
        locations will be reduced to locations reachable without *any* of the items that are being placed
        simultaneously.
    """

    # Adjust these ClassVars to adjust batch sizes, as needed, when external changes to generation performance are made.

    _MIN_BATCH_ITEMS_PER_PLAYER: typing.ClassVar[int] = 5
    """
    Pick no fewer than this many items per player for each batch, unless that player does not have enough items
    remaining. This is a magic number and will typically be used for most batches.
    """
    _MIN_TOTAL_ITEMS_PER_BATCH: typing.ClassVar[int] = 40
    """
    Try to pick no fewer than this many items total for each batch. If a player does not have enough items remaining to
    fully filly out a batch, then the total number of items in a batch can end up lower than this value.
    With a low number of players, try to keep the total number of items in the batch from being too small, to prevent
    fills with few players from creating lots of very small batches.
    """
    _MAX_PERCENT_OF_LARGEST_STARTING_POOL_TO_PLACE: typing.ClassVar[float] = 0.02  # 2%
    """
    When players have items pools with different sizes, the percentage of remaining items to place gradually approaches
    being 100% the player with the largest item pool. While this happens, gradually increase the number of items in each
    batch until the last player with items remaining places this percentage of their starting item pool in each batch.
    """

    class _RestrictiveFillBatch(abc.ABC):
        """
        Base class for a batch of items to fill in _RestrictiveFillBatcher.

        :param batch_base_state: Base state for the batch. It must have collected all items that will be placed in
            future batches and must not have explored any locations besides those in the base_state at the start of
            fill_restrictive.
        :param batch_empty_spaces: The number of empty spaces for items for each player in the batch. If the size of
            the batch if 5 items per player and one player only had 3 items remaining, they would have 2 empty
            spaces in the batch.
            When swapping items out of already filled locations, the swapped out item can be added into the current
            batch if there is space for it.
        :param batch_item_pool: All items to be placed in this batch. Items are removed from it when picked to be
            placed.
        :param item_pool: All items remaining to be placed. Items are removed from it when picked to be placed. The
            items in this list must also be present in the deques in `reachable_items`.
        :param batched_placements_remaining: The maximum number of placements the batch can make before being
            exhausted.
        :param reachable_items: All items remaining to be placed, by player. The items in the deques in this dict
            must also be present in `item_pool`.
        """
        batch_base_state: CollectionState
        batch_empty_spaces: dict[int, int]
        batch_item_pool: list[Item]
        reachable_items: dict[int, deque[Item]]
        batched_placements_remaining: int
        item_pool: list[Item]

        # An exploration state containing the items reachable starting from `batch_base_state`.
        # Maximum exploration states and some swap states will be swept from `_partial_exploration_state`.
        # Swaps may cause the partial exploration state to become invalid, which the batch accounts for when sweeping
        # new states from it, but the partial exploration state would otherwise be invalid to use in isolation, so it is
        # not exposed as a public attribute.
        _partial_exploration_state: CollectionState | None

        # When an item is swapped from an existing placement, that _partial_exploration_state has already collected
        # from, into the current batch, the _partial_exploration_state must be destroyed and re-created once it is time
        # to place the swapped item.
        # The set tracks the unique object identifiers of swapped items because Item implements __eq__, so a set[Item]
        # would not be usable here.
        # The list tracks the Item instances, whose unique object identifiers must be in the set.
        _deferred_swap_item_ids: set[int]
        _deferred_swap_items: list[Item]

        def __init__(self,
                     batch_base_state: CollectionState,
                     batch_empty_spaces: dict[int, int],
                     batch_item_pool: list[Item],
                     item_pool: list[Item],
                     batched_placements_remaining: int,
                     reachable_items: dict[int, deque[Item]]):
            self.batch_base_state = batch_base_state
            self.batch_empty_spaces = batch_empty_spaces
            self.batch_item_pool = batch_item_pool
            self.item_pool = item_pool
            self.batched_placements_remaining = batched_placements_remaining
            self.reachable_items = reachable_items

            self._partial_exploration_state = None

            self._deferred_swap_item_ids = set()
            self._deferred_swap_items = []

        @abc.abstractmethod
        def _pop_items_to_place(self) -> list[Item]:
            """
            Get and remove items to place from `self.reachable_items`. `self.batched_placements_remaining > 0` must be
            checked before calling this and `self.batched_placements_remaining` must be reduced by 1 afterward.

            :return: A list of items to place, or an empty list if the batch is exhausted and a new batch should be
                created.
            """
            ...

        def _update_pools_for_items_to_place(self, items_to_place: list[Item]) -> None:
            """
            After getting items to place, update the item pools.

            :param items_to_place: Items that have been removed from the batch, and are going to be placed.
            """
            batch_item_pool = self.batch_item_pool
            item_pool = self.item_pool
            for item in items_to_place:
                for p, batch_pool_item in enumerate(batch_item_pool):
                    if batch_pool_item is item:
                        del batch_item_pool[p]
                        break
                # The items added into `reachable_items` are placed starting from the end of each deque in
                # `reachable_items`, so the items being placed are more likely to found towards the end of `item_pool`.
                for p, pool_item in enumerate(reversed(item_pool), start=1):
                    if pool_item is item:
                        del item_pool[-p]
                        break

        def pop_items_to_place(self) -> list[Item]:
            """
            Get and remove items to place from this batch.

            :return: A list of items to place, or an empty list if the batch is exhausted.
            """
            batched_placements_remaining = self.batched_placements_remaining
            if batched_placements_remaining <= 0:
                return []
            self.batched_placements_remaining = batched_placements_remaining - 1
            items_to_place = self._pop_items_to_place()

            deferred_swap_item_ids = self._deferred_swap_item_ids
            if deferred_swap_item_ids and not deferred_swap_item_ids.isdisjoint(map(id, items_to_place)):
                assert self._partial_exploration_state is not None
                # One of the items being placed was swapped into the current batch, but was already collected by the
                # partial exploration state. It is time to place that item now, so the partial exploration state is
                # invalid and will need to be re-created.
                self._partial_exploration_state = None

                # Any deferred swap items that are not being placed will need to be added back into the batch item pool.
                # The deferred swap items that *are* being placed do not need to be added back into the batch item pool,
                # but it is simpler to add all the items and then remove the ones being placed because determining which
                # items do not need to be added needs to be done by comparing by identity.
                for item in self._deferred_swap_items:
                    self.batch_item_pool.append(item)

                # Clear the list of deferred swap items and the set of their item IDs.
                self._deferred_swap_items.clear()
                deferred_swap_item_ids.clear()

            self._update_pools_for_items_to_place(items_to_place)
            return items_to_place

        def get_maximum_exploration_state(self, explore_locations: list[Location] | None, unplaced_items: list[Item]
                                          ) -> CollectionState:
            """
            Get the maximum exploration state for the currently reachable items.

            An item is considered reachable if it matches any one of the following:
            A. It is in `self.item_pool` and is not being placed in this batch. `self.batch_base_state` collected these
               items in advance because they do not change within a batch.
            B. It is in both `self.item_pool` and `self.batch_item_pool` (the items in batch_item_pool should always be
               present in item_pool), so it is an item that is going to be placed as part of this batch, but later on.
            C. It is in `unplaced_items`, so could not be placed at any location. These items must be included because
               fill_restrictive allows for partial fills and retries depending on its arguments.
            D. It is at a location in `explore_locations` that is reachable with all items in A-D.

            Items already placed at reachable locations, items not being placed in this batch, items yet to be removed
            from this batch in order to be placed, and items that could not be placed at any location are all considered
            reachable.

            :param explore_locations: The locations to explore for reachable items. Defaults to all filled locations
                when None.
            :param unplaced_items: All items that could not be placed at any location.
            :return: A CollectionState that has collected all reachable advancement items.
            """
            partial_exploration_state = self._partial_exploration_state

            # Create the initial partial exploration state or recreate it if it was destroyed by a swap.
            if partial_exploration_state is None:
                # `locations=None` defaults to `multiworld.get_filled_locations()`, so only get it once for both the
                # batch's partial exploration state and the maximum exploration state.
                if explore_locations is None:
                    explore_locations = self.batch_base_state.multiworld.get_filled_locations()
                # batch_base_state has already collected all items that still need to be placed, but are not being
                # placed in this batch (A. items).
                # The sweep to create `partial_exploration_state` collects many additional reachable items (some D.
                # items).
                partial_exploration_state = sweep_from_pool(self.batch_base_state, locations=explore_locations)
                self._partial_exploration_state = partial_exploration_state

            # Collect items in this batch that have yet to be removed in order to be placed (B. items), and collect all
            # items that could not be placed at any location (C. items), and then sweep to collect all remaining
            # reachable items (the remaining D. items).
            maximum_exploration_state = sweep_from_pool(
                partial_exploration_state, self.batch_item_pool + unplaced_items, explore_locations)

            return maximum_exploration_state

        def _add_swapped_item_into_batch(self, displaced_item: Item, swap_location: Location) -> None:
            """
            Add an item displaced by a swap into the current batch.
            `self.batch_empty_spaces[displaced_item.player] > 0` must be True.

            :param displaced_item: The previously placed item that the swap displaced.
            :param swap_location: The location at which displaced_item was displaced from, and at which the item being
                placed was placed at.
            """
            assert self.batch_empty_spaces[displaced_item.player] > 0
            self.batch_empty_spaces[displaced_item.player] -= 1
            partial_exploration_state = self._partial_exploration_state
            if partial_exploration_state is not None and swap_location in partial_exploration_state.advancements:
                # The partial exploration state exists and has already collected `displaced_item`.
                # `displaced_item` should be added into `self.batch_item_pool`, but doing so would mean that a maximum
                # exploration state or swap state swept from the partial exploration state would have collected
                # `displaced_item` twice, which would be incorrect.
                # Instead of adding `displaced_item` into `self.batch_item_pool` immediately and re-creating the partial
                # exploration state, adding `displaced_item` into `self.batch_item_pool` is deferred until it is time to
                # place `displaced_item`. Only then does the partial exploration state need to be re-created. This
                # reduces how often the partial exploration state needs to be re-created, increasing performance.
                assert id(displaced_item) not in self._deferred_swap_item_ids, \
                    (f"Displaced item {displaced_item} has already been swapped into the batch. This should never"
                     f" happen because the set of displaced item IDs should be cleared whenever it is time to place one"
                     f" of the displaced items. If this does happen, it is more likely that a world submitted the same"
                     f" Item instance to the item pool multiple times instead of creating multiple Item instances.")
                # Multiple items can be displaced into the current batch, and the items need to be compared by identity,
                # so a set of their unique object IDs is used to track them.
                self._deferred_swap_item_ids.add(id(displaced_item))
                self._deferred_swap_items.append(displaced_item)

                # If a location has already been checked by a state, the state will ignore that location in further
                # sweeps, so `swap_location` needs to be removed so that sweeping will check the location again.
                partial_exploration_state.advancements.remove(swap_location)
                # Also remove it from locations_checked for completeness.
                partial_exploration_state.locations_checked.remove(swap_location)
            else:
                # If the partial exploration state does not currently exist, or has not collected the displaced item,
                # the displaced item can simply be added into the batch's item pool.
                self.batch_item_pool.append(displaced_item)

        def _add_swapped_item_into_future_batch(self, displaced_item: Item, item_to_place: Item,
                                                swap_location: Location) -> None:
            """
            Add an item displaced by a swap into a future batch.

            :param displaced_item: The previously placed item that the swap displaced.
            :param item_to_place: The item that was placed into the swap location.
            :param swap_location: The location at which displaced_item was displaced from and item_to_place was placed
                at.
            """
            # A batch's base state collects all items which are yet to be placed and which are not going to be placed as
            # part of the batch. The displaced item matches these criteria, so collect the item.
            self.batch_base_state.collect(displaced_item, True)
            # A batch's partial exploration state is swept from its batch's base state, so it needs to collect the item
            # too, but only if it had not already collected the item.
            partial_exploration_state = self._partial_exploration_state
            # The batch's partial exploration state may have been destroyed by a previous `_add_swapped_item_into_batch`
            # swap, in which case, it will not exist.
            if partial_exploration_state is not None:
                if swap_location not in partial_exploration_state.advancements:
                    # The partial exploration state had not already collected the un-placed item by sweeping, so collect
                    # the item.
                    partial_exploration_state.collect(displaced_item, True)
                else:
                    # The partial exploration state had already collected the displaced item from `spot_to_fill`.
                    # Rather than destroying the partial exploration state, it can be adjusted.
                    # Collect the item being placed if `spot_to_fill` is still reachable.
                    if swap_location.can_reach(partial_exploration_state):
                        # This is slightly faster than removing `spot_to_fill` from the state's collected advancement
                        # locations and requiring future maximum exploration states sweep to pick up `item_to_place`
                        # from `swap_location`.
                        partial_exploration_state.collect(item_to_place, True)
                    else:
                        # In rare cases, `spot_to_fill` was only reachable because of the item that was placed at it,
                        # which can happen with some self-locking item implementations.
                        # Future sweeps will have to retry `spot_to_fill`, so remove it from the state's set of
                        # collected advancement locations.
                        partial_exploration_state.advancements.remove(swap_location)
                        # Also remove the location from locations_checked for completeness.
                        partial_exploration_state.locations_checked.remove(swap_location)

        def update_for_swap(self, displaced_item: Item, item_to_place: Item, swap_location: Location) -> None:
            """
            Update the batch for the result of a successful swap.

            :param displaced_item: The item that was previously placed at swap_location and has been displaced by the
                swap.
            :param item_to_place: The item that has been placed at swap_location.
            :param swap_location: The location where the two items have been swapped.
            """
            # Determine if the displaced item can be added to the current batch.
            empty_spaces_for_items = self.batch_empty_spaces[displaced_item.player]
            if empty_spaces_for_items > 0:
                # There are some empty spaces for items in this batch for this player, so add the item into this batch.
                self._add_swapped_item_into_batch(displaced_item, swap_location)
            else:
                # There are no empty spaces in this batch for this player, so the item will need to be placed in a
                # different batch.
                self._add_swapped_item_into_future_batch(displaced_item, item_to_place, swap_location)

        def get_swap_state(self, displaced_item: Item, location: Location, explore_locations: list[Location] | None,
                           unsafe: bool) -> CollectionState:
            """
            Get the maximum exploration state for a potential swap.

            :param displaced_item: The item displaced from `location`.
            :param location: The location of the swap attempt.
            :param explore_locations: The locations the swap state should sweep. `None` will sweep all filled locations.
            :param unsafe: Assume it will be possible to collect `displaced_item` before the item that is being placed,
                by continuing to swap.
            :return: A fully swept CollectionState for the swap attempt.
            """
            # Use the batch's partial exploration state as the base state if it has not explored the location of the
            # swap attempt. This reduces sweeping costs.
            partial_exploration_state = self._partial_exploration_state
            if partial_exploration_state is not None and location not in partial_exploration_state.advancements:
                swap_base_state = partial_exploration_state
                deferred_swap_items_to_collect = None
            else:
                # Unfortunately, the partial exploration state has explored the location, so the swap state will have to
                # be swept from the batch's base state instead, which has collected fewer items, so will take longer to
                # sweep from.
                swap_base_state = self.batch_base_state
                # The base state won't have collected any deferred swap items, so those will also need to be collected.
                if self._deferred_swap_items:
                    deferred_swap_items_to_collect = self._deferred_swap_items
                else:
                    deferred_swap_items_to_collect = None

            if unsafe:
                # Assume we can somehow collect `displaced_item` before the item that is being placed, by continuing to
                # swap.
                if deferred_swap_items_to_collect is not None:
                    items_to_collect = self.batch_item_pool + deferred_swap_items_to_collect
                    items_to_collect.append(displaced_item)
                else:
                    items_to_collect = self.batch_item_pool + [displaced_item]
            else:
                if deferred_swap_items_to_collect is not None:
                    items_to_collect = self.batch_item_pool + deferred_swap_items_to_collect
                else:
                    items_to_collect = self.batch_item_pool

            return sweep_from_pool(swap_base_state, items_to_collect, explore_locations)

    class _RestrictiveFillBatchOneItemPerPlayer(_RestrictiveFillBatch):
        """
        Batch that places one item per player at a time.

        This is less accurate because when placing an item for a player, the items belonging to other players that are
        also going to be placed won't be included when determining if a location to place at is reachable. This results
        in a bias towards earlier locations.

        The tradeoff for reduced accuracy is that placing one item per player is significantly faster than placing one
        item at a time when there are multiple players with items remaining to be placed.
        """

        def _pop_items_to_place(self) -> list[Item]:
            # Pop one item per player that has items remaining.
            # The batch is carefully constructed such that `self.batched_placements_remaining` will reach zero before
            # attempting to pop an item from `self.reachable_items` that is not in `self.batch_item_pool`.
            return [items.pop() for items in self.reachable_items.values() if items]

    class _RestrictiveFillBatchOneItemAtATime(_RestrictiveFillBatch):
        """
        A batch that places one item at a time.

        This improves placement accuracy, at the cost of performance.

        :param batch_base_state: See _RestrictiveFillBatch
        :param batch_empty_spaces: See _RestrictiveFillBatch
        :param batch_item_pool: See _RestrictiveFillBatch
        :param item_pool: See _RestrictiveFillBatch
        :param batched_placements_remaining: See _RestrictiveFillBatch
        :param reachable_items: See _RestrictiveFillBatch
        :param items_per_player_in_batch: The number of items, per player, remaining in the batch.
        :param next_player_override: When set, specifies which player the next item to place will belong to, instead of
            picking randomly.
            This should be set when the previous batch attempted to place an item belonging to a player that still has
            items remaining to be placed, but had no items remaining in the batch.
        """

        next_player_override: int | None
        items_per_player_in_batch: dict[int, int]

        def __init__(self,
                     batch_base_state: CollectionState,
                     batch_empty_spaces: dict[int, int],
                     batch_item_pool: list[Item],
                     item_pool: list[Item],
                     batched_placements_remaining: int,
                     reachable_items: dict[int, deque[Item]],
                     items_per_player_in_batch: dict[int, int],
                     next_player_override: int | None):
            super().__init__(batch_base_state, batch_empty_spaces, batch_item_pool, item_pool,
                             batched_placements_remaining, reachable_items)
            self.items_per_player_in_batch = items_per_player_in_batch
            self.next_player_override = next_player_override

        def _pop_items_to_place(self) -> list[Item]:
            if self.next_player_override is None:
                # Randomly pick the next player that will have an item placed.
                multiworld = self.batch_base_state.multiworld
                # Only pick from players with items remaining to be placed, including players with no items remaining in
                # this batch.
                player_choices = [player for player, items in self.reachable_items.items() if items]
                next_player = multiworld.random.choice(player_choices)
                player_remaining_items_in_batch = self.items_per_player_in_batch[next_player]

                # Check that the picked player still has items remaining in this batch.
                if player_remaining_items_in_batch <= 0:
                    assert player_remaining_items_in_batch == 0, ("The count of remaining items should never be"
                                                                  " negative.")
                    # This player still has items to place, but their items in the batch have been exhausted.
                    # A new batch needs to be built. This prevents unfairness in picked items at the boundary between
                    # two batches.
                    self.batched_placements_remaining = 0
                    # The current batch is passed as an argument to create the next batch, where this override will be
                    # read to force the next batch to start by picking an item belonging to this player.
                    self.next_player_override = next_player
                    return []
            else:
                # The override being set means that a new batch was started by trying to pick an item belonging to a
                # player that had run out of items in the previous batch, but still has items remaining to be placed.
                next_player = self.next_player_override
                # Clear the override.
                self.next_player_override = None
                player_remaining_items_in_batch = self.items_per_player_in_batch[next_player]
                assert player_remaining_items_in_batch > 0, "The override player should always have items remaining."
            # Pop an item for the chosen player and reduce the count of their remaining items in this batch.
            items_to_place = [self.reachable_items[next_player].pop()]
            self.items_per_player_in_batch[next_player] = player_remaining_items_in_batch - 1

            return items_to_place

        def _add_swapped_item_into_batch(self, placed_item: Item, swap_location: Location) -> None:
            super()._add_swapped_item_into_batch(placed_item, swap_location)
            # Update the count of items remaining in the batch for this player.
            self.items_per_player_in_batch[placed_item.player] += 1
            # When placing one item at a time, the number of batched placements remaining is equal to the total number
            # of items in the batch to place.
            self.batched_placements_remaining += 1

    # Protected attributes for each of the __init__ parameters.
    _base_state: CollectionState
    _reachable_items: dict[int, deque[Item]]
    _item_pool: list[Item]
    _one_item_per_player: bool

    # The maximum batch size to be reached once only the player with the largest number of items has items remaining to
    # be placed.
    _max_one_item_per_player_batch_size: float

    # The minimum batch size for this batcher, typically equal to MIN_BATCH_SIZE.
    _min_batch_size: int

    # The current batch of the batcher, or `None` when there are no more items to place.
    _current_batch: _RestrictiveFillBatch | None

    def __init__(self,
                 base_state: CollectionState,
                 reachable_items: dict[int, deque[Item]],
                 item_pool: list[Item],
                 one_item_per_player: bool):
        self._base_state = base_state
        self._reachable_items = reachable_items
        self._item_pool = item_pool
        self._one_item_per_player = one_item_per_player
        # With a low number of players, adjust the minimum items to take per player so that there is at least
        # MIN_TOTAL_ITEMS_PER_BATCH total items in the batch. Some players could have fewer items remaining  assuming each player has enough items remaining to fully
        # fill out the batch.
        num_players = len(reachable_items)
        if num_players > 0 and self._MIN_BATCH_ITEMS_PER_PLAYER * num_players < self._MIN_TOTAL_ITEMS_PER_BATCH:
            self._min_batch_size = self._MIN_TOTAL_ITEMS_PER_BATCH // num_players
        else:
            self._min_batch_size = self._MIN_BATCH_ITEMS_PER_PLAYER

        # Gradually increase the number of items placed in each batch until only the player with the largest item pool
        # has items remaining, at which point, place a percentage of their original item pool in each batch. Most fills
        # won't go above `min_batch_size`, so this is mostly to account for progression fill with outlier worlds with
        # very large numbers of advancement items that are likely to individually have minimal effect on progression.
        # 0-274 items: 5  # This will be most fills.
        # 275-324 items: 6
        # 325-374 items: 7  # Few worlds will be higher than this in progression fill.
        # 475-524 items: 10
        # 975-1024 items: 20
        # etc.
        largest_player_pool = max(map(len, reachable_items.values()), default=0)
        self._max_one_item_per_player_batch_size = (
                largest_player_pool * self._MAX_PERCENT_OF_LARGEST_STARTING_POOL_TO_PLACE)

        self._current_batch = self._new_batch(None)

    def _new_batch(self, previous_batch: _RestrictiveFillBatch | None = None) -> _RestrictiveFillBatch | None:
        """
        Create and return a new batch of items to place.

        :param previous_batch: The previous batch, or `None` if there was no previous batch.
        :return: A new batch, or `None` if there are no more items to place.
        """
        # Calculate the number of items, per player, to place in the new batch.
        reachable_items = self._reachable_items

        # Get the count of, and individual lengths of, non-empty remaining per-player item pools.
        nonzero_remaining_per_player = [len(items) for items in reachable_items.values() if items]
        num_players_with_remaining_items = len(nonzero_remaining_per_player)

        if num_players_with_remaining_items == 0:
            # No more items to place, so return None to signal this.
            # Later code in this function does not check for iterables being empty, and would need to be updated if this
            # early return is changed to occur later, or if this early return is removed entirely.
            return None

        # Find the length of the largest remaining item pool.
        largest_remaining = max(nonzero_remaining_per_player)
        if num_players_with_remaining_items > 1:
            # Adjust the batch size by the ratio of the average remaining item pool length to the largest remaining item
            # pool length.
            # Find the average length of the remaining item pools.
            average_remaining = sum(nonzero_remaining_per_player) / num_players_with_remaining_items
            # As the average remaining item pool length approaches the largest remaining item pool length, the batch
            # size approaches `max_one_item_per_player_batch_size`.
            batch_size_float = self._max_one_item_per_player_batch_size * average_remaining / largest_remaining
        else:
            batch_size_float = self._max_one_item_per_player_batch_size

        # Round to the nearest integer.
        batch_size = round(batch_size_float)
        # Limit the minimum number of items per player in the batch.
        batch_size = max(self._min_batch_size, batch_size)
        # Don't make the batch larger than the largest remaining item pool.
        batch_size = min(batch_size, largest_remaining)

        # Make per-batch arguments.

        # If a player has fewer items remaining than the size of the batch, then that player has some empty spaces for
        # items in the batch. This allows for items belonging to that player, that were displaced by a swap, to be added
        # to the current batch until the empty spaces for that player are used up.
        batch_empty_spaces = {player: batch_size - min(len(player_items), batch_size)
                              for player, player_items in reachable_items.items()}

        # Iterate the first `batch_size` items of each player's remaining items into a list of all items that will be
        # placed in the current batch.
        # Items to place are picked from the end of each player's item pool, so, to get the items in the order they will
        # be placed, the item pools must be iterated in reverse.
        item_iters = [reversed(items) for items in reachable_items.values() if items]
        batch_item_pool = [item for item_iter in item_iters
                           for item in itertools.islice(item_iter, batch_size)]

        # Collect the remaining items, which won't be placed in this batch, into a copy of `base_state` and make that
        # the base state for the batch.
        batch_base_state = self._base_state.copy()
        for item_iter in item_iters:
            for item in item_iter:
                batch_base_state.collect(item, True)

        if self._one_item_per_player:
            batched_placements_remaining = batch_size

            return _RestrictiveFillBatcher._RestrictiveFillBatchOneItemPerPlayer(
                batch_base_state,
                batch_empty_spaces,
                batch_item_pool,
                self._item_pool,
                batched_placements_remaining,
                reachable_items)
        else:
            items_per_player_in_batch = {player: batch_size - empty_spaces
                                         for player, empty_spaces in batch_empty_spaces.items()}
            batched_placements_remaining = sum(items_per_player_in_batch.values())

            if isinstance(previous_batch, _RestrictiveFillBatcher._RestrictiveFillBatchOneItemAtATime):
                # If the previous batch ended early by picking a player who had no items remaining in the batch, that
                # player should be picked when getting the first item to place in the new batch. This maintains fairness
                # at the boundary between one almost empty batch and the next batch.
                next_player_override = previous_batch.next_player_override
            else:
                next_player_override = None

            return _RestrictiveFillBatcher._RestrictiveFillBatchOneItemAtATime(
                batch_base_state,
                batch_empty_spaces,
                batch_item_pool,
                self._item_pool,
                batched_placements_remaining,
                reachable_items,
                items_per_player_in_batch,
                next_player_override)

    def pop_items_to_place(self) -> list[Item]:
        """
        Get and remove items to place from the ends of deques in `self.reachable_items`, also removing those items from
        `self.item_pool`.

        Automatically creates new batches internally as needed until all items have been placed.

        :return: A list of items to place, or an empty list when there are no more items to place.
        """
        current_batch = self._current_batch
        if current_batch is None:
            # No more items to place.
            return []
        # Batches are given references to `self.reachable_items` and `self.item_pool` when they are created, so do not
        # need to be given these collections of items again.
        popped_items = current_batch.pop_items_to_place()
        if not popped_items:
            # The current batch is exhausted, so create a new one and retry with the new batch.
            self._current_batch = self._new_batch(current_batch)
            # This recursive call is expected to only recurse at most once.
            # In the recursive call, either there are no more items to place, so `self._current_batch` became `None` and
            # `current_batch` will be `None`, or there are items to place, so `popped_items` will be non-empty. Either
            # way will not result in additional recursion.
            return self.pop_items_to_place()
        else:
            return popped_items

    def get_maximum_exploration_state(self, explore_locations: list[Location] | None, unplaced_items: list[Item]
                                      ) -> CollectionState:
        """
        Get the maximum exploration state for the currently reachable items.

        Must not be called after self.pop_items_to_place() has returned an empty list, indicating that there are no more
        items to place, or after self.finish_fill() has been called.

        An item is reachable if it matches any one of the following:
        A. It is in `self.item_pool`, so has not been placed yet and is not currently being placed.
        B. It is in `unplaced_items`, so could not be placed at any location.
        C. It is at a location in `explore_locations` that is reachable with all items in A-C.

        :param explore_locations: The locations to explore for reachable items. Defaults to all filled locations when
            `None`.
        :param unplaced_items: All items that could not be placed at any location.
        :return: A CollectionState that has collected all reachable advancement items.
        """
        assert self._current_batch is not None, "Cannot call when there are no more items to place."
        return self._current_batch.get_maximum_exploration_state(explore_locations, unplaced_items)

    def get_swap_state(self, displaced_item: Item, location: Location, explore_locations: list[Location] | None,
                       unsafe: bool) -> CollectionState:
        """
        Get the maximum exploration state for a potential swap.

        Must not be called after self.pop_items_to_place() has returned an empty list, indicating that there are no more
        items to place, or after self.finish_fill() has been called.

        :param displaced_item: The item displaced from `location`.
        :param location: The location of the swap attempt.
        :param explore_locations: The locations the swap state should sweep. `None` will sweep all filled locations.
        :param unsafe: Assume it will be possible to collect `displaced_item` before the item that is being placed, by
        continuing to swap.
        :return: A CollectionState that has collected all reachable items, additionally including `displaced_item` when
            `unsafe` is `True`.
        """
        assert self._current_batch is not None, "Cannot call when there are no more items to place."
        return self._current_batch.get_swap_state(displaced_item, location, explore_locations, unsafe)

    def update_for_swap(self, displaced_item: Item, item_to_place: Item, swap_location: Location) -> None:
        """
        Update the current batch for the result of a successful swap.

        Must not be called after self.pop_items_to_place() has returned an empty list, indicating that there are no more
        items to place, or after self.finish_fill() has been called.

        :param displaced_item: The item that was previously placed at swap_location and has been displaced by the swap.
        :param item_to_place: The item that has been placed at swap_location.
        :param swap_location: The location where the two items have been swapped.
        """
        assert self._current_batch is not None, "Cannot call when there are no more items to place."
        # Add the item back into the item_pool and the per-player pools in reachable_items.
        self._item_pool.append(displaced_item)
        self._reachable_items[displaced_item.player].appendleft(displaced_item)
        # Update the batch for the swap.
        return self._current_batch.update_for_swap(displaced_item, item_to_place, swap_location)

    def finish_fill(self, unplaced_items: list[Item]) -> None:
        """
        Add items that could not be placed back into the `item_pool` argument passed in __init__, and mark the batcher
        as having finished filling.

        :param unplaced_items: Items that could not be placed.
        """
        # After this, assertions will fail if an attempt is made to call a function that uses the current batch.
        self._current_batch = None
        self._item_pool.extend(unplaced_items)


def fill_restrictive(multiworld: MultiWorld, base_state: CollectionState, locations: typing.List[Location],
                     item_pool: typing.List[Item], single_player_placement: bool = False, lock: bool = False,
                     swap: bool = True, on_place: typing.Optional[typing.Callable[[Location], None]] = None,
                     allow_partial: bool = False, allow_excluded: bool = False, one_item_per_player: bool = True,
                     name: str = "Unknown") -> None:
    """
    :param multiworld: Multiworld to be filled.
    :param base_state: State assumed before fill.
    :param locations: Locations to be filled with item_pool, gets mutated by removing locations that get filled.
    :param item_pool: Items to fill into the locations, gets mutated by removing items that get placed.
    :param single_player_placement: if true, can speed up placement if everything belongs to a single player
    :param lock: locations are set to locked as they are filled
    :param swap: if true, swaps of already place items are done in the event of a dead end
    :param on_place: callback that is called when a placement happens
    :param allow_partial: only place what is possible. Remaining items will be in the item_pool list.
    :param allow_excluded: if true and placement fails, it is re-attempted while ignoring excluded on Locations
    :param name: name of this fill step for progress logging purposes
    """
    unplaced_items: typing.List[Item] = []
    placements: typing.List[Location] = []
    cleanup_required = False
    swapped_items: typing.Counter[typing.Tuple[int, str, bool]] = Counter()
    reachable_items: typing.Dict[int, typing.Deque[Item]] = {}
    for item in item_pool:
        reachable_items.setdefault(item.player, deque()).append(item)

    # for progress logging
    total = min(len(item_pool), len(locations))
    placed = 0

    # Fill is performed in batches so that sweeping to produce a maximum exploration state can begin from the state at
    # the start of each batch, rather than having to sweep from `base_state`.
    # The batcher manages all the batches internally, creating new batches automatically when the current batch runs out
    # of items to place.
    batcher = _RestrictiveFillBatcher(base_state, reachable_items, item_pool, one_item_per_player)
    # The batcher is responsible for modifying these from this point onwards.
    del item_pool
    del reachable_items

    while locations:
        # Pop items to place from the ends of deques in `reachable_items` and pop those same items from `item_pool`.
        items_to_place = batcher.pop_items_to_place()
        if not items_to_place:
            # There are no more items to place.
            break

        explore_locations = multiworld.get_filled_locations(item.player) if single_player_placement else None

        maximum_exploration_state = batcher.get_maximum_exploration_state(explore_locations, unplaced_items)

        has_beaten_game = multiworld.has_beaten_game(maximum_exploration_state)

        while items_to_place:
            # if we have run out of locations to fill,break out of this loop
            if not locations:
                unplaced_items += items_to_place
                break
            item_to_place = items_to_place.pop(0)

            spot_to_fill: typing.Optional[Location] = None

            # if minimal accessibility, only check whether location is reachable if game not beatable
            if multiworld.worlds[item_to_place.player].options.accessibility == Accessibility.option_minimal:
                perform_access_check = not multiworld.has_beaten_game(maximum_exploration_state,
                                                                      item_to_place.player) \
                    if single_player_placement else not has_beaten_game
            else:
                perform_access_check = True

            for i, location in enumerate(locations):
                if (not single_player_placement or location.player == item_to_place.player) \
                        and location.can_fill(maximum_exploration_state, item_to_place, perform_access_check):
                    # popping by index is faster than removing by content,
                    spot_to_fill = locations.pop(i)
                    # skipping a scan for the element
                    break

            else:
                # we filled all reachable spots.
                if swap:
                    # Keep a cache of previous safe swap states that might be usable to sweep from to produce the next
                    # swap state, instead of sweeping from `base_state` each time.
                    previous_safe_swap_state_cache: typing.Deque[CollectionState] = deque()
                    # Almost never are more than 2 states needed. The rare cases that do are usually highly restrictive
                    # single_player_placement=True pre-fills which can go through more than 10 states in some seeds.
                    max_swap_base_state_cache_length = 3

                    # try swapping this item with previously placed items in a safe way then in an unsafe way
                    swap_attempts = ((i, location, unsafe)
                                     for unsafe in (False, True)
                                     for i, location in enumerate(placements))
                    for (i, location, unsafe) in swap_attempts:
                        placed_item = location.item
                        # Unplaceable items can sometimes be swapped infinitely. Limit the
                        # number of times we will swap an individual item to prevent this
                        swap_count = swapped_items[placed_item.player, placed_item.name, unsafe]
                        if swap_count > 1:
                            continue

                        location.item = None
                        placed_item.location = None

<<<<<<< HEAD
                        explore_locations = (multiworld.get_filled_locations(item.player)
                                             if single_player_placement else None)
                        swap_state = batcher.get_swap_state(placed_item, location, explore_locations, unsafe)
=======
                        for previous_safe_swap_state in previous_safe_swap_state_cache:
                            # If a state has already checked the location of the swap, then it cannot be used.
                            if location not in previous_safe_swap_state.advancements:
                                # Previous swap states will have collected all items in `item_pool`, so the new
                                # `swap_state` can skip having to collect them again.
                                # Previous swap states will also have already checked many locations, making the sweep
                                # faster.
                                swap_state = sweep_from_pool(previous_safe_swap_state, (placed_item,) if unsafe else (),
                                                             multiworld.get_filled_locations(item.player)
                                                             if single_player_placement else None)
                                break
                        else:
                            # No previous swap_state was usable as a base state to sweep from, so create a new one.
                            swap_state = sweep_from_pool(base_state, [placed_item, *item_pool] if unsafe else item_pool,
                                                         multiworld.get_filled_locations(item.player)
                                                         if single_player_placement else None)
                            # Unsafe states should not be added to the cache because they have collected `placed_item`.
                            if not unsafe:
                                if len(previous_safe_swap_state_cache) >= max_swap_base_state_cache_length:
                                    # Remove the oldest cached state.
                                    previous_safe_swap_state_cache.pop()
                                # Add the new state to the start of the cache.
                                previous_safe_swap_state_cache.appendleft(swap_state)
>>>>>>> a535ca31
                        # unsafe means swap_state assumes we can somehow collect placed_item before item_to_place
                        # by continuing to swap, which is not guaranteed. This is unsafe because there is no mechanic
                        # to clean that up later, so there is a chance generation fails.
                        if (not single_player_placement or location.player == item_to_place.player) \
                                and location.can_fill(swap_state, item_to_place, perform_access_check):
                            # Add this item to the existing placement, and
                            # add the old item to the back of the queue
                            spot_to_fill = placements.pop(i)

                            swap_count += 1
                            swapped_items[placed_item.player, placed_item.name, unsafe] = swap_count

                            # cleanup at the end to hopefully get better errors
                            cleanup_required = True

                            batcher.update_for_swap(placed_item, item_to_place, spot_to_fill)
                            break

                        # Item can't be placed here, restore original item
                        location.item = placed_item
                        placed_item.location = location

                    if spot_to_fill is None:
                        # Can't place this item, move on to the next
                        unplaced_items.append(item_to_place)
                        continue
                else:
                    unplaced_items.append(item_to_place)
                    continue
            multiworld.push_item(spot_to_fill, item_to_place, False)
            spot_to_fill.locked = lock
            placements.append(spot_to_fill)
            placed += 1
            if not placed % 1000:
                _log_fill_progress(name, placed, total)
            if on_place:
                on_place(spot_to_fill)

    if total > 1000:
        _log_fill_progress(name, placed, total)

    if cleanup_required:
        # validate all placements and remove invalid ones
        state = sweep_from_pool(
            base_state, [], multiworld.get_filled_locations(item.player)
            if single_player_placement else None)
        for placement in placements:
            if multiworld.worlds[placement.item.player].options.accessibility != "minimal" and not placement.can_reach(state):
                placement.item.location = None
                unplaced_items.append(placement.item)
                placement.item = None
                locations.append(placement)

    if allow_excluded:
        # check if partial fill is the result of excluded locations, in which case retry
        excluded_locations = [
            location for location in locations
            if location.progress_type == location.progress_type.EXCLUDED and not location.item
        ]
        if excluded_locations:
            for location in excluded_locations:
                location.progress_type = location.progress_type.DEFAULT
            fill_restrictive(multiworld, base_state, excluded_locations, unplaced_items, single_player_placement, lock,
                             swap, on_place, allow_partial, False)
            for location in excluded_locations:
                if not location.item:
                    location.progress_type = location.progress_type.EXCLUDED

    if not allow_partial and len(unplaced_items) > 0 and len(locations) > 0:
        # There are leftover unplaceable items and locations that won't accept them
        if multiworld.can_beat_game():
            logging.warning(
                f"Not all items placed. Game beatable anyway.\nCould not place:\n"
                f"{', '.join(str(item) for item in unplaced_items)}")
        else:
            raise FillError(f"No more spots to place {len(unplaced_items)} items. Remaining locations are invalid.\n"
                            f"Unplaced items:\n"
                            f"{', '.join(str(item) for item in unplaced_items)}\n"
                            f"Unfilled locations:\n"
                            f"{', '.join(str(location) for location in locations)}\n"
                            f"Already placed {len(placements)}:\n"
                            f"{', '.join(str(place) for place in placements)}", multiworld=multiworld)

    batcher.finish_fill(unplaced_items)


def remaining_fill(multiworld: MultiWorld,
                   locations: typing.List[Location],
                   itempool: typing.List[Item],
                   name: str = "Remaining", 
                   move_unplaceable_to_start_inventory: bool = False,
                   check_location_can_fill: bool = False) -> None:
    unplaced_items: typing.List[Item] = []
    placements: typing.List[Location] = []
    swapped_items: typing.Counter[typing.Tuple[int, str]] = Counter()
    total = min(len(itempool), len(locations))
    placed = 0

    # Optimisation: Decide whether to do full location.can_fill check (respect excluded), or only check the item rule
    if check_location_can_fill:
        state = CollectionState(multiworld)

        def location_can_fill_item(location_to_fill: Location, item_to_fill: Item):
            return location_to_fill.can_fill(state, item_to_fill, check_access=False)
    else:
        def location_can_fill_item(location_to_fill: Location, item_to_fill: Item):
            return location_to_fill.item_rule(item_to_fill)

    while locations and itempool:
        item_to_place = itempool.pop()
        spot_to_fill: typing.Optional[Location] = None

        for i, location in enumerate(locations):
            if location_can_fill_item(location, item_to_place):
                # popping by index is faster than removing by content,
                spot_to_fill = locations.pop(i)
                # skipping a scan for the element
                break

        else:
            # we filled all reachable spots.
            # try swapping this item with previously placed items

            for (i, location) in enumerate(placements):
                placed_item = location.item
                # Unplaceable items can sometimes be swapped infinitely. Limit the
                # number of times we will swap an individual item to prevent this

                if swapped_items[placed_item.player,
                                 placed_item.name] > 1:
                    continue

                location.item = None
                placed_item.location = None
                if location_can_fill_item(location, item_to_place):
                    # Add this item to the existing placement, and
                    # add the old item to the back of the queue
                    spot_to_fill = placements.pop(i)

                    swapped_items[placed_item.player,
                                  placed_item.name] += 1

                    itempool.append(placed_item)

                    break

                # Item can't be placed here, restore original item
                location.item = placed_item
                placed_item.location = location

            if spot_to_fill is None:
                # Can't place this item, move on to the next
                unplaced_items.append(item_to_place)
                continue

        multiworld.push_item(spot_to_fill, item_to_place, False)
        placements.append(spot_to_fill)
        placed += 1
        if not placed % 1000:
            _log_fill_progress(name, placed, total)

    if total > 1000:
        _log_fill_progress(name, placed, total)

    if unplaced_items and locations:
        # There are leftover unplaceable items and locations that won't accept them
        if move_unplaceable_to_start_inventory:
            last_batch = []
            for item in unplaced_items:
                logging.debug(f"Moved {item} to start_inventory to prevent fill failure.")
                multiworld.push_precollected(item)
                last_batch.append(multiworld.worlds[item.player].create_filler())
            remaining_fill(multiworld, locations, unplaced_items, name + " Start Inventory Retry")
        else:
            raise FillError(f"No more spots to place {len(unplaced_items)} items. Remaining locations are invalid.\n"
                            f"Unplaced items:\n"
                            f"{', '.join(str(item) for item in unplaced_items)}\n"
                            f"Unfilled locations:\n"
                            f"{', '.join(str(location) for location in locations)}\n"
                            f"Already placed {len(placements)}:\n"
                            f"{', '.join(str(place) for place in placements)}", multiworld=multiworld)

    itempool.extend(unplaced_items)


def fast_fill(multiworld: MultiWorld,
              item_pool: typing.List[Item],
              fill_locations: typing.List[Location]) -> typing.Tuple[typing.List[Item], typing.List[Location]]:
    placing = min(len(item_pool), len(fill_locations))
    for item, location in zip(item_pool, fill_locations):
        multiworld.push_item(location, item, False)
    return item_pool[placing:], fill_locations[placing:]


def accessibility_corrections(multiworld: MultiWorld, state: CollectionState, locations, pool=[]):
    maximum_exploration_state = sweep_from_pool(state, pool)
    minimal_players = {player for player in multiworld.player_ids if
                       multiworld.worlds[player].options.accessibility == "minimal"}
    unreachable_locations = [location for location in multiworld.get_locations() if
                             location.player in minimal_players and
                             not location.can_reach(maximum_exploration_state)]
    for location in unreachable_locations:
        if (location.item is not None and location.item.advancement and location.address is not None and not
                location.locked and location.item.player not in minimal_players):
            pool.append(location.item)
            location.item = None
            if location in state.advancements:
                state.advancements.remove(location)
                state.remove(location.item)
            locations.append(location)
    if pool and locations:
        locations.sort(key=lambda loc: loc.progress_type != LocationProgressType.PRIORITY)
        fill_restrictive(multiworld, state, locations, pool, name="Accessibility Corrections")


def inaccessible_location_rules(multiworld: MultiWorld, state: CollectionState, locations):
    maximum_exploration_state = sweep_from_pool(state)
    unreachable_locations = [location for location in locations if not location.can_reach(maximum_exploration_state)]
    if unreachable_locations:
        def forbid_important_item_rule(item: Item):
            return not ((item.classification & 0b0011) and multiworld.worlds[item.player].options.accessibility != "minimal")

        for location in unreachable_locations:
            add_item_rule(location, forbid_important_item_rule)


def distribute_early_items(multiworld: MultiWorld,
                           fill_locations: typing.List[Location],
                           itempool: typing.List[Item]) -> typing.Tuple[typing.List[Location], typing.List[Item]]:
    """ returns new fill_locations and itempool """
    early_items_count: typing.Dict[typing.Tuple[str, int], typing.List[int]] = {}
    for player in multiworld.player_ids:
        items = itertools.chain(multiworld.early_items[player], multiworld.local_early_items[player])
        for item in items:
            early_items_count[item, player] = [multiworld.early_items[player].get(item, 0),
                                               multiworld.local_early_items[player].get(item, 0)]
    if early_items_count:
        early_locations: typing.List[Location] = []
        early_priority_locations: typing.List[Location] = []
        loc_indexes_to_remove: typing.Set[int] = set()
        base_state = multiworld.state.copy()
        base_state.sweep_for_advancements(locations=(loc for loc in multiworld.get_filled_locations() if loc.address is None))
        for i, loc in enumerate(fill_locations):
            if loc.can_reach(base_state):
                if loc.progress_type == LocationProgressType.PRIORITY:
                    early_priority_locations.append(loc)
                else:
                    early_locations.append(loc)
                loc_indexes_to_remove.add(i)
        fill_locations = [loc for i, loc in enumerate(fill_locations) if i not in loc_indexes_to_remove]

        early_prog_items: typing.List[Item] = []
        early_rest_items: typing.List[Item] = []
        early_local_prog_items: typing.Dict[int, typing.List[Item]] = {player: [] for player in multiworld.player_ids}
        early_local_rest_items: typing.Dict[int, typing.List[Item]] = {player: [] for player in multiworld.player_ids}
        item_indexes_to_remove: typing.Set[int] = set()
        for i, item in enumerate(itempool):
            if (item.name, item.player) in early_items_count:
                if item.advancement:
                    if early_items_count[item.name, item.player][1]:
                        early_local_prog_items[item.player].append(item)
                        early_items_count[item.name, item.player][1] -= 1
                    else:
                        early_prog_items.append(item)
                        early_items_count[item.name, item.player][0] -= 1
                else:
                    if early_items_count[item.name, item.player][1]:
                        early_local_rest_items[item.player].append(item)
                        early_items_count[item.name, item.player][1] -= 1
                    else:
                        early_rest_items.append(item)
                        early_items_count[item.name, item.player][0] -= 1
                item_indexes_to_remove.add(i)
                if early_items_count[item.name, item.player] == [0, 0]:
                    del early_items_count[item.name, item.player]
                    if len(early_items_count) == 0:
                        break
        itempool = [item for i, item in enumerate(itempool) if i not in item_indexes_to_remove]
        for player in multiworld.player_ids:
            player_local = early_local_rest_items[player]
            fill_restrictive(multiworld, base_state,
                             [loc for loc in early_locations if loc.player == player],
                             player_local, lock=True, allow_partial=True, name=f"Local Early Items P{player}")
            if player_local:
                logging.warning(f"Could not fulfill rules of early items: {player_local}")
                early_rest_items.extend(early_local_rest_items[player])
        early_locations = [loc for loc in early_locations if not loc.item]
        fill_restrictive(multiworld, base_state, early_locations, early_rest_items, lock=True, allow_partial=True,
                         name="Early Items")
        early_locations += early_priority_locations
        for player in multiworld.player_ids:
            player_local = early_local_prog_items[player]
            fill_restrictive(multiworld, base_state,
                             [loc for loc in early_locations if loc.player == player],
                             player_local, lock=True, allow_partial=True, name=f"Local Early Progression P{player}")
            if player_local:
                logging.warning(f"Could not fulfill rules of early items: {player_local}")
                early_prog_items.extend(player_local)
        early_locations = [loc for loc in early_locations if not loc.item]
        fill_restrictive(multiworld, base_state, early_locations, early_prog_items, lock=True, allow_partial=True,
                         name="Early Progression")
        unplaced_early_items = early_rest_items + early_prog_items
        if unplaced_early_items:
            logging.warning("Ran out of early locations for early items. Failed to place "
                            f"{unplaced_early_items} early.")
            itempool += unplaced_early_items

        fill_locations.extend(early_locations)
        multiworld.random.shuffle(fill_locations)
    return fill_locations, itempool


def distribute_items_restrictive(multiworld: MultiWorld,
                                 panic_method: typing.Literal["swap", "raise", "start_inventory"] = "swap") -> None:
    assert all(item.location is None for item in multiworld.itempool), (
        "At the start of distribute_items_restrictive, "
        "there are items in the multiworld itempool that are already placed on locations:\n"
        f"{[(item.location, item) for item in multiworld.itempool if item.location is not None]}"
    )

    fill_locations = sorted(multiworld.get_unfilled_locations())
    multiworld.random.shuffle(fill_locations)
    # get items to distribute
    itempool = sorted(multiworld.itempool)
    multiworld.random.shuffle(itempool)

    fill_locations, itempool = distribute_early_items(multiworld, fill_locations, itempool)

    progitempool: typing.List[Item] = []
    usefulitempool: typing.List[Item] = []
    filleritempool: typing.List[Item] = []

    for item in itempool:
        if item.advancement:
            progitempool.append(item)
        elif item.useful:
            usefulitempool.append(item)
        else:
            filleritempool.append(item)

    call_all(multiworld, "fill_hook", progitempool, usefulitempool, filleritempool, fill_locations)

    locations: typing.Dict[LocationProgressType, typing.List[Location]] = {
        loc_type: [] for loc_type in LocationProgressType}

    for loc in fill_locations:
        locations[loc.progress_type].append(loc)

    prioritylocations = locations[LocationProgressType.PRIORITY]
    defaultlocations = locations[LocationProgressType.DEFAULT]
    excludedlocations = locations[LocationProgressType.EXCLUDED]

    # can't lock due to accessibility corrections touching things, so we remember which ones got placed and lock later
    lock_later = []

    def mark_for_locking(location: Location):
        nonlocal lock_later
        lock_later.append(location)

    single_player = multiworld.players == 1 and not multiworld.groups

    if prioritylocations:
        regular_progression = []
        deprioritized_progression = []
        for item in progitempool:
            if item.deprioritized:
                deprioritized_progression.append(item)
            else:
                regular_progression.append(item)

        # "priority fill"
        # try without deprioritized items in the mix at all. This means they need to be collected into state first.
        priority_fill_state = sweep_from_pool(multiworld.state, deprioritized_progression)
        fill_restrictive(multiworld, priority_fill_state, prioritylocations, regular_progression,
                         single_player_placement=single_player, swap=False, on_place=mark_for_locking,
                         name="Priority", one_item_per_player=True, allow_partial=True)

        if prioritylocations and regular_progression:
            # retry with one_item_per_player off because some priority fills can fail to fill with that optimization
            # deprioritized items are still not in the mix, so they need to be collected into state first.
            priority_retry_state = sweep_from_pool(multiworld.state, deprioritized_progression)
            fill_restrictive(multiworld, priority_retry_state, prioritylocations, regular_progression,
                             single_player_placement=single_player, swap=False, on_place=mark_for_locking,
                             name="Priority Retry", one_item_per_player=False, allow_partial=True)

        if prioritylocations and deprioritized_progression:
            # There are no more regular progression items that can be placed on any priority locations.
            # We'd still prefer to place deprioritized progression items on priority locations over filler items.
            # Since we're leaving out the remaining regular progression now, we need to collect it into state first.
            priority_retry_2_state = sweep_from_pool(multiworld.state, regular_progression)
            fill_restrictive(multiworld, priority_retry_2_state, prioritylocations, deprioritized_progression,
                             single_player_placement=single_player, swap=False, on_place=mark_for_locking,
                             name="Priority Retry 2", one_item_per_player=True, allow_partial=True)

        if prioritylocations and deprioritized_progression:
            # retry with deprioritized items AND without one_item_per_player optimisation
            # Since we're leaving out the remaining regular progression now, we need to collect it into state first.
            priority_retry_3_state = sweep_from_pool(multiworld.state, regular_progression)
            fill_restrictive(multiworld, priority_retry_3_state, prioritylocations, deprioritized_progression,
                             single_player_placement=single_player, swap=False, on_place=mark_for_locking,
                             name="Priority Retry 3", one_item_per_player=False)

        # restore original order of progitempool
        progitempool[:] = [item for item in progitempool if not item.location]
        accessibility_corrections(multiworld, multiworld.state, prioritylocations, progitempool)
        defaultlocations = prioritylocations + defaultlocations

    if progitempool:
        # "advancement/progression fill"
        maximum_exploration_state = sweep_from_pool(multiworld.state)
        if panic_method == "swap":
            fill_restrictive(multiworld, maximum_exploration_state, defaultlocations, progitempool, swap=True,
                             name="Progression", single_player_placement=single_player)
        elif panic_method == "raise":
            fill_restrictive(multiworld, maximum_exploration_state, defaultlocations, progitempool, swap=False,
                             name="Progression", single_player_placement=single_player)
        elif panic_method == "start_inventory":
            fill_restrictive(multiworld, maximum_exploration_state, defaultlocations, progitempool, swap=False,
                             allow_partial=True, name="Progression", single_player_placement=single_player)
            if progitempool:
                for item in progitempool:
                    logging.debug(f"Moved {item} to start_inventory to prevent fill failure.")
                    multiworld.push_precollected(item)
                    filleritempool.append(multiworld.worlds[item.player].create_filler())
                logging.warning(f"{len(progitempool)} items moved to start inventory,"
                                f" due to failure in Progression fill step.")
                progitempool[:] = []

        else:
            raise ValueError(f"Generator Panic Method {panic_method} not recognized.")
        if progitempool:
            raise FillError(
                f"Not enough locations for progression items. "
                f"There are {len(progitempool)} more progression items than there are available locations.\n"
                f"Unfilled locations:\n{multiworld.get_unfilled_locations()}.",
                multiworld=multiworld,
            )
        accessibility_corrections(multiworld, multiworld.state, defaultlocations)

    for location in lock_later:
        if location.item:
            location.locked = True
    del mark_for_locking, lock_later

    inaccessible_location_rules(multiworld, multiworld.state, defaultlocations)

    remaining_fill(multiworld, excludedlocations, filleritempool, "Remaining Excluded",
                   move_unplaceable_to_start_inventory=panic_method=="start_inventory")

    if excludedlocations:
        raise FillError(
            f"Not enough filler items for excluded locations. "
            f"There are {len(excludedlocations)} more excluded locations than excludable items.",
            multiworld=multiworld,
        )

    restitempool = filleritempool + usefulitempool

    remaining_fill(multiworld, defaultlocations, restitempool,
                   move_unplaceable_to_start_inventory=panic_method=="start_inventory")

    unplaced = restitempool
    unfilled = defaultlocations

    if unplaced or unfilled:
        logging.warning(
            f"Unplaced items({len(unplaced)}): {unplaced} - Unfilled Locations({len(unfilled)}): {unfilled}")
        items_counter = Counter(location.item.player for location in multiworld.get_filled_locations())
        locations_counter = Counter(location.player for location in multiworld.get_locations())
        items_counter.update(item.player for item in unplaced)
        print_data = {"items": items_counter, "locations": locations_counter}
        logging.info(f"Per-Player counts: {print_data})")

        more_locations = locations_counter - items_counter
        more_items = items_counter - locations_counter
        for player in multiworld.player_ids:
            if more_locations[player]:
                logging.error(
                    f"Player {multiworld.get_player_name(player)} had {more_locations[player]} more locations than items.")
            elif more_items[player]:
                logging.warning(
                    f"Player {multiworld.get_player_name(player)} had {more_items[player]} more items than locations.")
        if unfilled:
            raise FillError(
                f"Unable to fill all locations.\n" +
                f"Unfilled locations({len(unfilled)}): {unfilled}"
            )
        else:
            logging.warning(
                f"Unable to place all items.\n" +
                f"Unplaced items({len(unplaced)}): {unplaced}"
            )


def flood_items(multiworld: MultiWorld) -> None:
    # get items to distribute
    multiworld.random.shuffle(multiworld.itempool)
    itempool = multiworld.itempool
    progress_done = False

    # sweep once to pick up preplaced items
    multiworld.state.sweep_for_advancements()

    # fill multiworld from top of itempool while we can
    while not progress_done:
        location_list = multiworld.get_unfilled_locations()
        multiworld.random.shuffle(location_list)
        spot_to_fill = None
        for location in location_list:
            if location.can_fill(multiworld.state, itempool[0]):
                spot_to_fill = location
                break

        if spot_to_fill:
            item = itempool.pop(0)
            multiworld.push_item(spot_to_fill, item, True)
            continue

        # ran out of spots, check if we need to step in and correct things
        if len(multiworld.get_reachable_locations()) == len(multiworld.get_locations()):
            progress_done = True
            continue

        # need to place a progress item instead of an already placed item, find candidate
        item_to_place = None
        candidate_item_to_place = None
        for item in itempool:
            if item.advancement:
                candidate_item_to_place = item
                if multiworld.unlocks_new_location(item):
                    item_to_place = item
                    break

        # we might be in a situation where all new locations require multiple items to reach.
        # If that is the case, just place any advancement item we've found and continue trying
        if item_to_place is None:
            if candidate_item_to_place is not None:
                item_to_place = candidate_item_to_place
            else:
                raise FillError('No more progress items left to place.', multiworld=multiworld)

        # find item to replace with progress item
        location_list = multiworld.get_reachable_locations()
        multiworld.random.shuffle(location_list)
        for location in location_list:
            if location.item is not None and not location.item.advancement:
                # safe to replace
                replace_item = location.item
                replace_item.location = None
                itempool.append(replace_item)
                multiworld.push_item(location, item_to_place, True)
                itempool.remove(item_to_place)
                break


def balance_multiworld_progression(multiworld: MultiWorld) -> None:
    # A system to reduce situations where players have no checks remaining, popularly known as "BK mode."
    # Overall progression balancing algorithm:
    # Gather up all locations in a sphere.
    # Define a threshold value based on the player with the most available locations.
    # If other players are below the threshold value, swap progression in this sphere into earlier spheres,
    #   which gives more locations available by this sphere.
    balanceable_players: typing.Dict[int, float] = {
        player: multiworld.worlds[player].options.progression_balancing / 100
        for player in multiworld.player_ids
        if multiworld.worlds[player].options.progression_balancing > 0
    }
    if not balanceable_players:
        logging.info("Skipping multiworld progression balancing.")
    else:
        logging.info(f"Balancing multiworld progression for {len(balanceable_players)} Players.")
        logging.debug(balanceable_players)
        state: CollectionState = CollectionState(multiworld)
        checked_locations: typing.Set[Location] = set()
        unchecked_locations: typing.Set[Location] = set(multiworld.get_locations())

        total_locations_count: typing.Counter[int] = Counter(
            location.player
            for location in multiworld.get_locations()
            if not location.locked
        )
        reachable_locations_count: typing.Dict[int, int] = {
            player: 0
            for player in multiworld.player_ids
            if total_locations_count[player] and len(multiworld.get_filled_locations(player)) != 0
        }
        balanceable_players = {
            player: balanceable_players[player]
            for player in balanceable_players
            if total_locations_count[player]
        }
        sphere_num: int = 1
        moved_item_count: int = 0

        def get_sphere_locations(sphere_state: CollectionState,
                                 locations: typing.Set[Location]) -> typing.Set[Location]:
            return {loc for loc in locations if sphere_state.can_reach(loc)}

        def item_percentage(player: int, num: int) -> float:
            return num / total_locations_count[player]

        # If there are no locations that aren't locked, there's no point in attempting to balance progression.
        if len(total_locations_count) == 0:
            return

        while True:
            # Gather non-locked locations.
            # This ensures that only shuffled locations get counted for progression balancing,
            #   i.e. the items the players will be checking.
            sphere_locations = get_sphere_locations(state, unchecked_locations)
            for location in sphere_locations:
                unchecked_locations.remove(location)
                if not location.locked:
                    reachable_locations_count[location.player] += 1

            logging.debug(f"Sphere {sphere_num}")
            logging.debug(f"Reachable locations: {reachable_locations_count}")
            debug_percentages = {
                player: round(item_percentage(player, num), 2)
                for player, num in reachable_locations_count.items()
            }
            logging.debug(f"Reachable percentages: {debug_percentages}\n")
            sphere_num += 1

            if checked_locations:
                max_percentage = max(map(lambda p: item_percentage(p, reachable_locations_count[p]),
                                         reachable_locations_count))
                threshold_percentages = {
                    player: max_percentage * balanceable_players[player]
                    for player in balanceable_players
                }
                logging.debug(f"Thresholds: {threshold_percentages}")
                balancing_players = {
                    player
                    for player, reachables in reachable_locations_count.items()
                    if (player in threshold_percentages
                        and item_percentage(player, reachables) < threshold_percentages[player])
                }
                if balancing_players:
                    balancing_state = state.copy()
                    balancing_unchecked_locations = unchecked_locations.copy()
                    balancing_reachables = reachable_locations_count.copy()
                    balancing_sphere = sphere_locations.copy()
                    candidate_items: typing.Dict[int, typing.Set[Location]] = collections.defaultdict(set)
                    while True:
                        # Check locations in the current sphere and gather progression items to swap earlier
                        for location in balancing_sphere:
                            if location.advancement:
                                balancing_state.collect(location.item, True, location)
                                player = location.item.player
                                # only replace items that end up in another player's world
                                if (not location.locked and not location.item.skip_in_prog_balancing and
                                        player in balancing_players and
                                        location.player != player and
                                        location.progress_type != LocationProgressType.PRIORITY):
                                    candidate_items[player].add(location)
                                    logging.debug(f"Candidate item: {location.name}, {location.item.name}")
                        balancing_sphere = get_sphere_locations(balancing_state, balancing_unchecked_locations)
                        for location in balancing_sphere:
                            balancing_unchecked_locations.remove(location)
                            if not location.locked:
                                balancing_reachables[location.player] += 1
                        if multiworld.has_beaten_game(balancing_state) or all(
                                item_percentage(player, reachables) >= threshold_percentages[player]
                                for player, reachables in balancing_reachables.items()
                                if player in threshold_percentages):
                            break
                        elif not balancing_sphere:
                            raise RuntimeError("Not all required items reachable. Something went terribly wrong here.")
                    # Gather a set of locations which we can swap items into
                    unlocked_locations: typing.Dict[int, typing.Set[Location]] = collections.defaultdict(set)
                    for l in unchecked_locations:
                        if l not in balancing_unchecked_locations:
                            unlocked_locations[l.player].add(l)
                    items_to_replace: typing.List[Location] = []
                    for player in balancing_players:
                        locations_to_test = unlocked_locations[player]
                        items_to_test = list(candidate_items[player])
                        items_to_test.sort()
                        multiworld.random.shuffle(items_to_test)
                        while items_to_test:
                            testing = items_to_test.pop()
                            reducing_state = state.copy()
                            for location in itertools.chain((
                                    l for l in items_to_replace
                                    if l.item.player == player
                            ), items_to_test):
                                reducing_state.collect(location.item, True, location)

                            reducing_state.sweep_for_advancements(locations=locations_to_test)

                            if multiworld.has_beaten_game(balancing_state):
                                if not multiworld.has_beaten_game(reducing_state):
                                    items_to_replace.append(testing)
                            else:
                                reduced_sphere = get_sphere_locations(reducing_state, locations_to_test)
                                p = item_percentage(player, reachable_locations_count[player] + len(reduced_sphere))
                                if p < threshold_percentages[player]:
                                    items_to_replace.append(testing)

                    old_moved_item_count = moved_item_count

                    # sort then shuffle to maintain deterministic behaviour,
                    # while allowing use of set for better algorithm growth behaviour elsewhere
                    replacement_locations = sorted(l for l in checked_locations if not l.advancement and not l.locked)
                    multiworld.random.shuffle(replacement_locations)
                    items_to_replace.sort()
                    multiworld.random.shuffle(items_to_replace)

                    # Start swapping items. Since we swap into earlier spheres, no need for accessibility checks. 
                    while replacement_locations and items_to_replace:
                        old_location = items_to_replace.pop()
                        for i, new_location in enumerate(replacement_locations):
                            if new_location.can_fill(state, old_location.item, False) and \
                                    old_location.can_fill(state, new_location.item, False):
                                replacement_locations.pop(i)
                                swap_location_item(old_location, new_location)
                                logging.debug(f"Progression balancing moved {new_location.item} to {new_location}, "
                                              f"displacing {old_location.item} into {old_location}")
                                moved_item_count += 1
                                state.collect(new_location.item, True, new_location)
                                break
                        else:
                            logging.warning(f"Could not Progression Balance {old_location.item}")

                    if old_moved_item_count < moved_item_count:
                        logging.debug(f"Moved {moved_item_count} items so far\n")
                        unlocked = {fresh for player in balancing_players for fresh in unlocked_locations[player]}
                        for location in get_sphere_locations(state, unlocked):
                            unchecked_locations.remove(location)
                            if not location.locked:
                                reachable_locations_count[location.player] += 1
                            sphere_locations.add(location)

            for location in sphere_locations:
                if location.advancement:
                    state.collect(location.item, True, location)
            checked_locations |= sphere_locations

            if multiworld.has_beaten_game(state):
                break
            elif not sphere_locations:
                logging.warning("Progression Balancing ran out of paths.")
                break


def swap_location_item(location_1: Location, location_2: Location, check_locked: bool = True) -> None:
    """Swaps Items of locations. Does NOT swap flags like shop_slot or locked, but does swap event"""
    if check_locked:
        if location_1.locked:
            logging.warning(f"Swapping {location_1}, which is marked as locked.")
        if location_2.locked:
            logging.warning(f"Swapping {location_2}, which is marked as locked.")
    location_2.item, location_1.item = location_1.item, location_2.item
    location_1.item.location = location_1
    location_2.item.location = location_2


def parse_planned_blocks(multiworld: MultiWorld) -> dict[int, list[PlandoItemBlock]]:
    def warn(warning: str, force: bool | str) -> None:
        if isinstance(force, bool):
            logging.warning(f"{warning}")
        else:
            logging.debug(f"{warning}")

    def failed(warning: str, force: bool | str) -> None:
        if force is True:
            raise Exception(warning)
        else:
            warn(warning, force)

    world_name_lookup = multiworld.world_name_lookup

    plando_blocks: dict[int, list[PlandoItemBlock]] = dict()
    player_ids: set[int] = set(multiworld.player_ids)
    for player in player_ids:
        plando_blocks[player] = []
        for block in multiworld.worlds[player].options.plando_items:
            new_block: PlandoItemBlock = PlandoItemBlock(player, block.from_pool, block.force)
            target_world = block.world
            if target_world is False or multiworld.players == 1:  # target own world
                worlds: set[int] = {player}
            elif target_world is True:  # target any worlds besides own
                worlds = set(multiworld.player_ids) - {player}
            elif target_world is None:  # target all worlds
                worlds = set(multiworld.player_ids)
            elif type(target_world) == list:  # list of target worlds
                worlds = set()
                for listed_world in target_world:
                    if listed_world not in world_name_lookup:
                        failed(f"Cannot place item to {listed_world}'s world as that world does not exist.",
                               block.force)
                        continue
                    worlds.add(world_name_lookup[listed_world])
            elif type(target_world) == int:  # target world by slot number
                if target_world not in range(1, multiworld.players + 1):
                    failed(
                        f"Cannot place item in world {target_world} as it is not in range of (1, {multiworld.players})",
                        block.force)
                    continue
                worlds = {target_world}
            else:  # target world by slot name
                if target_world not in world_name_lookup:
                    failed(f"Cannot place item to {target_world}'s world as that world does not exist.",
                           block.force)
                    continue
                worlds = {world_name_lookup[target_world]}
            new_block.worlds = worlds

            items: list[str] | dict[str, typing.Any] = block.items
            if isinstance(items, dict):
                item_list: list[str] = []
                for key, value in items.items():
                    if value is True:
                        value = multiworld.itempool.count(multiworld.worlds[player].create_item(key))
                    item_list += [key] * value
                items = item_list
            new_block.items = items

            locations: list[str] = block.locations
            if isinstance(locations, str):
                locations = [locations]

            resolved_locations: list[Location] = []
            for target_player in worlds:
                locations_from_groups: list[str] = []
                world_locations = multiworld.get_unfilled_locations(target_player)
                for group in multiworld.worlds[target_player].location_name_groups:
                    if group in locations:
                        locations_from_groups.extend(multiworld.worlds[target_player].location_name_groups[group])
                resolved_locations.extend(location for location in world_locations
                                          if location.name in [*locations, *locations_from_groups])
            new_block.locations = sorted(dict.fromkeys(locations))
            new_block.resolved_locations = sorted(set(resolved_locations))

            count = block.count
            if not count:
                count = (min(len(new_block.items), len(new_block.resolved_locations))
                         if new_block.resolved_locations else len(new_block.items))
            if isinstance(count, int):
                count = {"min": count, "max": count}
            if "min" not in count:
                count["min"] = 0
            if "max" not in count:
                count["max"] = (min(len(new_block.items), len(new_block.resolved_locations))
                                if new_block.resolved_locations else len(new_block.items))


            new_block.count = count
            plando_blocks[player].append(new_block)

    return plando_blocks


def resolve_early_locations_for_planned(multiworld: MultiWorld):
    def warn(warning: str, force: bool | str) -> None:
        if isinstance(force, bool):
            logging.warning(f"{warning}")
        else:
            logging.debug(f"{warning}")

    def failed(warning: str, force: bool | str) -> None:
        if force is True:
            raise Exception(warning)
        else:
            warn(warning, force)

    swept_state = multiworld.state.copy()
    swept_state.sweep_for_advancements()
    reachable = frozenset(multiworld.get_reachable_locations(swept_state))
    early_locations: dict[int, list[Location]] = collections.defaultdict(list)
    non_early_locations: dict[int, list[Location]] = collections.defaultdict(list)
    for loc in multiworld.get_unfilled_locations():
        if loc in reachable:
            early_locations[loc.player].append(loc)
        else:  # not reachable with swept state
            non_early_locations[loc.player].append(loc)

    for player in multiworld.plando_item_blocks:
        removed = []
        for block in multiworld.plando_item_blocks[player]:
            locations = block.locations
            resolved_locations = block.resolved_locations
            worlds = block.worlds
            if "early_locations" in locations:
                for target_player in worlds:
                    resolved_locations += early_locations[target_player]
            if "non_early_locations" in locations:
                for target_player in worlds:
                    resolved_locations += non_early_locations[target_player]

            if block.count["max"] > len(block.items):
                count = block.count["max"]
                failed(f"Plando count {count} greater than items specified", block.force)
                block.count["max"] = len(block.items)
                if block.count["min"] > len(block.items):
                    block.count["min"] = len(block.items)
            if block.count["max"] > len(block.resolved_locations) > 0:
                count = block.count["max"]
                failed(f"Plando count {count} greater than locations specified", block.force)
                block.count["max"] = len(block.resolved_locations)
                if block.count["min"] > len(block.resolved_locations):
                    block.count["min"] = len(block.resolved_locations)
            block.count["target"] = multiworld.random.randint(block.count["min"],
                                                                     block.count["max"])

            if not block.count["target"]:
                removed.append(block)

        for block in removed:
            multiworld.plando_item_blocks[player].remove(block)


def distribute_planned_blocks(multiworld: MultiWorld, plando_blocks: list[PlandoItemBlock]):
    def warn(warning: str, force: bool | str) -> None:
        if isinstance(force, bool):
            logging.warning(f"{warning}")
        else:
            logging.debug(f"{warning}")

    def failed(warning: str, force: bool | str) -> None:
        if force is True:
            raise Exception(warning)
        else:
            warn(warning, force)

    # shuffle, but then sort blocks by number of locations minus number of items,
    # so less-flexible blocks get priority
    multiworld.random.shuffle(plando_blocks)
    plando_blocks.sort(key=lambda block: (len(block.resolved_locations) - block.count["target"]
                                          if len(block.resolved_locations) > 0
                                          else len(multiworld.get_unfilled_locations(block.player)) -
                                          block.count["target"]))
    for placement in plando_blocks:
        player = placement.player
        try:
            worlds = placement.worlds
            locations = placement.resolved_locations
            items = placement.items
            maxcount = placement.count["target"]
            from_pool = placement.from_pool

            item_candidates = []
            if from_pool:
                instances = [item for item in multiworld.itempool if item.player == player and item.name in items]
                for item in multiworld.random.sample(items, maxcount):
                    candidate = next((i for i in instances if i.name == item), None)
                    if candidate is None:
                        warn(f"Could not remove {item} from pool for {multiworld.player_name[player]} as "
                             f"it's already missing from it", placement.force)
                        candidate = multiworld.worlds[player].create_item(item)
                    else:
                        multiworld.itempool.remove(candidate)
                        instances.remove(candidate)
                    item_candidates.append(candidate)
            else:
                item_candidates = [multiworld.worlds[player].create_item(item)
                                   for item in multiworld.random.sample(items, maxcount)]
            if any(item.code is None for item in item_candidates) \
               and not all(item.code is None for item in item_candidates):
                failed(f"Plando block for player {player} ({multiworld.player_name[player]}) contains both "
                       f"event items and non-event items. "
                       f"Event items: {[item for item in item_candidates if item.code is None]}, "
                       f"Non-event items: {[item for item in item_candidates if item.code is not None]}",
                       placement.force)
                continue
            else:
                is_real = item_candidates[0].code is not None
            candidates = [candidate for candidate in locations if candidate.item is None
                          and bool(candidate.address) == is_real]
            multiworld.random.shuffle(candidates)
            allstate = multiworld.get_all_state(False)
            mincount = placement.count["min"]
            allowed_margin = len(item_candidates) - mincount
            fill_restrictive(multiworld, allstate, candidates, item_candidates, lock=True,
                             allow_partial=True, name="Plando Main Fill")

            if len(item_candidates) > allowed_margin:
                failed(f"Could not place {len(item_candidates)} "
                       f"of {mincount + allowed_margin} item(s) "
                       f"for {multiworld.player_name[player]}, "
                       f"remaining items: {item_candidates}",
                       placement.force)
            if from_pool:
                multiworld.itempool.extend([item for item in item_candidates if item.code is not None])
        except Exception as e:
            raise Exception(
                f"Error running plando for player {player} ({multiworld.player_name[player]})") from e<|MERGE_RESOLUTION|>--- conflicted
+++ resolved
@@ -863,11 +863,6 @@
                         location.item = None
                         placed_item.location = None
 
-<<<<<<< HEAD
-                        explore_locations = (multiworld.get_filled_locations(item.player)
-                                             if single_player_placement else None)
-                        swap_state = batcher.get_swap_state(placed_item, location, explore_locations, unsafe)
-=======
                         for previous_safe_swap_state in previous_safe_swap_state_cache:
                             # If a state has already checked the location of the swap, then it cannot be used.
                             if location not in previous_safe_swap_state.advancements:
@@ -881,9 +876,9 @@
                                 break
                         else:
                             # No previous swap_state was usable as a base state to sweep from, so create a new one.
-                            swap_state = sweep_from_pool(base_state, [placed_item, *item_pool] if unsafe else item_pool,
-                                                         multiworld.get_filled_locations(item.player)
-                                                         if single_player_placement else None)
+                            explore_locations = (multiworld.get_filled_locations(item.player)
+                                                 if single_player_placement else None)
+                            swap_state = batcher.get_swap_state(placed_item, location, explore_locations, unsafe)
                             # Unsafe states should not be added to the cache because they have collected `placed_item`.
                             if not unsafe:
                                 if len(previous_safe_swap_state_cache) >= max_swap_base_state_cache_length:
@@ -891,7 +886,6 @@
                                     previous_safe_swap_state_cache.pop()
                                 # Add the new state to the start of the cache.
                                 previous_safe_swap_state_cache.appendleft(swap_state)
->>>>>>> a535ca31
                         # unsafe means swap_state assumes we can somehow collect placed_item before item_to_place
                         # by continuing to swap, which is not guaranteed. This is unsafe because there is no mechanic
                         # to clean that up later, so there is a chance generation fails.
