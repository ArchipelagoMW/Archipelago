import collections
import itertools
import logging
import typing
from collections import Counter, deque

from BaseClasses import CollectionState, Item, Location, LocationProgressType, MultiWorld
from Options import Accessibility, PlandoItem

from worlds.AutoWorld import call_all
from worlds.generic.Rules import add_item_rule


class FillError(RuntimeError):
    pass


def _log_fill_progress(name: str, placed: int, total_items: int) -> None:
    logging.info(f"Current fill step ({name}) at {placed}/{total_items} items placed.")


def sweep_from_pool(base_state: CollectionState, itempool: typing.Sequence[Item] = tuple(),
                    locations: typing.Optional[typing.List[Location]] = None) -> CollectionState:
    new_state = base_state.copy()
    for item in itempool:
        new_state.collect(item, True)
    new_state.sweep_for_events(locations=locations)
    return new_state


def fill_restrictive(multiworld: MultiWorld, base_state: CollectionState, locations: typing.List[Location],
                     item_pool: typing.List[Item], single_player_placement: bool = False, lock: bool = False,
                     swap: bool = True, on_place: typing.Optional[typing.Callable[[Location], None]] = None,
                     allow_partial: bool = False, allow_excluded: bool = False, name: str = "Unknown") -> None:
    """
    :param multiworld: Multiworld to be filled.
    :param base_state: State assumed before fill.
    :param locations: Locations to be filled with item_pool
    :param item_pool: Items to fill into the locations
    :param single_player_placement: if true, can speed up placement if everything belongs to a single player
    :param lock: locations are set to locked as they are filled
    :param swap: if true, swaps of already place items are done in the event of a dead end
    :param on_place: callback that is called when a placement happens
    :param allow_partial: only place what is possible. Remaining items will be in the item_pool list.
    :param allow_excluded: if true and placement fails, it is re-attempted while ignoring excluded on Locations
    :param name: name of this fill step for progress logging purposes
    """
    unplaced_items: typing.List[Item] = []
    placements: typing.List[Location] = []
    cleanup_required = False
    swapped_items: typing.Counter[typing.Tuple[int, str, bool]] = Counter()
    reachable_items: typing.Dict[int, typing.Deque[Item]] = {}
    for item in item_pool:
        reachable_items.setdefault(item.player, deque()).append(item)

    # for progress logging
    total = min(len(item_pool), len(locations))
    placed = 0

    while any(reachable_items.values()) and locations:
        # grab one item per player
        items_to_place = [items.pop()
                          for items in reachable_items.values() if items]
        for item in items_to_place:
            for p, pool_item in enumerate(item_pool):
                if pool_item is item:
                    item_pool.pop(p)
                    break
        maximum_exploration_state = sweep_from_pool(
            base_state, item_pool + unplaced_items, multiworld.get_filled_locations(item.player)
            if single_player_placement else None)

        has_beaten_game = multiworld.has_beaten_game(maximum_exploration_state)

        while items_to_place:
            # if we have run out of locations to fill,break out of this loop
            if not locations:
                unplaced_items += items_to_place
                break
            item_to_place = items_to_place.pop(0)

            spot_to_fill: typing.Optional[Location] = None

            # if minimal accessibility, only check whether location is reachable if game not beatable
            if multiworld.worlds[item_to_place.player].options.accessibility == Accessibility.option_minimal:
                perform_access_check = not multiworld.has_beaten_game(maximum_exploration_state,
                                                                      item_to_place.player) \
                    if single_player_placement else not has_beaten_game
            else:
                perform_access_check = True

            for i, location in enumerate(locations):
                if (not single_player_placement or location.player == item_to_place.player) \
                        and location.can_fill(maximum_exploration_state, item_to_place, perform_access_check):
                    # popping by index is faster than removing by content,
                    spot_to_fill = locations.pop(i)
                    # skipping a scan for the element
                    break

            else:
                # we filled all reachable spots.
                if swap:
                    # try swapping this item with previously placed items in a safe way then in an unsafe way
                    swap_attempts = ((i, location, unsafe)
                                     for unsafe in (False, True)
                                     for i, location in enumerate(placements))
                    for (i, location, unsafe) in swap_attempts:
                        placed_item = location.item
                        # Unplaceable items can sometimes be swapped infinitely. Limit the
                        # number of times we will swap an individual item to prevent this
                        swap_count = swapped_items[placed_item.player, placed_item.name, unsafe]
                        if swap_count > 1:
                            continue

                        location.item = None
                        placed_item.location = None
                        swap_state = sweep_from_pool(base_state, [placed_item, *item_pool] if unsafe else item_pool,
                                                     multiworld.get_filled_locations(item.player)
                                                     if single_player_placement else None)
                        # unsafe means swap_state assumes we can somehow collect placed_item before item_to_place
                        # by continuing to swap, which is not guaranteed. This is unsafe because there is no mechanic
                        # to clean that up later, so there is a chance generation fails.
                        if (not single_player_placement or location.player == item_to_place.player) \
                                and location.can_fill(swap_state, item_to_place, perform_access_check):

                            # Verify placing this item won't reduce available locations, which would be a useless swap.
                            prev_state = swap_state.copy()
                            prev_loc_count = len(
                                multiworld.get_reachable_locations(prev_state))

                            swap_state.collect(item_to_place, True)
                            new_loc_count = len(
                                multiworld.get_reachable_locations(swap_state))

                            if new_loc_count >= prev_loc_count:
                                # Add this item to the existing placement, and
                                # add the old item to the back of the queue
                                spot_to_fill = placements.pop(i)

                                swap_count += 1
                                swapped_items[placed_item.player, placed_item.name, unsafe] = swap_count

                                reachable_items[placed_item.player].appendleft(
                                    placed_item)
                                item_pool.append(placed_item)

                                # cleanup at the end to hopefully get better errors
                                cleanup_required = True

                                break

                        # Item can't be placed here, restore original item
                        location.item = placed_item
                        placed_item.location = location

                    if spot_to_fill is None:
                        # Can't place this item, move on to the next
                        unplaced_items.append(item_to_place)
                        continue
                else:
                    unplaced_items.append(item_to_place)
                    continue
            multiworld.push_item(spot_to_fill, item_to_place, False)
            spot_to_fill.locked = lock
            placements.append(spot_to_fill)
            placed += 1
            if not placed % 1000:
                _log_fill_progress(name, placed, total)
            if on_place:
                on_place(spot_to_fill)

    if total > 1000:
        _log_fill_progress(name, placed, total)

    if cleanup_required:
        # validate all placements and remove invalid ones
        state = sweep_from_pool(
            base_state, [], multiworld.get_filled_locations(item.player)
            if single_player_placement else None)
        for placement in placements:
            if multiworld.worlds[placement.item.player].options.accessibility != "minimal" and not placement.can_reach(state):
                placement.item.location = None
                unplaced_items.append(placement.item)
                placement.item = None
                locations.append(placement)

    if allow_excluded:
        # check if partial fill is the result of excluded locations, in which case retry
        excluded_locations = [
            location for location in locations
            if location.progress_type == location.progress_type.EXCLUDED and not location.item
        ]
        if excluded_locations:
            for location in excluded_locations:
                location.progress_type = location.progress_type.DEFAULT
            fill_restrictive(multiworld, base_state, excluded_locations, unplaced_items, single_player_placement, lock,
                             swap, on_place, allow_partial, False)
            for location in excluded_locations:
                if not location.item:
                    location.progress_type = location.progress_type.EXCLUDED

    if not allow_partial and len(unplaced_items) > 0 and len(locations) > 0:
        # There are leftover unplaceable items and locations that won't accept them
        if multiworld.can_beat_game():
            logging.warning(
                f"Not all items placed. Game beatable anyway.\nCould not place:\n"
                f"{', '.join(str(item) for item in unplaced_items)}")
        else:
            raise FillError(f"No more spots to place {len(unplaced_items)} items. Remaining locations are invalid.\n"
                            f"Unplaced items:\n"
                            f"{', '.join(str(item) for item in unplaced_items)}\n"
                            f"Unfilled locations:\n"
                            f"{', '.join(str(location) for location in locations)}\n"
                            f"Already placed {len(placements)}:\n"
                            f"{', '.join(str(place) for place in placements)}")

    item_pool.extend(unplaced_items)


def remaining_fill(multiworld: MultiWorld,
                   locations: typing.List[Location],
                   itempool: typing.List[Item],
                   name: str = "Remaining") -> None:
    unplaced_items: typing.List[Item] = []
    placements: typing.List[Location] = []
    swapped_items: typing.Counter[typing.Tuple[int, str]] = Counter()
    total = min(len(itempool), len(locations))
    placed = 0
    while locations and itempool:
        item_to_place = itempool.pop()
        spot_to_fill: typing.Optional[Location] = None

        for i, location in enumerate(locations):
            if location.item_rule(item_to_place):
                # popping by index is faster than removing by content,
                spot_to_fill = locations.pop(i)
                # skipping a scan for the element
                break

        else:
            # we filled all reachable spots.
            # try swapping this item with previously placed items

            for (i, location) in enumerate(placements):
                placed_item = location.item
                # Unplaceable items can sometimes be swapped infinitely. Limit the
                # number of times we will swap an individual item to prevent this

                if swapped_items[placed_item.player,
                                 placed_item.name] > 1:
                    continue

                location.item = None
                placed_item.location = None
                if location.item_rule(item_to_place):
                    # Add this item to the existing placement, and
                    # add the old item to the back of the queue
                    spot_to_fill = placements.pop(i)

                    swapped_items[placed_item.player,
                                  placed_item.name] += 1

                    itempool.append(placed_item)

                    break

                # Item can't be placed here, restore original item
                location.item = placed_item
                placed_item.location = location

            if spot_to_fill is None:
                # Can't place this item, move on to the next
                unplaced_items.append(item_to_place)
                continue

        multiworld.push_item(spot_to_fill, item_to_place, False)
        placements.append(spot_to_fill)
        placed += 1
        if not placed % 1000:
            _log_fill_progress(name, placed, total)

    if total > 1000:
        _log_fill_progress(name, placed, total)

    if unplaced_items and locations:
        # There are leftover unplaceable items and locations that won't accept them
        raise FillError(f"No more spots to place {len(unplaced_items)} items. Remaining locations are invalid.\n"
                        f"Unplaced items:\n"
                        f"{', '.join(str(item) for item in unplaced_items)}\n"
                        f"Unfilled locations:\n"
                        f"{', '.join(str(location) for location in locations)}\n"
                        f"Already placed {len(placements)}:\n"
                        f"{', '.join(str(place) for place in placements)}")

    itempool.extend(unplaced_items)


def fast_fill(multiworld: MultiWorld,
              item_pool: typing.List[Item],
              fill_locations: typing.List[Location]) -> typing.Tuple[typing.List[Item], typing.List[Location]]:
    placing = min(len(item_pool), len(fill_locations))
    for item, location in zip(item_pool, fill_locations):
        multiworld.push_item(location, item, False)
    return item_pool[placing:], fill_locations[placing:]


def accessibility_corrections(multiworld: MultiWorld, state: CollectionState, locations, pool=[]):
    maximum_exploration_state = sweep_from_pool(state, pool)
    minimal_players = {player for player in multiworld.player_ids if
                       multiworld.worlds[player].options.accessibility == "minimal"}
    unreachable_locations = [location for location in multiworld.get_locations() if
                             location.player in minimal_players and
                             not location.can_reach(maximum_exploration_state)]
    for location in unreachable_locations:
        if (location.item is not None and location.item.advancement and location.address is not None and not
                location.locked and location.item.player not in minimal_players):
            pool.append(location.item)
            state.remove(location.item)
            location.item = None
            if location in state.events:
                state.events.remove(location)
            locations.append(location)
    if pool and locations:
        locations.sort(key=lambda loc: loc.progress_type != LocationProgressType.PRIORITY)
        fill_restrictive(multiworld, state, locations, pool, name="Accessibility Corrections")


def inaccessible_location_rules(multiworld: MultiWorld, state: CollectionState, locations):
    maximum_exploration_state = sweep_from_pool(state)
    unreachable_locations = [location for location in locations if not location.can_reach(maximum_exploration_state)]
    if unreachable_locations:
        def forbid_important_item_rule(item: Item):
            return not ((item.classification & 0b0011) and multiworld.worlds[item.player].options.accessibility != "minimal")

        for location in unreachable_locations:
            add_item_rule(location, forbid_important_item_rule)


def distribute_early_items(multiworld: MultiWorld,
                           fill_locations: typing.List[Location],
                           itempool: typing.List[Item]) -> typing.Tuple[typing.List[Location], typing.List[Item]]:
    """ returns new fill_locations and itempool """
    early_items_count: typing.Dict[typing.Tuple[str, int], typing.List[int]] = {}
    for player in multiworld.player_ids:
        items = itertools.chain(multiworld.early_items[player], multiworld.local_early_items[player])
        for item in items:
            early_items_count[item, player] = [multiworld.early_items[player].get(item, 0),
                                               multiworld.local_early_items[player].get(item, 0)]
    if early_items_count:
        early_locations: typing.List[Location] = []
        early_priority_locations: typing.List[Location] = []
        loc_indexes_to_remove: typing.Set[int] = set()
        base_state = multiworld.state.copy()
        base_state.sweep_for_events(locations=(loc for loc in multiworld.get_filled_locations() if loc.address is None))
        for i, loc in enumerate(fill_locations):
            if loc.can_reach(base_state):
                if loc.progress_type == LocationProgressType.PRIORITY:
                    early_priority_locations.append(loc)
                else:
                    early_locations.append(loc)
                loc_indexes_to_remove.add(i)
        fill_locations = [loc for i, loc in enumerate(fill_locations) if i not in loc_indexes_to_remove]

        early_prog_items: typing.List[Item] = []
        early_rest_items: typing.List[Item] = []
        early_local_prog_items: typing.Dict[int, typing.List[Item]] = {player: [] for player in multiworld.player_ids}
        early_local_rest_items: typing.Dict[int, typing.List[Item]] = {player: [] for player in multiworld.player_ids}
        item_indexes_to_remove: typing.Set[int] = set()
        for i, item in enumerate(itempool):
            if (item.name, item.player) in early_items_count:
                if item.advancement:
                    if early_items_count[item.name, item.player][1]:
                        early_local_prog_items[item.player].append(item)
                        early_items_count[item.name, item.player][1] -= 1
                    else:
                        early_prog_items.append(item)
                        early_items_count[item.name, item.player][0] -= 1
                else:
                    if early_items_count[item.name, item.player][1]:
                        early_local_rest_items[item.player].append(item)
                        early_items_count[item.name, item.player][1] -= 1
                    else:
                        early_rest_items.append(item)
                        early_items_count[item.name, item.player][0] -= 1
                item_indexes_to_remove.add(i)
                if early_items_count[item.name, item.player] == [0, 0]:
                    del early_items_count[item.name, item.player]
                    if len(early_items_count) == 0:
                        break
        itempool = [item for i, item in enumerate(itempool) if i not in item_indexes_to_remove]
        for player in multiworld.player_ids:
            player_local = early_local_rest_items[player]
            fill_restrictive(multiworld, base_state,
                             [loc for loc in early_locations if loc.player == player],
                             player_local, lock=True, allow_partial=True, name=f"Local Early Items P{player}")
            if player_local:
                logging.warning(f"Could not fulfill rules of early items: {player_local}")
                early_rest_items.extend(early_local_rest_items[player])
        early_locations = [loc for loc in early_locations if not loc.item]
        fill_restrictive(multiworld, base_state, early_locations, early_rest_items, lock=True, allow_partial=True,
                         name="Early Items")
        early_locations += early_priority_locations
        for player in multiworld.player_ids:
            player_local = early_local_prog_items[player]
            fill_restrictive(multiworld, base_state,
                             [loc for loc in early_locations if loc.player == player],
                             player_local, lock=True, allow_partial=True, name=f"Local Early Progression P{player}")
            if player_local:
                logging.warning(f"Could not fulfill rules of early items: {player_local}")
                early_prog_items.extend(player_local)
        early_locations = [loc for loc in early_locations if not loc.item]
        fill_restrictive(multiworld, base_state, early_locations, early_prog_items, lock=True, allow_partial=True,
                         name="Early Progression")
        unplaced_early_items = early_rest_items + early_prog_items
        if unplaced_early_items:
            logging.warning("Ran out of early locations for early items. Failed to place "
                            f"{unplaced_early_items} early.")
            itempool += unplaced_early_items

        fill_locations.extend(early_locations)
        multiworld.random.shuffle(fill_locations)
    return fill_locations, itempool


def distribute_items_restrictive(multiworld: MultiWorld) -> None:
    fill_locations = sorted(multiworld.get_unfilled_locations())
    multiworld.random.shuffle(fill_locations)
    # get items to distribute
    itempool = sorted(multiworld.itempool)
    multiworld.random.shuffle(itempool)

    fill_locations, itempool = distribute_early_items(multiworld, fill_locations, itempool)

    progitempool: typing.List[Item] = []
    usefulitempool: typing.List[Item] = []
    filleritempool: typing.List[Item] = []

    for item in itempool:
        if item.advancement:
            progitempool.append(item)
        elif item.useful:
            usefulitempool.append(item)
        else:
            filleritempool.append(item)

    call_all(multiworld, "fill_hook", progitempool, usefulitempool, filleritempool, fill_locations)

    locations: typing.Dict[LocationProgressType, typing.List[Location]] = {
        loc_type: [] for loc_type in LocationProgressType}

    for loc in fill_locations:
        locations[loc.progress_type].append(loc)

    prioritylocations = locations[LocationProgressType.PRIORITY]
    defaultlocations = locations[LocationProgressType.DEFAULT]
    excludedlocations = locations[LocationProgressType.EXCLUDED]

    # can't lock due to accessibility corrections touching things, so we remember which ones got placed and lock later
    lock_later = []

    def mark_for_locking(location: Location):
        nonlocal lock_later
        lock_later.append(location)

    if prioritylocations:
        # "priority fill"
<<<<<<< HEAD
        fill_restrictive(multiworld, multiworld.state, prioritylocations, progitempool, swap=False,
                         on_place=mark_for_locking,
=======
        fill_restrictive(multiworld, multiworld.state, prioritylocations, progitempool,
                         single_player_placement=multiworld.players == 1, swap=False, on_place=mark_for_locking,
>>>>>>> 461f5db3
                         name="Priority")
        accessibility_corrections(multiworld, multiworld.state, prioritylocations, progitempool)
        defaultlocations = prioritylocations + defaultlocations

    if progitempool:
        # "advancement/progression fill"
        fill_restrictive(multiworld, multiworld.state, defaultlocations, progitempool, single_player_placement=multiworld.players == 1,
                         name="Progression")
        if progitempool:
            raise FillError(
                f"Not enough locations for progression items. "
                f"There are {len(progitempool)} more progression items than there are available locations."
            )
        accessibility_corrections(multiworld, multiworld.state, defaultlocations)

    for location in lock_later:
        if location.item:
            location.locked = True
    del mark_for_locking, lock_later

    inaccessible_location_rules(multiworld, multiworld.state, defaultlocations)

    remaining_fill(multiworld, excludedlocations, filleritempool, "Remaining Excluded")
    if excludedlocations:
        raise FillError(
            f"Not enough filler items for excluded locations. "
            f"There are {len(excludedlocations)} more excluded locations than filler or trap items."
        )

    restitempool = filleritempool + usefulitempool

    remaining_fill(multiworld, defaultlocations, restitempool)

    unplaced = restitempool
    unfilled = defaultlocations

    if unplaced or unfilled:
        logging.warning(
            f"Unplaced items({len(unplaced)}): {unplaced} - Unfilled Locations({len(unfilled)}): {unfilled}")
        items_counter = Counter(location.item.player for location in multiworld.get_filled_locations())
        locations_counter = Counter(location.player for location in multiworld.get_locations())
        items_counter.update(item.player for item in unplaced)
        print_data = {"items": items_counter, "locations": locations_counter}
        logging.info(f"Per-Player counts: {print_data})")


def flood_items(multiworld: MultiWorld) -> None:
    # get items to distribute
    multiworld.random.shuffle(multiworld.itempool)
    itempool = multiworld.itempool
    progress_done = False

    # sweep once to pick up preplaced items
    multiworld.state.sweep_for_events()

    # fill multiworld from top of itempool while we can
    while not progress_done:
        location_list = multiworld.get_unfilled_locations()
        multiworld.random.shuffle(location_list)
        spot_to_fill = None
        for location in location_list:
            if location.can_fill(multiworld.state, itempool[0]):
                spot_to_fill = location
                break

        if spot_to_fill:
            item = itempool.pop(0)
            multiworld.push_item(spot_to_fill, item, True)
            continue

        # ran out of spots, check if we need to step in and correct things
        if len(multiworld.get_reachable_locations()) == len(multiworld.get_locations()):
            progress_done = True
            continue

        # need to place a progress item instead of an already placed item, find candidate
        item_to_place = None
        candidate_item_to_place = None
        for item in itempool:
            if item.advancement:
                candidate_item_to_place = item
                if multiworld.unlocks_new_location(item):
                    item_to_place = item
                    break

        # we might be in a situation where all new locations require multiple items to reach.
        # If that is the case, just place any advancement item we've found and continue trying
        if item_to_place is None:
            if candidate_item_to_place is not None:
                item_to_place = candidate_item_to_place
            else:
                raise FillError("No more progress items left to place.")

        # find item to replace with progress item
        location_list = multiworld.get_reachable_locations()
        multiworld.random.shuffle(location_list)
        for location in location_list:
            if location.item is not None and not location.item.advancement:
                # safe to replace
                replace_item = location.item
                replace_item.location = None
                itempool.append(replace_item)
                multiworld.push_item(location, item_to_place, True)
                itempool.remove(item_to_place)
                break


def balance_multiworld_progression(multiworld: MultiWorld) -> None:
    # A system to reduce situations where players have no checks remaining, popularly known as "BK mode."
    # Overall progression balancing algorithm:
    # Gather up all locations in a sphere.
    # Define a threshold value based on the player with the most available locations.
    # If other players are below the threshold value, swap progression in this sphere into earlier spheres,
    #   which gives more locations available by this sphere.
    balanceable_players: typing.Dict[int, float] = {
        player: multiworld.worlds[player].options.progression_balancing / 100
        for player in multiworld.player_ids
        if multiworld.worlds[player].options.progression_balancing > 0
    }
    if not balanceable_players:
        logging.info("Skipping multiworld progression balancing.")
    else:
        logging.info(f"Balancing multiworld progression for {len(balanceable_players)} Players.")
        logging.debug(balanceable_players)
        state: CollectionState = CollectionState(multiworld)
        checked_locations: typing.Set[Location] = set()
        unchecked_locations: typing.Set[Location] = set(multiworld.get_locations())

        total_locations_count: typing.Counter[int] = Counter(
            location.player
            for location in multiworld.get_locations()
            if not location.locked
        )
        reachable_locations_count: typing.Dict[int, int] = {
            player: 0
            for player in multiworld.player_ids
            if total_locations_count[player] and len(multiworld.get_filled_locations(player)) != 0
        }
        balanceable_players = {
            player: balanceable_players[player]
            for player in balanceable_players
            if total_locations_count[player]
        }
        sphere_num: int = 1
        moved_item_count: int = 0

        def get_sphere_locations(sphere_state: CollectionState,
                                 locations: typing.Set[Location]) -> typing.Set[Location]:
            sphere_state.sweep_for_events(key_only=True, locations=locations)
            return {loc for loc in locations if sphere_state.can_reach(loc)}

        def item_percentage(player: int, num: int) -> float:
            return num / total_locations_count[player]

        # If there are no locations that aren't locked, there's no point in attempting to balance progression.
        if len(total_locations_count) == 0:
            return

        while True:
            # Gather non-locked locations.
            # This ensures that only shuffled locations get counted for progression balancing,
            #   i.e. the items the players will be checking.
            sphere_locations = get_sphere_locations(state, unchecked_locations)
            for location in sphere_locations:
                unchecked_locations.remove(location)
                if not location.locked:
                    reachable_locations_count[location.player] += 1

            logging.debug(f"Sphere {sphere_num}")
            logging.debug(f"Reachable locations: {reachable_locations_count}")
            debug_percentages = {
                player: round(item_percentage(player, num), 2)
                for player, num in reachable_locations_count.items()
            }
            logging.debug(f"Reachable percentages: {debug_percentages}\n")
            sphere_num += 1

            if checked_locations:
                max_percentage = max(map(lambda p: item_percentage(p, reachable_locations_count[p]),
                                         reachable_locations_count))
                threshold_percentages = {
                    player: max_percentage * balanceable_players[player]
                    for player in balanceable_players
                }
                logging.debug(f"Thresholds: {threshold_percentages}")
                balancing_players = {
                    player
                    for player, reachables in reachable_locations_count.items()
                    if (player in threshold_percentages
                        and item_percentage(player, reachables) < threshold_percentages[player])
                }
                if balancing_players:
                    balancing_state = state.copy()
                    balancing_unchecked_locations = unchecked_locations.copy()
                    balancing_reachables = reachable_locations_count.copy()
                    balancing_sphere = sphere_locations.copy()
                    candidate_items: typing.Dict[int, typing.Set[Location]] = collections.defaultdict(set)
                    while True:
                        # Check locations in the current sphere and gather progression items to swap earlier
                        for location in balancing_sphere:
                            if location.advancement:
                                balancing_state.collect(location.item, True, location)
                                player = location.item.player
                                # only replace items that end up in another player's world
                                if (not location.locked and not location.item.skip_in_prog_balancing and
                                        player in balancing_players and
                                        location.player != player and
                                        location.progress_type != LocationProgressType.PRIORITY):
                                    candidate_items[player].add(location)
                                    logging.debug(f"Candidate item: {location.name}, {location.item.name}")
                        balancing_sphere = get_sphere_locations(balancing_state, balancing_unchecked_locations)
                        for location in balancing_sphere:
                            balancing_unchecked_locations.remove(location)
                            if not location.locked:
                                balancing_reachables[location.player] += 1
                        if multiworld.has_beaten_game(balancing_state) or all(
                                item_percentage(player, reachables) >= threshold_percentages[player]
                                for player, reachables in balancing_reachables.items()
                                if player in threshold_percentages):
                            break
                        elif not balancing_sphere:
                            raise RuntimeError("Not all required items reachable. Something went terribly wrong here.")
                    # Gather a set of locations which we can swap items into
                    unlocked_locations: typing.Dict[int, typing.Set[Location]] = collections.defaultdict(set)
                    for l in unchecked_locations:
                        if l not in balancing_unchecked_locations:
                            unlocked_locations[l.player].add(l)
                    items_to_replace: typing.List[Location] = []
                    for player in balancing_players:
                        locations_to_test = unlocked_locations[player]
                        items_to_test = list(candidate_items[player])
                        items_to_test.sort()
                        multiworld.random.shuffle(items_to_test)
                        while items_to_test:
                            testing = items_to_test.pop()
                            reducing_state = state.copy()
                            for location in itertools.chain((
                                    l for l in items_to_replace
                                    if l.item.player == player
                            ), items_to_test):
                                reducing_state.collect(location.item, True, location)

                            reducing_state.sweep_for_events(locations=locations_to_test)

                            if multiworld.has_beaten_game(balancing_state):
                                if not multiworld.has_beaten_game(reducing_state):
                                    items_to_replace.append(testing)
                            else:
                                reduced_sphere = get_sphere_locations(reducing_state, locations_to_test)
                                p = item_percentage(player, reachable_locations_count[player] + len(reduced_sphere))
                                if p < threshold_percentages[player]:
                                    items_to_replace.append(testing)

                    old_moved_item_count = moved_item_count

                    # sort then shuffle to maintain deterministic behaviour,
                    # while allowing use of set for better algorithm growth behaviour elsewhere
                    replacement_locations = sorted(l for l in checked_locations if not l.advancement and not l.locked)
                    multiworld.random.shuffle(replacement_locations)
                    items_to_replace.sort()
                    multiworld.random.shuffle(items_to_replace)

                    # Start swapping items. Since we swap into earlier spheres, no need for accessibility checks. 
                    while replacement_locations and items_to_replace:
                        old_location = items_to_replace.pop()
                        for i, new_location in enumerate(replacement_locations):
                            if new_location.can_fill(state, old_location.item, False) and \
                                    old_location.can_fill(state, new_location.item, False):
                                replacement_locations.pop(i)
                                swap_location_item(old_location, new_location)
                                logging.debug(f"Progression balancing moved {new_location.item} to {new_location}, "
                                              f"displacing {old_location.item} into {old_location}")
                                moved_item_count += 1
                                state.collect(new_location.item, True, new_location)
                                break
                        else:
                            logging.warning(f"Could not Progression Balance {old_location.item}")

                    if old_moved_item_count < moved_item_count:
                        logging.debug(f"Moved {moved_item_count} items so far\n")
                        unlocked = {fresh for player in balancing_players for fresh in unlocked_locations[player]}
                        for location in get_sphere_locations(state, unlocked):
                            unchecked_locations.remove(location)
                            if not location.locked:
                                reachable_locations_count[location.player] += 1
                            sphere_locations.add(location)

            for location in sphere_locations:
                if location.advancement:
                    state.collect(location.item, True, location)
            checked_locations |= sphere_locations

            if multiworld.has_beaten_game(state):
                break
            elif not sphere_locations:
                logging.warning("Progression Balancing ran out of paths.")
                break


def swap_location_item(location_1: Location, location_2: Location, check_locked: bool = True) -> None:
    """Swaps Items of locations. Does NOT swap flags like shop_slot or locked, but does swap event"""
    if check_locked:
        if location_1.locked:
            logging.warning(f"Swapping {location_1}, which is marked as locked.")
        if location_2.locked:
            logging.warning(f"Swapping {location_2}, which is marked as locked.")
    location_2.item, location_1.item = location_1.item, location_2.item
    location_1.item.location = location_1
    location_2.item.location = location_2


def distribute_planned(multiworld: MultiWorld) -> None:
    def warn(warning: str, force: typing.Union[bool, str]) -> None:
        if force in [True, "fail", "failure", "none", False, "warn", "warning"]:
            logging.warning(f"{warning}")
        else:
            logging.debug(f"{warning}")

    def failed(warning: str, force: typing.Union[bool, str]) -> None:
        if force in [True, "fail", "failure"]:
            raise Exception(warning)
        else:
            warn(warning, force)

    swept_state = multiworld.state.copy()
    swept_state.sweep_for_events()
    reachable = frozenset(multiworld.get_reachable_locations(swept_state))
    early_locations: typing.Dict[int, typing.List[str]] = collections.defaultdict(list)
    non_early_locations: typing.Dict[int, typing.List[str]] = collections.defaultdict(list)
    for loc in multiworld.get_unfilled_locations():
        if loc in reachable:
            early_locations[loc.player].append(loc.name)
        else:  # not reachable with swept state
            non_early_locations[loc.player].append(loc.name)

    world_name_lookup = multiworld.world_name_lookup

    block_value = typing.Union[typing.List[str], typing.Dict[str, typing.Any]]
    plando_blocks: typing.List[typing.Dict[str, typing.Any]] = []
    player_ids = set(multiworld.player_ids)
    for player in player_ids:
        for block in multiworld.worlds[player].options.plando_items:
            new_block: typing.Dict[str, typing.Any] = {"player": player}
            if not isinstance(block.from_pool, bool):
                from_pool_type = type(block.from_pool)
                raise Exception(f"Plando 'from_pool' has to be boolean, not {from_pool_type} for player {player}.")
            new_block["from_pool"] = block.from_pool
            new_block["force"] = block.force
            target_world = block.world

            if target_world is False or multiworld.players == 1:  # target own world
                worlds: typing.Set[int] = {player}
            elif target_world is True:  # target any worlds besides own
                worlds = set(multiworld.player_ids) - {player}
            elif target_world is None:  # target all worlds
                worlds = set(multiworld.player_ids)
            elif type(target_world) == list:  # list of target worlds
                worlds = set()
                for listed_world in target_world:
                    if listed_world not in world_name_lookup:
                        failed(f"Cannot place item to {target_world}'s world as that world does not exist.",
                               block.force)
                        continue
                    worlds.add(world_name_lookup[listed_world])
            elif type(target_world) == int:  # target world by slot number
                if target_world not in range(1, multiworld.players + 1):
                    failed(
                        f"Cannot place item in world {target_world} as it is not in range of (1, {multiworld.players})",
                        block.force)
                    continue
                worlds = {target_world}
            else:  # target world by slot name
                if target_world not in world_name_lookup:
                    failed(f"Cannot place item to {target_world}'s world as that world does not exist.",
                           block.force)
                    continue
                worlds = {world_name_lookup[target_world]}
            new_block["world"] = worlds

            items: block_value = block.items
            if isinstance(items, dict):
                item_list: typing.List[str] = []
                for key, value in items.items():
                    if value is True:
                        value = multiworld.itempool.count(multiworld.worlds[player].create_item(key))
                    item_list += [key] * value
                items = item_list
            if isinstance(items, str):
                items = [items]
            new_block["items"] = items

            locations: block_value = block.locations
            if isinstance(locations, str):
                locations = [locations]

            if "early_locations" in locations:
                locations.remove("early_locations")
                for target_player in worlds:
                    locations += early_locations[target_player]
            if "non_early_locations" in locations:
                locations.remove("non_early_locations")
                for target_player in worlds:
                    locations += non_early_locations[target_player]
            for target_player in worlds:
                for group in multiworld.worlds[target_player].location_name_groups:
                    if group in locations:
                        locations.extend(multiworld.worlds[target_player].location_name_groups[group])

            new_block["locations"] = list(dict.fromkeys(locations))

            new_block["count"] = block.count
            if not new_block["count"]:
                new_block["count"] = (min(len(new_block["items"]), len(new_block["locations"])) if
                                      len(new_block["locations"]) > 0 else len(new_block["items"]))
            if isinstance(new_block["count"], int):
                new_block["count"] = {"min": new_block["count"], "max": new_block["count"]}
            if "min" not in new_block["count"]:
                new_block["count"]["min"] = 0
            if "max" not in new_block["count"]:
                new_block["count"]["max"] = (min(len(new_block["items"]), len(new_block["locations"])) if
                                             len(new_block["locations"]) > 0 else len(new_block["items"]))
            if new_block["count"]["max"] > len(new_block["items"]):
                count = new_block["count"]["max"]
                failed(f"Plando count {count} greater than items specified", block.force)
                new_block["count"]["max"] = len(new_block["items"])
                if new_block["count"]["min"] > len(new_block["items"]):
                    new_block["count"]["min"] = len(new_block["items"])
            if new_block["count"]["max"] > len(new_block["locations"]) > 0:
                count = new_block["count"]["max"]
                failed(f"Plando count {count} greater than locations specified", block.force)
                new_block["count"]["max"] = len(new_block["locations"])
                if new_block["count"]["min"] > len(new_block["locations"]):
                    new_block["count"]["min"] = len(new_block["locations"])
            new_block["count"]["target"] = multiworld.random.randint(new_block["count"]["min"],
                                                                     new_block["count"]["max"])

            if new_block["count"]["target"] > 0:
                plando_blocks.append(new_block)

    # shuffle, but then sort blocks by number of locations minus number of items,
    # so less-flexible blocks get priority
    multiworld.random.shuffle(plando_blocks)
    plando_blocks.sort(key=lambda block: (len(block["locations"]) - block["count"]["target"]
                                          if len(block["locations"]) > 0
                                          else len(multiworld.get_unfilled_locations(player)) -
                                          block["count"]["target"]))
    for placement in plando_blocks:
        player = placement["player"]
        try:
            worlds = placement["world"]
            locations = placement["locations"]
            items = placement["items"]
            maxcount = placement["count"]["target"]
            from_pool = placement["from_pool"]

            candidates = list(multiworld.get_unfilled_locations_for_players(locations, sorted(worlds)))
            if any(location.address is None for location in candidates) \
               and not all(location.address is None for location in candidates):
                failed(f"Plando block for player {player} ({multiworld.player_name[player]}) contains both "
                       f"event locations and non-event locations. "
                       f"Event locations: {[location for location in candidates if location.address is None]}, "
                       f"Non-event locations: {[location for location in candidates if location.address is not None]}",
                       placement["force"])
                continue
            item_candidates = []
            if from_pool:
                instances = [item for item in multiworld.itempool if item.player == player and item.name in items]
                for item in multiworld.random.sample(items, maxcount):
                    candidate = next((i for i in instances if i.name == item), None)
                    if candidate is None:
                        warn(f"Could not remove {item} from pool for {multiworld.player_name[player]} as "
                             f"it's already missing from it", placement["force"])
                        candidate = multiworld.worlds[player].create_item(item)
                    else:
                        multiworld.itempool.remove(candidate)
                        instances.remove(candidate)
                    item_candidates.append(candidate)
            else:
                item_candidates = [multiworld.worlds[player].create_item(item)
                                   for item in multiworld.random.sample(items, maxcount)]
            if any(item.code is None for item in item_candidates) \
               and not all(item.code is None for item in item_candidates):
                failed(f"Plando block for player {player} ({multiworld.player_name[player]}) contains both "
                       f"event items and non-event items. "
                       f"Event items: {[item for item in item_candidates if item.code is None]}, "
                       f"Non-event items: {[item for item in item_candidates if item.code is not None]}",
                       placement["force"])
                continue
            allstate = multiworld.get_all_state(False)
            mincount = placement["count"]["min"]
            allowed_margin = len(item_candidates) - mincount
            fill_restrictive(multiworld, allstate, candidates, item_candidates, lock=True,
                             allow_partial=True, name="Plando Main Fill")

            if len(item_candidates) > allowed_margin:
                failed(f"Could not place {len(item_candidates)} "
                       f"of {mincount + allowed_margin} item(s) "
                       f"for {multiworld.player_name[player]}, "
                       f"remaining items: {item_candidates}",
                       placement["force"])
            if from_pool:
                multiworld.itempool.extend([item for item in item_candidates if item.code is not None])
        except Exception as e:
            raise Exception(
                f"Error running plando for player {player} ({multiworld.player_name[player]})") from e<|MERGE_RESOLUTION|>--- conflicted
+++ resolved
@@ -464,13 +464,8 @@
 
     if prioritylocations:
         # "priority fill"
-<<<<<<< HEAD
-        fill_restrictive(multiworld, multiworld.state, prioritylocations, progitempool, swap=False,
-                         on_place=mark_for_locking,
-=======
         fill_restrictive(multiworld, multiworld.state, prioritylocations, progitempool,
                          single_player_placement=multiworld.players == 1, swap=False, on_place=mark_for_locking,
->>>>>>> 461f5db3
                          name="Priority")
         accessibility_corrections(multiworld, multiworld.state, prioritylocations, progitempool)
         defaultlocations = prioritylocations + defaultlocations
