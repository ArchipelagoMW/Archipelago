--- conflicted
+++ resolved
@@ -3,9 +3,9 @@
 A world maintainer is a person responsible for a world or part of a world in Archipelago.
 
 If a world author does not want to take on the responsibilities of a world maintainer, they can release their world as
-an unofficial [APWorld](apworld%20specification.md) or maintain their own fork instead.
+an unofficial [APWorld](/docs/apworld%20specification.md) or maintain their own fork instead.
 
-All current world maintainers are listed in the [CODEOWNERS](https://github.com/ArchipelagoMW/Archipelago/blob/main/docs/CODEOWNERS) document.
+All current world maintainers are listed in the [CODEOWNERS](/docs/CODEOWNERS) document.
 
 ## Responsibilities
 
@@ -26,10 +26,6 @@
 ### Adding a World
 
 When we merge your world into the core Archipelago repository, you automatically become world maintainer unless you
-<<<<<<< HEAD
-nominate someone else (i.e. there are multiple devs). You can define who is allowed to approve changes to your world
-in the [CODEOWNERS](https://github.com/ArchipelagoMW/Archipelago/blob/main/docs/CODEOWNERS) document.
-=======
 nominate someone else (i.e. there are multiple devs).
 
 ### Being added as a maintainer to an existing implementation
@@ -41,7 +37,6 @@
 one core maintainer.  
 To help the core team review the change, information about the new maintainer and their contributions should be
 included in the PR description.
->>>>>>> 11fa43f0
 
 ### Getting Voted
 
@@ -55,7 +50,7 @@
 
 ### Resigning
 
-A world maintainer can resign and have their username removed from the [CODEOWNERS](https://github.com/ArchipelagoMW/Archipelago/blob/main/docs/CODEOWNERS) document. If no
+A world maintainer can resign and have their username removed from the [CODEOWNERS](/docs/CODEOWNERS) document. If no
 new maintainer takes over management of the world, the world becomes unmaintained.
 
 ### Getting Voted out
