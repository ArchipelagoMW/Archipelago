--- conflicted
+++ resolved
@@ -49,10 +49,7 @@
 * `minimum_ap_version` and `maximum_ap_version` - which if present will each be compared against the current
   Archipelago version respectively to filter those files from being loaded.
 * `world_version` - an arbitrary version for that world in order to only load the newest valid world.
-<<<<<<< HEAD
   An APWorld without a world_version is always treated as older than one with a version
-=======
-  An apworld without a world_version is always treated as older than one with a version.
   (**Must** use exactly the format `"major.minor.build"`, e.g. `1.0.0`)
 * `authors` - a list of authors, to eventually be displayed in various user-facing places such as WebHost and
   package managers. Should always be a list of strings.
@@ -89,7 +86,6 @@
     "game": "Game Name"
 }
 ```
->>>>>>> ff59b863
 
 This is the recommended workflow for packaging your world to an `.apworld`.
 
