--- conflicted
+++ resolved
@@ -122,13 +122,11 @@
 # Risk of Rain 2
 /worlds/ror2/ @kindasneaki
 
-<<<<<<< HEAD
+# Shivers
+/worlds/shivers/ @GodlFire
+
 # A Short Hike
 /worlds/shorthike/ @chandler05
-=======
-# Shivers
-/worlds/shivers/ @GodlFire
->>>>>>> f54f8622
 
 # Sonic Adventure 2 Battle
 /worlds/sa2b/ @PoryGone @RaspberrySpace
