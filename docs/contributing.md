# Contributing

All contributions are welcome, though we have a few requests of contributors, whether they be for core, webhost, or new 
game contributions:

* **Follow styling guidelines.**
  Please take a look at the [code style documentation](style.md)
  to ensure ease of communication and uniformity.

<<<<<<< HEAD
* **Ensure that critical changes are covered by tests.** 
It is strongly recommended that unit tests are used to avoid regression and to ensure everything is still working.
If you wish to contribute by adding a new game, please take a look at the [logic unit test documentation](tests.md).
If you wish to contribute to the website, please take a look at [these tests](https://github.com/ArchipelagoMW/Archipelago/tree/main/test/webhost).
=======
* **Ensure that critical changes are covered by tests.**
  It is strongly recommended that unit tests are used to avoid regression and to ensure everything is still working.
  If you wish to contribute by adding a new game, please take a look at
  the [logic unit test documentation](/docs/tests.md).
  If you wish to contribute to the website, please take a look at [these tests](/test/webhost).
>>>>>>> 11fa43f0

* **Do not introduce unit test failures/regressions.**
  Archipelago supports multiple versions of Python. You may need to download older Python versions to fully test
  your changes. Currently, the oldest supported version
  is [Python 3.10](https://www.python.org/downloads/release/python-31015/).
  It is recommended that automated github actions are turned on in your fork to have github run unit tests after
  pushing.
  You can turn them on here:  
  ![Github actions example](./img/github-actions-example.png)

* **When reviewing PRs, please leave a message about what was done.**
  We don't have full test coverage, so manual testing can help.
  For code changes that could affect multiple worlds or that could have changes in unexpected code paths, manual testing
  or checking if all code paths are covered by automated tests is desired. The original author may not have been able
  to test all possibly affected worlds, or didn't know it would affect another world. In such cases, it is helpful to
  state which games or settings were rolled, if any.
  Please also tell us if you looked at code, just did functional testing, did both, or did neither.
  If testing the PR depends on other PRs, please state what you merged into what for testing.
  We cannot determine what "LGTM" means without additional context, so that should not be the norm.

Other than these requests, we tend to judge code on a case-by-case basis.

For contribution to the website, please refer to the [WebHost README](https://github.com/ArchipelagoMW/Archipelago/blob/main/WebHostLib/README.md).

If you want to contribute to the core, you will be subject to stricter review on your pull requests. It is recommended
that you get in touch with other core maintainers via the [Discord](https://archipelago.gg/discord).

<<<<<<< HEAD
If you want to add Archipelago support for a new game, please take a look at the [adding games documentation](adding%20games.md), which details what is required 
to implement support for a game, as well as tips for how to get started.
If you want to merge a new game into the main Archipelago repo, please make sure to read the responsibilities as a 
[world maintainer](world%20maintainer.md).  

For other questions, feel free to explore the [main documentation folder](index) and ask us questions in the 
#archipelago-dev channel 
of the [Discord](https://archipelago.gg/discord).
=======
If you want to add Archipelago support for a new game, please take a look at
the [adding games documentation](/docs/adding%20games.md)
which details what is required to implement support for a game, and has tips on to get started.
If you want to merge a new game into the main Archipelago repo, please make sure to read the responsibilities as a
[world maintainer](/docs/world%20maintainer.md).

For other questions, feel free to explore the [main documentation folder](/docs), and ask us questions in the
#ap-world-dev channel of the [Discord](https://archipelago.gg/discord).
>>>>>>> 11fa43f0
<|MERGE_RESOLUTION|>--- conflicted
+++ resolved
@@ -4,21 +4,14 @@
 game contributions:
 
 * **Follow styling guidelines.**
-  Please take a look at the [code style documentation](style.md)
+  Please take a look at the [code style documentation](/docs/style.md)
   to ensure ease of communication and uniformity.
 
-<<<<<<< HEAD
-* **Ensure that critical changes are covered by tests.** 
-It is strongly recommended that unit tests are used to avoid regression and to ensure everything is still working.
-If you wish to contribute by adding a new game, please take a look at the [logic unit test documentation](tests.md).
-If you wish to contribute to the website, please take a look at [these tests](https://github.com/ArchipelagoMW/Archipelago/tree/main/test/webhost).
-=======
 * **Ensure that critical changes are covered by tests.**
   It is strongly recommended that unit tests are used to avoid regression and to ensure everything is still working.
   If you wish to contribute by adding a new game, please take a look at
   the [logic unit test documentation](/docs/tests.md).
   If you wish to contribute to the website, please take a look at [these tests](/test/webhost).
->>>>>>> 11fa43f0
 
 * **Do not introduce unit test failures/regressions.**
   Archipelago supports multiple versions of Python. You may need to download older Python versions to fully test
@@ -41,21 +34,11 @@
 
 Other than these requests, we tend to judge code on a case-by-case basis.
 
-For contribution to the website, please refer to the [WebHost README](https://github.com/ArchipelagoMW/Archipelago/blob/main/WebHostLib/README.md).
+For contribution to the website, please refer to the [WebHost README](/WebHostLib/README.md).
 
 If you want to contribute to the core, you will be subject to stricter review on your pull requests. It is recommended
 that you get in touch with other core maintainers via the [Discord](https://archipelago.gg/discord).
 
-<<<<<<< HEAD
-If you want to add Archipelago support for a new game, please take a look at the [adding games documentation](adding%20games.md), which details what is required 
-to implement support for a game, as well as tips for how to get started.
-If you want to merge a new game into the main Archipelago repo, please make sure to read the responsibilities as a 
-[world maintainer](world%20maintainer.md).  
-
-For other questions, feel free to explore the [main documentation folder](index) and ask us questions in the 
-#archipelago-dev channel 
-of the [Discord](https://archipelago.gg/discord).
-=======
 If you want to add Archipelago support for a new game, please take a look at
 the [adding games documentation](/docs/adding%20games.md)
 which details what is required to implement support for a game, and has tips on to get started.
@@ -63,5 +46,4 @@
 [world maintainer](/docs/world%20maintainer.md).
 
 For other questions, feel free to explore the [main documentation folder](/docs), and ask us questions in the
-#ap-world-dev channel of the [Discord](https://archipelago.gg/discord).
->>>>>>> 11fa43f0
+#ap-world-dev channel of the [Discord](https://archipelago.gg/discord).