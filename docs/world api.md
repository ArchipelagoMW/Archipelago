--- conflicted
+++ resolved
@@ -75,7 +75,7 @@
   of the options and the values are the values to be set for that option. These presets will be available for users to
   select from on the game's options page.
 
-  **Note: The values must be a non-aliased value for the option type and can only include the following option types:**
+Note: The values must be a non-aliased value for the option type and can only include the following option types:
 
 * If you have a `Range`/`NamedRange` option, the value should be an `int` between the `range_start` and `range_end`
   values.
@@ -122,8 +122,7 @@
 ```
 
 * `location_descriptions` (optional) WebWorlds can provide a map that contains human-friendly descriptions of locations 
-or location groups. These descriptions will show up in location-selection options in the Weighted Options page. Extra
-indentation and single newlines will be collapsed into spaces.
+or location groups.
 
   ```python
   # locations.py
@@ -147,8 +146,7 @@
   ```
 
 * `item_descriptions` (optional) WebWorlds can provide a map that contains human-friendly descriptions of items or item 
-groups. These descriptions will show up in item-selection options in the Weighted Options page. Extra indentation and 
-single newlines will be collapsed into spaces.
+groups.
 
   ```python
   # items.py
@@ -227,39 +225,6 @@
 The Fill algorithm will force progression items to be placed at priority locations, giving a higher chance of them being
 required, and will prevent progression and useful items from being placed at excluded locations.
 
-<<<<<<< HEAD
-=======
-#### Documenting Locations
-
-Worlds can optionally provide a `location_descriptions` map which contains human-friendly descriptions of locations and
-location groups. These descriptions will show up in location-selection options on the options pages.
-
-```python
-# locations.py
-
-location_descriptions = {
-    "Red Potion #6": "In a secret destructible block under the second stairway",
-    "L2 Spaceship":
-        """
-        The group of all items in the spaceship in Level 2.
-
-        This doesn't include the item on the spaceship door, since it can be accessed without the Spaceship Key.
-        """
-}
-```
-
-```python
-# __init__.py
-
-from worlds.AutoWorld import World
-from .locations import location_descriptions
-
-
-class MyGameWorld(World):
-    location_descriptions = location_descriptions
-```
-
->>>>>>> 8b6eae0a
 ### Items
 
 Items are all things that can "drop" for your game. This may be RPG items like weapons, or technologies you normally
@@ -284,39 +249,6 @@
 * `progression_skip_balancing`: the combination of `progression` and `skip_balancing`, i.e., a progression item that
   will not be moved around by progression balancing; used, e.g., for currency or tokens, to not flood early spheres
 
-<<<<<<< HEAD
-=======
-#### Documenting Items
-
-Worlds can optionally provide an `item_descriptions` map which contains human-friendly descriptions of items and item
-groups. These descriptions will show up in item-selection options on the options pages.
-
-```python
-# items.py
-
-item_descriptions = {
-    "Red Potion": "A standard health potion",
-    "Spaceship Key":
-        """
-        The key to the spaceship in Level 2.
-
-        This is necessary to get to the Star Realm.
-        """
-}
-```
-
-```python
-# __init__.py
-
-from worlds.AutoWorld import World
-from .items import item_descriptions
-
-
-class MyGameWorld(World):
-    item_descriptions = item_descriptions
-```
-
->>>>>>> 8b6eae0a
 ### Events
 
 An Event is a special combination of a Location and an Item, with both having an `id` of `None`. These can be used to
