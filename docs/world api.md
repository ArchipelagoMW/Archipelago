--- conflicted
+++ resolved
@@ -347,21 +347,6 @@
     o: MyGameOptions  # typing for option results
     #...
 ```
-<<<<<<< HEAD
-
-### Local or Remote
-
-A world with `remote_items` set to `True` gets all items items from the server
-and no item from the local game. So for an RPG opening a chest would not add
-any item to your inventory, instead the server will send you what was in that
-chest. The advantage is that a generic mod can be used that does not need to
-know anything about the seed.
-
-A world with `remote_items` set to `False` will locally reward its local items.
-For console games this can remove delay and make script/animation/dialog flow
-more natural. These games typically have been edited to 'bake in' the items.
-=======
->>>>>>> 608794cd
 
 ### A World Class Skeleton
 
@@ -462,11 +447,7 @@
 ```python
 def generate_early(self) -> None:
     # read player settings to world instance
-<<<<<<< HEAD
     self.final_boss_hp = self.o.final_boss_hp.value
-=======
-    self.final_boss_hp = self.multiworld.final_boss_hp[self.player].value
->>>>>>> 608794cd
 ```
 
 #### create_item
@@ -689,15 +670,9 @@
                           in self.multiworld.precollected_items[self.player]],
         "final_boss_hp": self.final_boss_hp,
         # store option name "easy", "normal" or "hard" for difficuly
-<<<<<<< HEAD
         "difficulty": self.o.difficulty.current_key,
         # store option value True or False for fixing a glitch
         "fix_xyz_glitch": self.o.fix_xyz_glitch.value
-=======
-        "difficulty": self.multiworld.difficulty[self.player].current_key,
-        # store option value True or False for fixing a glitch
-        "fix_xyz_glitch": self.multiworld.fix_xyz_glitch[self.player].value
->>>>>>> 608794cd
     }
     # point to a ROM specified by the installation
     src = Utils.get_options()["mygame_options"]["rom_file"]
