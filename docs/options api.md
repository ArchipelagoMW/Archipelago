--- conflicted
+++ resolved
@@ -8,38 +8,22 @@
 Archipelago will be abbreviated as "AP" from now on.
 
 ## Option Definitions
-<<<<<<< HEAD
-Option parsing in AP is done using different Option classes. For each option you would like to have available in your
-game, you need to create a new option class with a docstring detailing what the option will do to your user, a
-`display_name` to be displayed on the webhost, and a dictionary of `option_definitions` of internal names to class. By
-style and convention, the internal names should be snake_case. If the option supports having multiple sub_options such
-as Choice options, these can be defined with `option_my_sub_option`, where the preceding `option_` is required and
-stripped for users, so will show as `my_sub_option` in yaml files and if `auto_display_name` is True `My Sub Option` on
-the webhost. All options support `random` as a generic option that will choose from any of the available options and is
-reserved by AP. You can set this as your default value but you cannot define your own new `option_random`.
-
-### Option Creation
-If I want to create an option that will let the user decide if they want to start with a sword, for instance, I must do
-the following:
-=======
-Option parsing in AP is done using different Option classes. For each option you
-would like to have in your game, you need to create:
+Option parsing in AP is done using different Option classes. For each option you would like to have in your game, you
+need to create:
 - A new option class with a docstring detailing what the option will do to your user.
 - A `display_name` to be displayed on the webhost.
 - A new entry in the `option_definitions` dict for your World.
-By style and convention, the internal names should be
-snake_case. If the option supports having multiple sub_options such as Choice
-options, these can be defined with `option_my_sub_option`, where the preceding
-`option_` is required and stripped for users, so will show as `my_sub_option` in
-yaml files and if `auto_display_name` is True `My Sub Option` on the webhost.
-All options support `random` as a generic option. `random` chooses from any of the
-available values for that option, and is reserved by AP. You can set this as your default value
-but you cannot define your own new `option_random`.
+By style and convention, the internal names should be snake_case. If the option supports having multiple sub_options
+such as Choice options, these can be defined with `option_my_sub_option`, where the preceding `option_` is required and
+stripped for users, so will show as `my_sub_option` in yaml files and if `auto_display_name` is True `My Sub Option`
+on the webhost. All options support `random` as a generic option. `random` chooses from any of the available
+values for that option, and is reserved by AP. You can set this as your default value but you cannot define your own
+new `option_random`.
 
 ### Option Creation
-As an example, suppose we want an option that lets the user start their game with a sword
-in their inventory. Let's create our option class (with a docstring), give it a `display_name`, and add it to a dictionary that keeps track of our options:
->>>>>>> 33473370
+As an example, suppose we want an option that lets the user start their game with a sword in their inventory. Let's
+create our option class (with a docstring), give it a `display_name`, and add it to a dictionary that keeps track of our
+options:
 
 ```python
 class StartingSword(Toggle):
