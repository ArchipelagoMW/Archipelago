--- conflicted
+++ resolved
@@ -228,9 +228,6 @@
             self.custom_data[player] = {}
             world_type = AutoWorld.AutoWorldRegister.world_types[self.game[player]]
             self.worlds[player] = world_type(self, player)
-<<<<<<< HEAD
-=======
-            self.worlds[player].random = self.per_slot_randoms[player]
             for option_key in world_type.options_dataclass.type_hints:
                 option_values = getattr(args, option_key, {})
                 setattr(self, option_key, option_values)
@@ -238,7 +235,6 @@
             options_dataclass: typing.Type[Options.PerGameCommonOptions] = self.worlds[player].options_dataclass
             self.worlds[player].options = options_dataclass(**{option_key: getattr(args, option_key)[player]
                                                                for option_key in options_dataclass.type_hints})
->>>>>>> 88dfbd40
 
     def set_item_links(self):
         item_links = {}
