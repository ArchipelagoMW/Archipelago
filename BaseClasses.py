--- conflicted
+++ resolved
@@ -264,16 +264,7 @@
         for player in self.player_ids:
             world_type = AutoWorld.AutoWorldRegister.world_types[self.game[player]]
             self.worlds[player] = world_type(self, player)
-<<<<<<< HEAD
-            for option_key in world_type.options_dataclass.type_hints:
-                option_values = getattr(args, option_key, {})
-                setattr(self, option_key, option_values)
-                # TODO - remove this loop once all worlds use options dataclasses
-            options_dataclass: typing.Type[Options.PerGameCommonOptions] = self.worlds[player].options_dataclass
-=======
-            self.worlds[player].random = self.per_slot_randoms[player]
             options_dataclass: typing.Type[Options.PerGameCommonOptions] = world_type.options_dataclass
->>>>>>> c104e811
             self.worlds[player].options = options_dataclass(**{option_key: getattr(args, option_key)[player]
                                                                for option_key in options_dataclass.type_hints})
 
