from __future__ import annotations

import copy
import functools
import logging
import random
import secrets
import typing  # this can go away when Python 3.8 support is dropped
from argparse import Namespace
from collections import ChainMap, Counter, deque
from collections.abc import Collection
from enum import IntEnum, IntFlag
from typing import Any, Callable, Dict, Iterable, Iterator, List, NamedTuple, Optional, Set, Tuple, TypedDict, Union, \
    Type, ClassVar

import NetUtils
import Options
import Utils


class Group(TypedDict, total=False):
    name: str
    game: str
    world: auto_world
    players: Set[int]
    item_pool: Set[str]
    replacement_items: Dict[int, Optional[str]]
    local_items: Set[str]
    non_local_items: Set[str]
    link_replacement: bool


class ThreadBarrierProxy:
    """Passes through getattr while passthrough is True"""
    def __init__(self, obj: object) -> None:
        self.passthrough = True
        self.obj = obj

    def __getattr__(self, name: str) -> Any:
        if self.passthrough:
            return getattr(self.obj, name)
        else:
            raise RuntimeError("You are in a threaded context and global random state was removed for your safety. "
                               "Please use multiworld.per_slot_randoms[player] or randomize ahead of output.")


class MultiWorld():
    debug_types = False
    player_name: Dict[int, str]
    _region_cache: Dict[int, Dict[str, Region]]
    difficulty_requirements: dict
    required_medallions: dict
    dark_room_logic: Dict[int, str]
    restrict_dungeon_item_on_boss: Dict[int, bool]
    plando_texts: List[Dict[str, str]]
    plando_items: List[List[Dict[str, Any]]]
    plando_connections: List
    worlds: Dict[int, auto_world]
    groups: Dict[int, Group]
    regions: List[Region]
    itempool: List[Item]
    is_race: bool = False
    precollected_items: Dict[int, List[Item]]
    state: CollectionState

    plando_options: PlandoOptions
    accessibility: Dict[int, Options.Accessibility]
    early_items: Dict[int, Dict[str, int]]
    local_early_items: Dict[int, Dict[str, int]]
    local_items: Dict[int, Options.LocalItems]
    non_local_items: Dict[int, Options.NonLocalItems]
    progression_balancing: Dict[int, Options.ProgressionBalancing]
    completion_condition: Dict[int, Callable[[CollectionState], bool]]
    indirect_connections: Dict[Region, Set[Entrance]]
    exclude_locations: Dict[int, Options.ExcludeLocations]
    priority_locations: Dict[int, Options.PriorityLocations]
    start_inventory: Dict[int, Options.StartInventory]
    start_hints: Dict[int, Options.StartHints]
    start_location_hints: Dict[int, Options.StartLocationHints]
    item_links: Dict[int, Options.ItemLinks]

    game: Dict[int, str]

    random: random.Random
    per_slot_randoms: Dict[int, random.Random]
    """Deprecated. Please use `self.random` instead."""

    class AttributeProxy():
        def __init__(self, rule):
            self.rule = rule

        def __getitem__(self, player) -> bool:
            return self.rule(player)

    def __init__(self, players: int):
        # world-local random state is saved for multiple generations running concurrently
        self.random = ThreadBarrierProxy(random.Random())
        self.players = players
        self.player_types = {player: NetUtils.SlotType.player for player in self.player_ids}
        self.glitch_triforce = False
        self.algorithm = 'balanced'
        self.groups = {}
        self.regions = []
        self.shops = []
        self.itempool = []
        self.seed = None
        self.seed_name: str = "Unavailable"
        self.precollected_items = {player: [] for player in self.player_ids}
        self._cached_entrances = None
        self._cached_locations = None
        self._entrance_cache = {}
        self._location_cache: Dict[Tuple[str, int], Location] = {}
        self.required_locations = []
        self.light_world_light_cone = False
        self.dark_world_light_cone = False
        self.rupoor_cost = 10
        self.aga_randomness = True
        self.save_and_quit_from_boss = True
        self.custom = False
        self.customitemarray = []
        self.shuffle_ganon = True
        self.spoiler = Spoiler(self)
        self.early_items = {player: {} for player in self.player_ids}
        self.local_early_items = {player: {} for player in self.player_ids}
        self.indirect_connections = {}
        self.start_inventory_from_pool: Dict[int, Options.StartInventoryPool] = {}
        self.fix_trock_doors = self.AttributeProxy(
            lambda player: self.shuffle[player] != 'vanilla' or self.mode[player] == 'inverted')
        self.fix_skullwoods_exit = self.AttributeProxy(
            lambda player: self.shuffle[player] not in ['vanilla', 'simple', 'restricted', 'dungeonssimple'])
        self.fix_palaceofdarkness_exit = self.AttributeProxy(
            lambda player: self.shuffle[player] not in ['vanilla', 'simple', 'restricted', 'dungeonssimple'])
        self.fix_trock_exit = self.AttributeProxy(
            lambda player: self.shuffle[player] not in ['vanilla', 'simple', 'restricted', 'dungeonssimple'])

        for player in range(1, players + 1):
            def set_player_attr(attr, val):
                self.__dict__.setdefault(attr, {})[player] = val

            set_player_attr('_region_cache', {})
            set_player_attr('shuffle', "vanilla")
            set_player_attr('logic', "noglitches")
            set_player_attr('mode', 'open')
            set_player_attr('difficulty', 'normal')
            set_player_attr('item_functionality', 'normal')
            set_player_attr('timer', False)
            set_player_attr('goal', 'ganon')
            set_player_attr('required_medallions', ['Ether', 'Quake'])
            set_player_attr('swamp_patch_required', False)
            set_player_attr('powder_patch_required', False)
            set_player_attr('ganon_at_pyramid', True)
            set_player_attr('ganonstower_vanilla', True)
            set_player_attr('can_access_trock_eyebridge', None)
            set_player_attr('can_access_trock_front', None)
            set_player_attr('can_access_trock_big_chest', None)
            set_player_attr('can_access_trock_middle', None)
            set_player_attr('fix_fake_world', True)
            set_player_attr('difficulty_requirements', None)
            set_player_attr('boss_shuffle', 'none')
            set_player_attr('enemy_health', 'default')
            set_player_attr('enemy_damage', 'default')
            set_player_attr('beemizer_total_chance', 0)
            set_player_attr('beemizer_trap_chance', 0)
            set_player_attr('escape_assist', [])
            set_player_attr('treasure_hunt_icon', 'Triforce Piece')
            set_player_attr('treasure_hunt_count', 0)
            set_player_attr('clock_mode', False)
            set_player_attr('countdown_start_time', 10)
            set_player_attr('red_clock_time', -2)
            set_player_attr('blue_clock_time', 2)
            set_player_attr('green_clock_time', 4)
            set_player_attr('can_take_damage', True)
            set_player_attr('triforce_pieces_available', 30)
            set_player_attr('triforce_pieces_required', 20)
            set_player_attr('shop_shuffle', 'off')
            set_player_attr('shuffle_prizes', "g")
            set_player_attr('sprite_pool', [])
            set_player_attr('dark_room_logic', "lamp")
            set_player_attr('plando_items', [])
            set_player_attr('plando_texts', {})
            set_player_attr('plando_connections', [])
            set_player_attr('game', "A Link to the Past")
            set_player_attr('completion_condition', lambda state: True)
        self.custom_data = {}
        self.worlds = {}
        self.per_slot_randoms = {}
        self.plando_options = PlandoOptions.none

    def get_all_ids(self) -> Tuple[int, ...]:
        return self.player_ids + tuple(self.groups)

    def add_group(self, name: str, game: str, players: Set[int] = frozenset()) -> Tuple[int, Group]:
        """Create a group with name and return the assigned player ID and group.
        If a group of this name already exists, the set of players is extended instead of creating a new one."""
        for group_id, group in self.groups.items():
            if group["name"] == name:
                group["players"] |= players
                return group_id, group
        new_id: int = self.players + len(self.groups) + 1

        self.game[new_id] = game
        self.custom_data[new_id] = {}
        self.player_types[new_id] = NetUtils.SlotType.group
        self._region_cache[new_id] = {}
        world_type = AutoWorld.AutoWorldRegister.world_types[game]
        self.worlds[new_id] = world_type.create_group(self, new_id, players)
        self.worlds[new_id].collect_item = classmethod(AutoWorld.World.collect_item).__get__(self.worlds[new_id])
        self.player_name[new_id] = name

        new_group = self.groups[new_id] = Group(name=name, game=game, players=players,
                                                world=self.worlds[new_id])

        return new_id, new_group

    def get_player_groups(self, player) -> Set[int]:
        return {group_id for group_id, group in self.groups.items() if player in group["players"]}

    def set_seed(self, seed: Optional[int] = None, secure: bool = False, name: Optional[str] = None):
        self.seed = get_seed(seed)
        if secure:
            self.secure()
        else:
            self.random.seed(self.seed)
        self.seed_name = name if name else str(self.seed)
        self.per_slot_randoms = {player: random.Random(self.random.getrandbits(64)) for player in
                                 range(1, self.players + 1)}

    def set_options(self, args: Namespace) -> None:
<<<<<<< HEAD
        for option_key in Options.common_options:
            setattr(self, option_key, getattr(args, option_key, ))
        for option_key in Options.per_game_common_options:
            setattr(self, option_key, getattr(args, option_key, {}))

=======
>>>>>>> 88dfbd40
        for player in self.player_ids:
            self.custom_data[player] = {}
            world_type = AutoWorld.AutoWorldRegister.world_types[self.game[player]]
            self.worlds[player] = world_type(self, player)
            self.worlds[player].random = self.per_slot_randoms[player]
            for option_key in world_type.options_dataclass.type_hints:
                option_values = getattr(args, option_key, {})
                setattr(self, option_key, option_values)
                # TODO - remove this loop once all worlds use options dataclasses
            options_dataclass: typing.Type[Options.PerGameCommonOptions] = self.worlds[player].options_dataclass
            self.worlds[player].options = options_dataclass(**{option_key: getattr(args, option_key)[player]
                                                               for option_key in options_dataclass.type_hints})

    def set_item_links(self):
        item_links = {}
        replacement_prio = [False, True, None]
        for player in self.player_ids:
            for item_link in self.worlds[player].options.item_links.value:
                if item_link["name"] in item_links:
                    if item_links[item_link["name"]]["game"] != self.game[player]:
                        raise Exception(f"Cannot ItemLink across games. Link: {item_link['name']}")
                    current_link = item_links[item_link["name"]]
                    current_link["players"][player] = item_link["replacement_item"]
                    current_link["item_pool"] &= set(item_link["item_pool"])
                    current_link["exclude"] |= set(item_link.get("exclude", []))
                    current_link["local_items"] &= set(item_link.get("local_items", []))
                    current_link["non_local_items"] &= set(item_link.get("non_local_items", []))
                    current_link["link_replacement"] = min(current_link["link_replacement"],
                                                           replacement_prio.index(item_link["link_replacement"]))
                else:
                    if item_link["name"] in self.player_name.values():
                        raise Exception(f"Cannot name a ItemLink group the same as a player ({item_link['name']}) "
                                        f"({self.get_player_name(player)}).")
                    item_links[item_link["name"]] = {
                        "players": {player: item_link["replacement_item"]},
                        "item_pool": set(item_link["item_pool"]),
                        "exclude": set(item_link.get("exclude", [])),
                        "game": self.game[player],
                        "local_items": set(item_link.get("local_items", [])),
                        "non_local_items": set(item_link.get("non_local_items", [])),
                        "link_replacement": replacement_prio.index(item_link["link_replacement"]),
                    }

        for name, item_link in item_links.items():
            current_item_name_groups = AutoWorld.AutoWorldRegister.world_types[item_link["game"]].item_name_groups
            pool = set()
            local_items = set()
            non_local_items = set()
            for item in item_link["item_pool"]:
                pool |= current_item_name_groups.get(item, {item})
            for item in item_link["exclude"]:
                pool -= current_item_name_groups.get(item, {item})
            for item in item_link["local_items"]:
                local_items |= current_item_name_groups.get(item, {item})
            for item in item_link["non_local_items"]:
                non_local_items |= current_item_name_groups.get(item, {item})
            local_items &= pool
            non_local_items &= pool
            item_link["item_pool"] = pool
            item_link["local_items"] = local_items
            item_link["non_local_items"] = non_local_items

        for group_name, item_link in item_links.items():
            game = item_link["game"]
            group_id, group = self.add_group(group_name, game, set(item_link["players"]))

            group["item_pool"] = item_link["item_pool"]
            group["replacement_items"] = item_link["players"]
            group["local_items"] = item_link["local_items"]
            group["non_local_items"] = item_link["non_local_items"]
            group["link_replacement"] = replacement_prio[item_link["link_replacement"]]

    def secure(self):
        self.random = ThreadBarrierProxy(secrets.SystemRandom())
        self.is_race = True

    @functools.cached_property
    def player_ids(self) -> Tuple[int, ...]:
        return tuple(range(1, self.players + 1))

    @functools.lru_cache()
    def get_game_players(self, game_name: str) -> Tuple[int, ...]:
        return tuple(player for player in self.player_ids if self.game[player] == game_name)

    @functools.lru_cache()
    def get_game_worlds(self, game_name: str):
        return tuple(world for player, world in self.worlds.items() if
                     player not in self.groups and self.game[player] == game_name)

    def get_name_string_for_object(self, obj) -> str:
        return obj.name if self.players == 1 else f'{obj.name} ({self.get_player_name(obj.player)})'

    def get_player_name(self, player: int) -> str:
        return self.player_name[player]

    def get_file_safe_player_name(self, player: int) -> str:
        return Utils.get_file_safe_name(self.get_player_name(player))

    def get_out_file_name_base(self, player: int) -> str:
        """ the base name (without file extension) for each player's output file for a seed """
        return f"AP_{self.seed_name}_P{player}_{self.get_file_safe_player_name(player).replace(' ', '_')}"

    def initialize_regions(self, regions=None):
        for region in regions if regions else self.regions:
            region.multiworld = self
            self._region_cache[region.player][region.name] = region

    @functools.cached_property
    def world_name_lookup(self):
        return {self.player_name[player_id]: player_id for player_id in self.player_ids}

    def _recache(self):
        """Rebuild world cache"""
        self._cached_locations = None
        for region in self.regions:
            player = region.player
            self._region_cache[player][region.name] = region
            for exit in region.exits:
                self._entrance_cache[exit.name, player] = exit

            for r_location in region.locations:
                self._location_cache[r_location.name, player] = r_location

    def get_regions(self, player: Optional[int] = None) -> Collection[Region]:
        return self.regions if player is None else self._region_cache[player].values()

    def get_region(self, regionname: str, player: int) -> Region:
        try:
            return self._region_cache[player][regionname]
        except KeyError:
            self._recache()
            return self._region_cache[player][regionname]

    def get_entrance(self, entrance: str, player: int) -> Entrance:
        try:
            return self._entrance_cache[entrance, player]
        except KeyError:
            self._recache()
            return self._entrance_cache[entrance, player]

    def get_location(self, location: str, player: int) -> Location:
        try:
            return self._location_cache[location, player]
        except KeyError:
            self._recache()
            return self._location_cache[location, player]

    def get_all_state(self, use_cache: bool) -> CollectionState:
        cached = getattr(self, "_all_state", None)
        if use_cache and cached:
            return cached.copy()

        ret = CollectionState(self)

        for item in self.itempool:
            self.worlds[item.player].collect(ret, item)
        for player in self.player_ids:
            subworld = self.worlds[player]
            for item in subworld.get_pre_fill_items():
                subworld.collect(ret, item)
        ret.sweep_for_events()

        if use_cache:
            self._all_state = ret
        return ret

    def get_items(self) -> List[Item]:
        return [loc.item for loc in self.get_filled_locations()] + self.itempool

    def find_item_locations(self, item, player: int, resolve_group_locations: bool = False) -> List[Location]:
        if resolve_group_locations:
            player_groups = self.get_player_groups(player)
            return [location for location in self.get_locations() if
                    location.item and location.item.name == item and location.player not in player_groups and
                    (location.item.player == player or location.item.player in player_groups)]
        return [location for location in self.get_locations() if
                location.item and location.item.name == item and location.item.player == player]

    def find_item(self, item, player: int) -> Location:
        return next(location for location in self.get_locations() if
                    location.item and location.item.name == item and location.item.player == player)

    def find_items_in_locations(self, items: Set[str], player: int, resolve_group_locations: bool = False) -> List[Location]:
        if resolve_group_locations:
            player_groups = self.get_player_groups(player)
            return [location for location in self.get_locations() if
                    location.item and location.item.name in items and location.player not in player_groups and
                    (location.item.player == player or location.item.player in player_groups)]
        return [location for location in self.get_locations() if
                location.item and location.item.name in items and location.item.player == player]

    def create_item(self, item_name: str, player: int) -> Item:
        return self.worlds[player].create_item(item_name)

    def push_precollected(self, item: Item):
        self.precollected_items[item.player].append(item)
        self.state.collect(item, True)

    def push_item(self, location: Location, item: Item, collect: bool = True):
        location.item = item
        item.location = location
        if collect:
            self.state.collect(item, location.event, location)

        logging.debug('Placed %s at %s', item, location)

    def get_entrances(self) -> List[Entrance]:
        if self._cached_entrances is None:
            self._cached_entrances = [entrance for region in self.regions for entrance in region.entrances]
        return self._cached_entrances

    def clear_entrance_cache(self):
        self._cached_entrances = None

    def register_indirect_condition(self, region: Region, entrance: Entrance):
        """Report that access to this Region can result in unlocking this Entrance,
        state.can_reach(Region) in the Entrance's traversal condition, as opposed to pure transition logic."""
        self.indirect_connections.setdefault(region, set()).add(entrance)

    def get_locations(self, player: Optional[int] = None) -> List[Location]:
        if self._cached_locations is None:
            self._cached_locations = [location for region in self.regions for location in region.locations]
        if player is not None:
            return [location for location in self._cached_locations if location.player == player]
        return self._cached_locations

    def clear_location_cache(self):
        self._cached_locations = None

    def get_unfilled_locations(self, player: Optional[int] = None) -> List[Location]:
        return [location for location in self.get_locations(player) if location.item is None]

    def get_filled_locations(self, player: Optional[int] = None) -> List[Location]:
        return [location for location in self.get_locations(player) if location.item is not None]

    def get_reachable_locations(self, state: Optional[CollectionState] = None, player: Optional[int] = None) -> List[Location]:
        state: CollectionState = state if state else self.state
        return [location for location in self.get_locations(player) if location.can_reach(state)]

    def get_placeable_locations(self, state=None, player=None) -> List[Location]:
        state: CollectionState = state if state else self.state
        return [location for location in self.get_locations(player) if location.item is None and location.can_reach(state)]

    def get_unfilled_locations_for_players(self, location_names: List[str], players: Iterable[int]):
        for player in players:
            if not location_names:
                valid_locations = [location.name for location in self.get_unfilled_locations(player)]
            else:
                valid_locations = location_names
            for location_name in valid_locations:
                location = self._location_cache.get((location_name, player), None)
                if location is not None and location.item is None:
                    yield location

    def unlocks_new_location(self, item: Item) -> bool:
        temp_state = self.state.copy()
        temp_state.collect(item, True)

        for location in self.get_unfilled_locations():
            if temp_state.can_reach(location) and not self.state.can_reach(location):
                return True

        return False

    def has_beaten_game(self, state: CollectionState, player: Optional[int] = None) -> bool:
        if player:
            return self.completion_condition[player](state)
        else:
            return all((self.has_beaten_game(state, p) for p in range(1, self.players + 1)))

    def can_beat_game(self, starting_state: Optional[CollectionState] = None):
        if starting_state:
            if self.has_beaten_game(starting_state):
                return True
            state = starting_state.copy()
        else:
            if self.has_beaten_game(self.state):
                return True
            state = CollectionState(self)
        prog_locations = {location for location in self.get_locations() if location.item
                          and location.item.advancement and location not in state.locations_checked}

        while prog_locations:
            sphere = set()
            # build up spheres of collection radius.
            # Everything in each sphere is independent from each other in dependencies and only depends on lower spheres
            for location in prog_locations:
                if location.can_reach(state):
                    sphere.add(location)

            if not sphere:
                # ran out of places and did not finish yet, quit
                return False

            for location in sphere:
                state.collect(location.item, True, location)
            prog_locations -= sphere

            if self.has_beaten_game(state):
                return True

        return False

    def get_spheres(self):
        state = CollectionState(self)
        locations = set(self.get_filled_locations())

        while locations:
            sphere = set()

            for location in locations:
                if location.can_reach(state):
                    sphere.add(location)
            yield sphere
            if not sphere:
                if locations:
                    yield locations  # unreachable locations
                break

            for location in sphere:
                state.collect(location.item, True, location)
            locations -= sphere

    def fulfills_accessibility(self, state: Optional[CollectionState] = None):
        """Check if accessibility rules are fulfilled with current or supplied state."""
        if not state:
            state = CollectionState(self)
        players: Dict[str, Set[int]] = {
            "minimal": set(),
            "items": set(),
            "full": set()
        }
        for player, access in self.accessibility.items():
            players[access.current_key].add(player)

        beatable_fulfilled = False

        def location_condition(location: Location):
            """Determine if this location has to be accessible, location is already filtered by location_relevant"""
            if location.player in players["minimal"]:
                return False
            return True

        def location_relevant(location: Location):
            """Determine if this location is relevant to sweep."""
            if __debug__ \
                    and location.progress_type != LocationProgressType.EXCLUDED \
                    and (location.player in players["full"] or location.event
                         or (location.item and location.item.advancement)):
                return True
            return False

        def all_done() -> bool:
            """Check if all access rules are fulfilled"""
            if not beatable_fulfilled:
                return False
            if any(location_condition(location) for location in locations):
                return False  # still locations required to be collected
            return True

        locations = [location for location in self.get_locations() if location_relevant(location)]

        while locations:
            sphere: List[Location] = []
            for n in range(len(locations) - 1, -1, -1):
                if locations[n].can_reach(state):
                    sphere.append(locations.pop(n))

            if not sphere:
                # ran out of places and did not finish yet, quit
                logging.warning(f"Could not access required locations for accessibility check."
                                f" Missing: {locations}")
                return False

            for location in sphere:
                if location.item:
                    state.collect(location.item, True, location)

            if self.has_beaten_game(state):
                beatable_fulfilled = True

            if all_done():
                return True

        return False


PathValue = Tuple[str, Optional["PathValue"]]


class CollectionState():
    prog_items: typing.Counter[Tuple[str, int]]
    multiworld: MultiWorld
    reachable_regions: Dict[int, Set[Region]]
    blocked_connections: Dict[int, Set[Entrance]]
    events: Set[Location]
    path: Dict[Union[Region, Entrance], PathValue]
    locations_checked: Set[Location]
    stale: Dict[int, bool]
    additional_init_functions: List[Callable[[CollectionState, MultiWorld], None]] = []
    additional_copy_functions: List[Callable[[CollectionState, CollectionState], CollectionState]] = []

    def __init__(self, parent: MultiWorld):
        self.prog_items = Counter()
        self.multiworld = parent
        self.reachable_regions = {player: set() for player in parent.get_all_ids()}
        self.blocked_connections = {player: set() for player in parent.get_all_ids()}
        self.events = set()
        self.path = {}
        self.locations_checked = set()
        self.stale = {player: True for player in parent.get_all_ids()}
        for function in self.additional_init_functions:
            function(self, parent)
        for items in parent.precollected_items.values():
            for item in items:
                self.collect(item, True)

    def update_reachable_regions(self, player: int):
        self.stale[player] = False
        rrp = self.reachable_regions[player]
        bc = self.blocked_connections[player]
        queue = deque(self.blocked_connections[player])
        start = self.multiworld.get_region('Menu', player)

        # init on first call - this can't be done on construction since the regions don't exist yet
        if start not in rrp:
            rrp.add(start)
            bc.update(start.exits)
            queue.extend(start.exits)

        # run BFS on all connections, and keep track of those blocked by missing items
        while queue:
            connection = queue.popleft()
            new_region = connection.connected_region
            if new_region in rrp:
                bc.remove(connection)
            elif connection.can_reach(self):
                assert new_region, f"tried to search through an Entrance \"{connection}\" with no Region"
                rrp.add(new_region)
                bc.remove(connection)
                bc.update(new_region.exits)
                queue.extend(new_region.exits)
                self.path[new_region] = (new_region.name, self.path.get(connection, None))

                # Retry connections if the new region can unblock them
                for new_entrance in self.multiworld.indirect_connections.get(new_region, set()):
                    if new_entrance in bc and new_entrance not in queue:
                        queue.append(new_entrance)

    def copy(self) -> CollectionState:
        ret = CollectionState(self.multiworld)
        ret.prog_items = self.prog_items.copy()
        ret.reachable_regions = {player: copy.copy(self.reachable_regions[player]) for player in
                                 self.reachable_regions}
        ret.blocked_connections = {player: copy.copy(self.blocked_connections[player]) for player in
                                   self.blocked_connections}
        ret.events = copy.copy(self.events)
        ret.path = copy.copy(self.path)
        ret.locations_checked = copy.copy(self.locations_checked)
        for function in self.additional_copy_functions:
            ret = function(self, ret)
        return ret

    def can_reach(self,
                  spot: Union[Location, Entrance, Region, str],
                  resolution_hint: Optional[str] = None,
                  player: Optional[int] = None) -> bool:
        if isinstance(spot, str):
            assert isinstance(player, int), "can_reach: player is required if spot is str"
            # try to resolve a name
            if resolution_hint == 'Location':
                spot = self.multiworld.get_location(spot, player)
            elif resolution_hint == 'Entrance':
                spot = self.multiworld.get_entrance(spot, player)
            else:
                # default to Region
                spot = self.multiworld.get_region(spot, player)
        return spot.can_reach(self)

    def sweep_for_events(self, key_only: bool = False, locations: Optional[Iterable[Location]] = None) -> None:
        if locations is None:
            locations = self.multiworld.get_filled_locations()
        reachable_events = True
        # since the loop has a good chance to run more than once, only filter the events once
        locations = {location for location in locations if location.event and location not in self.events and
                     not key_only or getattr(location.item, "locked_dungeon_item", False)}
        while reachable_events:
            reachable_events = {location for location in locations if location.can_reach(self)}
            locations -= reachable_events
            for event in reachable_events:
                self.events.add(event)
                assert isinstance(event.item, Item), "tried to collect Event with no Item"
                self.collect(event.item, True, event)

    def has(self, item: str, player: int, count: int = 1) -> bool:
        return self.prog_items[item, player] >= count

    def has_all(self, items: Set[str], player: int) -> bool:
        """Returns True if each item name of items is in state at least once."""
        return all(self.prog_items[item, player] for item in items)

    def has_any(self, items: Set[str], player: int) -> bool:
        """Returns True if at least one item name of items is in state at least once."""
        return any(self.prog_items[item, player] for item in items)

    def count(self, item: str, player: int) -> int:
        return self.prog_items[item, player]

    def has_group(self, item_name_group: str, player: int, count: int = 1) -> bool:
        found: int = 0
        for item_name in self.multiworld.worlds[player].item_name_groups[item_name_group]:
            found += self.prog_items[item_name, player]
            if found >= count:
                return True
        return False

    def count_group(self, item_name_group: str, player: int) -> int:
        found: int = 0
        for item_name in self.multiworld.worlds[player].item_name_groups[item_name_group]:
            found += self.prog_items[item_name, player]
        return found

    def item_count(self, item: str, player: int) -> int:
        return self.prog_items[item, player]

    def collect(self, item: Item, event: bool = False, location: Optional[Location] = None) -> bool:
        if location:
            self.locations_checked.add(location)

        changed = self.multiworld.worlds[item.player].collect(self, item)

        if not changed and event:
            self.prog_items[item.name, item.player] += 1
            changed = True

        self.stale[item.player] = True

        if changed and not event:
            self.sweep_for_events()

        return changed

    def remove(self, item: Item):
        changed = self.multiworld.worlds[item.player].remove(self, item)
        if changed:
            # invalidate caches, nothing can be trusted anymore now
            self.reachable_regions[item.player] = set()
            self.blocked_connections[item.player] = set()
            self.stale[item.player] = True


class Entrance:
    access_rule: Callable[[CollectionState], bool] = staticmethod(lambda state: True)
    hide_path: bool = False
    player: int
    name: str
    parent_region: Optional[Region]
    connected_region: Optional[Region] = None
    # LttP specific, TODO: should make a LttPEntrance
    addresses = None
    target = None

    def __init__(self, player: int, name: str = '', parent: Region = None):
        self.name = name
        self.parent_region = parent
        self.player = player

    def can_reach(self, state: CollectionState) -> bool:
        if self.parent_region.can_reach(state) and self.access_rule(state):
            if not self.hide_path and not self in state.path:
                state.path[self] = (self.name, state.path.get(self.parent_region, (self.parent_region.name, None)))
            return True

        return False

    def connect(self, region: Region, addresses: Any = None, target: Any = None) -> None:
        self.connected_region = region
        self.target = target
        self.addresses = addresses
        region.entrances.append(self)

    def __repr__(self):
        return self.__str__()

    def __str__(self):
        world = self.parent_region.multiworld if self.parent_region else None
        return world.get_name_string_for_object(self) if world else f'{self.name} (Player {self.player})'


class Region:
    name: str
    _hint_text: str
    player: int
    multiworld: Optional[MultiWorld]
    entrances: List[Entrance]
    exits: List[Entrance]
    locations: List[Location]
    entrance_type: ClassVar[Type[Entrance]] = Entrance

    def __init__(self, name: str, player: int, multiworld: MultiWorld, hint: Optional[str] = None):
        self.name = name
        self.entrances = []
        self.exits = []
        self.locations = []
        self.multiworld = multiworld
        self._hint_text = hint
        self.player = player

    def can_reach(self, state: CollectionState) -> bool:
        if state.stale[self.player]:
            state.update_reachable_regions(self.player)
        return self in state.reachable_regions[self.player]

    @property
    def hint_text(self) -> str:
        return self._hint_text if self._hint_text else self.name

    def get_connecting_entrance(self, is_main_entrance: Callable[[Entrance], bool]) -> Entrance:
        for entrance in self.entrances:
            if is_main_entrance(entrance):
                return entrance
        for entrance in self.entrances:  # BFS might be better here, trying DFS for now.
            return entrance.parent_region.get_connecting_entrance(is_main_entrance)

    def add_locations(self, locations: Dict[str, Optional[int]],
                      location_type: Optional[Type[Location]] = None) -> None:
        """
        Adds locations to the Region object, where location_type is your Location class and locations is a dict of
        location names to address.

        :param locations: dictionary of locations to be created and added to this Region `{name: ID}`
        :param location_type: Location class to be used to create the locations with"""
        if location_type is None:
            location_type = Location
        for location, address in locations.items():
            self.locations.append(location_type(self.player, location, address, self))

    def connect(self, connecting_region: Region, name: Optional[str] = None,
                rule: Optional[Callable[[CollectionState], bool]] = None) -> None:
        """
        Connects this Region to another Region, placing the provided rule on the connection.

        :param connecting_region: Region object to connect to path is `self -> exiting_region`
        :param name: name of the connection being created
        :param rule: callable to determine access of this connection to go from self to the exiting_region"""
        exit_ = self.create_exit(name if name else f"{self.name} -> {connecting_region.name}")
        if rule:
            exit_.access_rule = rule
        exit_.connect(connecting_region)

    def create_exit(self, name: str) -> Entrance:
        """
        Creates and returns an Entrance object as an exit of this region.

        :param name: name of the Entrance being created
        """
        exit_ = self.entrance_type(self.player, name, self)
        self.exits.append(exit_)
        return exit_

    def add_exits(self, exits: Union[Iterable[str], Dict[str, Optional[str]]],
                  rules: Dict[str, Callable[[CollectionState], bool]] = None) -> None:
        """
        Connects current region to regions in exit dictionary. Passed region names must exist first.

        :param exits: exits from the region. format is {"connecting_region": "exit_name"}. if a non dict is provided,
        created entrances will be named "self.name -> connecting_region"
        :param rules: rules for the exits from this region. format is {"connecting_region", rule}
        """
        if not isinstance(exits, Dict):
            exits = dict.fromkeys(exits)
        for connecting_region, name in exits.items():
            self.connect(self.multiworld.get_region(connecting_region, self.player),
                         name,
                         rules[connecting_region] if rules and connecting_region in rules else None)

    def __repr__(self):
        return self.__str__()

    def __str__(self):
        return self.multiworld.get_name_string_for_object(self) if self.multiworld else f'{self.name} (Player {self.player})'


class LocationProgressType(IntEnum):
    DEFAULT = 1
    PRIORITY = 2
    EXCLUDED = 3


class Location:
    game: str = "Generic"
    player: int
    name: str
    address: Optional[int]
    parent_region: Optional[Region]
    event: bool = False
    locked: bool = False
    show_in_spoiler: bool = True
    progress_type: LocationProgressType = LocationProgressType.DEFAULT
    always_allow = staticmethod(lambda item, state: False)
    access_rule: Callable[[CollectionState], bool] = staticmethod(lambda state: True)
    item_rule = staticmethod(lambda item: True)
    item: Optional[Item] = None

    def __init__(self, player: int, name: str = '', address: Optional[int] = None, parent: Optional[Region] = None):
        self.player = player
        self.name = name
        self.address = address
        self.parent_region = parent

    def can_fill(self, state: CollectionState, item: Item, check_access=True) -> bool:
        return ((self.always_allow(state, item) and item.name not in state.multiworld.non_local_items[item.player])
                or ((self.progress_type != LocationProgressType.EXCLUDED or not (item.advancement or item.useful))
                    and self.item_rule(item)
                    and (not check_access or self.can_reach(state))))

    def can_reach(self, state: CollectionState) -> bool:
        # self.access_rule computes faster on average, so placing it first for faster abort
        assert self.parent_region, "Can't reach location without region"
        return self.access_rule(state) and self.parent_region.can_reach(state)

    def place_locked_item(self, item: Item):
        if self.item:
            raise Exception(f"Location {self} already filled.")
        self.item = item
        item.location = self
        self.event = item.advancement
        self.locked = True

    def __repr__(self):
        return self.__str__()

    def __str__(self):
        world = self.parent_region.multiworld if self.parent_region and self.parent_region.multiworld else None
        return world.get_name_string_for_object(self) if world else f'{self.name} (Player {self.player})'

    def __hash__(self):
        return hash((self.name, self.player))

    def __lt__(self, other: Location):
        return (self.player, self.name) < (other.player, other.name)

    @property
    def native_item(self) -> bool:
        """Returns True if the item in this location matches game."""
        return self.item and self.item.game == self.game

    @property
    def hint_text(self) -> str:
        hint_text = getattr(self, "_hint_text", None)
        if hint_text:
            return hint_text
        return "at " + self.name.replace("_", " ").replace("-", " ")


class ItemClassification(IntFlag):
    filler = 0b0000  # aka trash, as in filler items like ammo, currency etc,
    progression = 0b0001  # Item that is logically relevant
    useful = 0b0010  # Item that is generally quite useful, but not required for anything logical
    trap = 0b0100  # detrimental or entirely useless (nothing) item
    skip_balancing = 0b1000  # should technically never occur on its own
    # Item that is logically relevant, but progression balancing should not touch.
    # Typically currency or other counted items.
    progression_skip_balancing = 0b1001  # only progression gets balanced

    def as_flag(self) -> int:
        """As Network API flag int."""
        return int(self & 0b0111)


class Item:
    game: str = "Generic"
    __slots__ = ("name", "classification", "code", "player", "location")
    name: str
    classification: ItemClassification
    code: Optional[int]
    """an item with code None is called an Event, and does not get written to multidata"""
    player: int
    location: Optional[Location]

    def __init__(self, name: str, classification: ItemClassification, code: Optional[int], player: int):
        self.name = name
        self.classification = classification
        self.player = player
        self.code = code
        self.location = None

    @property
    def hint_text(self) -> str:
        return getattr(self, "_hint_text", self.name.replace("_", " ").replace("-", " "))

    @property
    def pedestal_hint_text(self) -> str:
        return getattr(self, "_pedestal_hint_text", self.name.replace("_", " ").replace("-", " "))

    @property
    def advancement(self) -> bool:
        return ItemClassification.progression in self.classification

    @property
    def skip_in_prog_balancing(self) -> bool:
        return ItemClassification.progression_skip_balancing in self.classification

    @property
    def useful(self) -> bool:
        return ItemClassification.useful in self.classification

    @property
    def trap(self) -> bool:
        return ItemClassification.trap in self.classification

    @property
    def flags(self) -> int:
        return self.classification.as_flag()

    def __eq__(self, other: object) -> bool:
        if not isinstance(other, Item):
            return NotImplemented
        return self.name == other.name and self.player == other.player

    def __lt__(self, other: object) -> bool:
        if not isinstance(other, Item):
            return NotImplemented
        if other.player != self.player:
            return other.player < self.player
        return self.name < other.name

    def __hash__(self) -> int:
        return hash((self.name, self.player))

    def __repr__(self) -> str:
        return self.__str__()

    def __str__(self) -> str:
        if self.location and self.location.parent_region and self.location.parent_region.multiworld:
            return self.location.parent_region.multiworld.get_name_string_for_object(self)
        return f"{self.name} (Player {self.player})"


class EntranceInfo(TypedDict, total=False):
    player: int
    entrance: str
    exit: str
    direction: str


class Spoiler:
    multiworld: MultiWorld
    hashes: Dict[int, str]
    entrances: Dict[Tuple[str, str, int], EntranceInfo]
    playthrough: Dict[str, Union[List[str], Dict[str, str]]]  # sphere "0" is list, others are dict
    unreachables: Set[Location]
    paths: Dict[str, List[Union[Tuple[str, str], Tuple[str, None]]]]  # last step takes no further exits

    def __init__(self, multiworld: MultiWorld) -> None:
        self.multiworld = multiworld
        self.hashes = {}
        self.entrances = {}
        self.playthrough = {}
        self.unreachables = set()
        self.paths = {}

    def set_entrance(self, entrance: str, exit_: str, direction: str, player: int) -> None:
        if self.multiworld.players == 1:
            self.entrances[(entrance, direction, player)] = \
                {"entrance": entrance, "exit": exit_, "direction": direction}
        else:
            self.entrances[(entrance, direction, player)] = \
                {"player": player, "entrance": entrance, "exit": exit_, "direction": direction}

    def create_playthrough(self, create_paths: bool = True) -> None:
        """Destructive to the world while it is run, damage gets repaired afterwards."""
        from itertools import chain
        # get locations containing progress items
        multiworld = self.multiworld
        prog_locations = {location for location in multiworld.get_filled_locations() if location.item.advancement}
        state_cache: List[Optional[CollectionState]] = [None]
        collection_spheres: List[Set[Location]] = []
        state = CollectionState(multiworld)
        sphere_candidates = set(prog_locations)
        logging.debug('Building up collection spheres.')
        while sphere_candidates:

            # build up spheres of collection radius.
            # Everything in each sphere is independent from each other in dependencies and only depends on lower spheres

            sphere = {location for location in sphere_candidates if state.can_reach(location)}

            for location in sphere:
                state.collect(location.item, True, location)

            sphere_candidates -= sphere
            collection_spheres.append(sphere)
            state_cache.append(state.copy())

            logging.debug('Calculated sphere %i, containing %i of %i progress items.', len(collection_spheres),
                          len(sphere),
                          len(prog_locations))
            if not sphere:
                logging.debug('The following items could not be reached: %s', ['%s (Player %d) at %s (Player %d)' % (
                    location.item.name, location.item.player, location.name, location.player) for location in
                                                                               sphere_candidates])
                if any([multiworld.accessibility[location.item.player] != 'minimal' for location in sphere_candidates]):
                    raise RuntimeError(f'Not all progression items reachable ({sphere_candidates}). '
                                       f'Something went terribly wrong here.')
                else:
                    self.unreachables = sphere_candidates
                    break

        # in the second phase, we cull each sphere such that the game is still beatable,
        # reducing each range of influence to the bare minimum required inside it
        restore_later = {}
        for num, sphere in reversed(tuple(enumerate(collection_spheres))):
            to_delete = set()
            for location in sphere:
                # we remove the item at location and check if game is still beatable
                logging.debug('Checking if %s (Player %d) is required to beat the game.', location.item.name,
                              location.item.player)
                old_item = location.item
                location.item = None
                if multiworld.can_beat_game(state_cache[num]):
                    to_delete.add(location)
                    restore_later[location] = old_item
                else:
                    # still required, got to keep it around
                    location.item = old_item

            # cull entries in spheres for spoiler walkthrough at end
            sphere -= to_delete

        # second phase, sphere 0
        removed_precollected = []
        for item in (i for i in chain.from_iterable(multiworld.precollected_items.values()) if i.advancement):
            logging.debug('Checking if %s (Player %d) is required to beat the game.', item.name, item.player)
            multiworld.precollected_items[item.player].remove(item)
            multiworld.state.remove(item)
            if not multiworld.can_beat_game():
                multiworld.push_precollected(item)
            else:
                removed_precollected.append(item)

        # we are now down to just the required progress items in collection_spheres. Unfortunately
        # the previous pruning stage could potentially have made certain items dependant on others
        # in the same or later sphere (because the location had 2 ways to access but the item originally
        # used to access it was deemed not required.) So we need to do one final sphere collection pass
        # to build up the correct spheres

        required_locations = {item for sphere in collection_spheres for item in sphere}
        state = CollectionState(multiworld)
        collection_spheres = []
        while required_locations:
            state.sweep_for_events(key_only=True)

            sphere = set(filter(state.can_reach, required_locations))

            for location in sphere:
                state.collect(location.item, True, location)

            required_locations -= sphere

            collection_spheres.append(sphere)

            logging.debug('Calculated final sphere %i, containing %i of %i progress items.', len(collection_spheres),
                          len(sphere), len(required_locations))
            if not sphere:
                raise RuntimeError(f'Not all required items reachable. Unreachable locations: {required_locations}')

        # we can finally output our playthrough
        self.playthrough = {"0": sorted([self.multiworld.get_name_string_for_object(item) for item in
                                         chain.from_iterable(multiworld.precollected_items.values())
                                         if item.advancement])}

        for i, sphere in enumerate(collection_spheres):
            self.playthrough[str(i + 1)] = {
                str(location): str(location.item) for location in sorted(sphere)}
        if create_paths:
            self.create_paths(state, collection_spheres)

        # repair the multiworld again
        for location, item in restore_later.items():
            location.item = item

        for item in removed_precollected:
            multiworld.push_precollected(item)

    def create_paths(self, state: CollectionState, collection_spheres: List[Set[Location]]) -> None:
        from itertools import zip_longest
        multiworld = self.multiworld

        def flist_to_iter(path_value: Optional[PathValue]) -> Iterator[str]:
            while path_value:
                region_or_entrance, path_value = path_value
                yield region_or_entrance

        def get_path(state: CollectionState, region: Region) -> List[Union[Tuple[str, str], Tuple[str, None]]]:
            reversed_path_as_flist: PathValue = state.path.get(region, (str(region), None))
            string_path_flat = reversed(list(map(str, flist_to_iter(reversed_path_as_flist))))
            # Now we combine the flat string list into (region, exit) pairs
            pathsiter = iter(string_path_flat)
            pathpairs = zip_longest(pathsiter, pathsiter)
            return list(pathpairs)

        self.paths = {}
        topology_worlds = (player for player in multiworld.player_ids if multiworld.worlds[player].topology_present)
        for player in topology_worlds:
            self.paths.update(
                {str(location): get_path(state, location.parent_region)
                 for sphere in collection_spheres for location in sphere
                 if location.player == player})
            if player in multiworld.get_game_players("A Link to the Past"):
                # If Pyramid Fairy Entrance needs to be reached, also path to Big Bomb Shop
                # Maybe move the big bomb over to the Event system instead?
                if any(exit_path == 'Pyramid Fairy' for path in self.paths.values()
                       for (_, exit_path) in path):
                    if multiworld.mode[player] != 'inverted':
                        self.paths[str(multiworld.get_region('Big Bomb Shop', player))] = \
                            get_path(state, multiworld.get_region('Big Bomb Shop', player))
                    else:
                        self.paths[str(multiworld.get_region('Inverted Big Bomb Shop', player))] = \
                            get_path(state, multiworld.get_region('Inverted Big Bomb Shop', player))

    def to_file(self, filename: str) -> None:
        def write_option(option_key: str, option_obj: Options.AssembleOptions) -> None:
            res = getattr(self.multiworld.worlds[player].options, option_key)
            display_name = getattr(option_obj, "display_name", option_key)
            outfile.write(f"{display_name + ':':33}{res.current_option_name}\n")

        with open(filename, 'w', encoding="utf-8-sig") as outfile:
            outfile.write(
                'Archipelago Version %s  -  Seed: %s\n\n' % (
                    Utils.__version__, self.multiworld.seed))
            outfile.write('Filling Algorithm:               %s\n' % self.multiworld.algorithm)
            outfile.write('Players:                         %d\n' % self.multiworld.players)
            outfile.write(f'Plando Options:                  {self.multiworld.plando_options}\n')
            AutoWorld.call_stage(self.multiworld, "write_spoiler_header", outfile)

            for player in range(1, self.multiworld.players + 1):
                if self.multiworld.players > 1:
                    outfile.write('\nPlayer %d: %s\n' % (player, self.multiworld.get_player_name(player)))
                outfile.write('Game:                            %s\n' % self.multiworld.game[player])

                for f_option, option in self.multiworld.worlds[player].options_dataclass.type_hints.items():
                    write_option(f_option, option)

                AutoWorld.call_single(self.multiworld, "write_spoiler_header", player, outfile)

            if self.entrances:
                outfile.write('\n\nEntrances:\n\n')
                outfile.write('\n'.join(['%s%s %s %s' % (f'{self.multiworld.get_player_name(entry["player"])}: '
                                                         if self.multiworld.players > 1 else '', entry['entrance'],
                                                         '<=>' if entry['direction'] == 'both' else
                                                         '<=' if entry['direction'] == 'exit' else '=>',
                                                         entry['exit']) for entry in self.entrances.values()]))

            AutoWorld.call_all(self.multiworld, "write_spoiler", outfile)

            locations = [(str(location), str(location.item) if location.item is not None else "Nothing")
                         for location in self.multiworld.get_locations() if location.show_in_spoiler]
            outfile.write('\n\nLocations:\n\n')
            outfile.write('\n'.join(
                ['%s: %s' % (location, item) for location, item in locations]))

            outfile.write('\n\nPlaythrough:\n\n')
            outfile.write('\n'.join(['%s: {\n%s\n}' % (sphere_nr, '\n'.join(
                [f"  {location}: {item}" for (location, item) in sphere.items()] if isinstance(sphere, dict) else
                [f"  {item}" for item in sphere])) for (sphere_nr, sphere) in self.playthrough.items()]))
            if self.unreachables:
                outfile.write('\n\nUnreachable Items:\n\n')
                outfile.write(
                    '\n'.join(['%s: %s' % (unreachable.item, unreachable) for unreachable in self.unreachables]))

            if self.paths:
                outfile.write('\n\nPaths:\n\n')
                path_listings = []
                for location, path in sorted(self.paths.items()):
                    path_lines = []
                    for region, exit in path:
                        if exit is not None:
                            path_lines.append("{} -> {}".format(region, exit))
                        else:
                            path_lines.append(region)
                    path_listings.append("{}\n        {}".format(location, "\n   =>   ".join(path_lines)))

                outfile.write('\n'.join(path_listings))
            AutoWorld.call_all(self.multiworld, "write_spoiler_end", outfile)


class Tutorial(NamedTuple):
    """Class to build website tutorial pages from a .md file in the world's /docs folder. Order is as follows.
    Name of the tutorial as it will appear on the site. Concise description covering what the guide will entail.
    Language the guide is written in. Name of the file ex 'setup_en.md'. Name of the link on the site; game name is
    filled automatically so 'setup/en' etc. Author or authors."""
    tutorial_name: str
    description: str
    language: str
    file_name: str
    link: str
    authors: List[str]


class PlandoOptions(IntFlag):
    none = 0b0000
    items = 0b0001
    connections = 0b0010
    texts = 0b0100
    bosses = 0b1000

    @classmethod
    def from_option_string(cls, option_string: str) -> PlandoOptions:
        result = cls(0)
        for part in option_string.split(","):
            part = part.strip().lower()
            if part:
                result = cls._handle_part(part, result)
        return result

    @classmethod
    def from_set(cls, option_set: Set[str]) -> PlandoOptions:
        result = cls(0)
        for part in option_set:
            result = cls._handle_part(part, result)
        return result

    @classmethod
    def _handle_part(cls, part: str, base: PlandoOptions) -> PlandoOptions:
        try:
            return base | cls[part]
        except Exception as e:
            raise KeyError(f"{part} is not a recognized name for a plando module. "
                           f"Known options: {', '.join(str(flag.name) for flag in cls)}") from e

    def __str__(self) -> str:
        if self.value:
            return ", ".join(str(flag.name) for flag in PlandoOptions if self.value & flag.value)
        return "None"


seeddigits = 20


def get_seed(seed: Optional[int] = None) -> int:
    if seed is None:
        random.seed(None)
        return random.randint(0, pow(10, seeddigits) - 1)
    return seed


from worlds import AutoWorld

auto_world = AutoWorld.World<|MERGE_RESOLUTION|>--- conflicted
+++ resolved
@@ -226,14 +226,6 @@
                                  range(1, self.players + 1)}
 
     def set_options(self, args: Namespace) -> None:
-<<<<<<< HEAD
-        for option_key in Options.common_options:
-            setattr(self, option_key, getattr(args, option_key, ))
-        for option_key in Options.per_game_common_options:
-            setattr(self, option_key, getattr(args, option_key, {}))
-
-=======
->>>>>>> 88dfbd40
         for player in self.player_ids:
             self.custom_data[player] = {}
             world_type = AutoWorld.AutoWorldRegister.world_types[self.game[player]]
