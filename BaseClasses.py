--- conflicted
+++ resolved
@@ -427,7 +427,6 @@
     def get_location(self, location_name: str, player: int) -> Location:
         return self.regions.location_cache[player][location_name]
 
-<<<<<<< HEAD
     def get_single_player_all_state(self, use_cache: bool, player: int) -> CollectionState:
         """Gets all state for a specific player. Can be cached and later reused."""
         if use_cache:
@@ -435,7 +434,7 @@
             if cached:
                 return cached.copy()
 
-        ret = CollectionState(self, player)
+        ret = CollectionState(self, allow_partial_entrances, player)
 
         world = self.worlds[player]
         for item in [item for item in self.itempool if item.player == player]:
@@ -462,18 +461,12 @@
         ret.sweep_for_events()
         return ret
 
-    def get_all_state(self, use_cache: bool) -> CollectionState:
+    def get_all_state(self, use_cache: bool, allow_partial_entrances: bool = False) -> CollectionState:
         """Returns state with all items from the itempool, those returned by `get_pre_fill_items`, and placed items."""
         if use_cache:
             cached = getattr(self, "_all_state", None)
             if cached:
                 return cached.copy()
-=======
-    def get_all_state(self, use_cache: bool, allow_partial_entrances: bool = False) -> CollectionState:
-        cached = getattr(self, "_all_state", None)
-        if use_cache and cached:
-            return cached.copy()
->>>>>>> 7265468e
 
         ret = CollectionState(self, allow_partial_entrances)
 
@@ -780,7 +773,7 @@
         ret.locations_checked = self.locations_checked.copy()
         return ret
 
-    def sweep_for_events(self, key_only: bool = False, locations: Optional[Iterable[Location]] = None) -> None:
+    def sweep_for_advancements(self, key_only: bool = False, locations: Optional[Iterable[Location]] = None) -> None:
         if locations is None:
             locations = self._multiworld.get_filled_locations(self.player)
         self._parent.sweep_for_events(key_only, locations)
@@ -881,15 +874,20 @@
     prog_items: Dict[int, PlayerState]  # to be removed
     states: Dict[int, PlayerState]
     multiworld: MultiWorld
-<<<<<<< HEAD
-    events: Set[Location]
+    advancements: Set[Location]
     path: Dict[Union[Region, Entrance], PathValue]
     locations_checked: Set[Location]
+    allow_partial_entrances: bool
     additional_init_functions: List[Callable[[CollectionState, MultiWorld], None]] = []
     additional_copy_functions: List[Callable[[CollectionState, CollectionState], CollectionState]] = []
 
-    def __init__(self, parent: MultiWorld, players: Optional[Union[Iterable[int], int]] = None):
+    def __init__(self,
+                 parent: MultiWorld,
+                 allow_partial_entrances: bool = False,
+                 players: Iterable[int] | int | None = None) -> None:
+        self.prog_items = {player: Counter() for player in parent.get_all_ids()}
         self.multiworld = parent
+        self.allow_partial_entrances = allow_partial_entrances
         if players:
             if not isinstance(players, Iterable):
                 players = (players,)
@@ -901,31 +899,9 @@
                                   for player, state in enumerate(self.states.values(), 1)}
         self.blocked_connections = {player: state.blocked_connections
                                     for player, state in enumerate(self.states.values(), 1)}
-        self.events = set()
-        self.path = {}
-        self.locations_checked = set()
-=======
-    reachable_regions: Dict[int, Set[Region]]
-    blocked_connections: Dict[int, Set[Entrance]]
-    advancements: Set[Location]
-    path: Dict[Union[Region, Entrance], PathValue]
-    locations_checked: Set[Location]
-    stale: Dict[int, bool]
-    allow_partial_entrances: bool
-    additional_init_functions: List[Callable[[CollectionState, MultiWorld], None]] = []
-    additional_copy_functions: List[Callable[[CollectionState, CollectionState], CollectionState]] = []
-
-    def __init__(self, parent: MultiWorld, allow_partial_entrances: bool = False):
-        self.prog_items = {player: Counter() for player in parent.get_all_ids()}
-        self.multiworld = parent
-        self.reachable_regions = {player: set() for player in parent.get_all_ids()}
-        self.blocked_connections = {player: set() for player in parent.get_all_ids()}
         self.advancements = set()
         self.path = {}
         self.locations_checked = set()
-        self.stale = {player: True for player in parent.get_all_ids()}
-        self.allow_partial_entrances = allow_partial_entrances
->>>>>>> 7265468e
         for function in self.additional_init_functions:
             function(self, parent)
         for items in parent.precollected_items.values():
@@ -933,20 +909,13 @@
                 self.collect(item, True)
 
     def update_reachable_regions(self, player: int):
-<<<<<<< HEAD
         player_state = self.states[player]
         player_state.stale = False
         reachable_regions = player_state.reachable_regions
         blocked_connections = player_state.blocked_connections
         queue = deque(player_state.blocked_connections)
-        start = self.multiworld.get_region('Menu', player)
-=======
-        self.stale[player] = False
-        world: AutoWorld.World = self.multiworld.worlds[player]
-        reachable_regions = self.reachable_regions[player]
-        queue = deque(self.blocked_connections[player])
-        start: Region = world.get_region(world.origin_region_name)
->>>>>>> 7265468e
+        world = self.multiworld.worlds[player]
+        start = world.get_region(world.origin_region_name)
 
         # init on first call - this can't be done on construction since the regions don't exist yet
         if start not in reachable_regions:
@@ -1010,7 +979,6 @@
 
     def copy(self) -> CollectionState:
         ret = CollectionState(self.multiworld)
-<<<<<<< HEAD
         ret.states = {player: state.copy(ret) for player, state in self.states.items()}
         ret.prog_items = ret.states
         ret.reachable_regions = {
@@ -1019,20 +987,9 @@
         ret.blocked_connections = {
             player: self.states[player].blocked_connections for player in self.states
         }
-        ret.events = copy.copy(self.events)
-        ret.path = copy.copy(self.path)
-        ret.locations_checked = copy.copy(self.locations_checked)
-=======
-        ret.prog_items = {player: counter.copy() for player, counter in self.prog_items.items()}
-        ret.reachable_regions = {player: region_set.copy() for player, region_set in
-                                 self.reachable_regions.items()}
-        ret.blocked_connections = {player: entrance_set.copy() for player, entrance_set in
-                                   self.blocked_connections.items()}
         ret.advancements = self.advancements.copy()
         ret.path = self.path.copy()
         ret.locations_checked = self.locations_checked.copy()
-        ret.allow_partial_entrances = self.allow_partial_entrances
->>>>>>> 7265468e
         for function in self.additional_copy_functions:
             ret = function(self, ret)
         return ret
@@ -1091,7 +1048,6 @@
     # argument to all() would be a new generator instance, for example.
     def has_all(self, items: Iterable[str], player: int) -> bool:
         """Returns True if each item name of items is in state at least once."""
-<<<<<<< HEAD
         return self.states[player].has_all(items)
 
     def has_any(self, items: Iterable[str], player: int) -> bool:
@@ -1105,37 +1061,6 @@
     def has_any_count(self, item_counts: Mapping[str, int], player: int) -> bool:
         """Returns True if at least one item name is in the state at least as many times as specified."""
         return self.states[player].has_any_count(item_counts)
-=======
-        player_prog_items = self.prog_items[player]
-        for item in items:
-            if not player_prog_items[item]:
-                return False
-        return True
-
-    def has_any(self, items: Iterable[str], player: int) -> bool:
-        """Returns True if at least one item name of items is in state at least once."""
-        player_prog_items = self.prog_items[player]
-        for item in items:
-            if player_prog_items[item]:
-                return True
-        return False
-
-    def has_all_counts(self, item_counts: Mapping[str, int], player: int) -> bool:
-        """Returns True if each item name is in the state at least as many times as specified."""
-        player_prog_items = self.prog_items[player]
-        for item, count in item_counts.items():
-            if player_prog_items[item] < count:
-                return False
-        return True
-
-    def has_any_count(self, item_counts: Mapping[str, int], player: int) -> bool:
-        """Returns True if at least one item name is in the state at least as many times as specified."""
-        player_prog_items = self.prog_items[player]
-        for item, count in item_counts.items():
-            if player_prog_items[item] >= count:
-                return True
-        return False
->>>>>>> 7265468e
 
     def count(self, item: str, player: int) -> int:
         return self.states[player].count(item)
@@ -1144,54 +1069,14 @@
         """Returns True if the state contains at least `count` items matching any of the item names from a list."""
         return self.states[player].has_from_list(items, count)
 
-    def has_from_list_unique(self, items: Iterable[str], player: int, count: int) -> bool:
-        """Returns True if the state contains at least `count` items matching any of the item names from a list.
-        Ignores duplicates of the same item."""
-        found: int = 0
-        player_prog_items = self.prog_items[player]
-        for item_name in items:
-            found += player_prog_items[item_name] > 0
-            if found >= count:
-                return True
-        return False
-
     def count_from_list(self, items: Iterable[str], player: int) -> int:
         """Returns the cumulative count of items from a list present in state."""
-<<<<<<< HEAD
         return self.states[player].count_from_list(items)
-=======
-        player_prog_items = self.prog_items[player]
-        total = 0
-        for item_name in items:
-            total += player_prog_items[item_name]
-        return total
-
-    def count_from_list_unique(self, items: Iterable[str], player: int) -> int:
-        """Returns the cumulative count of items from a list present in state. Ignores duplicates of the same item."""
-        player_prog_items = self.prog_items[player]
-        total = 0
-        for item_name in items:
-            if player_prog_items[item_name] > 0:
-                total += 1
-        return total
->>>>>>> 7265468e
 
     # item name group related
     def has_group(self, item_name_group: str, player: int, count: int = 1) -> bool:
         """Returns True if the state contains at least `count` items present in a specified item group."""
         return self.states[player].has_group(item_name_group, count)
-
-    def has_group_unique(self, item_name_group: str, player: int, count: int = 1) -> bool:
-        """Returns True if the state contains at least `count` items present in a specified item group.
-        Ignores duplicates of the same item.
-        """
-        found: int = 0
-        player_prog_items = self.prog_items[player]
-        for item_name in self.multiworld.worlds[player].item_name_groups[item_name_group]:
-            found += player_prog_items[item_name] > 0
-            if found >= count:
-                return True
-        return False
 
     def count_group(self, item_name_group: str, player: int) -> int:
         """Returns the cumulative count of items from an item group present in state."""
@@ -1207,34 +1092,11 @@
         )
 
     # Item related
-<<<<<<< HEAD
     def collect(self, item: Item, event: bool = False, location: Optional[Location] = None) -> bool:
         return self.states[item.player].collect(item, event, location)
 
     def remove(self, item: Item) -> None:
         self.states[item.player].remove(item)
-=======
-    def collect(self, item: Item, prevent_sweep: bool = False, location: Optional[Location] = None) -> bool:
-        if location:
-            self.locations_checked.add(location)
-
-        changed = self.multiworld.worlds[item.player].collect(self, item)
-
-        self.stale[item.player] = True
-
-        if changed and not prevent_sweep:
-            self.sweep_for_advancements()
-
-        return changed
-
-    def remove(self, item: Item):
-        changed = self.multiworld.worlds[item.player].remove(self, item)
-        if changed:
-            # invalidate caches, nothing can be trusted anymore now
-            self.reachable_regions[item.player] = set()
-            self.blocked_connections[item.player] = set()
-            self.stale[item.player] = True
->>>>>>> 7265468e
 
 
 class EntranceType(IntEnum):
