--- conflicted
+++ resolved
@@ -1080,14 +1080,9 @@
     item: Optional[Item] = None
 
     def __init__(self, player: int, name: str = '', address: Optional[int] = None, parent: Optional[Region] = None):
-<<<<<<< HEAD
+        self.player: int = player
         self.name: str = name
         self.address: Optional[int] = address
-=======
-        self.player = player
-        self.name = name
-        self.address = address
->>>>>>> 7c04e7e0
         self.parent_region = parent
 
     def can_fill(self, state: CollectionState, item: Item, check_access=True) -> bool:
