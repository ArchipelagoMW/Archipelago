from __future__ import annotations

import copy
import functools
import logging
import random
import secrets
import typing  # this can go away when Python 3.8 support is dropped
from argparse import Namespace
from collections import ChainMap, Counter, deque
from enum import IntEnum, IntFlag
from typing import Any, Callable, Dict, Iterable, Iterator, List, NamedTuple, Optional, Set, Tuple, TypedDict, Union, \
    Type, ClassVar

import NetUtils
import Options
import Utils


class Group(TypedDict, total=False):
    name: str
    game: str
    world: auto_world
    players: Set[int]
    item_pool: Set[str]
    replacement_items: Dict[int, Optional[str]]
    local_items: Set[str]
    non_local_items: Set[str]
    link_replacement: bool


class ThreadBarrierProxy:
    """Passes through getattr while passthrough is True"""
    def __init__(self, obj: object) -> None:
        self.passthrough = True
        self.obj = obj

    def __getattr__(self, name: str) -> Any:
        if self.passthrough:
            return getattr(self.obj, name)
        else:
            raise RuntimeError("You are in a threaded context and global random state was removed for your safety. "
                               "Please use multiworld.per_slot_randoms[player] or randomize ahead of output.")


class MultiWorld():
    debug_types = False
    player_name: Dict[int, str]
    _region_cache: Dict[int, Dict[str, Region]]
    difficulty_requirements: dict
    required_medallions: dict
    dark_room_logic: Dict[int, str]
    restrict_dungeon_item_on_boss: Dict[int, bool]
    plando_texts: List[Dict[str, str]]
    plando_items: List[List[Dict[str, Any]]]
    plando_connections: List
    worlds: Dict[int, auto_world]
    groups: Dict[int, Group]
    regions: List[Region]
    itempool: List[Item]
    is_race: bool = False
    precollected_items: Dict[int, List[Item]]
    state: CollectionState

    plando_options: PlandoOptions
    accessibility: Dict[int, Options.Accessibility]
    early_items: Dict[int, Dict[str, int]]
    local_early_items: Dict[int, Dict[str, int]]
    local_items: Dict[int, Options.LocalItems]
    non_local_items: Dict[int, Options.NonLocalItems]
    progression_balancing: Dict[int, Options.ProgressionBalancing]
    completion_condition: Dict[int, Callable[[CollectionState], bool]]
    indirect_connections: Dict[Region, Set[Entrance]]
    exclude_locations: Dict[int, Options.ExcludeLocations]
    priority_locations: Dict[int, Options.PriorityLocations]
    start_inventory: Dict[int, Options.StartInventory]
    start_hints: Dict[int, Options.StartHints]
    start_location_hints: Dict[int, Options.StartLocationHints]
    item_links: Dict[int, Options.ItemLinks]

    game: Dict[int, str]

    random: random.Random
    per_slot_randoms: Dict[int, random.Random]
    """Deprecated. Please use `self.random` instead."""

    class AttributeProxy():
        def __init__(self, rule):
            self.rule = rule

        def __getitem__(self, player) -> bool:
            return self.rule(player)

    def __init__(self, players: int):
        # world-local random state is saved for multiple generations running concurrently
        self.random = ThreadBarrierProxy(random.Random())
        self.players = players
        self.player_types = {player: NetUtils.SlotType.player for player in self.player_ids}
        self.glitch_triforce = False
        self.algorithm = 'balanced'
        self.groups = {}
        self.regions = []
        self.shops = []
        self.itempool = []
        self.seed = None
        self.seed_name: str = "Unavailable"
        self.precollected_items = {player: [] for player in self.player_ids}
        self._cached_entrances = None
        self._cached_locations = None
        self._entrance_cache = {}
        self._location_cache: Dict[Tuple[str, int], Location] = {}
        self.required_locations = []
        self.light_world_light_cone = False
        self.dark_world_light_cone = False
        self.rupoor_cost = 10
        self.aga_randomness = True
        self.save_and_quit_from_boss = True
        self.custom = False
        self.customitemarray = []
        self.shuffle_ganon = True
        self.spoiler = Spoiler(self)
        self.early_items = {player: {} for player in self.player_ids}
        self.local_early_items = {player: {} for player in self.player_ids}
        self.indirect_connections = {}
        self.start_inventory_from_pool: Dict[int, Options.StartInventoryPool] = {}
        self.fix_trock_doors = self.AttributeProxy(
            lambda player: self.shuffle[player] != 'vanilla' or self.mode[player] == 'inverted')
        self.fix_skullwoods_exit = self.AttributeProxy(
            lambda player: self.shuffle[player] not in ['vanilla', 'simple', 'restricted', 'dungeonssimple'])
        self.fix_palaceofdarkness_exit = self.AttributeProxy(
            lambda player: self.shuffle[player] not in ['vanilla', 'simple', 'restricted', 'dungeonssimple'])
        self.fix_trock_exit = self.AttributeProxy(
            lambda player: self.shuffle[player] not in ['vanilla', 'simple', 'restricted', 'dungeonssimple'])

        for player in range(1, players + 1):
            def set_player_attr(attr, val):
                self.__dict__.setdefault(attr, {})[player] = val

            set_player_attr('_region_cache', {})
            set_player_attr('shuffle', "vanilla")
            set_player_attr('logic', "noglitches")
            set_player_attr('mode', 'open')
            set_player_attr('difficulty', 'normal')
            set_player_attr('item_functionality', 'normal')
            set_player_attr('timer', False)
            set_player_attr('goal', 'ganon')
            set_player_attr('required_medallions', ['Ether', 'Quake'])
            set_player_attr('swamp_patch_required', False)
            set_player_attr('powder_patch_required', False)
            set_player_attr('ganon_at_pyramid', True)
            set_player_attr('ganonstower_vanilla', True)
            set_player_attr('can_access_trock_eyebridge', None)
            set_player_attr('can_access_trock_front', None)
            set_player_attr('can_access_trock_big_chest', None)
            set_player_attr('can_access_trock_middle', None)
            set_player_attr('fix_fake_world', True)
            set_player_attr('difficulty_requirements', None)
            set_player_attr('boss_shuffle', 'none')
            set_player_attr('enemy_health', 'default')
            set_player_attr('enemy_damage', 'default')
            set_player_attr('beemizer_total_chance', 0)
            set_player_attr('beemizer_trap_chance', 0)
            set_player_attr('escape_assist', [])
            set_player_attr('treasure_hunt_icon', 'Triforce Piece')
            set_player_attr('treasure_hunt_count', 0)
            set_player_attr('clock_mode', False)
            set_player_attr('countdown_start_time', 10)
            set_player_attr('red_clock_time', -2)
            set_player_attr('blue_clock_time', 2)
            set_player_attr('green_clock_time', 4)
            set_player_attr('can_take_damage', True)
            set_player_attr('triforce_pieces_available', 30)
            set_player_attr('triforce_pieces_required', 20)
            set_player_attr('shop_shuffle', 'off')
            set_player_attr('shuffle_prizes', "g")
            set_player_attr('sprite_pool', [])
            set_player_attr('dark_room_logic', "lamp")
            set_player_attr('plando_items', [])
            set_player_attr('plando_texts', {})
            set_player_attr('plando_connections', [])
            set_player_attr('game', "A Link to the Past")
            set_player_attr('completion_condition', lambda state: True)
        self.custom_data = {}
        self.worlds = {}
        self.per_slot_randoms = {}
        self.plando_options = PlandoOptions.none

    def get_all_ids(self) -> Tuple[int, ...]:
        return self.player_ids + tuple(self.groups)

    def add_group(self, name: str, game: str, players: Set[int] = frozenset()) -> Tuple[int, Group]:
        """Create a group with name and return the assigned player ID and group.
        If a group of this name already exists, the set of players is extended instead of creating a new one."""
        for group_id, group in self.groups.items():
            if group["name"] == name:
                group["players"] |= players
                return group_id, group
        new_id: int = self.players + len(self.groups) + 1

        self.game[new_id] = game
        self.custom_data[new_id] = {}
        self.player_types[new_id] = NetUtils.SlotType.group
        self._region_cache[new_id] = {}
        world_type = AutoWorld.AutoWorldRegister.world_types[game]
<<<<<<< HEAD
        # TODO - remove this loop once all worlds use options dataclasses
        for option_key, option in world_type.options_dataclass.type_hints.items():
            getattr(self, option_key)[new_id] = option(option.default)

        self.worlds[new_id] = world_type(self, new_id)
=======
        self.worlds[new_id] = world_type.create_group(self, new_id, players)
>>>>>>> e114ed55
        self.worlds[new_id].collect_item = classmethod(AutoWorld.World.collect_item).__get__(self.worlds[new_id])
        self.worlds[new_id].options = world_type.options_dataclass(**{
            option_key: option(option.default) for option_key, option in world_type.options_dataclass.type_hints.items()
        })
        self.player_name[new_id] = name

        new_group = self.groups[new_id] = Group(name=name, game=game, players=players,
                                                world=self.worlds[new_id])

        return new_id, new_group

    def get_player_groups(self, player) -> Set[int]:
        return {group_id for group_id, group in self.groups.items() if player in group["players"]}

    def set_seed(self, seed: Optional[int] = None, secure: bool = False, name: Optional[str] = None):
        self.seed = get_seed(seed)
        if secure:
            self.secure()
        else:
            self.random.seed(self.seed)
        self.seed_name = name if name else str(self.seed)
        self.per_slot_randoms = {player: random.Random(self.random.getrandbits(64)) for player in
                                 range(1, self.players + 1)}

    def set_options(self, args: Namespace) -> None:
        for player in self.player_ids:
            self.custom_data[player] = {}
            world_type = AutoWorld.AutoWorldRegister.world_types[self.game[player]]
            self.worlds[player] = world_type(self, player)
            self.worlds[player].random = self.per_slot_randoms[player]
            for option_key in world_type.options_dataclass.type_hints:
                option_values = getattr(args, option_key, {})
                setattr(self, option_key, option_values)
                # TODO - remove this loop once all worlds use options dataclasses
            options_dataclass: typing.Type[Options.PerGameCommonOptions] = self.worlds[player].options_dataclass
            self.worlds[player].options = options_dataclass(**{option_key: getattr(args, option_key)[player]
                                                               for option_key in options_dataclass.type_hints})

    def set_item_links(self):
        item_links = {}
        replacement_prio = [False, True, None]
        for player in self.player_ids:
            for item_link in self.worlds[player].options.item_links.value:
                if item_link["name"] in item_links:
                    if item_links[item_link["name"]]["game"] != self.game[player]:
                        raise Exception(f"Cannot ItemLink across games. Link: {item_link['name']}")
                    current_link = item_links[item_link["name"]]
                    current_link["players"][player] = item_link["replacement_item"]
                    current_link["item_pool"] &= set(item_link["item_pool"])
                    current_link["exclude"] |= set(item_link.get("exclude", []))
                    current_link["local_items"] &= set(item_link.get("local_items", []))
                    current_link["non_local_items"] &= set(item_link.get("non_local_items", []))
                    current_link["link_replacement"] = min(current_link["link_replacement"],
                                                           replacement_prio.index(item_link["link_replacement"]))
                else:
                    if item_link["name"] in self.player_name.values():
                        raise Exception(f"Cannot name a ItemLink group the same as a player ({item_link['name']}) "
                                        f"({self.get_player_name(player)}).")
                    item_links[item_link["name"]] = {
                        "players": {player: item_link["replacement_item"]},
                        "item_pool": set(item_link["item_pool"]),
                        "exclude": set(item_link.get("exclude", [])),
                        "game": self.game[player],
                        "local_items": set(item_link.get("local_items", [])),
                        "non_local_items": set(item_link.get("non_local_items", [])),
                        "link_replacement": replacement_prio.index(item_link["link_replacement"]),
                    }

        for name, item_link in item_links.items():
            current_item_name_groups = AutoWorld.AutoWorldRegister.world_types[item_link["game"]].item_name_groups
            pool = set()
            local_items = set()
            non_local_items = set()
            for item in item_link["item_pool"]:
                pool |= current_item_name_groups.get(item, {item})
            for item in item_link["exclude"]:
                pool -= current_item_name_groups.get(item, {item})
            for item in item_link["local_items"]:
                local_items |= current_item_name_groups.get(item, {item})
            for item in item_link["non_local_items"]:
                non_local_items |= current_item_name_groups.get(item, {item})
            local_items &= pool
            non_local_items &= pool
            item_link["item_pool"] = pool
            item_link["local_items"] = local_items
            item_link["non_local_items"] = non_local_items

        for group_name, item_link in item_links.items():
            game = item_link["game"]
            group_id, group = self.add_group(group_name, game, set(item_link["players"]))

            group["item_pool"] = item_link["item_pool"]
            group["replacement_items"] = item_link["players"]
            group["local_items"] = item_link["local_items"]
            group["non_local_items"] = item_link["non_local_items"]
            group["link_replacement"] = replacement_prio[item_link["link_replacement"]]

    def secure(self):
        self.random = ThreadBarrierProxy(secrets.SystemRandom())
        self.is_race = True

    @functools.cached_property
    def player_ids(self) -> Tuple[int, ...]:
        return tuple(range(1, self.players + 1))

    @functools.lru_cache()
    def get_game_players(self, game_name: str) -> Tuple[int, ...]:
        return tuple(player for player in self.player_ids if self.game[player] == game_name)

    @functools.lru_cache()
    def get_game_worlds(self, game_name: str):
        return tuple(world for player, world in self.worlds.items() if
                     player not in self.groups and self.game[player] == game_name)

    def get_name_string_for_object(self, obj) -> str:
        return obj.name if self.players == 1 else f'{obj.name} ({self.get_player_name(obj.player)})'

    def get_player_name(self, player: int) -> str:
        return self.player_name[player]

    def get_file_safe_player_name(self, player: int) -> str:
        return Utils.get_file_safe_name(self.get_player_name(player))

    def get_out_file_name_base(self, player: int) -> str:
        """ the base name (without file extension) for each player's output file for a seed """
        return f"AP_{self.seed_name}_P{player}_{self.get_file_safe_player_name(player).replace(' ', '_')}"

    def initialize_regions(self, regions=None):
        for region in regions if regions else self.regions:
            region.multiworld = self
            self._region_cache[region.player][region.name] = region

    @functools.cached_property
    def world_name_lookup(self):
        return {self.player_name[player_id]: player_id for player_id in self.player_ids}

    def _recache(self):
        """Rebuild world cache"""
        self._cached_locations = None
        for region in self.regions:
            player = region.player
            self._region_cache[player][region.name] = region
            for exit in region.exits:
                self._entrance_cache[exit.name, player] = exit

            for r_location in region.locations:
                self._location_cache[r_location.name, player] = r_location

    def get_regions(self, player=None):
        return self.regions if player is None else self._region_cache[player].values()

    def get_region(self, regionname: str, player: int) -> Region:
        try:
            return self._region_cache[player][regionname]
        except KeyError:
            self._recache()
            return self._region_cache[player][regionname]

    def get_entrance(self, entrance: str, player: int) -> Entrance:
        try:
            return self._entrance_cache[entrance, player]
        except KeyError:
            self._recache()
            return self._entrance_cache[entrance, player]

    def get_location(self, location: str, player: int) -> Location:
        try:
            return self._location_cache[location, player]
        except KeyError:
            self._recache()
            return self._location_cache[location, player]

    def get_all_state(self, use_cache: bool) -> CollectionState:
        cached = getattr(self, "_all_state", None)
        if use_cache and cached:
            return cached.copy()

        ret = CollectionState(self)

        for item in self.itempool:
            self.worlds[item.player].collect(ret, item)
        for player in self.player_ids:
            subworld = self.worlds[player]
            for item in subworld.get_pre_fill_items():
                subworld.collect(ret, item)
        ret.sweep_for_events()

        if use_cache:
            self._all_state = ret
        return ret

    def get_items(self) -> List[Item]:
        return [loc.item for loc in self.get_filled_locations()] + self.itempool

    def find_item_locations(self, item, player: int, resolve_group_locations: bool = False) -> List[Location]:
        if resolve_group_locations:
            player_groups = self.get_player_groups(player)
            return [location for location in self.get_locations() if
                    location.item and location.item.name == item and location.player not in player_groups and
                    (location.item.player == player or location.item.player in player_groups)]
        return [location for location in self.get_locations() if
                location.item and location.item.name == item and location.item.player == player]

    def find_item(self, item, player: int) -> Location:
        return next(location for location in self.get_locations() if
                    location.item and location.item.name == item and location.item.player == player)

    def find_items_in_locations(self, items: Set[str], player: int, resolve_group_locations: bool = False) -> List[Location]:
        if resolve_group_locations:
            player_groups = self.get_player_groups(player)
            return [location for location in self.get_locations() if
                    location.item and location.item.name in items and location.player not in player_groups and
                    (location.item.player == player or location.item.player in player_groups)]
        return [location for location in self.get_locations() if
                location.item and location.item.name in items and location.item.player == player]

    def create_item(self, item_name: str, player: int) -> Item:
        return self.worlds[player].create_item(item_name)

    def push_precollected(self, item: Item):
        self.precollected_items[item.player].append(item)
        self.state.collect(item, True)

    def push_item(self, location: Location, item: Item, collect: bool = True):
        location.item = item
        item.location = location
        if collect:
            self.state.collect(item, location.event, location)

        logging.debug('Placed %s at %s', item, location)

    def get_entrances(self) -> List[Entrance]:
        if self._cached_entrances is None:
            self._cached_entrances = [entrance for region in self.regions for entrance in region.entrances]
        return self._cached_entrances

    def clear_entrance_cache(self):
        self._cached_entrances = None

    def register_indirect_condition(self, region: Region, entrance: Entrance):
        """Report that access to this Region can result in unlocking this Entrance,
        state.can_reach(Region) in the Entrance's traversal condition, as opposed to pure transition logic."""
        self.indirect_connections.setdefault(region, set()).add(entrance)

    def get_locations(self, player: Optional[int] = None) -> List[Location]:
        if self._cached_locations is None:
            self._cached_locations = [location for region in self.regions for location in region.locations]
        if player is not None:
            return [location for location in self._cached_locations if location.player == player]
        return self._cached_locations

    def clear_location_cache(self):
        self._cached_locations = None

    def get_unfilled_locations(self, player: Optional[int] = None) -> List[Location]:
        return [location for location in self.get_locations(player) if location.item is None]

    def get_filled_locations(self, player: Optional[int] = None) -> List[Location]:
        return [location for location in self.get_locations(player) if location.item is not None]

    def get_reachable_locations(self, state: Optional[CollectionState] = None, player: Optional[int] = None) -> List[Location]:
        state: CollectionState = state if state else self.state
        return [location for location in self.get_locations(player) if location.can_reach(state)]

    def get_placeable_locations(self, state=None, player=None) -> List[Location]:
        state: CollectionState = state if state else self.state
        return [location for location in self.get_locations(player) if location.item is None and location.can_reach(state)]

    def get_unfilled_locations_for_players(self, location_names: List[str], players: Iterable[int]):
        for player in players:
            if not location_names:
                valid_locations = [location.name for location in self.get_unfilled_locations(player)]
            else:
                valid_locations = location_names
            for location_name in valid_locations:
                location = self._location_cache.get((location_name, player), None)
                if location is not None and location.item is None:
                    yield location

    def unlocks_new_location(self, item: Item) -> bool:
        temp_state = self.state.copy()
        temp_state.collect(item, True)

        for location in self.get_unfilled_locations():
            if temp_state.can_reach(location) and not self.state.can_reach(location):
                return True

        return False

    def has_beaten_game(self, state: CollectionState, player: Optional[int] = None) -> bool:
        if player:
            return self.completion_condition[player](state)
        else:
            return all((self.has_beaten_game(state, p) for p in range(1, self.players + 1)))

    def can_beat_game(self, starting_state: Optional[CollectionState] = None):
        if starting_state:
            if self.has_beaten_game(starting_state):
                return True
            state = starting_state.copy()
        else:
            if self.has_beaten_game(self.state):
                return True
            state = CollectionState(self)
        prog_locations = {location for location in self.get_locations() if location.item
                          and location.item.advancement and location not in state.locations_checked}

        while prog_locations:
            sphere = set()
            # build up spheres of collection radius.
            # Everything in each sphere is independent from each other in dependencies and only depends on lower spheres
            for location in prog_locations:
                if location.can_reach(state):
                    sphere.add(location)

            if not sphere:
                # ran out of places and did not finish yet, quit
                return False

            for location in sphere:
                state.collect(location.item, True, location)
            prog_locations -= sphere

            if self.has_beaten_game(state):
                return True

        return False

    def get_spheres(self):
        state = CollectionState(self)
        locations = set(self.get_filled_locations())

        while locations:
            sphere = set()

            for location in locations:
                if location.can_reach(state):
                    sphere.add(location)
            yield sphere
            if not sphere:
                if locations:
                    yield locations  # unreachable locations
                break

            for location in sphere:
                state.collect(location.item, True, location)
            locations -= sphere

    def fulfills_accessibility(self, state: Optional[CollectionState] = None):
        """Check if accessibility rules are fulfilled with current or supplied state."""
        if not state:
            state = CollectionState(self)
        players: Dict[str, Set[int]] = {
            "minimal": set(),
            "items": set(),
            "locations": set()
        }
        for player, access in self.accessibility.items():
            players[access.current_key].add(player)

        beatable_fulfilled = False

        def location_condition(location: Location):
            """Determine if this location has to be accessible, location is already filtered by location_relevant"""
            if location.player in players["minimal"]:
                return False
            return True

        def location_relevant(location: Location):
            """Determine if this location is relevant to sweep."""
            if location.progress_type != LocationProgressType.EXCLUDED \
                and (location.player in players["locations"] or location.event
                     or (location.item and location.item.advancement)):
                return True
            return False

        def all_done() -> bool:
            """Check if all access rules are fulfilled"""
            if not beatable_fulfilled:
                return False
            if any(location_condition(location) for location in locations):
                return False  # still locations required to be collected
            return True

        locations = [location for location in self.get_locations() if location_relevant(location)]

        while locations:
            sphere: List[Location] = []
            for n in range(len(locations) - 1, -1, -1):
                if locations[n].can_reach(state):
                    sphere.append(locations.pop(n))

            if not sphere:
                # ran out of places and did not finish yet, quit
                logging.warning(f"Could not access required locations for accessibility check."
                                f" Missing: {locations}")
                return False

            for location in sphere:
                if location.item:
                    state.collect(location.item, True, location)

            if self.has_beaten_game(state):
                beatable_fulfilled = True

            if all_done():
                return True

        return False


PathValue = Tuple[str, Optional["PathValue"]]


class CollectionState():
    prog_items: typing.Counter[Tuple[str, int]]
    multiworld: MultiWorld
    reachable_regions: Dict[int, Set[Region]]
    blocked_connections: Dict[int, Set[Entrance]]
    events: Set[Location]
    path: Dict[Union[Region, Entrance], PathValue]
    locations_checked: Set[Location]
    stale: Dict[int, bool]
    additional_init_functions: List[Callable[[CollectionState, MultiWorld], None]] = []
    additional_copy_functions: List[Callable[[CollectionState, CollectionState], CollectionState]] = []

    def __init__(self, parent: MultiWorld):
        self.prog_items = Counter()
        self.multiworld = parent
        self.reachable_regions = {player: set() for player in parent.get_all_ids()}
        self.blocked_connections = {player: set() for player in parent.get_all_ids()}
        self.events = set()
        self.path = {}
        self.locations_checked = set()
        self.stale = {player: True for player in parent.get_all_ids()}
        for function in self.additional_init_functions:
            function(self, parent)
        for items in parent.precollected_items.values():
            for item in items:
                self.collect(item, True)

    def update_reachable_regions(self, player: int):
        self.stale[player] = False
        rrp = self.reachable_regions[player]
        bc = self.blocked_connections[player]
        queue = deque(self.blocked_connections[player])
        start = self.multiworld.get_region('Menu', player)

        # init on first call - this can't be done on construction since the regions don't exist yet
        if start not in rrp:
            rrp.add(start)
            bc.update(start.exits)
            queue.extend(start.exits)

        # run BFS on all connections, and keep track of those blocked by missing items
        while queue:
            connection = queue.popleft()
            new_region = connection.connected_region
            if new_region in rrp:
                bc.remove(connection)
            elif connection.can_reach(self):
                assert new_region, f"tried to search through an Entrance \"{connection}\" with no Region"
                rrp.add(new_region)
                bc.remove(connection)
                bc.update(new_region.exits)
                queue.extend(new_region.exits)
                self.path[new_region] = (new_region.name, self.path.get(connection, None))

                # Retry connections if the new region can unblock them
                for new_entrance in self.multiworld.indirect_connections.get(new_region, set()):
                    if new_entrance in bc and new_entrance not in queue:
                        queue.append(new_entrance)

    def copy(self) -> CollectionState:
        ret = CollectionState(self.multiworld)
        ret.prog_items = self.prog_items.copy()
        ret.reachable_regions = {player: copy.copy(self.reachable_regions[player]) for player in
                                 self.reachable_regions}
        ret.blocked_connections = {player: copy.copy(self.blocked_connections[player]) for player in
                                   self.blocked_connections}
        ret.events = copy.copy(self.events)
        ret.path = copy.copy(self.path)
        ret.locations_checked = copy.copy(self.locations_checked)
        for function in self.additional_copy_functions:
            ret = function(self, ret)
        return ret

    def can_reach(self,
                  spot: Union[Location, Entrance, Region, str],
                  resolution_hint: Optional[str] = None,
                  player: Optional[int] = None) -> bool:
        if isinstance(spot, str):
            assert isinstance(player, int), "can_reach: player is required if spot is str"
            # try to resolve a name
            if resolution_hint == 'Location':
                spot = self.multiworld.get_location(spot, player)
            elif resolution_hint == 'Entrance':
                spot = self.multiworld.get_entrance(spot, player)
            else:
                # default to Region
                spot = self.multiworld.get_region(spot, player)
        return spot.can_reach(self)

    def sweep_for_events(self, key_only: bool = False, locations: Optional[Iterable[Location]] = None) -> None:
        if locations is None:
            locations = self.multiworld.get_filled_locations()
        reachable_events = True
        # since the loop has a good chance to run more than once, only filter the events once
        locations = {location for location in locations if location.event and location not in self.events and
                     not key_only or getattr(location.item, "locked_dungeon_item", False)}
        while reachable_events:
            reachable_events = {location for location in locations if location.can_reach(self)}
            locations -= reachable_events
            for event in reachable_events:
                self.events.add(event)
                assert isinstance(event.item, Item), "tried to collect Event with no Item"
                self.collect(event.item, True, event)

    def has(self, item: str, player: int, count: int = 1) -> bool:
        return self.prog_items[item, player] >= count

    def has_all(self, items: Set[str], player: int) -> bool:
        """Returns True if each item name of items is in state at least once."""
        return all(self.prog_items[item, player] for item in items)

    def has_any(self, items: Set[str], player: int) -> bool:
        """Returns True if at least one item name of items is in state at least once."""
        return any(self.prog_items[item, player] for item in items)

    def count(self, item: str, player: int) -> int:
        return self.prog_items[item, player]

    def has_group(self, item_name_group: str, player: int, count: int = 1) -> bool:
        found: int = 0
        for item_name in self.multiworld.worlds[player].item_name_groups[item_name_group]:
            found += self.prog_items[item_name, player]
            if found >= count:
                return True
        return False

    def count_group(self, item_name_group: str, player: int) -> int:
        found: int = 0
        for item_name in self.multiworld.worlds[player].item_name_groups[item_name_group]:
            found += self.prog_items[item_name, player]
        return found

    def item_count(self, item: str, player: int) -> int:
        return self.prog_items[item, player]

    def collect(self, item: Item, event: bool = False, location: Optional[Location] = None) -> bool:
        if location:
            self.locations_checked.add(location)

        changed = self.multiworld.worlds[item.player].collect(self, item)

        if not changed and event:
            self.prog_items[item.name, item.player] += 1
            changed = True

        self.stale[item.player] = True

        if changed and not event:
            self.sweep_for_events()

        return changed

    def remove(self, item: Item):
        changed = self.multiworld.worlds[item.player].remove(self, item)
        if changed:
            # invalidate caches, nothing can be trusted anymore now
            self.reachable_regions[item.player] = set()
            self.blocked_connections[item.player] = set()
            self.stale[item.player] = True


class Entrance:
    access_rule: Callable[[CollectionState], bool] = staticmethod(lambda state: True)
    hide_path: bool = False
    player: int
    name: str
    parent_region: Optional[Region]
    connected_region: Optional[Region] = None
    # LttP specific, TODO: should make a LttPEntrance
    addresses = None
    target = None

    def __init__(self, player: int, name: str = '', parent: Region = None):
        self.name = name
        self.parent_region = parent
        self.player = player

    def can_reach(self, state: CollectionState) -> bool:
        if self.parent_region.can_reach(state) and self.access_rule(state):
            if not self.hide_path and not self in state.path:
                state.path[self] = (self.name, state.path.get(self.parent_region, (self.parent_region.name, None)))
            return True

        return False

    def connect(self, region: Region, addresses: Any = None, target: Any = None) -> None:
        self.connected_region = region
        self.target = target
        self.addresses = addresses
        region.entrances.append(self)

    def __repr__(self):
        return self.__str__()

    def __str__(self):
        world = self.parent_region.multiworld if self.parent_region else None
        return world.get_name_string_for_object(self) if world else f'{self.name} (Player {self.player})'


class Region:
    name: str
    _hint_text: str
    player: int
    multiworld: Optional[MultiWorld]
    entrances: List[Entrance]
    exits: List[Entrance]
    locations: List[Location]
    entrance_type: ClassVar[Type[Entrance]] = Entrance

    def __init__(self, name: str, player: int, multiworld: MultiWorld, hint: Optional[str] = None):
        self.name = name
        self.entrances = []
        self.exits = []
        self.locations = []
        self.multiworld = multiworld
        self._hint_text = hint
        self.player = player

    def can_reach(self, state: CollectionState) -> bool:
        if state.stale[self.player]:
            state.update_reachable_regions(self.player)
        return self in state.reachable_regions[self.player]

    @property
    def hint_text(self) -> str:
        return self._hint_text if self._hint_text else self.name

    def get_connecting_entrance(self, is_main_entrance: Callable[[Entrance], bool]) -> Entrance:
        for entrance in self.entrances:
            if is_main_entrance(entrance):
                return entrance
        for entrance in self.entrances:  # BFS might be better here, trying DFS for now.
            return entrance.parent_region.get_connecting_entrance(is_main_entrance)

    def add_locations(self, locations: Dict[str, Optional[int]],
                      location_type: Optional[Type[Location]] = None) -> None:
        """
        Adds locations to the Region object, where location_type is your Location class and locations is a dict of
        location names to address.

        :param locations: dictionary of locations to be created and added to this Region `{name: ID}`
        :param location_type: Location class to be used to create the locations with"""
        if location_type is None:
            location_type = Location
        for location, address in locations.items():
            self.locations.append(location_type(self.player, location, address, self))

    def connect(self, connecting_region: Region, name: Optional[str] = None,
                rule: Optional[Callable[[CollectionState], bool]] = None) -> None:
        """
        Connects this Region to another Region, placing the provided rule on the connection.

        :param connecting_region: Region object to connect to path is `self -> exiting_region`
        :param name: name of the connection being created
        :param rule: callable to determine access of this connection to go from self to the exiting_region"""
        exit_ = self.create_exit(name if name else f"{self.name} -> {connecting_region.name}")
        if rule:
            exit_.access_rule = rule
        exit_.connect(connecting_region)

    def create_exit(self, name: str) -> Entrance:
        """
        Creates and returns an Entrance object as an exit of this region.

        :param name: name of the Entrance being created
        """
        exit_ = self.entrance_type(self.player, name, self)
        self.exits.append(exit_)
        return exit_

    def add_exits(self, exits: Union[Iterable[str], Dict[str, Optional[str]]],
                  rules: Dict[str, Callable[[CollectionState], bool]] = None) -> None:
        """
        Connects current region to regions in exit dictionary. Passed region names must exist first.

        :param exits: exits from the region. format is {"connecting_region": "exit_name"}. if a non dict is provided,
        created entrances will be named "self.name -> connecting_region"
        :param rules: rules for the exits from this region. format is {"connecting_region", rule}
        """
        if not isinstance(exits, Dict):
            exits = dict.fromkeys(exits)
        for connecting_region, name in exits.items():
            self.connect(self.multiworld.get_region(connecting_region, self.player),
                         name,
                         rules[connecting_region] if rules and connecting_region in rules else None)

    def __repr__(self):
        return self.__str__()

    def __str__(self):
        return self.multiworld.get_name_string_for_object(self) if self.multiworld else f'{self.name} (Player {self.player})'


class LocationProgressType(IntEnum):
    DEFAULT = 1
    PRIORITY = 2
    EXCLUDED = 3


class Location:
    game: str = "Generic"
    player: int
    name: str
    address: Optional[int]
    parent_region: Optional[Region]
    event: bool = False
    locked: bool = False
    show_in_spoiler: bool = True
    progress_type: LocationProgressType = LocationProgressType.DEFAULT
    always_allow = staticmethod(lambda item, state: False)
    access_rule: Callable[[CollectionState], bool] = staticmethod(lambda state: True)
    item_rule = staticmethod(lambda item: True)
    item: Optional[Item] = None

    def __init__(self, player: int, name: str = '', address: Optional[int] = None, parent: Optional[Region] = None):
        self.player = player
        self.name = name
        self.address = address
        self.parent_region = parent

    def can_fill(self, state: CollectionState, item: Item, check_access=True) -> bool:
        return ((self.always_allow(state, item) and item.name not in state.multiworld.non_local_items[item.player])
                or ((self.progress_type != LocationProgressType.EXCLUDED or not (item.advancement or item.useful))
                    and self.item_rule(item)
                    and (not check_access or self.can_reach(state))))

    def can_reach(self, state: CollectionState) -> bool:
        # self.access_rule computes faster on average, so placing it first for faster abort
        assert self.parent_region, "Can't reach location without region"
        return self.access_rule(state) and self.parent_region.can_reach(state)

    def place_locked_item(self, item: Item):
        if self.item:
            raise Exception(f"Location {self} already filled.")
        self.item = item
        item.location = self
        self.event = item.advancement
        self.locked = True

    def __repr__(self):
        return self.__str__()

    def __str__(self):
        world = self.parent_region.multiworld if self.parent_region and self.parent_region.multiworld else None
        return world.get_name_string_for_object(self) if world else f'{self.name} (Player {self.player})'

    def __hash__(self):
        return hash((self.name, self.player))

    def __lt__(self, other: Location):
        return (self.player, self.name) < (other.player, other.name)

    @property
    def native_item(self) -> bool:
        """Returns True if the item in this location matches game."""
        return self.item and self.item.game == self.game

    @property
    def hint_text(self) -> str:
        hint_text = getattr(self, "_hint_text", None)
        if hint_text:
            return hint_text
        return "at " + self.name.replace("_", " ").replace("-", " ")


class ItemClassification(IntFlag):
    filler = 0b0000  # aka trash, as in filler items like ammo, currency etc,
    progression = 0b0001  # Item that is logically relevant
    useful = 0b0010  # Item that is generally quite useful, but not required for anything logical
    trap = 0b0100  # detrimental or entirely useless (nothing) item
    skip_balancing = 0b1000  # should technically never occur on its own
    # Item that is logically relevant, but progression balancing should not touch.
    # Typically currency or other counted items.
    progression_skip_balancing = 0b1001  # only progression gets balanced

    def as_flag(self) -> int:
        """As Network API flag int."""
        return int(self & 0b0111)


class Item:
    game: str = "Generic"
    __slots__ = ("name", "classification", "code", "player", "location")
    name: str
    classification: ItemClassification
    code: Optional[int]
    """an item with code None is called an Event, and does not get written to multidata"""
    player: int
    location: Optional[Location]

    def __init__(self, name: str, classification: ItemClassification, code: Optional[int], player: int):
        self.name = name
        self.classification = classification
        self.player = player
        self.code = code
        self.location = None

    @property
    def hint_text(self) -> str:
        return getattr(self, "_hint_text", self.name.replace("_", " ").replace("-", " "))

    @property
    def pedestal_hint_text(self) -> str:
        return getattr(self, "_pedestal_hint_text", self.name.replace("_", " ").replace("-", " "))

    @property
    def advancement(self) -> bool:
        return ItemClassification.progression in self.classification

    @property
    def skip_in_prog_balancing(self) -> bool:
        return ItemClassification.progression_skip_balancing in self.classification

    @property
    def useful(self) -> bool:
        return ItemClassification.useful in self.classification

    @property
    def trap(self) -> bool:
        return ItemClassification.trap in self.classification

    @property
    def flags(self) -> int:
        return self.classification.as_flag()

    def __eq__(self, other: object) -> bool:
        if not isinstance(other, Item):
            return NotImplemented
        return self.name == other.name and self.player == other.player

    def __lt__(self, other: object) -> bool:
        if not isinstance(other, Item):
            return NotImplemented
        if other.player != self.player:
            return other.player < self.player
        return self.name < other.name

    def __hash__(self) -> int:
        return hash((self.name, self.player))

    def __repr__(self) -> str:
        return self.__str__()

    def __str__(self) -> str:
        if self.location and self.location.parent_region and self.location.parent_region.multiworld:
            return self.location.parent_region.multiworld.get_name_string_for_object(self)
        return f"{self.name} (Player {self.player})"


class EntranceInfo(TypedDict, total=False):
    player: int
    entrance: str
    exit: str
    direction: str


class Spoiler:
    multiworld: MultiWorld
    hashes: Dict[int, str]
    entrances: Dict[Tuple[str, str, int], EntranceInfo]
    playthrough: Dict[str, Union[List[str], Dict[str, str]]]  # sphere "0" is list, others are dict
    unreachables: Set[Location]
    paths: Dict[str, List[Union[Tuple[str, str], Tuple[str, None]]]]  # last step takes no further exits

    def __init__(self, multiworld: MultiWorld) -> None:
        self.multiworld = multiworld
        self.hashes = {}
        self.entrances = {}
        self.playthrough = {}
        self.unreachables = set()
        self.paths = {}

    def set_entrance(self, entrance: str, exit_: str, direction: str, player: int) -> None:
        if self.multiworld.players == 1:
            self.entrances[(entrance, direction, player)] = \
                {"entrance": entrance, "exit": exit_, "direction": direction}
        else:
            self.entrances[(entrance, direction, player)] = \
                {"player": player, "entrance": entrance, "exit": exit_, "direction": direction}

    def create_playthrough(self, create_paths: bool = True) -> None:
        """Destructive to the world while it is run, damage gets repaired afterwards."""
        from itertools import chain
        # get locations containing progress items
        multiworld = self.multiworld
        prog_locations = {location for location in multiworld.get_filled_locations() if location.item.advancement}
        state_cache: List[Optional[CollectionState]] = [None]
        collection_spheres: List[Set[Location]] = []
        state = CollectionState(multiworld)
        sphere_candidates = set(prog_locations)
        logging.debug('Building up collection spheres.')
        while sphere_candidates:

            # build up spheres of collection radius.
            # Everything in each sphere is independent from each other in dependencies and only depends on lower spheres

            sphere = {location for location in sphere_candidates if state.can_reach(location)}

            for location in sphere:
                state.collect(location.item, True, location)

            sphere_candidates -= sphere
            collection_spheres.append(sphere)
            state_cache.append(state.copy())

            logging.debug('Calculated sphere %i, containing %i of %i progress items.', len(collection_spheres),
                          len(sphere),
                          len(prog_locations))
            if not sphere:
                logging.debug('The following items could not be reached: %s', ['%s (Player %d) at %s (Player %d)' % (
                    location.item.name, location.item.player, location.name, location.player) for location in
                                                                               sphere_candidates])
                if any([multiworld.accessibility[location.item.player] != 'minimal' for location in sphere_candidates]):
                    raise RuntimeError(f'Not all progression items reachable ({sphere_candidates}). '
                                       f'Something went terribly wrong here.')
                else:
                    self.unreachables = sphere_candidates
                    break

        # in the second phase, we cull each sphere such that the game is still beatable,
        # reducing each range of influence to the bare minimum required inside it
        restore_later = {}
        for num, sphere in reversed(tuple(enumerate(collection_spheres))):
            to_delete = set()
            for location in sphere:
                # we remove the item at location and check if game is still beatable
                logging.debug('Checking if %s (Player %d) is required to beat the game.', location.item.name,
                              location.item.player)
                old_item = location.item
                location.item = None
                if multiworld.can_beat_game(state_cache[num]):
                    to_delete.add(location)
                    restore_later[location] = old_item
                else:
                    # still required, got to keep it around
                    location.item = old_item

            # cull entries in spheres for spoiler walkthrough at end
            sphere -= to_delete

        # second phase, sphere 0
        removed_precollected = []
        for item in (i for i in chain.from_iterable(multiworld.precollected_items.values()) if i.advancement):
            logging.debug('Checking if %s (Player %d) is required to beat the game.', item.name, item.player)
            multiworld.precollected_items[item.player].remove(item)
            multiworld.state.remove(item)
            if not multiworld.can_beat_game():
                multiworld.push_precollected(item)
            else:
                removed_precollected.append(item)

        # we are now down to just the required progress items in collection_spheres. Unfortunately
        # the previous pruning stage could potentially have made certain items dependant on others
        # in the same or later sphere (because the location had 2 ways to access but the item originally
        # used to access it was deemed not required.) So we need to do one final sphere collection pass
        # to build up the correct spheres

        required_locations = {item for sphere in collection_spheres for item in sphere}
        state = CollectionState(multiworld)
        collection_spheres = []
        while required_locations:
            state.sweep_for_events(key_only=True)

            sphere = set(filter(state.can_reach, required_locations))

            for location in sphere:
                state.collect(location.item, True, location)

            required_locations -= sphere

            collection_spheres.append(sphere)

            logging.debug('Calculated final sphere %i, containing %i of %i progress items.', len(collection_spheres),
                          len(sphere), len(required_locations))
            if not sphere:
                raise RuntimeError(f'Not all required items reachable. Unreachable locations: {required_locations}')

        # we can finally output our playthrough
        self.playthrough = {"0": sorted([self.multiworld.get_name_string_for_object(item) for item in
                                         chain.from_iterable(multiworld.precollected_items.values())
                                         if item.advancement])}

        for i, sphere in enumerate(collection_spheres):
            self.playthrough[str(i + 1)] = {
                str(location): str(location.item) for location in sorted(sphere)}
        if create_paths:
            self.create_paths(state, collection_spheres)

        # repair the multiworld again
        for location, item in restore_later.items():
            location.item = item

        for item in removed_precollected:
            multiworld.push_precollected(item)

    def create_paths(self, state: CollectionState, collection_spheres: List[Set[Location]]) -> None:
        from itertools import zip_longest
        multiworld = self.multiworld

        def flist_to_iter(path_value: Optional[PathValue]) -> Iterator[str]:
            while path_value:
                region_or_entrance, path_value = path_value
                yield region_or_entrance

        def get_path(state: CollectionState, region: Region) -> List[Union[Tuple[str, str], Tuple[str, None]]]:
            reversed_path_as_flist: PathValue = state.path.get(region, (str(region), None))
            string_path_flat = reversed(list(map(str, flist_to_iter(reversed_path_as_flist))))
            # Now we combine the flat string list into (region, exit) pairs
            pathsiter = iter(string_path_flat)
            pathpairs = zip_longest(pathsiter, pathsiter)
            return list(pathpairs)

        self.paths = {}
        topology_worlds = (player for player in multiworld.player_ids if multiworld.worlds[player].topology_present)
        for player in topology_worlds:
            self.paths.update(
                {str(location): get_path(state, location.parent_region)
                 for sphere in collection_spheres for location in sphere
                 if location.player == player})
            if player in multiworld.get_game_players("A Link to the Past"):
                # If Pyramid Fairy Entrance needs to be reached, also path to Big Bomb Shop
                # Maybe move the big bomb over to the Event system instead?
                if any(exit_path == 'Pyramid Fairy' for path in self.paths.values()
                       for (_, exit_path) in path):
                    if multiworld.mode[player] != 'inverted':
                        self.paths[str(multiworld.get_region('Big Bomb Shop', player))] = \
                            get_path(state, multiworld.get_region('Big Bomb Shop', player))
                    else:
                        self.paths[str(multiworld.get_region('Inverted Big Bomb Shop', player))] = \
                            get_path(state, multiworld.get_region('Inverted Big Bomb Shop', player))

    def to_file(self, filename: str) -> None:
        def write_option(option_key: str, option_obj: Options.AssembleOptions) -> None:
            res = getattr(self.multiworld.worlds[player].options, option_key)
            display_name = getattr(option_obj, "display_name", option_key)
            outfile.write(f"{display_name + ':':33}{res.current_option_name}\n")

        with open(filename, 'w', encoding="utf-8-sig") as outfile:
            outfile.write(
                'Archipelago Version %s  -  Seed: %s\n\n' % (
                    Utils.__version__, self.multiworld.seed))
            outfile.write('Filling Algorithm:               %s\n' % self.multiworld.algorithm)
            outfile.write('Players:                         %d\n' % self.multiworld.players)
            outfile.write(f'Plando Options:                  {self.multiworld.plando_options}\n')
            AutoWorld.call_stage(self.multiworld, "write_spoiler_header", outfile)

            for player in range(1, self.multiworld.players + 1):
                if self.multiworld.players > 1:
                    outfile.write('\nPlayer %d: %s\n' % (player, self.multiworld.get_player_name(player)))
                outfile.write('Game:                            %s\n' % self.multiworld.game[player])

                for f_option, option in self.multiworld.worlds[player].options_dataclass.type_hints.items():
                    write_option(f_option, option)

                AutoWorld.call_single(self.multiworld, "write_spoiler_header", player, outfile)

            if self.entrances:
                outfile.write('\n\nEntrances:\n\n')
                outfile.write('\n'.join(['%s%s %s %s' % (f'{self.multiworld.get_player_name(entry["player"])}: '
                                                         if self.multiworld.players > 1 else '', entry['entrance'],
                                                         '<=>' if entry['direction'] == 'both' else
                                                         '<=' if entry['direction'] == 'exit' else '=>',
                                                         entry['exit']) for entry in self.entrances.values()]))

            AutoWorld.call_all(self.multiworld, "write_spoiler", outfile)

            locations = [(str(location), str(location.item) if location.item is not None else "Nothing")
                         for location in self.multiworld.get_locations() if location.show_in_spoiler]
            outfile.write('\n\nLocations:\n\n')
            outfile.write('\n'.join(
                ['%s: %s' % (location, item) for location, item in locations]))

            outfile.write('\n\nPlaythrough:\n\n')
            outfile.write('\n'.join(['%s: {\n%s\n}' % (sphere_nr, '\n'.join(
                [f"  {location}: {item}" for (location, item) in sphere.items()] if isinstance(sphere, dict) else
                [f"  {item}" for item in sphere])) for (sphere_nr, sphere) in self.playthrough.items()]))
            if self.unreachables:
                outfile.write('\n\nUnreachable Items:\n\n')
                outfile.write(
                    '\n'.join(['%s: %s' % (unreachable.item, unreachable) for unreachable in self.unreachables]))

            if self.paths:
                outfile.write('\n\nPaths:\n\n')
                path_listings = []
                for location, path in sorted(self.paths.items()):
                    path_lines = []
                    for region, exit in path:
                        if exit is not None:
                            path_lines.append("{} -> {}".format(region, exit))
                        else:
                            path_lines.append(region)
                    path_listings.append("{}\n        {}".format(location, "\n   =>   ".join(path_lines)))

                outfile.write('\n'.join(path_listings))
            AutoWorld.call_all(self.multiworld, "write_spoiler_end", outfile)


class Tutorial(NamedTuple):
    """Class to build website tutorial pages from a .md file in the world's /docs folder. Order is as follows.
    Name of the tutorial as it will appear on the site. Concise description covering what the guide will entail.
    Language the guide is written in. Name of the file ex 'setup_en.md'. Name of the link on the site; game name is
    filled automatically so 'setup/en' etc. Author or authors."""
    tutorial_name: str
    description: str
    language: str
    file_name: str
    link: str
    authors: List[str]


class PlandoOptions(IntFlag):
    none = 0b0000
    items = 0b0001
    connections = 0b0010
    texts = 0b0100
    bosses = 0b1000

    @classmethod
    def from_option_string(cls, option_string: str) -> PlandoOptions:
        result = cls(0)
        for part in option_string.split(","):
            part = part.strip().lower()
            if part:
                result = cls._handle_part(part, result)
        return result

    @classmethod
    def from_set(cls, option_set: Set[str]) -> PlandoOptions:
        result = cls(0)
        for part in option_set:
            result = cls._handle_part(part, result)
        return result

    @classmethod
    def _handle_part(cls, part: str, base: PlandoOptions) -> PlandoOptions:
        try:
            return base | cls[part]
        except Exception as e:
            raise KeyError(f"{part} is not a recognized name for a plando module. "
                           f"Known options: {', '.join(str(flag.name) for flag in cls)}") from e

    def __str__(self) -> str:
        if self.value:
            return ", ".join(str(flag.name) for flag in PlandoOptions if self.value & flag.value)
        return "None"


seeddigits = 20


def get_seed(seed: Optional[int] = None) -> int:
    if seed is None:
        random.seed(None)
        return random.randint(0, pow(10, seeddigits) - 1)
    return seed


from worlds import AutoWorld

auto_world = AutoWorld.World<|MERGE_RESOLUTION|>--- conflicted
+++ resolved
@@ -202,19 +202,8 @@
         self.player_types[new_id] = NetUtils.SlotType.group
         self._region_cache[new_id] = {}
         world_type = AutoWorld.AutoWorldRegister.world_types[game]
-<<<<<<< HEAD
-        # TODO - remove this loop once all worlds use options dataclasses
-        for option_key, option in world_type.options_dataclass.type_hints.items():
-            getattr(self, option_key)[new_id] = option(option.default)
-
-        self.worlds[new_id] = world_type(self, new_id)
-=======
         self.worlds[new_id] = world_type.create_group(self, new_id, players)
->>>>>>> e114ed55
         self.worlds[new_id].collect_item = classmethod(AutoWorld.World.collect_item).__get__(self.worlds[new_id])
-        self.worlds[new_id].options = world_type.options_dataclass(**{
-            option_key: option(option.default) for option_key, option in world_type.options_dataclass.type_hints.items()
-        })
         self.player_name[new_id] = name
 
         new_group = self.groups[new_id] = Group(name=name, game=game, players=players,
