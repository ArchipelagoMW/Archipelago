--- conflicted
+++ resolved
@@ -296,7 +296,6 @@
             group["non_local_items"] = item_link["non_local_items"]
             group["link_replacement"] = replacement_prio[item_link["link_replacement"]]
 
-<<<<<<< HEAD
     def link_items(self) -> None:
         for group_id, group in self.groups.items():
             def find_common_pool(players: Set[int], shared_pool: Set[str]) -> Tuple[
@@ -374,16 +373,6 @@
                 self.random.shuffle(items_to_add)
                 self.itempool.extend(items_to_add[:itemcount - len(self.itempool)])
 
-    # intended for unittests
-    def set_default_common_options(self):
-        for option_key, option in Options.common_options.items():
-            setattr(self, option_key, {player_id: option(option.default) for player_id in self.player_ids})
-        for option_key, option in Options.per_game_common_options.items():
-            setattr(self, option_key, {player_id: option(option.default) for player_id in self.player_ids})
-        self.state = CollectionState(self)
-
-=======
->>>>>>> bdc15186
     def secure(self):
         self.random = ThreadBarrierProxy(secrets.SystemRandom())
         self.is_race = True
