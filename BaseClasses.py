from __future__ import annotations

import collections
import copy
import itertools
import functools
import logging
import random
import secrets
import typing  # this can go away when Python 3.8 support is dropped
from argparse import Namespace
from collections import Counter, deque
from collections.abc import Collection, MutableSequence
from enum import IntEnum, IntFlag
from typing import Any, Callable, Dict, Iterable, Iterator, List, Mapping, NamedTuple, Optional, Set, Tuple, \
                   TypedDict, Union, Type, ClassVar

import NetUtils
import Options
import Utils

if typing.TYPE_CHECKING:
    from worlds import AutoWorld


class Group(TypedDict, total=False):
    name: str
    game: str
    world: "AutoWorld.World"
    players: Set[int]
    item_pool: Set[str]
    replacement_items: Dict[int, Optional[str]]
    local_items: Set[str]
    non_local_items: Set[str]
    link_replacement: bool


class ThreadBarrierProxy:
    """Passes through getattr while passthrough is True"""

    def __init__(self, obj: object) -> None:
        self.passthrough = True
        self.obj = obj

    def __getattr__(self, name: str) -> Any:
        if self.passthrough:
            return getattr(self.obj, name)
        else:
            raise RuntimeError("You are in a threaded context and global random state was removed for your safety. "
                               "Please use multiworld.per_slot_randoms[player] or randomize ahead of output.")


class MultiWorld():
    debug_types = False
    player_name: Dict[int, str]
    plando_texts: List[Dict[str, str]]
    plando_items: List[List[Dict[str, Any]]]
    plando_connections: List
    worlds: Dict[int, "AutoWorld.World"]
    groups: Dict[int, Group]
    regions: RegionManager
    itempool: List[Item]
    is_race: bool = False
    precollected_items: Dict[int, List[Item]]
    state: CollectionState

    plando_options: PlandoOptions
    early_items: Dict[int, Dict[str, int]]
    local_early_items: Dict[int, Dict[str, int]]
    local_items: Dict[int, Options.LocalItems]
    non_local_items: Dict[int, Options.NonLocalItems]
    progression_balancing: Dict[int, Options.ProgressionBalancing]
    completion_condition: Dict[int, Callable[[CollectionState], bool]]
    indirect_connections: Dict[Region, Set[Entrance]]
    exclude_locations: Dict[int, Options.ExcludeLocations]
    priority_locations: Dict[int, Options.PriorityLocations]
    start_inventory: Dict[int, Options.StartInventory]
    start_hints: Dict[int, Options.StartHints]
    start_location_hints: Dict[int, Options.StartLocationHints]
    item_links: Dict[int, Options.ItemLinks]

    game: Dict[int, str]

    random: random.Random
    per_slot_randoms: Utils.DeprecateDict[int, random.Random]
    """Deprecated. Please use `self.random` instead."""

    class AttributeProxy():
        def __init__(self, rule):
            self.rule = rule

        def __getitem__(self, player) -> bool:
            return self.rule(player)

    class RegionManager:
        region_cache: Dict[int, Dict[str, Region]]
        entrance_cache: Dict[int, Dict[str, Entrance]]
        location_cache: Dict[int, Dict[str, Location]]

        def __init__(self, players: int):
            self.region_cache = {player: {} for player in range(1, players + 1)}
            self.entrance_cache = {player: {} for player in range(1, players + 1)}
            self.location_cache = {player: {} for player in range(1, players + 1)}

        def __iadd__(self, other: Iterable[Region]):
            self.extend(other)
            return self

        def append(self, region: Region):
            assert region.name not in self.region_cache[region.player], \
                f"{region.name} already exists in region cache."
            self.region_cache[region.player][region.name] = region

        def extend(self, regions: Iterable[Region]):
            for region in regions:
                assert region.name not in self.region_cache[region.player], \
                    f"{region.name} already exists in region cache."
                self.region_cache[region.player][region.name] = region

        def add_group(self, new_id: int):
            self.region_cache[new_id] = {}
            self.entrance_cache[new_id] = {}
            self.location_cache[new_id] = {}

        def __iter__(self) -> Iterator[Region]:
            for regions in self.region_cache.values():
                yield from regions.values()

        def __len__(self):
            return sum(len(regions) for regions in self.region_cache.values())

    def __init__(self, players: int):
        # world-local random state is saved for multiple generations running concurrently
        self.random = ThreadBarrierProxy(random.Random())
        self.players = players
        self.player_types = {player: NetUtils.SlotType.player for player in self.player_ids}
        self.algorithm = 'balanced'
        self.groups = {}
        self.regions = self.RegionManager(players)
        self.shops = []
        self.itempool = []
        self.seed = None
        self.seed_name: str = "Unavailable"
        self.precollected_items = {player: [] for player in self.player_ids}
        self.required_locations = []
        self.light_world_light_cone = False
        self.dark_world_light_cone = False
        self.rupoor_cost = 10
        self.aga_randomness = True
        self.save_and_quit_from_boss = True
        self.custom = False
        self.customitemarray = []
        self.shuffle_ganon = True
        self.spoiler = Spoiler(self)
        self.early_items = {player: {} for player in self.player_ids}
        self.local_early_items = {player: {} for player in self.player_ids}
        self.indirect_connections = {}
        self.start_inventory_from_pool: Dict[int, Options.StartInventoryPool] = {}

        for player in range(1, players + 1):
            def set_player_attr(attr, val):
                self.__dict__.setdefault(attr, {})[player] = val
<<<<<<< HEAD

=======
>>>>>>> 46204938
            set_player_attr('plando_items', [])
            set_player_attr('plando_texts', {})
            set_player_attr('plando_connections', [])
            set_player_attr('game', "Archipelago")
            set_player_attr('completion_condition', lambda state: True)
        self.worlds = {}
        self.per_slot_randoms = Utils.DeprecateDict("Using per_slot_randoms is now deprecated. Please use the "
                                                    "world's random object instead (usually self.random)")
        self.plando_options = PlandoOptions.none

    def get_all_ids(self) -> Tuple[int, ...]:
        return self.player_ids + tuple(self.groups)

    def add_group(self, name: str, game: str, players: Set[int] = frozenset()) -> Tuple[int, Group]:
        """Create a group with name and return the assigned player ID and group.
        If a group of this name already exists, the set of players is extended instead of creating a new one."""
        from worlds import AutoWorld

        for group_id, group in self.groups.items():
            if group["name"] == name:
                group["players"] |= players
                return group_id, group
        new_id: int = self.players + len(self.groups) + 1

        self.regions.add_group(new_id)
        self.game[new_id] = game
        self.player_types[new_id] = NetUtils.SlotType.group
        world_type = AutoWorld.AutoWorldRegister.world_types[game]
        self.worlds[new_id] = world_type.create_group(self, new_id, players)
        self.worlds[new_id].collect_item = classmethod(AutoWorld.World.collect_item).__get__(self.worlds[new_id])
        self.player_name[new_id] = name

        new_group = self.groups[new_id] = Group(name=name, game=game, players=players,
                                                world=self.worlds[new_id])

        return new_id, new_group

    def get_player_groups(self, player) -> Set[int]:
        return {group_id for group_id, group in self.groups.items() if player in group["players"]}

    def set_seed(self, seed: Optional[int] = None, secure: bool = False, name: Optional[str] = None):
        assert not self.worlds, "seed needs to be initialized before Worlds"
        self.seed = get_seed(seed)
        if secure:
            self.secure()
        else:
            self.random.seed(self.seed)
        self.seed_name = name if name else str(self.seed)

    def set_options(self, args: Namespace) -> None:
        # TODO - remove this section once all worlds use options dataclasses
        from worlds import AutoWorld

        all_keys: Set[str] = {key for player in self.player_ids for key in
                              AutoWorld.AutoWorldRegister.world_types[self.game[player]].options_dataclass.type_hints}
        for option_key in all_keys:
            option = Utils.DeprecateDict(f"Getting options from multiworld is now deprecated. "
                                         f"Please use `self.options.{option_key}` instead.")
            option.update(getattr(args, option_key, {}))
            setattr(self, option_key, option)

        for player in self.player_ids:
            world_type = AutoWorld.AutoWorldRegister.world_types[self.game[player]]
            self.worlds[player] = world_type(self, player)
            options_dataclass: typing.Type[Options.PerGameCommonOptions] = world_type.options_dataclass
            self.worlds[player].options = options_dataclass(**{option_key: getattr(args, option_key)[player]
                                                               for option_key in options_dataclass.type_hints})

    def set_item_links(self):
        from worlds import AutoWorld

        item_links = {}
        replacement_prio = [False, True, None]
        for player in self.player_ids:
            for item_link in self.worlds[player].options.item_links.value:
                if item_link["name"] in item_links:
                    if item_links[item_link["name"]]["game"] != self.game[player]:
                        raise Exception(f"Cannot ItemLink across games. Link: {item_link['name']}")
                    current_link = item_links[item_link["name"]]
                    current_link["players"][player] = item_link["replacement_item"]
                    current_link["item_pool"] &= set(item_link["item_pool"])
                    current_link["exclude"] |= set(item_link.get("exclude", []))
                    current_link["local_items"] &= set(item_link.get("local_items", []))
                    current_link["non_local_items"] &= set(item_link.get("non_local_items", []))
                    current_link["link_replacement"] = min(current_link["link_replacement"],
                                                           replacement_prio.index(item_link["link_replacement"]))
                else:
                    if item_link["name"] in self.player_name.values():
                        raise Exception(f"Cannot name a ItemLink group the same as a player ({item_link['name']}) "
                                        f"({self.get_player_name(player)}).")
                    item_links[item_link["name"]] = {
                        "players": {player: item_link["replacement_item"]},
                        "item_pool": set(item_link["item_pool"]),
                        "exclude": set(item_link.get("exclude", [])),
                        "game": self.game[player],
                        "local_items": set(item_link.get("local_items", [])),
                        "non_local_items": set(item_link.get("non_local_items", [])),
                        "link_replacement": replacement_prio.index(item_link["link_replacement"]),
                    }

        for name, item_link in item_links.items():
            current_item_name_groups = AutoWorld.AutoWorldRegister.world_types[item_link["game"]].item_name_groups
            pool = set()
            local_items = set()
            non_local_items = set()
            for item in item_link["item_pool"]:
                pool |= current_item_name_groups.get(item, {item})
            for item in item_link["exclude"]:
                pool -= current_item_name_groups.get(item, {item})
            for item in item_link["local_items"]:
                local_items |= current_item_name_groups.get(item, {item})
            for item in item_link["non_local_items"]:
                non_local_items |= current_item_name_groups.get(item, {item})
            local_items &= pool
            non_local_items &= pool
            item_link["item_pool"] = pool
            item_link["local_items"] = local_items
            item_link["non_local_items"] = non_local_items

        for group_name, item_link in item_links.items():
            game = item_link["game"]
            group_id, group = self.add_group(group_name, game, set(item_link["players"]))

            group["item_pool"] = item_link["item_pool"]
            group["replacement_items"] = item_link["players"]
            group["local_items"] = item_link["local_items"]
            group["non_local_items"] = item_link["non_local_items"]
            group["link_replacement"] = replacement_prio[item_link["link_replacement"]]

    def link_items(self) -> None:
        """Called to link together items in the itempool related to the registered item link groups."""
        for group_id, group in self.groups.items():
            def find_common_pool(players: Set[int], shared_pool: Set[str]) -> Tuple[
                Optional[Dict[int, Dict[str, int]]], Optional[Dict[str, int]]
            ]:
                classifications: Dict[str, int] = collections.defaultdict(int)
                counters = {player: {name: 0 for name in shared_pool} for player in players}
                for item in self.itempool:
                    if item.player in counters and item.name in shared_pool:
                        counters[item.player][item.name] += 1
                        classifications[item.name] |= item.classification
        
                for player in players.copy():
                    if all([counters[player][item] == 0 for item in shared_pool]):
                        players.remove(player)
                        del (counters[player])
        
                if not players:
                    return None, None
        
                for item in shared_pool:
                    count = min(counters[player][item] for player in players)
                    if count:
                        for player in players:
                            counters[player][item] = count
                    else:
                        for player in players:
                            del (counters[player][item])
                return counters, classifications
        
            common_item_count, classifications = find_common_pool(group["players"], group["item_pool"])
            if not common_item_count:
                continue
        
            new_itempool: List[Item] = []
            for item_name, item_count in next(iter(common_item_count.values())).items():
                for _ in range(item_count):
                    new_item = group["world"].create_item(item_name)
                    # mangle together all original classification bits
                    new_item.classification |= classifications[item_name]
                    new_itempool.append(new_item)
        
            region = Region("Menu", group_id, self, "ItemLink")
            self.regions.append(region)
            locations = region.locations
            for item in self.itempool:
                count = common_item_count.get(item.player, {}).get(item.name, 0)
                if count:
                    loc = Location(group_id, f"Item Link: {item.name} -> {self.player_name[item.player]} {count}",
                        None, region)
                    loc.access_rule = lambda state, item_name = item.name, group_id_ = group_id, count_ = count: \
                        state.has(item_name, group_id_, count_)
        
                    locations.append(loc)
                    loc.place_locked_item(item)
                    common_item_count[item.player][item.name] -= 1
                else:
                    new_itempool.append(item)
        
            itemcount = len(self.itempool)
            self.itempool = new_itempool
        
            while itemcount > len(self.itempool):
                items_to_add = []
                for player in group["players"]:
                    if group["link_replacement"]:
                        item_player = group_id
                    else:
                        item_player = player
                    if group["replacement_items"][player]:
                        items_to_add.append(AutoWorld.call_single(self, "create_item", item_player,
                            group["replacement_items"][player]))
                    else:
                        items_to_add.append(AutoWorld.call_single(self, "create_filler", item_player))
                self.random.shuffle(items_to_add)
                self.itempool.extend(items_to_add[:itemcount - len(self.itempool)])

    def secure(self):
        self.random = ThreadBarrierProxy(secrets.SystemRandom())
        self.is_race = True

    @functools.cached_property
    def player_ids(self) -> Tuple[int, ...]:
        return tuple(range(1, self.players + 1))

    @Utils.cache_self1
    def get_game_players(self, game_name: str) -> Tuple[int, ...]:
        return tuple(player for player in self.player_ids if self.game[player] == game_name)

    @Utils.cache_self1
    def get_game_groups(self, game_name: str) -> Tuple[int, ...]:
        return tuple(group_id for group_id in self.groups if self.game[group_id] == game_name)

    @Utils.cache_self1
    def get_game_worlds(self, game_name: str):
        return tuple(world for player, world in self.worlds.items() if
                     player not in self.groups and self.game[player] == game_name)

    def get_name_string_for_object(self, obj) -> str:
        return obj.name if self.players == 1 else f'{obj.name} ({self.get_player_name(obj.player)})'

    def get_player_name(self, player: int) -> str:
        return self.player_name[player]

    def get_file_safe_player_name(self, player: int) -> str:
        return Utils.get_file_safe_name(self.get_player_name(player))

    def get_out_file_name_base(self, player: int) -> str:
        """ the base name (without file extension) for each player's output file for a seed """
        return f"AP_{self.seed_name}_P{player}_{self.get_file_safe_player_name(player).replace(' ', '_')}"

    @functools.cached_property
    def world_name_lookup(self):
        return {self.player_name[player_id]: player_id for player_id in self.player_ids}

    def get_regions(self, player: Optional[int] = None) -> Collection[Region]:
        return self.regions if player is None else self.regions.region_cache[player].values()

    def get_region(self, region_name: str, player: int) -> Region:
        return self.regions.region_cache[player][region_name]

    def get_entrance(self, entrance_name: str, player: int) -> Entrance:
        return self.regions.entrance_cache[player][entrance_name]

    def get_location(self, location_name: str, player: int) -> Location:
        return self.regions.location_cache[player][location_name]

    def get_all_state(self, use_cache: bool) -> CollectionState:
        cached = getattr(self, "_all_state", None)
        if use_cache and cached:
            return cached.copy()

        ret = CollectionState(self)

        for item in self.itempool:
            self.worlds[item.player].collect(ret, item)
        for player in self.player_ids:
            subworld = self.worlds[player]
            for item in subworld.get_pre_fill_items():
                subworld.collect(ret, item)
        ret.sweep_for_events()

        if use_cache:
            self._all_state = ret
        return ret

    def get_items(self) -> List[Item]:
        return [loc.item for loc in self.get_filled_locations()] + self.itempool

    def find_item_locations(self, item, player: int, resolve_group_locations: bool = False) -> List[Location]:
        if resolve_group_locations:
            player_groups = self.get_player_groups(player)
            return [location for location in self.get_locations() if
                    location.item and location.item.name == item and location.player not in player_groups and
                    (location.item.player == player or location.item.player in player_groups)]
        return [location for location in self.get_locations() if
                location.item and location.item.name == item and location.item.player == player]

    def find_item(self, item, player: int) -> Location:
        return next(location for location in self.get_locations() if
                    location.item and location.item.name == item and location.item.player == player)

    def find_items_in_locations(self, items: Set[str], player: int, resolve_group_locations: bool = False) -> List[
        Location]:
        if resolve_group_locations:
            player_groups = self.get_player_groups(player)
            return [location for location in self.get_locations() if
                    location.item and location.item.name in items and location.player not in player_groups and
                    (location.item.player == player or location.item.player in player_groups)]
        return [location for location in self.get_locations() if
                location.item and location.item.name in items and location.item.player == player]

    def create_item(self, item_name: str, player: int) -> Item:
        return self.worlds[player].create_item(item_name)

    def push_precollected(self, item: Item):
        self.precollected_items[item.player].append(item)
        self.state.collect(item, True)

    def push_item(self, location: Location, item: Item, collect: bool = True):
        location.item = item
        item.location = location
        if collect:
            self.state.collect(item, location.advancement, location)

        logging.debug('Placed %s at %s', item, location)

    def get_entrances(self, player: Optional[int] = None) -> Iterable[Entrance]:
        if player is not None:
            return self.regions.entrance_cache[player].values()
        return Utils.RepeatableChain(tuple(self.regions.entrance_cache[player].values()
                                           for player in self.regions.entrance_cache))

    def register_indirect_condition(self, region: Region, entrance: Entrance):
        """Report that access to this Region can result in unlocking this Entrance,
        state.can_reach(Region) in the Entrance's traversal condition, as opposed to pure transition logic."""
        self.indirect_connections.setdefault(region, set()).add(entrance)

    def get_locations(self, player: Optional[int] = None) -> Iterable[Location]:
        if player is not None:
            return self.regions.location_cache[player].values()
        return Utils.RepeatableChain(tuple(self.regions.location_cache[player].values()
                                           for player in self.regions.location_cache))

    def get_unfilled_locations(self, player: Optional[int] = None) -> List[Location]:
        return [location for location in self.get_locations(player) if location.item is None]

    def get_filled_locations(self, player: Optional[int] = None) -> List[Location]:
        return [location for location in self.get_locations(player) if location.item is not None]

    def get_reachable_locations(self, state: Optional[CollectionState] = None, player: Optional[int] = None) -> List[
        Location]:
        state: CollectionState = state if state else self.state
        return [location for location in self.get_locations(player) if location.can_reach(state)]

    def get_placeable_locations(self, state=None, player=None) -> List[Location]:
        state: CollectionState = state if state else self.state
        return [location for location in self.get_locations(player) if
                location.item is None and location.can_reach(state)]

    def get_unfilled_locations_for_players(self, location_names: List[str], players: Iterable[int]):
        for player in players:
            if not location_names:
                valid_locations = [location.name for location in self.get_unfilled_locations(player)]
            else:
                valid_locations = location_names
            relevant_cache = self.regions.location_cache[player]
            for location_name in valid_locations:
                location = relevant_cache.get(location_name, None)
                if location and location.item is None:
                    yield location

    def unlocks_new_location(self, item: Item) -> bool:
        temp_state = self.state.copy()
        temp_state.collect(item, True)

        for location in self.get_unfilled_locations(item.player):
            if temp_state.can_reach(location) and not self.state.can_reach(location):
                return True

        return False

    def has_beaten_game(self, state: CollectionState, player: Optional[int] = None) -> bool:
        if player:
            return self.completion_condition[player](state)
        else:
            return all((self.has_beaten_game(state, p) for p in range(1, self.players + 1)))

    def can_beat_game(self, starting_state: Optional[CollectionState] = None) -> bool:
        if starting_state:
            if self.has_beaten_game(starting_state):
                return True
            state = starting_state.copy()
        else:
            if self.has_beaten_game(self.state):
                return True
            state = CollectionState(self)
        prog_locations = {location for location in self.get_locations() if location.item
                          and location.item.advancement and location not in state.locations_checked}

        while prog_locations:
            sphere: Set[Location] = set()
            # build up spheres of collection radius.
            # Everything in each sphere is independent from each other in dependencies and only depends on lower spheres
            for location in prog_locations:
                if location.can_reach(state):
                    sphere.add(location)

            if not sphere:
                # ran out of places and did not finish yet, quit
                return False

            for location in sphere:
                state.collect(location.item, True, location)
            prog_locations -= sphere

            if self.has_beaten_game(state):
                return True

        return False

    def get_spheres(self) -> Iterator[Set[Location]]:
        """
        yields a set of locations for each logical sphere

        If there are unreachable locations, the last sphere of reachable
        locations is followed by an empty set, and then a set of all of the
        unreachable locations.
        """
        state = CollectionState(self)
        locations = set(self.get_filled_locations())

        while locations:
            sphere: Set[Location] = set()

            for location in locations:
                if location.can_reach(state):
                    sphere.add(location)
            yield sphere
            if not sphere:
                if locations:
                    yield locations  # unreachable locations
                break

            for location in sphere:
                state.collect(location.item, True, location)
            locations -= sphere

    def fulfills_accessibility(self, state: Optional[CollectionState] = None):
        """Check if accessibility rules are fulfilled with current or supplied state."""
        if not state:
            state = CollectionState(self)
        players: Dict[str, Set[int]] = {
            "minimal": set(),
            "items": set(),
            "full": set()
        }
        for player, world in self.worlds.items():
            players[world.options.accessibility.current_key].add(player)

        beatable_fulfilled = False

        def location_condition(location: Location) -> bool:
            """Determine if this location has to be accessible, location is already filtered by location_relevant"""
            return location.player in players["full"] or \
                (location.item and location.item.player not in players["minimal"])

        def location_relevant(location: Location) -> bool:
            """Determine if this location is relevant to sweep."""
            return location.progress_type != LocationProgressType.EXCLUDED \
                and (location.player in players["full"] or location.advancement)

        def all_done() -> bool:
            """Check if all access rules are fulfilled"""
            if not beatable_fulfilled:
                return False
            if any(location_condition(location) for location in locations):
                return False  # still locations required to be collected
            return True

        locations = [location for location in self.get_locations() if location_relevant(location)]

        while locations:
            sphere: List[Location] = []
            for n in range(len(locations) - 1, -1, -1):
                if locations[n].can_reach(state):
                    sphere.append(locations.pop(n))

            if not sphere:
                # ran out of places and did not finish yet, quit
                logging.warning(f"Could not access required locations for accessibility check."
                                f" Missing: {locations}")
                return False

            for location in sphere:
                if location.item:
                    state.collect(location.item, True, location)

            if self.has_beaten_game(state):
                beatable_fulfilled = True

            if all_done():
                return True

        return False


PathValue = Tuple[str, Optional["PathValue"]]


class CollectionState():
    prog_items: Dict[int, Counter[str]]
    multiworld: MultiWorld
    reachable_regions: Dict[int, Set[Region]]
    blocked_connections: Dict[int, Set[Entrance]]
    events: Set[Location]
    path: Dict[Union[Region, Entrance], PathValue]
    locations_checked: Set[Location]
    stale: Dict[int, bool]
    additional_init_functions: List[Callable[[CollectionState, MultiWorld], None]] = []
    additional_copy_functions: List[Callable[[CollectionState, CollectionState], CollectionState]] = []

    def __init__(self, parent: MultiWorld):
        self.prog_items = {player: Counter() for player in parent.get_all_ids()}
        self.multiworld = parent
        self.reachable_regions = {player: set() for player in parent.get_all_ids()}
        self.blocked_connections = {player: set() for player in parent.get_all_ids()}
        self.events = set()
        self.path = {}
        self.locations_checked = set()
        self.stale = {player: True for player in parent.get_all_ids()}
        for function in self.additional_init_functions:
            function(self, parent)
        for items in parent.precollected_items.values():
            for item in items:
                self.collect(item, True)

    def update_reachable_regions(self, player: int):
        self.stale[player] = False
        reachable_regions = self.reachable_regions[player]
        blocked_connections = self.blocked_connections[player]
        queue = deque(self.blocked_connections[player])
        start = self.multiworld.get_region("Menu", player)

        # init on first call - this can't be done on construction since the regions don't exist yet
        if start not in reachable_regions:
            reachable_regions.add(start)
            blocked_connections.update(start.exits)
            queue.extend(start.exits)

        # run BFS on all connections, and keep track of those blocked by missing items
        while queue:
            connection = queue.popleft()
            new_region = connection.connected_region
            if new_region in reachable_regions:
                blocked_connections.remove(connection)
            elif connection.can_reach(self):
                assert new_region, f"tried to search through an Entrance \"{connection}\" with no Region"
                reachable_regions.add(new_region)
                blocked_connections.remove(connection)
                blocked_connections.update(new_region.exits)
                queue.extend(new_region.exits)
                self.path[new_region] = (new_region.name, self.path.get(connection, None))

                # Retry connections if the new region can unblock them
                for new_entrance in self.multiworld.indirect_connections.get(new_region, set()):
                    if new_entrance in blocked_connections and new_entrance not in queue:
                        queue.append(new_entrance)

    def copy(self) -> CollectionState:
        ret = CollectionState(self.multiworld)
        ret.prog_items = copy.deepcopy(self.prog_items)
        ret.reachable_regions = {player: copy.copy(self.reachable_regions[player]) for player in
                                 self.reachable_regions}
        ret.blocked_connections = {player: copy.copy(self.blocked_connections[player]) for player in
                                   self.blocked_connections}
        ret.events = copy.copy(self.events)
        ret.path = copy.copy(self.path)
        ret.locations_checked = copy.copy(self.locations_checked)
        for function in self.additional_copy_functions:
            ret = function(self, ret)
        return ret

    def can_reach(self,
                  spot: Union[Location, Entrance, Region, str],
                  resolution_hint: Optional[str] = None,
                  player: Optional[int] = None) -> bool:
        if isinstance(spot, str):
            assert isinstance(player, int), "can_reach: player is required if spot is str"
            # try to resolve a name
            if resolution_hint == 'Location':
                return self.can_reach_location(spot, player)
            elif resolution_hint == 'Entrance':
                return self.can_reach_entrance(spot, player)
            else:
                # default to Region
                return self.can_reach_region(spot, player)
        return spot.can_reach(self)

    def can_reach_location(self, spot: str, player: int) -> bool:
        return self.multiworld.get_location(spot, player).can_reach(self)

    def can_reach_entrance(self, spot: str, player: int) -> bool:
        return self.multiworld.get_entrance(spot, player).can_reach(self)

    def can_reach_region(self, spot: str, player: int) -> bool:
        return self.multiworld.get_region(spot, player).can_reach(self)

    def sweep_for_events(self, locations: Optional[Iterable[Location]] = None) -> None:
        if locations is None:
            locations = self.multiworld.get_filled_locations()
        reachable_events = True
        # since the loop has a good chance to run more than once, only filter the events once
        locations = {location for location in locations if location.advancement and location not in self.events}

        while reachable_events:
            reachable_events = {location for location in locations if location.can_reach(self)}
            locations -= reachable_events
            for event in reachable_events:
                self.events.add(event)
                assert isinstance(event.item, Item), "tried to collect Event with no Item"
                self.collect(event.item, True, event)

    # item name related
    def has(self, item: str, player: int, count: int = 1) -> bool:
        return self.prog_items[player][item] >= count

    def has_all(self, items: Iterable[str], player: int) -> bool:
        """Returns True if each item name of items is in state at least once."""
        return all(self.prog_items[player][item] for item in items)

    def has_any(self, items: Iterable[str], player: int) -> bool:
        """Returns True if at least one item name of items is in state at least once."""
        return any(self.prog_items[player][item] for item in items)

    def has_all_counts(self, item_counts: Mapping[str, int], player: int) -> bool:
        """Returns True if each item name is in the state at least as many times as specified."""
        return all(self.prog_items[player][item] >= count for item, count in item_counts.items())

    def has_any_count(self, item_counts: Mapping[str, int], player: int) -> bool:
        """Returns True if at least one item name is in the state at least as many times as specified."""
        return any(self.prog_items[player][item] >= count for item, count in item_counts.items())

    def count(self, item: str, player: int) -> int:
        return self.prog_items[player][item]

    def has_from_list(self, items: Iterable[str], player: int, count: int) -> bool:
        """Returns True if the state contains at least `count` items matching any of the item names from a list."""
        found: int = 0
        player_prog_items = self.prog_items[player]
        for item_name in items:
            found += player_prog_items[item_name]
            if found >= count:
                return True
        return False
    
    def has_from_list_unique(self, items: Iterable[str], player: int, count: int) -> bool:
        """Returns True if the state contains at least `count` items matching any of the item names from a list.
        Ignores duplicates of the same item."""
        found: int = 0
        player_prog_items = self.prog_items[player]
        for item_name in items:
            found += player_prog_items[item_name] > 0
            if found >= count:
                return True
        return False

    def count_from_list(self, items: Iterable[str], player: int) -> int:
        """Returns the cumulative count of items from a list present in state."""
        return sum(self.prog_items[player][item_name] for item_name in items)
    
    def count_from_list_unique(self, items: Iterable[str], player: int) -> int:
        """Returns the cumulative count of items from a list present in state. Ignores duplicates of the same item."""
        return sum(self.prog_items[player][item_name] > 0 for item_name in items)

    # item name group related
    def has_group(self, item_name_group: str, player: int, count: int = 1) -> bool:
        """Returns True if the state contains at least `count` items present in a specified item group."""
        found: int = 0
        player_prog_items = self.prog_items[player]
        for item_name in self.multiworld.worlds[player].item_name_groups[item_name_group]:
            found += player_prog_items[item_name]
            if found >= count:
                return True
        return False

    def has_group_unique(self, item_name_group: str, player: int, count: int = 1) -> bool:
        """Returns True if the state contains at least `count` items present in a specified item group.
        Ignores duplicates of the same item.
        """
        found: int = 0
        player_prog_items = self.prog_items[player]
        for item_name in self.multiworld.worlds[player].item_name_groups[item_name_group]:
            found += player_prog_items[item_name] > 0
            if found >= count:
                return True
        return False

    def count_group(self, item_name_group: str, player: int) -> int:
        """Returns the cumulative count of items from an item group present in state."""
        player_prog_items = self.prog_items[player]
        return sum(
            player_prog_items[item_name]
            for item_name in self.multiworld.worlds[player].item_name_groups[item_name_group]
        )

    def count_group_unique(self, item_name_group: str, player: int) -> int:
        """Returns the cumulative count of items from an item group present in state.
        Ignores duplicates of the same item."""
        player_prog_items = self.prog_items[player]
        return sum(
            player_prog_items[item_name] > 0
            for item_name in self.multiworld.worlds[player].item_name_groups[item_name_group]
        )

    # Item related
    def collect(self, item: Item, event: bool = False, location: Optional[Location] = None) -> bool:
        if location:
            self.locations_checked.add(location)

        changed = self.multiworld.worlds[item.player].collect(self, item)

        if not changed and event:
            self.prog_items[item.player][item.name] += 1
            changed = True

        self.stale[item.player] = True

        if changed and not event:
            self.sweep_for_events()

        return changed

    def remove(self, item: Item):
        changed = self.multiworld.worlds[item.player].remove(self, item)
        if changed:
            # invalidate caches, nothing can be trusted anymore now
            self.reachable_regions[item.player] = set()
            self.blocked_connections[item.player] = set()
            self.stale[item.player] = True


class Entrance:
    access_rule: Callable[[CollectionState], bool] = staticmethod(lambda state: True)
    hide_path: bool = False
    player: int
    name: str
    parent_region: Optional[Region]
    connected_region: Optional[Region] = None
    # LttP specific, TODO: should make a LttPEntrance
    addresses = None
    target = None

    def __init__(self, player: int, name: str = '', parent: Region = None):
        self.name = name
        self.parent_region = parent
        self.player = player

    def can_reach(self, state: CollectionState) -> bool:
        if self.parent_region.can_reach(state) and self.access_rule(state):
            if not self.hide_path and not self in state.path:
                state.path[self] = (self.name, state.path.get(self.parent_region, (self.parent_region.name, None)))
            return True

        return False

    def connect(self, region: Region, addresses: Any = None, target: Any = None) -> None:
        self.connected_region = region
        self.target = target
        self.addresses = addresses
        region.entrances.append(self)

    def __repr__(self):
        return self.__str__()

    def __str__(self):
        multiworld = self.parent_region.multiworld if self.parent_region else None
        return multiworld.get_name_string_for_object(self) if multiworld else f'{self.name} (Player {self.player})'


class Region:
    name: str
    _hint_text: str
    player: int
    multiworld: Optional[MultiWorld]
    entrances: List[Entrance]
    exits: List[Entrance]
    locations: List[Location]
    entrance_type: ClassVar[Type[Entrance]] = Entrance

    class Register(MutableSequence):
        region_manager: MultiWorld.RegionManager

        def __init__(self, region_manager: MultiWorld.RegionManager):
            self._list = []
            self.region_manager = region_manager

        def __getitem__(self, index: int) -> Location:
            return self._list.__getitem__(index)

        def __setitem__(self, index: int, value: Location) -> None:
            raise NotImplementedError()

        def __len__(self) -> int:
            return self._list.__len__()

        # This seems to not be needed, but that's a bit suspicious.
        # def __del__(self):
        #     self.clear()

        def copy(self):
            return self._list.copy()

    class LocationRegister(Register):
        def __delitem__(self, index: int) -> None:
            location: Location = self._list.__getitem__(index)
            self._list.__delitem__(index)
            del (self.region_manager.location_cache[location.player][location.name])

        def insert(self, index: int, value: Location) -> None:
            assert value.name not in self.region_manager.location_cache[value.player], \
                f"{value.name} already exists in the location cache."
            self._list.insert(index, value)
            self.region_manager.location_cache[value.player][value.name] = value

    class EntranceRegister(Register):
        def __delitem__(self, index: int) -> None:
            entrance: Entrance = self._list.__getitem__(index)
            self._list.__delitem__(index)
            del (self.region_manager.entrance_cache[entrance.player][entrance.name])

        def insert(self, index: int, value: Entrance) -> None:
            assert value.name not in self.region_manager.entrance_cache[value.player], \
                f"{value.name} already exists in the entrance cache."
            self._list.insert(index, value)
            self.region_manager.entrance_cache[value.player][value.name] = value

    _locations: LocationRegister[Location]
    _exits: EntranceRegister[Entrance]

    def __init__(self, name: str, player: int, multiworld: MultiWorld, hint: Optional[str] = None):
        self.name = name
        self.entrances = []
        self._exits = self.EntranceRegister(multiworld.regions)
        self._locations = self.LocationRegister(multiworld.regions)
        self.multiworld = multiworld
        self._hint_text = hint
        self.player = player

    def get_locations(self):
        return self._locations

    def set_locations(self, new):
        if new is self._locations:
            return
        self._locations.clear()
        self._locations.extend(new)

    locations = property(get_locations, set_locations)

    def get_exits(self):
        return self._exits

    def set_exits(self, new):
        if new is self._exits:
            return
        self._exits.clear()
        self._exits.extend(new)

    exits = property(get_exits, set_exits)

    def can_reach(self, state: CollectionState) -> bool:
        if state.stale[self.player]:
            state.update_reachable_regions(self.player)
        return self in state.reachable_regions[self.player]

    @property
    def hint_text(self) -> str:
        return self._hint_text if self._hint_text else self.name

    def get_connecting_entrance(self, is_main_entrance: Callable[[Entrance], bool]) -> Entrance:
        for entrance in self.entrances:
            if is_main_entrance(entrance):
                return entrance
        for entrance in self.entrances:  # BFS might be better here, trying DFS for now.
            return entrance.parent_region.get_connecting_entrance(is_main_entrance)

    def add_locations(self, locations: Dict[str, Optional[int]],
                      location_type: Optional[Type[Location]] = None) -> None:
        """
        Adds locations to the Region object, where location_type is your Location class and locations is a dict of
        location names to address.

        :param locations: dictionary of locations to be created and added to this Region `{name: ID}`
        :param location_type: Location class to be used to create the locations with"""
        if location_type is None:
            location_type = Location
        for location, address in locations.items():
            self.locations.append(location_type(self.player, location, address, self))

    def connect(self, connecting_region: Region, name: Optional[str] = None,
                rule: Optional[Callable[[CollectionState], bool]] = None) -> entrance_type:
        """
        Connects this Region to another Region, placing the provided rule on the connection.

        :param connecting_region: Region object to connect to path is `self -> exiting_region`
        :param name: name of the connection being created
        :param rule: callable to determine access of this connection to go from self to the exiting_region"""
        exit_ = self.create_exit(name if name else f"{self.name} -> {connecting_region.name}")
        if rule:
            exit_.access_rule = rule
        exit_.connect(connecting_region)
        return exit_

    def create_exit(self, name: str) -> Entrance:
        """
        Creates and returns an Entrance object as an exit of this region.

        :param name: name of the Entrance being created
        """
        exit_ = self.entrance_type(self.player, name, self)
        self.exits.append(exit_)
        return exit_

    def add_exits(self, exits: Union[Iterable[str], Dict[str, Optional[str]]],
                  rules: Dict[str, Callable[[CollectionState], bool]] = None) -> None:
        """
        Connects current region to regions in exit dictionary. Passed region names must exist first.

        :param exits: exits from the region. format is {"connecting_region": "exit_name"}. if a non dict is provided,
        created entrances will be named "self.name -> connecting_region"
        :param rules: rules for the exits from this region. format is {"connecting_region", rule}
        """
        if not isinstance(exits, Dict):
            exits = dict.fromkeys(exits)
        for connecting_region, name in exits.items():
            self.connect(self.multiworld.get_region(connecting_region, self.player),
                         name,
                         rules[connecting_region] if rules and connecting_region in rules else None)

    def __repr__(self):
        return self.__str__()

    def __str__(self):
        return self.multiworld.get_name_string_for_object(
            self) if self.multiworld else f'{self.name} (Player {self.player})'


class LocationProgressType(IntEnum):
    DEFAULT = 1
    PRIORITY = 2
    EXCLUDED = 3


class Location:
    game: str = "Generic"
    player: int
    name: str
    address: Optional[int]
    parent_region: Optional[Region]
    locked: bool = False
    show_in_spoiler: bool = True
    progress_type: LocationProgressType = LocationProgressType.DEFAULT
    always_allow = staticmethod(lambda state, item: False)
    access_rule: Callable[[CollectionState], bool] = staticmethod(lambda state: True)
    item_rule = staticmethod(lambda item: True)
    item: Optional[Item] = None

    def __init__(self, player: int, name: str = '', address: Optional[int] = None, parent: Optional[Region] = None):
        self.player = player
        self.name = name
        self.address = address
        self.parent_region = parent

    def can_fill(self, state: CollectionState, item: Item, check_access=True) -> bool:
        return ((self.always_allow(state, item) and item.name not in state.multiworld.worlds[item.player].options.non_local_items)
                or ((self.progress_type != LocationProgressType.EXCLUDED or not (item.advancement or item.useful))
                    and self.item_rule(item)
                    and (not check_access or self.can_reach(state))))

    def can_reach(self, state: CollectionState) -> bool:
        # self.access_rule computes faster on average, so placing it first for faster abort
        assert self.parent_region, "Can't reach location without region"
        return self.access_rule(state) and self.parent_region.can_reach(state)

    def place_locked_item(self, item: Item):
        if self.item:
            raise Exception(f"Location {self} already filled.")
        self.item = item
        item.location = self
        self.locked = True

    def __repr__(self):
        return self.__str__()

    def __str__(self):
        multiworld = self.parent_region.multiworld if self.parent_region and self.parent_region.multiworld else None
        return multiworld.get_name_string_for_object(self) if multiworld else f'{self.name} (Player {self.player})'

    def __hash__(self):
        return hash((self.name, self.player))

    def __lt__(self, other: Location):
        return (self.player, self.name) < (other.player, other.name)

    @property
    def advancement(self) -> bool:
        return self.item is not None and self.item.advancement

    @property
    def is_event(self) -> bool:
        """Returns True if the address of this location is None, denoting it is an Event Location."""
        return self.address is None

    @property
    def native_item(self) -> bool:
        """Returns True if the item in this location matches game."""
        return self.item and self.item.game == self.game

    @property
    def hint_text(self) -> str:
        return "at " + self.name.replace("_", " ").replace("-", " ")


class ItemClassification(IntFlag):
    filler = 0b0000  # aka trash, as in filler items like ammo, currency etc,
    progression = 0b0001  # Item that is logically relevant
    useful = 0b0010  # Item that is generally quite useful, but not required for anything logical
    trap = 0b0100  # detrimental or entirely useless (nothing) item
    skip_balancing = 0b1000  # should technically never occur on its own
    # Item that is logically relevant, but progression balancing should not touch.
    # Typically currency or other counted items.
    progression_skip_balancing = 0b1001  # only progression gets balanced

    def as_flag(self) -> int:
        """As Network API flag int."""
        return int(self & 0b0111)


class Item:
    game: str = "Generic"
    __slots__ = ("name", "classification", "code", "player", "location")
    name: str
    classification: ItemClassification
    code: Optional[int]
    """an item with code None is called an Event, and does not get written to multidata"""
    player: int
    location: Optional[Location]

    def __init__(self, name: str, classification: ItemClassification, code: Optional[int], player: int):
        self.name = name
        self.classification = classification
        self.player = player
        self.code = code
        self.location = None

    @property
    def hint_text(self) -> str:
        return getattr(self, "_hint_text", self.name.replace("_", " ").replace("-", " "))

    @property
    def pedestal_hint_text(self) -> str:
        return getattr(self, "_pedestal_hint_text", self.name.replace("_", " ").replace("-", " "))

    @property
    def advancement(self) -> bool:
        return ItemClassification.progression in self.classification

    @property
    def skip_in_prog_balancing(self) -> bool:
        return ItemClassification.progression_skip_balancing in self.classification

    @property
    def useful(self) -> bool:
        return ItemClassification.useful in self.classification

    @property
    def trap(self) -> bool:
        return ItemClassification.trap in self.classification

    @property
    def flags(self) -> int:
        return self.classification.as_flag()

    def __eq__(self, other: object) -> bool:
        if not isinstance(other, Item):
            return NotImplemented
        return self.name == other.name and self.player == other.player

    def __lt__(self, other: object) -> bool:
        if not isinstance(other, Item):
            return NotImplemented
        if other.player != self.player:
            return other.player < self.player
        return self.name < other.name

    def __hash__(self) -> int:
        return hash((self.name, self.player))

    def __repr__(self) -> str:
        return self.__str__()

    def __str__(self) -> str:
        if self.location and self.location.parent_region and self.location.parent_region.multiworld:
            return self.location.parent_region.multiworld.get_name_string_for_object(self)
        return f"{self.name} (Player {self.player})"


class EntranceInfo(TypedDict, total=False):
    player: int
    entrance: str
    exit: str
    direction: str


class Spoiler:
    multiworld: MultiWorld
    hashes: Dict[int, str]
    entrances: Dict[Tuple[str, str, int], EntranceInfo]
    playthrough: Dict[str, Union[List[str], Dict[str, str]]]  # sphere "0" is list, others are dict
    unreachables: Set[Location]
    paths: Dict[str, List[Union[Tuple[str, str], Tuple[str, None]]]]  # last step takes no further exits

    def __init__(self, multiworld: MultiWorld) -> None:
        self.multiworld = multiworld
        self.hashes = {}
        self.entrances = {}
        self.playthrough = {}
        self.unreachables = set()
        self.paths = {}

    def set_entrance(self, entrance: str, exit_: str, direction: str, player: int) -> None:
        if self.multiworld.players == 1:
            self.entrances[(entrance, direction, player)] = \
                {"entrance": entrance, "exit": exit_, "direction": direction}
        else:
            self.entrances[(entrance, direction, player)] = \
                {"player": player, "entrance": entrance, "exit": exit_, "direction": direction}

    def create_playthrough(self, create_paths: bool = True) -> None:
        """Destructive to the multiworld while it is run, damage gets repaired afterwards."""
        from itertools import chain
        # get locations containing progress items
        multiworld = self.multiworld
        prog_locations = {location for location in multiworld.get_filled_locations() if location.item.advancement}
        state_cache: List[Optional[CollectionState]] = [None]
        collection_spheres: List[Set[Location]] = []
        state = CollectionState(multiworld)
        sphere_candidates = set(prog_locations)
        logging.debug('Building up collection spheres.')
        while sphere_candidates:

            # build up spheres of collection radius.
            # Everything in each sphere is independent from each other in dependencies and only depends on lower spheres

            sphere = {location for location in sphere_candidates if state.can_reach(location)}

            for location in sphere:
                state.collect(location.item, True, location)

            sphere_candidates -= sphere
            collection_spheres.append(sphere)
            state_cache.append(state.copy())

            logging.debug('Calculated sphere %i, containing %i of %i progress items.', len(collection_spheres),
                          len(sphere),
                          len(prog_locations))
            if not sphere:
                logging.debug('The following items could not be reached: %s', ['%s (Player %d) at %s (Player %d)' % (
                    location.item.name, location.item.player, location.name, location.player) for location in
                                                                               sphere_candidates])
                if any([multiworld.worlds[location.item.player].options.accessibility != 'minimal' for location in sphere_candidates]):
                    raise RuntimeError(f'Not all progression items reachable ({sphere_candidates}). '
                                       f'Something went terribly wrong here.')
                else:
                    self.unreachables = sphere_candidates
                    break

        # in the second phase, we cull each sphere such that the game is still beatable,
        # reducing each range of influence to the bare minimum required inside it
        restore_later = {}
        for num, sphere in reversed(tuple(enumerate(collection_spheres))):
            to_delete = set()
            for location in sphere:
                # we remove the item at location and check if game is still beatable
                logging.debug('Checking if %s (Player %d) is required to beat the game.', location.item.name,
                              location.item.player)
                old_item = location.item
                location.item = None
                if multiworld.can_beat_game(state_cache[num]):
                    to_delete.add(location)
                    restore_later[location] = old_item
                else:
                    # still required, got to keep it around
                    location.item = old_item

            # cull entries in spheres for spoiler walkthrough at end
            sphere -= to_delete

        # second phase, sphere 0
        removed_precollected = []
        for item in (i for i in chain.from_iterable(multiworld.precollected_items.values()) if i.advancement):
            logging.debug('Checking if %s (Player %d) is required to beat the game.', item.name, item.player)
            multiworld.precollected_items[item.player].remove(item)
            multiworld.state.remove(item)
            if not multiworld.can_beat_game():
                multiworld.push_precollected(item)
            else:
                removed_precollected.append(item)

        # we are now down to just the required progress items in collection_spheres. Unfortunately
        # the previous pruning stage could potentially have made certain items dependant on others
        # in the same or later sphere (because the location had 2 ways to access but the item originally
        # used to access it was deemed not required.) So we need to do one final sphere collection pass
        # to build up the correct spheres

        required_locations = {item for sphere in collection_spheres for item in sphere}
        state = CollectionState(multiworld)
        collection_spheres = []
        while required_locations:
            sphere = set(filter(state.can_reach, required_locations))

            for location in sphere:
                state.collect(location.item, True, location)

            collection_spheres.append(sphere)

            logging.debug('Calculated final sphere %i, containing %i of %i progress items.', len(collection_spheres),
                          len(sphere), len(required_locations))

            required_locations -= sphere
            if not sphere:
                raise RuntimeError(f'Not all required items reachable. Unreachable locations: {required_locations}')

        # we can finally output our playthrough
        self.playthrough = {"0": sorted([self.multiworld.get_name_string_for_object(item) for item in
                                         chain.from_iterable(multiworld.precollected_items.values())
                                         if item.advancement])}

        for i, sphere in enumerate(collection_spheres):
            self.playthrough[str(i + 1)] = {
                str(location): str(location.item) for location in sorted(sphere)}
        if create_paths:
            self.create_paths(state, collection_spheres)

        # repair the multiworld again
        for location, item in restore_later.items():
            location.item = item

        for item in removed_precollected:
            multiworld.push_precollected(item)

    def create_paths(self, state: CollectionState, collection_spheres: List[Set[Location]]) -> None:
        from itertools import zip_longest
        multiworld = self.multiworld

        def flist_to_iter(path_value: Optional[PathValue]) -> Iterator[str]:
            while path_value:
                region_or_entrance, path_value = path_value
                yield region_or_entrance

        def get_path(state: CollectionState, region: Region) -> List[Union[Tuple[str, str], Tuple[str, None]]]:
            reversed_path_as_flist: PathValue = state.path.get(region, (str(region), None))
            string_path_flat = reversed(list(map(str, flist_to_iter(reversed_path_as_flist))))
            # Now we combine the flat string list into (region, exit) pairs
            pathsiter = iter(string_path_flat)
            pathpairs = zip_longest(pathsiter, pathsiter)
            return list(pathpairs)

        self.paths = {}
        topology_worlds = (player for player in multiworld.player_ids if multiworld.worlds[player].topology_present)
        for player in topology_worlds:
            self.paths.update(
                {str(location): get_path(state, location.parent_region)
                 for sphere in collection_spheres for location in sphere
                 if location.player == player})
            if player in multiworld.get_game_players("A Link to the Past"):
                # If Pyramid Fairy Entrance needs to be reached, also path to Big Bomb Shop
                # Maybe move the big bomb over to the Event system instead?
                if any(exit_path == 'Pyramid Fairy' for path in self.paths.values()
                       for (_, exit_path) in path):
                    if multiworld.mode[player] != 'inverted':
                        self.paths[str(multiworld.get_region('Big Bomb Shop', player))] = \
                            get_path(state, multiworld.get_region('Big Bomb Shop', player))
                    else:
                        self.paths[str(multiworld.get_region('Inverted Big Bomb Shop', player))] = \
                            get_path(state, multiworld.get_region('Inverted Big Bomb Shop', player))

    def to_file(self, filename: str) -> None:
        from itertools import chain
        from worlds import AutoWorld
        from Options import Visibility

        def write_option(option_key: str, option_obj: Options.AssembleOptions) -> None:
            res = getattr(self.multiworld.worlds[player].options, option_key)
            if res.visibility & Visibility.spoiler:
                display_name = getattr(option_obj, "display_name", option_key)
                outfile.write(f"{display_name + ':':33}{res.current_option_name}\n")

        with open(filename, 'w', encoding="utf-8-sig") as outfile:
            outfile.write(
                'Archipelago Version %s  -  Seed: %s\n\n' % (
                    Utils.__version__, self.multiworld.seed))
            outfile.write('Filling Algorithm:               %s\n' % self.multiworld.algorithm)
            outfile.write('Players:                         %d\n' % self.multiworld.players)
            outfile.write(f'Plando Options:                  {self.multiworld.plando_options}\n')
            AutoWorld.call_stage(self.multiworld, "write_spoiler_header", outfile)

            for player in range(1, self.multiworld.players + 1):
                if self.multiworld.players > 1:
                    outfile.write('\nPlayer %d: %s\n' % (player, self.multiworld.get_player_name(player)))
                outfile.write('Game:                            %s\n' % self.multiworld.game[player])

                for f_option, option in self.multiworld.worlds[player].options_dataclass.type_hints.items():
                    write_option(f_option, option)

                AutoWorld.call_single(self.multiworld, "write_spoiler_header", player, outfile)

            if self.entrances:
                outfile.write('\n\nEntrances:\n\n')
                outfile.write('\n'.join(['%s%s %s %s' % (f'{self.multiworld.get_player_name(entry["player"])}: '
                                                         if self.multiworld.players > 1 else '', entry['entrance'],
                                                         '<=>' if entry['direction'] == 'both' else
                                                         '<=' if entry['direction'] == 'exit' else '=>',
                                                         entry['exit']) for entry in self.entrances.values()]))

            AutoWorld.call_all(self.multiworld, "write_spoiler", outfile)

            precollected_items = [f"{item.name} ({self.multiworld.get_player_name(item.player)})"
                                  if self.multiworld.players > 1
                                  else item.name
                                  for item in chain.from_iterable(self.multiworld.precollected_items.values())]
            if precollected_items:
                outfile.write("\n\nStarting Items:\n\n")
                outfile.write("\n".join([item for item in precollected_items]))

            locations = [(str(location), str(location.item) if location.item is not None else "Nothing")
                         for location in self.multiworld.get_locations() if location.show_in_spoiler]
            outfile.write('\n\nLocations:\n\n')
            outfile.write('\n'.join(
                ['%s: %s' % (location, item) for location, item in locations]))

            outfile.write('\n\nPlaythrough:\n\n')
            outfile.write('\n'.join(['%s: {\n%s\n}' % (sphere_nr, '\n'.join(
                [f"  {location}: {item}" for (location, item) in sphere.items()] if isinstance(sphere, dict) else
                [f"  {item}" for item in sphere])) for (sphere_nr, sphere) in self.playthrough.items()]))
            if self.unreachables:
                outfile.write('\n\nUnreachable Items:\n\n')
                outfile.write(
                    '\n'.join(['%s: %s' % (unreachable.item, unreachable) for unreachable in self.unreachables]))

            if self.paths:
                outfile.write('\n\nPaths:\n\n')
                path_listings = []
                for location, path in sorted(self.paths.items()):
                    path_lines = []
                    for region, exit in path:
                        if exit is not None:
                            path_lines.append("{} -> {}".format(region, exit))
                        else:
                            path_lines.append(region)
                    path_listings.append("{}\n        {}".format(location, "\n   =>   ".join(path_lines)))

                outfile.write('\n'.join(path_listings))
            AutoWorld.call_all(self.multiworld, "write_spoiler_end", outfile)


class Tutorial(NamedTuple):
    """Class to build website tutorial pages from a .md file in the world's /docs folder. Order is as follows.
    Name of the tutorial as it will appear on the site. Concise description covering what the guide will entail.
    Language the guide is written in. Name of the file ex 'setup_en.md'. Name of the link on the site; game name is
    filled automatically so 'setup/en' etc. Author or authors."""
    tutorial_name: str
    description: str
    language: str
    file_name: str
    link: str
    authors: List[str]


class PlandoOptions(IntFlag):
    none = 0b0000
    items = 0b0001
    connections = 0b0010
    texts = 0b0100
    bosses = 0b1000

    @classmethod
    def from_option_string(cls, option_string: str) -> PlandoOptions:
        result = cls(0)
        for part in option_string.split(","):
            part = part.strip().lower()
            if part:
                result = cls._handle_part(part, result)
        return result

    @classmethod
    def from_set(cls, option_set: Set[str]) -> PlandoOptions:
        result = cls(0)
        for part in option_set:
            result = cls._handle_part(part, result)
        return result

    @classmethod
    def _handle_part(cls, part: str, base: PlandoOptions) -> PlandoOptions:
        try:
            return base | cls[part]
        except Exception as e:
            raise KeyError(f"{part} is not a recognized name for a plando module. "
                           f"Known options: {', '.join(str(flag.name) for flag in cls)}") from e

    def __str__(self) -> str:
        if self.value:
            return ", ".join(str(flag.name) for flag in PlandoOptions if self.value & flag.value)
        return "None"


seeddigits = 20


def get_seed(seed: Optional[int] = None) -> int:
    if seed is None:
        random.seed(None)
        return random.randint(0, pow(10, seeddigits) - 1)
    return seed<|MERGE_RESOLUTION|>--- conflicted
+++ resolved
@@ -160,10 +160,6 @@
         for player in range(1, players + 1):
             def set_player_attr(attr, val):
                 self.__dict__.setdefault(attr, {})[player] = val
-<<<<<<< HEAD
-
-=======
->>>>>>> 46204938
             set_player_attr('plando_items', [])
             set_player_attr('plando_texts', {})
             set_player_attr('plando_connections', [])
