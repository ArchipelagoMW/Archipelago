--- conflicted
+++ resolved
@@ -602,57 +602,14 @@
             if not unbeaten_game_players:
                 return True
 
-<<<<<<< HEAD
-        base_locations = self.get_locations() if locations is None else locations
-
-        checked_locations = state.locations_checked
-        prog_locations_per_player: dict[int, set[Location]] = collections.defaultdict(set)
-        for location in base_locations:
-            if location not in checked_locations and location.item is not None and location.item.advancement:
-                prog_locations_per_player[location.player].add(location)
-
-        # All players must be checked to start with.
-        players_to_check: AbstractSet[int] = set(prog_locations_per_player.keys())
-        while prog_locations_per_player:
-            sphere: list[list[Location]] = []
-            # build up spheres of collection radius.
-            # Everything in each sphere is independent from each other in dependencies and only depends on lower spheres
-            for player in players_to_check:
-                if player not in prog_locations_per_player:
-                    continue
-                player_locations = prog_locations_per_player[player]
-                reachable_player_locations = [location for location in player_locations if location.can_reach(state)]
-                if reachable_player_locations:
-                    sphere.append(reachable_player_locations)
-                    player_locations.difference_update(reachable_player_locations)
-                    if not player_locations:
-                        del prog_locations_per_player[player]
-
-            if not sphere:
-                # ran out of places and did not finish yet, quit
-                return False
-
-            state_changed_players = set()
-            for reachable_locations in sphere:
-                for location in reachable_locations:
-                    item = location.item
-                    if state.collect(item, True, location):
-                        # State changed, so there may be players that can reach additional locations in the next sphere.
-                        state_changed_players.add(item.player)
-
-            players_to_check = self.get_players_logically_dependent_on_players(state_changed_players)
-
+        for players_to_check in state.sweep_for_advancements(locations,
+                                                             yield_each_sweep=True,
+                                                             checked_locations=state.locations_checked):
             # Update the list of players that have yet to beat their game.
             unbeaten_game_players = [player for player in unbeaten_game_players
                                      if not (player in players_to_check and self.has_beaten_game(state, player))]
             if not unbeaten_game_players:
                 # All players have beaten their games.
-=======
-        for _ in state.sweep_for_advancements(locations,
-                                              yield_each_sweep=True,
-                                              checked_locations=state.locations_checked):
-            if self.has_beaten_game(state):
->>>>>>> 04a3f786
                 return True
 
         # Ran out of locations before the game was beaten.
@@ -1032,66 +989,14 @@
                         "Please switch over to sweep_for_advancements.")
         return self.sweep_for_advancements(locations)
 
-<<<<<<< HEAD
-    def sweep_for_advancements(self, locations: Optional[Iterable[Location]] = None) -> None:
-        locations_per_player: dict[int, set[Location]]
-        # since the loop has a good chance to run more than once, only filter the advancements once
-        if locations is None:
-            locations_per_player = {}
-            for player, locations_dict in self.multiworld.regions.location_cache.items():
-                player_locations = {loc for loc in locations_dict.values()
-                                    if loc.advancement and loc not in self.advancements}
-                if player_locations:
-                    locations_per_player[player] = player_locations
-        else:
-            locations_per_player = collections.defaultdict(set)
-            for loc in locations:
-                if loc.advancement and loc not in self.advancements:
-                    locations_per_player[loc.player].add(loc)
-
-        players_to_check: AbstractSet[int] = set(locations_per_player.keys())
-        while locations_per_player:
-            reachable_advancements_list: List[List[Location]] = []
-
-            for player in players_to_check:
-                if player not in locations_per_player:
-                    continue
-                player_locations = locations_per_player[player]
-                reachable_player_locations = [loc for loc in player_locations if loc.can_reach(self)]
-                if reachable_player_locations:
-                    reachable_advancements_list.append(reachable_player_locations)
-                    player_locations.difference_update(reachable_player_locations)
-                    if not player_locations:
-                        del locations_per_player[player]
-
-            if not reachable_advancements_list:
-                break
-
-            state_changed_players: set[int] = set()
-            for reachable_advancements in reachable_advancements_list:
-                for advancement in reachable_advancements:
-                    self.advancements.add(advancement)
-                    item = advancement.item
-                    assert isinstance(item, Item), "tried to collect Event with no Item"
-                    if self.collect(item, True, advancement):
-                        # State changed, so there may be players that can reach additional locations in the next sphere.
-                        state_changed_players.add(item.player)
-
-            players_to_check = self.multiworld.get_players_logically_dependent_on_players(state_changed_players)
-=======
     def _sweep_for_advancements_impl(self, advancements_per_player: List[Tuple[int, List[Location]]],
-                                     yield_each_sweep: bool) -> Iterator[None]:
+                                     yield_each_sweep: bool) -> Iterator[AbstractSet[int]]:
         """
         The implementation for sweep_for_advancements is separated here because it returns a generator due to the use
         of a yield statement.
         """
         all_players = {player for player, _ in advancements_per_player}
-        players_to_check = all_players
-        # As an optimization, it is assumed that each player's world only logically depends on itself. However, worlds
-        # are allowed to logically depend on other worlds, so once there are no more players that should be checked
-        # under this assumption, an extra sweep iteration is performed that checks every player, to confirm that the
-        # sweep is finished.
-        checking_if_finished = False
+        players_to_check: AbstractSet[int] = all_players
         while players_to_check:
             next_advancements_per_player: List[Tuple[int, List[Location]]] = []
             next_players_to_check = set()
@@ -1117,9 +1022,10 @@
                     next_advancements_per_player.append((player, unreachable_locations))
 
                 # A previous player's locations processed in the current `while players_to_check` iteration could have
-                # collected items belonging to `player`, but now that all of `player`'s reachable locations have been
-                # found, it can be assumed that `player` will not gain any more reachable locations until another one of
-                # their items is collected.
+                # collected items belonging to a player that `player` is logically dependent on, but now that all of
+                # `player`'s reachable locations have been found, it can be assumed that `player` will not gain any
+                # more reachable locations until another item is collected, that belongs to a world `player` is
+                # logically dependent on.
                 # It would be clearer to not add players to `next_players_to_check` in the first place if they have yet
                 # to be processed in the current `while players_to_check` iteration, but checking if a player should be
                 # added to `next_players_to_check` would need to be run once for every item that is collected, so it is
@@ -1128,34 +1034,28 @@
                 next_players_to_check.discard(player)
 
                 # Collect the items from the reachable locations.
+                collected_advancement_players = set()
                 for advancement in reachable_locations:
                     self.advancements.add(advancement)
                     item = advancement.item
                     assert isinstance(item, Item), "tried to collect advancement Location with no Item"
                     if self.collect(item, True, advancement):
-                        # The player the item belongs to may be able to reach additional locations in the next sweep
-                        # iteration.
-                        next_players_to_check.add(item.player)
-
-            if not next_players_to_check:
-                if not checking_if_finished:
-                    # It is assumed that each player's world only logically depends on itself, which may not be the
-                    # case, so confirm that the sweep is finished by doing an extra iteration that checks every player.
-                    checking_if_finished = True
-                    next_players_to_check = all_players
-            else:
-                checking_if_finished = False
+                        collected_advancement_players.add(item.player)
+                # Worlds logically dependent on players that collected advancement items may be able to reach additional
+                # locations in the next sweep iteration.
+                next_players_to_check.update(
+                    self.multiworld.get_players_logically_dependent_on_players(collected_advancement_players))
 
             players_to_check = next_players_to_check
             advancements_per_player = next_advancements_per_player
 
             if yield_each_sweep:
-                yield
+                yield players_to_check
 
     @overload
     def sweep_for_advancements(self, locations: Optional[Iterable[Location]] = None, *,
                                yield_each_sweep: Literal[True],
-                               checked_locations: Optional[Set[Location]] = None) -> Iterator[None]: ...
+                               checked_locations: Optional[Set[Location]] = None) -> Iterator[AbstractSet[int]]: ...
 
     @overload
     def sweep_for_advancements(self, locations: Optional[Iterable[Location]] = None,
@@ -1163,15 +1063,19 @@
                                checked_locations: Optional[Set[Location]] = None) -> None: ...
 
     def sweep_for_advancements(self, locations: Optional[Iterable[Location]] = None, yield_each_sweep: bool = False,
-                               checked_locations: Optional[Set[Location]] = None) -> Optional[Iterator[None]]:
+                               checked_locations: Optional[Set[Location]] = None
+                               ) -> Optional[Iterator[AbstractSet[int]]]:
         """
         Sweep through the locations that contain uncollected advancement items, collecting the items into the state
         until there are no more reachable locations that contain uncollected advancement items.
 
         :param locations: The locations to sweep through, defaulting to all locations in the multiworld.
-        :param yield_each_sweep: When True, return a generator that yields at the end of each sweep iteration.
+        :param yield_each_sweep: When True, return a Generator that yields, at the end of each sweep iteration, a set of
+        players that may now be able to reach additional locations.
         :param checked_locations: Optional override of locations to filter out from the locations argument, defaults to
         self.advancements when None.
+        :return: With yield_each_sweep=True, a Generator that yields, at the end of each sweep iteration, a set of
+        players that may now be able to reach additional locations. With yield_each_sweep=False, None.
         """
         if checked_locations is None:
             checked_locations = self.advancements
@@ -1206,7 +1110,6 @@
             for _ in self._sweep_for_advancements_impl(advancements_per_player, False):
                 assert False, "Generator yielded when it should have run to completion without yielding"
             return None
->>>>>>> 04a3f786
 
     # item name related
     def has(self, item: str, player: int, count: int = 1) -> bool:
