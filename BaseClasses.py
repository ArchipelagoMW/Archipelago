from __future__ import annotations

import collections
import functools
import logging
import random
import secrets
import warnings
from argparse import Namespace
from collections import Counter, deque, defaultdict
from collections.abc import Collection, MutableSequence
from enum import IntEnum, IntFlag
<<<<<<< HEAD
from typing import (AbstractSet, Any, Callable, ClassVar, Dict, Iterable, Iterator, List, Mapping, NamedTuple,
                    Optional, Protocol, Set, Tuple, Union, TYPE_CHECKING, Literal)
=======
from typing import (AbstractSet, Any, Callable, ClassVar, Dict, Iterable, Iterator, List, Literal, Mapping, NamedTuple,
                    Optional, Protocol, Set, Tuple, Union, TYPE_CHECKING, Literal, overload)
>>>>>>> ad17c7fd
import dataclasses

from typing_extensions import NotRequired, TypedDict

import NetUtils
import Options
import Utils

if TYPE_CHECKING:
    from entrance_rando import ERPlacementState
    from worlds import AutoWorld


class Group(TypedDict):
    name: str
    game: str
    world: "AutoWorld.World"
    players: AbstractSet[int]
    item_pool: NotRequired[Set[str]]
    replacement_items: NotRequired[Dict[int, Optional[str]]]
    local_items: NotRequired[Set[str]]
    non_local_items: NotRequired[Set[str]]
    link_replacement: NotRequired[bool]


class ThreadBarrierProxy:
    """Passes through getattr while passthrough is True"""
    def __init__(self, obj: object) -> None:
        self.passthrough = True
        self.obj = obj

    def __getattr__(self, name: str) -> Any:
        if self.passthrough:
            return getattr(self.obj, name)
        else:
            raise RuntimeError("You are in a threaded context and global random state was removed for your safety. "
                               "Please use multiworld.per_slot_randoms[player] or randomize ahead of output.")


class HasNameAndPlayer(Protocol):
    name: str
    player: int


@dataclasses.dataclass
class PlandoItemBlock:
    player: int
    from_pool: bool
    force: bool | Literal["silent"]
    worlds: set[int] = dataclasses.field(default_factory=set)
    items: list[str] = dataclasses.field(default_factory=list)
    locations: list[str] = dataclasses.field(default_factory=list)
    resolved_locations: list[Location] = dataclasses.field(default_factory=list)
    count: dict[str, int] = dataclasses.field(default_factory=dict)


class MultiWorld():
    debug_types = False
    player_name: Dict[int, str]
    worlds: Dict[int, "AutoWorld.World"]
    groups: Dict[int, Group]
    regions: RegionManager
    itempool: List[Item]
    is_race: bool = False
    precollected_items: Dict[int, List[Item]]
    state: CollectionState

    plando_options: PlandoOptions
    early_items: Dict[int, Dict[str, int]]
    local_early_items: Dict[int, Dict[str, int]]
    local_items: Dict[int, Options.LocalItems]
    non_local_items: Dict[int, Options.NonLocalItems]
    progression_balancing: Dict[int, Options.ProgressionBalancing]
    completion_condition: Dict[int, Callable[[CollectionState], bool]]
    indirect_connections: Dict[Region, Set[Entrance]]
    exclude_locations: Dict[int, Options.ExcludeLocations]
    priority_locations: Dict[int, Options.PriorityLocations]
    start_inventory: Dict[int, Options.StartInventory]
    start_hints: Dict[int, Options.StartHints]
    start_location_hints: Dict[int, Options.StartLocationHints]
    item_links: Dict[int, Options.ItemLinks]

    plando_item_blocks: Dict[int, List[PlandoItemBlock]]

    game: Dict[int, str]

    random: random.Random
    per_slot_randoms: Utils.DeprecateDict[int, random.Random]
    """Deprecated. Please use `self.random` instead."""

    class AttributeProxy():
        def __init__(self, rule):
            self.rule = rule

        def __getitem__(self, player) -> bool:
            return self.rule(player)

    class RegionManager:
        region_cache: Dict[int, Dict[str, Region]]
        entrance_cache: Dict[int, Dict[str, Entrance]]
        location_cache: Dict[int, Dict[str, Location]]

        def __init__(self, players: int):
            self.region_cache = {player: {} for player in range(1, players+1)}
            self.entrance_cache = {player: {} for player in range(1, players+1)}
            self.location_cache = {player: {} for player in range(1, players+1)}

        def __iadd__(self, other: Iterable[Region]):
            self.extend(other)
            return self

        def append(self, region: Region):
            assert region.name not in self.region_cache[region.player], \
                f"{region.name} already exists in region cache."
            self.region_cache[region.player][region.name] = region

        def extend(self, regions: Iterable[Region]):
            for region in regions:
                assert region.name not in self.region_cache[region.player], \
                    f"{region.name} already exists in region cache."
                self.region_cache[region.player][region.name] = region

        def add_group(self, new_id: int):
            self.region_cache[new_id] = {}
            self.entrance_cache[new_id] = {}
            self.location_cache[new_id] = {}

        def __iter__(self) -> Iterator[Region]:
            for regions in self.region_cache.values():
                yield from regions.values()

        def __len__(self):
            return sum(len(regions) for regions in self.region_cache.values())

    def __init__(self, players: int):
        # world-local random state is saved for multiple generations running concurrently
        self.random = ThreadBarrierProxy(random.Random())
        self.players = players
        self.player_types = {player: NetUtils.SlotType.player for player in self.player_ids}
        self.algorithm = 'balanced'
        self.groups = {}
        self.regions = self.RegionManager(players)
        self.shops = []
        self.itempool = []
        self.seed = None
        self.seed_name: str = "Unavailable"
        self.precollected_items = {player: [] for player in self.player_ids}
        self.required_locations = []
        self.light_world_light_cone = False
        self.dark_world_light_cone = False
        self.rupoor_cost = 10
        self.aga_randomness = True
        self.save_and_quit_from_boss = True
        self.custom = False
        self.customitemarray = []
        self.shuffle_ganon = True
        self.spoiler = Spoiler(self)
        self.early_items = {player: {} for player in self.player_ids}
        self.local_early_items = {player: {} for player in self.player_ids}
        self.indirect_connections = {}
        self.start_inventory_from_pool: Dict[int, Options.StartInventoryPool] = {}
        self.plando_item_blocks = {}

        for player in range(1, players + 1):
            def set_player_attr(attr: str, val) -> None:
                self.__dict__.setdefault(attr, {})[player] = val
            set_player_attr('plando_item_blocks', [])
            set_player_attr('game', "Archipelago")
            set_player_attr('completion_condition', lambda state: True)
        self.worlds = {}
        self.per_slot_randoms = Utils.DeprecateDict("Using per_slot_randoms is now deprecated. Please use the "
                                                    "world's random object instead (usually self.random)")
        self.plando_options = PlandoOptions.none

    def get_all_ids(self) -> Tuple[int, ...]:
        return self.player_ids + tuple(self.groups)

    def add_group(self, name: str, game: str, players: AbstractSet[int] = frozenset()) -> Tuple[int, Group]:
        """Create a group with name and return the assigned player ID and group.
        If a group of this name already exists, the set of players is extended instead of creating a new one."""
        from worlds import AutoWorld

        for group_id, group in self.groups.items():
            if group["name"] == name:
                group["players"] |= players
                return group_id, group
        new_id: int = self.players + len(self.groups) + 1

        self.regions.add_group(new_id)
        self.game[new_id] = game
        self.player_types[new_id] = NetUtils.SlotType.group
        world_type = AutoWorld.AutoWorldRegister.world_types[game]
        self.worlds[new_id] = world_type.create_group(self, new_id, players)
        self.worlds[new_id].collect_item = AutoWorld.World.collect_item.__get__(self.worlds[new_id])
        self.worlds[new_id].collect = AutoWorld.World.collect.__get__(self.worlds[new_id])
        self.worlds[new_id].remove = AutoWorld.World.remove.__get__(self.worlds[new_id])
        self.player_name[new_id] = name

        new_group = self.groups[new_id] = Group(name=name, game=game, players=players,
                                                world=self.worlds[new_id])

        return new_id, new_group

    def get_player_groups(self, player: int) -> Set[int]:
        return {group_id for group_id, group in self.groups.items() if player in group["players"]}

    def set_seed(self, seed: Optional[int] = None, secure: bool = False, name: Optional[str] = None):
        assert not self.worlds, "seed needs to be initialized before Worlds"
        self.seed = get_seed(seed)
        if secure:
            self.secure()
        else:
            self.random.seed(self.seed)
        self.seed_name = name if name else str(self.seed)

    def set_options(self, args: Namespace) -> None:
        # TODO - remove this section once all worlds use options dataclasses
        from worlds import AutoWorld

        all_keys: Set[str] = {key for player in self.player_ids for key in
                              AutoWorld.AutoWorldRegister.world_types[self.game[player]].options_dataclass.type_hints}
        for option_key in all_keys:
            option = Utils.DeprecateDict(f"Getting options from multiworld is now deprecated. "
                                         f"Please use `self.options.{option_key}` instead.", True)
            option.update(getattr(args, option_key, {}))
            setattr(self, option_key, option)

        for player in self.player_ids:
            world_type = AutoWorld.AutoWorldRegister.world_types[self.game[player]]
            self.worlds[player] = world_type(self, player)
            options_dataclass: type[Options.PerGameCommonOptions] = world_type.options_dataclass
            self.worlds[player].options = options_dataclass(**{option_key: getattr(args, option_key)[player]
                                                               for option_key in options_dataclass.type_hints})

    def set_item_links(self):
        from worlds import AutoWorld

        item_links = {}
        replacement_prio = [False, True, None]
        for player in self.player_ids:
            for item_link in self.worlds[player].options.item_links.value:
                if item_link["name"] in item_links:
                    if item_links[item_link["name"]]["game"] != self.game[player]:
                        raise Exception(f"Cannot ItemLink across games. Link: {item_link['name']}")
                    current_link = item_links[item_link["name"]]
                    current_link["players"][player] = item_link["replacement_item"]
                    current_link["item_pool"] &= set(item_link["item_pool"])
                    current_link["exclude"] |= set(item_link.get("exclude", []))
                    current_link["local_items"] &= set(item_link.get("local_items", []))
                    current_link["non_local_items"] &= set(item_link.get("non_local_items", []))
                    current_link["link_replacement"] = min(current_link["link_replacement"],
                                                           replacement_prio.index(item_link["link_replacement"]))
                else:
                    if item_link["name"] in self.player_name.values():
                        raise Exception(f"Cannot name a ItemLink group the same as a player ({item_link['name']}) "
                                        f"({self.get_player_name(player)}).")
                    item_links[item_link["name"]] = {
                        "players": {player: item_link["replacement_item"]},
                        "item_pool": set(item_link["item_pool"]),
                        "exclude": set(item_link.get("exclude", [])),
                        "game": self.game[player],
                        "local_items": set(item_link.get("local_items", [])),
                        "non_local_items": set(item_link.get("non_local_items", [])),
                        "link_replacement": replacement_prio.index(item_link["link_replacement"]),
                    }

        for _name, item_link in item_links.items():
            current_item_name_groups = AutoWorld.AutoWorldRegister.world_types[item_link["game"]].item_name_groups
            pool = set()
            local_items = set()
            non_local_items = set()
            for item in item_link["item_pool"]:
                pool |= current_item_name_groups.get(item, {item})
            for item in item_link["exclude"]:
                pool -= current_item_name_groups.get(item, {item})
            for item in item_link["local_items"]:
                local_items |= current_item_name_groups.get(item, {item})
            for item in item_link["non_local_items"]:
                non_local_items |= current_item_name_groups.get(item, {item})
            local_items &= pool
            non_local_items &= pool
            item_link["item_pool"] = pool
            item_link["local_items"] = local_items
            item_link["non_local_items"] = non_local_items

        for group_name, item_link in item_links.items():
            game = item_link["game"]
            group_id, group = self.add_group(group_name, game, set(item_link["players"]))

            group["item_pool"] = item_link["item_pool"]
            group["replacement_items"] = item_link["players"]
            group["local_items"] = item_link["local_items"]
            group["non_local_items"] = item_link["non_local_items"]
            group["link_replacement"] = replacement_prio[item_link["link_replacement"]]

    def link_items(self) -> None:
        """Called to link together items in the itempool related to the registered item link groups."""
        from worlds import AutoWorld

        for group_id, group in self.groups.items():
            def find_common_pool(players: Set[int], shared_pool: Set[str]) -> Tuple[
                Optional[Dict[int, Dict[str, int]]], Optional[Dict[str, int]]
            ]:
                classifications: Dict[str, int] = collections.defaultdict(int)
                counters = {player: {name: 0 for name in shared_pool} for player in players}
                for item in self.itempool:
                    if item.player in counters and item.name in shared_pool:
                        counters[item.player][item.name] += 1
                        classifications[item.name] |= item.classification

                for player in players.copy():
                    if all([counters[player][item] == 0 for item in shared_pool]):
                        players.remove(player)
                        del (counters[player])

                if not players:
                    return None, None

                for item in shared_pool:
                    count = min(counters[player][item] for player in players)
                    if count:
                        for player in players:
                            counters[player][item] = count
                    else:
                        for player in players:
                            del (counters[player][item])
                return counters, classifications

            common_item_count, classifications = find_common_pool(group["players"], group["item_pool"])
            if not common_item_count:
                continue

            new_itempool: List[Item] = []
            for item_name, item_count in next(iter(common_item_count.values())).items():
                for _ in range(item_count):
                    new_item = group["world"].create_item(item_name)
                    # mangle together all original classification bits
                    new_item.classification |= classifications[item_name]
                    new_itempool.append(new_item)

            region = Region(group["world"].origin_region_name, group_id, self, "ItemLink")
            self.regions.append(region)
            locations = region.locations
            # ensure that progression items are linked first, then non-progression
            self.itempool.sort(key=lambda item: item.advancement)
            for item in self.itempool:
                count = common_item_count.get(item.player, {}).get(item.name, 0)
                if count:
                    loc = Location(group_id, f"Item Link: {item.name} -> {self.player_name[item.player]} {count}",
                        None, region)
                    loc.access_rule = lambda state, item_name = item.name, group_id_ = group_id, count_ = count: \
                        state.has(item_name, group_id_, count_)

                    locations.append(loc)
                    loc.place_locked_item(item)
                    common_item_count[item.player][item.name] -= 1
                else:
                    new_itempool.append(item)

            itemcount = len(self.itempool)
            self.itempool = new_itempool

            while itemcount > len(self.itempool):
                items_to_add = []
                for player in group["players"]:
                    if group["link_replacement"]:
                        item_player = group_id
                    else:
                        item_player = player
                    if group["replacement_items"][player]:
                        items_to_add.append(AutoWorld.call_single(self, "create_item", item_player,
                            group["replacement_items"][player]))
                    else:
                        items_to_add.append(AutoWorld.call_single(self, "create_filler", item_player))
                self.random.shuffle(items_to_add)
                self.itempool.extend(items_to_add[:itemcount - len(self.itempool)])

    def secure(self):
        self.random = ThreadBarrierProxy(secrets.SystemRandom())
        self.is_race = True

    @functools.cached_property
    def player_ids(self) -> Tuple[int, ...]:
        return tuple(range(1, self.players + 1))

    @Utils.cache_self1
    def get_game_players(self, game_name: str) -> Tuple[int, ...]:
        return tuple(player for player in self.player_ids if self.game[player] == game_name)

    @Utils.cache_self1
    def get_game_groups(self, game_name: str) -> Tuple[int, ...]:
        return tuple(group_id for group_id in self.groups if self.game[group_id] == game_name)

    @Utils.cache_self1
    def get_game_worlds(self, game_name: str):
        return tuple(world for player, world in self.worlds.items() if
                     player not in self.groups and self.game[player] == game_name)

    def get_name_string_for_object(self, obj: HasNameAndPlayer) -> str:
        return obj.name if self.players == 1 else f'{obj.name} ({self.get_player_name(obj.player)})'

    def get_player_name(self, player: int) -> str:
        return self.player_name[player]

    def get_file_safe_player_name(self, player: int) -> str:
        return Utils.get_file_safe_name(self.get_player_name(player))

    def get_out_file_name_base(self, player: int) -> str:
        """ the base name (without file extension) for each player's output file for a seed """
        return f"AP_{self.seed_name}_P{player}_{self.get_file_safe_player_name(player).replace(' ', '_')}"

    @functools.cached_property
    def world_name_lookup(self):
        return {self.player_name[player_id]: player_id for player_id in self.player_ids}

    def get_regions(self, player: Optional[int] = None) -> Collection[Region]:
        return self.regions if player is None else self.regions.region_cache[player].values()

    def get_region(self, region_name: str, player: int) -> Region:
        return self.regions.region_cache[player][region_name]

    def get_entrance(self, entrance_name: str, player: int) -> Entrance:
        return self.regions.entrance_cache[player][entrance_name]

    def get_location(self, location_name: str, player: int) -> Location:
        return self.regions.location_cache[player][location_name]

    def get_all_state(self, use_cache: bool | None = None, allow_partial_entrances: bool = False,
                      collect_pre_fill_items: bool = True, perform_sweep: bool = True) -> CollectionState:
        """
        Creates a new CollectionState, and collects all precollected items, all items in the multiworld itempool, those
        specified in each worlds' `get_pre_fill_items()`, and then sweeps the multiworld collecting any other items
        it is able to reach, building as complete of a completed game state as possible.

        :param use_cache: Deprecated and unused.
        :param allow_partial_entrances: Whether the CollectionState should allow for disconnected entrances while
         sweeping, such as before entrance randomization is complete.
        :param collect_pre_fill_items: Whether the items in each worlds' `get_pre_fill_items()` should be added to this
         state.
        :param perform_sweep: Whether this state should perform a sweep for reachable locations, collecting any placed
         items it can.

        :return: The completed CollectionState.
        """
        if __debug__ and use_cache is not None:
            # TODO swap to Utils.deprecate when we want this to crash on source and warn on frozen
            warnings.warn("multiworld.get_all_state no longer caches all_state and this argument will be removed.",
                          DeprecationWarning)
        ret = CollectionState(self, allow_partial_entrances)

        for item in self.itempool:
            self.worlds[item.player].collect(ret, item)
        if collect_pre_fill_items:
            for player in self.player_ids:
                subworld = self.worlds[player]
                for item in subworld.get_pre_fill_items():
                    subworld.collect(ret, item)
        if perform_sweep:
            ret.sweep_for_advancements()

        return ret

    def get_items(self) -> List[Item]:
        return [loc.item for loc in self.get_filled_locations()] + self.itempool

    def find_item_locations(self, item: str, player: int, resolve_group_locations: bool = False) -> List[Location]:
        if resolve_group_locations:
            player_groups = self.get_player_groups(player)
            return [location for location in self.get_locations() if
                    location.item and location.item.name == item and location.player not in player_groups and
                    (location.item.player == player or location.item.player in player_groups)]
        return [location for location in self.get_locations() if
                location.item and location.item.name == item and location.item.player == player]

    def find_item(self, item: str, player: int) -> Location:
        return next(location for location in self.get_locations() if
                    location.item and location.item.name == item and location.item.player == player)

    def find_items_in_locations(self, items: Set[str], player: int, resolve_group_locations: bool = False) -> List[Location]:
        if resolve_group_locations:
            player_groups = self.get_player_groups(player)
            return [location for location in self.get_locations() if
                    location.item and location.item.name in items and location.player not in player_groups and
                    (location.item.player == player or location.item.player in player_groups)]
        return [location for location in self.get_locations() if
                location.item and location.item.name in items and location.item.player == player]

    def create_item(self, item_name: str, player: int) -> Item:
        return self.worlds[player].create_item(item_name)

    def push_precollected(self, item: Item):
        self.precollected_items[item.player].append(item)
        self.state.collect(item, True)

    def push_item(self, location: Location, item: Item, collect: bool = True):
        location.item = item
        item.location = location
        if collect:
            self.state.collect(item, location.advancement, location)

        logging.debug('Placed %s at %s', item, location)

    def get_entrances(self, player: Optional[int] = None) -> Iterable[Entrance]:
        if player is not None:
            return self.regions.entrance_cache[player].values()
        return Utils.RepeatableChain(tuple(self.regions.entrance_cache[player].values()
                                           for player in self.regions.entrance_cache))

    def register_indirect_condition(self, region: Region, entrance: Entrance):
        """Report that access to this Region can result in unlocking this Entrance,
        state.can_reach(Region) in the Entrance's traversal condition, as opposed to pure transition logic."""
        self.indirect_connections.setdefault(region, set()).add(entrance)

    def get_locations(self, player: Optional[int] = None) -> Iterable[Location]:
        if player is not None:
            return self.regions.location_cache[player].values()
        return Utils.RepeatableChain(tuple(self.regions.location_cache[player].values()
                                           for player in self.regions.location_cache))

    def get_unfilled_locations(self, player: Optional[int] = None) -> list[Location]:
        return [location for location in self.get_locations(player) if location.item is None]

    def get_filled_locations(self, player: Optional[int] = None) -> list[Location]:
        return [location for location in self.get_locations(player) if location.item is not None]

    def get_reachable_locations(self, state: CollectionState | None = None,
                                player: int | None = None) -> list[Location]:
        """
        Retrieve every location that can be reached for the `player` with the given `state`.

        :param state: The current state of the Multiworld game
        :param player: The player should have the locations in its world
        :return: The list of locations that can be reached in the multiworld for the given state
        """
        state: CollectionState = state if state else self.state
        return [location for location in self.get_locations(player) if location.can_reach(state)]

    def get_placeable_locations(self, state=None, player=None) -> List[Location]:
        state: CollectionState = state if state else self.state
        return [location for location in self.get_locations(player) if location.item is None and location.can_reach(state)]

    def get_unfilled_locations_for_players(self, location_names: List[str], players: Iterable[int]):
        for player in players:
            if not location_names:
                valid_locations = [location.name for location in self.get_unfilled_locations(player)]
            else:
                valid_locations = location_names
            relevant_cache = self.regions.location_cache[player]
            for location_name in valid_locations:
                location = relevant_cache.get(location_name, None)
                if location and location.item is None:
                    yield location

    def unlocks_new_location(self, item: Item) -> bool:
        temp_state = self.state.copy()
        temp_state.collect(item, True)

        for location in self.get_unfilled_locations(item.player):
            if temp_state.can_reach(location) and not self.state.can_reach(location):
                return True

        return False

    def has_beaten_game(self, state: CollectionState, player: Optional[int] = None) -> bool:
        if player:
            return self.completion_condition[player](state)
        else:
            return all((self.has_beaten_game(state, p) for p in range(1, self.players + 1)))

    def can_beat_game(self,
                      starting_state: Optional[CollectionState] = None,
                      locations: Optional[Iterable[Location]] = None) -> bool:
        if starting_state:
            if self.has_beaten_game(starting_state):
                return True
            state = starting_state.copy()
        else:
            state = CollectionState(self)
            if self.has_beaten_game(state):
                return True

        for _ in state.sweep_for_advancements(locations,
                                              yield_each_sweep=True,
                                              checked_locations=state.locations_checked):
            if self.has_beaten_game(state):
                return True

        return False

    def get_spheres(self) -> Iterator[Set[Location]]:
        """
        yields a set of locations for each logical sphere

        If there are unreachable locations, the last sphere of reachable
        locations is followed by an empty set, and then a set of all of the
        unreachable locations.
        """
        state = CollectionState(self)
        locations = set(self.get_filled_locations())

        while locations:
            sphere: Set[Location] = set()

            for location in locations:
                if location.can_reach(state):
                    sphere.add(location)
            yield sphere
            if not sphere:
                if locations:
                    yield locations  # unreachable locations
                break

            for location in sphere:
                state.collect(location.item, True, location)
            locations -= sphere

    def get_sendable_spheres(self) -> Iterator[Set[Location]]:
        """
        yields a set of multiserver sendable locations (location.item.code: int) for each logical sphere

        If there are unreachable locations, the last sphere of reachable locations is followed by an empty set,
        and then a set of all of the unreachable locations.
        """
        state = CollectionState(self)
        locations: Set[Location] = set()
        events: Set[Location] = set()
        for location in self.get_filled_locations():
            if type(location.item.code) is int and type(location.address) is int:
                locations.add(location)
            else:
                events.add(location)

        while locations:
            sphere: Set[Location] = set()

            # cull events out
            done_events: Set[Union[Location, None]] = {None}
            while done_events:
                done_events = set()
                for event in events:
                    if event.can_reach(state):
                        state.collect(event.item, True, event)
                        done_events.add(event)
                events -= done_events

            for location in locations:
                if location.can_reach(state):
                    sphere.add(location)

            yield sphere
            if not sphere:
                if locations:
                    yield locations  # unreachable locations
                break

            for location in sphere:
                state.collect(location.item, True, location)
            locations -= sphere

    def fulfills_accessibility(self, state: Optional[CollectionState] = None):
        """Check if accessibility rules are fulfilled with current or supplied state."""
        if not state:
            state = CollectionState(self)
        players: Dict[str, Set[int]] = {
            "minimal": set(),
            "items": set(),
            "full": set()
        }
        for player, world in self.worlds.items():
            players[world.options.accessibility.current_key].add(player)

        beatable_fulfilled = False

        def location_condition(location: Location) -> bool:
            """Determine if this location has to be accessible, location is already filtered by location_relevant"""
            return location.player in players["full"] or \
                (location.item and location.item.player not in players["minimal"])

        def location_relevant(location: Location) -> bool:
            """Determine if this location is relevant to sweep."""
            return location.player in players["full"] or location.advancement

        def all_done() -> bool:
            """Check if all access rules are fulfilled"""
            if not beatable_fulfilled:
                return False
            if any(location_condition(location) for location in locations):
                return False  # still locations required to be collected
            return True

        locations = [location for location in self.get_locations() if location_relevant(location)]

        while locations:
            sphere: List[Location] = []
            for n in range(len(locations) - 1, -1, -1):
                if locations[n].can_reach(state):
                    sphere.append(locations.pop(n))

            if not sphere:
                if __debug__:
                    from Fill import FillError
                    raise FillError(
                        f"Could not access required locations for accessibility check. Missing: {locations}",
                        multiworld=self,
                    )
                # ran out of places and did not finish yet, quit
                logging.warning(f"Could not access required locations for accessibility check."
                                f" Missing: {locations}")
                return False

            for location in sphere:
                if location.item:
                    state.collect(location.item, True, location)

            if self.has_beaten_game(state):
                beatable_fulfilled = True

            if all_done():
                return True

        return False


PathValue = Tuple[str, Optional["PathValue"]]


class CollectionState():
    prog_items: Dict[int, Counter[str]]
    multiworld: MultiWorld
    reachable_regions: Dict[int, Set[Region]]
    blocked_connections: Dict[int, Set[Entrance]]
    advancements: Set[Location]
    path: Dict[Union[Region, Entrance], PathValue]
    locations_checked: Set[Location]
    stale: Dict[int, bool]
    allow_partial_entrances: bool
    additional_init_functions: List[Callable[[CollectionState, MultiWorld], None]] = []
    additional_copy_functions: List[Callable[[CollectionState, CollectionState], CollectionState]] = []

    def __init__(self, parent: MultiWorld, allow_partial_entrances: bool = False):
        assert parent.worlds, "CollectionState created without worlds initialized in parent"
        self.prog_items = {player: Counter() for player in parent.get_all_ids()}
        self.multiworld = parent
        self.reachable_regions = {player: set() for player in parent.get_all_ids()}
        self.blocked_connections = {player: set() for player in parent.get_all_ids()}
        self.advancements = set()
        self.path = {}
        self.locations_checked = set()
        self.stale = {player: True for player in parent.get_all_ids()}
        self.allow_partial_entrances = allow_partial_entrances
        for function in self.additional_init_functions:
            function(self, parent)
        for items in parent.precollected_items.values():
            for item in items:
                self.collect(item, True)

    def update_reachable_regions(self, player: int):
        self.stale[player] = False
        world: AutoWorld.World = self.multiworld.worlds[player]
        reachable_regions = self.reachable_regions[player]
        queue = deque(self.blocked_connections[player])
        start: Region = world.get_region(world.origin_region_name)

        # init on first call - this can't be done on construction since the regions don't exist yet
        if start not in reachable_regions:
            reachable_regions.add(start)
            self.blocked_connections[player].update(start.exits)
            queue.extend(start.exits)

        if world.explicit_indirect_conditions:
            self._update_reachable_regions_explicit_indirect_conditions(player, queue)
        else:
            self._update_reachable_regions_auto_indirect_conditions(player, queue)

    def _update_reachable_regions_explicit_indirect_conditions(self, player: int, queue: deque):
        reachable_regions = self.reachable_regions[player]
        blocked_connections = self.blocked_connections[player]
        # run BFS on all connections, and keep track of those blocked by missing items
        while queue:
            connection = queue.popleft()
            new_region = connection.connected_region
            if new_region in reachable_regions:
                blocked_connections.remove(connection)
            elif connection.can_reach(self):
                if self.allow_partial_entrances and not new_region:
                    continue
                assert new_region, f"tried to search through an Entrance \"{connection}\" with no connected Region"
                reachable_regions.add(new_region)
                blocked_connections.remove(connection)
                blocked_connections.update(new_region.exits)
                queue.extend(new_region.exits)
                self.path[new_region] = (new_region.name, self.path.get(connection, None))

                # Retry connections if the new region can unblock them
                for new_entrance in self.multiworld.indirect_connections.get(new_region, set()):
                    if new_entrance in blocked_connections and new_entrance not in queue:
                        queue.append(new_entrance)

    def _update_reachable_regions_auto_indirect_conditions(self, player: int, queue: deque):
        reachable_regions = self.reachable_regions[player]
        blocked_connections = self.blocked_connections[player]
        new_connection: bool = True
        # run BFS on all connections, and keep track of those blocked by missing items
        while new_connection:
            new_connection = False
            while queue:
                connection = queue.popleft()
                new_region = connection.connected_region
                if new_region in reachable_regions:
                    blocked_connections.remove(connection)
                elif connection.can_reach(self):
                    if self.allow_partial_entrances and not new_region:
                        continue
                    assert new_region, f"tried to search through an Entrance \"{connection}\" with no connected Region"
                    reachable_regions.add(new_region)
                    blocked_connections.remove(connection)
                    blocked_connections.update(new_region.exits)
                    queue.extend(new_region.exits)
                    self.path[new_region] = (new_region.name, self.path.get(connection, None))
                    new_connection = True
            # sweep for indirect connections, mostly Entrance.can_reach(unrelated_Region)
            queue.extend(blocked_connections)

    def copy(self) -> CollectionState:
        ret = CollectionState(self.multiworld)
        ret.prog_items = {player: counter.copy() for player, counter in self.prog_items.items()}
        ret.reachable_regions = {player: region_set.copy() for player, region_set in
                                 self.reachable_regions.items()}
        ret.blocked_connections = {player: entrance_set.copy() for player, entrance_set in
                                   self.blocked_connections.items()}
        ret.advancements = self.advancements.copy()
        ret.path = self.path.copy()
        ret.locations_checked = self.locations_checked.copy()
        ret.allow_partial_entrances = self.allow_partial_entrances
        for function in self.additional_copy_functions:
            ret = function(self, ret)
        return ret

    def can_reach(self,
                  spot: Union[Location, Entrance, Region, str],
                  resolution_hint: Optional[str] = None,
                  player: Optional[int] = None) -> bool:
        if isinstance(spot, str):
            assert isinstance(player, int), "can_reach: player is required if spot is str"
            # try to resolve a name
            if resolution_hint == 'Location':
                return self.can_reach_location(spot, player)
            elif resolution_hint == 'Entrance':
                return self.can_reach_entrance(spot, player)
            else:
                # default to Region
                return self.can_reach_region(spot, player)
        return spot.can_reach(self)

    def can_reach_location(self, spot: str, player: int) -> bool:
        return self.multiworld.get_location(spot, player).can_reach(self)

    def can_reach_entrance(self, spot: str, player: int) -> bool:
        return self.multiworld.get_entrance(spot, player).can_reach(self)

    def can_reach_region(self, spot: str, player: int) -> bool:
        return self.multiworld.get_region(spot, player).can_reach(self)

    def get_reachable_entrances(self, player: int | None = None) -> list[Entrance]:
        """
        Retrieve every entrance that can be reached for the `player`.

        :param player: The player to get the entrances of. Gets all entrances if None.

        :return: The list of entrances that can be reached in the multiworld
        """
        return [entrance for entrance in self.multiworld.get_entrances(player) if entrance.can_reach(self)]

    def reachable_spots(self, player: int,
                       resolution_hint: Literal["Location", "Region", "Entrance"] = "Location") -> set[str]:
        """
        Retrieve a set of spots that can be reached by the current player with the given `state`.

        :param player: The current player.
        :param resolution_hint: Which kind of spot to look for.

        :return: The set of reachable spots.        
        """
        assert resolution_hint in ("Location", "Region", "Entrance")
        self.update_reachable_regions(player)
        if resolution_hint == "Region":
            reachable_spot: set[str] = set([region.name for region in self.reachable_regions[player]])
        elif resolution_hint == "Entrance":
            reachable_spot: set[str] = set([entrance.name for entrance in self.get_reachable_entrances(player)])
        else:
            reachable_spot: set[str] = set([location.name for location in
                                            self.multiworld.get_reachable_locations(self, player)])
        return reachable_spot

    def sweep_for_events(self, locations: Optional[Iterable[Location]] = None) -> None:
        Utils.deprecate("sweep_for_events has been renamed to sweep_for_advancements. The functionality is the same. "
                        "Please switch over to sweep_for_advancements.")
        return self.sweep_for_advancements(locations)

    def _sweep_for_advancements_impl(self, advancements_per_player: List[Tuple[int, List[Location]]],
                                     yield_each_sweep: bool) -> Iterator[None]:
        """
        The implementation for sweep_for_advancements is separated here because it returns a generator due to the use
        of a yield statement.
        """
        all_players = {player for player, _ in advancements_per_player}
        players_to_check = all_players
        # As an optimization, it is assumed that each player's world only logically depends on itself. However, worlds
        # are allowed to logically depend on other worlds, so once there are no more players that should be checked
        # under this assumption, an extra sweep iteration is performed that checks every player, to confirm that the
        # sweep is finished.
        checking_if_finished = False
        while players_to_check:
            next_advancements_per_player: List[Tuple[int, List[Location]]] = []
            next_players_to_check = set()

            for player, locations in advancements_per_player:
                if player not in players_to_check:
                    next_advancements_per_player.append((player, locations))
                    continue

                # Accessibility of each location is checked first because a player's region accessibility cache becomes
                # stale whenever one of their own items is collected into the state.
                reachable_locations: List[Location] = []
                unreachable_locations: List[Location] = []
                for location in locations:
                    if location.can_reach(self):
                        # Locations containing items that do not belong to `player` could be collected immediately
                        # because they won't stale `player`'s region accessibility cache, but, for simplicity, all the
                        # items at reachable locations are collected in a single loop.
                        reachable_locations.append(location)
                    else:
                        unreachable_locations.append(location)
                if unreachable_locations:
                    next_advancements_per_player.append((player, unreachable_locations))

                # A previous player's locations processed in the current `while players_to_check` iteration could have
                # collected items belonging to `player`, but now that all of `player`'s reachable locations have been
                # found, it can be assumed that `player` will not gain any more reachable locations until another one of
                # their items is collected.
                # It would be clearer to not add players to `next_players_to_check` in the first place if they have yet
                # to be processed in the current `while players_to_check` iteration, but checking if a player should be
                # added to `next_players_to_check` would need to be run once for every item that is collected, so it is
                # more performant to instead discard `player` from `next_players_to_check` once their locations have
                # been processed.
                next_players_to_check.discard(player)

                # Collect the items from the reachable locations.
                for advancement in reachable_locations:
                    self.advancements.add(advancement)
                    item = advancement.item
                    assert isinstance(item, Item), "tried to collect advancement Location with no Item"
                    if self.collect(item, True, advancement):
                        # The player the item belongs to may be able to reach additional locations in the next sweep
                        # iteration.
                        next_players_to_check.add(item.player)

            if not next_players_to_check:
                if not checking_if_finished:
                    # It is assumed that each player's world only logically depends on itself, which may not be the
                    # case, so confirm that the sweep is finished by doing an extra iteration that checks every player.
                    checking_if_finished = True
                    next_players_to_check = all_players
            else:
                checking_if_finished = False

            players_to_check = next_players_to_check
            advancements_per_player = next_advancements_per_player

            if yield_each_sweep:
                yield

    @overload
    def sweep_for_advancements(self, locations: Optional[Iterable[Location]] = None, *,
                               yield_each_sweep: Literal[True],
                               checked_locations: Optional[Set[Location]] = None) -> Iterator[None]: ...

    @overload
    def sweep_for_advancements(self, locations: Optional[Iterable[Location]] = None,
                               yield_each_sweep: Literal[False] = False,
                               checked_locations: Optional[Set[Location]] = None) -> None: ...

    def sweep_for_advancements(self, locations: Optional[Iterable[Location]] = None, yield_each_sweep: bool = False,
                               checked_locations: Optional[Set[Location]] = None) -> Optional[Iterator[None]]:
        """
        Sweep through the locations that contain uncollected advancement items, collecting the items into the state
        until there are no more reachable locations that contain uncollected advancement items.

        :param locations: The locations to sweep through, defaulting to all locations in the multiworld.
        :param yield_each_sweep: When True, return a generator that yields at the end of each sweep iteration.
        :param checked_locations: Optional override of locations to filter out from the locations argument, defaults to
        self.advancements when None.
        """
        if checked_locations is None:
            checked_locations = self.advancements

        # Since the sweep loop usually performs many iterations, the locations are filtered in advance.
        # A list of tuples is used, instead of a dictionary, because it is faster to iterate.
        advancements_per_player: List[Tuple[int, List[Location]]]
        if locations is None:
            # `location.advancement` can only be True for filled locations, so unfilled locations are filtered out.
            advancements_per_player = []
            for player, locations_dict in self.multiworld.regions.location_cache.items():
                filtered_locations = [location for location in locations_dict.values()
                                      if location.advancement and location not in checked_locations]
                if filtered_locations:
                    advancements_per_player.append((player, filtered_locations))
        else:
            # Filter and separate the locations into a list for each player.
            advancements_per_player_dict: Dict[int, List[Location]] = defaultdict(list)
            for location in locations:
                if location.advancement and location not in checked_locations:
                    advancements_per_player_dict[location.player].append(location)
            # Convert to a list of tuples.
            advancements_per_player = list(advancements_per_player_dict.items())
            del advancements_per_player_dict

        if yield_each_sweep:
            # Return a generator that will yield at the end of each sweep iteration.
            return self._sweep_for_advancements_impl(advancements_per_player, True)
        else:
            # Create the generator, but tell it not to yield anything, so it will run to completion in zero iterations
            # once started, then start and exhaust the generator by attempting to iterate it.
            for _ in self._sweep_for_advancements_impl(advancements_per_player, False):
                assert False, "Generator yielded when it should have run to completion without yielding"
            return None

    # item name related
    def has(self, item: str, player: int, count: int = 1) -> bool:
        return self.prog_items[player][item] >= count

    # for loops are specifically used in all/any/count methods, instead of all()/any()/sum(), to avoid the overhead of
    # creating and iterating generator instances. In `return all(player_prog_items[item] for item in items)`, the
    # argument to all() would be a new generator instance, for example.
    def has_all(self, items: Iterable[str], player: int) -> bool:
        """Returns True if each item name of items is in state at least once."""
        player_prog_items = self.prog_items[player]
        for item in items:
            if not player_prog_items[item]:
                return False
        return True

    def has_any(self, items: Iterable[str], player: int) -> bool:
        """Returns True if at least one item name of items is in state at least once."""
        player_prog_items = self.prog_items[player]
        for item in items:
            if player_prog_items[item]:
                return True
        return False

    def has_all_counts(self, item_counts: Mapping[str, int], player: int) -> bool:
        """Returns True if each item name is in the state at least as many times as specified."""
        player_prog_items = self.prog_items[player]
        for item, count in item_counts.items():
            if player_prog_items[item] < count:
                return False
        return True

    def has_any_count(self, item_counts: Mapping[str, int], player: int) -> bool:
        """Returns True if at least one item name is in the state at least as many times as specified."""
        player_prog_items = self.prog_items[player]
        for item, count in item_counts.items():
            if player_prog_items[item] >= count:
                return True
        return False

    def count(self, item: str, player: int) -> int:
        return self.prog_items[player][item]

    def has_from_list(self, items: Iterable[str], player: int, count: int) -> bool:
        """Returns True if the state contains at least `count` items matching any of the item names from a list."""
        found: int = 0
        player_prog_items = self.prog_items[player]
        for item_name in items:
            found += player_prog_items[item_name]
            if found >= count:
                return True
        return False

    def has_from_list_unique(self, items: Iterable[str], player: int, count: int) -> bool:
        """Returns True if the state contains at least `count` items matching any of the item names from a list.
        Ignores duplicates of the same item."""
        found: int = 0
        player_prog_items = self.prog_items[player]
        for item_name in items:
            found += player_prog_items[item_name] > 0
            if found >= count:
                return True
        return False

    def count_from_list(self, items: Iterable[str], player: int) -> int:
        """Returns the cumulative count of items from a list present in state."""
        player_prog_items = self.prog_items[player]
        total = 0
        for item_name in items:
            total += player_prog_items[item_name]
        return total

    def count_from_list_unique(self, items: Iterable[str], player: int) -> int:
        """Returns the cumulative count of items from a list present in state. Ignores duplicates of the same item."""
        player_prog_items = self.prog_items[player]
        total = 0
        for item_name in items:
            if player_prog_items[item_name] > 0:
                total += 1
        return total

    # item name group related
    def has_group(self, item_name_group: str, player: int, count: int = 1) -> bool:
        """Returns True if the state contains at least `count` items present in a specified item group."""
        found: int = 0
        player_prog_items = self.prog_items[player]
        for item_name in self.multiworld.worlds[player].item_name_groups[item_name_group]:
            found += player_prog_items[item_name]
            if found >= count:
                return True
        return False

    def has_group_unique(self, item_name_group: str, player: int, count: int = 1) -> bool:
        """Returns True if the state contains at least `count` items present in a specified item group.
        Ignores duplicates of the same item.
        """
        found: int = 0
        player_prog_items = self.prog_items[player]
        for item_name in self.multiworld.worlds[player].item_name_groups[item_name_group]:
            found += player_prog_items[item_name] > 0
            if found >= count:
                return True
        return False

    def count_group(self, item_name_group: str, player: int) -> int:
        """Returns the cumulative count of items from an item group present in state."""
        player_prog_items = self.prog_items[player]
        return sum(
            player_prog_items[item_name]
            for item_name in self.multiworld.worlds[player].item_name_groups[item_name_group]
        )

    def count_group_unique(self, item_name_group: str, player: int) -> int:
        """Returns the cumulative count of items from an item group present in state.
        Ignores duplicates of the same item."""
        player_prog_items = self.prog_items[player]
        return sum(
            player_prog_items[item_name] > 0
            for item_name in self.multiworld.worlds[player].item_name_groups[item_name_group]
        )

    # Item related
    def collect(self, item: Item, prevent_sweep: bool = False, location: Optional[Location] = None) -> bool:
        if location:
            self.locations_checked.add(location)

        changed = self.multiworld.worlds[item.player].collect(self, item)

        self.stale[item.player] = True

        if changed and not prevent_sweep:
            self.sweep_for_advancements()

        return changed

    def add_item(self, item: str, player: int, count: int = 1) -> None:
        """
        Adds the item to state.

        :param item: The item to be added.
        :param player: The player the item is for.
        :param count: How many of the item to add.
        """
        assert count > 0
        self.prog_items[player][item] += count

    def remove(self, item: Item):
        changed = self.multiworld.worlds[item.player].remove(self, item)
        if changed:
            # invalidate caches, nothing can be trusted anymore now
            self.reachable_regions[item.player] = set()
            self.blocked_connections[item.player] = set()
            self.stale[item.player] = True

    def remove_item(self, item: str, player: int, count: int = 1) -> None:
        """
        Removes the item from state.

        :param item: The item to be removed.
        :param player: The player the item is for.
        :param count: How many of the item to remove.
        """
        assert count > 0
        self.prog_items[player][item] -= count
        if self.prog_items[player][item] < 1:
            del (self.prog_items[player][item])

    def set_item(self, item: str, player: int, count: int) -> None:
        """
        Sets the item in state equal to the provided count.

        :param item: The item to modify.
        :param player: The player the item is for.
        :param count: How many of the item to now have.
        """
        assert count >= 0
        if count == 0:
            del (self.prog_items[player][item])
        else:
            self.prog_items[player][item] = count


class EntranceType(IntEnum):
    ONE_WAY = 1
    TWO_WAY = 2


class Entrance:
    access_rule: Callable[[CollectionState], bool] = staticmethod(lambda state: True)
    hide_path: bool = False
    player: int
    name: str
    parent_region: Optional[Region]
    connected_region: Optional[Region] = None
    randomization_group: int
    randomization_type: EntranceType

    def __init__(self, player: int, name: str = "", parent: Optional[Region] = None,
                 randomization_group: int = 0, randomization_type: EntranceType = EntranceType.ONE_WAY) -> None:
        self.name = name
        self.parent_region = parent
        self.player = player
        self.randomization_group = randomization_group
        self.randomization_type = randomization_type

    def can_reach(self, state: CollectionState) -> bool:
        assert self.parent_region, f"called can_reach on an Entrance \"{self}\" with no parent_region"
        if self.parent_region.can_reach(state) and self.access_rule(state):
            if not self.hide_path and self not in state.path:
                state.path[self] = (self.name, state.path.get(self.parent_region, (self.parent_region.name, None)))
            return True

        return False

    def connect(self, region: Region) -> None:
        self.connected_region = region
        region.entrances.append(self)

    def is_valid_source_transition(self, er_state: "ERPlacementState") -> bool:
        """
        Determines whether this is a valid source transition, that is, whether the entrance
        randomizer is allowed to pair it to place any other regions. By default, this is the
        same as a reachability check, but can be modified by Entrance implementations to add
        other restrictions based on the placement state.

        :param er_state: The current (partial) state of the ongoing entrance randomization
        """
        return self.can_reach(er_state.collection_state)

    def can_connect_to(self, other: Entrance, dead_end: bool, er_state: "ERPlacementState") -> bool:
        """
        Determines whether a given Entrance is a valid target transition, that is, whether
        the entrance randomizer is allowed to pair this Entrance to that Entrance. By default,
        only allows connection between entrances of the same type (one ways only go to one ways,
        two ways always go to two ways) and prevents connecting an exit to itself in coupled mode.

        :param other: The proposed Entrance to connect to
        :param dead_end: Whether the other entrance considered a dead end by Entrance randomization
        :param er_state: The current (partial) state of the ongoing entrance randomization
        """
        # the implementation of coupled causes issues for self-loops since the reverse entrance will be the
        # same as the forward entrance. In uncoupled they are ok.
        return self.randomization_type == other.randomization_type and (not er_state.coupled or self.name != other.name)

    def __repr__(self):
        multiworld = self.parent_region.multiworld if self.parent_region else None
        return multiworld.get_name_string_for_object(self) if multiworld else f'{self.name} (Player {self.player})'


class Region:
    name: str
    _hint_text: str
    player: int
    multiworld: Optional[MultiWorld]
    entrances: List[Entrance]
    exits: List[Entrance]
    locations: List[Location]
    entrance_type: ClassVar[type[Entrance]] = Entrance

    class Register(MutableSequence):
        region_manager: MultiWorld.RegionManager

        def __init__(self, region_manager: MultiWorld.RegionManager):
            self._list = []
            self.region_manager = region_manager

        def __getitem__(self, index: int) -> Location:
            return self._list[index]

        def __setitem__(self, index: int, value: Location) -> None:
            raise NotImplementedError()

        def __len__(self) -> int:
            return len(self._list)

        def __iter__(self):
            return iter(self._list)

        # This seems to not be needed, but that's a bit suspicious.
        # def __del__(self):
        #     self.clear()

        def copy(self):
            return self._list.copy()

    class LocationRegister(Register):
        def __delitem__(self, index: int) -> None:
            location: Location = self._list[index]
            del self._list[index]
            del(self.region_manager.location_cache[location.player][location.name])

        def insert(self, index: int, value: Location) -> None:
            assert value.name not in self.region_manager.location_cache[value.player], \
                f"{value.name} already exists in the location cache."
            self._list.insert(index, value)
            self.region_manager.location_cache[value.player][value.name] = value

    class EntranceRegister(Register):
        def __delitem__(self, index: int) -> None:
            entrance: Entrance = self._list[index]
            del self._list[index]
            del(self.region_manager.entrance_cache[entrance.player][entrance.name])

        def insert(self, index: int, value: Entrance) -> None:
            assert value.name not in self.region_manager.entrance_cache[value.player], \
                f"{value.name} already exists in the entrance cache."
            self._list.insert(index, value)
            self.region_manager.entrance_cache[value.player][value.name] = value

    _locations: LocationRegister[Location]
    _exits: EntranceRegister[Entrance]

    def __init__(self, name: str, player: int, multiworld: MultiWorld, hint: Optional[str] = None):
        self.name = name
        self.entrances = []
        self._exits = self.EntranceRegister(multiworld.regions)
        self._locations = self.LocationRegister(multiworld.regions)
        self.multiworld = multiworld
        self._hint_text = hint
        self.player = player

    def get_locations(self):
        return self._locations

    def set_locations(self, new):
        if new is self._locations:
            return
        self._locations.clear()
        self._locations.extend(new)

    locations = property(get_locations, set_locations)

    def get_exits(self):
        return self._exits

    def set_exits(self, new):
        if new is self._exits:
            return
        self._exits.clear()
        self._exits.extend(new)

    exits = property(get_exits, set_exits)

    def can_reach(self, state: CollectionState) -> bool:
        if state.stale[self.player]:
            state.update_reachable_regions(self.player)
        return self in state.reachable_regions[self.player]

    @property
    def hint_text(self) -> str:
        return self._hint_text if self._hint_text else self.name

    def get_connecting_entrance(self, is_main_entrance: Callable[[Entrance], bool]) -> Entrance:
        for entrance in self.entrances:
            if is_main_entrance(entrance):
                return entrance
        for entrance in self.entrances:  # BFS might be better here, trying DFS for now.
            return entrance.parent_region.get_connecting_entrance(is_main_entrance)

    def add_locations(self, locations: Dict[str, Optional[int]],
                      location_type: Optional[type[Location]] = None) -> None:
        """
        Adds locations to the Region object, where location_type is your Location class and locations is a dict of
        location names to address.

        :param locations: dictionary of locations to be created and added to this Region `{name: ID}`
        :param location_type: Location class to be used to create the locations with"""
        if location_type is None:
            location_type = Location
        for location, address in locations.items():
            self.locations.append(location_type(self.player, location, address, self))

    def add_event(
        self,
        location_name: str,
        item_name: str | None = None,
        rule: Callable[[CollectionState], bool] | None = None,
        location_type: type[Location] | None = None,
        item_type: type[Item] | None = None,
        show_in_spoiler: bool = True,
    ) -> Item:
        """
        Adds an event location/item pair to the region.

        :param location_name: Name for the event location.
        :param item_name: Name for the event item. If not provided, defaults to location_name.
        :param rule: Callable to determine access for this event location within its region.
        :param location_type: Location class to create the event location with. Defaults to BaseClasses.Location.
        :param item_type: Item class to create the event item with. Defaults to BaseClasses.Item.
        :param show_in_spoiler: Will be passed along to the created event Location's show_in_spoiler attribute.
        :return: The created Event Item
        """
        if location_type is None:
            location_type = Location

        if item_name is None:
            item_name = location_name

        if item_type is None:
            item_type = Item

        event_location = location_type(self.player, location_name, None, self)
        event_location.show_in_spoiler = show_in_spoiler
        if rule is not None:
            event_location.access_rule = rule

        event_item = item_type(item_name, ItemClassification.progression, None, self.player)

        event_location.place_locked_item(event_item)

        self.locations.append(event_location)

        return event_item

    def connect(self, connecting_region: Region, name: Optional[str] = None,
                rule: Optional[Callable[[CollectionState], bool]] = None) -> Entrance:
        """
        Connects this Region to another Region, placing the provided rule on the connection.

        :param connecting_region: Region object to connect to path is `self -> exiting_region`
        :param name: name of the connection being created
        :param rule: callable to determine access of this connection to go from self to the exiting_region"""
        exit_ = self.create_exit(name if name else f"{self.name} -> {connecting_region.name}")
        if rule:
            exit_.access_rule = rule
        exit_.connect(connecting_region)
        return exit_

    def create_exit(self, name: str) -> Entrance:
        """
        Creates and returns an Entrance object as an exit of this region.

        :param name: name of the Entrance being created
        """
        exit_ = self.entrance_type(self.player, name, self)
        self.exits.append(exit_)
        return exit_

    def create_er_target(self, name: str) -> Entrance:
        """
        Creates and returns an Entrance object as an entrance to this region

        :param name: name of the Entrance being created
        """
        entrance = self.entrance_type(self.player, name)
        entrance.connect(self)
        return entrance

    def add_exits(self, exits: Union[Iterable[str], Dict[str, Optional[str]]],
                  rules: Dict[str, Callable[[CollectionState], bool]] = None) -> List[Entrance]:
        """
        Connects current region to regions in exit dictionary. Passed region names must exist first.

        :param exits: exits from the region. format is {"connecting_region": "exit_name"}. if a non dict is provided,
                      created entrances will be named "self.name -> connecting_region"
        :param rules: rules for the exits from this region. format is {"connecting_region": rule}
        """
        if not isinstance(exits, Dict):
            exits = dict.fromkeys(exits)
        return [
            self.connect(
                self.multiworld.get_region(connecting_region, self.player),
                name,
                rules[connecting_region] if rules and connecting_region in rules else None,
            )
            for connecting_region, name in exits.items()
        ]

    def __repr__(self):
        return self.multiworld.get_name_string_for_object(self) if self.multiworld else f'{self.name} (Player {self.player})'


class LocationProgressType(IntEnum):
    DEFAULT = 1
    PRIORITY = 2
    EXCLUDED = 3


class Location:
    game: str = "Generic"
    player: int
    name: str
    address: Optional[int]
    parent_region: Optional[Region]
    locked: bool = False
    show_in_spoiler: bool = True
    progress_type: LocationProgressType = LocationProgressType.DEFAULT
    always_allow: Callable[[CollectionState, Item], bool] = staticmethod(lambda state, item: False)
    access_rule: Callable[[CollectionState], bool] = staticmethod(lambda state: True)
    item_rule: Callable[[Item], bool] = staticmethod(lambda item: True)
    item: Optional[Item] = None

    def __init__(self, player: int, name: str = '', address: Optional[int] = None, parent: Optional[Region] = None):
        self.player = player
        self.name = name
        self.address = address
        self.parent_region = parent

    def can_fill(self, state: CollectionState, item: Item, check_access: bool = True) -> bool:
        return ((
            self.always_allow(state, item)
            and item.name not in state.multiworld.worlds[item.player].options.non_local_items
        ) or (
            (self.progress_type != LocationProgressType.EXCLUDED or not (item.advancement or item.useful))
            and self.item_rule(item)
            and (not check_access or self.can_reach(state))
        ))

    def can_reach(self, state: CollectionState) -> bool:
        # Region.can_reach is just a cache lookup, so placing it first for faster abort on average
        assert self.parent_region, f"called can_reach on a Location \"{self}\" with no parent_region"
        return self.parent_region.can_reach(state) and self.access_rule(state)

    def place_locked_item(self, item: Item):
        if self.item:
            raise Exception(f"Location {self} already filled.")
        self.item = item
        item.location = self
        self.locked = True

    def __repr__(self):
        multiworld = self.parent_region.multiworld if self.parent_region and self.parent_region.multiworld else None
        return multiworld.get_name_string_for_object(self) if multiworld else f'{self.name} (Player {self.player})'

    def __lt__(self, other: Location):
        return (self.player, self.name) < (other.player, other.name)

    @property
    def advancement(self) -> bool:
        return self.item is not None and self.item.advancement

    @property
    def is_event(self) -> bool:
        """Returns True if the address of this location is None, denoting it is an Event Location."""
        return self.address is None

    @property
    def native_item(self) -> bool:
        """Returns True if the item in this location matches game."""
        return self.item is not None and self.item.game == self.game

    @property
    def hint_text(self) -> str:
        return "at " + self.name.replace("_", " ").replace("-", " ")


class ItemClassification(IntFlag):
    filler = 0b00000
    """ aka trash, as in filler items like ammo, currency etc """

    progression = 0b00001
    """ Item that is logically relevant.
    Protects this item from being placed on excluded or unreachable locations. """

    useful = 0b00010
    """ Item that is especially useful.
    Protects this item from being placed on excluded or unreachable locations.
    When combined with another flag like "progression", it means "an especially useful progression item". """

    trap = 0b00100
    """ Item that is detrimental in some way. """

    skip_balancing = 0b01000
    """ should technically never occur on its own
    Item that is logically relevant, but progression balancing should not touch.
    
    Possible reasons for why an item should not be pulled ahead by progression balancing:
    1. This item is quite insignificant, so pulling it earlier doesn't help (currency/etc.)
    2. It is important for the player experience that this item is evenly distributed in the seed (e.g. goal items) """

    deprioritized = 0b10000
    """ Should technically never occur on its own.
    Will not be considered for priority locations,
    unless Priority Locations Fill runs out of regular progression items before filling all priority locations. 
    
    Should be used for items that would feel bad for the player to find on a priority location.
    Usually, these are items that are plentiful or insignificant. """

    progression_deprioritized_skip_balancing = 0b11001
    """ Since a common case of both skip_balancing and deprioritized is "insignificant progression", 
    these items often want both flags. """

    progression_skip_balancing = 0b01001  # only progression gets balanced
    progression_deprioritized = 0b10001  # only progression can be placed during priority fill

    def as_flag(self) -> int:
        """As Network API flag int."""
        return int(self & 0b0111)


class Item:
    game: str = "Generic"
    __slots__ = ("name", "classification", "code", "player", "location")
    name: str
    classification: ItemClassification
    code: Optional[int]
    """an item with code None is called an Event, and does not get written to multidata"""
    player: int
    location: Optional[Location]

    def __init__(self, name: str, classification: ItemClassification, code: Optional[int], player: int):
        self.name = name
        self.classification = classification
        self.player = player
        self.code = code
        self.location = None

    @property
    def hint_text(self) -> str:
        return getattr(self, "_hint_text", self.name.replace("_", " ").replace("-", " "))

    @property
    def pedestal_hint_text(self) -> str:
        return getattr(self, "_pedestal_hint_text", self.name.replace("_", " ").replace("-", " "))

    @property
    def advancement(self) -> bool:
        return ItemClassification.progression in self.classification

    @property
    def skip_in_prog_balancing(self) -> bool:
        return ItemClassification.progression_skip_balancing in self.classification

    @property
    def useful(self) -> bool:
        return ItemClassification.useful in self.classification

    @property
    def trap(self) -> bool:
        return ItemClassification.trap in self.classification

    @property
    def deprioritized(self) -> bool:
        return ItemClassification.deprioritized in self.classification

    @property
    def filler(self) -> bool:
        return not (self.advancement or self.useful or self.trap)

    @property
    def excludable(self) -> bool:
        return not (self.advancement or self.useful)

    @property
    def flags(self) -> int:
        return self.classification.as_flag()

    @property
    def is_event(self) -> bool:
        return self.code is None

    def __eq__(self, other: object) -> bool:
        if not isinstance(other, Item):
            return NotImplemented
        return self.name == other.name and self.player == other.player

    def __lt__(self, other: object) -> bool:
        if not isinstance(other, Item):
            return NotImplemented
        if other.player != self.player:
            return other.player < self.player
        return self.name < other.name

    def __hash__(self) -> int:
        return hash((self.name, self.player))

    def __repr__(self) -> str:
        if self.location and self.location.parent_region and self.location.parent_region.multiworld:
            return self.location.parent_region.multiworld.get_name_string_for_object(self)
        return f"{self.name} (Player {self.player})"


class EntranceInfo(TypedDict, total=False):
    player: int
    entrance: str
    exit: str
    direction: str


class Spoiler:
    multiworld: MultiWorld
    hashes: Dict[int, str]
    entrances: Dict[Tuple[str, str, int], EntranceInfo]
    playthrough: Dict[str, Union[List[str], Dict[str, str]]]  # sphere "0" is list, others are dict
    unreachables: Set[Location]
    paths: Dict[str, List[Union[Tuple[str, str], Tuple[str, None]]]]  # last step takes no further exits

    def __init__(self, multiworld: MultiWorld) -> None:
        self.multiworld = multiworld
        self.hashes = {}
        self.entrances = {}
        self.playthrough = {}
        self.unreachables = set()
        self.paths = {}

    def set_entrance(self, entrance: str, exit_: str, direction: str, player: int) -> None:
        if self.multiworld.players == 1:
            self.entrances[(entrance, direction, player)] = \
                {"entrance": entrance, "exit": exit_, "direction": direction}
        else:
            self.entrances[(entrance, direction, player)] = \
                {"player": player, "entrance": entrance, "exit": exit_, "direction": direction}

    def create_playthrough(self, create_paths: bool = True) -> None:
        """Destructive to the multiworld while it is run, damage gets repaired afterwards."""
        from itertools import chain
        # get locations containing progress items
        multiworld = self.multiworld
        prog_locations = {location for location in multiworld.get_filled_locations() if location.item.advancement}
        state_cache: List[Optional[CollectionState]] = [None]
        collection_spheres: List[Set[Location]] = []
        state = CollectionState(multiworld)
        sphere_candidates = set(prog_locations)
        logging.debug('Building up collection spheres.')
        while sphere_candidates:

            # build up spheres of collection radius.
            # Everything in each sphere is independent from each other in dependencies and only depends on lower spheres

            sphere = {location for location in sphere_candidates if state.can_reach(location)}

            for location in sphere:
                state.collect(location.item, True, location)

            sphere_candidates -= sphere
            collection_spheres.append(sphere)
            state_cache.append(state.copy())

            logging.debug('Calculated sphere %i, containing %i of %i progress items.', len(collection_spheres),
                          len(sphere),
                          len(prog_locations))
            if not sphere:
                logging.debug('The following items could not be reached: %s', ['%s (Player %d) at %s (Player %d)' % (
                    location.item.name, location.item.player, location.name, location.player) for location in
                                                                               sphere_candidates])
                if any([multiworld.worlds[location.item.player].options.accessibility != 'minimal' for location in sphere_candidates]):
                    raise RuntimeError(f'Not all progression items reachable ({sphere_candidates}). '
                                       f'Something went terribly wrong here.')
                else:
                    self.unreachables = sphere_candidates
                    break

        # in the second phase, we cull each sphere such that the game is still beatable,
        # reducing each range of influence to the bare minimum required inside it
        required_locations = {location for sphere in collection_spheres for location in sphere}
        for num, sphere in reversed(tuple(enumerate(collection_spheres))):
            to_delete: Set[Location] = set()
            for location in sphere:
                # we remove the location from required_locations to sweep from, and check if the game is still beatable
                logging.debug('Checking if %s (Player %d) is required to beat the game.', location.item.name,
                              location.item.player)
                required_locations.remove(location)
                if multiworld.can_beat_game(state_cache[num], required_locations):
                    to_delete.add(location)
                else:
                    # still required, got to keep it around
                    required_locations.add(location)

            # cull entries in spheres for spoiler walkthrough at end
            sphere -= to_delete

        # second phase, sphere 0
        removed_precollected: List[Item] = []

        for precollected_items in multiworld.precollected_items.values():
            # The list of items is mutated by removing one item at a time to determine if each item is required to beat
            # the game, and re-adding that item if it was required, so a copy needs to be made before iterating.
            for item in precollected_items.copy():
                if not item.advancement:
                    continue
                logging.debug('Checking if %s (Player %d) is required to beat the game.', item.name, item.player)
                precollected_items.remove(item)
                multiworld.state.remove(item)
                if not multiworld.can_beat_game(multiworld.state, required_locations):
                    # Add the item back into `precollected_items` and collect it into `multiworld.state`.
                    multiworld.push_precollected(item)
                else:
                    removed_precollected.append(item)

        # we are now down to just the required progress items in collection_spheres. Unfortunately
        # the previous pruning stage could potentially have made certain items dependant on others
        # in the same or later sphere (because the location had 2 ways to access but the item originally
        # used to access it was deemed not required.) So we need to do one final sphere collection pass
        # to build up the correct spheres

        required_locations = {item for sphere in collection_spheres for item in sphere}
        state = CollectionState(multiworld)
        collection_spheres = []
        while required_locations:
            sphere = set(filter(state.can_reach, required_locations))

            for location in sphere:
                state.collect(location.item, True, location)

            collection_spheres.append(sphere)

            logging.debug('Calculated final sphere %i, containing %i of %i progress items.', len(collection_spheres),
                          len(sphere), len(required_locations))

            required_locations -= sphere
            if not sphere:
                raise RuntimeError(f'Not all required items reachable. Unreachable locations: {required_locations}')

        # we can finally output our playthrough
        self.playthrough = {"0": sorted([self.multiworld.get_name_string_for_object(item) for item in
                                         chain.from_iterable(multiworld.precollected_items.values())
                                         if item.advancement])}

        for i, sphere in enumerate(collection_spheres):
            self.playthrough[str(i + 1)] = {
                str(location): str(location.item) for location in sorted(sphere)}
        if create_paths:
            self.create_paths(state, collection_spheres)

        # repair the multiworld again
        for item in removed_precollected:
            multiworld.push_precollected(item)

    def create_paths(self, state: CollectionState, collection_spheres: List[Set[Location]]) -> None:
        from itertools import zip_longest
        multiworld = self.multiworld

        def flist_to_iter(path_value: Optional[PathValue]) -> Iterator[str]:
            while path_value:
                region_or_entrance, path_value = path_value
                yield region_or_entrance

        def get_path(state: CollectionState, region: Region) -> List[Union[Tuple[str, str], Tuple[str, None]]]:
            reversed_path_as_flist: PathValue = state.path.get(region, (str(region), None))
            string_path_flat = reversed(list(map(str, flist_to_iter(reversed_path_as_flist))))
            # Now we combine the flat string list into (region, exit) pairs
            pathsiter = iter(string_path_flat)
            pathpairs = zip_longest(pathsiter, pathsiter)
            return list(pathpairs)

        self.paths = {}
        topology_worlds = (player for player in multiworld.player_ids if multiworld.worlds[player].topology_present)
        for player in topology_worlds:
            self.paths.update(
                {str(location): get_path(state, location.parent_region)
                 for sphere in collection_spheres for location in sphere
                 if location.player == player})
            if player in multiworld.get_game_players("A Link to the Past"):
                # If Pyramid Fairy Entrance needs to be reached, also path to Big Bomb Shop
                # Maybe move the big bomb over to the Event system instead?
                if any(exit_path == 'Pyramid Fairy' for path in self.paths.values()
                       for (_, exit_path) in path):
                    if multiworld.worlds[player].options.mode != 'inverted':
                        self.paths[str(multiworld.get_region('Big Bomb Shop', player))] = \
                            get_path(state, multiworld.get_region('Big Bomb Shop', player))
                    else:
                        self.paths[str(multiworld.get_region('Inverted Big Bomb Shop', player))] = \
                            get_path(state, multiworld.get_region('Inverted Big Bomb Shop', player))

    def to_file(self, filename: str) -> None:
        from itertools import chain
        from worlds import AutoWorld
        from Options import Visibility

        def write_option(option_key: str, option_obj: Options.AssembleOptions) -> None:
            res = getattr(self.multiworld.worlds[player].options, option_key)
            if res.visibility & Visibility.spoiler:
                display_name = getattr(option_obj, "display_name", option_key)
                outfile.write(f"{display_name + ':':33}{res.current_option_name}\n")

        with open(filename, 'w', encoding="utf-8-sig") as outfile:
            outfile.write(
                'Archipelago Version %s  -  Seed: %s\n\n' % (
                    Utils.__version__, self.multiworld.seed))
            outfile.write('Filling Algorithm:               %s\n' % self.multiworld.algorithm)
            outfile.write('Players:                         %d\n' % self.multiworld.players)
            outfile.write(f'Plando Options:                  {self.multiworld.plando_options}\n')
            AutoWorld.call_stage(self.multiworld, "write_spoiler_header", outfile)

            for player in range(1, self.multiworld.players + 1):
                if self.multiworld.players > 1:
                    outfile.write('\nPlayer %d: %s\n' % (player, self.multiworld.get_player_name(player)))
                outfile.write('Game:                            %s\n' % self.multiworld.game[player])

                for f_option, option in self.multiworld.worlds[player].options_dataclass.type_hints.items():
                    write_option(f_option, option)

                AutoWorld.call_single(self.multiworld, "write_spoiler_header", player, outfile)

            if self.entrances:
                outfile.write('\n\nEntrances:\n\n')
                outfile.write('\n'.join(['%s%s %s %s' % (f'{self.multiworld.get_player_name(entry["player"])}: '
                                                         if self.multiworld.players > 1 else '', entry['entrance'],
                                                         '<=>' if entry['direction'] == 'both' else
                                                         '<=' if entry['direction'] == 'exit' else '=>',
                                                         entry['exit']) for entry in self.entrances.values()]))

            AutoWorld.call_all(self.multiworld, "write_spoiler", outfile)

            precollected_items = [f"{item.name} ({self.multiworld.get_player_name(item.player)})"
                                  if self.multiworld.players > 1
                                  else item.name
                                  for item in chain.from_iterable(self.multiworld.precollected_items.values())]
            if precollected_items:
                outfile.write("\n\nStarting Items:\n\n")
                outfile.write("\n".join([item for item in precollected_items]))

            locations = [(str(location), str(location.item) if location.item is not None else "Nothing")
                         for location in self.multiworld.get_locations() if location.show_in_spoiler]
            outfile.write('\n\nLocations:\n\n')
            outfile.write('\n'.join(
                ['%s: %s' % (location, item) for location, item in locations]))

            outfile.write('\n\nPlaythrough:\n\n')
            outfile.write('\n'.join(['%s: {\n%s\n}' % (sphere_nr, '\n'.join(
                [f"  {location}: {item}" for (location, item) in sphere.items()] if isinstance(sphere, dict) else
                [f"  {item}" for item in sphere])) for (sphere_nr, sphere) in self.playthrough.items()]))
            if self.unreachables:
                outfile.write('\n\nUnreachable Progression Items:\n\n')
                outfile.write(
                    '\n'.join(['%s: %s' % (unreachable.item, unreachable) for unreachable in self.unreachables]))

            if self.paths:
                outfile.write('\n\nPaths:\n\n')
                path_listings: List[str] = []
                for location, path in sorted(self.paths.items()):
                    path_lines: List[str] = []
                    for region, exit in path:
                        if exit is not None:
                            path_lines.append("{} -> {}".format(region, exit))
                        else:
                            path_lines.append(region)
                    path_listings.append("{}\n        {}".format(location, "\n   =>   ".join(path_lines)))

                outfile.write('\n'.join(path_listings))
            AutoWorld.call_all(self.multiworld, "write_spoiler_end", outfile)


class Tutorial(NamedTuple):
    """Class to build website tutorial pages from a .md file in the world's /docs folder. Order is as follows.
    Name of the tutorial as it will appear on the site. Concise description covering what the guide will entail.
    Language the guide is written in. Name of the file ex 'setup_en.md'. Name of the link on the site; game name is
    filled automatically so 'setup/en' etc. Author or authors."""
    tutorial_name: str
    description: str
    language: str
    file_name: str
    link: str
    authors: List[str]


class PlandoOptions(IntFlag):
    none = 0b0000
    items = 0b0001
    connections = 0b0010
    texts = 0b0100
    bosses = 0b1000

    @classmethod
    def from_option_string(cls, option_string: str) -> PlandoOptions:
        result = cls(0)
        for part in option_string.split(","):
            part = part.strip().lower()
            if part:
                result = cls._handle_part(part, result)
        return result

    @classmethod
    def from_set(cls, option_set: Set[str]) -> PlandoOptions:
        result = cls(0)
        for part in option_set:
            result = cls._handle_part(part, result)
        return result

    @classmethod
    def _handle_part(cls, part: str, base: PlandoOptions) -> PlandoOptions:
        try:
            return base | cls[part]
        except Exception as e:
            raise KeyError(f"{part} is not a recognized name for a plando module. "
                           f"Known options: {', '.join(str(flag.name) for flag in cls)}") from e

    def __str__(self) -> str:
        if self.value:
            return ", ".join(str(flag.name) for flag in PlandoOptions if self.value & flag.value)
        return "None"


seeddigits = 20


def get_seed(seed: Optional[int] = None) -> int:
    if seed is None:
        random.seed(None)
        return random.randint(0, pow(10, seeddigits) - 1)
    return seed<|MERGE_RESOLUTION|>--- conflicted
+++ resolved
@@ -10,13 +10,8 @@
 from collections import Counter, deque, defaultdict
 from collections.abc import Collection, MutableSequence
 from enum import IntEnum, IntFlag
-<<<<<<< HEAD
-from typing import (AbstractSet, Any, Callable, ClassVar, Dict, Iterable, Iterator, List, Mapping, NamedTuple,
-                    Optional, Protocol, Set, Tuple, Union, TYPE_CHECKING, Literal)
-=======
 from typing import (AbstractSet, Any, Callable, ClassVar, Dict, Iterable, Iterator, List, Literal, Mapping, NamedTuple,
                     Optional, Protocol, Set, Tuple, Union, TYPE_CHECKING, Literal, overload)
->>>>>>> ad17c7fd
 import dataclasses
 
 from typing_extensions import NotRequired, TypedDict
