from __future__ import annotations

import collections
import functools
import logging
import random
import secrets
from argparse import Namespace
from collections import Counter, deque
from collections.abc import Collection, MutableSequence
from enum import IntEnum, IntFlag
from typing import (AbstractSet, Any, Callable, ClassVar, Dict, Iterable, Iterator, List, Mapping, NamedTuple,
                    Optional, Protocol, Set, Tuple, Union, TYPE_CHECKING)

from typing_extensions import NotRequired, TypedDict

import NetUtils
import Options
import Utils

if TYPE_CHECKING:
    from entrance_rando import ERPlacementState
    from worlds import AutoWorld


class Group(TypedDict):
    name: str
    game: str
    world: "AutoWorld.World"
    players: AbstractSet[int]
    item_pool: NotRequired[Set[str]]
    replacement_items: NotRequired[Dict[int, Optional[str]]]
    local_items: NotRequired[Set[str]]
    non_local_items: NotRequired[Set[str]]
    link_replacement: NotRequired[bool]


class ThreadBarrierProxy:
    """Passes through getattr while passthrough is True"""
    def __init__(self, obj: object) -> None:
        self.passthrough = True
        self.obj = obj

    def __getattr__(self, name: str) -> Any:
        if self.passthrough:
            return getattr(self.obj, name)
        else:
            raise RuntimeError("You are in a threaded context and global random state was removed for your safety. "
                               "Please use multiworld.per_slot_randoms[player] or randomize ahead of output.")


class HasNameAndPlayer(Protocol):
    name: str
    player: int


class MultiWorld():
    debug_types = False
    player_name: Dict[int, str]
    plando_texts: List[Dict[str, str]]
    plando_items: List[List[Dict[str, Any]]]
    plando_connections: List
    worlds: Dict[int, "AutoWorld.World"]
    groups: Dict[int, Group]
    regions: RegionManager
    itempool: List[Item]
    is_race: bool = False
    precollected_items: Dict[int, List[Item]]
    state: CollectionState

    plando_options: PlandoOptions
    early_items: Dict[int, Dict[str, int]]
    local_early_items: Dict[int, Dict[str, int]]
    local_items: Dict[int, Options.LocalItems]
    non_local_items: Dict[int, Options.NonLocalItems]
    progression_balancing: Dict[int, Options.ProgressionBalancing]
    completion_condition: Dict[int, Callable[[CollectionState], bool]]
    indirect_connections: Dict[Region, Set[Entrance]]
    exclude_locations: Dict[int, Options.ExcludeLocations]
    priority_locations: Dict[int, Options.PriorityLocations]
    start_inventory: Dict[int, Options.StartInventory]
    start_hints: Dict[int, Options.StartHints]
    start_location_hints: Dict[int, Options.StartLocationHints]
    item_links: Dict[int, Options.ItemLinks]

    game: Dict[int, str]

    random: random.Random
    per_slot_randoms: Utils.DeprecateDict[int, random.Random]
    """Deprecated. Please use `self.random` instead."""

    class AttributeProxy():
        def __init__(self, rule):
            self.rule = rule

        def __getitem__(self, player) -> bool:
            return self.rule(player)

    class RegionManager:
        region_cache: Dict[int, Dict[str, Region]]
        entrance_cache: Dict[int, Dict[str, Entrance]]
        location_cache: Dict[int, Dict[str, Location]]

        def __init__(self, players: int):
            self.region_cache = {player: {} for player in range(1, players+1)}
            self.entrance_cache = {player: {} for player in range(1, players+1)}
            self.location_cache = {player: {} for player in range(1, players+1)}

        def __iadd__(self, other: Iterable[Region]):
            self.extend(other)
            return self

        def append(self, region: Region):
            assert region.name not in self.region_cache[region.player], \
                f"{region.name} already exists in region cache."
            self.region_cache[region.player][region.name] = region

        def extend(self, regions: Iterable[Region]):
            for region in regions:
                assert region.name not in self.region_cache[region.player], \
                    f"{region.name} already exists in region cache."
                self.region_cache[region.player][region.name] = region

        def add_group(self, new_id: int):
            self.region_cache[new_id] = {}
            self.entrance_cache[new_id] = {}
            self.location_cache[new_id] = {}

        def __iter__(self) -> Iterator[Region]:
            for regions in self.region_cache.values():
                yield from regions.values()

        def __len__(self):
            return sum(len(regions) for regions in self.region_cache.values())

    def __init__(self, players: int):
        # world-local random state is saved for multiple generations running concurrently
        self.random = ThreadBarrierProxy(random.Random())
        self.players = players
        self.player_types = {player: NetUtils.SlotType.player for player in self.player_ids}
        self.algorithm = 'balanced'
        self.groups = {}
        self.regions = self.RegionManager(players)
        self.shops = []
        self.itempool = []
        self.seed = None
        self.seed_name: str = "Unavailable"
        self.precollected_items = {player: [] for player in self.player_ids}
        self.required_locations = []
        self.light_world_light_cone = False
        self.dark_world_light_cone = False
        self.rupoor_cost = 10
        self.aga_randomness = True
        self.save_and_quit_from_boss = True
        self.custom = False
        self.customitemarray = []
        self.shuffle_ganon = True
        self.spoiler = Spoiler(self)
        self.early_items = {player: {} for player in self.player_ids}
        self.local_early_items = {player: {} for player in self.player_ids}
        self.indirect_connections = {}
        self.start_inventory_from_pool: Dict[int, Options.StartInventoryPool] = {}

        for player in range(1, players + 1):
            def set_player_attr(attr: str, val) -> None:
                self.__dict__.setdefault(attr, {})[player] = val
            set_player_attr('plando_items', [])
            set_player_attr('plando_texts', {})
            set_player_attr('plando_connections', [])
            set_player_attr('game', "Archipelago")
            set_player_attr('completion_condition', lambda state: True)
        self.worlds = {}
        self.per_slot_randoms = Utils.DeprecateDict("Using per_slot_randoms is now deprecated. Please use the "
                                                    "world's random object instead (usually self.random)")
        self.plando_options = PlandoOptions.none

    def get_all_ids(self) -> Tuple[int, ...]:
        return self.player_ids + tuple(self.groups)

    def add_group(self, name: str, game: str, players: AbstractSet[int] = frozenset()) -> Tuple[int, Group]:
        """Create a group with name and return the assigned player ID and group.
        If a group of this name already exists, the set of players is extended instead of creating a new one."""
        from worlds import AutoWorld

        for group_id, group in self.groups.items():
            if group["name"] == name:
                group["players"] |= players
                return group_id, group
        new_id: int = self.players + len(self.groups) + 1

        self.regions.add_group(new_id)
        self.game[new_id] = game
        self.player_types[new_id] = NetUtils.SlotType.group
        world_type = AutoWorld.AutoWorldRegister.world_types[game]
        self.worlds[new_id] = world_type.create_group(self, new_id, players)
        self.worlds[new_id].collect_item = AutoWorld.World.collect_item.__get__(self.worlds[new_id])
        self.worlds[new_id].collect = AutoWorld.World.collect.__get__(self.worlds[new_id])
        self.worlds[new_id].remove = AutoWorld.World.remove.__get__(self.worlds[new_id])
        self.player_name[new_id] = name

        new_group = self.groups[new_id] = Group(name=name, game=game, players=players,
                                                world=self.worlds[new_id])

        return new_id, new_group

    def get_player_groups(self, player: int) -> Set[int]:
        return {group_id for group_id, group in self.groups.items() if player in group["players"]}

    def set_seed(self, seed: Optional[int] = None, secure: bool = False, name: Optional[str] = None):
        assert not self.worlds, "seed needs to be initialized before Worlds"
        self.seed = get_seed(seed)
        if secure:
            self.secure()
        else:
            self.random.seed(self.seed)
        self.seed_name = name if name else str(self.seed)

    def set_options(self, args: Namespace) -> None:
        # TODO - remove this section once all worlds use options dataclasses
        from worlds import AutoWorld

        all_keys: Set[str] = {key for player in self.player_ids for key in
                              AutoWorld.AutoWorldRegister.world_types[self.game[player]].options_dataclass.type_hints}
        for option_key in all_keys:
            option = Utils.DeprecateDict(f"Getting options from multiworld is now deprecated. "
                                         f"Please use `self.options.{option_key}` instead.")
            option.update(getattr(args, option_key, {}))
            setattr(self, option_key, option)

        for player in self.player_ids:
            world_type = AutoWorld.AutoWorldRegister.world_types[self.game[player]]
            self.worlds[player] = world_type(self, player)
            options_dataclass: type[Options.PerGameCommonOptions] = world_type.options_dataclass
            self.worlds[player].options = options_dataclass(**{option_key: getattr(args, option_key)[player]
                                                               for option_key in options_dataclass.type_hints})

    def set_item_links(self):
        from worlds import AutoWorld

        item_links = {}
        replacement_prio = [False, True, None]
        for player in self.player_ids:
            for item_link in self.worlds[player].options.item_links.value:
                if item_link["name"] in item_links:
                    if item_links[item_link["name"]]["game"] != self.game[player]:
                        raise Exception(f"Cannot ItemLink across games. Link: {item_link['name']}")
                    current_link = item_links[item_link["name"]]
                    current_link["players"][player] = item_link["replacement_item"]
                    current_link["item_pool"] &= set(item_link["item_pool"])
                    current_link["exclude"] |= set(item_link.get("exclude", []))
                    current_link["local_items"] &= set(item_link.get("local_items", []))
                    current_link["non_local_items"] &= set(item_link.get("non_local_items", []))
                    current_link["link_replacement"] = min(current_link["link_replacement"],
                                                           replacement_prio.index(item_link["link_replacement"]))
                else:
                    if item_link["name"] in self.player_name.values():
                        raise Exception(f"Cannot name a ItemLink group the same as a player ({item_link['name']}) "
                                        f"({self.get_player_name(player)}).")
                    item_links[item_link["name"]] = {
                        "players": {player: item_link["replacement_item"]},
                        "item_pool": set(item_link["item_pool"]),
                        "exclude": set(item_link.get("exclude", [])),
                        "game": self.game[player],
                        "local_items": set(item_link.get("local_items", [])),
                        "non_local_items": set(item_link.get("non_local_items", [])),
                        "link_replacement": replacement_prio.index(item_link["link_replacement"]),
                    }

        for _name, item_link in item_links.items():
            current_item_name_groups = AutoWorld.AutoWorldRegister.world_types[item_link["game"]].item_name_groups
            pool = set()
            local_items = set()
            non_local_items = set()
            for item in item_link["item_pool"]:
                pool |= current_item_name_groups.get(item, {item})
            for item in item_link["exclude"]:
                pool -= current_item_name_groups.get(item, {item})
            for item in item_link["local_items"]:
                local_items |= current_item_name_groups.get(item, {item})
            for item in item_link["non_local_items"]:
                non_local_items |= current_item_name_groups.get(item, {item})
            local_items &= pool
            non_local_items &= pool
            item_link["item_pool"] = pool
            item_link["local_items"] = local_items
            item_link["non_local_items"] = non_local_items

        for group_name, item_link in item_links.items():
            game = item_link["game"]
            group_id, group = self.add_group(group_name, game, set(item_link["players"]))

            group["item_pool"] = item_link["item_pool"]
            group["replacement_items"] = item_link["players"]
            group["local_items"] = item_link["local_items"]
            group["non_local_items"] = item_link["non_local_items"]
            group["link_replacement"] = replacement_prio[item_link["link_replacement"]]

    def link_items(self) -> None:
        """Called to link together items in the itempool related to the registered item link groups."""
        from worlds import AutoWorld

        for group_id, group in self.groups.items():
            def find_common_pool(players: Set[int], shared_pool: Set[str]) -> Tuple[
                Optional[Dict[int, Dict[str, int]]], Optional[Dict[str, int]]
            ]:
                classifications: Dict[str, int] = collections.defaultdict(int)
                counters = {player: {name: 0 for name in shared_pool} for player in players}
                for item in self.itempool:
                    if item.player in counters and item.name in shared_pool:
                        counters[item.player][item.name] += 1
                        classifications[item.name] |= item.classification

                for player in players.copy():
                    if all([counters[player][item] == 0 for item in shared_pool]):
                        players.remove(player)
                        del (counters[player])

                if not players:
                    return None, None

                for item in shared_pool:
                    count = min(counters[player][item] for player in players)
                    if count:
                        for player in players:
                            counters[player][item] = count
                    else:
                        for player in players:
                            del (counters[player][item])
                return counters, classifications

            common_item_count, classifications = find_common_pool(group["players"], group["item_pool"])
            if not common_item_count:
                continue

            new_itempool: List[Item] = []
            for item_name, item_count in next(iter(common_item_count.values())).items():
                for _ in range(item_count):
                    new_item = group["world"].create_item(item_name)
                    # mangle together all original classification bits
                    new_item.classification |= classifications[item_name]
                    new_itempool.append(new_item)

            region = Region(group["world"].origin_region_name, group_id, self, "ItemLink")
            self.regions.append(region)
            locations = region.locations
            # ensure that progression items are linked first, then non-progression
            self.itempool.sort(key=lambda item: item.advancement)
            for item in self.itempool:
                count = common_item_count.get(item.player, {}).get(item.name, 0)
                if count:
                    loc = Location(group_id, f"Item Link: {item.name} -> {self.player_name[item.player]} {count}",
                        None, region)
                    loc.access_rule = lambda state, item_name = item.name, group_id_ = group_id, count_ = count: \
                        state.has(item_name, group_id_, count_)

                    locations.append(loc)
                    loc.place_locked_item(item)
                    common_item_count[item.player][item.name] -= 1
                else:
                    new_itempool.append(item)

            itemcount = len(self.itempool)
            self.itempool = new_itempool

            while itemcount > len(self.itempool):
                items_to_add = []
                for player in group["players"]:
                    if group["link_replacement"]:
                        item_player = group_id
                    else:
                        item_player = player
                    if group["replacement_items"][player]:
                        items_to_add.append(AutoWorld.call_single(self, "create_item", item_player,
                            group["replacement_items"][player]))
                    else:
                        items_to_add.append(AutoWorld.call_single(self, "create_filler", item_player))
                self.random.shuffle(items_to_add)
                self.itempool.extend(items_to_add[:itemcount - len(self.itempool)])

    def secure(self):
        self.random = ThreadBarrierProxy(secrets.SystemRandom())
        self.is_race = True

    @functools.cached_property
    def player_ids(self) -> Tuple[int, ...]:
        return tuple(range(1, self.players + 1))

    @Utils.cache_self1
    def get_game_players(self, game_name: str) -> Tuple[int, ...]:
        return tuple(player for player in self.player_ids if self.game[player] == game_name)

    @Utils.cache_self1
    def get_game_groups(self, game_name: str) -> Tuple[int, ...]:
        return tuple(group_id for group_id in self.groups if self.game[group_id] == game_name)

    @Utils.cache_self1
    def get_game_worlds(self, game_name: str):
        return tuple(world for player, world in self.worlds.items() if
                     player not in self.groups and self.game[player] == game_name)

    def get_name_string_for_object(self, obj: HasNameAndPlayer) -> str:
        return obj.name if self.players == 1 else f'{obj.name} ({self.get_player_name(obj.player)})'

    def get_player_name(self, player: int) -> str:
        return self.player_name[player]

    def get_file_safe_player_name(self, player: int) -> str:
        return Utils.get_file_safe_name(self.get_player_name(player))

    def get_out_file_name_base(self, player: int) -> str:
        """ the base name (without file extension) for each player's output file for a seed """
        return f"AP_{self.seed_name}_P{player}_{self.get_file_safe_player_name(player).replace(' ', '_')}"

    @functools.cached_property
    def world_name_lookup(self):
        return {self.player_name[player_id]: player_id for player_id in self.player_ids}

    def get_regions(self, player: Optional[int] = None) -> Collection[Region]:
        return self.regions if player is None else self.regions.region_cache[player].values()

    def get_region(self, region_name: str, player: int) -> Region:
        return self.regions.region_cache[player][region_name]

    def get_entrance(self, entrance_name: str, player: int) -> Entrance:
        return self.regions.entrance_cache[player][entrance_name]

    def get_location(self, location_name: str, player: int) -> Location:
        return self.regions.location_cache[player][location_name]

    def get_all_state(self, use_cache: bool, allow_partial_entrances: bool = False) -> CollectionState:
        cached = getattr(self, "_all_state", None)
        if use_cache and cached:
            return cached.copy()

        ret = CollectionState(self, allow_partial_entrances)

        for item in self.itempool:
            self.worlds[item.player].collect(ret, item)
        for player in self.player_ids:
            subworld = self.worlds[player]
            for item in subworld.get_pre_fill_items():
                subworld.collect(ret, item)
        ret.sweep_for_advancements()

        if use_cache:
            self._all_state = ret
        return ret

    def get_items(self) -> List[Item]:
        return [loc.item for loc in self.get_filled_locations()] + self.itempool

    def find_item_locations(self, item: str, player: int, resolve_group_locations: bool = False) -> List[Location]:
        if resolve_group_locations:
            player_groups = self.get_player_groups(player)
            return [location for location in self.get_locations() if
                    location.item and location.item.name == item and location.player not in player_groups and
                    (location.item.player == player or location.item.player in player_groups)]
        return [location for location in self.get_locations() if
                location.item and location.item.name == item and location.item.player == player]

    def find_item(self, item: str, player: int) -> Location:
        return next(location for location in self.get_locations() if
                    location.item and location.item.name == item and location.item.player == player)

    def find_items_in_locations(self, items: Set[str], player: int, resolve_group_locations: bool = False) -> List[Location]:
        if resolve_group_locations:
            player_groups = self.get_player_groups(player)
            return [location for location in self.get_locations() if
                    location.item and location.item.name in items and location.player not in player_groups and
                    (location.item.player == player or location.item.player in player_groups)]
        return [location for location in self.get_locations() if
                location.item and location.item.name in items and location.item.player == player]

    def create_item(self, item_name: str, player: int) -> Item:
        return self.worlds[player].create_item(item_name)

    def push_precollected(self, item: Item):
        self.precollected_items[item.player].append(item)
        self.state.collect(item, True)

    def push_item(self, location: Location, item: Item, collect: bool = True):
        location.item = item
        item.location = location
        if collect:
            self.state.collect(item, location.advancement, location)

        logging.debug('Placed %s at %s', item, location)

    def get_entrances(self, player: Optional[int] = None) -> Iterable[Entrance]:
        if player is not None:
            return self.regions.entrance_cache[player].values()
        return Utils.RepeatableChain(tuple(self.regions.entrance_cache[player].values()
                                           for player in self.regions.entrance_cache))

    def register_indirect_condition(self, region: Region, entrance: Entrance):
        """Report that access to this Region can result in unlocking this Entrance,
        state.can_reach(Region) in the Entrance's traversal condition, as opposed to pure transition logic."""
        self.indirect_connections.setdefault(region, set()).add(entrance)

    def get_locations(self, player: Optional[int] = None) -> Iterable[Location]:
        if player is not None:
            return self.regions.location_cache[player].values()
        return Utils.RepeatableChain(tuple(self.regions.location_cache[player].values()
                                           for player in self.regions.location_cache))

    def get_unfilled_locations(self, player: Optional[int] = None) -> List[Location]:
        return [location for location in self.get_locations(player) if location.item is None]

    def get_filled_locations(self, player: Optional[int] = None) -> List[Location]:
        return [location for location in self.get_locations(player) if location.item is not None]

    def get_reachable_locations(self, state: Optional[CollectionState] = None, player: Optional[int] = None) -> List[Location]:
        state: CollectionState = state if state else self.state
        return [location for location in self.get_locations(player) if location.can_reach(state)]

    def get_placeable_locations(self, state=None, player=None) -> List[Location]:
        state: CollectionState = state if state else self.state
        return [location for location in self.get_locations(player) if location.item is None and location.can_reach(state)]

    def get_unfilled_locations_for_players(self, location_names: List[str], players: Iterable[int]):
        for player in players:
            if not location_names:
                valid_locations = [location.name for location in self.get_unfilled_locations(player)]
            else:
                valid_locations = location_names
            relevant_cache = self.regions.location_cache[player]
            for location_name in valid_locations:
                location = relevant_cache.get(location_name, None)
                if location and location.item is None:
                    yield location

    def unlocks_new_location(self, item: Item) -> bool:
        temp_state = self.state.copy()
        temp_state.collect(item, True)

        for location in self.get_unfilled_locations(item.player):
            if temp_state.can_reach(location) and not self.state.can_reach(location):
                return True

        return False

    def has_beaten_game(self, state: CollectionState, player: Optional[int] = None) -> bool:
        if player:
            return self.completion_condition[player](state)
        else:
            return all((self.has_beaten_game(state, p) for p in range(1, self.players + 1)))

    def can_beat_game(self, starting_state: Optional[CollectionState] = None) -> bool:
        if starting_state:
            if self.has_beaten_game(starting_state):
                return True
            state = starting_state.copy()
        else:
            state = CollectionState(self)
            if self.has_beaten_game(state):
                return True
        prog_locations = {location for location in self.get_locations() if location.item
                          and location.item.advancement and location not in state.locations_checked}

        while prog_locations:
            sphere: Set[Location] = set()
            # build up spheres of collection radius.
            # Everything in each sphere is independent from each other in dependencies and only depends on lower spheres
            for location in prog_locations:
                if location.can_reach(state):
                    sphere.add(location)

            if not sphere:
                # ran out of places and did not finish yet, quit
                return False

            for location in sphere:
                state.collect(location.item, True, location)
            prog_locations -= sphere

            if self.has_beaten_game(state):
                return True

        return False

    def get_spheres(self) -> Iterator[Set[Location]]:
        """
        yields a set of locations for each logical sphere

        If there are unreachable locations, the last sphere of reachable
        locations is followed by an empty set, and then a set of all of the
        unreachable locations.
        """
        state = CollectionState(self)
        locations = set(self.get_filled_locations())

        while locations:
            sphere: Set[Location] = set()

            for location in locations:
                if location.can_reach(state):
                    sphere.add(location)
            yield sphere
            if not sphere:
                if locations:
                    yield locations  # unreachable locations
                break

            for location in sphere:
                state.collect(location.item, True, location)
            locations -= sphere

    def get_sendable_spheres(self) -> Iterator[Set[Location]]:
        """
        yields a set of multiserver sendable locations (location.item.code: int) for each logical sphere

        If there are unreachable locations, the last sphere of reachable locations is followed by an empty set,
        and then a set of all of the unreachable locations.
        """
        state = CollectionState(self)
        locations: Set[Location] = set()
        events: Set[Location] = set()
        for location in self.get_filled_locations():
            if type(location.item.code) is int and type(location.address) is int:
                locations.add(location)
            else:
                events.add(location)

        while locations:
            sphere: Set[Location] = set()

            # cull events out
            done_events: Set[Union[Location, None]] = {None}
            while done_events:
                done_events = set()
                for event in events:
                    if event.can_reach(state):
                        state.collect(event.item, True, event)
                        done_events.add(event)
                events -= done_events

            for location in locations:
                if location.can_reach(state):
                    sphere.add(location)

            yield sphere
            if not sphere:
                if locations:
                    yield locations  # unreachable locations
                break

            for location in sphere:
                state.collect(location.item, True, location)
            locations -= sphere

    def fulfills_accessibility(self, state: Optional[CollectionState] = None):
        """Check if accessibility rules are fulfilled with current or supplied state."""
        if not state:
            state = CollectionState(self)
        players: Dict[str, Set[int]] = {
            "minimal": set(),
            "items": set(),
            "full": set()
        }
        for player, world in self.worlds.items():
            players[world.options.accessibility.current_key].add(player)

        beatable_fulfilled = False

        def location_condition(location: Location) -> bool:
            """Determine if this location has to be accessible, location is already filtered by location_relevant"""
            return location.player in players["full"] or \
                (location.item and location.item.player not in players["minimal"])

        def location_relevant(location: Location) -> bool:
            """Determine if this location is relevant to sweep."""
            return location.player in players["full"] or location.advancement

        def all_done() -> bool:
            """Check if all access rules are fulfilled"""
            if not beatable_fulfilled:
                return False
            if any(location_condition(location) for location in locations):
                return False  # still locations required to be collected
            return True

        locations = [location for location in self.get_locations() if location_relevant(location)]

        while locations:
            sphere: List[Location] = []
            for n in range(len(locations) - 1, -1, -1):
                if locations[n].can_reach(state):
                    sphere.append(locations.pop(n))

            if not sphere:
                # ran out of places and did not finish yet, quit
                logging.warning(f"Could not access required locations for accessibility check."
                                f" Missing: {locations}")
                return False

            for location in sphere:
                if location.item:
                    state.collect(location.item, True, location)

            if self.has_beaten_game(state):
                beatable_fulfilled = True

            if all_done():
                return True

        return False


PathValue = Tuple[str, Optional["PathValue"]]


class CollectionState():
    prog_items: Dict[int, Counter[str]]
    multiworld: MultiWorld
    reachable_regions: Dict[int, Set[Region]]
    blocked_connections: Dict[int, Set[Entrance]]
    advancements: Set[Location]
    path: Dict[Union[Region, Entrance], PathValue]
    locations_checked: Set[Location]
    stale: Dict[int, bool]
    allow_partial_entrances: bool
    additional_init_functions: List[Callable[[CollectionState, MultiWorld], None]] = []
    additional_copy_functions: List[Callable[[CollectionState, CollectionState], CollectionState]] = []

    def __init__(self, parent: MultiWorld, allow_partial_entrances: bool = False):
        self.prog_items = {player: Counter() for player in parent.get_all_ids()}
        self.multiworld = parent
        self.reachable_regions = {player: set() for player in parent.get_all_ids()}
        self.blocked_connections = {player: set() for player in parent.get_all_ids()}
        self.advancements = set()
        self.path = {}
        self.locations_checked = set()
        self.stale = {player: True for player in parent.get_all_ids()}
        self.allow_partial_entrances = allow_partial_entrances
        for function in self.additional_init_functions:
            function(self, parent)
        for items in parent.precollected_items.values():
            for item in items:
                self.collect(item, True)

    def update_reachable_regions(self, player: int):
        self.stale[player] = False
        world: AutoWorld.World = self.multiworld.worlds[player]
        reachable_regions = self.reachable_regions[player]
        queue = deque(self.blocked_connections[player])
        start: Region = world.get_region(world.origin_region_name)

        # init on first call - this can't be done on construction since the regions don't exist yet
        if start not in reachable_regions:
            reachable_regions.add(start)
            self.blocked_connections[player].update(start.exits)
            queue.extend(start.exits)

        if world.explicit_indirect_conditions:
            self._update_reachable_regions_explicit_indirect_conditions(player, queue)
        else:
            self._update_reachable_regions_auto_indirect_conditions(player, queue)

    def _update_reachable_regions_explicit_indirect_conditions(self, player: int, queue: deque):
        reachable_regions = self.reachable_regions[player]
        blocked_connections = self.blocked_connections[player]
        # run BFS on all connections, and keep track of those blocked by missing items
        while queue:
            connection = queue.popleft()
            new_region = connection.connected_region
            if new_region in reachable_regions:
                blocked_connections.remove(connection)
            elif connection.can_reach(self):
                if self.allow_partial_entrances and not new_region:
                    continue
                assert new_region, f"tried to search through an Entrance \"{connection}\" with no connected Region"
                reachable_regions.add(new_region)
                blocked_connections.remove(connection)
                blocked_connections.update(new_region.exits)
                queue.extend(new_region.exits)
                self.path[new_region] = (new_region.name, self.path.get(connection, None))

                # Retry connections if the new region can unblock them
                for new_entrance in self.multiworld.indirect_connections.get(new_region, set()):
                    if new_entrance in blocked_connections and new_entrance not in queue:
                        queue.append(new_entrance)

    def _update_reachable_regions_auto_indirect_conditions(self, player: int, queue: deque):
        reachable_regions = self.reachable_regions[player]
        blocked_connections = self.blocked_connections[player]
        new_connection: bool = True
        # run BFS on all connections, and keep track of those blocked by missing items
        while new_connection:
            new_connection = False
            while queue:
                connection = queue.popleft()
                new_region = connection.connected_region
                if new_region in reachable_regions:
                    blocked_connections.remove(connection)
                elif connection.can_reach(self):
                    if self.allow_partial_entrances and not new_region:
                        continue
                    assert new_region, f"tried to search through an Entrance \"{connection}\" with no connected Region"
                    reachable_regions.add(new_region)
                    blocked_connections.remove(connection)
                    blocked_connections.update(new_region.exits)
                    queue.extend(new_region.exits)
                    self.path[new_region] = (new_region.name, self.path.get(connection, None))
                    new_connection = True
            # sweep for indirect connections, mostly Entrance.can_reach(unrelated_Region)
            queue.extend(blocked_connections)

    def copy(self) -> CollectionState:
        ret = CollectionState(self.multiworld)
        ret.prog_items = {player: counter.copy() for player, counter in self.prog_items.items()}
        ret.reachable_regions = {player: region_set.copy() for player, region_set in
                                 self.reachable_regions.items()}
        ret.blocked_connections = {player: entrance_set.copy() for player, entrance_set in
                                   self.blocked_connections.items()}
        ret.advancements = self.advancements.copy()
        ret.path = self.path.copy()
        ret.locations_checked = self.locations_checked.copy()
        ret.allow_partial_entrances = self.allow_partial_entrances
        for function in self.additional_copy_functions:
            ret = function(self, ret)
        return ret

    def can_reach(self,
                  spot: Union[Location, Entrance, Region, str],
                  resolution_hint: Optional[str] = None,
                  player: Optional[int] = None) -> bool:
        if isinstance(spot, str):
            assert isinstance(player, int), "can_reach: player is required if spot is str"
            # try to resolve a name
            if resolution_hint == 'Location':
                return self.can_reach_location(spot, player)
            elif resolution_hint == 'Entrance':
                return self.can_reach_entrance(spot, player)
            else:
                # default to Region
                return self.can_reach_region(spot, player)
        return spot.can_reach(self)

    def can_reach_location(self, spot: str, player: int) -> bool:
        return self.multiworld.get_location(spot, player).can_reach(self)

    def can_reach_entrance(self, spot: str, player: int) -> bool:
        return self.multiworld.get_entrance(spot, player).can_reach(self)

    def can_reach_region(self, spot: str, player: int) -> bool:
        return self.multiworld.get_region(spot, player).can_reach(self)

    def sweep_for_events(self, locations: Optional[Iterable[Location]] = None) -> None:
        Utils.deprecate("sweep_for_events has been renamed to sweep_for_advancements. The functionality is the same. "
                        "Please switch over to sweep_for_advancements.")
        return self.sweep_for_advancements(locations)

    def sweep_for_advancements(self, locations: Optional[Iterable[Location]] = None) -> None:
        if locations is None:
            locations = self.multiworld.get_filled_locations()
        reachable_advancements = True
        # since the loop has a good chance to run more than once, only filter the advancements once
        locations = {location for location in locations if location.advancement and location not in self.advancements}

        while reachable_advancements:
            reachable_advancements = {location for location in locations if location.can_reach(self)}
            locations -= reachable_advancements
            for advancement in reachable_advancements:
                self.advancements.add(advancement)
                assert isinstance(advancement.item, Item), "tried to collect Event with no Item"
                self.collect(advancement.item, True, advancement)

    # item name related
    def has(self, item: str, player: int, count: int = 1) -> bool:
        return self.prog_items[player][item] >= count

    # for loops are specifically used in all/any/count methods, instead of all()/any()/sum(), to avoid the overhead of
    # creating and iterating generator instances. In `return all(player_prog_items[item] for item in items)`, the
    # argument to all() would be a new generator instance, for example.
    def has_all(self, items: Iterable[str], player: int) -> bool:
        """Returns True if each item name of items is in state at least once."""
        player_prog_items = self.prog_items[player]
        for item in items:
            if not player_prog_items[item]:
                return False
        return True

    def has_any(self, items: Iterable[str], player: int) -> bool:
        """Returns True if at least one item name of items is in state at least once."""
        player_prog_items = self.prog_items[player]
        for item in items:
            if player_prog_items[item]:
                return True
        return False

    def has_all_counts(self, item_counts: Mapping[str, int], player: int) -> bool:
        """Returns True if each item name is in the state at least as many times as specified."""
        player_prog_items = self.prog_items[player]
        for item, count in item_counts.items():
            if player_prog_items[item] < count:
                return False
        return True

    def has_any_count(self, item_counts: Mapping[str, int], player: int) -> bool:
        """Returns True if at least one item name is in the state at least as many times as specified."""
        player_prog_items = self.prog_items[player]
        for item, count in item_counts.items():
            if player_prog_items[item] >= count:
                return True
        return False

    def count(self, item: str, player: int) -> int:
        return self.prog_items[player][item]

    def has_from_list(self, items: Iterable[str], player: int, count: int) -> bool:
        """Returns True if the state contains at least `count` items matching any of the item names from a list."""
        found: int = 0
        player_prog_items = self.prog_items[player]
        for item_name in items:
            found += player_prog_items[item_name]
            if found >= count:
                return True
        return False

    def has_from_list_unique(self, items: Iterable[str], player: int, count: int) -> bool:
        """Returns True if the state contains at least `count` items matching any of the item names from a list.
        Ignores duplicates of the same item."""
        found: int = 0
        player_prog_items = self.prog_items[player]
        for item_name in items:
            found += player_prog_items[item_name] > 0
            if found >= count:
                return True
        return False

    def count_from_list(self, items: Iterable[str], player: int) -> int:
        """Returns the cumulative count of items from a list present in state."""
        player_prog_items = self.prog_items[player]
        total = 0
        for item_name in items:
            total += player_prog_items[item_name]
        return total

    def count_from_list_unique(self, items: Iterable[str], player: int) -> int:
        """Returns the cumulative count of items from a list present in state. Ignores duplicates of the same item."""
        player_prog_items = self.prog_items[player]
        total = 0
        for item_name in items:
            if player_prog_items[item_name] > 0:
                total += 1
        return total

    # item name group related
    def has_group(self, item_name_group: str, player: int, count: int = 1) -> bool:
        """Returns True if the state contains at least `count` items present in a specified item group."""
        found: int = 0
        player_prog_items = self.prog_items[player]
        for item_name in self.multiworld.worlds[player].item_name_groups[item_name_group]:
            found += player_prog_items[item_name]
            if found >= count:
                return True
        return False

    def has_group_unique(self, item_name_group: str, player: int, count: int = 1) -> bool:
        """Returns True if the state contains at least `count` items present in a specified item group.
        Ignores duplicates of the same item.
        """
        found: int = 0
        player_prog_items = self.prog_items[player]
        for item_name in self.multiworld.worlds[player].item_name_groups[item_name_group]:
            found += player_prog_items[item_name] > 0
            if found >= count:
                return True
        return False

    def count_group(self, item_name_group: str, player: int) -> int:
        """Returns the cumulative count of items from an item group present in state."""
        player_prog_items = self.prog_items[player]
        return sum(
            player_prog_items[item_name]
            for item_name in self.multiworld.worlds[player].item_name_groups[item_name_group]
        )

    def count_group_unique(self, item_name_group: str, player: int) -> int:
        """Returns the cumulative count of items from an item group present in state.
        Ignores duplicates of the same item."""
        player_prog_items = self.prog_items[player]
        return sum(
            player_prog_items[item_name] > 0
            for item_name in self.multiworld.worlds[player].item_name_groups[item_name_group]
        )

    # Item related
    def collect(self, item: Item, prevent_sweep: bool = False, location: Optional[Location] = None) -> bool:
        if location:
            self.locations_checked.add(location)

        changed = self.multiworld.worlds[item.player].collect(self, item)

        self.stale[item.player] = True

        if changed and not prevent_sweep:
            self.sweep_for_advancements()

        return changed

    def remove(self, item: Item):
        changed = self.multiworld.worlds[item.player].remove(self, item)
        if changed:
            # invalidate caches, nothing can be trusted anymore now
            self.reachable_regions[item.player] = set()
            self.blocked_connections[item.player] = set()
            self.stale[item.player] = True


class EntranceType(IntEnum):
    ONE_WAY = 1
    TWO_WAY = 2


class Entrance:
    access_rule: Callable[[CollectionState], bool] = staticmethod(lambda state: True)
    hide_path: bool = False
    player: int
    name: str
    parent_region: Optional[Region]
    connected_region: Optional[Region] = None
<<<<<<< HEAD
=======
    randomization_group: int
    randomization_type: EntranceType
    # LttP specific, TODO: should make a LttPEntrance
    addresses = None
    target = None
>>>>>>> 4b1898bf

    def __init__(self, player: int, name: str = "", parent: Optional[Region] = None,
                 randomization_group: int = 0, randomization_type: EntranceType = EntranceType.ONE_WAY) -> None:
        self.name = name
        self.parent_region = parent
        self.player = player
        self.randomization_group = randomization_group
        self.randomization_type = randomization_type

    def can_reach(self, state: CollectionState) -> bool:
        assert self.parent_region, f"called can_reach on an Entrance \"{self}\" with no parent_region"
        if self.parent_region.can_reach(state) and self.access_rule(state):
            if not self.hide_path and self not in state.path:
                state.path[self] = (self.name, state.path.get(self.parent_region, (self.parent_region.name, None)))
            return True

        return False

    def connect(self, region: Region) -> None:
        self.connected_region = region
        region.entrances.append(self)

    def is_valid_source_transition(self, er_state: "ERPlacementState") -> bool:
        """
        Determines whether this is a valid source transition, that is, whether the entrance
        randomizer is allowed to pair it to place any other regions. By default, this is the
        same as a reachability check, but can be modified by Entrance implementations to add
        other restrictions based on the placement state.

        :param er_state: The current (partial) state of the ongoing entrance randomization
        """
        return self.can_reach(er_state.collection_state)

    def can_connect_to(self, other: Entrance, dead_end: bool, er_state: "ERPlacementState") -> bool:
        """
        Determines whether a given Entrance is a valid target transition, that is, whether
        the entrance randomizer is allowed to pair this Entrance to that Entrance. By default,
        only allows connection between entrances of the same type (one ways only go to one ways,
        two ways always go to two ways) and prevents connecting an exit to itself in coupled mode.

        :param other: The proposed Entrance to connect to
        :param dead_end: Whether the other entrance considered a dead end by Entrance randomization
        :param er_state: The current (partial) state of the ongoing entrance randomization
        """
        # the implementation of coupled causes issues for self-loops since the reverse entrance will be the
        # same as the forward entrance. In uncoupled they are ok.
        return self.randomization_type == other.randomization_type and (not er_state.coupled or self.name != other.name)

    def __repr__(self):
        multiworld = self.parent_region.multiworld if self.parent_region else None
        return multiworld.get_name_string_for_object(self) if multiworld else f'{self.name} (Player {self.player})'


class Region:
    name: str
    _hint_text: str
    player: int
    multiworld: Optional[MultiWorld]
    entrances: List[Entrance]
    exits: List[Entrance]
    locations: List[Location]
    entrance_type: ClassVar[type[Entrance]] = Entrance

    class Register(MutableSequence):
        region_manager: MultiWorld.RegionManager

        def __init__(self, region_manager: MultiWorld.RegionManager):
            self._list = []
            self.region_manager = region_manager

        def __getitem__(self, index: int) -> Location:
            return self._list.__getitem__(index)

        def __setitem__(self, index: int, value: Location) -> None:
            raise NotImplementedError()

        def __len__(self) -> int:
            return self._list.__len__()

        def __iter__(self):
            return iter(self._list)

        # This seems to not be needed, but that's a bit suspicious.
        # def __del__(self):
        #     self.clear()

        def copy(self):
            return self._list.copy()

    class LocationRegister(Register):
        def __delitem__(self, index: int) -> None:
            location: Location = self._list.__getitem__(index)
            self._list.__delitem__(index)
            del(self.region_manager.location_cache[location.player][location.name])

        def insert(self, index: int, value: Location) -> None:
            assert value.name not in self.region_manager.location_cache[value.player], \
                f"{value.name} already exists in the location cache."
            self._list.insert(index, value)
            self.region_manager.location_cache[value.player][value.name] = value

    class EntranceRegister(Register):
        def __delitem__(self, index: int) -> None:
            entrance: Entrance = self._list.__getitem__(index)
            self._list.__delitem__(index)
            del(self.region_manager.entrance_cache[entrance.player][entrance.name])

        def insert(self, index: int, value: Entrance) -> None:
            assert value.name not in self.region_manager.entrance_cache[value.player], \
                f"{value.name} already exists in the entrance cache."
            self._list.insert(index, value)
            self.region_manager.entrance_cache[value.player][value.name] = value

    _locations: LocationRegister[Location]
    _exits: EntranceRegister[Entrance]

    def __init__(self, name: str, player: int, multiworld: MultiWorld, hint: Optional[str] = None):
        self.name = name
        self.entrances = []
        self._exits = self.EntranceRegister(multiworld.regions)
        self._locations = self.LocationRegister(multiworld.regions)
        self.multiworld = multiworld
        self._hint_text = hint
        self.player = player

    def get_locations(self):
        return self._locations

    def set_locations(self, new):
        if new is self._locations:
            return
        self._locations.clear()
        self._locations.extend(new)

    locations = property(get_locations, set_locations)

    def get_exits(self):
        return self._exits

    def set_exits(self, new):
        if new is self._exits:
            return
        self._exits.clear()
        self._exits.extend(new)

    exits = property(get_exits, set_exits)

    def can_reach(self, state: CollectionState) -> bool:
        if state.stale[self.player]:
            state.update_reachable_regions(self.player)
        return self in state.reachable_regions[self.player]

    @property
    def hint_text(self) -> str:
        return self._hint_text if self._hint_text else self.name

    def get_connecting_entrance(self, is_main_entrance: Callable[[Entrance], bool]) -> Entrance:
        for entrance in self.entrances:
            if is_main_entrance(entrance):
                return entrance
        for entrance in self.entrances:  # BFS might be better here, trying DFS for now.
            return entrance.parent_region.get_connecting_entrance(is_main_entrance)

    def add_locations(self, locations: Dict[str, Optional[int]],
                      location_type: Optional[type[Location]] = None) -> None:
        """
        Adds locations to the Region object, where location_type is your Location class and locations is a dict of
        location names to address.

        :param locations: dictionary of locations to be created and added to this Region `{name: ID}`
        :param location_type: Location class to be used to create the locations with"""
        if location_type is None:
            location_type = Location
        for location, address in locations.items():
            self.locations.append(location_type(self.player, location, address, self))

    def connect(self, connecting_region: Region, name: Optional[str] = None,
                rule: Optional[Callable[[CollectionState], bool]] = None) -> Entrance:
        """
        Connects this Region to another Region, placing the provided rule on the connection.

        :param connecting_region: Region object to connect to path is `self -> exiting_region`
        :param name: name of the connection being created
        :param rule: callable to determine access of this connection to go from self to the exiting_region"""
        exit_ = self.create_exit(name if name else f"{self.name} -> {connecting_region.name}")
        if rule:
            exit_.access_rule = rule
        exit_.connect(connecting_region)
        return exit_

    def create_exit(self, name: str) -> Entrance:
        """
        Creates and returns an Entrance object as an exit of this region.

        :param name: name of the Entrance being created
        """
        exit_ = self.entrance_type(self.player, name, self)
        self.exits.append(exit_)
        return exit_

    def create_er_target(self, name: str) -> Entrance:
        """
        Creates and returns an Entrance object as an entrance to this region

        :param name: name of the Entrance being created
        """
        entrance = self.entrance_type(self.player, name)
        entrance.connect(self)
        return entrance

    def add_exits(self, exits: Union[Iterable[str], Dict[str, Optional[str]]],
                  rules: Dict[str, Callable[[CollectionState], bool]] = None) -> List[Entrance]:
        """
        Connects current region to regions in exit dictionary. Passed region names must exist first.

        :param exits: exits from the region. format is {"connecting_region": "exit_name"}. if a non dict is provided,
        created entrances will be named "self.name -> connecting_region"
        :param rules: rules for the exits from this region. format is {"connecting_region", rule}
        """
        if not isinstance(exits, Dict):
            exits = dict.fromkeys(exits)
        return [
            self.connect(
                self.multiworld.get_region(connecting_region, self.player),
                name,
                rules[connecting_region] if rules and connecting_region in rules else None,
            )
            for connecting_region, name in exits.items()
        ]

    def __repr__(self):
        return self.multiworld.get_name_string_for_object(self) if self.multiworld else f'{self.name} (Player {self.player})'


class LocationProgressType(IntEnum):
    DEFAULT = 1
    PRIORITY = 2
    EXCLUDED = 3


class Location:
    game: str = "Generic"
    player: int
    name: str
    address: Optional[int]
    parent_region: Optional[Region]
    locked: bool = False
    show_in_spoiler: bool = True
    progress_type: LocationProgressType = LocationProgressType.DEFAULT
    always_allow: Callable[[CollectionState, Item], bool] = staticmethod(lambda state, item: False)
    access_rule: Callable[[CollectionState], bool] = staticmethod(lambda state: True)
    item_rule: Callable[[Item], bool] = staticmethod(lambda item: True)
    item: Optional[Item] = None

    def __init__(self, player: int, name: str = '', address: Optional[int] = None, parent: Optional[Region] = None):
        self.player = player
        self.name = name
        self.address = address
        self.parent_region = parent

    def can_fill(self, state: CollectionState, item: Item, check_access: bool = True) -> bool:
        return ((
            self.always_allow(state, item)
            and item.name not in state.multiworld.worlds[item.player].options.non_local_items
        ) or (
            (self.progress_type != LocationProgressType.EXCLUDED or not (item.advancement or item.useful))
            and self.item_rule(item)
            and (not check_access or self.can_reach(state))
        ))

    def can_reach(self, state: CollectionState) -> bool:
        # Region.can_reach is just a cache lookup, so placing it first for faster abort on average
        assert self.parent_region, f"called can_reach on a Location \"{self}\" with no parent_region"
        return self.parent_region.can_reach(state) and self.access_rule(state)

    def place_locked_item(self, item: Item):
        if self.item:
            raise Exception(f"Location {self} already filled.")
        self.item = item
        item.location = self
        self.locked = True

    def __repr__(self):
        multiworld = self.parent_region.multiworld if self.parent_region and self.parent_region.multiworld else None
        return multiworld.get_name_string_for_object(self) if multiworld else f'{self.name} (Player {self.player})'

    def __lt__(self, other: Location):
        return (self.player, self.name) < (other.player, other.name)

    @property
    def advancement(self) -> bool:
        return self.item is not None and self.item.advancement

    @property
    def is_event(self) -> bool:
        """Returns True if the address of this location is None, denoting it is an Event Location."""
        return self.address is None

    @property
    def native_item(self) -> bool:
        """Returns True if the item in this location matches game."""
        return self.item is not None and self.item.game == self.game

    @property
    def hint_text(self) -> str:
        return "at " + self.name.replace("_", " ").replace("-", " ")


class ItemClassification(IntFlag):
    filler = 0b0000
    """ aka trash, as in filler items like ammo, currency etc """

    progression = 0b0001
    """ Item that is logically relevant.
    Protects this item from being placed on excluded or unreachable locations. """

    useful = 0b0010
    """ Item that is especially useful.
    Protects this item from being placed on excluded or unreachable locations.
    When combined with another flag like "progression", it means "an especially useful progression item". """

    trap = 0b0100
    """ Item that is detrimental in some way. """

    skip_balancing = 0b1000
    """ should technically never occur on its own
    Item that is logically relevant, but progression balancing should not touch.
    Typically currency or other counted items. """

    progression_skip_balancing = 0b1001  # only progression gets balanced

    def as_flag(self) -> int:
        """As Network API flag int."""
        return int(self & 0b0111)


class Item:
    game: str = "Generic"
    __slots__ = ("name", "classification", "code", "player", "location")
    name: str
    classification: ItemClassification
    code: Optional[int]
    """an item with code None is called an Event, and does not get written to multidata"""
    player: int
    location: Optional[Location]

    def __init__(self, name: str, classification: ItemClassification, code: Optional[int], player: int):
        self.name = name
        self.classification = classification
        self.player = player
        self.code = code
        self.location = None

    @property
    def hint_text(self) -> str:
        return getattr(self, "_hint_text", self.name.replace("_", " ").replace("-", " "))

    @property
    def pedestal_hint_text(self) -> str:
        return getattr(self, "_pedestal_hint_text", self.name.replace("_", " ").replace("-", " "))

    @property
    def advancement(self) -> bool:
        return ItemClassification.progression in self.classification

    @property
    def skip_in_prog_balancing(self) -> bool:
        return ItemClassification.progression_skip_balancing in self.classification

    @property
    def useful(self) -> bool:
        return ItemClassification.useful in self.classification

    @property
    def trap(self) -> bool:
        return ItemClassification.trap in self.classification

    @property
    def filler(self) -> bool:
        return not (self.advancement or self.useful or self.trap)

    @property
    def excludable(self) -> bool:
        return not (self.advancement or self.useful)

    @property
    def flags(self) -> int:
        return self.classification.as_flag()

    @property
    def is_event(self) -> bool:
        return self.code is None

    def __eq__(self, other: object) -> bool:
        if not isinstance(other, Item):
            return NotImplemented
        return self.name == other.name and self.player == other.player

    def __lt__(self, other: object) -> bool:
        if not isinstance(other, Item):
            return NotImplemented
        if other.player != self.player:
            return other.player < self.player
        return self.name < other.name

    def __hash__(self) -> int:
        return hash((self.name, self.player))

    def __repr__(self) -> str:
        if self.location and self.location.parent_region and self.location.parent_region.multiworld:
            return self.location.parent_region.multiworld.get_name_string_for_object(self)
        return f"{self.name} (Player {self.player})"


class EntranceInfo(TypedDict, total=False):
    player: int
    entrance: str
    exit: str
    direction: str


class Spoiler:
    multiworld: MultiWorld
    hashes: Dict[int, str]
    entrances: Dict[Tuple[str, str, int], EntranceInfo]
    playthrough: Dict[str, Union[List[str], Dict[str, str]]]  # sphere "0" is list, others are dict
    unreachables: Set[Location]
    paths: Dict[str, List[Union[Tuple[str, str], Tuple[str, None]]]]  # last step takes no further exits

    def __init__(self, multiworld: MultiWorld) -> None:
        self.multiworld = multiworld
        self.hashes = {}
        self.entrances = {}
        self.playthrough = {}
        self.unreachables = set()
        self.paths = {}

    def set_entrance(self, entrance: str, exit_: str, direction: str, player: int) -> None:
        if self.multiworld.players == 1:
            self.entrances[(entrance, direction, player)] = \
                {"entrance": entrance, "exit": exit_, "direction": direction}
        else:
            self.entrances[(entrance, direction, player)] = \
                {"player": player, "entrance": entrance, "exit": exit_, "direction": direction}

    def create_playthrough(self, create_paths: bool = True) -> None:
        """Destructive to the multiworld while it is run, damage gets repaired afterwards."""
        from itertools import chain
        # get locations containing progress items
        multiworld = self.multiworld
        prog_locations = {location for location in multiworld.get_filled_locations() if location.item.advancement}
        state_cache: List[Optional[CollectionState]] = [None]
        collection_spheres: List[Set[Location]] = []
        state = CollectionState(multiworld)
        sphere_candidates = set(prog_locations)
        logging.debug('Building up collection spheres.')
        while sphere_candidates:

            # build up spheres of collection radius.
            # Everything in each sphere is independent from each other in dependencies and only depends on lower spheres

            sphere = {location for location in sphere_candidates if state.can_reach(location)}

            for location in sphere:
                state.collect(location.item, True, location)

            sphere_candidates -= sphere
            collection_spheres.append(sphere)
            state_cache.append(state.copy())

            logging.debug('Calculated sphere %i, containing %i of %i progress items.', len(collection_spheres),
                          len(sphere),
                          len(prog_locations))
            if not sphere:
                logging.debug('The following items could not be reached: %s', ['%s (Player %d) at %s (Player %d)' % (
                    location.item.name, location.item.player, location.name, location.player) for location in
                                                                               sphere_candidates])
                if any([multiworld.worlds[location.item.player].options.accessibility != 'minimal' for location in sphere_candidates]):
                    raise RuntimeError(f'Not all progression items reachable ({sphere_candidates}). '
                                       f'Something went terribly wrong here.')
                else:
                    self.unreachables = sphere_candidates
                    break

        # in the second phase, we cull each sphere such that the game is still beatable,
        # reducing each range of influence to the bare minimum required inside it
        restore_later: Dict[Location, Item] = {}
        for num, sphere in reversed(tuple(enumerate(collection_spheres))):
            to_delete: Set[Location] = set()
            for location in sphere:
                # we remove the item at location and check if game is still beatable
                logging.debug('Checking if %s (Player %d) is required to beat the game.', location.item.name,
                              location.item.player)
                old_item = location.item
                location.item = None
                if multiworld.can_beat_game(state_cache[num]):
                    to_delete.add(location)
                    restore_later[location] = old_item
                else:
                    # still required, got to keep it around
                    location.item = old_item

            # cull entries in spheres for spoiler walkthrough at end
            sphere -= to_delete

        # second phase, sphere 0
        removed_precollected: List[Item] = []

        for precollected_items in multiworld.precollected_items.values():
            # The list of items is mutated by removing one item at a time to determine if each item is required to beat
            # the game, and re-adding that item if it was required, so a copy needs to be made before iterating.
            for item in precollected_items.copy():
                if not item.advancement:
                    continue
                logging.debug('Checking if %s (Player %d) is required to beat the game.', item.name, item.player)
                precollected_items.remove(item)
                multiworld.state.remove(item)
                if not multiworld.can_beat_game():
                    # Add the item back into `precollected_items` and collect it into `multiworld.state`.
                    multiworld.push_precollected(item)
                else:
                    removed_precollected.append(item)

        # we are now down to just the required progress items in collection_spheres. Unfortunately
        # the previous pruning stage could potentially have made certain items dependant on others
        # in the same or later sphere (because the location had 2 ways to access but the item originally
        # used to access it was deemed not required.) So we need to do one final sphere collection pass
        # to build up the correct spheres

        required_locations = {item for sphere in collection_spheres for item in sphere}
        state = CollectionState(multiworld)
        collection_spheres = []
        while required_locations:
            sphere = set(filter(state.can_reach, required_locations))

            for location in sphere:
                state.collect(location.item, True, location)

            collection_spheres.append(sphere)

            logging.debug('Calculated final sphere %i, containing %i of %i progress items.', len(collection_spheres),
                          len(sphere), len(required_locations))

            required_locations -= sphere
            if not sphere:
                raise RuntimeError(f'Not all required items reachable. Unreachable locations: {required_locations}')

        # we can finally output our playthrough
        self.playthrough = {"0": sorted([self.multiworld.get_name_string_for_object(item) for item in
                                         chain.from_iterable(multiworld.precollected_items.values())
                                         if item.advancement])}

        for i, sphere in enumerate(collection_spheres):
            self.playthrough[str(i + 1)] = {
                str(location): str(location.item) for location in sorted(sphere)}
        if create_paths:
            self.create_paths(state, collection_spheres)

        # repair the multiworld again
        for location, item in restore_later.items():
            location.item = item

        for item in removed_precollected:
            multiworld.push_precollected(item)

    def create_paths(self, state: CollectionState, collection_spheres: List[Set[Location]]) -> None:
        from itertools import zip_longest
        multiworld = self.multiworld

        def flist_to_iter(path_value: Optional[PathValue]) -> Iterator[str]:
            while path_value:
                region_or_entrance, path_value = path_value
                yield region_or_entrance

        def get_path(state: CollectionState, region: Region) -> List[Union[Tuple[str, str], Tuple[str, None]]]:
            reversed_path_as_flist: PathValue = state.path.get(region, (str(region), None))
            string_path_flat = reversed(list(map(str, flist_to_iter(reversed_path_as_flist))))
            # Now we combine the flat string list into (region, exit) pairs
            pathsiter = iter(string_path_flat)
            pathpairs = zip_longest(pathsiter, pathsiter)
            return list(pathpairs)

        self.paths = {}
        topology_worlds = (player for player in multiworld.player_ids if multiworld.worlds[player].topology_present)
        for player in topology_worlds:
            self.paths.update(
                {str(location): get_path(state, location.parent_region)
                 for sphere in collection_spheres for location in sphere
                 if location.player == player})
            if player in multiworld.get_game_players("A Link to the Past"):
                # If Pyramid Fairy Entrance needs to be reached, also path to Big Bomb Shop
                # Maybe move the big bomb over to the Event system instead?
                if any(exit_path == 'Pyramid Fairy' for path in self.paths.values()
                       for (_, exit_path) in path):
                    if multiworld.worlds[player].options.mode != 'inverted':
                        self.paths[str(multiworld.get_region('Big Bomb Shop', player))] = \
                            get_path(state, multiworld.get_region('Big Bomb Shop', player))
                    else:
                        self.paths[str(multiworld.get_region('Inverted Big Bomb Shop', player))] = \
                            get_path(state, multiworld.get_region('Inverted Big Bomb Shop', player))

    def to_file(self, filename: str) -> None:
        from itertools import chain
        from worlds import AutoWorld
        from Options import Visibility

        def write_option(option_key: str, option_obj: Options.AssembleOptions) -> None:
            res = getattr(self.multiworld.worlds[player].options, option_key)
            if res.visibility & Visibility.spoiler:
                display_name = getattr(option_obj, "display_name", option_key)
                outfile.write(f"{display_name + ':':33}{res.current_option_name}\n")

        with open(filename, 'w', encoding="utf-8-sig") as outfile:
            outfile.write(
                'Archipelago Version %s  -  Seed: %s\n\n' % (
                    Utils.__version__, self.multiworld.seed))
            outfile.write('Filling Algorithm:               %s\n' % self.multiworld.algorithm)
            outfile.write('Players:                         %d\n' % self.multiworld.players)
            outfile.write(f'Plando Options:                  {self.multiworld.plando_options}\n')
            AutoWorld.call_stage(self.multiworld, "write_spoiler_header", outfile)

            for player in range(1, self.multiworld.players + 1):
                if self.multiworld.players > 1:
                    outfile.write('\nPlayer %d: %s\n' % (player, self.multiworld.get_player_name(player)))
                outfile.write('Game:                            %s\n' % self.multiworld.game[player])

                for f_option, option in self.multiworld.worlds[player].options_dataclass.type_hints.items():
                    write_option(f_option, option)

                AutoWorld.call_single(self.multiworld, "write_spoiler_header", player, outfile)

            if self.entrances:
                outfile.write('\n\nEntrances:\n\n')
                outfile.write('\n'.join(['%s%s %s %s' % (f'{self.multiworld.get_player_name(entry["player"])}: '
                                                         if self.multiworld.players > 1 else '', entry['entrance'],
                                                         '<=>' if entry['direction'] == 'both' else
                                                         '<=' if entry['direction'] == 'exit' else '=>',
                                                         entry['exit']) for entry in self.entrances.values()]))

            AutoWorld.call_all(self.multiworld, "write_spoiler", outfile)

            precollected_items = [f"{item.name} ({self.multiworld.get_player_name(item.player)})"
                                  if self.multiworld.players > 1
                                  else item.name
                                  for item in chain.from_iterable(self.multiworld.precollected_items.values())]
            if precollected_items:
                outfile.write("\n\nStarting Items:\n\n")
                outfile.write("\n".join([item for item in precollected_items]))

            locations = [(str(location), str(location.item) if location.item is not None else "Nothing")
                         for location in self.multiworld.get_locations() if location.show_in_spoiler]
            outfile.write('\n\nLocations:\n\n')
            outfile.write('\n'.join(
                ['%s: %s' % (location, item) for location, item in locations]))

            outfile.write('\n\nPlaythrough:\n\n')
            outfile.write('\n'.join(['%s: {\n%s\n}' % (sphere_nr, '\n'.join(
                [f"  {location}: {item}" for (location, item) in sphere.items()] if isinstance(sphere, dict) else
                [f"  {item}" for item in sphere])) for (sphere_nr, sphere) in self.playthrough.items()]))
            if self.unreachables:
                outfile.write('\n\nUnreachable Progression Items:\n\n')
                outfile.write(
                    '\n'.join(['%s: %s' % (unreachable.item, unreachable) for unreachable in self.unreachables]))

            if self.paths:
                outfile.write('\n\nPaths:\n\n')
                path_listings: List[str] = []
                for location, path in sorted(self.paths.items()):
                    path_lines: List[str] = []
                    for region, exit in path:
                        if exit is not None:
                            path_lines.append("{} -> {}".format(region, exit))
                        else:
                            path_lines.append(region)
                    path_listings.append("{}\n        {}".format(location, "\n   =>   ".join(path_lines)))

                outfile.write('\n'.join(path_listings))
            AutoWorld.call_all(self.multiworld, "write_spoiler_end", outfile)


class Tutorial(NamedTuple):
    """Class to build website tutorial pages from a .md file in the world's /docs folder. Order is as follows.
    Name of the tutorial as it will appear on the site. Concise description covering what the guide will entail.
    Language the guide is written in. Name of the file ex 'setup_en.md'. Name of the link on the site; game name is
    filled automatically so 'setup/en' etc. Author or authors."""
    tutorial_name: str
    description: str
    language: str
    file_name: str
    link: str
    authors: List[str]


class PlandoOptions(IntFlag):
    none = 0b0000
    items = 0b0001
    connections = 0b0010
    texts = 0b0100
    bosses = 0b1000

    @classmethod
    def from_option_string(cls, option_string: str) -> PlandoOptions:
        result = cls(0)
        for part in option_string.split(","):
            part = part.strip().lower()
            if part:
                result = cls._handle_part(part, result)
        return result

    @classmethod
    def from_set(cls, option_set: Set[str]) -> PlandoOptions:
        result = cls(0)
        for part in option_set:
            result = cls._handle_part(part, result)
        return result

    @classmethod
    def _handle_part(cls, part: str, base: PlandoOptions) -> PlandoOptions:
        try:
            return base | cls[part]
        except Exception as e:
            raise KeyError(f"{part} is not a recognized name for a plando module. "
                           f"Known options: {', '.join(str(flag.name) for flag in cls)}") from e

    def __str__(self) -> str:
        if self.value:
            return ", ".join(str(flag.name) for flag in PlandoOptions if self.value & flag.value)
        return "None"


seeddigits = 20


def get_seed(seed: Optional[int] = None) -> int:
    if seed is None:
        random.seed(None)
        return random.randint(0, pow(10, seeddigits) - 1)
    return seed<|MERGE_RESOLUTION|>--- conflicted
+++ resolved
@@ -1020,14 +1020,8 @@
     name: str
     parent_region: Optional[Region]
     connected_region: Optional[Region] = None
-<<<<<<< HEAD
-=======
     randomization_group: int
     randomization_type: EntranceType
-    # LttP specific, TODO: should make a LttPEntrance
-    addresses = None
-    target = None
->>>>>>> 4b1898bf
 
     def __init__(self, player: int, name: str = "", parent: Optional[Region] = None,
                  randomization_group: int = 0, randomization_type: EntranceType = EntranceType.ONE_WAY) -> None:
