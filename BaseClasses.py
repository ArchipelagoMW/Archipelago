from __future__ import annotations

import copy
import itertools
import functools
import logging
import random
import secrets
import typing  # this can go away when Python 3.8 support is dropped
from argparse import Namespace
from collections import Counter, deque
from collections.abc import Collection, MutableSequence
from enum import IntEnum, IntFlag
from typing import Any, Callable, Dict, Iterable, Iterator, List, NamedTuple, Optional, Set, Tuple, TypedDict, Union, \
    Type, ClassVar

import NetUtils
import Options
import Utils

if typing.TYPE_CHECKING:
    from EntranceRando import ERPlacementState


class Group(TypedDict, total=False):
    name: str
    game: str
    world: auto_world
    players: Set[int]
    item_pool: Set[str]
    replacement_items: Dict[int, Optional[str]]
    local_items: Set[str]
    non_local_items: Set[str]
    link_replacement: bool


class ThreadBarrierProxy:
    """Passes through getattr while passthrough is True"""
    def __init__(self, obj: object) -> None:
        self.passthrough = True
        self.obj = obj

    def __getattr__(self, name: str) -> Any:
        if self.passthrough:
            return getattr(self.obj, name)
        else:
            raise RuntimeError("You are in a threaded context and global random state was removed for your safety. "
                               "Please use multiworld.per_slot_randoms[player] or randomize ahead of output.")


class MultiWorld():
    debug_types = False
    player_name: Dict[int, str]
    difficulty_requirements: dict
    required_medallions: dict
    dark_room_logic: Dict[int, str]
    restrict_dungeon_item_on_boss: Dict[int, bool]
    plando_texts: List[Dict[str, str]]
    plando_items: List[List[Dict[str, Any]]]
    plando_connections: List
    worlds: Dict[int, auto_world]
    groups: Dict[int, Group]
    regions: RegionManager
    itempool: List[Item]
    is_race: bool = False
    precollected_items: Dict[int, List[Item]]
    state: CollectionState

    plando_options: PlandoOptions
    accessibility: Dict[int, Options.Accessibility]
    early_items: Dict[int, Dict[str, int]]
    local_early_items: Dict[int, Dict[str, int]]
    local_items: Dict[int, Options.LocalItems]
    non_local_items: Dict[int, Options.NonLocalItems]
    progression_balancing: Dict[int, Options.ProgressionBalancing]
    completion_condition: Dict[int, Callable[[CollectionState], bool]]
    indirect_connections: Dict[Region, Set[Entrance]]
    exclude_locations: Dict[int, Options.ExcludeLocations]
    priority_locations: Dict[int, Options.PriorityLocations]
    start_inventory: Dict[int, Options.StartInventory]
    start_hints: Dict[int, Options.StartHints]
    start_location_hints: Dict[int, Options.StartLocationHints]
    item_links: Dict[int, Options.ItemLinks]

    game: Dict[int, str]

    random: random.Random
    per_slot_randoms: Dict[int, random.Random]
    """Deprecated. Please use `self.random` instead."""

    class AttributeProxy():
        def __init__(self, rule):
            self.rule = rule

        def __getitem__(self, player) -> bool:
            return self.rule(player)

    class RegionManager:
        region_cache: Dict[int, Dict[str, Region]]
        entrance_cache: Dict[int, Dict[str, Entrance]]
        location_cache: Dict[int, Dict[str, Location]]

        def __init__(self, players: int):
            self.region_cache = {player: {} for player in range(1, players+1)}
            self.entrance_cache = {player: {} for player in range(1, players+1)}
            self.location_cache = {player: {} for player in range(1, players+1)}

        def __iadd__(self, other: Iterable[Region]):
            self.extend(other)
            return self

        def append(self, region: Region):
            self.region_cache[region.player][region.name] = region

        def extend(self, regions: Iterable[Region]):
            for region in regions:
                self.region_cache[region.player][region.name] = region

        def add_group(self, new_id: int):
            self.region_cache[new_id] = {}
            self.entrance_cache[new_id] = {}
            self.location_cache[new_id] = {}

        def __iter__(self) -> Iterator[Region]:
            for regions in self.region_cache.values():
                yield from regions.values()

        def __len__(self):
            return sum(len(regions) for regions in self.region_cache.values())

    def __init__(self, players: int):
        # world-local random state is saved for multiple generations running concurrently
        self.random = ThreadBarrierProxy(random.Random())
        self.players = players
        self.player_types = {player: NetUtils.SlotType.player for player in self.player_ids}
        self.glitch_triforce = False
        self.algorithm = 'balanced'
        self.groups = {}
        self.regions = self.RegionManager(players)
        self.shops = []
        self.itempool = []
        self.seed = None
        self.seed_name: str = "Unavailable"
        self.precollected_items = {player: [] for player in self.player_ids}
        self.required_locations = []
        self.light_world_light_cone = False
        self.dark_world_light_cone = False
        self.rupoor_cost = 10
        self.aga_randomness = True
        self.save_and_quit_from_boss = True
        self.custom = False
        self.customitemarray = []
        self.shuffle_ganon = True
        self.spoiler = Spoiler(self)
        self.early_items = {player: {} for player in self.player_ids}
        self.local_early_items = {player: {} for player in self.player_ids}
        self.indirect_connections = {}
        self.start_inventory_from_pool: Dict[int, Options.StartInventoryPool] = {}
        self.fix_trock_doors = self.AttributeProxy(
            lambda player: self.shuffle[player] != 'vanilla' or self.mode[player] == 'inverted')
        self.fix_skullwoods_exit = self.AttributeProxy(
            lambda player: self.shuffle[player] not in ['vanilla', 'simple', 'restricted', 'dungeonssimple'])
        self.fix_palaceofdarkness_exit = self.AttributeProxy(
            lambda player: self.shuffle[player] not in ['vanilla', 'simple', 'restricted', 'dungeonssimple'])
        self.fix_trock_exit = self.AttributeProxy(
            lambda player: self.shuffle[player] not in ['vanilla', 'simple', 'restricted', 'dungeonssimple'])

        for player in range(1, players + 1):
            def set_player_attr(attr, val):
                self.__dict__.setdefault(attr, {})[player] = val

            set_player_attr('shuffle', "vanilla")
            set_player_attr('logic', "noglitches")
            set_player_attr('mode', 'open')
            set_player_attr('difficulty', 'normal')
            set_player_attr('item_functionality', 'normal')
            set_player_attr('timer', False)
            set_player_attr('goal', 'ganon')
            set_player_attr('required_medallions', ['Ether', 'Quake'])
            set_player_attr('swamp_patch_required', False)
            set_player_attr('powder_patch_required', False)
            set_player_attr('ganon_at_pyramid', True)
            set_player_attr('ganonstower_vanilla', True)
            set_player_attr('can_access_trock_eyebridge', None)
            set_player_attr('can_access_trock_front', None)
            set_player_attr('can_access_trock_big_chest', None)
            set_player_attr('can_access_trock_middle', None)
            set_player_attr('fix_fake_world', True)
            set_player_attr('difficulty_requirements', None)
            set_player_attr('boss_shuffle', 'none')
            set_player_attr('enemy_health', 'default')
            set_player_attr('enemy_damage', 'default')
            set_player_attr('beemizer_total_chance', 0)
            set_player_attr('beemizer_trap_chance', 0)
            set_player_attr('escape_assist', [])
            set_player_attr('treasure_hunt_icon', 'Triforce Piece')
            set_player_attr('treasure_hunt_count', 0)
            set_player_attr('clock_mode', False)
            set_player_attr('countdown_start_time', 10)
            set_player_attr('red_clock_time', -2)
            set_player_attr('blue_clock_time', 2)
            set_player_attr('green_clock_time', 4)
            set_player_attr('can_take_damage', True)
            set_player_attr('triforce_pieces_available', 30)
            set_player_attr('triforce_pieces_required', 20)
            set_player_attr('shop_shuffle', 'off')
            set_player_attr('shuffle_prizes', "g")
            set_player_attr('sprite_pool', [])
            set_player_attr('dark_room_logic', "lamp")
            set_player_attr('plando_items', [])
            set_player_attr('plando_texts', {})
            set_player_attr('plando_connections', [])
            set_player_attr('game', "A Link to the Past")
            set_player_attr('completion_condition', lambda state: True)
        self.worlds = {}
        self.per_slot_randoms = {}
        self.plando_options = PlandoOptions.none

    def get_all_ids(self) -> Tuple[int, ...]:
        return self.player_ids + tuple(self.groups)

    def add_group(self, name: str, game: str, players: Set[int] = frozenset()) -> Tuple[int, Group]:
        """Create a group with name and return the assigned player ID and group.
        If a group of this name already exists, the set of players is extended instead of creating a new one."""
        for group_id, group in self.groups.items():
            if group["name"] == name:
                group["players"] |= players
                return group_id, group
        new_id: int = self.players + len(self.groups) + 1

        self.regions.add_group(new_id)
        self.game[new_id] = game
        self.player_types[new_id] = NetUtils.SlotType.group
        world_type = AutoWorld.AutoWorldRegister.world_types[game]
        self.worlds[new_id] = world_type.create_group(self, new_id, players)
        self.worlds[new_id].collect_item = classmethod(AutoWorld.World.collect_item).__get__(self.worlds[new_id])
        self.player_name[new_id] = name

        new_group = self.groups[new_id] = Group(name=name, game=game, players=players,
                                                world=self.worlds[new_id])

        return new_id, new_group

    def get_player_groups(self, player) -> Set[int]:
        return {group_id for group_id, group in self.groups.items() if player in group["players"]}

    def set_seed(self, seed: Optional[int] = None, secure: bool = False, name: Optional[str] = None):
        self.seed = get_seed(seed)
        if secure:
            self.secure()
        else:
            self.random.seed(self.seed)
        self.seed_name = name if name else str(self.seed)
        self.per_slot_randoms = {player: random.Random(self.random.getrandbits(64)) for player in
                                 range(1, self.players + 1)}

    def set_options(self, args: Namespace) -> None:
        # TODO - remove this section once all worlds use options dataclasses
        all_keys: Set[str] = {key for player in self.player_ids for key in
                              AutoWorld.AutoWorldRegister.world_types[self.game[player]].options_dataclass.type_hints}
        for option_key in all_keys:
            option = Utils.DeprecateDict(f"Getting options from multiworld is now deprecated. "
                                         f"Please use `self.options.{option_key}` instead.")
            option.update(getattr(args, option_key, {}))
            setattr(self, option_key, option)

        for player in self.player_ids:
            world_type = AutoWorld.AutoWorldRegister.world_types[self.game[player]]
            self.worlds[player] = world_type(self, player)
            self.worlds[player].random = self.per_slot_randoms[player]
            options_dataclass: typing.Type[Options.PerGameCommonOptions] = world_type.options_dataclass
            self.worlds[player].options = options_dataclass(**{option_key: getattr(args, option_key)[player]
                                                               for option_key in options_dataclass.type_hints})

    def set_item_links(self):
        item_links = {}
        replacement_prio = [False, True, None]
        for player in self.player_ids:
            for item_link in self.worlds[player].options.item_links.value:
                if item_link["name"] in item_links:
                    if item_links[item_link["name"]]["game"] != self.game[player]:
                        raise Exception(f"Cannot ItemLink across games. Link: {item_link['name']}")
                    current_link = item_links[item_link["name"]]
                    current_link["players"][player] = item_link["replacement_item"]
                    current_link["item_pool"] &= set(item_link["item_pool"])
                    current_link["exclude"] |= set(item_link.get("exclude", []))
                    current_link["local_items"] &= set(item_link.get("local_items", []))
                    current_link["non_local_items"] &= set(item_link.get("non_local_items", []))
                    current_link["link_replacement"] = min(current_link["link_replacement"],
                                                           replacement_prio.index(item_link["link_replacement"]))
                else:
                    if item_link["name"] in self.player_name.values():
                        raise Exception(f"Cannot name a ItemLink group the same as a player ({item_link['name']}) "
                                        f"({self.get_player_name(player)}).")
                    item_links[item_link["name"]] = {
                        "players": {player: item_link["replacement_item"]},
                        "item_pool": set(item_link["item_pool"]),
                        "exclude": set(item_link.get("exclude", [])),
                        "game": self.game[player],
                        "local_items": set(item_link.get("local_items", [])),
                        "non_local_items": set(item_link.get("non_local_items", [])),
                        "link_replacement": replacement_prio.index(item_link["link_replacement"]),
                    }

        for name, item_link in item_links.items():
            current_item_name_groups = AutoWorld.AutoWorldRegister.world_types[item_link["game"]].item_name_groups
            pool = set()
            local_items = set()
            non_local_items = set()
            for item in item_link["item_pool"]:
                pool |= current_item_name_groups.get(item, {item})
            for item in item_link["exclude"]:
                pool -= current_item_name_groups.get(item, {item})
            for item in item_link["local_items"]:
                local_items |= current_item_name_groups.get(item, {item})
            for item in item_link["non_local_items"]:
                non_local_items |= current_item_name_groups.get(item, {item})
            local_items &= pool
            non_local_items &= pool
            item_link["item_pool"] = pool
            item_link["local_items"] = local_items
            item_link["non_local_items"] = non_local_items

        for group_name, item_link in item_links.items():
            game = item_link["game"]
            group_id, group = self.add_group(group_name, game, set(item_link["players"]))

            group["item_pool"] = item_link["item_pool"]
            group["replacement_items"] = item_link["players"]
            group["local_items"] = item_link["local_items"]
            group["non_local_items"] = item_link["non_local_items"]
            group["link_replacement"] = replacement_prio[item_link["link_replacement"]]

    def secure(self):
        self.random = ThreadBarrierProxy(secrets.SystemRandom())
        self.is_race = True

    @functools.cached_property
    def player_ids(self) -> Tuple[int, ...]:
        return tuple(range(1, self.players + 1))

    @Utils.cache_self1
    def get_game_players(self, game_name: str) -> Tuple[int, ...]:
        return tuple(player for player in self.player_ids if self.game[player] == game_name)

    @Utils.cache_self1
    def get_game_groups(self, game_name: str) -> Tuple[int, ...]:
        return tuple(group_id for group_id in self.groups if self.game[group_id] == game_name)

    @Utils.cache_self1
    def get_game_worlds(self, game_name: str):
        return tuple(world for player, world in self.worlds.items() if
                     player not in self.groups and self.game[player] == game_name)

    def get_name_string_for_object(self, obj) -> str:
        return obj.name if self.players == 1 else f'{obj.name} ({self.get_player_name(obj.player)})'

    def get_player_name(self, player: int) -> str:
        return self.player_name[player]

    def get_file_safe_player_name(self, player: int) -> str:
        return Utils.get_file_safe_name(self.get_player_name(player))

    def get_out_file_name_base(self, player: int) -> str:
        """ the base name (without file extension) for each player's output file for a seed """
        return f"AP_{self.seed_name}_P{player}_{self.get_file_safe_player_name(player).replace(' ', '_')}"

    @functools.cached_property
    def world_name_lookup(self):
        return {self.player_name[player_id]: player_id for player_id in self.player_ids}

    def get_regions(self, player: Optional[int] = None) -> Collection[Region]:
        return self.regions if player is None else self.regions.region_cache[player].values()

    def get_region(self, region_name: str, player: int) -> Region:
        return self.regions.region_cache[player][region_name]

    def get_entrance(self, entrance_name: str, player: int) -> Entrance:
        return self.regions.entrance_cache[player][entrance_name]

    def get_location(self, location_name: str, player: int) -> Location:
        return self.regions.location_cache[player][location_name]

    def get_all_state(self, use_cache: bool, allow_partial_entrances: bool = False) -> CollectionState:
        cached = getattr(self, "_all_state", None)
        if use_cache and cached:
            return cached.copy()

        ret = CollectionState(self, allow_partial_entrances)

        for item in self.itempool:
            self.worlds[item.player].collect(ret, item)
        for player in self.player_ids:
            subworld = self.worlds[player]
            for item in subworld.get_pre_fill_items():
                subworld.collect(ret, item)
        ret.sweep_for_events()

        if use_cache:
            self._all_state = ret
        return ret

    def get_items(self) -> List[Item]:
        return [loc.item for loc in self.get_filled_locations()] + self.itempool

    def find_item_locations(self, item, player: int, resolve_group_locations: bool = False) -> List[Location]:
        if resolve_group_locations:
            player_groups = self.get_player_groups(player)
            return [location for location in self.get_locations() if
                    location.item and location.item.name == item and location.player not in player_groups and
                    (location.item.player == player or location.item.player in player_groups)]
        return [location for location in self.get_locations() if
                location.item and location.item.name == item and location.item.player == player]

    def find_item(self, item, player: int) -> Location:
        return next(location for location in self.get_locations() if
                    location.item and location.item.name == item and location.item.player == player)

    def find_items_in_locations(self, items: Set[str], player: int, resolve_group_locations: bool = False) -> List[Location]:
        if resolve_group_locations:
            player_groups = self.get_player_groups(player)
            return [location for location in self.get_locations() if
                    location.item and location.item.name in items and location.player not in player_groups and
                    (location.item.player == player or location.item.player in player_groups)]
        return [location for location in self.get_locations() if
                location.item and location.item.name in items and location.item.player == player]

    def create_item(self, item_name: str, player: int) -> Item:
        return self.worlds[player].create_item(item_name)

    def push_precollected(self, item: Item):
        self.precollected_items[item.player].append(item)
        self.state.collect(item, True)

    def push_item(self, location: Location, item: Item, collect: bool = True):
        location.item = item
        item.location = location
        if collect:
            self.state.collect(item, location.event, location)

        logging.debug('Placed %s at %s', item, location)

    def get_entrances(self, player: Optional[int] = None) -> Iterable[Entrance]:
        if player is not None:
            return self.regions.entrance_cache[player].values()
        return Utils.RepeatableChain(tuple(self.regions.entrance_cache[player].values()
                                           for player in self.regions.entrance_cache))

    def register_indirect_condition(self, region: Region, entrance: Entrance):
        """Report that access to this Region can result in unlocking this Entrance,
        state.can_reach(Region) in the Entrance's traversal condition, as opposed to pure transition logic."""
        self.indirect_connections.setdefault(region, set()).add(entrance)

    def get_locations(self, player: Optional[int] = None) -> Iterable[Location]:
        if player is not None:
            return self.regions.location_cache[player].values()
        return Utils.RepeatableChain(tuple(self.regions.location_cache[player].values()
                                           for player in self.regions.location_cache))

    def get_unfilled_locations(self, player: Optional[int] = None) -> List[Location]:
        return [location for location in self.get_locations(player) if location.item is None]

    def get_filled_locations(self, player: Optional[int] = None) -> List[Location]:
        return [location for location in self.get_locations(player) if location.item is not None]

    def get_reachable_locations(self, state: Optional[CollectionState] = None, player: Optional[int] = None) -> List[Location]:
        state: CollectionState = state if state else self.state
        return [location for location in self.get_locations(player) if location.can_reach(state)]

    def get_placeable_locations(self, state=None, player=None) -> List[Location]:
        state: CollectionState = state if state else self.state
        return [location for location in self.get_locations(player) if location.item is None and location.can_reach(state)]

    def get_unfilled_locations_for_players(self, location_names: List[str], players: Iterable[int]):
        for player in players:
            if not location_names:
                valid_locations = [location.name for location in self.get_unfilled_locations(player)]
            else:
                valid_locations = location_names
            relevant_cache = self.regions.location_cache[player]
            for location_name in valid_locations:
                location = relevant_cache.get(location_name, None)
                if location and location.item is None:
                    yield location

    def unlocks_new_location(self, item: Item) -> bool:
        temp_state = self.state.copy()
        temp_state.collect(item, True)

        for location in self.get_unfilled_locations(item.player):
            if temp_state.can_reach(location) and not self.state.can_reach(location):
                return True

        return False

    def has_beaten_game(self, state: CollectionState, player: Optional[int] = None) -> bool:
        if player:
            return self.completion_condition[player](state)
        else:
            return all((self.has_beaten_game(state, p) for p in range(1, self.players + 1)))

    def can_beat_game(self, starting_state: Optional[CollectionState] = None) -> bool:
        if starting_state:
            if self.has_beaten_game(starting_state):
                return True
            state = starting_state.copy()
        else:
            if self.has_beaten_game(self.state):
                return True
            state = CollectionState(self)
        prog_locations = {location for location in self.get_locations() if location.item
                          and location.item.advancement and location not in state.locations_checked}

        while prog_locations:
            sphere: Set[Location] = set()
            # build up spheres of collection radius.
            # Everything in each sphere is independent from each other in dependencies and only depends on lower spheres
            for location in prog_locations:
                if location.can_reach(state):
                    sphere.add(location)

            if not sphere:
                # ran out of places and did not finish yet, quit
                return False

            for location in sphere:
                state.collect(location.item, True, location)
            prog_locations -= sphere

            if self.has_beaten_game(state):
                return True

        return False

    def get_spheres(self) -> Iterator[Set[Location]]:
        """
        yields a set of locations for each logical sphere

        If there are unreachable locations, the last sphere of reachable
        locations is followed by an empty set, and then a set of all of the
        unreachable locations.
        """
        state = CollectionState(self)
        locations = set(self.get_filled_locations())

        while locations:
            sphere: Set[Location] = set()

            for location in locations:
                if location.can_reach(state):
                    sphere.add(location)
            yield sphere
            if not sphere:
                if locations:
                    yield locations  # unreachable locations
                break

            for location in sphere:
                state.collect(location.item, True, location)
            locations -= sphere

    def fulfills_accessibility(self, state: Optional[CollectionState] = None):
        """Check if accessibility rules are fulfilled with current or supplied state."""
        if not state:
            state = CollectionState(self)
        players: Dict[str, Set[int]] = {
            "minimal": set(),
            "items": set(),
            "locations": set()
        }
        for player, access in self.accessibility.items():
            players[access.current_key].add(player)

        beatable_fulfilled = False

        def location_condition(location: Location):
            """Determine if this location has to be accessible, location is already filtered by location_relevant"""
            if location.player in players["minimal"]:
                return False
            return True

        def location_relevant(location: Location):
            """Determine if this location is relevant to sweep."""
            if location.progress_type != LocationProgressType.EXCLUDED \
                and (location.player in players["locations"] or location.event
                     or (location.item and location.item.advancement)):
                return True
            return False

        def all_done() -> bool:
            """Check if all access rules are fulfilled"""
            if not beatable_fulfilled:
                return False
            if any(location_condition(location) for location in locations):
                return False  # still locations required to be collected
            return True

        locations = [location for location in self.get_locations() if location_relevant(location)]

        while locations:
            sphere: List[Location] = []
            for n in range(len(locations) - 1, -1, -1):
                if locations[n].can_reach(state):
                    sphere.append(locations.pop(n))

            if not sphere:
                # ran out of places and did not finish yet, quit
                logging.warning(f"Could not access required locations for accessibility check."
                                f" Missing: {locations}")
                return False

            for location in sphere:
                if location.item:
                    state.collect(location.item, True, location)

            if self.has_beaten_game(state):
                beatable_fulfilled = True

            if all_done():
                return True

        return False


PathValue = Tuple[str, Optional["PathValue"]]


class CollectionState():
    prog_items: Dict[int, Counter[str]]
    multiworld: MultiWorld
    reachable_regions: Dict[int, Set[Region]]
    blocked_connections: Dict[int, Set[Entrance]]
    events: Set[Location]
    path: Dict[Union[Region, Entrance], PathValue]
    locations_checked: Set[Location]
    stale: Dict[int, bool]
    allow_partial_entrances: bool
    additional_init_functions: List[Callable[[CollectionState, MultiWorld], None]] = []
    additional_copy_functions: List[Callable[[CollectionState, CollectionState], CollectionState]] = []

    def __init__(self, parent: MultiWorld, allow_partial_entrances: bool = False):
        self.prog_items = {player: Counter() for player in parent.get_all_ids()}
        self.multiworld = parent
        self.reachable_regions = {player: set() for player in parent.get_all_ids()}
        self.blocked_connections = {player: set() for player in parent.get_all_ids()}
        self.events = set()
        self.path = {}
        self.locations_checked = set()
        self.stale = {player: True for player in parent.get_all_ids()}
        self.allow_partial_entrances = allow_partial_entrances
        for function in self.additional_init_functions:
            function(self, parent)
        for items in parent.precollected_items.values():
            for item in items:
                self.collect(item, True)

    def update_reachable_regions(self, player: int):
        self.stale[player] = False
        reachable_regions = self.reachable_regions[player]
        blocked_connections = self.blocked_connections[player]
        queue = deque(self.blocked_connections[player])
        start = self.multiworld.get_region("Menu", player)

        # init on first call - this can't be done on construction since the regions don't exist yet
        if start not in reachable_regions:
            reachable_regions.add(start)
            blocked_connections.update(start.exits)
            queue.extend(start.exits)

        # run BFS on all connections, and keep track of those blocked by missing items
        while queue:
            connection = queue.popleft()
            new_region = connection.connected_region
            if new_region in reachable_regions:
                blocked_connections.remove(connection)
            elif connection.can_reach(self):
                if self.allow_partial_entrances and not new_region:
                    continue
                assert new_region, f"tried to search through an Entrance \"{connection}\" with no Region"
                reachable_regions.add(new_region)
                blocked_connections.remove(connection)
                blocked_connections.update(new_region.exits)
                queue.extend(new_region.exits)
                self.path[new_region] = (new_region.name, self.path.get(connection, None))

                # Retry connections if the new region can unblock them
                for new_entrance in self.multiworld.indirect_connections.get(new_region, set()):
                    if new_entrance in blocked_connections and new_entrance not in queue:
                        queue.append(new_entrance)

    def copy(self) -> CollectionState:
        ret = CollectionState(self.multiworld)
        ret.prog_items = copy.deepcopy(self.prog_items)
        ret.reachable_regions = {player: copy.copy(self.reachable_regions[player]) for player in
                                 self.reachable_regions}
        ret.blocked_connections = {player: copy.copy(self.blocked_connections[player]) for player in
                                   self.blocked_connections}
        ret.events = copy.copy(self.events)
        ret.path = copy.copy(self.path)
        ret.locations_checked = copy.copy(self.locations_checked)
        ret.allow_partial_entrances = self.allow_partial_entrances
        for function in self.additional_copy_functions:
            ret = function(self, ret)
        return ret

    def can_reach(self,
                  spot: Union[Location, Entrance, Region, str],
                  resolution_hint: Optional[str] = None,
                  player: Optional[int] = None) -> bool:
        if isinstance(spot, str):
            assert isinstance(player, int), "can_reach: player is required if spot is str"
            # try to resolve a name
            if resolution_hint == 'Location':
                spot = self.multiworld.get_location(spot, player)
            elif resolution_hint == 'Entrance':
                spot = self.multiworld.get_entrance(spot, player)
            else:
                # default to Region
                spot = self.multiworld.get_region(spot, player)
        return spot.can_reach(self)

    def sweep_for_events(self, key_only: bool = False, locations: Optional[Iterable[Location]] = None) -> None:
        if locations is None:
            locations = self.multiworld.get_filled_locations()
        reachable_events = True
        # since the loop has a good chance to run more than once, only filter the events once
        locations = {location for location in locations if location.event and location not in self.events and
                     not key_only or getattr(location.item, "locked_dungeon_item", False)}
        while reachable_events:
            reachable_events = {location for location in locations if location.can_reach(self)}
            locations -= reachable_events
            for event in reachable_events:
                self.events.add(event)
                assert isinstance(event.item, Item), "tried to collect Event with no Item"
                self.collect(event.item, True, event)

    # item name related
    def has(self, item: str, player: int, count: int = 1) -> bool:
        return self.prog_items[player][item] >= count

    def has_all(self, items: Iterable[str], player: int) -> bool:
        """Returns True if each item name of items is in state at least once."""
        return all(self.prog_items[player][item] for item in items)

    def has_any(self, items: Iterable[str], player: int) -> bool:
        """Returns True if at least one item name of items is in state at least once."""
        return any(self.prog_items[player][item] for item in items)

    def count(self, item: str, player: int) -> int:
        return self.prog_items[player][item]

    def item_count(self, item: str, player: int) -> int:
        Utils.deprecate("Use count instead.")
        return self.count(item, player)

    # item name group related
    def has_group(self, item_name_group: str, player: int, count: int = 1) -> bool:
        found: int = 0
        player_prog_items = self.prog_items[player]
        for item_name in self.multiworld.worlds[player].item_name_groups[item_name_group]:
            found += player_prog_items[item_name]
            if found >= count:
                return True
        return False

    def count_group(self, item_name_group: str, player: int) -> int:
        found: int = 0
        player_prog_items = self.prog_items[player]
        for item_name in self.multiworld.worlds[player].item_name_groups[item_name_group]:
            found += player_prog_items[item_name]
        return found

    # Item related
    def collect(self, item: Item, event: bool = False, location: Optional[Location] = None) -> bool:
        if location:
            self.locations_checked.add(location)

        changed = self.multiworld.worlds[item.player].collect(self, item)

        if not changed and event:
            self.prog_items[item.player][item.name] += 1
            changed = True

        self.stale[item.player] = True

        if changed and not event:
            self.sweep_for_events()

        return changed

    def remove(self, item: Item):
        changed = self.multiworld.worlds[item.player].remove(self, item)
        if changed:
            # invalidate caches, nothing can be trusted anymore now
            self.reachable_regions[item.player] = set()
            self.blocked_connections[item.player] = set()
            self.stale[item.player] = True


class Entrance:
    class EntranceType(IntEnum):
        ONE_WAY = 1
        TWO_WAY = 2

    access_rule: Callable[[CollectionState], bool] = staticmethod(lambda state: True)
    hide_path: bool = False
    player: int
    name: str
    parent_region: Optional[Region]
    connected_region: Optional[Region] = None
    er_group: str
    er_type: EntranceType
    # LttP specific, TODO: should make a LttPEntrance
    addresses = None
    target = None

    def __init__(self, player: int, name: str = "", parent: Region = None,
                 er_group: str = "Default", er_type: EntranceType = EntranceType.ONE_WAY):
        self.name = name
        self.parent_region = parent
        self.player = player
        self.er_group = er_group
        self.er_type = er_type

    def can_reach(self, state: CollectionState) -> bool:
        if self.parent_region.can_reach(state) and self.access_rule(state):
            if not self.hide_path and self not in state.path:
                state.path[self] = (self.name, state.path.get(self.parent_region, (self.parent_region.name, None)))
            return True

        return False

    def connect(self, region: Region, addresses: Any = None, target: Any = None) -> None:
        self.connected_region = region
        self.target = target
        self.addresses = addresses
        region.entrances.append(self)

    def is_valid_source_transition(self, state: "ERPlacementState") -> bool:
        """
        Determines whether this is a valid source transition, that is, whether the entrance
        randomizer is allowed to pair it to place any other regions. By default, this is the
        same as a reachability check, but can be modified by Entrance implementations to add
        other restrictions based on the placement state.

        :param state: The current (partial) state of the ongoing entrance randomization
        """
        return self.can_reach(state.collection_state)

    def can_connect_to(self, other: Entrance, state: "ERPlacementState") -> bool:
        """
        Determines whether a given Entrance is a valid target transition, that is, whether
<<<<<<< HEAD
        the entrance randomizer is allowed to pair this Entrance to that Entrance.

        :param other: The proposed Entrance to connect to
        :param state: The current (partial) state of the ongoing entrance randomization
        :param group_one_ways: Whether to enforce that one-ways are paired together.
        """
        # todo - consider allowing self-loops. currently they cause problems in coupled
=======
        the entrance randomizer is allowed to pair this Entrance to that Entrance. By default,
        only allows connection between entrances of the same type (one ways only go to one ways,
        two ways always go to two ways) and prevents connecting an exit to itself in coupled mode.

        Generally it is a good idea use call super().can_connect_to as one condition in any custom
        implementations unless you specifically want to avoid the above behaviors.

        :param other: The proposed Entrance to connect to
        :param state: The current (partial) state of the ongoing entrance randomization
        """
        # the implementation of coupled causes issues for self-loops since the reverse entrance will be the
        # same as the forward entrance. In uncoupled they are ok.
>>>>>>> 893068fa
        return self.er_type == other.er_type and (not state.coupled or self.name != other.name)

    def __repr__(self):
        return self.__str__()

    def __str__(self):
        multiworld = self.parent_region.multiworld if self.parent_region else None
        return multiworld.get_name_string_for_object(self) if multiworld else f'{self.name} (Player {self.player})'


class Region:
    name: str
    _hint_text: str
    player: int
    multiworld: Optional[MultiWorld]
    entrances: List[Entrance]
    exits: List[Entrance]
    locations: List[Location]
    entrance_type: ClassVar[Type[Entrance]] = Entrance

    class Register(MutableSequence):
        region_manager: MultiWorld.RegionManager

        def __init__(self, region_manager: MultiWorld.RegionManager):
            self._list = []
            self.region_manager = region_manager

        def __getitem__(self, index: int) -> Location:
            return self._list.__getitem__(index)

        def __setitem__(self, index: int, value: Location) -> None:
            raise NotImplementedError()

        def __len__(self) -> int:
            return self._list.__len__()

        # This seems to not be needed, but that's a bit suspicious.
        # def __del__(self):
        #     self.clear()

        def copy(self):
            return self._list.copy()

    class LocationRegister(Register):
        def __delitem__(self, index: int) -> None:
            location: Location = self._list.__getitem__(index)
            self._list.__delitem__(index)
            del(self.region_manager.location_cache[location.player][location.name])

        def insert(self, index: int, value: Location) -> None:
            self._list.insert(index, value)
            self.region_manager.location_cache[value.player][value.name] = value

    class EntranceRegister(Register):
        def __delitem__(self, index: int) -> None:
            entrance: Entrance = self._list.__getitem__(index)
            self._list.__delitem__(index)
            del(self.region_manager.entrance_cache[entrance.player][entrance.name])

        def insert(self, index: int, value: Entrance) -> None:
            self._list.insert(index, value)
            self.region_manager.entrance_cache[value.player][value.name] = value

    _locations: LocationRegister[Location]
    _exits: EntranceRegister[Entrance]

    def __init__(self, name: str, player: int, multiworld: MultiWorld, hint: Optional[str] = None):
        self.name = name
        self.entrances = []
        self._exits = self.EntranceRegister(multiworld.regions)
        self._locations = self.LocationRegister(multiworld.regions)
        self.multiworld = multiworld
        self._hint_text = hint
        self.player = player

    def get_locations(self):
        return self._locations

    def set_locations(self, new):
        if new is self._locations:
            return
        self._locations.clear()
        self._locations.extend(new)

    locations = property(get_locations, set_locations)

    def get_exits(self):
        return self._exits

    def set_exits(self, new):
        if new is self._exits:
            return
        self._exits.clear()
        self._exits.extend(new)

    exits = property(get_exits, set_exits)

    def can_reach(self, state: CollectionState) -> bool:
        if state.stale[self.player]:
            state.update_reachable_regions(self.player)
        return self in state.reachable_regions[self.player]

    @property
    def hint_text(self) -> str:
        return self._hint_text if self._hint_text else self.name

    def get_connecting_entrance(self, is_main_entrance: Callable[[Entrance], bool]) -> Entrance:
        for entrance in self.entrances:
            if is_main_entrance(entrance):
                return entrance
        for entrance in self.entrances:  # BFS might be better here, trying DFS for now.
            return entrance.parent_region.get_connecting_entrance(is_main_entrance)

    def add_locations(self, locations: Dict[str, Optional[int]],
                      location_type: Optional[Type[Location]] = None) -> None:
        """
        Adds locations to the Region object, where location_type is your Location class and locations is a dict of
        location names to address.

        :param locations: dictionary of locations to be created and added to this Region `{name: ID}`
        :param location_type: Location class to be used to create the locations with"""
        if location_type is None:
            location_type = Location
        for location, address in locations.items():
            self.locations.append(location_type(self.player, location, address, self))

    def connect(self, connecting_region: Region, name: Optional[str] = None,
                rule: Optional[Callable[[CollectionState], bool]] = None) -> entrance_type:
        """
        Connects this Region to another Region, placing the provided rule on the connection.

        :param connecting_region: Region object to connect to path is `self -> exiting_region`
        :param name: name of the connection being created
        :param rule: callable to determine access of this connection to go from self to the exiting_region"""
        exit_ = self.create_exit(name if name else f"{self.name} -> {connecting_region.name}")
        if rule:
            exit_.access_rule = rule
        exit_.connect(connecting_region)
        return exit_

    def create_exit(self, name: str) -> Entrance:
        """
        Creates and returns an Entrance object as an exit of this region.

        :param name: name of the Entrance being created
        """
        exit_ = self.entrance_type(self.player, name, self)
        self.exits.append(exit_)
        return exit_

    def create_er_target(self, name: str) -> Entrance:
        """
        Creates and returns an Entrance object as an entrance to this region

        :param name: name of the Entrance being created
        """
        entrance = self.entrance_type(self.player, name)
        entrance.connect(self)
        return entrance

    def add_exits(self, exits: Union[Iterable[str], Dict[str, Optional[str]]],
                  rules: Dict[str, Callable[[CollectionState], bool]] = None) -> None:
        """
        Connects current region to regions in exit dictionary. Passed region names must exist first.

        :param exits: exits from the region. format is {"connecting_region": "exit_name"}. if a non dict is provided,
        created entrances will be named "self.name -> connecting_region"
        :param rules: rules for the exits from this region. format is {"connecting_region", rule}
        """
        if not isinstance(exits, Dict):
            exits = dict.fromkeys(exits)
        for connecting_region, name in exits.items():
            self.connect(self.multiworld.get_region(connecting_region, self.player),
                         name,
                         rules[connecting_region] if rules and connecting_region in rules else None)

    def __repr__(self):
        return self.__str__()

    def __str__(self):
        return self.multiworld.get_name_string_for_object(self) if self.multiworld else f'{self.name} (Player {self.player})'


class LocationProgressType(IntEnum):
    DEFAULT = 1
    PRIORITY = 2
    EXCLUDED = 3


class Location:
    game: str = "Generic"
    player: int
    name: str
    address: Optional[int]
    parent_region: Optional[Region]
    event: bool = False
    locked: bool = False
    show_in_spoiler: bool = True
    progress_type: LocationProgressType = LocationProgressType.DEFAULT
    always_allow = staticmethod(lambda item, state: False)
    access_rule: Callable[[CollectionState], bool] = staticmethod(lambda state: True)
    item_rule = staticmethod(lambda item: True)
    item: Optional[Item] = None

    def __init__(self, player: int, name: str = '', address: Optional[int] = None, parent: Optional[Region] = None):
        self.player = player
        self.name = name
        self.address = address
        self.parent_region = parent

    def can_fill(self, state: CollectionState, item: Item, check_access=True) -> bool:
        return ((self.always_allow(state, item) and item.name not in state.multiworld.non_local_items[item.player])
                or ((self.progress_type != LocationProgressType.EXCLUDED or not (item.advancement or item.useful))
                    and self.item_rule(item)
                    and (not check_access or self.can_reach(state))))

    def can_reach(self, state: CollectionState) -> bool:
        # self.access_rule computes faster on average, so placing it first for faster abort
        assert self.parent_region, "Can't reach location without region"
        return self.access_rule(state) and self.parent_region.can_reach(state)

    def place_locked_item(self, item: Item):
        if self.item:
            raise Exception(f"Location {self} already filled.")
        self.item = item
        item.location = self
        self.event = item.advancement
        self.locked = True

    def __repr__(self):
        return self.__str__()

    def __str__(self):
        multiworld = self.parent_region.multiworld if self.parent_region and self.parent_region.multiworld else None
        return multiworld.get_name_string_for_object(self) if multiworld else f'{self.name} (Player {self.player})'

    def __hash__(self):
        return hash((self.name, self.player))

    def __lt__(self, other: Location):
        return (self.player, self.name) < (other.player, other.name)

    @property
    def native_item(self) -> bool:
        """Returns True if the item in this location matches game."""
        return self.item and self.item.game == self.game

    @property
    def hint_text(self) -> str:
        return "at " + self.name.replace("_", " ").replace("-", " ")


class ItemClassification(IntFlag):
    filler = 0b0000  # aka trash, as in filler items like ammo, currency etc,
    progression = 0b0001  # Item that is logically relevant
    useful = 0b0010  # Item that is generally quite useful, but not required for anything logical
    trap = 0b0100  # detrimental or entirely useless (nothing) item
    skip_balancing = 0b1000  # should technically never occur on its own
    # Item that is logically relevant, but progression balancing should not touch.
    # Typically currency or other counted items.
    progression_skip_balancing = 0b1001  # only progression gets balanced

    def as_flag(self) -> int:
        """As Network API flag int."""
        return int(self & 0b0111)


class Item:
    game: str = "Generic"
    __slots__ = ("name", "classification", "code", "player", "location")
    name: str
    classification: ItemClassification
    code: Optional[int]
    """an item with code None is called an Event, and does not get written to multidata"""
    player: int
    location: Optional[Location]

    def __init__(self, name: str, classification: ItemClassification, code: Optional[int], player: int):
        self.name = name
        self.classification = classification
        self.player = player
        self.code = code
        self.location = None

    @property
    def hint_text(self) -> str:
        return getattr(self, "_hint_text", self.name.replace("_", " ").replace("-", " "))

    @property
    def pedestal_hint_text(self) -> str:
        return getattr(self, "_pedestal_hint_text", self.name.replace("_", " ").replace("-", " "))

    @property
    def advancement(self) -> bool:
        return ItemClassification.progression in self.classification

    @property
    def skip_in_prog_balancing(self) -> bool:
        return ItemClassification.progression_skip_balancing in self.classification

    @property
    def useful(self) -> bool:
        return ItemClassification.useful in self.classification

    @property
    def trap(self) -> bool:
        return ItemClassification.trap in self.classification

    @property
    def flags(self) -> int:
        return self.classification.as_flag()

    def __eq__(self, other: object) -> bool:
        if not isinstance(other, Item):
            return NotImplemented
        return self.name == other.name and self.player == other.player

    def __lt__(self, other: object) -> bool:
        if not isinstance(other, Item):
            return NotImplemented
        if other.player != self.player:
            return other.player < self.player
        return self.name < other.name

    def __hash__(self) -> int:
        return hash((self.name, self.player))

    def __repr__(self) -> str:
        return self.__str__()

    def __str__(self) -> str:
        if self.location and self.location.parent_region and self.location.parent_region.multiworld:
            return self.location.parent_region.multiworld.get_name_string_for_object(self)
        return f"{self.name} (Player {self.player})"


class EntranceInfo(TypedDict, total=False):
    player: int
    entrance: str
    exit: str
    direction: str


class Spoiler:
    multiworld: MultiWorld
    hashes: Dict[int, str]
    entrances: Dict[Tuple[str, str, int], EntranceInfo]
    playthrough: Dict[str, Union[List[str], Dict[str, str]]]  # sphere "0" is list, others are dict
    unreachables: Set[Location]
    paths: Dict[str, List[Union[Tuple[str, str], Tuple[str, None]]]]  # last step takes no further exits

    def __init__(self, multiworld: MultiWorld) -> None:
        self.multiworld = multiworld
        self.hashes = {}
        self.entrances = {}
        self.playthrough = {}
        self.unreachables = set()
        self.paths = {}

    def set_entrance(self, entrance: str, exit_: str, direction: str, player: int) -> None:
        if self.multiworld.players == 1:
            self.entrances[(entrance, direction, player)] = \
                {"entrance": entrance, "exit": exit_, "direction": direction}
        else:
            self.entrances[(entrance, direction, player)] = \
                {"player": player, "entrance": entrance, "exit": exit_, "direction": direction}

    def create_playthrough(self, create_paths: bool = True) -> None:
        """Destructive to the multiworld while it is run, damage gets repaired afterwards."""
        from itertools import chain
        # get locations containing progress items
        multiworld = self.multiworld
        prog_locations = {location for location in multiworld.get_filled_locations() if location.item.advancement}
        state_cache: List[Optional[CollectionState]] = [None]
        collection_spheres: List[Set[Location]] = []
        state = CollectionState(multiworld)
        sphere_candidates = set(prog_locations)
        logging.debug('Building up collection spheres.')
        while sphere_candidates:

            # build up spheres of collection radius.
            # Everything in each sphere is independent from each other in dependencies and only depends on lower spheres

            sphere = {location for location in sphere_candidates if state.can_reach(location)}

            for location in sphere:
                state.collect(location.item, True, location)

            sphere_candidates -= sphere
            collection_spheres.append(sphere)
            state_cache.append(state.copy())

            logging.debug('Calculated sphere %i, containing %i of %i progress items.', len(collection_spheres),
                          len(sphere),
                          len(prog_locations))
            if not sphere:
                logging.debug('The following items could not be reached: %s', ['%s (Player %d) at %s (Player %d)' % (
                    location.item.name, location.item.player, location.name, location.player) for location in
                                                                               sphere_candidates])
                if any([multiworld.accessibility[location.item.player] != 'minimal' for location in sphere_candidates]):
                    raise RuntimeError(f'Not all progression items reachable ({sphere_candidates}). '
                                       f'Something went terribly wrong here.')
                else:
                    self.unreachables = sphere_candidates
                    break

        # in the second phase, we cull each sphere such that the game is still beatable,
        # reducing each range of influence to the bare minimum required inside it
        restore_later = {}
        for num, sphere in reversed(tuple(enumerate(collection_spheres))):
            to_delete = set()
            for location in sphere:
                # we remove the item at location and check if game is still beatable
                logging.debug('Checking if %s (Player %d) is required to beat the game.', location.item.name,
                              location.item.player)
                old_item = location.item
                location.item = None
                if multiworld.can_beat_game(state_cache[num]):
                    to_delete.add(location)
                    restore_later[location] = old_item
                else:
                    # still required, got to keep it around
                    location.item = old_item

            # cull entries in spheres for spoiler walkthrough at end
            sphere -= to_delete

        # second phase, sphere 0
        removed_precollected = []
        for item in (i for i in chain.from_iterable(multiworld.precollected_items.values()) if i.advancement):
            logging.debug('Checking if %s (Player %d) is required to beat the game.', item.name, item.player)
            multiworld.precollected_items[item.player].remove(item)
            multiworld.state.remove(item)
            if not multiworld.can_beat_game():
                multiworld.push_precollected(item)
            else:
                removed_precollected.append(item)

        # we are now down to just the required progress items in collection_spheres. Unfortunately
        # the previous pruning stage could potentially have made certain items dependant on others
        # in the same or later sphere (because the location had 2 ways to access but the item originally
        # used to access it was deemed not required.) So we need to do one final sphere collection pass
        # to build up the correct spheres

        required_locations = {item for sphere in collection_spheres for item in sphere}
        state = CollectionState(multiworld)
        collection_spheres = []
        while required_locations:
            state.sweep_for_events(key_only=True)

            sphere = set(filter(state.can_reach, required_locations))

            for location in sphere:
                state.collect(location.item, True, location)

            required_locations -= sphere

            collection_spheres.append(sphere)

            logging.debug('Calculated final sphere %i, containing %i of %i progress items.', len(collection_spheres),
                          len(sphere), len(required_locations))
            if not sphere:
                raise RuntimeError(f'Not all required items reachable. Unreachable locations: {required_locations}')

        # we can finally output our playthrough
        self.playthrough = {"0": sorted([self.multiworld.get_name_string_for_object(item) for item in
                                         chain.from_iterable(multiworld.precollected_items.values())
                                         if item.advancement])}

        for i, sphere in enumerate(collection_spheres):
            self.playthrough[str(i + 1)] = {
                str(location): str(location.item) for location in sorted(sphere)}
        if create_paths:
            self.create_paths(state, collection_spheres)

        # repair the multiworld again
        for location, item in restore_later.items():
            location.item = item

        for item in removed_precollected:
            multiworld.push_precollected(item)

    def create_paths(self, state: CollectionState, collection_spheres: List[Set[Location]]) -> None:
        from itertools import zip_longest
        multiworld = self.multiworld

        def flist_to_iter(path_value: Optional[PathValue]) -> Iterator[str]:
            while path_value:
                region_or_entrance, path_value = path_value
                yield region_or_entrance

        def get_path(state: CollectionState, region: Region) -> List[Union[Tuple[str, str], Tuple[str, None]]]:
            reversed_path_as_flist: PathValue = state.path.get(region, (str(region), None))
            string_path_flat = reversed(list(map(str, flist_to_iter(reversed_path_as_flist))))
            # Now we combine the flat string list into (region, exit) pairs
            pathsiter = iter(string_path_flat)
            pathpairs = zip_longest(pathsiter, pathsiter)
            return list(pathpairs)

        self.paths = {}
        topology_worlds = (player for player in multiworld.player_ids if multiworld.worlds[player].topology_present)
        for player in topology_worlds:
            self.paths.update(
                {str(location): get_path(state, location.parent_region)
                 for sphere in collection_spheres for location in sphere
                 if location.player == player})
            if player in multiworld.get_game_players("A Link to the Past"):
                # If Pyramid Fairy Entrance needs to be reached, also path to Big Bomb Shop
                # Maybe move the big bomb over to the Event system instead?
                if any(exit_path == 'Pyramid Fairy' for path in self.paths.values()
                       for (_, exit_path) in path):
                    if multiworld.mode[player] != 'inverted':
                        self.paths[str(multiworld.get_region('Big Bomb Shop', player))] = \
                            get_path(state, multiworld.get_region('Big Bomb Shop', player))
                    else:
                        self.paths[str(multiworld.get_region('Inverted Big Bomb Shop', player))] = \
                            get_path(state, multiworld.get_region('Inverted Big Bomb Shop', player))

    def to_file(self, filename: str) -> None:
        def write_option(option_key: str, option_obj: Options.AssembleOptions) -> None:
            res = getattr(self.multiworld.worlds[player].options, option_key)
            display_name = getattr(option_obj, "display_name", option_key)
            outfile.write(f"{display_name + ':':33}{res.current_option_name}\n")

        with open(filename, 'w', encoding="utf-8-sig") as outfile:
            outfile.write(
                'Archipelago Version %s  -  Seed: %s\n\n' % (
                    Utils.__version__, self.multiworld.seed))
            outfile.write('Filling Algorithm:               %s\n' % self.multiworld.algorithm)
            outfile.write('Players:                         %d\n' % self.multiworld.players)
            outfile.write(f'Plando Options:                  {self.multiworld.plando_options}\n')
            AutoWorld.call_stage(self.multiworld, "write_spoiler_header", outfile)

            for player in range(1, self.multiworld.players + 1):
                if self.multiworld.players > 1:
                    outfile.write('\nPlayer %d: %s\n' % (player, self.multiworld.get_player_name(player)))
                outfile.write('Game:                            %s\n' % self.multiworld.game[player])

                for f_option, option in self.multiworld.worlds[player].options_dataclass.type_hints.items():
                    write_option(f_option, option)

                AutoWorld.call_single(self.multiworld, "write_spoiler_header", player, outfile)

            if self.entrances:
                outfile.write('\n\nEntrances:\n\n')
                outfile.write('\n'.join(['%s%s %s %s' % (f'{self.multiworld.get_player_name(entry["player"])}: '
                                                         if self.multiworld.players > 1 else '', entry['entrance'],
                                                         '<=>' if entry['direction'] == 'both' else
                                                         '<=' if entry['direction'] == 'exit' else '=>',
                                                         entry['exit']) for entry in self.entrances.values()]))

            AutoWorld.call_all(self.multiworld, "write_spoiler", outfile)

            locations = [(str(location), str(location.item) if location.item is not None else "Nothing")
                         for location in self.multiworld.get_locations() if location.show_in_spoiler]
            outfile.write('\n\nLocations:\n\n')
            outfile.write('\n'.join(
                ['%s: %s' % (location, item) for location, item in locations]))

            outfile.write('\n\nPlaythrough:\n\n')
            outfile.write('\n'.join(['%s: {\n%s\n}' % (sphere_nr, '\n'.join(
                [f"  {location}: {item}" for (location, item) in sphere.items()] if isinstance(sphere, dict) else
                [f"  {item}" for item in sphere])) for (sphere_nr, sphere) in self.playthrough.items()]))
            if self.unreachables:
                outfile.write('\n\nUnreachable Items:\n\n')
                outfile.write(
                    '\n'.join(['%s: %s' % (unreachable.item, unreachable) for unreachable in self.unreachables]))

            if self.paths:
                outfile.write('\n\nPaths:\n\n')
                path_listings = []
                for location, path in sorted(self.paths.items()):
                    path_lines = []
                    for region, exit in path:
                        if exit is not None:
                            path_lines.append("{} -> {}".format(region, exit))
                        else:
                            path_lines.append(region)
                    path_listings.append("{}\n        {}".format(location, "\n   =>   ".join(path_lines)))

                outfile.write('\n'.join(path_listings))
            AutoWorld.call_all(self.multiworld, "write_spoiler_end", outfile)


class Tutorial(NamedTuple):
    """Class to build website tutorial pages from a .md file in the world's /docs folder. Order is as follows.
    Name of the tutorial as it will appear on the site. Concise description covering what the guide will entail.
    Language the guide is written in. Name of the file ex 'setup_en.md'. Name of the link on the site; game name is
    filled automatically so 'setup/en' etc. Author or authors."""
    tutorial_name: str
    description: str
    language: str
    file_name: str
    link: str
    authors: List[str]


class PlandoOptions(IntFlag):
    none = 0b0000
    items = 0b0001
    connections = 0b0010
    texts = 0b0100
    bosses = 0b1000

    @classmethod
    def from_option_string(cls, option_string: str) -> PlandoOptions:
        result = cls(0)
        for part in option_string.split(","):
            part = part.strip().lower()
            if part:
                result = cls._handle_part(part, result)
        return result

    @classmethod
    def from_set(cls, option_set: Set[str]) -> PlandoOptions:
        result = cls(0)
        for part in option_set:
            result = cls._handle_part(part, result)
        return result

    @classmethod
    def _handle_part(cls, part: str, base: PlandoOptions) -> PlandoOptions:
        try:
            return base | cls[part]
        except Exception as e:
            raise KeyError(f"{part} is not a recognized name for a plando module. "
                           f"Known options: {', '.join(str(flag.name) for flag in cls)}") from e

    def __str__(self) -> str:
        if self.value:
            return ", ".join(str(flag.name) for flag in PlandoOptions if self.value & flag.value)
        return "None"


seeddigits = 20


def get_seed(seed: Optional[int] = None) -> int:
    if seed is None:
        random.seed(None)
        return random.randint(0, pow(10, seeddigits) - 1)
    return seed


from worlds import AutoWorld

auto_world = AutoWorld.World<|MERGE_RESOLUTION|>--- conflicted
+++ resolved
@@ -850,15 +850,6 @@
     def can_connect_to(self, other: Entrance, state: "ERPlacementState") -> bool:
         """
         Determines whether a given Entrance is a valid target transition, that is, whether
-<<<<<<< HEAD
-        the entrance randomizer is allowed to pair this Entrance to that Entrance.
-
-        :param other: The proposed Entrance to connect to
-        :param state: The current (partial) state of the ongoing entrance randomization
-        :param group_one_ways: Whether to enforce that one-ways are paired together.
-        """
-        # todo - consider allowing self-loops. currently they cause problems in coupled
-=======
         the entrance randomizer is allowed to pair this Entrance to that Entrance. By default,
         only allows connection between entrances of the same type (one ways only go to one ways,
         two ways always go to two ways) and prevents connecting an exit to itself in coupled mode.
@@ -871,7 +862,6 @@
         """
         # the implementation of coupled causes issues for self-loops since the reverse entrance will be the
         # same as the forward entrance. In uncoupled they are ok.
->>>>>>> 893068fa
         return self.er_type == other.er_type and (not state.coupled or self.name != other.name)
 
     def __repr__(self):
