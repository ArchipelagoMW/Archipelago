from __future__ import annotations

import copy
from enum import Enum, unique
import logging
import json
import functools
from collections import OrderedDict, Counter, deque
from typing import List, Dict, Optional, Set, Iterable, Union, Any
import secrets
import random


class MultiWorld():
    debug_types = False
    player_names: Dict[int, List[str]]
    _region_cache: Dict[int, Dict[str, Region]]
    difficulty_requirements: dict
    required_medallions: dict
    dark_room_logic: Dict[int, str]
    restrict_dungeon_item_on_boss: Dict[int, bool]
    plando_texts: List[Dict[str, str]]
    plando_items: List
    plando_connections: List
    er_seeds: Dict[int, str]
    worlds: Dict[int, Any]
    is_race: bool = False

    class AttributeProxy():
        def __init__(self, rule):
            self.rule = rule

        def __getitem__(self, player) -> bool:
            return self.rule(player)

    def __init__(self, players: int):
        self.random = random.Random()  # world-local random state is saved for multiple generations running concurrently
        self.players = players
        self.teams = 1
        self.glitch_triforce = False
        self.algorithm = 'balanced'
        self.dungeons = []
        self.regions = []
        self.shops = []
        self.itempool = []
        self.seed = None
        self.seed_name: str = "Unavailable"
        self.precollected_items = []
        self.state = CollectionState(self)
        self._cached_entrances = None
        self._cached_locations = None
        self._entrance_cache = {}
        self._location_cache = {}
        self.required_locations = []
        self.light_world_light_cone = False
        self.dark_world_light_cone = False
        self.rupoor_cost = 10
        self.aga_randomness = True
        self.lock_aga_door_in_escape = False
        self.save_and_quit_from_boss = True
        self.custom = False
        self.customitemarray = []
        self.shuffle_ganon = True
        self.dynamic_regions = []
        self.dynamic_locations = []
        self.spoiler = Spoiler(self)
        self.fix_trock_doors = self.AttributeProxy(lambda player: self.shuffle[player] != 'vanilla' or self.mode[player] == 'inverted')
        self.fix_skullwoods_exit = self.AttributeProxy(lambda player: self.shuffle[player] not in ['vanilla', 'simple', 'restricted', 'dungeonssimple'])
        self.fix_palaceofdarkness_exit = self.AttributeProxy(lambda player: self.shuffle[player] not in ['vanilla', 'simple', 'restricted', 'dungeonssimple'])
        self.fix_trock_exit = self.AttributeProxy(lambda player: self.shuffle[player] not in ['vanilla', 'simple', 'restricted', 'dungeonssimple'])
        self.NOTCURSED = self.AttributeProxy(lambda player: not self.CURSED[player])

        for player in range(1, players + 1):
            def set_player_attr(attr, val):
                self.__dict__.setdefault(attr, {})[player] = val
            set_player_attr('tech_tree_layout_prerequisites', {})
            set_player_attr('_region_cache', {})
            set_player_attr('shuffle', "vanilla")
            set_player_attr('logic', "noglitches")
            set_player_attr('mode', 'open')
            set_player_attr('swordless', False)
            set_player_attr('difficulty', 'normal')
            set_player_attr('item_functionality', 'normal')
            set_player_attr('timer', False)
            set_player_attr('goal', 'ganon')
            set_player_attr('progressive', 'on')
            set_player_attr('accessibility', 'items')
            set_player_attr('retro', False)
            set_player_attr('hints', True)
            set_player_attr('player_names', [])
            set_player_attr('required_medallions', ['Ether', 'Quake'])
            set_player_attr('swamp_patch_required', False)
            set_player_attr('powder_patch_required', False)
            set_player_attr('ganon_at_pyramid', True)
            set_player_attr('ganonstower_vanilla', True)
            set_player_attr('can_access_trock_eyebridge', None)
            set_player_attr('can_access_trock_front', None)
            set_player_attr('can_access_trock_big_chest', None)
            set_player_attr('can_access_trock_middle', None)
            set_player_attr('fix_fake_world', True)
            set_player_attr('mapshuffle', False)
            set_player_attr('compassshuffle', False)
            set_player_attr('keyshuffle', False)
            set_player_attr('bigkeyshuffle', False)
            set_player_attr('difficulty_requirements', None)
            set_player_attr('boss_shuffle', 'none')
            set_player_attr('enemy_shuffle', False)
            set_player_attr('enemy_health', 'default')
            set_player_attr('enemy_damage', 'default')
            set_player_attr('killable_thieves', False)
            set_player_attr('tile_shuffle', False)
            set_player_attr('bush_shuffle', False)
            set_player_attr('beemizer', 0)
            set_player_attr('escape_assist', [])
            set_player_attr('open_pyramid', False)
            set_player_attr('treasure_hunt_icon', 'Triforce Piece')
            set_player_attr('treasure_hunt_count', 0)
            set_player_attr('clock_mode', False)
            set_player_attr('countdown_start_time', 10)
            set_player_attr('red_clock_time', -2)
            set_player_attr('blue_clock_time', 2)
            set_player_attr('green_clock_time', 4)
            set_player_attr('can_take_damage', True)
            set_player_attr('glitch_boots', True)
            set_player_attr('progression_balancing', True)
            set_player_attr('local_items', set())
            set_player_attr('non_local_items', set())
            set_player_attr('triforce_pieces_available', 30)
            set_player_attr('triforce_pieces_required', 20)
            set_player_attr('shop_shuffle', 'off')
            set_player_attr('shuffle_prizes', "g")
            set_player_attr('sprite_pool', [])
            set_player_attr('dark_room_logic', "lamp")
            set_player_attr('restrict_dungeon_item_on_boss', False)
            set_player_attr('plando_items', [])
            set_player_attr('plando_texts', {})
            set_player_attr('plando_connections', [])
            set_player_attr('game', "A Link to the Past")
            set_player_attr('completion_condition', lambda state: True)
        self.custom_data = {}
        self.worlds = {}

    def set_options(self, args):
        from worlds import AutoWorld
        for player in self.player_ids:
            self.custom_data[player] = {}
            world_type = AutoWorld.AutoWorldRegister.world_types[self.game[player]]
            for option in world_type.options:
                setattr(self, option, getattr(args, option, {}))
            self.worlds[player] = world_type(self, player)

    def secure(self):
        self.random = secrets.SystemRandom()
        self.is_race = True

    @functools.cached_property
    def player_ids(self):
        return tuple(range(1, self.players + 1))

    @functools.lru_cache()
    def get_game_players(self, game_name: str):
        return tuple(player for player in self.player_ids if self.game[player] == game_name)

    def get_name_string_for_object(self, obj) -> str:
        return obj.name if self.players == 1 else f'{obj.name} ({self.get_player_names(obj.player)})'

    def get_player_names(self, player: int) -> str:
        return ", ".join(self.player_names[player])

    def initialize_regions(self, regions=None):
        for region in regions if regions else self.regions:
            region.world = self
            self._region_cache[region.player][region.name] = region

    @functools.cached_property
    def world_name_lookup(self):
        return {self.player_names[player_id][0]: player_id for player_id in self.player_ids}

    def _recache(self):
        """Rebuild world cache"""
        for region in self.regions:
            player = region.player
            self._region_cache[player][region.name] = region
            for exit in region.exits:
                self._entrance_cache[exit.name, player] = exit

            for r_location in region.locations:
                self._location_cache[r_location.name, player] = r_location

    def get_regions(self, player=None):
        return self.regions if player is None else self._region_cache[player].values()

    def get_region(self, regionname: str, player: int) -> Region:
        try:
            return self._region_cache[player][regionname]
        except KeyError:
            self._recache()
            return self._region_cache[player][regionname]


    def get_entrance(self, entrance: str, player: int) -> Entrance:
        try:
            return self._entrance_cache[entrance, player]
        except KeyError:
            self._recache()
            return self._entrance_cache[entrance, player]


    def get_location(self, location: str, player: int) -> Location:
        try:
            return self._location_cache[location, player]
        except KeyError:
            self._recache()
            return self._location_cache[location, player]


    def get_dungeon(self, dungeonname: str, player: int) -> Dungeon:
        for dungeon in self.dungeons:
            if dungeon.name == dungeonname and dungeon.player == player:
                return dungeon
        raise KeyError('No such dungeon %s for player %d' % (dungeonname, player))


    def get_all_state(self, keys=False) -> CollectionState:
        ret = CollectionState(self)

        for item in self.itempool:
            self.worlds[item.player].collect(ret, item)

        if keys:
            for p in self.get_game_players("A Link to the Past"):
                world = self.worlds[p]
                from worlds.alttp.Items import ItemFactory
                for item in ItemFactory(
                        ['Small Key (Hyrule Castle)', 'Big Key (Eastern Palace)', 'Big Key (Desert Palace)',
                         'Small Key (Desert Palace)', 'Big Key (Tower of Hera)', 'Small Key (Tower of Hera)',
                         'Small Key (Agahnims Tower)', 'Small Key (Agahnims Tower)',
                         'Big Key (Palace of Darkness)'] + ['Small Key (Palace of Darkness)'] * 6 + [
                            'Big Key (Thieves Town)', 'Small Key (Thieves Town)', 'Big Key (Skull Woods)'] + [
                            'Small Key (Skull Woods)'] * 3 + ['Big Key (Swamp Palace)',
                                                              'Small Key (Swamp Palace)', 'Big Key (Ice Palace)'] + [
                            'Small Key (Ice Palace)'] * 2 + ['Big Key (Misery Mire)', 'Big Key (Turtle Rock)',
                                                             'Big Key (Ganons Tower)'] + [
                            'Small Key (Misery Mire)'] * 3 + ['Small Key (Turtle Rock)'] * 4 + [
                            'Small Key (Ganons Tower)'] * 4,
                        p):
                    world.collect(ret, item)
        ret.sweep_for_events()
        return ret

    def get_items(self) -> list:
        return [loc.item for loc in self.get_filled_locations()] + self.itempool

    def find_items(self, item, player: int) -> List[Location]:
        return [location for location in self.get_locations() if
                location.item is not None and location.item.name == item and location.item.player == player]

    def find_item(self, item, player: int) -> Location:
        return next(location for location in self.get_locations() if
                    location.item and location.item.name == item and location.item.player == player)

    def create_item(self, item_name: str, player: int) -> Item:
        return self.worlds[player].create_item(item_name)

    def push_precollected(self, item: Item):
        item.world = self
        if (item.smallkey and self.keyshuffle[item.player]) or (item.bigkey and self.bigkeyshuffle[item.player]):
            item.advancement = True
        self.precollected_items.append(item)
        self.state.collect(item, True)

    def push_item(self, location: Location, item: Item, collect: bool = True):
        if not isinstance(location, Location):
            raise RuntimeError(
                'Cannot assign item %s to invalid location %s (player %d).' % (item, location, item.player))

        if location.can_fill(self.state, item, False):
            location.item = item
            item.location = location
            item.world = self  # try to not have this here anymore
            if collect:
                self.state.collect(item, location.event, location)

            logging.debug('Placed %s at %s', item, location)
        else:
            raise RuntimeError('Cannot assign item %s to location %s.' % (item, location))

    def get_entrances(self) -> list:
        if self._cached_entrances is None:
            self._cached_entrances = [entrance for region in self.regions for entrance in region.entrances]
        return self._cached_entrances

    def clear_entrance_cache(self):
        self._cached_entrances = None

    def get_locations(self) -> list:
        if self._cached_locations is None:
            self._cached_locations = [location for region in self.regions for location in region.locations]
        return self._cached_locations

    def clear_location_cache(self):
        self._cached_locations = None

    def get_unfilled_locations(self, player=None) -> list:
        if player is not None:
            return [location for location in self.get_locations() if
                    location.player == player and not location.item]
        return [location for location in self.get_locations() if not location.item]

    def get_unfilled_dungeon_locations(self):
        return [location for location in self.get_locations() if not location.item and location.parent_region.dungeon]

    def get_filled_locations(self, player=None) -> list:
        if player is not None:
            return [location for location in self.get_locations() if
                    location.player == player and location.item is not None]
        return [location for location in self.get_locations() if location.item is not None]

    def get_reachable_locations(self, state=None, player=None) -> list:
        if state is None:
            state = self.state
        return [location for location in self.get_locations() if
                (player is None or location.player == player) and location.can_reach(state)]

    def get_placeable_locations(self, state=None, player=None) -> list:
        if state is None:
            state = self.state
        return [location for location in self.get_locations() if
                (player is None or location.player == player) and location.item is None and location.can_reach(state)]

    def get_unfilled_locations_for_players(self, location_name: str, players: Iterable[int]):
        for player in players:
            location = self.get_location(location_name, player)
            if location.item is None:
                yield location

    def unlocks_new_location(self, item) -> bool:
        temp_state = self.state.copy()
        temp_state.collect(item, True)

        for location in self.get_unfilled_locations():
            if temp_state.can_reach(location) and not self.state.can_reach(location):
                return True

        return False

    def has_beaten_game(self, state, player: Optional[int] = None):
        if player:
            return self.completion_condition[player](state)
        else:
            return all((self.has_beaten_game(state, p) for p in range(1, self.players + 1)))

    def can_beat_game(self, starting_state : Optional[CollectionState]=None):
        if starting_state:
            if self.has_beaten_game(starting_state):
                return True
            state = starting_state.copy()
        else:
            if self.has_beaten_game(self.state):
                return True
            state = CollectionState(self)
        prog_locations = {location for location in self.get_locations() if location.item
                          and location.item.advancement and location not in state.locations_checked}

        while prog_locations:
            sphere = set()
            # build up spheres of collection radius.
            # Everything in each sphere is independent from each other in dependencies and only depends on lower spheres
            for location in prog_locations:
                if location.can_reach(state):
                    sphere.add(location)

            if not sphere:
                # ran out of places and did not finish yet, quit
                return False

            for location in sphere:
                state.collect(location.item, True, location)
            prog_locations -= sphere

            if self.has_beaten_game(state):
                return True

        return False

    def get_spheres(self):
        state = CollectionState(self)
        locations = set(self.get_filled_locations())

        while locations:
            sphere = set()

            for location in locations:
                if location.can_reach(state):
                    sphere.add(location)
            yield sphere
            if not sphere:
                if locations:
                    yield locations  # unreachable locations
                break

            for location in sphere:
                state.collect(location.item, True, location)
            locations -= sphere

    def fulfills_accessibility(self, state: Optional[CollectionState] = None):
        """Check if accessibility rules are fulfilled with current or supplied state."""
        if not state:
            state = CollectionState(self)
        players = {"none" : set(),
                   "items": set(),
                   "locations": set()}
        for player, access in self.accessibility.items():
            players[access].add(player)

        beatable_fulfilled = False

        def location_conditition(location : Location):
            """Determine if this location has to be accessible, location is already filtered by location_relevant"""
            if location.player in players["none"]:
                return False
            return True

        def location_relevant(location : Location):
            """Determine if this location is relevant to sweep."""
            if location.player in players["locations"] or location.event or \
                    (location.item and location.item.advancement):
                return True
            return False

        def all_done():
            """Check if all access rules are fulfilled"""
            if beatable_fulfilled:
                if any(location_conditition(location) for location in locations):
                    return False  # still locations required to be collected
                return True

        locations = {location for location in self.get_locations() if location_relevant(location)}

        while locations:
            sphere = set()
            for location in locations:
                if location.can_reach(state):
                    sphere.add(location)

            if not sphere:
                # ran out of places and did not finish yet, quit
                logging.warning(f"Could not access required locations for accessibility check."
                                f" Missing: {locations}")
                return False

            for location in sphere:
                locations.remove(location)
                state.collect(location.item, True, location)

            if self.has_beaten_game(state):
                beatable_fulfilled = True

            if all_done():
                return True

        return False


class CollectionState(object):

    def __init__(self, parent: MultiWorld):
        self.prog_items = Counter()
        self.world = parent
        self.reachable_regions = {player: set() for player in range(1, parent.players + 1)}
        self.blocked_connections = {player: set() for player in range(1, parent.players + 1)}
        self.events = set()
        self.path = {}
        self.locations_checked = set()
        self.stale = {player: True for player in range(1, parent.players + 1)}
        for item in parent.precollected_items:
            self.collect(item, True)

    def update_reachable_regions(self, player: int):
        from worlds.alttp.EntranceShuffle import indirect_connections
        self.stale[player] = False
        rrp = self.reachable_regions[player]
        bc = self.blocked_connections[player]
        queue = deque(self.blocked_connections[player])
        start = self.world.get_region('Menu', player)

        # init on first call - this can't be done on construction since the regions don't exist yet
        if not start in rrp:
            rrp.add(start)
            bc.update(start.exits)
            queue.extend(start.exits)

        # run BFS on all connections, and keep track of those blocked by missing items
        while queue:
            connection = queue.popleft()
            new_region = connection.connected_region
            if new_region in rrp:
                bc.remove(connection)
            elif connection.can_reach(self):
                rrp.add(new_region)
                bc.remove(connection)
                bc.update(new_region.exits)
                queue.extend(new_region.exits)
                self.path[new_region] = (new_region.name, self.path.get(connection, None))

                # Retry connections if the new region can unblock them
                if new_region.name in indirect_connections:
                    new_entrance = self.world.get_entrance(indirect_connections[new_region.name], player)
                    if new_entrance in bc and new_entrance not in queue:
                        queue.append(new_entrance)

    def copy(self) -> CollectionState:
        ret = CollectionState(self.world)
        ret.prog_items = self.prog_items.copy()
        ret.reachable_regions = {player: copy.copy(self.reachable_regions[player]) for player in
                                 range(1, self.world.players + 1)}
        ret.blocked_connections = {player: copy.copy(self.blocked_connections[player]) for player in range(1, self.world.players + 1)}
        ret.events = copy.copy(self.events)
        ret.path = copy.copy(self.path)
        ret.locations_checked = copy.copy(self.locations_checked)
        return ret

    def can_reach(self, spot, resolution_hint=None, player=None) -> bool:
        if not hasattr(spot, "spot_type"):
            # try to resolve a name
            if resolution_hint == 'Location':
                spot = self.world.get_location(spot, player)
            elif resolution_hint == 'Entrance':
                spot = self.world.get_entrance(spot, player)
            else:
                # default to Region
                spot = self.world.get_region(spot, player)
        return spot.can_reach(self)

    def sweep_for_events(self, key_only: bool = False, locations=None):
        if locations is None:
            locations = self.world.get_filled_locations()
        new_locations = True
        # since the loop has a good chance to run more than once, only filter the events once
        locations = {location for location in locations if location.event}
        while new_locations:
            reachable_events = {location for location in locations if
                                (not key_only or
                                 (not self.world.keyshuffle[location.item.player] and location.item.smallkey)
                                 or (not self.world.bigkeyshuffle[location.item.player] and location.item.bigkey))
                                and location.can_reach(self)}
            new_locations = reachable_events - self.events
            for event in new_locations:
                self.events.add(event)
                self.collect(event.item, True, event)

    def has(self, item, player: int, count: int = 1):
        return self.prog_items[item, player] >= count

    def has_all(self, items: Set[str], player:int):
        return all(self.prog_items[item, player] for item in items)

    def has_any(self, items: Set[str], player:int):
        return any(self.prog_items[item, player] for item in items)

    def has_group(self, item_name_group: str, player: int, count: int = 1):
        found: int = 0
        for item_name in self.world.worlds[player].item_name_groups[item_name_group]:
            found += self.prog_items[item_name, player]
            if found >= count:
                return True
        return False

    def count_group(self, item_name_group: str, player: int):
        found: int = 0
        for item_name in self.world.worlds[player].item_name_groups[item_name_group]:
            found += self.prog_items[item_name, player]
        return found

    def has_key(self, item, player, count: int = 1):
        if self.world.logic[player] == 'nologic':
            return True
        if self.world.keyshuffle[player] == "universal":
            return self.can_buy_unlimited('Small Key (Universal)', player)
        return self.prog_items[item, player] >= count

    def can_buy_unlimited(self, item: str, player: int) -> bool:
        return any(shop.region.player == player and shop.has_unlimited(item) and shop.region.can_reach(self) for
                   shop in self.world.shops)

    def can_buy(self, item: str, player: int) -> bool:
        return any(shop.region.player == player and shop.has(item) and shop.region.can_reach(self) for
                   shop in self.world.shops)

    def item_count(self, item, player: int) -> int:
        return self.prog_items[item, player]

    def has_triforce_pieces(self, count: int, player: int) -> bool:
        return self.item_count('Triforce Piece', player) + self.item_count('Power Star', player) >= count

    def has_crystals(self, count: int, player: int) -> bool:
        found: int = 0
        for crystalnumber in range(1, 8):
            found += self.prog_items[f"Crystal {crystalnumber}", player]
            if found >= count:
                return True
        return False

    def can_lift_rocks(self, player: int):
        return self.has('Power Glove', player) or self.has('Titans Mitts', player)

    def bottle_count(self, player: int) -> int:
        return min(self.world.difficulty_requirements[player].progressive_bottle_limit,
                   self.count_group("Bottles", player))

    def has_hearts(self, player: int, count: int) -> int:
        # Warning: This only considers items that are marked as advancement items
        return self.heart_count(player) >= count

    def heart_count(self, player: int) -> int:
        # Warning: This only considers items that are marked as advancement items
        diff = self.world.difficulty_requirements[player]
        return min(self.item_count('Boss Heart Container', player), diff.boss_heart_container_limit) \
               + self.item_count('Sanctuary Heart Container', player) \
               + min(self.item_count('Piece of Heart', player), diff.heart_piece_limit) // 4 \
               + 3  # starting hearts

    def can_lift_heavy_rocks(self, player: int) -> bool:
        return self.has('Titans Mitts', player)

    def can_extend_magic(self, player: int, smallmagic: int = 16,
                         fullrefill: bool = False):  # This reflects the total magic Link has, not the total extra he has.
        basemagic = 8
        if self.has('Magic Upgrade (1/4)', player):
            basemagic = 32
        elif self.has('Magic Upgrade (1/2)', player):
            basemagic = 16
        if self.can_buy_unlimited('Green Potion', player) or self.can_buy_unlimited('Blue Potion', player):
            if self.world.item_functionality[player] == 'hard' and not fullrefill:
                basemagic = basemagic + int(basemagic * 0.5 * self.bottle_count(player))
            elif self.world.item_functionality[player] == 'expert' and not fullrefill:
                basemagic = basemagic + int(basemagic * 0.25 * self.bottle_count(player))
            else:
                basemagic = basemagic + basemagic * self.bottle_count(player)
        return basemagic >= smallmagic

    def can_kill_most_things(self, player: int, enemies=5) -> bool:
        return (self.has_melee_weapon(player)
                or self.has('Cane of Somaria', player)
                or (self.has('Cane of Byrna', player) and (enemies < 6 or self.can_extend_magic(player)))
                or self.can_shoot_arrows(player)
                or self.has('Fire Rod', player)
                or (self.has('Bombs (10)', player) and enemies < 6))

    def can_shoot_arrows(self, player: int) -> bool:
        if self.world.retro[player]:
            return (self.has('Bow', player) or self.has('Silver Bow', player)) and self.can_buy('Single Arrow', player)
        return self.has('Bow', player) or self.has('Silver Bow', player)

    def can_get_good_bee(self, player: int) -> bool:
        cave = self.world.get_region('Good Bee Cave', player)
        return (
                self.has_group("Bottles", player) and
                self.has('Bug Catching Net', player) and
                (self.has('Pegasus Boots', player) or (self.has_sword(player) and self.has('Quake', player))) and
                cave.can_reach(self) and
                self.is_not_bunny(cave, player)
        )

    def can_retrieve_tablet(self, player:int) -> bool:
        return self.has('Book of Mudora', player) and (self.has_beam_sword(player) or
               (self.world.swordless[player] and
                self.has("Hammer", player)))

    def has_sword(self, player: int) -> bool:
        return self.has('Fighter Sword', player) \
               or self.has('Master Sword', player) \
               or self.has('Tempered Sword', player) \
               or self.has('Golden Sword', player)

    def has_beam_sword(self, player: int) -> bool:
        return self.has('Master Sword', player) or self.has('Tempered Sword', player) or self.has('Golden Sword', player)

    def has_melee_weapon(self, player: int) -> bool:
        return self.has_sword(player) or self.has('Hammer', player)

    def has_fire_source(self, player: int) -> bool:
        return self.has('Fire Rod', player) or self.has('Lamp', player)

    def can_melt_things(self, player: int) -> bool:
        return self.has('Fire Rod', player) or \
               (self.has('Bombos', player) and
                (self.world.swordless[player] or
                 self.has_sword(player)))

    def can_avoid_lasers(self, player: int) -> bool:
        return self.has('Mirror Shield', player) or self.has('Cane of Byrna', player) or self.has('Cape', player)

    def is_not_bunny(self, region: Region, player: int) -> bool:
        if self.has('Moon Pearl', player):
            return True

        return region.is_light_world if self.world.mode[player] != 'inverted' else region.is_dark_world

    def can_reach_light_world(self, player: int) -> bool:
        if True in [i.is_light_world for i in self.reachable_regions[player]]:
            return True
        return False

    def can_reach_dark_world(self, player: int) -> bool:
        if True in [i.is_dark_world for i in self.reachable_regions[player]]:
            return True
        return False

    def has_misery_mire_medallion(self, player: int) -> bool:
        return self.has(self.world.required_medallions[player][0], player)

    def has_turtle_rock_medallion(self, player: int) -> bool:
        return self.has(self.world.required_medallions[player][1], player)

    def can_boots_clip_lw(self, player):
        if self.world.mode[player] == 'inverted':
            return self.has('Pegasus Boots', player) and self.has('Moon Pearl', player)
        return self.has('Pegasus Boots', player)

    def can_boots_clip_dw(self, player):
        if self.world.mode[player] != 'inverted':
            return self.has('Pegasus Boots', player) and self.has('Moon Pearl', player)
        return self.has('Pegasus Boots', player)

    def can_get_glitched_speed_lw(self, player):
        rules = [self.has('Pegasus Boots', player), any([self.has('Hookshot', player), self.has_sword(player)])]
        if self.world.mode[player] == 'inverted':
            rules.append(self.has('Moon Pearl', player))
        return all(rules)

    def can_superbunny_mirror_with_sword(self, player):
        return self.has('Magic Mirror', player) and self.has_sword(player)

    def can_get_glitched_speed_dw(self, player: int):
        rules = [self.has('Pegasus Boots', player), any([self.has('Hookshot', player), self.has_sword(player)])]
        if self.world.mode[player] != 'inverted':
            rules.append(self.has('Moon Pearl', player))
        return all(rules)

    def can_bomb_clip(self, region: Region, player: int) -> bool: 
        return self.is_not_bunny(region, player) and self.has('Pegasus Boots', player)

<<<<<<< HEAD
    # Minecraft logic functions
    def has_iron_ingots(self, player: int):
        return self.has('Progressive Tools', player) and self.has('Ingot Crafting', player)

    def has_gold_ingots(self, player: int): 
        return self.has('Ingot Crafting', player) and (self.has('Progressive Tools', player, 2) or self.can_reach('The Nether', 'Region', player))

    def has_diamond_pickaxe(self, player: int):
        return self.has('Progressive Tools', player, 3) and self.has_iron_ingots(player)

    def craft_crossbow(self, player: int): 
        return self.has('Archery', player) and self.has_iron_ingots(player)

    def has_bottle_mc(self, player: int): 
        return self.has('Bottles', player) and self.has('Ingot Crafting', player)

    def can_enchant(self, player: int): 
        return self.has('Enchanting', player) and self.has_diamond_pickaxe(player) # mine obsidian and lapis

    def can_use_anvil(self, player: int): 
        return self.has('Enchanting', player) and self.has('Resource Blocks', player) and self.has_iron_ingots(player)

    def fortress_loot(self, player: int): # saddles, blaze rods, wither skulls
        return self.can_reach('Nether Fortress', 'Region', player) and self.basic_combat(player)

    def can_brew_potions(self, player: int): 
        return self.fortress_loot(player) and self.has('Brewing', player) and self.has_bottle_mc(player)

    def can_piglin_trade(self, player: int): 
        return self.has_gold_ingots(player) and (self.can_reach('The Nether', 'Region', player) or self.can_reach('Bastion Remnant', 'Region', player))

    def enter_stronghold(self, player: int): 
        return self.fortress_loot(player) and self.has('Brewing', player) and self.has('3 Ender Pearls', player)

    # Difficulty-dependent functions
    def combat_difficulty(self, player: int): 
        return self.world.combat_difficulty[player].get_option_name()

    def can_adventure(self, player: int):
        if self.combat_difficulty(player) == 'easy': 
            return self.has('Progressive Weapons', player, 2) and self.has_iron_ingots(player)
        elif self.combat_difficulty(player) == 'hard': 
            return True
        return self.has('Progressive Weapons', player) and (self.has('Ingot Crafting', player) or self.has('Campfire', player))

    def basic_combat(self, player: int): 
        if self.combat_difficulty(player) == 'easy': 
            return self.has('Progressive Weapons', player, 2) and self.has('Progressive Armor', player) and \
                   self.has('Shield', player) and self.has_iron_ingots(player)
        elif self.combat_difficulty(player) == 'hard': 
            return True
        return self.has('Progressive Weapons', player) and (self.has('Progressive Armor', player) or self.has('Shield', player)) and self.has_iron_ingots(player)

    def complete_raid(self, player: int): 
        reach_regions = self.can_reach('Village', 'Region', player) and self.can_reach('Pillager Outpost', 'Region', player)
        if self.combat_difficulty(player) == 'easy': 
            return reach_regions and \
                   self.has('Progressive Weapons', player, 3) and self.has('Progressive Armor', player, 2) and \
                   self.has('Shield', player) and self.has('Archery', player) and \
                   self.has('Progressive Tools', player, 2) and self.has_iron_ingots(player)
        elif self.combat_difficulty(player) == 'hard': # might be too hard?
            return reach_regions and self.has('Progressive Weapons', player, 2) and self.has_iron_ingots(player) and \
                   (self.has('Progressive Armor', player) or self.has('Shield', player))
        return reach_regions and self.has('Progressive Weapons', player, 2) and self.has_iron_ingots(player) and \
               self.has('Progressive Armor', player) and self.has('Shield', player)

    def can_kill_wither(self, player: int): 
        normal_kill = self.has("Progressive Weapons", player, 3) and self.has("Progressive Armor", player, 2) and self.can_brew_potions(player) and self.can_enchant(player)
        if self.combat_difficulty(player) == 'easy': 
            return self.fortress_loot(player) and normal_kill and self.has('Archery', player)
        elif self.combat_difficulty(player) == 'hard': # cheese kill using bedrock ceilings
            return self.fortress_loot(player) and (normal_kill or self.can_reach('The Nether', 'Region', player) or self.can_reach('The End', 'Region', player))
        return self.fortress_loot(player) and normal_kill

    def can_kill_ender_dragon(self, player: int):
        # Since it is possible to kill the dragon without getting any of the advancements related to it, we need to require that it can be respawned. 
        respawn_dragon = self.can_reach('The Nether', 'Region', player) and self.has('Ingot Crafting', player)
        if self.combat_difficulty(player) == 'easy': 
            return respawn_dragon and self.has("Progressive Weapons", player, 3) and self.has("Progressive Armor", player, 2) and \
                   self.has('Archery', player) and self.can_brew_potions(player) and self.can_enchant(player)
        if self.combat_difficulty(player) == 'hard': 
            return respawn_dragon and ((self.has('Progressive Weapons', player, 2) and self.has('Progressive Armor', player)) or \
                   (self.has('Progressive Weapons', player, 1) and self.has('Bed', player)))
        return respawn_dragon and self.has('Progressive Weapons', player, 2) and self.has('Progressive Armor', player) and self.has('Archery', player)

    # These three functions originally were implemented for OoT, but they might be useful enough to keep around. 
    def has_any_of(self, items, player):
        return any([self.has(item, player) for item in items])

    def has_all_of(self, items, player):
        return all([self.has(item, player) for item in items])

    def count_of(self, items, player): 
        return len(list(filter(lambda item: self.has(item, player), items)))


=======
>>>>>>> 7f8617d6
    def collect(self, item: Item, event: bool = False, location: Location = None) -> bool:
        if location:
            self.locations_checked.add(location)

        changed = self.world.worlds[item.player].collect(self, item)

        if not changed and event:
            self.prog_items[item.name, item.player] += 1
            changed = True

        self.stale[item.player] = True

        if changed and not event:
            self.sweep_for_events()

        return changed

    def remove(self, item):
        if item.advancement:
            to_remove = item.name
            if item.game == "A Link to the Past" and to_remove.startswith('Progressive '):
                if 'Sword' in to_remove:
                    if self.has('Golden Sword', item.player):
                        to_remove = 'Golden Sword'
                    elif self.has('Tempered Sword', item.player):
                        to_remove = 'Tempered Sword'
                    elif self.has('Master Sword', item.player):
                        to_remove = 'Master Sword'
                    elif self.has('Fighter Sword', item.player):
                        to_remove = 'Fighter Sword'
                    else:
                        to_remove = None
                elif 'Glove' in item.name:
                    if self.has('Titans Mitts', item.player):
                        to_remove = 'Titans Mitts'
                    elif self.has('Power Glove', item.player):
                        to_remove = 'Power Glove'
                    else:
                        to_remove = None
                elif 'Shield' in item.name:
                    if self.has('Mirror Shield', item.player):
                        to_remove = 'Mirror Shield'
                    elif self.has('Red Shield', item.player):
                        to_remove = 'Red Shield'
                    elif self.has('Blue Shield', item.player):
                        to_remove = 'Blue Shield'
                    else:
                        to_remove = None
                elif 'Bow' in item.name:
                    if self.has('Silver Bow', item.player):
                        to_remove = 'Silver Bow'
                    elif self.has('Bow', item.player):
                        to_remove = 'Bow'
                    else:
                        to_remove = None

            if to_remove:

                self.prog_items[to_remove, item.player] -= 1
                if self.prog_items[to_remove, item.player] < 1:
                    del (self.prog_items[to_remove, item.player])
                # invalidate caches, nothing can be trusted anymore now
                self.reachable_regions[item.player] = set()
                self.blocked_connections[item.player] = set()
                self.stale[item.player] = True

@unique
class RegionType(int, Enum):
    Generic = 0
    LightWorld = 1
    DarkWorld = 2
    Cave = 3 # Also includes Houses
    Dungeon = 4

    @property
    def is_indoors(self):
        """Shorthand for checking if Cave or Dungeon"""
        return self in (RegionType.Cave, RegionType.Dungeon)


class Region(object):

    def __init__(self, name: str, type, hint, player: int, world: Optional[MultiWorld] = None):
        self.name = name
        self.type = type
        self.entrances = []
        self.exits = []
        self.locations = []
        self.dungeon = None
        self.shop = None
        self.world = world
        self.is_light_world = False  # will be set after making connections.
        self.is_dark_world = False
        self.spot_type = 'Region'
        self.hint_text = hint
        self.player = player

    def can_reach(self, state: CollectionState):
        if state.stale[self.player]:
            state.update_reachable_regions(self.player)
        return self in state.reachable_regions[self.player]

    def can_reach_private(self, state: CollectionState):
        for entrance in self.entrances:
            if entrance.can_reach(state):
                if not self in state.path:
                    state.path[self] = (self.name, state.path.get(entrance, None))
                return True
        return False

    def can_fill(self, item: Item):
        inside_dungeon_item = item.locked_dungeon_item
        sewer_hack = self.world.mode[item.player] == 'standard' and item.name == 'Small Key (Hyrule Castle)'
        if sewer_hack or inside_dungeon_item:
            return self.dungeon and self.dungeon.is_dungeon_item(item) and item.player == self.player

        return True

    def __repr__(self):
        return self.__str__()

    def __str__(self):
        return self.world.get_name_string_for_object(self) if self.world else f'{self.name} (Player {self.player})'


class Entrance(object):
    spot_type = 'Entrance'

    def __init__(self, player: int, name: str = '', parent=None):
        self.name = name
        self.parent_region = parent
        self.connected_region = None
        self.target = None
        self.addresses = None
        self.access_rule = lambda state: True
        self.player = player
        self.hide_path = False

    def can_reach(self, state):
        if self.parent_region.can_reach(state) and self.access_rule(state):
            if not self.hide_path and not self in state.path:
                state.path[self] = (self.name, state.path.get(self.parent_region, (self.parent_region.name, None)))
            return True

        return False

    def connect(self, region, addresses=None, target=None):
        self.connected_region = region
        self.target = target
        self.addresses = addresses
        region.entrances.append(self)

    def __repr__(self):
        return self.__str__()

    def __str__(self):
        world = self.parent_region.world if self.parent_region else None
        return world.get_name_string_for_object(self) if world else f'{self.name} (Player {self.player})'

class Dungeon(object):

    def __init__(self, name: str, regions, big_key, small_keys, dungeon_items, player: int):
        self.name = name
        self.regions = regions
        self.big_key = big_key
        self.small_keys = small_keys
        self.dungeon_items = dungeon_items
        self.bosses = dict()
        self.player = player
        self.world = None

    @property
    def boss(self):
        return self.bosses.get(None, None)

    @boss.setter
    def boss(self, value):
        self.bosses[None] = value

    @property
    def keys(self):
        return self.small_keys + ([self.big_key] if self.big_key else [])

    @property
    def all_items(self):
        return self.dungeon_items + self.keys

    def is_dungeon_item(self, item: Item) -> bool:
        return item.player == self.player and item.name in (dungeon_item.name for dungeon_item in self.all_items)

    def __eq__(self, other: Dungeon) -> bool:
        if not other:
            return False
        return self.name == other.name and self.player == other.player

    def __repr__(self):
        return self.__str__()

    def __str__(self):
        return self.world.get_name_string_for_object(self) if self.world else f'{self.name} (Player {self.player})'

class Boss():
    def __init__(self, name, enemizer_name, defeat_rule, player: int):
        self.name = name
        self.enemizer_name = enemizer_name
        self.defeat_rule = defeat_rule
        self.player = player

    def can_defeat(self, state) -> bool:
        return self.defeat_rule(state, self.player)

    def __repr__(self):
        return f"Boss({self.name})"

class Location():
    shop_slot: bool = False
    shop_slot_disabled: bool = False
    event: bool = False
    locked: bool = False
    spot_type = 'Location'
    game: str = "Generic"
    show_in_spoiler: bool = True
    crystal: bool = False
    always_allow = staticmethod(lambda item, state: False)
    access_rule = staticmethod(lambda state: True)
    item_rule = staticmethod(lambda item: True)

    def __init__(self, player: int, name: str = '', address:int = None, parent=None):
        self.name: str = name
        self.address: Optional[int] = address
        self.parent_region: Region = parent
        self.player: int = player
        self.item: Optional[Item] = None

    def can_fill(self, state: CollectionState, item: Item, check_access=True) -> bool:
        return self.always_allow(state, item) or (self.parent_region.can_fill(item) and self.item_rule(item) and (not check_access or self.can_reach(state)))

    def can_reach(self, state: CollectionState) -> bool:
        # self.access_rule computes faster on average, so placing it first for faster abort
        if self.access_rule(state) and self.parent_region.can_reach(state):
            return True
        return False

    def place_locked_item(self, item: Item):
        if self.item:
            raise Exception(f"Location {self} already filled.")
        self.item = item
        self.event = item.advancement
        self.item.world = self.parent_region.world
        self.locked = True

    def __repr__(self):
        return self.__str__()

    def __str__(self):
        world = self.parent_region.world if self.parent_region and self.parent_region.world else None
        return world.get_name_string_for_object(self) if world else f'{self.name} (Player {self.player})'

    def __hash__(self):
        return hash((self.name, self.player))

    def __lt__(self, other):
        return (self.player, self.name) < (other.player, other.name)

    @property
    def native_item(self) -> bool:
        """Returns True if the item in this location matches game."""
        return self.item and self.item.game == self.game

    @property
    def hint_text(self):
        return getattr(self, "_hint_text", self.name.replace("_", " ").replace("-", " "))


class Item():
    location: Optional[Location] = None
    world: Optional[MultiWorld] = None
    game: str = "Generic"
    type: str = None
    never_exclude = False  # change manually to ensure that a specific nonprogression item never goes on an excluded location
    pedestal_credit_text: str = "and the Unknown Item"
    sickkid_credit_text: Optional[str] = None
    magicshop_credit_text: Optional[str] = None
    zora_credit_text: Optional[str] = None
    fluteboy_credit_text: Optional[str] = None
    code: Optional[str] = None  # an item with ID None is called an Event, and does not get written to multidata

    def __init__(self, name: str, advancement: bool, code: Optional[int], player: int):
        self.name = name
        self.advancement = advancement
        self.player = player
        self.code = code

    @property
    def hint_text(self):
        return getattr(self, "_hint_text", self.name.replace("_", " ").replace("-", " "))

    @property
    def pedestal_hint_text(self):
        return getattr(self, "_pedestal_hint_text", self.name.replace("_", " ").replace("-", " "))

    def __eq__(self, other):
        return self.name == other.name and self.player == other.player

    def __lt__(self, other):
        if other.player != self.player:
            return other.player < self.player
        return self.name < other.name

    def __hash__(self):
        return hash((self.name, self.player))

    @property
    def crystal(self) -> bool:
        return self.type == 'Crystal'

    @property
    def smallkey(self) -> bool:
        return self.type == 'SmallKey'

    @property
    def bigkey(self) -> bool:
        return self.type == 'BigKey'

    @property
    def map(self) -> bool:
        return self.type == 'Map'

    @property
    def compass(self) -> bool:
        return self.type == 'Compass'

    @property
    def dungeon_item(self) -> Optional[str]:
        if self.game == "A Link to the Past" and self.type in {"SmallKey", "BigKey", "Map", "Compass"}:
            return self.type

    @property
    def shuffled_dungeon_item(self) -> bool:
        dungeon_item_type = self.dungeon_item
        if dungeon_item_type:
            return {"SmallKey" : self.world.keyshuffle,
                    "BigKey": self.world.bigkeyshuffle,
                    "Map": self.world.mapshuffle,
                    "Compass": self.world.compassshuffle}[dungeon_item_type][self.player]
        return False

    @property
    def locked_dungeon_item(self) -> bool:
        dungeon_item_type = self.dungeon_item
        if dungeon_item_type:
            return not {"SmallKey" : self.world.keyshuffle,
                        "BigKey": self.world.bigkeyshuffle,
                        "Map": self.world.mapshuffle,
                        "Compass": self.world.compassshuffle}[dungeon_item_type][self.player]
        return False

    def __repr__(self):
        return self.__str__()

    def __str__(self):
        return self.world.get_name_string_for_object(self) if self.world else f'{self.name} (Player {self.player})'


class Spoiler(object):
    world: MultiWorld

    def __init__(self, world):
        self.world = world
        self.hashes = {}
        self.entrances = OrderedDict()
        self.medallions = {}
        self.playthrough = {}
        self.unreachables = []
        self.startinventory = []
        self.locations = {}
        self.paths = {}
        self.metadata = {}
        self.shops = []
        self.bosses = OrderedDict()

    def set_entrance(self, entrance, exit, direction, player):
        if self.world.players == 1:
            self.entrances[(entrance, direction, player)] = OrderedDict([('entrance', entrance), ('exit', exit), ('direction', direction)])
        else:
            self.entrances[(entrance, direction, player)] = OrderedDict([('player', player), ('entrance', entrance), ('exit', exit), ('direction', direction)])

    def parse_data(self):
        self.medallions = OrderedDict()
        for player in self.world.get_game_players("A Link to the Past"):
            self.medallions[f'Misery Mire ({self.world.get_player_names(player)})'] = self.world.required_medallions[player][0]
            self.medallions[f'Turtle Rock ({self.world.get_player_names(player)})'] = self.world.required_medallions[player][1]

        self.startinventory = list(map(str, self.world.precollected_items))

        self.locations = OrderedDict()
        listed_locations = set()

        lw_locations = [loc for loc in self.world.get_locations() if loc not in listed_locations and loc.parent_region and loc.parent_region.type == RegionType.LightWorld and loc.show_in_spoiler]
        self.locations['Light World'] = OrderedDict([(str(location), str(location.item) if location.item is not None else 'Nothing') for location in lw_locations])
        listed_locations.update(lw_locations)

        dw_locations = [loc for loc in self.world.get_locations() if loc not in listed_locations and loc.parent_region and loc.parent_region.type == RegionType.DarkWorld and loc.show_in_spoiler]
        self.locations['Dark World'] = OrderedDict([(str(location), str(location.item) if location.item is not None else 'Nothing') for location in dw_locations])
        listed_locations.update(dw_locations)

        cave_locations = [loc for loc in self.world.get_locations() if loc not in listed_locations and loc.parent_region and loc.parent_region.type == RegionType.Cave and loc.show_in_spoiler]
        self.locations['Caves'] = OrderedDict([(str(location), str(location.item) if location.item is not None else 'Nothing') for location in cave_locations])
        listed_locations.update(cave_locations)

        for dungeon in self.world.dungeons:
            dungeon_locations = [loc for loc in self.world.get_locations() if loc not in listed_locations and loc.parent_region and loc.parent_region.dungeon == dungeon and loc.show_in_spoiler]
            self.locations[str(dungeon)] = OrderedDict([(str(location), str(location.item) if location.item is not None else 'Nothing') for location in dungeon_locations])
            listed_locations.update(dungeon_locations)

        other_locations = [loc for loc in self.world.get_locations() if loc not in listed_locations and loc.show_in_spoiler]
        if other_locations:
            self.locations['Other Locations'] = OrderedDict([(str(location), str(location.item) if location.item is not None else 'Nothing') for location in other_locations])
            listed_locations.update(other_locations)

        self.shops = []
        from worlds.alttp.Shops import ShopType
        for shop in self.world.shops:
            if not shop.custom:
                continue
            shopdata = {'location': str(shop.region),
                        'type': 'Take Any' if shop.type == ShopType.TakeAny else 'Shop'
                       }
            for index, item in enumerate(shop.inventory):
                if item is None:
                    continue
                shopdata['item_{}'.format(index)] = "{} — {}".format(item['item'], item['price']) if item['price'] else item['item']

                if item['player'] > 0:
                    shopdata['item_{}'.format(index)] = shopdata['item_{}'.format(index)].replace('—', '(Player {}) — '.format(item['player']))

                if item['max'] == 0:
                    continue
                shopdata['item_{}'.format(index)] += " x {}".format(item['max'])

                if item['replacement'] is None:
                    continue
                shopdata['item_{}'.format(index)] += ", {} - {}".format(item['replacement'], item['replacement_price']) if item['replacement_price'] else item['replacement']
            self.shops.append(shopdata)

        for player in self.world.get_game_players("A Link to the Past"):
            self.bosses[str(player)] = OrderedDict()
            self.bosses[str(player)]["Eastern Palace"] = self.world.get_dungeon("Eastern Palace", player).boss.name
            self.bosses[str(player)]["Desert Palace"] = self.world.get_dungeon("Desert Palace", player).boss.name
            self.bosses[str(player)]["Tower Of Hera"] = self.world.get_dungeon("Tower of Hera", player).boss.name
            self.bosses[str(player)]["Hyrule Castle"] = "Agahnim"
            self.bosses[str(player)]["Palace Of Darkness"] = self.world.get_dungeon("Palace of Darkness", player).boss.name
            self.bosses[str(player)]["Swamp Palace"] = self.world.get_dungeon("Swamp Palace", player).boss.name
            self.bosses[str(player)]["Skull Woods"] = self.world.get_dungeon("Skull Woods", player).boss.name
            self.bosses[str(player)]["Thieves Town"] = self.world.get_dungeon("Thieves Town", player).boss.name
            self.bosses[str(player)]["Ice Palace"] = self.world.get_dungeon("Ice Palace", player).boss.name
            self.bosses[str(player)]["Misery Mire"] = self.world.get_dungeon("Misery Mire", player).boss.name
            self.bosses[str(player)]["Turtle Rock"] = self.world.get_dungeon("Turtle Rock", player).boss.name
            if self.world.mode[player] != 'inverted':
                self.bosses[str(player)]["Ganons Tower Basement"] = self.world.get_dungeon('Ganons Tower', player).bosses['bottom'].name
                self.bosses[str(player)]["Ganons Tower Middle"] = self.world.get_dungeon('Ganons Tower', player).bosses['middle'].name
                self.bosses[str(player)]["Ganons Tower Top"] = self.world.get_dungeon('Ganons Tower', player).bosses['top'].name
            else:
                self.bosses[str(player)]["Ganons Tower Basement"] = self.world.get_dungeon('Inverted Ganons Tower', player).bosses['bottom'].name
                self.bosses[str(player)]["Ganons Tower Middle"] = self.world.get_dungeon('Inverted Ganons Tower', player).bosses['middle'].name
                self.bosses[str(player)]["Ganons Tower Top"] = self.world.get_dungeon('Inverted Ganons Tower', player).bosses['top'].name

            self.bosses[str(player)]["Ganons Tower"] = "Agahnim 2"
            self.bosses[str(player)]["Ganon"] = "Ganon"

        from Utils import __version__ as APVersion
        self.metadata = {'version': APVersion,
                         'logic': self.world.logic,
                         'dark_room_logic': self.world.dark_room_logic,
                         'mode': self.world.mode,
                         'retro': self.world.retro,
                         'swordless': self.world.swordless,
                         'goal': self.world.goal,
                         'shuffle': self.world.shuffle,
                         'item_pool': self.world.difficulty,
                         'item_functionality': self.world.item_functionality,
                         'open_pyramid': self.world.open_pyramid,
                         'accessibility': self.world.accessibility,
                         'hints': self.world.hints,
                         'mapshuffle': self.world.mapshuffle,
                         'compassshuffle': self.world.compassshuffle,
                         'keyshuffle': self.world.keyshuffle,
                         'bigkeyshuffle': self.world.bigkeyshuffle,
                         'boss_shuffle': self.world.boss_shuffle,
                         'enemy_shuffle': self.world.enemy_shuffle,
                         'enemy_health': self.world.enemy_health,
                         'enemy_damage': self.world.enemy_damage,
                         'killable_thieves': self.world.killable_thieves,
                         'tile_shuffle': self.world.tile_shuffle,
                         'bush_shuffle': self.world.bush_shuffle,
                         'beemizer': self.world.beemizer,
                         'progressive': self.world.progressive,
                         'shufflepots': self.world.shufflepots,
                         'players': self.world.players,
                         'teams': self.world.teams,
                         'progression_balancing': self.world.progression_balancing,
                         'triforce_pieces_available': self.world.triforce_pieces_available,
                         'triforce_pieces_required': self.world.triforce_pieces_required,
                         'shop_shuffle': self.world.shop_shuffle,
                         'shuffle_prizes': self.world.shuffle_prizes,
                         'sprite_pool': self.world.sprite_pool,
                         'restrict_dungeon_item_on_boss': self.world.restrict_dungeon_item_on_boss,
                         'game': self.world.game,
                         'er_seeds': self.world.er_seeds
                         }

    def to_json(self):
        self.parse_data()
        out = OrderedDict()
        out['Entrances'] = list(self.entrances.values())
        out.update(self.locations)
        out['Starting Inventory'] = self.startinventory
        out['Special'] = self.medallions
        if self.hashes:
            out['Hashes'] = {f"{self.world.player_names[player][team]} (Team {team+1})": hash for (player, team), hash in self.hashes.items()}
        if self.shops:
            out['Shops'] = self.shops
        out['playthrough'] = self.playthrough
        out['paths'] = self.paths
        out['Bosses'] = self.bosses
        out['meta'] = self.metadata

        return json.dumps(out)

    def to_file(self, filename):
        import Options
        self.parse_data()

        def bool_to_text(variable: Union[bool, str]) -> str:
            if type(variable) == str:
                return variable
            return 'Yes' if variable else 'No'

        with open(filename, 'w', encoding="utf-8-sig") as outfile:
            outfile.write(
                'Archipelago Version %s  -  Seed: %s\n\n' % (
                    self.metadata['version'], self.world.seed))
            outfile.write('Filling Algorithm:               %s\n' % self.world.algorithm)
            outfile.write('Players:                         %d\n' % self.world.players)
            outfile.write('Teams:                           %d\n' % self.world.teams)
            for player in range(1, self.world.players + 1):
                if self.world.players > 1:
                    outfile.write('\nPlayer %d: %s\n' % (player, self.world.get_player_names(player)))
                outfile.write('Game:                            %s\n' % self.metadata['game'][player])
                if self.world.players > 1:
                    outfile.write('Progression Balanced:            %s\n' % (
                        'Yes' if self.metadata['progression_balancing'][player] else 'No'))
                outfile.write('Accessibility:                   %s\n' % self.metadata['accessibility'][player])
                options = self.world.worlds[player].options
                if options:
                    for f_option in options:
                        res = getattr(self.world, f_option)[player]
                        outfile.write(f'{f_option+":":33}{bool_to_text(res) if isinstance(res, Options.Toggle) else res.get_option_name()}\n')

                if player in self.world.get_game_players("A Link to the Past"):
                    for team in range(self.world.teams):
                        outfile.write('%s%s\n' % (
                            f"Hash - {self.world.player_names[player][team]} (Team {team + 1}): " if
                            (player in self.world.get_game_players("A Link to the Past") and self.world.teams > 1) else 'Hash: ',
                            self.hashes[player, team]))

                    outfile.write('Logic:                           %s\n' % self.metadata['logic'][player])
                    outfile.write('Dark Room Logic:                 %s\n' % self.metadata['dark_room_logic'][player])
                    outfile.write('Restricted Boss Drops:           %s\n' %
                                  bool_to_text(self.metadata['restrict_dungeon_item_on_boss'][player]))

                    outfile.write('Mode:                            %s\n' % self.metadata['mode'][player])
                    outfile.write('Retro:                           %s\n' %
                                  ('Yes' if self.metadata['retro'][player] else 'No'))
                    outfile.write('Swordless:                       %s\n' % ('Yes' if self.metadata['swordless'][player] else 'No'))
                    outfile.write('Goal:                            %s\n' % self.metadata['goal'][player])
                    if "triforce" in self.metadata["goal"][player]:  # triforce hunt
                        outfile.write("Pieces available for Triforce:   %s\n" %
                                      self.metadata['triforce_pieces_available'][player])
                        outfile.write("Pieces required for Triforce:    %s\n" %
                                      self.metadata["triforce_pieces_required"][player])
                    outfile.write('Difficulty:                      %s\n' % self.metadata['item_pool'][player])
                    outfile.write('Item Functionality:              %s\n' % self.metadata['item_functionality'][player])
                    outfile.write('Item Progression:                %s\n' % self.metadata['progressive'][player])
                    outfile.write('Entrance Shuffle:                %s\n' % self.metadata['shuffle'][player])
                    if self.metadata['shuffle'][player] != "vanilla":
                        outfile.write('Entrance Shuffle Seed            %s\n' % self.metadata['er_seeds'][player])
                    outfile.write('Pyramid hole pre-opened:         %s\n' % (
                        'Yes' if self.metadata['open_pyramid'][player] else 'No'))

                    outfile.write('Map shuffle:                     %s\n' %
                                  ('Yes' if self.metadata['mapshuffle'][player] else 'No'))
                    outfile.write('Compass shuffle:                 %s\n' %
                                  ('Yes' if self.metadata['compassshuffle'][player] else 'No'))
                    outfile.write(
                        'Small Key shuffle:               %s\n' % (bool_to_text(self.metadata['keyshuffle'][player])))
                    outfile.write('Big Key shuffle:                 %s\n' % (
                        'Yes' if self.metadata['bigkeyshuffle'][player] else 'No'))
                    outfile.write('Shop inventory shuffle:          %s\n' %
                                  bool_to_text("i" in self.metadata["shop_shuffle"][player]))
                    outfile.write('Shop price shuffle:              %s\n' %
                                  bool_to_text("p" in self.metadata["shop_shuffle"][player]))
                    outfile.write('Shop upgrade shuffle:            %s\n' %
                                  bool_to_text("u" in self.metadata["shop_shuffle"][player]))
                    outfile.write('New Shop inventory:              %s\n' %
                                  bool_to_text("g" in self.metadata["shop_shuffle"][player] or
                                               "f" in self.metadata["shop_shuffle"][player]))
                    outfile.write('Custom Potion Shop:              %s\n' %
                                  bool_to_text("w" in self.metadata["shop_shuffle"][player]))
                    outfile.write('Boss shuffle:                    %s\n' % self.metadata['boss_shuffle'][player])
                    outfile.write(
                        'Enemy shuffle:                   %s\n' % bool_to_text(self.metadata['enemy_shuffle'][player]))
                    outfile.write('Enemy health:                    %s\n' % self.metadata['enemy_health'][player])
                    outfile.write('Enemy damage:                    %s\n' % self.metadata['enemy_damage'][player])
                    outfile.write(f'Killable thieves:                {bool_to_text(self.metadata["killable_thieves"][player])}\n')
                    outfile.write(f'Shuffled tiles:                  {bool_to_text(self.metadata["tile_shuffle"][player])}\n')
                    outfile.write(f'Shuffled bushes:                 {bool_to_text(self.metadata["bush_shuffle"][player])}\n')
                    outfile.write(
                        'Hints:                           %s\n' % ('Yes' if self.metadata['hints'][player] else 'No'))
                    outfile.write('Beemizer:                        %s\n' % self.metadata['beemizer'][player])
                    outfile.write('Pot shuffle                      %s\n'
                                  % ('Yes' if self.metadata['shufflepots'][player] else 'No'))
                    outfile.write('Prize shuffle                    %s\n' %
                                  self.metadata['shuffle_prizes'][player])
            if self.entrances:
                outfile.write('\n\nEntrances:\n\n')
                outfile.write('\n'.join(['%s%s %s %s' % (f'{self.world.get_player_names(entry["player"])}: '
                                                         if self.world.players > 1 else '', entry['entrance'],
                                                         '<=>' if entry['direction'] == 'both' else
                                                         '<=' if entry['direction'] == 'exit' else '=>',
                                                         entry['exit']) for entry in self.entrances.values()]))

            if self.medallions:
                outfile.write('\n\nMedallions:\n')
                for dungeon, medallion in self.medallions.items():
                    outfile.write(f'\n{dungeon}: {medallion}')
            factorio_players = self.world.get_game_players("Factorio")
            if factorio_players:
                outfile.write('\n\nRecipes:\n')
                for player in factorio_players:
                    name = self.world.get_player_names(player)
                    for recipe in self.world.worlds[player].custom_recipes.values():
                        outfile.write(f"\n{recipe.name} ({name}): {recipe.ingredients} -> {recipe.products}")

            if self.startinventory:
                outfile.write('\n\nStarting Inventory:\n\n')
                outfile.write('\n'.join(self.startinventory))

            outfile.write('\n\nLocations:\n\n')
            outfile.write('\n'.join(['%s: %s' % (location, item) for grouping in self.locations.values() for (location, item) in grouping.items()]))

            if self.shops:
                outfile.write('\n\nShops:\n\n')
                outfile.write('\n'.join("{} [{}]\n    {}".format(shop['location'], shop['type'], "\n    ".join(item for item in [shop.get('item_0', None), shop.get('item_1', None), shop.get('item_2', None)] if item)) for shop in self.shops))

            for player in self.world.get_game_players("A Link to the Past"):
                if self.world.boss_shuffle[player] != 'none':
                    bossmap = self.bosses[str(player)] if self.world.players > 1 else self.bosses
                    outfile.write(f'\n\nBosses{(f" ({self.world.get_player_names(player)})" if self.world.players > 1 else "")}:\n')
                    outfile.write('    '+'\n    '.join([f'{x}: {y}' for x, y in bossmap.items()]))
            outfile.write('\n\nPlaythrough:\n\n')
            outfile.write('\n'.join(['%s: {\n%s\n}' % (sphere_nr, '\n'.join(['  %s: %s' % (location, item) for (location, item) in sphere.items()] if sphere_nr != '0' else [f'  {item}' for item in sphere])) for (sphere_nr, sphere) in self.playthrough.items()]))
            if self.unreachables:
                outfile.write('\n\nUnreachable Items:\n\n')
                outfile.write('\n'.join(['%s: %s' % (unreachable.item, unreachable) for unreachable in self.unreachables]))

            if self.paths:
                outfile.write('\n\nPaths:\n\n')
                path_listings = []
                for location, path in sorted(self.paths.items()):
                    path_lines = []
                    for region, exit in path:
                        if exit is not None:
                            path_lines.append("{} -> {}".format(region, exit))
                        else:
                            path_lines.append(region)
                    path_listings.append("{}\n        {}".format(location, "\n   =>   ".join(path_lines)))

                outfile.write('\n'.join(path_listings))<|MERGE_RESOLUTION|>--- conflicted
+++ resolved
@@ -741,92 +741,6 @@
     def can_bomb_clip(self, region: Region, player: int) -> bool: 
         return self.is_not_bunny(region, player) and self.has('Pegasus Boots', player)
 
-<<<<<<< HEAD
-    # Minecraft logic functions
-    def has_iron_ingots(self, player: int):
-        return self.has('Progressive Tools', player) and self.has('Ingot Crafting', player)
-
-    def has_gold_ingots(self, player: int): 
-        return self.has('Ingot Crafting', player) and (self.has('Progressive Tools', player, 2) or self.can_reach('The Nether', 'Region', player))
-
-    def has_diamond_pickaxe(self, player: int):
-        return self.has('Progressive Tools', player, 3) and self.has_iron_ingots(player)
-
-    def craft_crossbow(self, player: int): 
-        return self.has('Archery', player) and self.has_iron_ingots(player)
-
-    def has_bottle_mc(self, player: int): 
-        return self.has('Bottles', player) and self.has('Ingot Crafting', player)
-
-    def can_enchant(self, player: int): 
-        return self.has('Enchanting', player) and self.has_diamond_pickaxe(player) # mine obsidian and lapis
-
-    def can_use_anvil(self, player: int): 
-        return self.has('Enchanting', player) and self.has('Resource Blocks', player) and self.has_iron_ingots(player)
-
-    def fortress_loot(self, player: int): # saddles, blaze rods, wither skulls
-        return self.can_reach('Nether Fortress', 'Region', player) and self.basic_combat(player)
-
-    def can_brew_potions(self, player: int): 
-        return self.fortress_loot(player) and self.has('Brewing', player) and self.has_bottle_mc(player)
-
-    def can_piglin_trade(self, player: int): 
-        return self.has_gold_ingots(player) and (self.can_reach('The Nether', 'Region', player) or self.can_reach('Bastion Remnant', 'Region', player))
-
-    def enter_stronghold(self, player: int): 
-        return self.fortress_loot(player) and self.has('Brewing', player) and self.has('3 Ender Pearls', player)
-
-    # Difficulty-dependent functions
-    def combat_difficulty(self, player: int): 
-        return self.world.combat_difficulty[player].get_option_name()
-
-    def can_adventure(self, player: int):
-        if self.combat_difficulty(player) == 'easy': 
-            return self.has('Progressive Weapons', player, 2) and self.has_iron_ingots(player)
-        elif self.combat_difficulty(player) == 'hard': 
-            return True
-        return self.has('Progressive Weapons', player) and (self.has('Ingot Crafting', player) or self.has('Campfire', player))
-
-    def basic_combat(self, player: int): 
-        if self.combat_difficulty(player) == 'easy': 
-            return self.has('Progressive Weapons', player, 2) and self.has('Progressive Armor', player) and \
-                   self.has('Shield', player) and self.has_iron_ingots(player)
-        elif self.combat_difficulty(player) == 'hard': 
-            return True
-        return self.has('Progressive Weapons', player) and (self.has('Progressive Armor', player) or self.has('Shield', player)) and self.has_iron_ingots(player)
-
-    def complete_raid(self, player: int): 
-        reach_regions = self.can_reach('Village', 'Region', player) and self.can_reach('Pillager Outpost', 'Region', player)
-        if self.combat_difficulty(player) == 'easy': 
-            return reach_regions and \
-                   self.has('Progressive Weapons', player, 3) and self.has('Progressive Armor', player, 2) and \
-                   self.has('Shield', player) and self.has('Archery', player) and \
-                   self.has('Progressive Tools', player, 2) and self.has_iron_ingots(player)
-        elif self.combat_difficulty(player) == 'hard': # might be too hard?
-            return reach_regions and self.has('Progressive Weapons', player, 2) and self.has_iron_ingots(player) and \
-                   (self.has('Progressive Armor', player) or self.has('Shield', player))
-        return reach_regions and self.has('Progressive Weapons', player, 2) and self.has_iron_ingots(player) and \
-               self.has('Progressive Armor', player) and self.has('Shield', player)
-
-    def can_kill_wither(self, player: int): 
-        normal_kill = self.has("Progressive Weapons", player, 3) and self.has("Progressive Armor", player, 2) and self.can_brew_potions(player) and self.can_enchant(player)
-        if self.combat_difficulty(player) == 'easy': 
-            return self.fortress_loot(player) and normal_kill and self.has('Archery', player)
-        elif self.combat_difficulty(player) == 'hard': # cheese kill using bedrock ceilings
-            return self.fortress_loot(player) and (normal_kill or self.can_reach('The Nether', 'Region', player) or self.can_reach('The End', 'Region', player))
-        return self.fortress_loot(player) and normal_kill
-
-    def can_kill_ender_dragon(self, player: int):
-        # Since it is possible to kill the dragon without getting any of the advancements related to it, we need to require that it can be respawned. 
-        respawn_dragon = self.can_reach('The Nether', 'Region', player) and self.has('Ingot Crafting', player)
-        if self.combat_difficulty(player) == 'easy': 
-            return respawn_dragon and self.has("Progressive Weapons", player, 3) and self.has("Progressive Armor", player, 2) and \
-                   self.has('Archery', player) and self.can_brew_potions(player) and self.can_enchant(player)
-        if self.combat_difficulty(player) == 'hard': 
-            return respawn_dragon and ((self.has('Progressive Weapons', player, 2) and self.has('Progressive Armor', player)) or \
-                   (self.has('Progressive Weapons', player, 1) and self.has('Bed', player)))
-        return respawn_dragon and self.has('Progressive Weapons', player, 2) and self.has('Progressive Armor', player) and self.has('Archery', player)
-
     # These three functions originally were implemented for OoT, but they might be useful enough to keep around. 
     def has_any_of(self, items, player):
         return any([self.has(item, player) for item in items])
@@ -838,8 +752,6 @@
         return len(list(filter(lambda item: self.has(item, player), items)))
 
 
-=======
->>>>>>> 7f8617d6
     def collect(self, item: Item, event: bool = False, location: Location = None) -> bool:
         if location:
             self.locations_checked.add(location)
