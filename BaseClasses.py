--- conflicted
+++ resolved
@@ -427,14 +427,9 @@
     def get_location(self, location_name: str, player: int) -> Location:
         return self.regions.location_cache[player][location_name]
 
-<<<<<<< HEAD
-    def get_location_if_available(self, location_name: str, player: int) -> Optional[Location]:
+    def get_location_if_available(self, location_name: str, player: int) -> Location | None:
         """Like `self.get_location`, but returns `None` if the location isn't in
         the world.
-=======
-    def get_location_if_available(self, location_name: str, player: int) -> Location | None:
-        """Like get_location, but returns None if the location isn't in the world.
->>>>>>> a79ed8fc
 
         This still throws an exception if the location name isn't even recognized.
         """
