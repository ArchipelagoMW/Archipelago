--- conflicted
+++ resolved
@@ -1,10 +1,6 @@
 from __future__ import annotations
 
 import collections
-<<<<<<< HEAD
-import copy
-=======
->>>>>>> 33daebef
 import itertools
 import functools
 import logging
@@ -301,13 +297,9 @@
             group["link_replacement"] = replacement_prio[item_link["link_replacement"]]
 
     def link_items(self) -> None:
-<<<<<<< HEAD
-        from worlds import AutoWorld
-=======
         """Called to link together items in the itempool related to the registered item link groups."""
         from worlds import AutoWorld
 
->>>>>>> 33daebef
         for group_id, group in self.groups.items():
             def find_common_pool(players: Set[int], shared_pool: Set[str]) -> Tuple[
                 Optional[Dict[int, Dict[str, int]]], Optional[Dict[str, int]]
@@ -352,20 +344,13 @@
             region = Region("Menu", group_id, self, "ItemLink")
             self.regions.append(region)
             locations = region.locations
-<<<<<<< HEAD
-=======
             # ensure that progression items are linked first, then non-progression
             self.itempool.sort(key=lambda item: item.advancement)
->>>>>>> 33daebef
             for item in self.itempool:
                 count = common_item_count.get(item.player, {}).get(item.name, 0)
                 if count:
                     loc = Location(group_id, f"Item Link: {item.name} -> {self.player_name[item.player]} {count}",
-<<<<<<< HEAD
-                                   None, region)
-=======
                         None, region)
->>>>>>> 33daebef
                     loc.access_rule = lambda state, item_name = item.name, group_id_ = group_id, count_ = count: \
                         state.has(item_name, group_id_, count_)
 
@@ -387,11 +372,7 @@
                         item_player = player
                     if group["replacement_items"][player]:
                         items_to_add.append(AutoWorld.call_single(self, "create_item", item_player,
-<<<<<<< HEAD
-                                                                  group["replacement_items"][player]))
-=======
                             group["replacement_items"][player]))
->>>>>>> 33daebef
                     else:
                         items_to_add.append(AutoWorld.call_single(self, "create_filler", item_player))
                 self.random.shuffle(items_to_add)
