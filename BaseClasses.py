from __future__ import annotations

import copy
from enum import Enum, unique
import logging
import json
import functools
from collections import OrderedDict, Counter, deque
<<<<<<< HEAD
from typing import List, Dict, Optional, Set, Iterable, Union, Any, Tuple, TypedDict, TYPE_CHECKING, Callable
=======
from typing import List, Dict, Optional, Set, Iterable, Union, Any, Tuple, TypedDict, Callable
import typing  # this can go away when Python 3.8 support is dropped
>>>>>>> 1e592b46
import secrets
import random

import Options
import Utils
import NetUtils


class Group(TypedDict, total=False):
    name: str
    game: str
    world: auto_world
    players: Set[int]
    item_pool: Set[str]
    replacement_items: Dict[int, Optional[str]]


class MultiWorld():
    debug_types = False
    player_name: Dict[int, str]
    _region_cache: Dict[int, Dict[str, Region]]
    difficulty_requirements: dict
    required_medallions: dict
    dark_room_logic: Dict[int, str]
    restrict_dungeon_item_on_boss: Dict[int, bool]
    plando_texts: List[Dict[str, str]]
    plando_items: List[List[Dict[str, Any]]]
    plando_connections: List
    worlds: Dict[int, auto_world]
    groups: Dict[int, Group]
    itempool: List[Item]
    is_race: bool = False
    precollected_items: Dict[int, List[Item]]
    state: CollectionState

    accessibility: Dict[int, Options.Accessibility]
    local_items: Dict[int, Options.LocalItems]
    non_local_items: Dict[int, Options.NonLocalItems]
    progression_balancing: Dict[int, Options.ProgressionBalancing]
    completion_condition: Dict[int, Callable[[CollectionState], bool]]

    class AttributeProxy():
        def __init__(self, rule):
            self.rule = rule

        def __getitem__(self, player) -> bool:
            return self.rule(player)

    def __init__(self, players: int):
        self.random = random.Random()  # world-local random state is saved for multiple generations running concurrently
        self.players = players
        self.player_types = {player: NetUtils.SlotType.player for player in self.player_ids}
        self.glitch_triforce = False
        self.algorithm = 'balanced'
        self.dungeons: Dict[Tuple[str, int], Dungeon] = {}
        self.groups = {}
        self.regions = []
        self.shops = []
        self.itempool = []
        self.seed = None
        self.seed_name: str = "Unavailable"
        self.precollected_items = {player: [] for player in self.player_ids}
        self._cached_entrances = None
        self._cached_locations = None
        self._entrance_cache = {}
        self._location_cache: Dict[Tuple[str, int], Location] = {}
        self.required_locations = []
        self.light_world_light_cone = False
        self.dark_world_light_cone = False
        self.rupoor_cost = 10
        self.aga_randomness = True
        self.lock_aga_door_in_escape = False
        self.save_and_quit_from_boss = True
        self.custom = False
        self.customitemarray = []
        self.shuffle_ganon = True
        self.spoiler = Spoiler(self)
        self.fix_trock_doors = self.AttributeProxy(
            lambda player: self.shuffle[player] != 'vanilla' or self.mode[player] == 'inverted')
        self.fix_skullwoods_exit = self.AttributeProxy(
            lambda player: self.shuffle[player] not in ['vanilla', 'simple', 'restricted', 'dungeonssimple'])
        self.fix_palaceofdarkness_exit = self.AttributeProxy(
            lambda player: self.shuffle[player] not in ['vanilla', 'simple', 'restricted', 'dungeonssimple'])
        self.fix_trock_exit = self.AttributeProxy(
            lambda player: self.shuffle[player] not in ['vanilla', 'simple', 'restricted', 'dungeonssimple'])

        for player in range(1, players + 1):
            def set_player_attr(attr, val):
                self.__dict__.setdefault(attr, {})[player] = val

            set_player_attr('tech_tree_layout_prerequisites', {})
            set_player_attr('_region_cache', {})
            set_player_attr('shuffle', "vanilla")
            set_player_attr('logic', "noglitches")
            set_player_attr('mode', 'open')
            set_player_attr('difficulty', 'normal')
            set_player_attr('item_functionality', 'normal')
            set_player_attr('timer', False)
            set_player_attr('goal', 'ganon')
            set_player_attr('required_medallions', ['Ether', 'Quake'])
            set_player_attr('swamp_patch_required', False)
            set_player_attr('powder_patch_required', False)
            set_player_attr('ganon_at_pyramid', True)
            set_player_attr('ganonstower_vanilla', True)
            set_player_attr('can_access_trock_eyebridge', None)
            set_player_attr('can_access_trock_front', None)
            set_player_attr('can_access_trock_big_chest', None)
            set_player_attr('can_access_trock_middle', None)
            set_player_attr('fix_fake_world', True)
            set_player_attr('difficulty_requirements', None)
            set_player_attr('boss_shuffle', 'none')
            set_player_attr('enemy_health', 'default')
            set_player_attr('enemy_damage', 'default')
            set_player_attr('beemizer_total_chance', 0)
            set_player_attr('beemizer_trap_chance', 0)
            set_player_attr('escape_assist', [])
            set_player_attr('open_pyramid', False)
            set_player_attr('treasure_hunt_icon', 'Triforce Piece')
            set_player_attr('treasure_hunt_count', 0)
            set_player_attr('clock_mode', False)
            set_player_attr('countdown_start_time', 10)
            set_player_attr('red_clock_time', -2)
            set_player_attr('blue_clock_time', 2)
            set_player_attr('green_clock_time', 4)
            set_player_attr('can_take_damage', True)
            set_player_attr('triforce_pieces_available', 30)
            set_player_attr('triforce_pieces_required', 20)
            set_player_attr('shop_shuffle', 'off')
            set_player_attr('shuffle_prizes', "g")
            set_player_attr('sprite_pool', [])
            set_player_attr('dark_room_logic', "lamp")
            set_player_attr('plando_items', [])
            set_player_attr('plando_texts', {})
            set_player_attr('plando_connections', [])
            set_player_attr('game', "A Link to the Past")
            set_player_attr('completion_condition', lambda state: True)
        self.custom_data = {}
        self.worlds = {}
        self.slot_seeds = {}

    def get_all_ids(self):
        return self.player_ids + tuple(self.groups)

    def add_group(self, name: str, game: str, players: Set[int] = frozenset()) -> Tuple[int, Group]:
        """Create a group with name and return the assigned player ID and group.
        If a group of this name already exists, the set of players is extended instead of creating a new one."""
        for group_id, group in self.groups.items():
            if group["name"] == name:
                group["players"] |= players
                return group_id, group
        new_id: int = self.players + len(self.groups) + 1

        self.game[new_id] = game
        self.custom_data[new_id] = {}
        self.player_types[new_id] = NetUtils.SlotType.group
        self._region_cache[new_id] = {}
        world_type = AutoWorld.AutoWorldRegister.world_types[game]
        for option_key, option in world_type.options.items():
            getattr(self, option_key)[new_id] = option(option.default)
        for option_key, option in Options.common_options.items():
            getattr(self, option_key)[new_id] = option(option.default)
        for option_key, option in Options.per_game_common_options.items():
            getattr(self, option_key)[new_id] = option(option.default)

        self.worlds[new_id] = world_type(self, new_id)
        self.worlds[new_id].collect_item = classmethod(AutoWorld.World.collect_item).__get__(self.worlds[new_id])
        self.player_name[new_id] = name

        new_group = self.groups[new_id] = Group(name=name, game=game, players=players,
                                                world=self.worlds[new_id])

        return new_id, new_group

    def get_player_groups(self, player) -> Set[int]:
        return {group_id for group_id, group in self.groups.items() if player in group["players"]}

    def set_seed(self, seed: Optional[int] = None, secure: bool = False, name: Optional[str] = None):
        self.seed = get_seed(seed)
        if secure:
            self.secure()
        else:
            self.random.seed(self.seed)
        self.seed_name = name if name else str(self.seed)
        self.slot_seeds = {player: random.Random(self.random.getrandbits(64)) for player in
                           range(1, self.players + 1)}

    def set_options(self, args):
        for option_key in Options.common_options:
            setattr(self, option_key, getattr(args, option_key, {}))
        for option_key in Options.per_game_common_options:
            setattr(self, option_key, getattr(args, option_key, {}))

        for player in self.player_ids:
            self.custom_data[player] = {}
            world_type = AutoWorld.AutoWorldRegister.world_types[self.game[player]]
            for option_key in world_type.options:
                setattr(self, option_key, getattr(args, option_key, {}))

            self.worlds[player] = world_type(self, player)

    def set_item_links(self):
        item_links = {}

        for player in self.player_ids:
            for item_link in self.item_links[player].value:
                if item_link["name"] in item_links:
                    if item_links[item_link["name"]]["game"] != self.game[player]:
                        raise Exception(f"Cannot ItemLink across games. Link: {item_link['name']}")
                    item_links[item_link["name"]]["players"][player] = item_link["replacement_item"]
                    item_links[item_link["name"]]["item_pool"] &= set(item_link["item_pool"])
                else:
                    if item_link["name"] in self.player_name.values():
                        raise Exception(f"Cannot name a ItemLink group the same as a player ({item_link['name']}) ({self.get_player_name(player)}).")
                    item_links[item_link["name"]] = {
                        "players": {player: item_link["replacement_item"]},
                        "item_pool": set(item_link["item_pool"]),
                        "game": self.game[player]
                    }

        for name, item_link in item_links.items():
            current_item_name_groups = AutoWorld.AutoWorldRegister.world_types[item_link["game"]].item_name_groups
            pool = set()
            for item in item_link["item_pool"]:
                pool |= current_item_name_groups.get(item, {item})
            item_link["item_pool"] = pool

        for group_name, item_link in item_links.items():
            game = item_link["game"]
            group_id, group = self.add_group(group_name, game, set(item_link["players"]))
            group["item_pool"] = item_link["item_pool"]
            group["replacement_items"] = item_link["players"]

    # intended for unittests
    def set_default_common_options(self):
        for option_key, option in Options.common_options.items():
            setattr(self, option_key, {player_id: option(option.default) for player_id in self.player_ids})
        for option_key, option in Options.per_game_common_options.items():
            setattr(self, option_key, {player_id: option(option.default) for player_id in self.player_ids})
        self.state = CollectionState(self)

    def secure(self):
        self.random = secrets.SystemRandom()
        self.is_race = True

    @functools.cached_property
    def player_ids(self):
        return tuple(range(1, self.players + 1))

    @functools.lru_cache()
    def get_game_players(self, game_name: str):
        return tuple(player for player in self.player_ids if self.game[player] == game_name)

    @functools.lru_cache()
    def get_game_worlds(self, game_name: str):
        return tuple(world for player, world in self.worlds.items() if
                     player not in self.groups and self.game[player] == game_name)

    def get_name_string_for_object(self, obj) -> str:
        return obj.name if self.players == 1 else f'{obj.name} ({self.get_player_name(obj.player)})'

    def get_player_name(self, player: int) -> str:
        return self.player_name[player]

    def get_file_safe_player_name(self, player: int) -> str:
        return ''.join(c for c in self.get_player_name(player) if c not in '<>:"/\\|?*')

    def initialize_regions(self, regions=None):
        for region in regions if regions else self.regions:
            region.world = self
            self._region_cache[region.player][region.name] = region

    @functools.cached_property
    def world_name_lookup(self):
        return {self.player_name[player_id]: player_id for player_id in self.player_ids}

    def _recache(self):
        """Rebuild world cache"""
        self._cached_locations = None
        for region in self.regions:
            player = region.player
            self._region_cache[player][region.name] = region
            for exit in region.exits:
                self._entrance_cache[exit.name, player] = exit

            for r_location in region.locations:
                self._location_cache[r_location.name, player] = r_location

    def create_region(self, name: str, player: int, locations: Dict[str: int],
                      type: RegionType = None, hint: str = None) -> Region:
        region = Region(name, player, self.worlds[player], type, hint)
        for location, address in locations.items():
            region.locations.append(self.create_location(location, player, address, region))
        return region

    def get_regions(self, player=None) -> List[Region]:
        return self.regions if player is None else self._region_cache[player].values()

    def get_region(self, regionname: str, player: int) -> Region:
        try:
            return self._region_cache[player][regionname]
        except KeyError:
            self._recache()
            return self._region_cache[player][regionname]

    def get_entrance(self, entrance: str, player: int) -> Entrance:
        try:
            return self._entrance_cache[entrance, player]
        except KeyError:
            self._recache()
            return self._entrance_cache[entrance, player]

    def create_location(self, name: str, player: int, address: int = None, parent: Region = None) -> Location:
        return Location(player, name, address, parent)

    def get_location(self, location: str, player: int) -> Location:
        try:
            return self._location_cache[location, player]
        except KeyError:
            self._recache()
            return self._location_cache[location, player]

    def get_dungeon(self, dungeonname: str, player: int) -> Dungeon:
        try:
            return self.dungeons[dungeonname, player]
        except KeyError as e:
            raise KeyError('No such dungeon %s for player %d' % (dungeonname, player)) from e

    def get_all_state(self, use_cache: bool) -> CollectionState:
        cached = getattr(self, "_all_state", None)
        if use_cache and cached:
            return cached.copy()

        ret = CollectionState(self)

        for item in self.itempool:
            self.worlds[item.player].collect(ret, item)
        for player in self.player_ids:
            subworld = self.worlds[player]
            for item in subworld.get_pre_fill_items():
                subworld.collect(ret, item)
        ret.sweep_for_events()

        if use_cache:
            self._all_state = ret
        return ret

    def get_item(self, name: str) -> Item:
        if not (self.get_filled_locations() or self.itempool):
            raise RuntimeError('No items currently exist to get.')
        for item in [loc.item for loc in self.get_filled_locations()] + self.itempool:
            if item.name == name:
                return item
        raise RuntimeError(f'Item {name} does not exist!')

    def get_items(self) -> List[Item]:
        return [loc.item for loc in self.get_filled_locations()] + self.itempool

    def find_item_locations(self, item, player: int) -> List[Location]:
        return [location for location in self.get_locations() if
                location.item and location.item.name == item and location.item.player == player]

    def find_item(self, item, player: int) -> Location:
        return next(location for location in self.get_locations() if
                    location.item and location.item.name == item and location.item.player == player)

    def find_items_in_locations(self, items: Set[str], player: int) -> List[Location]:
        return [location for location in self.get_locations() if
                location.item and location.item.name in items and location.item.player == player]

    def create_item(self, item_name: str, player: int) -> Item:
        return self.worlds[player].create_item(item_name)

    def push_precollected(self, item: Item):
        item.world = self
        self.precollected_items[item.player].append(item)
        self.state.collect(item, True)

    def push_item(self, location: Location, item: Item, collect: bool = True):
        if not isinstance(location, Location):
            raise RuntimeError(
                'Cannot assign item %s to invalid location %s (player %d).' % (item, location, item.player))

        if location.can_fill(self.state, item, False):
            location.item = item
            item.location = location
            item.world = self  # try to not have this here anymore
            if collect:
                self.state.collect(item, location.event, location)

            logging.debug('Placed %s at %s', item, location)
        else:
            raise RuntimeError('Cannot assign item %s to location %s.' % (item, location))

    def get_entrances(self) -> List[Entrance]:
        if self._cached_entrances is None:
            self._cached_entrances = [entrance for region in self.regions for entrance in region.entrances]
        return self._cached_entrances

    def clear_entrance_cache(self):
        self._cached_entrances = None

    def get_locations(self) -> List[Location]:
        if self._cached_locations is None:
            self._cached_locations = [location for region in self.regions for location in region.locations]
        return self._cached_locations

    def clear_location_cache(self):
        self._cached_locations = None

    def get_unfilled_locations(self, player: Optional[int] = None) -> List[Location]:
        if player is not None:
            return [location for location in self.get_locations() if
                    location.player == player and not location.item]
        return [location for location in self.get_locations() if not location.item]

    def get_unfilled_dungeon_locations(self):
        return [location for location in self.get_locations() if not location.item and location.parent_region.dungeon]

    def get_filled_locations(self, player: Optional[int] = None) -> List[Location]:
        if player is not None:
            return [location for location in self.get_locations() if
                    location.player == player and location.item is not None]
        return [location for location in self.get_locations() if location.item is not None]

    def get_reachable_locations(self, state: Optional[CollectionState] = None, player: Optional[int] = None) -> List[Location]:
        if state is None:
            state = self.state
        return [location for location in self.get_locations() if
                (player is None or location.player == player) and location.can_reach(state)]

    def get_placeable_locations(self, state=None, player=None) -> List[Location]:
        if state is None:
            state = self.state
        return [location for location in self.get_locations() if
                (player is None or location.player == player) and location.item is None and location.can_reach(state)]

    def get_unfilled_locations_for_players(self, locations: List[str], players: Iterable[int]):
        for player in players:
            if len(locations) == 0:
                locations = [location.name for location in self.get_unfilled_locations(player)]
            for location_name in locations:
                location = self._location_cache.get((location_name, player), None)
                if location is not None and location.item is None:
                    yield location

    def unlocks_new_location(self, item: Item) -> bool:
        temp_state = self.state.copy()
        temp_state.collect(item, True)

        for location in self.get_unfilled_locations():
            if temp_state.can_reach(location) and not self.state.can_reach(location):
                return True

        return False

    def has_beaten_game(self, state: CollectionState, player: Optional[int] = None) -> bool:
        if player:
            return self.completion_condition[player](state)
        else:
            return all((self.has_beaten_game(state, p) for p in range(1, self.players + 1)))

    def can_beat_game(self, starting_state: Optional[CollectionState] = None):
        if starting_state:
            if self.has_beaten_game(starting_state):
                return True
            state = starting_state.copy()
        else:
            if self.has_beaten_game(self.state):
                return True
            state = CollectionState(self)
        prog_locations = {location for location in self.get_locations() if location.item
                          and location.item.advancement and location not in state.locations_checked}

        while prog_locations:
            sphere = set()
            # build up spheres of collection radius.
            # Everything in each sphere is independent from each other in dependencies and only depends on lower spheres
            for location in prog_locations:
                if location.can_reach(state):
                    sphere.add(location)

            if not sphere:
                # ran out of places and did not finish yet, quit
                return False

            for location in sphere:
                state.collect(location.item, True, location)
            prog_locations -= sphere

            if self.has_beaten_game(state):
                return True

        return False

    def get_spheres(self):
        state = CollectionState(self)
        locations = set(self.get_filled_locations())

        while locations:
            sphere = set()

            for location in locations:
                if location.can_reach(state):
                    sphere.add(location)
            yield sphere
            if not sphere:
                if locations:
                    yield locations  # unreachable locations
                break

            for location in sphere:
                state.collect(location.item, True, location)
            locations -= sphere

    def fulfills_accessibility(self, state: Optional[CollectionState] = None):
        """Check if accessibility rules are fulfilled with current or supplied state."""
        if not state:
            state = CollectionState(self)
        players = {"minimal": set(),
                   "items": set(),
                   "locations": set()}
        for player, access in self.accessibility.items():
            players[access.current_key].add(player)

        beatable_fulfilled = False

        def location_conditition(location: Location):
            """Determine if this location has to be accessible, location is already filtered by location_relevant"""
            if location.player in players["minimal"]:
                return False
            return True

        def location_relevant(location: Location):
            """Determine if this location is relevant to sweep."""
            if location.progress_type != LocationProgressType.EXCLUDED \
                and (location.player in players["locations"] or location.event
                     or (location.item and location.item.advancement)):
                return True
            return False

        def all_done():
            """Check if all access rules are fulfilled"""
            if beatable_fulfilled:
                if any(location_conditition(location) for location in locations):
                    return False  # still locations required to be collected
                return True

        locations = {location for location in self.get_locations() if location_relevant(location)}

        while locations:
            sphere = set()
            for location in locations:
                if location.can_reach(state):
                    sphere.add(location)

            if not sphere:
                # ran out of places and did not finish yet, quit
                logging.warning(f"Could not access required locations for accessibility check."
                                f" Missing: {locations}")
                return False

            for location in sphere:
                locations.remove(location)
                state.collect(location.item, True, location)

            if self.has_beaten_game(state):
                beatable_fulfilled = True

            if all_done():
                return True

        return False


PathValue = Tuple[str, Optional["PathValue"]]


class CollectionState():
    prog_items: typing.Counter[Tuple[str, int]]
    world: MultiWorld
    reachable_regions: Dict[int, Set[Region]]
    blocked_connections: Dict[int, Set[Entrance]]
    events: Set[Location]
    path: Dict[Union[Region, Entrance], PathValue]
    locations_checked: Set[Location]
    stale: Dict[int, bool]
    additional_init_functions: List[Callable[[CollectionState, MultiWorld], None]] = []
    additional_copy_functions: List[Callable[[CollectionState, CollectionState], CollectionState]] = []

    def __init__(self, parent: MultiWorld):
        self.prog_items = Counter()
        self.world = parent
        self.reachable_regions = {player: set() for player in parent.get_all_ids()}
        self.blocked_connections = {player: set() for player in parent.get_all_ids()}
        self.events = set()
        self.path = {}
        self.locations_checked = set()
        self.stale = {player: True for player in parent.get_all_ids()}
        for function in self.additional_init_functions:
            function(self, parent)
        for items in parent.precollected_items.values():
            for item in items:
                self.collect(item, True)

    def update_reachable_regions(self, player: int):
        from worlds.alttp.EntranceShuffle import indirect_connections
        self.stale[player] = False
        rrp = self.reachable_regions[player]
        bc = self.blocked_connections[player]
        queue = deque(self.blocked_connections[player])
        start = self.world.get_region('Menu', player)

        # init on first call - this can't be done on construction since the regions don't exist yet
        if not start in rrp:
            rrp.add(start)
            bc.update(start.exits)
            queue.extend(start.exits)

        # run BFS on all connections, and keep track of those blocked by missing items
        while queue:
            connection = queue.popleft()
            new_region = connection.connected_region
            if new_region in rrp:
                bc.remove(connection)
            elif connection.can_reach(self):
                assert new_region, "tried to search through an Entrance with no Region"
                rrp.add(new_region)
                bc.remove(connection)
                bc.update(new_region.exits)
                queue.extend(new_region.exits)
                self.path[new_region] = (new_region.name, self.path.get(connection, None))

                # Retry connections if the new region can unblock them
                if new_region.name in indirect_connections:
                    new_entrance = self.world.get_entrance(indirect_connections[new_region.name], player)
                    if new_entrance in bc and new_entrance not in queue:
                        queue.append(new_entrance)

    def copy(self) -> CollectionState:
        ret = CollectionState(self.world)
        ret.prog_items = self.prog_items.copy()
        ret.reachable_regions = {player: copy.copy(self.reachable_regions[player]) for player in
                                 self.reachable_regions}
        ret.blocked_connections = {player: copy.copy(self.blocked_connections[player]) for player in
                                   self.blocked_connections}
        ret.events = copy.copy(self.events)
        ret.path = copy.copy(self.path)
        ret.locations_checked = copy.copy(self.locations_checked)
        for function in self.additional_copy_functions:
            ret = function(self, ret)
        return ret

    def can_reach(self,
                  spot: Union[Location, Entrance, Region, str],
                  resolution_hint: Optional[str] = None,
                  player: Optional[int] = None) -> bool:
        if isinstance(spot, str):
            assert isinstance(player, int), "can_reach: player is required if spot is str"
            # try to resolve a name
            if resolution_hint == 'Location':
                spot = self.world.get_location(spot, player)
            elif resolution_hint == 'Entrance':
                spot = self.world.get_entrance(spot, player)
            else:
                # default to Region
                spot = self.world.get_region(spot, player)
        return spot.can_reach(self)

    def sweep_for_events(self, key_only: bool = False, locations: Optional[Iterable[Location]] = None) -> None:
        if locations is None:
            locations = self.world.get_filled_locations()
        new_locations = True
        # since the loop has a good chance to run more than once, only filter the events once
        locations = {location for location in locations if location.event and
                     not key_only or getattr(location.item, "locked_dungeon_item", False)}
        while new_locations:
            reachable_events = {location for location in locations if location.can_reach(self)}
            new_locations = reachable_events - self.events
            for event in new_locations:
                self.events.add(event)
                assert isinstance(event.item, Item), "tried to collect Event with no Item"
                self.collect(event.item, True, event)

    def has(self, item: str, player: int, count: int = 1) -> bool:
        return self.prog_items[item, player] >= count

    def has_all(self, items: Set[str], player: int) -> bool:
        return all(self.prog_items[item, player] for item in items)

    def has_any(self, items: Set[str], player: int) -> bool:
        return any(self.prog_items[item, player] for item in items)

    def count(self, item: str, player: int) -> int:
        return self.prog_items[item, player]

    def has_group(self, item_name_group: str, player: int, count: int = 1) -> bool:
        found: int = 0
        for item_name in self.world.worlds[player].item_name_groups[item_name_group]:
            found += self.prog_items[item_name, player]
            if found >= count:
                return True
        return False

    def count_group(self, item_name_group: str, player: int) -> int:
        found: int = 0
        for item_name in self.world.worlds[player].item_name_groups[item_name_group]:
            found += self.prog_items[item_name, player]
        return found

<<<<<<< HEAD
    def collect(self, item: Item, event: bool = False, location: Location = None) -> bool:
=======
    def can_buy_unlimited(self, item: str, player: int) -> bool:
        return any(shop.region.player == player and shop.has_unlimited(item) and shop.region.can_reach(self) for
                   shop in self.world.shops)

    def can_buy(self, item: str, player: int) -> bool:
        return any(shop.region.player == player and shop.has(item) and shop.region.can_reach(self) for
                   shop in self.world.shops)

    def item_count(self, item: str, player: int) -> int:
        return self.prog_items[item, player]

    def has_triforce_pieces(self, count: int, player: int) -> bool:
        return self.item_count('Triforce Piece', player) + self.item_count('Power Star', player) >= count

    def has_crystals(self, count: int, player: int) -> bool:
        found: int = 0
        for crystalnumber in range(1, 8):
            found += self.prog_items[f"Crystal {crystalnumber}", player]
            if found >= count:
                return True
        return False

    def can_lift_rocks(self, player: int):
        return self.has('Power Glove', player) or self.has('Titans Mitts', player)

    def bottle_count(self, player: int) -> int:
        return min(self.world.difficulty_requirements[player].progressive_bottle_limit,
                   self.count_group("Bottles", player))

    def has_hearts(self, player: int, count: int) -> int:
        # Warning: This only considers items that are marked as advancement items
        return self.heart_count(player) >= count

    def heart_count(self, player: int) -> int:
        # Warning: This only considers items that are marked as advancement items
        diff = self.world.difficulty_requirements[player]
        return min(self.item_count('Boss Heart Container', player), diff.boss_heart_container_limit) \
               + self.item_count('Sanctuary Heart Container', player) \
               + min(self.item_count('Piece of Heart', player), diff.heart_piece_limit) // 4 \
               + 3  # starting hearts

    def can_lift_heavy_rocks(self, player: int) -> bool:
        return self.has('Titans Mitts', player)

    def can_extend_magic(self, player: int, smallmagic: int = 16,
                         fullrefill: bool = False):  # This reflects the total magic Link has, not the total extra he has.
        basemagic = 8
        if self.has('Magic Upgrade (1/4)', player):
            basemagic = 32
        elif self.has('Magic Upgrade (1/2)', player):
            basemagic = 16
        if self.can_buy_unlimited('Green Potion', player) or self.can_buy_unlimited('Blue Potion', player):
            if self.world.item_functionality[player] == 'hard' and not fullrefill:
                basemagic = basemagic + int(basemagic * 0.5 * self.bottle_count(player))
            elif self.world.item_functionality[player] == 'expert' and not fullrefill:
                basemagic = basemagic + int(basemagic * 0.25 * self.bottle_count(player))
            else:
                basemagic = basemagic + basemagic * self.bottle_count(player)
        return basemagic >= smallmagic

    def can_kill_most_things(self, player: int, enemies: int = 5) -> bool:
        return (self.has_melee_weapon(player)
                or self.has('Cane of Somaria', player)
                or (self.has('Cane of Byrna', player) and (enemies < 6 or self.can_extend_magic(player)))
                or self.can_shoot_arrows(player)
                or self.has('Fire Rod', player)
                or (self.has('Bombs (10)', player) and enemies < 6))

    def can_shoot_arrows(self, player: int) -> bool:
        if self.world.retro[player]:
            return (self.has('Bow', player) or self.has('Silver Bow', player)) and self.can_buy('Single Arrow', player)
        return self.has('Bow', player) or self.has('Silver Bow', player)

    def can_get_good_bee(self, player: int) -> bool:
        cave = self.world.get_region('Good Bee Cave', player)
        return (
                self.has_group("Bottles", player) and
                self.has('Bug Catching Net', player) and
                (self.has('Pegasus Boots', player) or (self.has_sword(player) and self.has('Quake', player))) and
                cave.can_reach(self) and
                self.is_not_bunny(cave, player)
        )

    def can_retrieve_tablet(self, player: int) -> bool:
        return self.has('Book of Mudora', player) and (self.has_beam_sword(player) or
                                                       (self.world.swordless[player] and
                                                        self.has("Hammer", player)))

    def has_sword(self, player: int) -> bool:
        return self.has('Fighter Sword', player) \
               or self.has('Master Sword', player) \
               or self.has('Tempered Sword', player) \
               or self.has('Golden Sword', player)

    def has_beam_sword(self, player: int) -> bool:
        return self.has('Master Sword', player) or self.has('Tempered Sword', player) or self.has('Golden Sword',
                                                                                                  player)

    def has_melee_weapon(self, player: int) -> bool:
        return self.has_sword(player) or self.has('Hammer', player)

    def has_fire_source(self, player: int) -> bool:
        return self.has('Fire Rod', player) or self.has('Lamp', player)

    def can_melt_things(self, player: int) -> bool:
        return self.has('Fire Rod', player) or \
               (self.has('Bombos', player) and
                (self.world.swordless[player] or
                 self.has_sword(player)))

    def can_avoid_lasers(self, player: int) -> bool:
        return self.has('Mirror Shield', player) or self.has('Cane of Byrna', player) or self.has('Cape', player)

    def is_not_bunny(self, region: Region, player: int) -> bool:
        if self.has('Moon Pearl', player):
            return True

        return region.is_light_world if self.world.mode[player] != 'inverted' else region.is_dark_world

    def can_reach_light_world(self, player: int) -> bool:
        if True in [i.is_light_world for i in self.reachable_regions[player]]:
            return True
        return False

    def can_reach_dark_world(self, player: int) -> bool:
        if True in [i.is_dark_world for i in self.reachable_regions[player]]:
            return True
        return False

    def has_misery_mire_medallion(self, player: int) -> bool:
        return self.has(self.world.required_medallions[player][0], player)

    def has_turtle_rock_medallion(self, player: int) -> bool:
        return self.has(self.world.required_medallions[player][1], player)

    def can_boots_clip_lw(self, player: int) -> bool:
        if self.world.mode[player] == 'inverted':
            return self.has('Pegasus Boots', player) and self.has('Moon Pearl', player)
        return self.has('Pegasus Boots', player)

    def can_boots_clip_dw(self, player: int) -> bool:
        if self.world.mode[player] != 'inverted':
            return self.has('Pegasus Boots', player) and self.has('Moon Pearl', player)
        return self.has('Pegasus Boots', player)

    def can_get_glitched_speed_lw(self, player: int) -> bool:
        rules = [self.has('Pegasus Boots', player), any([self.has('Hookshot', player), self.has_sword(player)])]
        if self.world.mode[player] == 'inverted':
            rules.append(self.has('Moon Pearl', player))
        return all(rules)

    def can_superbunny_mirror_with_sword(self, player: int) -> bool:
        return self.has('Magic Mirror', player) and self.has_sword(player)

    def can_get_glitched_speed_dw(self, player: int) -> bool:
        rules = [self.has('Pegasus Boots', player), any([self.has('Hookshot', player), self.has_sword(player)])]
        if self.world.mode[player] != 'inverted':
            rules.append(self.has('Moon Pearl', player))
        return all(rules)

    def can_bomb_clip(self, region: Region, player: int) -> bool:
        return self.is_not_bunny(region, player) and self.has('Pegasus Boots', player)

    def collect(self, item: Item, event: bool = False, location: Optional[Location] = None) -> bool:
>>>>>>> 1e592b46
        if location:
            self.locations_checked.add(location)

        changed = self.world.worlds[item.player].collect(self, item)

        if not changed and event:
            self.prog_items[item.name, item.player] += 1
            changed = True

        self.stale[item.player] = True

        if changed and not event:
            self.sweep_for_events()

        return changed

    def remove(self, item: Item):
        changed = self.world.worlds[item.player].remove(self, item)
        if changed:
            # invalidate caches, nothing can be trusted anymore now
            self.reachable_regions[item.player] = set()
            self.blocked_connections[item.player] = set()
            self.stale[item.player] = True


class RegionType(int, Enum):
    pass


<<<<<<< HEAD
class Region(object):
    name: str
    entrances: List = []
    exits: List = []
    locations: List[Location] = []
    world: Optional[MultiWorld] = None
    spot_type: str = 'Region'
    player: int
    hint_text: str
    type: Optional[RegionType]

    def __init__(self, name: str, player: int, world: MultiWorld, type: RegionType = None, hint: str = None):
        self.name = name
=======
class Region:
    name: str
    type: RegionType
    hint_text: str
    player: int
    world: Optional[MultiWorld]
    entrances: List[Entrance]
    exits: List[Entrance]
    locations: List[Location]
    dungeon: Optional[Dungeon] = None
    shop: Optional = None

    # LttP specific. TODO: move to a LttPRegion
    # will be set after making connections.
    is_light_world: bool = False
    is_dark_world: bool = False

    def __init__(self, name: str, type_: RegionType, hint: str, player: int, world: Optional[MultiWorld] = None):
        self.name = name
        self.type = type_
        self.entrances = []
        self.exits = []
        self.locations = []
        self.world = world
        self.hint_text = hint
>>>>>>> 1e592b46
        self.player = player
        self.type = type
        self.world = world
        if hint:
            self.hint_text = hint

    @property
    def hint(self) -> str:
        if self.hint_text:
            return self.hint_text
        return self.name

    def can_reach(self, state: CollectionState) -> bool:
        if state.stale[self.player]:
            state.update_reachable_regions(self.player)
        return self in state.reachable_regions[self.player]

    def can_reach_private(self, state: CollectionState) -> bool:
        for entrance in self.entrances:
            if entrance.can_reach(state):
                if not self in state.path:
                    state.path[self] = (self.name, state.path.get(entrance, None))
                return True
        return False

    def __repr__(self):
        return self.__str__()

    def __str__(self):
        return self.world.get_name_string_for_object(self) if self.world else f'{self.name} (Player {self.player})'


class Entrance:
    access_rule: Callable[[CollectionState], bool] = staticmethod(lambda state: True)
    hide_path: bool = False
    player: int
    name: str
    parent_region: Optional[Region]
    connected_region: Optional[Region] = None
    # LttP specific, TODO: should make a LttPEntrance
    addresses = None
    target = None

    def __init__(self, player: int, name: str = '', parent: Region = None):
        self.name = name
        self.parent_region = parent
        self.player = player

    def can_reach(self, state: CollectionState) -> bool:
        if self.parent_region.can_reach(state) and self.access_rule(state):
            if not self.hide_path and not self in state.path:
                state.path[self] = (self.name, state.path.get(self.parent_region, (self.parent_region.name, None)))
            return True

        return False

    def connect(self, region: Region, addresses=None, target=None):
        self.connected_region = region
        self.target = target
        self.addresses = addresses
        region.entrances.append(self)

    def __repr__(self):
        return self.__str__()

    def __str__(self):
        world = self.parent_region.world if self.parent_region else None
        return world.get_name_string_for_object(self) if world else f'{self.name} (Player {self.player})'


class Boss():
    name: str
    defeat_rule: Optional[Callable]
    player: int

    def __init__(self, name: str, player: int, defeat_rule: Optional[Callable] = True):
        self.name = name
        self.player = player
        self.defeat_rule = defeat_rule

    def can_defeat(self, state: CollectionState) -> bool:
        return self.defeat_rule(state, self.player)

    def __repr__(self):
        return f"Boss({self.name}"


class Dungeon(object):
<<<<<<< HEAD
    name: str
    regions: List[str]
    dungeon_items: List[Item]
    player: int
    world: MultiWorld = None
    bosses: Dict = {}

    def __init__(self, name: str, regions: List[str], player: int, dungeon_items):
=======
    def __init__(self, name: str, regions: List[Region], big_key: Item, small_keys: List[Item],
                 dungeon_items: List[Item], player: int):
>>>>>>> 1e592b46
        self.name = name
        self.regions = regions
        self.dungeon_items = dungeon_items
        self.player = player

    @property
    def boss(self) -> Optional[Boss]:
        return self.bosses.get(None, None)

    @boss.setter
    def boss(self, value: Optional[Boss]):
        self.bosses[None] = value

    @property
    def keys(self) -> List[Item]:
        return self.small_keys + ([self.big_key] if self.big_key else [])

    @property
    def all_items(self) -> List[Item]:
        return self.dungeon_items + self.keys

    def is_dungeon_item(self, item: Item) -> bool:
        return item.player == self.player and item.name in (dungeon_item.name for dungeon_item in self.all_items)

    def __eq__(self, other: Dungeon) -> bool:
        if not other:
            return False
        return self.name == other.name and self.player == other.player

    def __repr__(self):
        return self.__str__()

    def __str__(self):
        return self.world.get_name_string_for_object(self) if self.world else f'{self.name} (Player {self.player})'


<<<<<<< HEAD
=======
class Boss():
    def __init__(self, name: str, enemizer_name: str, defeat_rule: Callable, player: int):
        self.name = name
        self.enemizer_name = enemizer_name
        self.defeat_rule = defeat_rule
        self.player = player

    def can_defeat(self, state) -> bool:
        return self.defeat_rule(state, self.player)

    def __repr__(self):
        return f"Boss({self.name})"


>>>>>>> 1e592b46
class LocationProgressType(Enum):
    DEFAULT = 1
    PRIORITY = 2
    EXCLUDED = 3


class Location:
    # If given as integer, then this is the shop's inventory index
    shop_slot: Optional[int] = None
    shop_slot_disabled: bool = False
    event: bool = False
    locked: bool = False
    game: str = "Generic"
    show_in_spoiler: bool = True
    crystal: bool = False
    progress_type: LocationProgressType = LocationProgressType.DEFAULT
    always_allow = staticmethod(lambda item, state: False)
    access_rule = staticmethod(lambda state: True)
    item_rule = staticmethod(lambda item: True)
    item: Optional[Item] = None
    parent_region: Optional[Region]

    def __init__(self, name: str, player: int, address: int = None, parent: Region = None):
        self.name: str = name
        self.address: Optional[int] = address
        self.parent_region = parent
        self.player: int = player

    def can_fill(self, state: CollectionState, item: Item, check_access=True) -> bool:
        return self.always_allow(state, item) or (self.item_rule(item) and (not check_access or self.can_reach(state)))

    def can_reach(self, state: CollectionState) -> bool:
        # self.access_rule computes faster on average, so placing it first for faster abort
        if self.access_rule(state) and self.parent_region.can_reach(state):
            return True
        return False

    def place_locked_item(self, item: Item):
        if self.item:
            raise Exception(f"Location {self} already filled.")
        self.item = item
        item.location = self
        self.event = item.advancement
        self.item.world = self.parent_region.world
        self.locked = True

    def __repr__(self):
        return self.__str__()

    def __str__(self):
        world = self.parent_region.world if self.parent_region and self.parent_region.world else None
        return world.get_name_string_for_object(self) if world else f'{self.name} (Player {self.player})'

    def __hash__(self):
        return hash((self.name, self.player))

    def __lt__(self, other: Location):
        return (self.player, self.name) < (other.player, other.name)

    @property
    def native_item(self) -> bool:
        """Returns True if the item in this location matches game."""
        return self.item and self.item.game == self.game

    @property
    def hint_text(self) -> str:
        hint_text = getattr(self, "_hint_text", None)
        if hint_text:
            return hint_text
        return "at " + self.name.replace("_", " ").replace("-", " ")


class Item():
    location: Optional[Location] = None
    world: Optional[MultiWorld] = None
    code: Optional[int] = None  # an item with ID None is called an Event, and does not get written to multidata
    name: str
    game: str = "Generic"
    type: str = None
    # indicates if this is a negative impact item. Causes these to be handled differently by various games.
    trap: bool = False
    # change manually to ensure that a specific non-progression item never goes on an excluded location
    never_exclude = False
<<<<<<< HEAD
    hint_text: str = None
=======
    # item is not considered by progression balancing despite being progression
    skip_in_prog_balancing: bool = False

    # need to find a decent place for these to live and to allow other games to register texts if they want.
    pedestal_credit_text: str = "and the Unknown Item"
    sickkid_credit_text: Optional[str] = None
    magicshop_credit_text: Optional[str] = None
    zora_credit_text: Optional[str] = None
    fluteboy_credit_text: Optional[str] = None

    # hopefully temporary attributes to satisfy legacy LttP code, proper implementation in subclass ALttPItem
    smallkey: bool = False
    bigkey: bool = False
    map: bool = False
    compass: bool = False
>>>>>>> 1e592b46

    def __init__(self, name: str, advancement: bool, code: Optional[int], player: int):
        self.name = name
        self.advancement = advancement
        self.player = player
        self.code = code

    @property
    def flags(self) -> int:
        return self.advancement + (self.never_exclude << 1) + (self.trap << 2)

    def __eq__(self, other):
        return self.name == other.name and self.player == other.player

    def __lt__(self, other: Item):
        if other.player != self.player:
            return other.player < self.player
        return self.name < other.name

    def __hash__(self):
        return hash((self.name, self.player))

    def __repr__(self):
        return self.__str__()

    def __str__(self):
        return self.world.get_name_string_for_object(self) if self.world else f'{self.name} (Player {self.player})'


class Spoiler():
    world: MultiWorld
    unreachables: Set[Location]

    def __init__(self, world):
        self.world = world
        self.hashes = {}
        self.entrances = OrderedDict()
        self.medallions = {}
        self.playthrough = {}
        self.unreachables = set()
        self.locations = {}
        self.paths = {}
        self.shops = []
        self.bosses = OrderedDict()

    def set_entrance(self, entrance: str, exit_: str, direction: str, player: int):
        if self.world.players == 1:
            self.entrances[(entrance, direction, player)] = OrderedDict(
                [('entrance', entrance), ('exit', exit_), ('direction', direction)])
        else:
            self.entrances[(entrance, direction, player)] = OrderedDict(
                [('player', player), ('entrance', entrance), ('exit', exit_), ('direction', direction)])

    def parse_data(self):
        self.medallions = OrderedDict()
        for player in self.world.get_game_players("A Link to the Past"):
            self.medallions[f'Misery Mire ({self.world.get_player_name(player)})'] = \
                self.world.required_medallions[player][0]
            self.medallions[f'Turtle Rock ({self.world.get_player_name(player)})'] = \
                self.world.required_medallions[player][1]

        self.locations = OrderedDict()
        listed_locations = set()

        lw_locations = [loc for loc in self.world.get_locations() if
                        loc not in listed_locations and loc.parent_region and loc.parent_region.type == RegionType.LightWorld and loc.show_in_spoiler]
        self.locations['Light World'] = OrderedDict(
            [(str(location), str(location.item) if location.item is not None else 'Nothing') for location in
             lw_locations])
        listed_locations.update(lw_locations)

        dw_locations = [loc for loc in self.world.get_locations() if
                        loc not in listed_locations and loc.parent_region and loc.parent_region.type == RegionType.DarkWorld and loc.show_in_spoiler]
        self.locations['Dark World'] = OrderedDict(
            [(str(location), str(location.item) if location.item is not None else 'Nothing') for location in
             dw_locations])
        listed_locations.update(dw_locations)

        cave_locations = [loc for loc in self.world.get_locations() if
                          loc not in listed_locations and loc.parent_region and loc.parent_region.type == RegionType.Cave and loc.show_in_spoiler]
        self.locations['Caves'] = OrderedDict(
            [(str(location), str(location.item) if location.item is not None else 'Nothing') for location in
             cave_locations])
        listed_locations.update(cave_locations)

        for dungeon in self.world.dungeons.values():
            dungeon_locations = [loc for loc in self.world.get_locations() if
                                 loc not in listed_locations and loc.parent_region and loc.parent_region.dungeon == dungeon and loc.show_in_spoiler]
            self.locations[str(dungeon)] = OrderedDict(
                [(str(location), str(location.item) if location.item is not None else 'Nothing') for location in
                 dungeon_locations])
            listed_locations.update(dungeon_locations)

        other_locations = [loc for loc in self.world.get_locations() if
                           loc not in listed_locations and loc.show_in_spoiler]
        if other_locations:
            self.locations['Other Locations'] = OrderedDict(
                [(str(location), str(location.item) if location.item is not None else 'Nothing') for location in
                 other_locations])
            listed_locations.update(other_locations)

        self.shops = []
        from worlds.alttp.Shops import ShopType, price_type_display_name, price_rate_display
        for shop in self.world.shops:
            if not shop.custom:
                continue
            shopdata = {
                'location': str(shop.region),
                'type': 'Take Any' if shop.type == ShopType.TakeAny else 'Shop'
            }
            for index, item in enumerate(shop.inventory):
                if item is None:
                    continue
                my_price = item['price'] // price_rate_display.get(item['price_type'], 1)
                shopdata['item_{}'.format(
                    index)] = f"{item['item']} — {my_price} {price_type_display_name[item['price_type']]}"

                if item['player'] > 0:
                    shopdata['item_{}'.format(index)] = shopdata['item_{}'.format(index)].replace('—',
                                                                                                  '(Player {}) — '.format(
                                                                                                      item['player']))

                if item['max'] == 0:
                    continue
                shopdata['item_{}'.format(index)] += " x {}".format(item['max'])

                if item['replacement'] is None:
                    continue
                shopdata['item_{}'.format(
                    index)] += f", {item['replacement']} - {item['replacement_price']} {price_type_display_name[item['replacement_price_type']]}"
            self.shops.append(shopdata)

        for player in self.world.get_game_players("A Link to the Past"):
            self.bosses[str(player)] = OrderedDict()
            self.bosses[str(player)]["Eastern Palace"] = self.world.get_dungeon("Eastern Palace", player).boss.name
            self.bosses[str(player)]["Desert Palace"] = self.world.get_dungeon("Desert Palace", player).boss.name
            self.bosses[str(player)]["Tower Of Hera"] = self.world.get_dungeon("Tower of Hera", player).boss.name
            self.bosses[str(player)]["Hyrule Castle"] = "Agahnim"
            self.bosses[str(player)]["Palace Of Darkness"] = self.world.get_dungeon("Palace of Darkness",
                                                                                    player).boss.name
            self.bosses[str(player)]["Swamp Palace"] = self.world.get_dungeon("Swamp Palace", player).boss.name
            self.bosses[str(player)]["Skull Woods"] = self.world.get_dungeon("Skull Woods", player).boss.name
            self.bosses[str(player)]["Thieves Town"] = self.world.get_dungeon("Thieves Town", player).boss.name
            self.bosses[str(player)]["Ice Palace"] = self.world.get_dungeon("Ice Palace", player).boss.name
            self.bosses[str(player)]["Misery Mire"] = self.world.get_dungeon("Misery Mire", player).boss.name
            self.bosses[str(player)]["Turtle Rock"] = self.world.get_dungeon("Turtle Rock", player).boss.name
            if self.world.mode[player] != 'inverted':
                self.bosses[str(player)]["Ganons Tower Basement"] = \
                    self.world.get_dungeon('Ganons Tower', player).bosses['bottom'].name
                self.bosses[str(player)]["Ganons Tower Middle"] = self.world.get_dungeon('Ganons Tower', player).bosses[
                    'middle'].name
                self.bosses[str(player)]["Ganons Tower Top"] = self.world.get_dungeon('Ganons Tower', player).bosses[
                    'top'].name
            else:
                self.bosses[str(player)]["Ganons Tower Basement"] = \
                    self.world.get_dungeon('Inverted Ganons Tower', player).bosses['bottom'].name
                self.bosses[str(player)]["Ganons Tower Middle"] = \
                    self.world.get_dungeon('Inverted Ganons Tower', player).bosses['middle'].name
                self.bosses[str(player)]["Ganons Tower Top"] = \
                    self.world.get_dungeon('Inverted Ganons Tower', player).bosses['top'].name

            self.bosses[str(player)]["Ganons Tower"] = "Agahnim 2"
            self.bosses[str(player)]["Ganon"] = "Ganon"

    def to_json(self):
        self.parse_data()
        out = OrderedDict()
        out['Entrances'] = list(self.entrances.values())
        out.update(self.locations)
        out['Special'] = self.medallions
        if self.hashes:
            out['Hashes'] = self.hashes
        if self.shops:
            out['Shops'] = self.shops
        out['playthrough'] = self.playthrough
        out['paths'] = self.paths
        out['Bosses'] = self.bosses

        return json.dumps(out)

    def to_file(self, filename: str):
        self.parse_data()

        def bool_to_text(variable: Union[bool, str]) -> str:
            if type(variable) == str:
                return variable
            return 'Yes' if variable else 'No'

        def write_option(option_key: str, option_obj: type(Options.Option)):
            res = getattr(self.world, option_key)[player]
            display_name = getattr(option_obj, "display_name", option_key)
            try:
                outfile.write(f'{display_name + ":":33}{res.get_current_option_name()}\n')
            except:
                raise Exception

        with open(filename, 'w', encoding="utf-8-sig") as outfile:
            outfile.write(
                'Archipelago Version %s  -  Seed: %s\n\n' % (
                    Utils.__version__, self.world.seed))
            outfile.write('Filling Algorithm:               %s\n' % self.world.algorithm)
            outfile.write('Players:                         %d\n' % self.world.players)
            AutoWorld.call_stage(self.world, "write_spoiler_header", outfile)

            for player in range(1, self.world.players + 1):
                if self.world.players > 1:
                    outfile.write('\nPlayer %d: %s\n' % (player, self.world.get_player_name(player)))
                outfile.write('Game:                            %s\n' % self.world.game[player])
                for f_option, option in Options.per_game_common_options.items():
                    write_option(f_option, option)
                options = self.world.worlds[player].options
                if options:
                    for f_option, option in options.items():
                        write_option(f_option, option)
                AutoWorld.call_single(self.world, "write_spoiler_header", player, outfile)

                if player in self.world.get_game_players("A Link to the Past"):
                    outfile.write('%s%s\n' % ('Hash: ', self.hashes[player]))

                    outfile.write('Logic:                           %s\n' % self.world.logic[player])
                    outfile.write('Dark Room Logic:                 %s\n' % self.world.dark_room_logic[player])
                    outfile.write('Mode:                            %s\n' % self.world.mode[player])
                    outfile.write('Goal:                            %s\n' % self.world.goal[player])
                    if "triforce" in self.world.goal[player]:  # triforce hunt
                        outfile.write("Pieces available for Triforce:   %s\n" %
                                      self.world.triforce_pieces_available[player])
                        outfile.write("Pieces required for Triforce:    %s\n" %
                                      self.world.triforce_pieces_required[player])
                    outfile.write('Difficulty:                      %s\n' % self.world.difficulty[player])
                    outfile.write('Item Functionality:              %s\n' % self.world.item_functionality[player])
                    outfile.write('Entrance Shuffle:                %s\n' % self.world.shuffle[player])
                    if self.world.shuffle[player] != "vanilla":
                        outfile.write('Entrance Shuffle Seed            %s\n' % self.world.worlds[player].er_seed)
                    outfile.write('Pyramid hole pre-opened:         %s\n' % (
                        'Yes' if self.world.open_pyramid[player] else 'No'))
                    outfile.write('Shop inventory shuffle:          %s\n' %
                                  bool_to_text("i" in self.world.shop_shuffle[player]))
                    outfile.write('Shop price shuffle:              %s\n' %
                                  bool_to_text("p" in self.world.shop_shuffle[player]))
                    outfile.write('Shop upgrade shuffle:            %s\n' %
                                  bool_to_text("u" in self.world.shop_shuffle[player]))
                    outfile.write('New Shop inventory:              %s\n' %
                                  bool_to_text("g" in self.world.shop_shuffle[player] or
                                               "f" in self.world.shop_shuffle[player]))
                    outfile.write('Custom Potion Shop:              %s\n' %
                                  bool_to_text("w" in self.world.shop_shuffle[player]))
                    outfile.write('Boss shuffle:                    %s\n' % self.world.boss_shuffle[player])
                    outfile.write('Enemy health:                    %s\n' % self.world.enemy_health[player])
                    outfile.write('Enemy damage:                    %s\n' % self.world.enemy_damage[player])
                    outfile.write('Prize shuffle                    %s\n' %
                                  self.world.shuffle_prizes[player])
            if self.entrances:
                outfile.write('\n\nEntrances:\n\n')
                outfile.write('\n'.join(['%s%s %s %s' % (f'{self.world.get_player_name(entry["player"])}: '
                                                         if self.world.players > 1 else '', entry['entrance'],
                                                         '<=>' if entry['direction'] == 'both' else
                                                         '<=' if entry['direction'] == 'exit' else '=>',
                                                         entry['exit']) for entry in self.entrances.values()]))

            if self.medallions:
                outfile.write('\n\nMedallions:\n')
                for dungeon, medallion in self.medallions.items():
                    outfile.write(f'\n{dungeon}: {medallion}')

            AutoWorld.call_all(self.world, "write_spoiler", outfile)

            outfile.write('\n\nLocations:\n\n')
            outfile.write('\n'.join(
                ['%s: %s' % (location, item) for grouping in self.locations.values() for (location, item) in
                 grouping.items()]))

            if self.shops:
                outfile.write('\n\nShops:\n\n')
                outfile.write('\n'.join("{} [{}]\n    {}".format(shop['location'], shop['type'], "\n    ".join(
                    item for item in [shop.get('item_0', None), shop.get('item_1', None), shop.get('item_2', None)] if
                    item)) for shop in self.shops))

            for player in self.world.get_game_players("A Link to the Past"):
                if self.world.boss_shuffle[player] != 'none':
                    bossmap = self.bosses[str(player)] if self.world.players > 1 else self.bosses
                    outfile.write(
                        f'\n\nBosses{(f" ({self.world.get_player_name(player)})" if self.world.players > 1 else "")}:\n')
                    outfile.write('    ' + '\n    '.join([f'{x}: {y}' for x, y in bossmap.items()]))
            outfile.write('\n\nPlaythrough:\n\n')
            outfile.write('\n'.join(['%s: {\n%s\n}' % (sphere_nr, '\n'.join(
                ['  %s: %s' % (location, item) for (location, item) in sphere.items()] if sphere_nr != '0' else [
                    f'  {item}' for item in sphere])) for (sphere_nr, sphere) in self.playthrough.items()]))
            if self.unreachables:
                outfile.write('\n\nUnreachable Items:\n\n')
                outfile.write(
                    '\n'.join(['%s: %s' % (unreachable.item, unreachable) for unreachable in self.unreachables]))

            if self.paths:
                outfile.write('\n\nPaths:\n\n')
                path_listings = []
                for location, path in sorted(self.paths.items()):
                    path_lines = []
                    for region, exit in path:
                        if exit is not None:
                            path_lines.append("{} -> {}".format(region, exit))
                        else:
                            path_lines.append(region)
                    path_listings.append("{}\n        {}".format(location, "\n   =>   ".join(path_lines)))

                outfile.write('\n'.join(path_listings))
            AutoWorld.call_all(self.world, "write_spoiler_end", outfile)


seeddigits = 20


def get_seed(seed=None) -> int:
    if seed is None:
        random.seed(None)
        return random.randint(0, pow(10, seeddigits) - 1)
    return seed


from worlds import AutoWorld

auto_world = AutoWorld.World<|MERGE_RESOLUTION|>--- conflicted
+++ resolved
@@ -6,12 +6,8 @@
 import json
 import functools
 from collections import OrderedDict, Counter, deque
-<<<<<<< HEAD
-from typing import List, Dict, Optional, Set, Iterable, Union, Any, Tuple, TypedDict, TYPE_CHECKING, Callable
-=======
 from typing import List, Dict, Optional, Set, Iterable, Union, Any, Tuple, TypedDict, Callable
 import typing  # this can go away when Python 3.8 support is dropped
->>>>>>> 1e592b46
 import secrets
 import random
 
@@ -721,174 +717,7 @@
             found += self.prog_items[item_name, player]
         return found
 
-<<<<<<< HEAD
     def collect(self, item: Item, event: bool = False, location: Location = None) -> bool:
-=======
-    def can_buy_unlimited(self, item: str, player: int) -> bool:
-        return any(shop.region.player == player and shop.has_unlimited(item) and shop.region.can_reach(self) for
-                   shop in self.world.shops)
-
-    def can_buy(self, item: str, player: int) -> bool:
-        return any(shop.region.player == player and shop.has(item) and shop.region.can_reach(self) for
-                   shop in self.world.shops)
-
-    def item_count(self, item: str, player: int) -> int:
-        return self.prog_items[item, player]
-
-    def has_triforce_pieces(self, count: int, player: int) -> bool:
-        return self.item_count('Triforce Piece', player) + self.item_count('Power Star', player) >= count
-
-    def has_crystals(self, count: int, player: int) -> bool:
-        found: int = 0
-        for crystalnumber in range(1, 8):
-            found += self.prog_items[f"Crystal {crystalnumber}", player]
-            if found >= count:
-                return True
-        return False
-
-    def can_lift_rocks(self, player: int):
-        return self.has('Power Glove', player) or self.has('Titans Mitts', player)
-
-    def bottle_count(self, player: int) -> int:
-        return min(self.world.difficulty_requirements[player].progressive_bottle_limit,
-                   self.count_group("Bottles", player))
-
-    def has_hearts(self, player: int, count: int) -> int:
-        # Warning: This only considers items that are marked as advancement items
-        return self.heart_count(player) >= count
-
-    def heart_count(self, player: int) -> int:
-        # Warning: This only considers items that are marked as advancement items
-        diff = self.world.difficulty_requirements[player]
-        return min(self.item_count('Boss Heart Container', player), diff.boss_heart_container_limit) \
-               + self.item_count('Sanctuary Heart Container', player) \
-               + min(self.item_count('Piece of Heart', player), diff.heart_piece_limit) // 4 \
-               + 3  # starting hearts
-
-    def can_lift_heavy_rocks(self, player: int) -> bool:
-        return self.has('Titans Mitts', player)
-
-    def can_extend_magic(self, player: int, smallmagic: int = 16,
-                         fullrefill: bool = False):  # This reflects the total magic Link has, not the total extra he has.
-        basemagic = 8
-        if self.has('Magic Upgrade (1/4)', player):
-            basemagic = 32
-        elif self.has('Magic Upgrade (1/2)', player):
-            basemagic = 16
-        if self.can_buy_unlimited('Green Potion', player) or self.can_buy_unlimited('Blue Potion', player):
-            if self.world.item_functionality[player] == 'hard' and not fullrefill:
-                basemagic = basemagic + int(basemagic * 0.5 * self.bottle_count(player))
-            elif self.world.item_functionality[player] == 'expert' and not fullrefill:
-                basemagic = basemagic + int(basemagic * 0.25 * self.bottle_count(player))
-            else:
-                basemagic = basemagic + basemagic * self.bottle_count(player)
-        return basemagic >= smallmagic
-
-    def can_kill_most_things(self, player: int, enemies: int = 5) -> bool:
-        return (self.has_melee_weapon(player)
-                or self.has('Cane of Somaria', player)
-                or (self.has('Cane of Byrna', player) and (enemies < 6 or self.can_extend_magic(player)))
-                or self.can_shoot_arrows(player)
-                or self.has('Fire Rod', player)
-                or (self.has('Bombs (10)', player) and enemies < 6))
-
-    def can_shoot_arrows(self, player: int) -> bool:
-        if self.world.retro[player]:
-            return (self.has('Bow', player) or self.has('Silver Bow', player)) and self.can_buy('Single Arrow', player)
-        return self.has('Bow', player) or self.has('Silver Bow', player)
-
-    def can_get_good_bee(self, player: int) -> bool:
-        cave = self.world.get_region('Good Bee Cave', player)
-        return (
-                self.has_group("Bottles", player) and
-                self.has('Bug Catching Net', player) and
-                (self.has('Pegasus Boots', player) or (self.has_sword(player) and self.has('Quake', player))) and
-                cave.can_reach(self) and
-                self.is_not_bunny(cave, player)
-        )
-
-    def can_retrieve_tablet(self, player: int) -> bool:
-        return self.has('Book of Mudora', player) and (self.has_beam_sword(player) or
-                                                       (self.world.swordless[player] and
-                                                        self.has("Hammer", player)))
-
-    def has_sword(self, player: int) -> bool:
-        return self.has('Fighter Sword', player) \
-               or self.has('Master Sword', player) \
-               or self.has('Tempered Sword', player) \
-               or self.has('Golden Sword', player)
-
-    def has_beam_sword(self, player: int) -> bool:
-        return self.has('Master Sword', player) or self.has('Tempered Sword', player) or self.has('Golden Sword',
-                                                                                                  player)
-
-    def has_melee_weapon(self, player: int) -> bool:
-        return self.has_sword(player) or self.has('Hammer', player)
-
-    def has_fire_source(self, player: int) -> bool:
-        return self.has('Fire Rod', player) or self.has('Lamp', player)
-
-    def can_melt_things(self, player: int) -> bool:
-        return self.has('Fire Rod', player) or \
-               (self.has('Bombos', player) and
-                (self.world.swordless[player] or
-                 self.has_sword(player)))
-
-    def can_avoid_lasers(self, player: int) -> bool:
-        return self.has('Mirror Shield', player) or self.has('Cane of Byrna', player) or self.has('Cape', player)
-
-    def is_not_bunny(self, region: Region, player: int) -> bool:
-        if self.has('Moon Pearl', player):
-            return True
-
-        return region.is_light_world if self.world.mode[player] != 'inverted' else region.is_dark_world
-
-    def can_reach_light_world(self, player: int) -> bool:
-        if True in [i.is_light_world for i in self.reachable_regions[player]]:
-            return True
-        return False
-
-    def can_reach_dark_world(self, player: int) -> bool:
-        if True in [i.is_dark_world for i in self.reachable_regions[player]]:
-            return True
-        return False
-
-    def has_misery_mire_medallion(self, player: int) -> bool:
-        return self.has(self.world.required_medallions[player][0], player)
-
-    def has_turtle_rock_medallion(self, player: int) -> bool:
-        return self.has(self.world.required_medallions[player][1], player)
-
-    def can_boots_clip_lw(self, player: int) -> bool:
-        if self.world.mode[player] == 'inverted':
-            return self.has('Pegasus Boots', player) and self.has('Moon Pearl', player)
-        return self.has('Pegasus Boots', player)
-
-    def can_boots_clip_dw(self, player: int) -> bool:
-        if self.world.mode[player] != 'inverted':
-            return self.has('Pegasus Boots', player) and self.has('Moon Pearl', player)
-        return self.has('Pegasus Boots', player)
-
-    def can_get_glitched_speed_lw(self, player: int) -> bool:
-        rules = [self.has('Pegasus Boots', player), any([self.has('Hookshot', player), self.has_sword(player)])]
-        if self.world.mode[player] == 'inverted':
-            rules.append(self.has('Moon Pearl', player))
-        return all(rules)
-
-    def can_superbunny_mirror_with_sword(self, player: int) -> bool:
-        return self.has('Magic Mirror', player) and self.has_sword(player)
-
-    def can_get_glitched_speed_dw(self, player: int) -> bool:
-        rules = [self.has('Pegasus Boots', player), any([self.has('Hookshot', player), self.has_sword(player)])]
-        if self.world.mode[player] != 'inverted':
-            rules.append(self.has('Moon Pearl', player))
-        return all(rules)
-
-    def can_bomb_clip(self, region: Region, player: int) -> bool:
-        return self.is_not_bunny(region, player) and self.has('Pegasus Boots', player)
-
-    def collect(self, item: Item, event: bool = False, location: Optional[Location] = None) -> bool:
->>>>>>> 1e592b46
         if location:
             self.locations_checked.add(location)
 
@@ -918,57 +747,30 @@
     pass
 
 
-<<<<<<< HEAD
-class Region(object):
-    name: str
-    entrances: List = []
-    exits: List = []
-    locations: List[Location] = []
-    world: Optional[MultiWorld] = None
-    spot_type: str = 'Region'
-    player: int
-    hint_text: str
-    type: Optional[RegionType]
-
-    def __init__(self, name: str, player: int, world: MultiWorld, type: RegionType = None, hint: str = None):
-        self.name = name
-=======
 class Region:
     name: str
     type: RegionType
-    hint_text: str
+    hint: str
     player: int
     world: Optional[MultiWorld]
-    entrances: List[Entrance]
-    exits: List[Entrance]
-    locations: List[Location]
+    entrances: List[Entrance] = []
+    exits: List[Entrance] = []
+    locations: List[Location] = []
     dungeon: Optional[Dungeon] = None
     shop: Optional = None
 
-    # LttP specific. TODO: move to a LttPRegion
-    # will be set after making connections.
-    is_light_world: bool = False
-    is_dark_world: bool = False
-
-    def __init__(self, name: str, type_: RegionType, hint: str, player: int, world: Optional[MultiWorld] = None):
+    def __init__(self, name: str, player: int, world: Optional[MultiWorld] = None, type_: RegionType = None, hint: str = None):
         self.name = name
         self.type = type_
-        self.entrances = []
-        self.exits = []
-        self.locations = []
-        self.world = world
-        self.hint_text = hint
->>>>>>> 1e592b46
-        self.player = player
-        self.type = type
         self.world = world
         if hint:
-            self.hint_text = hint
+            self.hint = hint
+        self.player = player
 
     @property
     def hint(self) -> str:
-        if self.hint_text:
-            return self.hint_text
+        if self.hint:
+            return self.hint
         return self.name
 
     def can_reach(self, state: CollectionState) -> bool:
@@ -1047,19 +849,14 @@
 
 
 class Dungeon(object):
-<<<<<<< HEAD
     name: str
-    regions: List[str]
+    regions: List[Region]
     dungeon_items: List[Item]
     player: int
     world: MultiWorld = None
     bosses: Dict = {}
 
-    def __init__(self, name: str, regions: List[str], player: int, dungeon_items):
-=======
-    def __init__(self, name: str, regions: List[Region], big_key: Item, small_keys: List[Item],
-                 dungeon_items: List[Item], player: int):
->>>>>>> 1e592b46
+    def __init__(self, name: str, player: int, regions: List[Region], dungeon_items: List[Item] = []):
         self.name = name
         self.regions = regions
         self.dungeon_items = dungeon_items
@@ -1096,23 +893,6 @@
         return self.world.get_name_string_for_object(self) if self.world else f'{self.name} (Player {self.player})'
 
 
-<<<<<<< HEAD
-=======
-class Boss():
-    def __init__(self, name: str, enemizer_name: str, defeat_rule: Callable, player: int):
-        self.name = name
-        self.enemizer_name = enemizer_name
-        self.defeat_rule = defeat_rule
-        self.player = player
-
-    def can_defeat(self, state) -> bool:
-        return self.defeat_rule(state, self.player)
-
-    def __repr__(self):
-        return f"Boss({self.name})"
-
-
->>>>>>> 1e592b46
 class LocationProgressType(Enum):
     DEFAULT = 1
     PRIORITY = 2
@@ -1196,25 +976,7 @@
     trap: bool = False
     # change manually to ensure that a specific non-progression item never goes on an excluded location
     never_exclude = False
-<<<<<<< HEAD
     hint_text: str = None
-=======
-    # item is not considered by progression balancing despite being progression
-    skip_in_prog_balancing: bool = False
-
-    # need to find a decent place for these to live and to allow other games to register texts if they want.
-    pedestal_credit_text: str = "and the Unknown Item"
-    sickkid_credit_text: Optional[str] = None
-    magicshop_credit_text: Optional[str] = None
-    zora_credit_text: Optional[str] = None
-    fluteboy_credit_text: Optional[str] = None
-
-    # hopefully temporary attributes to satisfy legacy LttP code, proper implementation in subclass ALttPItem
-    smallkey: bool = False
-    bigkey: bool = False
-    map: bool = False
-    compass: bool = False
->>>>>>> 1e592b46
 
     def __init__(self, name: str, advancement: bool, code: Optional[int], player: int):
         self.name = name
