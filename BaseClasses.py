from __future__ import annotations

import collections
import itertools
import functools
import logging
import random
import secrets
import typing  # this can go away when Python 3.8 support is dropped
from argparse import Namespace
from collections import Counter, deque, defaultdict
from collections.abc import Collection, MutableSequence
from enum import IntEnum, IntFlag
from typing import Any, Callable, Dict, Iterable, Iterator, List, Mapping, NamedTuple, Optional, Set, Tuple, \
                   TypedDict, Union, Type, ClassVar

import NetUtils
import Options
import Utils

if typing.TYPE_CHECKING:
    from worlds import AutoWorld


class Group(TypedDict, total=False):
    name: str
    game: str
    world: "AutoWorld.World"
    players: Set[int]
    item_pool: Set[str]
    replacement_items: Dict[int, Optional[str]]
    local_items: Set[str]
    non_local_items: Set[str]
    link_replacement: bool


class ThreadBarrierProxy:
    """Passes through getattr while passthrough is True"""
    def __init__(self, obj: object) -> None:
        self.passthrough = True
        self.obj = obj

    def __getattr__(self, name: str) -> Any:
        if self.passthrough:
            return getattr(self.obj, name)
        else:
            raise RuntimeError("You are in a threaded context and global random state was removed for your safety. "
                               "Please use multiworld.per_slot_randoms[player] or randomize ahead of output.")


class MultiWorld():
    debug_types = False
    player_name: Dict[int, str]
    plando_texts: List[Dict[str, str]]
    plando_items: List[List[Dict[str, Any]]]
    plando_connections: List
    worlds: Dict[int, "AutoWorld.World"]
    groups: Dict[int, Group]
    regions: RegionManager
    itempool: List[Item]
    is_race: bool = False
    precollected_items: Dict[int, List[Item]]
    state: CollectionState

    plando_options: PlandoOptions
    early_items: Dict[int, Dict[str, int]]
    local_early_items: Dict[int, Dict[str, int]]
    local_items: Dict[int, Options.LocalItems]
    non_local_items: Dict[int, Options.NonLocalItems]
    progression_balancing: Dict[int, Options.ProgressionBalancing]
    completion_condition: Dict[int, Callable[[CollectionState], bool]]
    indirect_connections: Dict[Region, Set[Entrance]]
    exclude_locations: Dict[int, Options.ExcludeLocations]
    priority_locations: Dict[int, Options.PriorityLocations]
    start_inventory: Dict[int, Options.StartInventory]
    start_hints: Dict[int, Options.StartHints]
    start_location_hints: Dict[int, Options.StartLocationHints]
    item_links: Dict[int, Options.ItemLinks]

    game: Dict[int, str]

    random: random.Random
    per_slot_randoms: Utils.DeprecateDict[int, random.Random]
    """Deprecated. Please use `self.random` instead."""

    class AttributeProxy():
        def __init__(self, rule):
            self.rule = rule

        def __getitem__(self, player) -> bool:
            return self.rule(player)

    class RegionManager:
        region_cache: Dict[int, Dict[str, Region]]
        entrance_cache: Dict[int, Dict[str, Entrance]]
        location_cache: Dict[int, Dict[str, Location]]

        def __init__(self, players: int):
            self.region_cache = {player: {} for player in range(1, players+1)}
            self.entrance_cache = {player: {} for player in range(1, players+1)}
            self.location_cache = {player: {} for player in range(1, players+1)}

        def __iadd__(self, other: Iterable[Region]):
            self.extend(other)
            return self

        def append(self, region: Region):
            assert region.name not in self.region_cache[region.player], \
                f"{region.name} already exists in region cache."
            self.region_cache[region.player][region.name] = region

        def extend(self, regions: Iterable[Region]):
            for region in regions:
                assert region.name not in self.region_cache[region.player], \
                    f"{region.name} already exists in region cache."
                self.region_cache[region.player][region.name] = region

        def add_group(self, new_id: int):
            self.region_cache[new_id] = {}
            self.entrance_cache[new_id] = {}
            self.location_cache[new_id] = {}

        def __iter__(self) -> Iterator[Region]:
            for regions in self.region_cache.values():
                yield from regions.values()

        def __len__(self):
            return sum(len(regions) for regions in self.region_cache.values())

    def __init__(self, players: int):
        # world-local random state is saved for multiple generations running concurrently
        self.random = ThreadBarrierProxy(random.Random())
        self.players = players
        self.player_types = {player: NetUtils.SlotType.player for player in self.player_ids}
        self.algorithm = 'balanced'
        self.groups = {}
        self.regions = self.RegionManager(players)
        self.shops = []
        self.itempool = []
        self.seed = None
        self.seed_name: str = "Unavailable"
        self.precollected_items = {player: [] for player in self.player_ids}
        self.required_locations = []
        self.light_world_light_cone = False
        self.dark_world_light_cone = False
        self.rupoor_cost = 10
        self.aga_randomness = True
        self.save_and_quit_from_boss = True
        self.custom = False
        self.customitemarray = []
        self.shuffle_ganon = True
        self.spoiler = Spoiler(self)
        self.early_items = {player: {} for player in self.player_ids}
        self.local_early_items = {player: {} for player in self.player_ids}
        self.indirect_connections = {}
        self.start_inventory_from_pool: Dict[int, Options.StartInventoryPool] = {}

        for player in range(1, players + 1):
            def set_player_attr(attr, val):
                self.__dict__.setdefault(attr, {})[player] = val
            set_player_attr('plando_items', [])
            set_player_attr('plando_texts', {})
            set_player_attr('plando_connections', [])
            set_player_attr('game', "Archipelago")
            set_player_attr('completion_condition', lambda state: True)
        self.worlds = {}
        self.per_slot_randoms = Utils.DeprecateDict("Using per_slot_randoms is now deprecated. Please use the "
                                                      "world's random object instead (usually self.random)")
        self.plando_options = PlandoOptions.none

    def get_all_ids(self) -> Tuple[int, ...]:
        return self.player_ids + tuple(self.groups)

    def add_group(self, name: str, game: str, players: Set[int] = frozenset()) -> Tuple[int, Group]:
        """Create a group with name and return the assigned player ID and group.
        If a group of this name already exists, the set of players is extended instead of creating a new one."""
        from worlds import AutoWorld

        for group_id, group in self.groups.items():
            if group["name"] == name:
                group["players"] |= players
                return group_id, group
        new_id: int = self.players + len(self.groups) + 1

        self.regions.add_group(new_id)
        self.game[new_id] = game
        self.player_types[new_id] = NetUtils.SlotType.group
        world_type = AutoWorld.AutoWorldRegister.world_types[game]
        self.worlds[new_id] = world_type.create_group(self, new_id, players)
        self.worlds[new_id].collect_item = classmethod(AutoWorld.World.collect_item).__get__(self.worlds[new_id])
        self.player_name[new_id] = name

        new_group = self.groups[new_id] = Group(name=name, game=game, players=players,
                                                world=self.worlds[new_id])

        return new_id, new_group

    def get_player_groups(self, player) -> Set[int]:
        return {group_id for group_id, group in self.groups.items() if player in group["players"]}

    def set_seed(self, seed: Optional[int] = None, secure: bool = False, name: Optional[str] = None):
        assert not self.worlds, "seed needs to be initialized before Worlds"
        self.seed = get_seed(seed)
        if secure:
            self.secure()
        else:
            self.random.seed(self.seed)
        self.seed_name = name if name else str(self.seed)

    def set_options(self, args: Namespace) -> None:
        # TODO - remove this section once all worlds use options dataclasses
        from worlds import AutoWorld

        all_keys: Set[str] = {key for player in self.player_ids for key in
                              AutoWorld.AutoWorldRegister.world_types[self.game[player]].options_dataclass.type_hints}
        for option_key in all_keys:
            option = Utils.DeprecateDict(f"Getting options from multiworld is now deprecated. "
                                         f"Please use `self.options.{option_key}` instead.")
            option.update(getattr(args, option_key, {}))
            setattr(self, option_key, option)

        for player in self.player_ids:
            world_type = AutoWorld.AutoWorldRegister.world_types[self.game[player]]
            self.worlds[player] = world_type(self, player)
            options_dataclass: typing.Type[Options.PerGameCommonOptions] = world_type.options_dataclass
            self.worlds[player].options = options_dataclass(**{option_key: getattr(args, option_key)[player]
                                                               for option_key in options_dataclass.type_hints})

    def set_item_links(self):
        from worlds import AutoWorld

        item_links = {}
        replacement_prio = [False, True, None]
        for player in self.player_ids:
            for item_link in self.worlds[player].options.item_links.value:
                if item_link["name"] in item_links:
                    if item_links[item_link["name"]]["game"] != self.game[player]:
                        raise Exception(f"Cannot ItemLink across games. Link: {item_link['name']}")
                    current_link = item_links[item_link["name"]]
                    current_link["players"][player] = item_link["replacement_item"]
                    current_link["item_pool"] &= set(item_link["item_pool"])
                    current_link["exclude"] |= set(item_link.get("exclude", []))
                    current_link["local_items"] &= set(item_link.get("local_items", []))
                    current_link["non_local_items"] &= set(item_link.get("non_local_items", []))
                    current_link["link_replacement"] = min(current_link["link_replacement"],
                                                           replacement_prio.index(item_link["link_replacement"]))
                else:
                    if item_link["name"] in self.player_name.values():
                        raise Exception(f"Cannot name a ItemLink group the same as a player ({item_link['name']}) "
                                        f"({self.get_player_name(player)}).")
                    item_links[item_link["name"]] = {
                        "players": {player: item_link["replacement_item"]},
                        "item_pool": set(item_link["item_pool"]),
                        "exclude": set(item_link.get("exclude", [])),
                        "game": self.game[player],
                        "local_items": set(item_link.get("local_items", [])),
                        "non_local_items": set(item_link.get("non_local_items", [])),
                        "link_replacement": replacement_prio.index(item_link["link_replacement"]),
                    }

        for name, item_link in item_links.items():
            current_item_name_groups = AutoWorld.AutoWorldRegister.world_types[item_link["game"]].item_name_groups
            pool = set()
            local_items = set()
            non_local_items = set()
            for item in item_link["item_pool"]:
                pool |= current_item_name_groups.get(item, {item})
            for item in item_link["exclude"]:
                pool -= current_item_name_groups.get(item, {item})
            for item in item_link["local_items"]:
                local_items |= current_item_name_groups.get(item, {item})
            for item in item_link["non_local_items"]:
                non_local_items |= current_item_name_groups.get(item, {item})
            local_items &= pool
            non_local_items &= pool
            item_link["item_pool"] = pool
            item_link["local_items"] = local_items
            item_link["non_local_items"] = non_local_items

        for group_name, item_link in item_links.items():
            game = item_link["game"]
            group_id, group = self.add_group(group_name, game, set(item_link["players"]))

            group["item_pool"] = item_link["item_pool"]
            group["replacement_items"] = item_link["players"]
            group["local_items"] = item_link["local_items"]
            group["non_local_items"] = item_link["non_local_items"]
            group["link_replacement"] = replacement_prio[item_link["link_replacement"]]

    def link_items(self) -> None:
        """Called to link together items in the itempool related to the registered item link groups."""
        from worlds import AutoWorld

        for group_id, group in self.groups.items():
            def find_common_pool(players: Set[int], shared_pool: Set[str]) -> Tuple[
                Optional[Dict[int, Dict[str, int]]], Optional[Dict[str, int]]
            ]:
                classifications: Dict[str, int] = collections.defaultdict(int)
                counters = {player: {name: 0 for name in shared_pool} for player in players}
                for item in self.itempool:
                    if item.player in counters and item.name in shared_pool:
                        counters[item.player][item.name] += 1
                        classifications[item.name] |= item.classification

                for player in players.copy():
                    if all([counters[player][item] == 0 for item in shared_pool]):
                        players.remove(player)
                        del (counters[player])

                if not players:
                    return None, None

                for item in shared_pool:
                    count = min(counters[player][item] for player in players)
                    if count:
                        for player in players:
                            counters[player][item] = count
                    else:
                        for player in players:
                            del (counters[player][item])
                return counters, classifications

            common_item_count, classifications = find_common_pool(group["players"], group["item_pool"])
            if not common_item_count:
                continue

            new_itempool: List[Item] = []
            for item_name, item_count in next(iter(common_item_count.values())).items():
                for _ in range(item_count):
                    new_item = group["world"].create_item(item_name)
                    # mangle together all original classification bits
                    new_item.classification |= classifications[item_name]
                    new_itempool.append(new_item)

            region = Region("Menu", group_id, self, "ItemLink")
            self.regions.append(region)
            locations = region.locations
            for item in self.itempool:
                count = common_item_count.get(item.player, {}).get(item.name, 0)
                if count:
                    loc = Location(group_id, f"Item Link: {item.name} -> {self.player_name[item.player]} {count}",
                        None, region)
                    loc.access_rule = lambda state, item_name = item.name, group_id_ = group_id, count_ = count: \
                        state.has(item_name, group_id_, count_)

                    locations.append(loc)
                    loc.place_locked_item(item)
                    common_item_count[item.player][item.name] -= 1
                else:
                    new_itempool.append(item)

            itemcount = len(self.itempool)
            self.itempool = new_itempool

            while itemcount > len(self.itempool):
                items_to_add = []
                for player in group["players"]:
                    if group["link_replacement"]:
                        item_player = group_id
                    else:
                        item_player = player
                    if group["replacement_items"][player]:
                        items_to_add.append(AutoWorld.call_single(self, "create_item", item_player,
                            group["replacement_items"][player]))
                    else:
                        items_to_add.append(AutoWorld.call_single(self, "create_filler", item_player))
                self.random.shuffle(items_to_add)
                self.itempool.extend(items_to_add[:itemcount - len(self.itempool)])

    def secure(self):
        self.random = ThreadBarrierProxy(secrets.SystemRandom())
        self.is_race = True

    @functools.cached_property
    def player_ids(self) -> Tuple[int, ...]:
        return tuple(range(1, self.players + 1))

    @Utils.cache_self1
    def get_game_players(self, game_name: str) -> Tuple[int, ...]:
        return tuple(player for player in self.player_ids if self.game[player] == game_name)

    @Utils.cache_self1
    def get_game_groups(self, game_name: str) -> Tuple[int, ...]:
        return tuple(group_id for group_id in self.groups if self.game[group_id] == game_name)

    @Utils.cache_self1
    def get_game_worlds(self, game_name: str):
        return tuple(world for player, world in self.worlds.items() if
                     player not in self.groups and self.game[player] == game_name)

    def get_name_string_for_object(self, obj) -> str:
        return obj.name if self.players == 1 else f'{obj.name} ({self.get_player_name(obj.player)})'

    def get_player_name(self, player: int) -> str:
        return self.player_name[player]

    def get_file_safe_player_name(self, player: int) -> str:
        return Utils.get_file_safe_name(self.get_player_name(player))

    def get_out_file_name_base(self, player: int) -> str:
        """ the base name (without file extension) for each player's output file for a seed """
        return f"AP_{self.seed_name}_P{player}_{self.get_file_safe_player_name(player).replace(' ', '_')}"

    @functools.cached_property
    def world_name_lookup(self):
        return {self.player_name[player_id]: player_id for player_id in self.player_ids}

    def get_regions(self, player: Optional[int] = None) -> Collection[Region]:
        return self.regions if player is None else self.regions.region_cache[player].values()

    def get_region(self, region_name: str, player: int) -> Region:
        return self.regions.region_cache[player][region_name]

    def get_entrance(self, entrance_name: str, player: int) -> Entrance:
        return self.regions.entrance_cache[player][entrance_name]

    def get_location(self, location_name: str, player: int) -> Location:
        return self.regions.location_cache[player][location_name]

    def get_all_state(self, use_cache: bool) -> CollectionState:
        cached = getattr(self, "_all_state", None)
        if use_cache and cached:
            return cached.copy()

        ret = CollectionState(self)

        for item in self.itempool:
            self.worlds[item.player].collect(ret, item)
        for player in self.player_ids:
            subworld = self.worlds[player]
            for item in subworld.get_pre_fill_items():
                subworld.collect(ret, item)
        ret.sweep_for_events()

        if use_cache:
            self._all_state = ret
        return ret

    def get_items(self) -> List[Item]:
        return [loc.item for loc in self.get_filled_locations()] + self.itempool

    def find_item_locations(self, item, player: int, resolve_group_locations: bool = False) -> List[Location]:
        if resolve_group_locations:
            player_groups = self.get_player_groups(player)
            return [location for location in self.get_locations() if
                    location.item and location.item.name == item and location.player not in player_groups and
                    (location.item.player == player or location.item.player in player_groups)]
        return [location for location in self.get_locations() if
                location.item and location.item.name == item and location.item.player == player]

    def find_item(self, item, player: int) -> Location:
        return next(location for location in self.get_locations() if
                    location.item and location.item.name == item and location.item.player == player)

    def find_items_in_locations(self, items: Set[str], player: int, resolve_group_locations: bool = False) -> List[Location]:
        if resolve_group_locations:
            player_groups = self.get_player_groups(player)
            return [location for location in self.get_locations() if
                    location.item and location.item.name in items and location.player not in player_groups and
                    (location.item.player == player or location.item.player in player_groups)]
        return [location for location in self.get_locations() if
                location.item and location.item.name in items and location.item.player == player]

    def create_item(self, item_name: str, player: int) -> Item:
        return self.worlds[player].create_item(item_name)

    def push_precollected(self, item: Item):
        self.precollected_items[item.player].append(item)
        self.state.collect(item, True)

    def push_item(self, location: Location, item: Item, collect: bool = True):
        location.item = item
        item.location = location
        if collect:
            self.state.collect(item, location.advancement, location)

        logging.debug('Placed %s at %s', item, location)

    def get_entrances(self, player: Optional[int] = None) -> Iterable[Entrance]:
        if player is not None:
            return self.regions.entrance_cache[player].values()
        return Utils.RepeatableChain(tuple(self.regions.entrance_cache[player].values()
                                           for player in self.regions.entrance_cache))

    def register_indirect_condition(self, region: Region, entrance: Entrance):
        """Report that access to this Region can result in unlocking this Entrance,
        state.can_reach(Region) in the Entrance's traversal condition, as opposed to pure transition logic."""
        self.indirect_connections.setdefault(region, set()).add(entrance)

    def get_locations(self, player: Optional[int] = None) -> Iterable[Location]:
        if player is not None:
            return self.regions.location_cache[player].values()
        return Utils.RepeatableChain(tuple(self.regions.location_cache[player].values()
                                           for player in self.regions.location_cache))

    def get_unfilled_locations(self, player: Optional[int] = None) -> List[Location]:
        return [location for location in self.get_locations(player) if location.item is None]

    def get_filled_locations(self, player: Optional[int] = None) -> List[Location]:
        return [location for location in self.get_locations(player) if location.item is not None]

    def get_reachable_locations(self, state: Optional[CollectionState] = None, player: Optional[int] = None) -> List[Location]:
        state: CollectionState = state if state else self.state
        return [location for location in self.get_locations(player) if location.can_reach(state)]

    def get_placeable_locations(self, state=None, player=None) -> List[Location]:
        state: CollectionState = state if state else self.state
        return [location for location in self.get_locations(player) if location.item is None and location.can_reach(state)]

    def get_unfilled_locations_for_players(self, location_names: List[str], players: Iterable[int]):
        for player in players:
            if not location_names:
                valid_locations = [location.name for location in self.get_unfilled_locations(player)]
            else:
                valid_locations = location_names
            relevant_cache = self.regions.location_cache[player]
            for location_name in valid_locations:
                location = relevant_cache.get(location_name, None)
                if location and location.item is None:
                    yield location

    def unlocks_new_location(self, item: Item) -> bool:
        temp_state = self.state.copy()
        temp_state.collect(item, True)

        for location in self.get_unfilled_locations(item.player):
            if temp_state.can_reach(location) and not self.state.can_reach(location):
                return True

        return False

    def has_beaten_game(self, state: CollectionState, player: Optional[int] = None) -> bool:
        if player:
            return self.completion_condition[player](state)
        else:
            return all((self.has_beaten_game(state, p) for p in range(1, self.players + 1)))

    def can_beat_game(self, starting_state: Optional[CollectionState] = None) -> bool:
        if starting_state:
            if self.has_beaten_game(starting_state):
                return True
            state = starting_state.copy()
        else:
            state = CollectionState(self)
<<<<<<< HEAD
=======
            if self.has_beaten_game(state):
                return True
        prog_locations = {location for location in self.get_locations() if location.item
                          and location.item.advancement and location not in state.locations_checked}

        while prog_locations:
            sphere: Set[Location] = set()
            # build up spheres of collection radius.
            # Everything in each sphere is independent from each other in dependencies and only depends on lower spheres
            for location in prog_locations:
                if location.can_reach(state):
                    sphere.add(location)

            if not sphere:
                # ran out of places and did not finish yet, quit
                return False

            for location in sphere:
                state.collect(location.item, True, location)
            prog_locations -= sphere
>>>>>>> 182f7e24

        for _ in state.sweep_for_events(yield_each_sweep=True, checked_locations=state.locations_checked):
            if self.has_beaten_game(state):
                return True

        return False

    def get_spheres(self) -> Iterator[Set[Location]]:
        """
        yields a set of locations for each logical sphere

        If there are unreachable locations, the last sphere of reachable
        locations is followed by an empty set, and then a set of all of the
        unreachable locations.
        """
        state = CollectionState(self)
        locations = set(self.get_filled_locations())

        while locations:
            sphere: Set[Location] = set()

            for location in locations:
                if location.can_reach(state):
                    sphere.add(location)
            yield sphere
            if not sphere:
                if locations:
                    yield locations  # unreachable locations
                break

            for location in sphere:
                state.collect(location.item, True, location)
            locations -= sphere

    def fulfills_accessibility(self, state: Optional[CollectionState] = None):
        """Check if accessibility rules are fulfilled with current or supplied state."""
        if not state:
            state = CollectionState(self)
        players: Dict[str, Set[int]] = {
            "minimal": set(),
            "items": set(),
            "full": set()
        }
        for player, world in self.worlds.items():
            players[world.options.accessibility.current_key].add(player)

        beatable_fulfilled = False

        def location_condition(location: Location) -> bool:
            """Determine if this location has to be accessible, location is already filtered by location_relevant"""
            return location.player in players["full"] or \
                (location.item and location.item.player not in players["minimal"])

        def location_relevant(location: Location) -> bool:
            """Determine if this location is relevant to sweep."""
            return location.player in players["full"] or location.advancement

        def all_done() -> bool:
            """Check if all access rules are fulfilled"""
            if not beatable_fulfilled:
                return False
            if any(location_condition(location) for location in locations):
                return False  # still locations required to be collected
            return True

        locations = [location for location in self.get_locations() if location_relevant(location)]

        while locations:
            sphere: List[Location] = []
            for n in range(len(locations) - 1, -1, -1):
                if locations[n].can_reach(state):
                    sphere.append(locations.pop(n))

            if not sphere:
                # ran out of places and did not finish yet, quit
                logging.warning(f"Could not access required locations for accessibility check."
                                f" Missing: {locations}")
                return False

            for location in sphere:
                if location.item:
                    state.collect(location.item, True, location)

            if self.has_beaten_game(state):
                beatable_fulfilled = True

            if all_done():
                return True

        return False


PathValue = Tuple[str, Optional["PathValue"]]


class CollectionState():
    prog_items: Dict[int, Counter[str]]
    multiworld: MultiWorld
    reachable_regions: Dict[int, Set[Region]]
    blocked_connections: Dict[int, Set[Entrance]]
    events: Set[Location]
    path: Dict[Union[Region, Entrance], PathValue]
    locations_checked: Set[Location]
    stale: Dict[int, bool]
    additional_init_functions: List[Callable[[CollectionState, MultiWorld], None]] = []
    additional_copy_functions: List[Callable[[CollectionState, CollectionState], CollectionState]] = []

    def __init__(self, parent: MultiWorld):
        self.prog_items = {player: Counter() for player in parent.get_all_ids()}
        self.multiworld = parent
        self.reachable_regions = {player: set() for player in parent.get_all_ids()}
        self.blocked_connections = {player: set() for player in parent.get_all_ids()}
        self.events = set()
        self.path = {}
        self.locations_checked = set()
        self.stale = {player: True for player in parent.get_all_ids()}
        for function in self.additional_init_functions:
            function(self, parent)
        for items in parent.precollected_items.values():
            for item in items:
                self.collect(item, True)

    def update_reachable_regions(self, player: int):
        self.stale[player] = False
        reachable_regions = self.reachable_regions[player]
        blocked_connections = self.blocked_connections[player]
        queue = deque(self.blocked_connections[player])
        start = self.multiworld.get_region("Menu", player)

        # init on first call - this can't be done on construction since the regions don't exist yet
        if start not in reachable_regions:
            reachable_regions.add(start)
            blocked_connections.update(start.exits)
            queue.extend(start.exits)

        # run BFS on all connections, and keep track of those blocked by missing items
        while queue:
            connection = queue.popleft()
            new_region = connection.connected_region
            if new_region in reachable_regions:
                blocked_connections.remove(connection)
            elif connection.can_reach(self):
                assert new_region, f"tried to search through an Entrance \"{connection}\" with no Region"
                reachable_regions.add(new_region)
                blocked_connections.remove(connection)
                blocked_connections.update(new_region.exits)
                queue.extend(new_region.exits)
                self.path[new_region] = (new_region.name, self.path.get(connection, None))

                # Retry connections if the new region can unblock them
                for new_entrance in self.multiworld.indirect_connections.get(new_region, set()):
                    if new_entrance in blocked_connections and new_entrance not in queue:
                        queue.append(new_entrance)

    def copy(self) -> CollectionState:
        ret = CollectionState(self.multiworld)
        ret.prog_items = {player: counter.copy() for player, counter in self.prog_items.items()}
        ret.reachable_regions = {player: region_set.copy() for player, region_set in
                                 self.reachable_regions.items()}
        ret.blocked_connections = {player: entrance_set.copy() for player, entrance_set in
                                   self.blocked_connections.items()}
        ret.events = self.events.copy()
        ret.path = self.path.copy()
        ret.locations_checked = self.locations_checked.copy()
        for function in self.additional_copy_functions:
            ret = function(self, ret)
        return ret

    def can_reach(self,
                  spot: Union[Location, Entrance, Region, str],
                  resolution_hint: Optional[str] = None,
                  player: Optional[int] = None) -> bool:
        if isinstance(spot, str):
            assert isinstance(player, int), "can_reach: player is required if spot is str"
            # try to resolve a name
            if resolution_hint == 'Location':
                return self.can_reach_location(spot, player)
            elif resolution_hint == 'Entrance':
                return self.can_reach_entrance(spot, player)
            else:
                # default to Region
                return self.can_reach_region(spot, player)
        return spot.can_reach(self)

    def can_reach_location(self, spot: str, player: int) -> bool:
        return self.multiworld.get_location(spot, player).can_reach(self)

    def can_reach_entrance(self, spot: str, player: int) -> bool:
        return self.multiworld.get_entrance(spot, player).can_reach(self)

    def can_reach_region(self, spot: str, player: int) -> bool:
        return self.multiworld.get_region(spot, player).can_reach(self)

    def _sweep_for_events_impl(self, events_per_player: List[Tuple[int, List[Location]]], yield_each_sweep: bool,
                               ) -> Iterable[None]:
        """
        The implementation for sweep_for_events is separated here because it returns a generator due to the use of a
        yield statement.
        """
        all_players = {player for player, _ in events_per_player}
        players_to_check = all_players
        # As an optimization, it is assumed that each player's world only logically depends on itself. However, worlds
        # are allowed to logically depend on other worlds, so once there are no more players that should be checked
        # under this assumption, an extra sweep iteration is performed that checks every player, to confirm that the
        # sweep is finished.
        checking_if_finished = False
        while players_to_check:
            next_events_per_player: List[Tuple[int, List[Location]]] = []
            next_players_to_check = set()

            for player, locations in events_per_player:
                if player not in players_to_check:
                    next_events_per_player.append((player, locations))
                    continue

                # Accessibility of each location is checked first because a player's region accessibility cache becomes
                # stale whenever one of their own items is collected into the state.
                reachable_locations: List[Location] = []
                unreachable_locations: List[Location] = []
                for location in locations:
                    if location.can_reach(self):
                        # Locations containing items that do not belong to `player` could be collected immediately
                        # because they won't stale `player`'s region accessibility cache, but, for simplicity, all the
                        # items at reachable locations are collected in a single loop.
                        reachable_locations.append(location)
                    else:
                        unreachable_locations.append(location)
                if unreachable_locations:
                    next_events_per_player.append((player, unreachable_locations))

                # If the player does not receive any items for the rest of the sweep iteration, they will likely not
                # have any reachable locations at the start of the next sweep iteration, so their locations can be
                # skipped.
                next_players_to_check.discard(player)

                # Collect the items from the reachable locations.
                for event in reachable_locations:
                    self.events.add(event)
                    item = event.item
                    assert isinstance(item, Item), "tried to collect Event with no Item"
                    if self.collect(item, True, event):
                        # The player the item belongs to may be able to reach additional locations in the next sweep
                        # iteration.
                        next_players_to_check.add(item.player)

            if not next_players_to_check:
                if not checking_if_finished:
                    # It is assumed that each player's world only logically depends on itself, which may not be the
                    # case, so confirm that the sweep is finished by doing an extra iteration that checks every player.
                    checking_if_finished = True
                    next_players_to_check = all_players
            else:
                checking_if_finished = False

            players_to_check = next_players_to_check
            events_per_player = next_events_per_player

            if yield_each_sweep:
                yield

    def sweep_for_events(self, locations: Optional[Iterable[Location]] = None, yield_each_sweep: bool = False,
                         checked_locations: Optional[Set[Location]] = None) -> Optional[Iterable[None]]:
        """
        Sweep through the locations that contain uncollected advancement items, collecting the items into the state
        until there are no more reachable locations that contain uncollected advancement items.

        :param locations: The locations to sweep through, defaulting to all locations in the multiworld.
        :param yield_each_sweep: When True, return a generator that yields at the end of each sweep iteration.
        :param checked_locations: Optional override of locations to filter out from the locations argument, defaults to
        self.events when None.
        """
        if checked_locations is None:
            checked_locations = self.events

        # Since the sweep loop usually performs many iterations, the locations are filtered in advance.
        # A list of tuples is used, instead of a dictionary, because it is faster to iterate.
        events_per_player: List[Tuple[int, List[Location]]]
        if locations is None:
            # `location.advancement` can only be True for filled locations, so unfilled locations are filtered out.
            events_per_player = []
            for player, locations_dict in self.multiworld.regions.location_cache.items():
                filtered_locations = [location for location in locations_dict.values()
                                      if location.advancement and location not in checked_locations]
                if filtered_locations:
                    events_per_player.append((player, filtered_locations))
        else:
            # Filter and separate the locations into a list for each player.
            events_per_player_dict: Dict[int, List[Location]] = defaultdict(list)
            for location in locations:
                if location.advancement and location not in checked_locations:
                    events_per_player_dict[location.player].append(location)
            # Convert to a list of tuples.
            events_per_player = list(events_per_player_dict.items())
            del events_per_player_dict

        if yield_each_sweep:
            # Return a generator that will yield at the end of each sweep iteration.
            return self._sweep_for_events_impl(events_per_player, True)
        else:
            # Create the generator, but tell it not to yield anything, so it will run to completion in zero iterations
            # once started, then start and exhaust the generator by attempting to iterate it.
            for _ in self._sweep_for_events_impl(events_per_player, False):
                assert False, "Generator yielded when it should have run to completion without yielding"

    # item name related
    def has(self, item: str, player: int, count: int = 1) -> bool:
        return self.prog_items[player][item] >= count

    def has_all(self, items: Iterable[str], player: int) -> bool:
        """Returns True if each item name of items is in state at least once."""
        return all(self.prog_items[player][item] for item in items)

    def has_any(self, items: Iterable[str], player: int) -> bool:
        """Returns True if at least one item name of items is in state at least once."""
        return any(self.prog_items[player][item] for item in items)

    def has_all_counts(self, item_counts: Mapping[str, int], player: int) -> bool:
        """Returns True if each item name is in the state at least as many times as specified."""
        return all(self.prog_items[player][item] >= count for item, count in item_counts.items())

    def has_any_count(self, item_counts: Mapping[str, int], player: int) -> bool:
        """Returns True if at least one item name is in the state at least as many times as specified."""
        return any(self.prog_items[player][item] >= count for item, count in item_counts.items())

    def count(self, item: str, player: int) -> int:
        return self.prog_items[player][item]

    def has_from_list(self, items: Iterable[str], player: int, count: int) -> bool:
        """Returns True if the state contains at least `count` items matching any of the item names from a list."""
        found: int = 0
        player_prog_items = self.prog_items[player]
        for item_name in items:
            found += player_prog_items[item_name]
            if found >= count:
                return True
        return False
    
    def has_from_list_unique(self, items: Iterable[str], player: int, count: int) -> bool:
        """Returns True if the state contains at least `count` items matching any of the item names from a list.
        Ignores duplicates of the same item."""
        found: int = 0
        player_prog_items = self.prog_items[player]
        for item_name in items:
            found += player_prog_items[item_name] > 0
            if found >= count:
                return True
        return False

    def count_from_list(self, items: Iterable[str], player: int) -> int:
        """Returns the cumulative count of items from a list present in state."""
        return sum(self.prog_items[player][item_name] for item_name in items)
    
    def count_from_list_unique(self, items: Iterable[str], player: int) -> int:
        """Returns the cumulative count of items from a list present in state. Ignores duplicates of the same item."""
        return sum(self.prog_items[player][item_name] > 0 for item_name in items)

    # item name group related
    def has_group(self, item_name_group: str, player: int, count: int = 1) -> bool:
        """Returns True if the state contains at least `count` items present in a specified item group."""
        found: int = 0
        player_prog_items = self.prog_items[player]
        for item_name in self.multiworld.worlds[player].item_name_groups[item_name_group]:
            found += player_prog_items[item_name]
            if found >= count:
                return True
        return False

    def has_group_unique(self, item_name_group: str, player: int, count: int = 1) -> bool:
        """Returns True if the state contains at least `count` items present in a specified item group.
        Ignores duplicates of the same item.
        """
        found: int = 0
        player_prog_items = self.prog_items[player]
        for item_name in self.multiworld.worlds[player].item_name_groups[item_name_group]:
            found += player_prog_items[item_name] > 0
            if found >= count:
                return True
        return False

    def count_group(self, item_name_group: str, player: int) -> int:
        """Returns the cumulative count of items from an item group present in state."""
        player_prog_items = self.prog_items[player]
        return sum(
            player_prog_items[item_name]
            for item_name in self.multiworld.worlds[player].item_name_groups[item_name_group]
        )

    def count_group_unique(self, item_name_group: str, player: int) -> int:
        """Returns the cumulative count of items from an item group present in state.
        Ignores duplicates of the same item."""
        player_prog_items = self.prog_items[player]
        return sum(
            player_prog_items[item_name] > 0
            for item_name in self.multiworld.worlds[player].item_name_groups[item_name_group]
        )

    # Item related
    def collect(self, item: Item, prevent_sweep: bool = False, location: Optional[Location] = None) -> bool:
        if location:
            self.locations_checked.add(location)

        changed = self.multiworld.worlds[item.player].collect(self, item)

        self.stale[item.player] = True

        if changed and not prevent_sweep:
            self.sweep_for_events()

        return changed

    def remove(self, item: Item):
        changed = self.multiworld.worlds[item.player].remove(self, item)
        if changed:
            # invalidate caches, nothing can be trusted anymore now
            self.reachable_regions[item.player] = set()
            self.blocked_connections[item.player] = set()
            self.stale[item.player] = True


class Entrance:
    access_rule: Callable[[CollectionState], bool] = staticmethod(lambda state: True)
    hide_path: bool = False
    player: int
    name: str
    parent_region: Optional[Region]
    connected_region: Optional[Region] = None
    # LttP specific, TODO: should make a LttPEntrance
    addresses = None
    target = None

    def __init__(self, player: int, name: str = '', parent: Region = None):
        self.name = name
        self.parent_region = parent
        self.player = player

    def can_reach(self, state: CollectionState) -> bool:
        if self.parent_region.can_reach(state) and self.access_rule(state):
            if not self.hide_path and not self in state.path:
                state.path[self] = (self.name, state.path.get(self.parent_region, (self.parent_region.name, None)))
            return True

        return False

    def connect(self, region: Region, addresses: Any = None, target: Any = None) -> None:
        self.connected_region = region
        self.target = target
        self.addresses = addresses
        region.entrances.append(self)

    def __repr__(self):
        return self.__str__()

    def __str__(self):
        multiworld = self.parent_region.multiworld if self.parent_region else None
        return multiworld.get_name_string_for_object(self) if multiworld else f'{self.name} (Player {self.player})'


class Region:
    name: str
    _hint_text: str
    player: int
    multiworld: Optional[MultiWorld]
    entrances: List[Entrance]
    exits: List[Entrance]
    locations: List[Location]
    entrance_type: ClassVar[Type[Entrance]] = Entrance

    class Register(MutableSequence):
        region_manager: MultiWorld.RegionManager

        def __init__(self, region_manager: MultiWorld.RegionManager):
            self._list = []
            self.region_manager = region_manager

        def __getitem__(self, index: int) -> Location:
            return self._list.__getitem__(index)

        def __setitem__(self, index: int, value: Location) -> None:
            raise NotImplementedError()

        def __len__(self) -> int:
            return self._list.__len__()

        # This seems to not be needed, but that's a bit suspicious.
        # def __del__(self):
        #     self.clear()

        def copy(self):
            return self._list.copy()

    class LocationRegister(Register):
        def __delitem__(self, index: int) -> None:
            location: Location = self._list.__getitem__(index)
            self._list.__delitem__(index)
            del(self.region_manager.location_cache[location.player][location.name])

        def insert(self, index: int, value: Location) -> None:
            assert value.name not in self.region_manager.location_cache[value.player], \
                f"{value.name} already exists in the location cache."
            self._list.insert(index, value)
            self.region_manager.location_cache[value.player][value.name] = value

    class EntranceRegister(Register):
        def __delitem__(self, index: int) -> None:
            entrance: Entrance = self._list.__getitem__(index)
            self._list.__delitem__(index)
            del(self.region_manager.entrance_cache[entrance.player][entrance.name])

        def insert(self, index: int, value: Entrance) -> None:
            assert value.name not in self.region_manager.entrance_cache[value.player], \
                f"{value.name} already exists in the entrance cache."
            self._list.insert(index, value)
            self.region_manager.entrance_cache[value.player][value.name] = value

    _locations: LocationRegister[Location]
    _exits: EntranceRegister[Entrance]

    def __init__(self, name: str, player: int, multiworld: MultiWorld, hint: Optional[str] = None):
        self.name = name
        self.entrances = []
        self._exits = self.EntranceRegister(multiworld.regions)
        self._locations = self.LocationRegister(multiworld.regions)
        self.multiworld = multiworld
        self._hint_text = hint
        self.player = player

    def get_locations(self):
        return self._locations

    def set_locations(self, new):
        if new is self._locations:
            return
        self._locations.clear()
        self._locations.extend(new)

    locations = property(get_locations, set_locations)

    def get_exits(self):
        return self._exits

    def set_exits(self, new):
        if new is self._exits:
            return
        self._exits.clear()
        self._exits.extend(new)

    exits = property(get_exits, set_exits)

    def can_reach(self, state: CollectionState) -> bool:
        if state.stale[self.player]:
            state.update_reachable_regions(self.player)
        return self in state.reachable_regions[self.player]

    @property
    def hint_text(self) -> str:
        return self._hint_text if self._hint_text else self.name

    def get_connecting_entrance(self, is_main_entrance: Callable[[Entrance], bool]) -> Entrance:
        for entrance in self.entrances:
            if is_main_entrance(entrance):
                return entrance
        for entrance in self.entrances:  # BFS might be better here, trying DFS for now.
            return entrance.parent_region.get_connecting_entrance(is_main_entrance)

    def add_locations(self, locations: Dict[str, Optional[int]],
                      location_type: Optional[Type[Location]] = None) -> None:
        """
        Adds locations to the Region object, where location_type is your Location class and locations is a dict of
        location names to address.

        :param locations: dictionary of locations to be created and added to this Region `{name: ID}`
        :param location_type: Location class to be used to create the locations with"""
        if location_type is None:
            location_type = Location
        for location, address in locations.items():
            self.locations.append(location_type(self.player, location, address, self))

    def connect(self, connecting_region: Region, name: Optional[str] = None,
                rule: Optional[Callable[[CollectionState], bool]] = None) -> entrance_type:
        """
        Connects this Region to another Region, placing the provided rule on the connection.

        :param connecting_region: Region object to connect to path is `self -> exiting_region`
        :param name: name of the connection being created
        :param rule: callable to determine access of this connection to go from self to the exiting_region"""
        exit_ = self.create_exit(name if name else f"{self.name} -> {connecting_region.name}")
        if rule:
            exit_.access_rule = rule
        exit_.connect(connecting_region)
        return exit_

    def create_exit(self, name: str) -> Entrance:
        """
        Creates and returns an Entrance object as an exit of this region.

        :param name: name of the Entrance being created
        """
        exit_ = self.entrance_type(self.player, name, self)
        self.exits.append(exit_)
        return exit_

    def add_exits(self, exits: Union[Iterable[str], Dict[str, Optional[str]]],
                  rules: Dict[str, Callable[[CollectionState], bool]] = None) -> None:
        """
        Connects current region to regions in exit dictionary. Passed region names must exist first.

        :param exits: exits from the region. format is {"connecting_region": "exit_name"}. if a non dict is provided,
        created entrances will be named "self.name -> connecting_region"
        :param rules: rules for the exits from this region. format is {"connecting_region", rule}
        """
        if not isinstance(exits, Dict):
            exits = dict.fromkeys(exits)
        for connecting_region, name in exits.items():
            self.connect(self.multiworld.get_region(connecting_region, self.player),
                         name,
                         rules[connecting_region] if rules and connecting_region in rules else None)

    def __repr__(self):
        return self.__str__()

    def __str__(self):
        return self.multiworld.get_name_string_for_object(self) if self.multiworld else f'{self.name} (Player {self.player})'


class LocationProgressType(IntEnum):
    DEFAULT = 1
    PRIORITY = 2
    EXCLUDED = 3


class Location:
    game: str = "Generic"
    player: int
    name: str
    address: Optional[int]
    parent_region: Optional[Region]
    locked: bool = False
    show_in_spoiler: bool = True
    progress_type: LocationProgressType = LocationProgressType.DEFAULT
    always_allow = staticmethod(lambda state, item: False)
    access_rule: Callable[[CollectionState], bool] = staticmethod(lambda state: True)
    item_rule = staticmethod(lambda item: True)
    item: Optional[Item] = None

    def __init__(self, player: int, name: str = '', address: Optional[int] = None, parent: Optional[Region] = None):
        self.player = player
        self.name = name
        self.address = address
        self.parent_region = parent

    def can_fill(self, state: CollectionState, item: Item, check_access=True) -> bool:
        return ((self.always_allow(state, item) and item.name not in state.multiworld.worlds[item.player].options.non_local_items)
                or ((self.progress_type != LocationProgressType.EXCLUDED or not (item.advancement or item.useful))
                    and self.item_rule(item)
                    and (not check_access or self.can_reach(state))))

    def can_reach(self, state: CollectionState) -> bool:
        # Region.can_reach is just a cache lookup, so placing it first for faster abort on average
        assert self.parent_region, "Can't reach location without region"
        return self.parent_region.can_reach(state) and self.access_rule(state)

    def place_locked_item(self, item: Item):
        if self.item:
            raise Exception(f"Location {self} already filled.")
        self.item = item
        item.location = self
        self.locked = True

    def __repr__(self):
        return self.__str__()

    def __str__(self):
        multiworld = self.parent_region.multiworld if self.parent_region and self.parent_region.multiworld else None
        return multiworld.get_name_string_for_object(self) if multiworld else f'{self.name} (Player {self.player})'

    def __hash__(self):
        return hash((self.name, self.player))

    def __lt__(self, other: Location):
        return (self.player, self.name) < (other.player, other.name)

    @property
    def advancement(self) -> bool:
        return self.item is not None and self.item.advancement

    @property
    def is_event(self) -> bool:
        """Returns True if the address of this location is None, denoting it is an Event Location."""
        return self.address is None

    @property
    def native_item(self) -> bool:
        """Returns True if the item in this location matches game."""
        return self.item and self.item.game == self.game

    @property
    def hint_text(self) -> str:
        return "at " + self.name.replace("_", " ").replace("-", " ")


class ItemClassification(IntFlag):
    filler = 0b0000  # aka trash, as in filler items like ammo, currency etc,
    progression = 0b0001  # Item that is logically relevant
    useful = 0b0010  # Item that is generally quite useful, but not required for anything logical
    trap = 0b0100  # detrimental or entirely useless (nothing) item
    skip_balancing = 0b1000  # should technically never occur on its own
    # Item that is logically relevant, but progression balancing should not touch.
    # Typically currency or other counted items.
    progression_skip_balancing = 0b1001  # only progression gets balanced

    def as_flag(self) -> int:
        """As Network API flag int."""
        return int(self & 0b0111)


class Item:
    game: str = "Generic"
    __slots__ = ("name", "classification", "code", "player", "location")
    name: str
    classification: ItemClassification
    code: Optional[int]
    """an item with code None is called an Event, and does not get written to multidata"""
    player: int
    location: Optional[Location]

    def __init__(self, name: str, classification: ItemClassification, code: Optional[int], player: int):
        self.name = name
        self.classification = classification
        self.player = player
        self.code = code
        self.location = None

    @property
    def hint_text(self) -> str:
        return getattr(self, "_hint_text", self.name.replace("_", " ").replace("-", " "))

    @property
    def pedestal_hint_text(self) -> str:
        return getattr(self, "_pedestal_hint_text", self.name.replace("_", " ").replace("-", " "))

    @property
    def advancement(self) -> bool:
        return ItemClassification.progression in self.classification

    @property
    def skip_in_prog_balancing(self) -> bool:
        return ItemClassification.progression_skip_balancing in self.classification

    @property
    def useful(self) -> bool:
        return ItemClassification.useful in self.classification

    @property
    def trap(self) -> bool:
        return ItemClassification.trap in self.classification

    @property
    def flags(self) -> int:
        return self.classification.as_flag()

    def __eq__(self, other: object) -> bool:
        if not isinstance(other, Item):
            return NotImplemented
        return self.name == other.name and self.player == other.player

    def __lt__(self, other: object) -> bool:
        if not isinstance(other, Item):
            return NotImplemented
        if other.player != self.player:
            return other.player < self.player
        return self.name < other.name

    def __hash__(self) -> int:
        return hash((self.name, self.player))

    def __repr__(self) -> str:
        return self.__str__()

    def __str__(self) -> str:
        if self.location and self.location.parent_region and self.location.parent_region.multiworld:
            return self.location.parent_region.multiworld.get_name_string_for_object(self)
        return f"{self.name} (Player {self.player})"


class EntranceInfo(TypedDict, total=False):
    player: int
    entrance: str
    exit: str
    direction: str


class Spoiler:
    multiworld: MultiWorld
    hashes: Dict[int, str]
    entrances: Dict[Tuple[str, str, int], EntranceInfo]
    playthrough: Dict[str, Union[List[str], Dict[str, str]]]  # sphere "0" is list, others are dict
    unreachables: Set[Location]
    paths: Dict[str, List[Union[Tuple[str, str], Tuple[str, None]]]]  # last step takes no further exits

    def __init__(self, multiworld: MultiWorld) -> None:
        self.multiworld = multiworld
        self.hashes = {}
        self.entrances = {}
        self.playthrough = {}
        self.unreachables = set()
        self.paths = {}

    def set_entrance(self, entrance: str, exit_: str, direction: str, player: int) -> None:
        if self.multiworld.players == 1:
            self.entrances[(entrance, direction, player)] = \
                {"entrance": entrance, "exit": exit_, "direction": direction}
        else:
            self.entrances[(entrance, direction, player)] = \
                {"player": player, "entrance": entrance, "exit": exit_, "direction": direction}

    def create_playthrough(self, create_paths: bool = True) -> None:
        """Destructive to the multiworld while it is run, damage gets repaired afterwards."""
        from itertools import chain
        # get locations containing progress items
        multiworld = self.multiworld
        prog_locations = {location for location in multiworld.get_filled_locations() if location.item.advancement}
        state_cache: List[Optional[CollectionState]] = [None]
        collection_spheres: List[Set[Location]] = []
        state = CollectionState(multiworld)
        sphere_candidates = set(prog_locations)
        logging.debug('Building up collection spheres.')
        while sphere_candidates:

            # build up spheres of collection radius.
            # Everything in each sphere is independent from each other in dependencies and only depends on lower spheres

            sphere = {location for location in sphere_candidates if state.can_reach(location)}

            for location in sphere:
                state.collect(location.item, True, location)

            sphere_candidates -= sphere
            collection_spheres.append(sphere)
            state_cache.append(state.copy())

            logging.debug('Calculated sphere %i, containing %i of %i progress items.', len(collection_spheres),
                          len(sphere),
                          len(prog_locations))
            if not sphere:
                logging.debug('The following items could not be reached: %s', ['%s (Player %d) at %s (Player %d)' % (
                    location.item.name, location.item.player, location.name, location.player) for location in
                                                                               sphere_candidates])
                if any([multiworld.worlds[location.item.player].options.accessibility != 'minimal' for location in sphere_candidates]):
                    raise RuntimeError(f'Not all progression items reachable ({sphere_candidates}). '
                                       f'Something went terribly wrong here.')
                else:
                    self.unreachables = sphere_candidates
                    break

        # in the second phase, we cull each sphere such that the game is still beatable,
        # reducing each range of influence to the bare minimum required inside it
        restore_later = {}
        for num, sphere in reversed(tuple(enumerate(collection_spheres))):
            to_delete = set()
            for location in sphere:
                # we remove the item at location and check if game is still beatable
                logging.debug('Checking if %s (Player %d) is required to beat the game.', location.item.name,
                              location.item.player)
                old_item = location.item
                location.item = None
                if multiworld.can_beat_game(state_cache[num]):
                    to_delete.add(location)
                    restore_later[location] = old_item
                else:
                    # still required, got to keep it around
                    location.item = old_item

            # cull entries in spheres for spoiler walkthrough at end
            sphere -= to_delete

        # second phase, sphere 0
        removed_precollected = []
        for item in (i for i in chain.from_iterable(multiworld.precollected_items.values()) if i.advancement):
            logging.debug('Checking if %s (Player %d) is required to beat the game.', item.name, item.player)
            multiworld.precollected_items[item.player].remove(item)
            multiworld.state.remove(item)
            if not multiworld.can_beat_game():
                multiworld.push_precollected(item)
            else:
                removed_precollected.append(item)

        # we are now down to just the required progress items in collection_spheres. Unfortunately
        # the previous pruning stage could potentially have made certain items dependant on others
        # in the same or later sphere (because the location had 2 ways to access but the item originally
        # used to access it was deemed not required.) So we need to do one final sphere collection pass
        # to build up the correct spheres

        required_locations = {item for sphere in collection_spheres for item in sphere}
        state = CollectionState(multiworld)
        collection_spheres = []
        while required_locations:
            sphere = set(filter(state.can_reach, required_locations))

            for location in sphere:
                state.collect(location.item, True, location)

            collection_spheres.append(sphere)

            logging.debug('Calculated final sphere %i, containing %i of %i progress items.', len(collection_spheres),
                          len(sphere), len(required_locations))

            required_locations -= sphere
            if not sphere:
                raise RuntimeError(f'Not all required items reachable. Unreachable locations: {required_locations}')

        # we can finally output our playthrough
        self.playthrough = {"0": sorted([self.multiworld.get_name_string_for_object(item) for item in
                                         chain.from_iterable(multiworld.precollected_items.values())
                                         if item.advancement])}

        for i, sphere in enumerate(collection_spheres):
            self.playthrough[str(i + 1)] = {
                str(location): str(location.item) for location in sorted(sphere)}
        if create_paths:
            self.create_paths(state, collection_spheres)

        # repair the multiworld again
        for location, item in restore_later.items():
            location.item = item

        for item in removed_precollected:
            multiworld.push_precollected(item)

    def create_paths(self, state: CollectionState, collection_spheres: List[Set[Location]]) -> None:
        from itertools import zip_longest
        multiworld = self.multiworld

        def flist_to_iter(path_value: Optional[PathValue]) -> Iterator[str]:
            while path_value:
                region_or_entrance, path_value = path_value
                yield region_or_entrance

        def get_path(state: CollectionState, region: Region) -> List[Union[Tuple[str, str], Tuple[str, None]]]:
            reversed_path_as_flist: PathValue = state.path.get(region, (str(region), None))
            string_path_flat = reversed(list(map(str, flist_to_iter(reversed_path_as_flist))))
            # Now we combine the flat string list into (region, exit) pairs
            pathsiter = iter(string_path_flat)
            pathpairs = zip_longest(pathsiter, pathsiter)
            return list(pathpairs)

        self.paths = {}
        topology_worlds = (player for player in multiworld.player_ids if multiworld.worlds[player].topology_present)
        for player in topology_worlds:
            self.paths.update(
                {str(location): get_path(state, location.parent_region)
                 for sphere in collection_spheres for location in sphere
                 if location.player == player})
            if player in multiworld.get_game_players("A Link to the Past"):
                # If Pyramid Fairy Entrance needs to be reached, also path to Big Bomb Shop
                # Maybe move the big bomb over to the Event system instead?
                if any(exit_path == 'Pyramid Fairy' for path in self.paths.values()
                       for (_, exit_path) in path):
                    if multiworld.worlds[player].options.mode != 'inverted':
                        self.paths[str(multiworld.get_region('Big Bomb Shop', player))] = \
                            get_path(state, multiworld.get_region('Big Bomb Shop', player))
                    else:
                        self.paths[str(multiworld.get_region('Inverted Big Bomb Shop', player))] = \
                            get_path(state, multiworld.get_region('Inverted Big Bomb Shop', player))

    def to_file(self, filename: str) -> None:
        from itertools import chain
        from worlds import AutoWorld
        from Options import Visibility

        def write_option(option_key: str, option_obj: Options.AssembleOptions) -> None:
            res = getattr(self.multiworld.worlds[player].options, option_key)
            if res.visibility & Visibility.spoiler:
                display_name = getattr(option_obj, "display_name", option_key)
                outfile.write(f"{display_name + ':':33}{res.current_option_name}\n")

        with open(filename, 'w', encoding="utf-8-sig") as outfile:
            outfile.write(
                'Archipelago Version %s  -  Seed: %s\n\n' % (
                    Utils.__version__, self.multiworld.seed))
            outfile.write('Filling Algorithm:               %s\n' % self.multiworld.algorithm)
            outfile.write('Players:                         %d\n' % self.multiworld.players)
            outfile.write(f'Plando Options:                  {self.multiworld.plando_options}\n')
            AutoWorld.call_stage(self.multiworld, "write_spoiler_header", outfile)

            for player in range(1, self.multiworld.players + 1):
                if self.multiworld.players > 1:
                    outfile.write('\nPlayer %d: %s\n' % (player, self.multiworld.get_player_name(player)))
                outfile.write('Game:                            %s\n' % self.multiworld.game[player])

                for f_option, option in self.multiworld.worlds[player].options_dataclass.type_hints.items():
                    write_option(f_option, option)

                AutoWorld.call_single(self.multiworld, "write_spoiler_header", player, outfile)

            if self.entrances:
                outfile.write('\n\nEntrances:\n\n')
                outfile.write('\n'.join(['%s%s %s %s' % (f'{self.multiworld.get_player_name(entry["player"])}: '
                                                         if self.multiworld.players > 1 else '', entry['entrance'],
                                                         '<=>' if entry['direction'] == 'both' else
                                                         '<=' if entry['direction'] == 'exit' else '=>',
                                                         entry['exit']) for entry in self.entrances.values()]))

            AutoWorld.call_all(self.multiworld, "write_spoiler", outfile)

            precollected_items = [f"{item.name} ({self.multiworld.get_player_name(item.player)})"
                                  if self.multiworld.players > 1
                                  else item.name
                                  for item in chain.from_iterable(self.multiworld.precollected_items.values())]
            if precollected_items:
                outfile.write("\n\nStarting Items:\n\n")
                outfile.write("\n".join([item for item in precollected_items]))

            locations = [(str(location), str(location.item) if location.item is not None else "Nothing")
                         for location in self.multiworld.get_locations() if location.show_in_spoiler]
            outfile.write('\n\nLocations:\n\n')
            outfile.write('\n'.join(
                ['%s: %s' % (location, item) for location, item in locations]))

            outfile.write('\n\nPlaythrough:\n\n')
            outfile.write('\n'.join(['%s: {\n%s\n}' % (sphere_nr, '\n'.join(
                [f"  {location}: {item}" for (location, item) in sphere.items()] if isinstance(sphere, dict) else
                [f"  {item}" for item in sphere])) for (sphere_nr, sphere) in self.playthrough.items()]))
            if self.unreachables:
                outfile.write('\n\nUnreachable Items:\n\n')
                outfile.write(
                    '\n'.join(['%s: %s' % (unreachable.item, unreachable) for unreachable in self.unreachables]))

            if self.paths:
                outfile.write('\n\nPaths:\n\n')
                path_listings = []
                for location, path in sorted(self.paths.items()):
                    path_lines = []
                    for region, exit in path:
                        if exit is not None:
                            path_lines.append("{} -> {}".format(region, exit))
                        else:
                            path_lines.append(region)
                    path_listings.append("{}\n        {}".format(location, "\n   =>   ".join(path_lines)))

                outfile.write('\n'.join(path_listings))
            AutoWorld.call_all(self.multiworld, "write_spoiler_end", outfile)


class Tutorial(NamedTuple):
    """Class to build website tutorial pages from a .md file in the world's /docs folder. Order is as follows.
    Name of the tutorial as it will appear on the site. Concise description covering what the guide will entail.
    Language the guide is written in. Name of the file ex 'setup_en.md'. Name of the link on the site; game name is
    filled automatically so 'setup/en' etc. Author or authors."""
    tutorial_name: str
    description: str
    language: str
    file_name: str
    link: str
    authors: List[str]


class PlandoOptions(IntFlag):
    none = 0b0000
    items = 0b0001
    connections = 0b0010
    texts = 0b0100
    bosses = 0b1000

    @classmethod
    def from_option_string(cls, option_string: str) -> PlandoOptions:
        result = cls(0)
        for part in option_string.split(","):
            part = part.strip().lower()
            if part:
                result = cls._handle_part(part, result)
        return result

    @classmethod
    def from_set(cls, option_set: Set[str]) -> PlandoOptions:
        result = cls(0)
        for part in option_set:
            result = cls._handle_part(part, result)
        return result

    @classmethod
    def _handle_part(cls, part: str, base: PlandoOptions) -> PlandoOptions:
        try:
            return base | cls[part]
        except Exception as e:
            raise KeyError(f"{part} is not a recognized name for a plando module. "
                           f"Known options: {', '.join(str(flag.name) for flag in cls)}") from e

    def __str__(self) -> str:
        if self.value:
            return ", ".join(str(flag.name) for flag in PlandoOptions if self.value & flag.value)
        return "None"


seeddigits = 20


def get_seed(seed: Optional[int] = None) -> int:
    if seed is None:
        random.seed(None)
        return random.randint(0, pow(10, seeddigits) - 1)
    return seed<|MERGE_RESOLUTION|>--- conflicted
+++ resolved
@@ -542,29 +542,8 @@
             state = starting_state.copy()
         else:
             state = CollectionState(self)
-<<<<<<< HEAD
-=======
             if self.has_beaten_game(state):
                 return True
-        prog_locations = {location for location in self.get_locations() if location.item
-                          and location.item.advancement and location not in state.locations_checked}
-
-        while prog_locations:
-            sphere: Set[Location] = set()
-            # build up spheres of collection radius.
-            # Everything in each sphere is independent from each other in dependencies and only depends on lower spheres
-            for location in prog_locations:
-                if location.can_reach(state):
-                    sphere.add(location)
-
-            if not sphere:
-                # ran out of places and did not finish yet, quit
-                return False
-
-            for location in sphere:
-                state.collect(location.item, True, location)
-            prog_locations -= sphere
->>>>>>> 182f7e24
 
         for _ in state.sweep_for_events(yield_each_sweep=True, checked_locations=state.locations_checked):
             if self.has_beaten_game(state):
