--- conflicted
+++ resolved
@@ -136,15 +136,11 @@
     last_loc_list = None
     difficulty_override = -1
     mission_id_to_location_ids: typing.Dict[int, typing.List[int]] = {}
-<<<<<<< HEAD
     last_bot: typing.Optional[ArchipelagoBot] = None
-    raw_text_parser: RawJSONtoTextParser
 
     def __init__(self, *args, **kwargs):
         super(SC2Context, self).__init__(*args, **kwargs)
         self.raw_text_parser = RawJSONtoTextParser(self)
-=======
->>>>>>> b2aa251c
 
     async def server_auth(self, password_requested: bool = False):
         if password_requested and not self.password:
