from __future__ import annotations

import argparse
import copy
import logging
import os
import random
import string
import sys
import urllib.parse
import urllib.request
from collections import Counter
from typing import Any, Dict, Tuple, Union
from itertools import chain

import ModuleUpdate

ModuleUpdate.update()

import Utils
import Options
from BaseClasses import seeddigits, get_seed, PlandoOptions
from Utils import parse_yamls, version_tuple, __version__, tuplize_version


def mystery_argparse():
    from settings import get_settings
    settings = get_settings()
    defaults = settings.generator

    parser = argparse.ArgumentParser(description="CMD Generation Interface, defaults come from host.yaml.")
    parser.add_argument('--weights_file_path', default=defaults.weights_file_path,
                        help='Path to the weights file to use for rolling game options, urls are also valid')
    parser.add_argument('--sameoptions', help='Rolls options per weights file rather than per player',
                        action='store_true')
    parser.add_argument('--player_files_path', default=defaults.player_files_path,
                        help="Input directory for player files.")
    parser.add_argument('--seed', help='Define seed number to generate.', type=int)
    parser.add_argument('--multi', default=defaults.players, type=lambda value: max(int(value), 1))
    parser.add_argument('--spoiler', type=int, default=defaults.spoiler)
    parser.add_argument('--outputpath', default=settings.general_options.output_path,
                        help="Path to output folder. Absolute or relative to cwd.")  # absolute or relative to cwd
    parser.add_argument('--race', action='store_true', default=defaults.race)
    parser.add_argument('--meta_file_path', default=defaults.meta_file_path)
    parser.add_argument('--log_level', default=defaults.loglevel, help='Sets log level')
    parser.add_argument('--log_time', help="Add timestamps to STDOUT",
                        default=defaults.logtime, action='store_true')
    parser.add_argument("--csv_output", action="store_true",
                        help="Output rolled player options to csv (made for async multiworld).")
    parser.add_argument("--plando", default=defaults.plando_options,
                        help="List of options that can be set manually. Can be combined, for example \"bosses, items\"")
    parser.add_argument("--skip_prog_balancing", action="store_true",
                        help="Skip progression balancing step during generation.")
    parser.add_argument("--skip_output", action="store_true",
                        help="Skips generation assertion and output stages and skips multidata and spoiler output. "
                             "Intended for debugging and testing purposes.")
    parser.add_argument("--spoiler_only", action="store_true",
                        help="Skips generation assertion and multidata, outputting only a spoiler log. "
                             "Intended for debugging and testing purposes.")
    args = parser.parse_args()

    if args.skip_output and args.spoiler_only:
        parser.error("Cannot mix --skip_output and --spoiler_only")
    elif args.spoiler == 0 and args.spoiler_only:
        parser.error("Cannot use --spoiler_only when --spoiler=0. Use --skip_output or set --spoiler to a different value")

    if not os.path.isabs(args.weights_file_path):
        args.weights_file_path = os.path.join(args.player_files_path, args.weights_file_path)
    if not os.path.isabs(args.meta_file_path):
        args.meta_file_path = os.path.join(args.player_files_path, args.meta_file_path)
    args.plando: PlandoOptions = PlandoOptions.from_option_string(args.plando)

    return args


def get_seed_name(random_source) -> str:
    return f"{random_source.randint(0, pow(10, seeddigits) - 1)}".zfill(seeddigits)


def main(args=None) -> Tuple[argparse.Namespace, int]:
    # __name__ == "__main__" check so unittests that already imported worlds don't trip this.
    if __name__ == "__main__" and "worlds" in sys.modules:
        raise Exception("Worlds system should not be loaded before logging init.")

    if not args:
        args = mystery_argparse()

    seed = get_seed(args.seed)

    Utils.init_logging(f"Generate_{seed}", loglevel=args.log_level, add_timestamp=args.log_time)
    random.seed(seed)
    seed_name = get_seed_name(random)

    if args.race:
        logging.info("Race mode enabled. Using non-deterministic random source.")
        random.seed()  # reset to time-based random source

    weights_cache: Dict[str, Tuple[Any, ...]] = {}
    if args.weights_file_path and os.path.exists(args.weights_file_path):
        try:
            weights_cache[args.weights_file_path] = read_weights_yamls(args.weights_file_path)
        except Exception as e:
            raise ValueError(f"File {args.weights_file_path} is invalid. Please fix your yaml.") from e
        logging.info(f"Weights: {args.weights_file_path} >> "
                     f"{get_choice('description', weights_cache[args.weights_file_path][-1], 'No description specified')}")

    if args.meta_file_path and os.path.exists(args.meta_file_path):
        try:
            meta_weights = read_weights_yamls(args.meta_file_path)[-1]
        except Exception as e:
            raise ValueError(f"File {args.meta_file_path} is invalid. Please fix your yaml.") from e
        logging.info(f"Meta: {args.meta_file_path} >> {get_choice('meta_description', meta_weights)}")
        try:  # meta description allows us to verify that the file named meta.yaml is intentionally a meta file
            del(meta_weights["meta_description"])
        except Exception as e:
            raise ValueError("No meta description found for meta.yaml. Unable to verify.") from e
        if args.sameoptions:
            raise Exception("Cannot mix --sameoptions with --meta")
    else:
        meta_weights = None
<<<<<<< HEAD
    player_id: int = 1
    player_files: dict[int, str] = {}
    player_errors: list[str] = []
=======


    player_id = 1
    player_files = {}
>>>>>>> 8c794995
    for file in os.scandir(args.player_files_path):
        fname = file.name
        if file.is_file() and not fname.startswith(".") and not fname.lower().endswith(".ini") and \
                os.path.join(args.player_files_path, fname) not in {args.meta_file_path, args.weights_file_path}:
            path = os.path.join(args.player_files_path, fname)
            try:
                weights_for_file = []
                for doc_idx, yaml in enumerate(read_weights_yamls(path)):
                    if yaml is None:
                        logging.warning(f"Ignoring empty yaml document #{doc_idx + 1} in {fname}")
                    else:
                        weights_for_file.append(yaml)
                weights_cache[fname] = tuple(weights_for_file)
                        
            except Exception as e:
                logging.exception(f"Exception reading weights in file {fname}")
                player_errors.append(
                    f"{len(player_errors) + 1}. "
                    f"File {fname} is invalid. Please fix your yaml.\n{Utils.get_all_causes(e)}"
                )

    # sort dict for consistent results across platforms:
    weights_cache = {key: value for key, value in sorted(weights_cache.items(), key=lambda k: k[0].casefold())}
    for filename, yaml_data in weights_cache.items():
        if filename not in {args.meta_file_path, args.weights_file_path}:
            for yaml in yaml_data:
                logging.info(f"P{player_id} Weights: {filename} >> "
                             f"{get_choice('description', yaml, 'No description specified')}")
                player_files[player_id] = filename
                player_id += 1

    args.multi = max(player_id - 1, args.multi)

    if args.multi == 0:
        if player_errors:
            errors = '\n\n'.join(player_errors)
            raise Exception(f"Encountered {len(player_errors)} error(s) in player files. "
                            f"See logs for full tracebacks.\n\n{errors}")
        raise ValueError(
            "No individual player files found and number of players is 0. "
            "Provide individual player files or specify the number of players via host.yaml or --multi."
        )

    logging.info(f"Generating for {args.multi} player{'s' if args.multi > 1 else ''}, "
                 f"{seed_name} Seed {seed} with plando: {args.plando}")

    if not weights_cache:
        if player_errors:
            errors = '\n\n'.join(player_errors)
            raise Exception(f"Encountered {len(player_errors)} error(s) in player files. "
                            f"See logs for full tracebacks.\n\n{errors}")
        raise Exception(f"No weights found. "
                        f"Provide a general weights file ({args.weights_file_path}) or individual player files. "
                        f"A mix is also permitted.")

    from worlds.AutoWorld import AutoWorldRegister
    from worlds.alttp.EntranceRandomizer import parse_arguments
    erargs = parse_arguments(['--multi', str(args.multi)])
    erargs.seed = seed
    erargs.plando_options = args.plando
    erargs.spoiler = args.spoiler
    erargs.race = args.race
    erargs.outputname = seed_name
    erargs.outputpath = args.outputpath
    erargs.skip_prog_balancing = args.skip_prog_balancing
    erargs.skip_output = args.skip_output
    erargs.spoiler_only = args.spoiler_only
    erargs.name = {}
    erargs.csv_output = args.csv_output

    settings_cache: Dict[str, Tuple[argparse.Namespace, ...]] = \
        {fname: (tuple(roll_settings(yaml, args.plando) for yaml in yamls) if args.sameoptions else None)
         for fname, yamls in weights_cache.items()}

    if meta_weights:
        for category_name, category_dict in meta_weights.items():
            for key in category_dict:
                option = roll_meta_option(key, category_name, category_dict)
                if option is not None:
                    for path in weights_cache:
                        for yaml in weights_cache[path]:
                            if category_name is None:
                                for category in yaml:
                                    if category in AutoWorldRegister.world_types and \
                                            key in Options.CommonOptions.type_hints:
                                        yaml[category][key] = option
                            elif category_name not in yaml:
                                logging.warning(f"Meta: Category {category_name} is not present in {path}.")
                            else:
                                yaml[category_name][key] = option

    player_path_cache = {}
    for player in range(1, args.multi + 1):
        player_path_cache[player] = player_files.get(player, args.weights_file_path)
    name_counter = Counter()
    erargs.player_options = {}

    for player in range(1, args.multi + 1):
        path = player_path_cache[player]
        if not path:
            raise RuntimeError(f'No weights specified for player {player}')

        try:
            settings: Tuple[argparse.Namespace, ...] = settings_cache[path] if settings_cache[path] else \
                tuple(roll_settings(yaml, args.plando) for yaml in weights_cache[path])
            for settingsObject in settings:
                for k, v in vars(settingsObject).items():
                    if v is not None:
                        try:
                            getattr(erargs, k)[player] = v
                        except AttributeError:
                            setattr(erargs, k, {player: v})
                        except Exception as e:
                            raise Exception(f"Error setting {k} to {v} for player {player}") from e

                if path == args.weights_file_path:  # if name came from the weights file, just use base player name
                    erargs.name[player] = f"Player{player}"
                elif player not in erargs.name:  # if name was not specified, generate it from filename
                    erargs.name[player] = os.path.splitext(os.path.split(path)[-1])[0]
                erargs.name[player] = handle_name(erargs.name[player], player, name_counter)
        except Exception as e:
            logging.exception(f"Exception reading settings in file {path}")
            player_errors.append(
                f"{len(player_errors) + 1}. "
                f"File {path} is invalid. Please fix your yaml.\n{Utils.get_all_causes(e)}"
            )

    if len(set(name.lower() for name in erargs.name.values())) != len(erargs.name):
        player_errors.append(
            f"{len(player_errors) + 1}. "
            f"Names have to be unique. Names: {Counter(name.lower() for name in erargs.name.values())}"
        )

    if player_errors:
        errors = '\n\n'.join(player_errors)
        raise Exception(f"Encountered {len(player_errors)} error(s) in player files. "
                        f"See logs for full tracebacks.\n\n{errors}")

    return erargs, seed


def read_weights_yamls(path) -> Tuple[Any, ...]:
    try:
        if urllib.parse.urlparse(path).scheme in ('https', 'file'):
            yaml = str(urllib.request.urlopen(path).read(), "utf-8-sig")
        else:
            with open(path, 'rb') as f:
                yaml = str(f.read(), "utf-8-sig")
    except Exception as e:
        raise Exception(f"Failed to read weights ({path})") from e

    return tuple(parse_yamls(yaml))


def interpret_on_off(value) -> bool:
    return {"on": True, "off": False}.get(value, value)


def convert_to_on_off(value) -> str:
    return {True: "on", False: "off"}.get(value, value)


def get_choice_legacy(option, root, value=None) -> Any:
    if option not in root:
        return value
    if type(root[option]) is list:
        return interpret_on_off(random.choices(root[option])[0])
    if type(root[option]) is not dict:
        return interpret_on_off(root[option])
    if not root[option]:
        return value
    if any(root[option].values()):
        return interpret_on_off(
            random.choices(list(root[option].keys()), weights=list(map(int, root[option].values())))[0])
    raise RuntimeError(f"All options specified in \"{option}\" are weighted as zero.")


def get_choice(option, root, value=None) -> Any:
    if option not in root:
        return value
    if type(root[option]) is list:
        return random.choices(root[option])[0]
    if type(root[option]) is not dict:
        return root[option]
    if not root[option]:
        return value
    if any(root[option].values()):
        return random.choices(list(root[option].keys()), weights=list(map(int, root[option].values())))[0]
    raise RuntimeError(f"All options specified in \"{option}\" are weighted as zero.")


class SafeFormatter(string.Formatter):
    def get_value(self, key, args, kwargs):
        if isinstance(key, int):
            if key < len(args):
                return args[key]
            else:
                return "{" + str(key) + "}"
        else:
            return kwargs.get(key, "{" + key + "}")


def handle_name(name: str, player: int, name_counter: Counter):
    name_counter[name.lower()] += 1
    number = name_counter[name.lower()]
    new_name = "%".join([x.replace("%number%", "{number}").replace("%player%", "{player}") for x in name.split("%%")])

    new_name = SafeFormatter().vformat(new_name, (), {"number": number,
                                                      "NUMBER": (number if number > 1 else ''),
                                                      "player": player,
                                                      "PLAYER": (player if player > 1 else '')})
    # Run .strip twice for edge case where after the initial .slice new_name has a leading whitespace.
    # Could cause issues for some clients that cannot handle the additional whitespace.
    new_name = new_name.strip()[:16].strip()

    if new_name == "Archipelago":
        raise Exception(f"You cannot name yourself \"{new_name}\"")
    return new_name


def roll_percentage(percentage: Union[int, float]) -> bool:
    """Roll a percentage chance.
    percentage is expected to be in range [0, 100]"""
    return random.random() < (float(percentage) / 100)


def update_weights(weights: dict, new_weights: dict, update_type: str, name: str) -> dict:
    logging.debug(f'Applying {new_weights}')
    cleaned_weights = {}
    for option in new_weights:
        option_name = option.lstrip("+-")
        if option.startswith("+") and option_name in weights:
            cleaned_value = weights[option_name]
            new_value = new_weights[option]
            if isinstance(new_value, set):
                cleaned_value.update(new_value)
            elif isinstance(new_value, list):
                cleaned_value.extend(new_value)
            elif isinstance(new_value, dict):
                cleaned_value = dict(Counter(cleaned_value) + Counter(new_value))
            else:
                raise Exception(f"Cannot apply merge to non-dict, set, or list type {option_name},"
                                f" received {type(new_value).__name__}.")
            cleaned_weights[option_name] = cleaned_value
        elif option.startswith("-") and option_name in weights:
            cleaned_value = weights[option_name]
            new_value = new_weights[option]
            if isinstance(new_value, set):
                cleaned_value.difference_update(new_value)
            elif isinstance(new_value, list):
                for element in new_value:
                    cleaned_value.remove(element)
            elif isinstance(new_value, dict):
                cleaned_value = dict(Counter(cleaned_value) - Counter(new_value))
            else:
                raise Exception(f"Cannot apply remove to non-dict, set, or list type {option_name},"
                                f" received {type(new_value).__name__}.")
            cleaned_weights[option_name] = cleaned_value
        else:
            cleaned_weights[option_name] = new_weights[option]
    new_options = set(cleaned_weights) - set(weights)
    weights.update(cleaned_weights)
    if new_options:
        for new_option in new_options:
            logging.warning(f'{update_type} Suboption "{new_option}" of "{name}" did not '
                            f'overwrite a root option. '
                            f'This is probably in error.')
    return weights


def roll_meta_option(option_key, game: str, category_dict: Dict) -> Any:
    from worlds import AutoWorldRegister

    if not game:
        return get_choice(option_key, category_dict)
    if game in AutoWorldRegister.world_types:
        game_world = AutoWorldRegister.world_types[game]
        options = game_world.options_dataclass.type_hints
        if option_key in options:
            if options[option_key].supports_weighting:
                return get_choice(option_key, category_dict)
            return category_dict[option_key]
    raise Options.OptionError(f"Error generating meta option {option_key} for {game}.")


def roll_linked_options(weights: dict) -> dict:
    weights = copy.deepcopy(weights)  # make sure we don't write back to other weights sets in same_settings
    for option_set in weights["linked_options"]:
        if "name" not in option_set:
            raise ValueError("One of your linked options does not have a name.")
        try:
            if roll_percentage(option_set["percentage"]):
                logging.debug(f"Linked option {option_set['name']} triggered.")
                new_options = option_set["options"]
                for category_name, category_options in new_options.items():
                    currently_targeted_weights = weights
                    if category_name:
                        currently_targeted_weights = currently_targeted_weights[category_name]
                    update_weights(currently_targeted_weights, category_options, "Linked", option_set["name"])
            else:
                logging.debug(f"linked option {option_set['name']} skipped.")
        except Exception as e:
            raise ValueError(f"Linked option {option_set['name']} is invalid. "
                             f"Please fix your linked option.") from e
    return weights


def roll_triggers(weights: dict, triggers: list, valid_keys: set) -> dict:
    weights = copy.deepcopy(weights)  # make sure we don't write back to other weights sets in same_settings
    weights["_Generator_Version"] = Utils.__version__
    for i, option_set in enumerate(triggers):
        try:
            currently_targeted_weights = weights
            category = option_set.get("option_category", None)
            if category:
                currently_targeted_weights = currently_targeted_weights[category]
            key = get_choice("option_name", option_set)
            if key not in currently_targeted_weights:
                logging.warning(f'Specified option name {option_set["option_name"]} did not '
                                f'match with a root option. '
                                f'This is probably in error.')
            trigger_result = get_choice("option_result", option_set)
            result = get_choice(key, currently_targeted_weights)
            currently_targeted_weights[key] = result
            if result == trigger_result and roll_percentage(get_choice("percentage", option_set, 100)):
                for category_name, category_options in option_set["options"].items():
                    currently_targeted_weights = weights
                    if category_name:
                        currently_targeted_weights = currently_targeted_weights[category_name]
                    update_weights(currently_targeted_weights, category_options, "Triggered", option_set["option_name"])
            valid_keys.add(key)
        except Exception as e:
            raise ValueError(f"Your trigger number {i + 1} is invalid. "
                             f"Please fix your triggers.") from e
    return weights


def handle_option(ret: argparse.Namespace, game_weights: dict, option_key: str, option: type(Options.Option), plando_options: PlandoOptions):
    try:
        if option_key in game_weights:
            if not option.supports_weighting:
                player_option = option.from_any(game_weights[option_key])
            else:
                player_option = option.from_any(get_choice(option_key, game_weights))
        else:
            player_option = option.from_any(option.default)  # call the from_any here to support default "random"
        setattr(ret, option_key, player_option)
    except Exception as e:
        raise Options.OptionError(f"Error generating option {option_key} in {ret.game}") from e
    else:
        from worlds import AutoWorldRegister
        player_option.verify(AutoWorldRegister.world_types[ret.game], ret.name, plando_options)


def roll_settings(weights: dict, plando_options: PlandoOptions = PlandoOptions.bosses):
    from worlds import AutoWorldRegister

    if "linked_options" in weights:
        weights = roll_linked_options(weights)

    valid_keys = {"triggers"}
    if "triggers" in weights:
        weights = roll_triggers(weights, weights["triggers"], valid_keys)

    requirements = weights.get("requires", {})
    if requirements:
        version = requirements.get("version", __version__)
        if tuplize_version(version) > version_tuple:
            raise Exception(f"Settings reports required version of generator is at least {version}, "
                            f"however generator is of version {__version__}")
        required_plando_options = PlandoOptions.from_option_string(requirements.get("plando", ""))
        if required_plando_options not in plando_options:
            if required_plando_options:
                raise Exception(f"Settings reports required plando module {str(required_plando_options)}, "
                                f"which is not enabled.")

    ret = argparse.Namespace()
    for option_key in Options.PerGameCommonOptions.type_hints:
        if option_key in weights and option_key not in Options.CommonOptions.type_hints:
            raise Exception(f"Option {option_key} has to be in a game's section, not on its own.")

    ret.game = get_choice("game", weights)
    if not isinstance(ret.game, str):
        if ret.game is None:
            raise Exception('"game" not specified')
        raise Exception(f"Invalid game: {ret.game}")
    if ret.game not in AutoWorldRegister.world_types:
        from worlds import failed_world_loads
        picks = Utils.get_fuzzy_results(ret.game, list(AutoWorldRegister.world_types) + failed_world_loads, limit=1)[0]
        if picks[0] in failed_world_loads:
            raise Exception(f"No functional world found to handle game {ret.game}. "
                            f"Did you mean '{picks[0]}' ({picks[1]}% sure)? "
                            f"If so, it appears the world failed to initialize correctly.")
        raise Exception(f"No world found to handle game {ret.game}. Did you mean '{picks[0]}' ({picks[1]}% sure)? "
                        f"Check your spelling or installation of that world.")

    if ret.game not in weights:
        raise Exception(f"No game options for selected game \"{ret.game}\" found.")

    world_type = AutoWorldRegister.world_types[ret.game]
    game_weights = weights[ret.game]

    for weight in chain(game_weights, weights):
        if weight.startswith("+"):
            raise Exception(f"Merge tag cannot be used outside of trigger contexts. Found {weight}")
        if weight.startswith("-"):
            raise Exception(f"Remove tag cannot be used outside of trigger contexts. Found {weight}")

    if "triggers" in game_weights:
        weights = roll_triggers(weights, game_weights["triggers"], valid_keys)
        game_weights = weights[ret.game]

    ret.name = get_choice('name', weights)
    for option_key, option in Options.CommonOptions.type_hints.items():
        setattr(ret, option_key, option.from_any(get_choice(option_key, weights, option.default)))

    for option_key, option in world_type.options_dataclass.type_hints.items():
        handle_option(ret, game_weights, option_key, option, plando_options)
        valid_keys.add(option_key)

    # TODO remove plando_items after moving it to the options system
    valid_keys.add("plando_items")
    if PlandoOptions.items in plando_options:
        ret.plando_items = copy.deepcopy(game_weights.get("plando_items", []))
    if ret.game == "A Link to the Past":
        # TODO there are still more LTTP options not on the options system
        valid_keys |= {"sprite_pool", "sprite", "random_sprite_on_event"}
        roll_alttp_settings(ret, game_weights)

    # log a warning for options within a game section that aren't determined as valid
    for option_key in game_weights:
        if option_key in valid_keys:
            continue
        logging.warning(f"{option_key} is not a valid option name for {ret.game} and is not present in triggers "
                        f"for player {ret.name}.")

    return ret


def roll_alttp_settings(ret: argparse.Namespace, weights):
    ret.sprite_pool = weights.get('sprite_pool', [])
    ret.sprite = get_choice_legacy('sprite', weights, "Link")
    if 'random_sprite_on_event' in weights:
        randomoneventweights = weights['random_sprite_on_event']
        if get_choice_legacy('enabled', randomoneventweights, False):
            ret.sprite = 'randomon'
            ret.sprite += '-hit' if get_choice_legacy('on_hit', randomoneventweights, True) else ''
            ret.sprite += '-enter' if get_choice_legacy('on_enter', randomoneventweights, False) else ''
            ret.sprite += '-exit' if get_choice_legacy('on_exit', randomoneventweights, False) else ''
            ret.sprite += '-slash' if get_choice_legacy('on_slash', randomoneventweights, False) else ''
            ret.sprite += '-item' if get_choice_legacy('on_item', randomoneventweights, False) else ''
            ret.sprite += '-bonk' if get_choice_legacy('on_bonk', randomoneventweights, False) else ''
            ret.sprite = 'randomonall' if get_choice_legacy('on_everything', randomoneventweights, False) else ret.sprite
            ret.sprite = 'randomonnone' if ret.sprite == 'randomon' else ret.sprite

            if (not ret.sprite_pool or get_choice_legacy('use_weighted_sprite_pool', randomoneventweights, False)) \
                    and 'sprite' in weights:  # Use sprite as a weighted sprite pool, if a sprite pool is not already defined.
                for key, value in weights['sprite'].items():
                    if key.startswith('random'):
                        ret.sprite_pool += ['random'] * int(value)
                    else:
                        ret.sprite_pool += [key] * int(value)


if __name__ == '__main__':
    import atexit
    confirmation = atexit.register(input, "Press enter to close.")
    erargs, seed = main()
    from Main import main as ERmain
    multiworld = ERmain(erargs, seed)
    if __debug__:
        import gc
        import sys
        import weakref
        weak = weakref.ref(multiworld)
        del multiworld
        gc.collect()  # need to collect to deref all hard references
        assert not weak(), f"MultiWorld object was not de-allocated, it's referenced {sys.getrefcount(weak())} times." \
                           " This would be a memory leak."
    # in case of error-free exit should not need confirmation
    atexit.unregister(confirmation)<|MERGE_RESOLUTION|>--- conflicted
+++ resolved
@@ -118,16 +118,10 @@
             raise Exception("Cannot mix --sameoptions with --meta")
     else:
         meta_weights = None
-<<<<<<< HEAD
+
     player_id: int = 1
     player_files: dict[int, str] = {}
     player_errors: list[str] = []
-=======
-
-
-    player_id = 1
-    player_files = {}
->>>>>>> 8c794995
     for file in os.scandir(args.player_files_path):
         fname = file.name
         if file.is_file() and not fname.startswith(".") and not fname.lower().endswith(".ini") and \
