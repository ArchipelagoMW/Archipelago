from __future__ import annotations

import argparse
import logging
import os
import random
import string
import urllib.parse
import urllib.request
from collections import Counter
from typing import Any, Dict, Tuple, Union

import ModuleUpdate

ModuleUpdate.update()

import copy
import Utils
import Options
from BaseClasses import seeddigits, get_seed, PlandoOptions
from Main import main as ERmain
from settings import get_settings
from Utils import parse_yamls, version_tuple, __version__, tuplize_version
from worlds.alttp.EntranceRandomizer import parse_arguments
from worlds.alttp.Text import TextTable
from worlds.AutoWorld import AutoWorldRegister
from worlds.generic import PlandoConnection
from worlds import failed_world_loads


def mystery_argparse():
    options = get_settings()
    defaults = options.generator

    parser = argparse.ArgumentParser(description="CMD Generation Interface, defaults come from host.yaml.")
    parser.add_argument('--weights_file_path', default=defaults.weights_file_path,
                        help='Path to the weights file to use for rolling game options, urls are also valid')
    parser.add_argument('--sameoptions', help='Rolls options per weights file rather than per player',
                        action='store_true')
    parser.add_argument('--player_files_path', default=defaults.player_files_path,
                        help="Input directory for player files.")
    parser.add_argument('--seed', help='Define seed number to generate.', type=int)
    parser.add_argument('--multi', default=defaults.players, type=lambda value: max(int(value), 1))
    parser.add_argument('--spoiler', type=int, default=defaults.spoiler)
    parser.add_argument('--outputpath', default=options.general_options.output_path,
                        help="Path to output folder. Absolute or relative to cwd.")  # absolute or relative to cwd
    parser.add_argument('--race', action='store_true', default=defaults.race)
    parser.add_argument('--meta_file_path', default=defaults.meta_file_path)
    parser.add_argument('--log_level', default='info', help='Sets log level')
    parser.add_argument('--yaml_output', default=0, type=lambda value: max(int(value), 0),
                        help='Output rolled mystery results to yaml up to specified number (made for async multiworld)')
    parser.add_argument('--plando', default=defaults.plando_options,
                        help='List of options that can be set manually. Can be combined, for example "bosses, items"')
    parser.add_argument("--skip_prog_balancing", action="store_true",
                        help="Skip progression balancing step during generation.")
    parser.add_argument("--skip_output", action="store_true",
                        help="Skips generation assertion and output stages and skips multidata and spoiler output. "
                             "Intended for debugging and testing purposes.")
    args = parser.parse_args()
    if not os.path.isabs(args.weights_file_path):
        args.weights_file_path = os.path.join(args.player_files_path, args.weights_file_path)
    if not os.path.isabs(args.meta_file_path):
        args.meta_file_path = os.path.join(args.player_files_path, args.meta_file_path)
    args.plando: PlandoOptions = PlandoOptions.from_option_string(args.plando)
    return args, options


def get_seed_name(random_source) -> str:
    return f"{random_source.randint(0, pow(10, seeddigits) - 1)}".zfill(seeddigits)


def main(args=None, callback=ERmain):
    if not args:
        args, options = mystery_argparse()
    else:
        options = get_settings()

    seed = get_seed(args.seed)
    Utils.init_logging(f"Generate_{seed}", loglevel=args.log_level)
    random.seed(seed)
    seed_name = get_seed_name(random)

    if args.race:
        logging.info("Race mode enabled. Using non-deterministic random source.")
        random.seed()  # reset to time-based random source

    weights_cache: Dict[str, Tuple[Any, ...]] = {}
    if args.weights_file_path and os.path.exists(args.weights_file_path):
        try:
            weights_cache[args.weights_file_path] = read_weights_yamls(args.weights_file_path)
        except Exception as e:
            raise ValueError(f"File {args.weights_file_path} is invalid. Please fix your yaml.") from e
        logging.info(f"Weights: {args.weights_file_path} >> "
                     f"{get_choice('description', weights_cache[args.weights_file_path][-1], 'No description specified')}")

    if args.meta_file_path and os.path.exists(args.meta_file_path):
        try:
            meta_weights = read_weights_yamls(args.meta_file_path)[-1]
        except Exception as e:
            raise ValueError(f"File {args.meta_file_path} is invalid. Please fix your yaml.") from e
        logging.info(f"Meta: {args.meta_file_path} >> {get_choice('meta_description', meta_weights)}")
        try:  # meta description allows us to verify that the file named meta.yaml is intentionally a meta file
            del(meta_weights["meta_description"])
        except Exception as e:
            raise ValueError("No meta description found for meta.yaml. Unable to verify.") from e
        if args.sameoptions:
            raise Exception("Cannot mix --sameoptions with --meta")
    else:
        meta_weights = None
    player_id = 1
    player_files = {}
    for file in os.scandir(args.player_files_path):
        fname = file.name
        if file.is_file() and not fname.startswith(".") and \
                os.path.join(args.player_files_path, fname) not in {args.meta_file_path, args.weights_file_path}:
            path = os.path.join(args.player_files_path, fname)
            try:
                weights_cache[fname] = read_weights_yamls(path)
            except Exception as e:
                raise ValueError(f"File {fname} is invalid. Please fix your yaml.") from e

    # sort dict for consistent results across platforms:
    weights_cache = {key: value for key, value in sorted(weights_cache.items(), key=lambda k: k[0].casefold())}
    for filename, yaml_data in weights_cache.items():
        if filename not in {args.meta_file_path, args.weights_file_path}:
            for yaml in yaml_data:
                logging.info(f"P{player_id} Weights: {filename} >> "
                             f"{get_choice('description', yaml, 'No description specified')}")
                player_files[player_id] = filename
                player_id += 1

    args.multi = max(player_id - 1, args.multi)

    if args.multi == 0:
        raise ValueError(
            "No individual player files found and number of players is 0. "
            "Provide individual player files or specify the number of players via host.yaml or --multi."
        )

    logging.info(f"Generating for {args.multi} player{'s' if args.multi > 1 else ''}, "
                 f"{seed_name} Seed {seed} with plando: {args.plando}")

    if not weights_cache:
        raise Exception(f"No weights found. "
                        f"Provide a general weights file ({args.weights_file_path}) or individual player files. "
                        f"A mix is also permitted.")
    erargs = parse_arguments(['--multi', str(args.multi)])
    erargs.seed = seed
    erargs.plando_options = args.plando
    erargs.spoiler = args.spoiler
    erargs.race = args.race
    erargs.outputname = seed_name
    erargs.outputpath = args.outputpath
    erargs.skip_prog_balancing = args.skip_prog_balancing
    erargs.skip_output = args.skip_output

    settings_cache: Dict[str, Tuple[argparse.Namespace, ...]] = \
        {fname: (tuple(roll_settings(yaml, args.plando) for yaml in yamls) if args.sameoptions else None)
         for fname, yamls in weights_cache.items()}

    if meta_weights:
        for category_name, category_dict in meta_weights.items():
            for key in category_dict:
                option = roll_meta_option(key, category_name, category_dict)
                if option is not None:
                    for path in weights_cache:
                        for yaml in weights_cache[path]:
                            if category_name is None:
                                for category in yaml:
                                    if category in AutoWorldRegister.world_types and \
                                            key in Options.CommonOptions.type_hints:
                                        yaml[category][key] = option
                            elif category_name not in yaml:
                                logging.warning(f"Meta: Category {category_name} is not present in {path}.")
                            else:
                                yaml[category_name][key] = option

    player_path_cache = {}
    for player in range(1, args.multi + 1):
        player_path_cache[player] = player_files.get(player, args.weights_file_path)
    name_counter = Counter()
    erargs.player_options = {}

    player = 1
    while player <= args.multi:
        path = player_path_cache[player]
        if path:
            try:
                settings: Tuple[argparse.Namespace, ...] = settings_cache[path] if settings_cache[path] else \
                    tuple(roll_settings(yaml, args.plando) for yaml in weights_cache[path])
                for settingsObject in settings:
                    for k, v in vars(settingsObject).items():
                        if v is not None:
                            try:
                                getattr(erargs, k)[player] = v
                            except AttributeError:
                                setattr(erargs, k, {player: v})
                            except Exception as e:
                                raise Exception(f"Error setting {k} to {v} for player {player}") from e

                    if path == args.weights_file_path:  # if name came from the weights file, just use base player name
                        erargs.name[player] = f"Player{player}"
                    elif not erargs.name[player]:  # if name was not specified, generate it from filename
                        erargs.name[player] = os.path.splitext(os.path.split(path)[-1])[0]
                    erargs.name[player] = handle_name(erargs.name[player], player, name_counter)

                    player += 1
            except Exception as e:
                raise ValueError(f"File {path} is invalid. Please fix your yaml.") from e
        else:
            raise RuntimeError(f'No weights specified for player {player}')

    if len(set(name.lower() for name in erargs.name.values())) != len(erargs.name):
        raise Exception(f"Names have to be unique. Names: {Counter(name.lower() for name in erargs.name.values())}")

    if args.yaml_output:
        import yaml
        important = {}
        for option, player_settings in vars(erargs).items():
            if type(player_settings) == dict:
                if all(type(value) != list for value in player_settings.values()):
                    if len(player_settings.values()) > 1:
                        important[option] = {player: value for player, value in player_settings.items() if
                                             player <= args.yaml_output}
                    else:
                        logging.debug(f"No player settings defined for option '{option}'")

            else:
                if player_settings != "":  # is not empty name
                    important[option] = player_settings
                else:
                    logging.debug(f"No player settings defined for option '{option}'")
        if args.outputpath:
            os.makedirs(args.outputpath, exist_ok=True)
        with open(os.path.join(args.outputpath if args.outputpath else ".", f"generate_{seed_name}.yaml"), "wt") as f:
            yaml.dump(important, f)

    return callback(erargs, seed)


def read_weights_yamls(path) -> Tuple[Any, ...]:
    try:
        if urllib.parse.urlparse(path).scheme in ('https', 'file'):
            yaml = str(urllib.request.urlopen(path).read(), "utf-8-sig")
        else:
            with open(path, 'rb') as f:
                yaml = str(f.read(), "utf-8-sig")
    except Exception as e:
        raise Exception(f"Failed to read weights ({path})") from e

    return tuple(parse_yamls(yaml))


def interpret_on_off(value) -> bool:
    return {"on": True, "off": False}.get(value, value)


def convert_to_on_off(value) -> str:
    return {True: "on", False: "off"}.get(value, value)


def get_choice_legacy(option, root, value=None) -> Any:
    if option not in root:
        return value
    if type(root[option]) is list:
        return interpret_on_off(random.choices(root[option])[0])
    if type(root[option]) is not dict:
        return interpret_on_off(root[option])
    if not root[option]:
        return value
    if any(root[option].values()):
        return interpret_on_off(
            random.choices(list(root[option].keys()), weights=list(map(int, root[option].values())))[0])
    raise RuntimeError(f"All options specified in \"{option}\" are weighted as zero.")


def get_choice(option, root, value=None) -> Any:
    if option not in root:
        return value
    if type(root[option]) is list:
        return random.choices(root[option])[0]
    if type(root[option]) is not dict:
        return root[option]
    if not root[option]:
        return value
    if any(root[option].values()):
        return random.choices(list(root[option].keys()), weights=list(map(int, root[option].values())))[0]
    raise RuntimeError(f"All options specified in \"{option}\" are weighted as zero.")


class SafeDict(dict):
    def __missing__(self, key):
        return '{' + key + '}'


def handle_name(name: str, player: int, name_counter: Counter):
    name_counter[name.lower()] += 1
    number = name_counter[name.lower()]
    new_name = "%".join([x.replace("%number%", "{number}").replace("%player%", "{player}") for x in name.split("%%")])
    new_name = string.Formatter().vformat(new_name, (), SafeDict(number=number,
                                                                 NUMBER=(number if number > 1 else ''),
                                                                 player=player,
                                                                 PLAYER=(player if player > 1 else '')))
    # Run .strip twice for edge case where after the initial .slice new_name has a leading whitespace.
    # Could cause issues for some clients that cannot handle the additional whitespace.
    new_name = new_name.strip()[:16].strip()
    if new_name == "Archipelago":
        raise Exception(f"You cannot name yourself \"{new_name}\"")
    return new_name


def roll_percentage(percentage: Union[int, float]) -> bool:
    """Roll a percentage chance.
    percentage is expected to be in range [0, 100]"""
    return random.random() < (float(percentage) / 100)


def update_weights(weights: dict, new_weights: dict, update_type: str, name: str) -> dict:
    logging.debug(f'Applying {new_weights}')
    cleaned_weights = {}
    for option in new_weights:
        option_name = option.lstrip("+")
        if option.startswith("+") and option_name in weights:
            cleaned_value = weights[option_name]
            new_value = new_weights[option]
            if isinstance(new_value, (set, dict)):
                cleaned_value.update(new_value)
            elif isinstance(new_value, list):
                cleaned_value.extend(new_value)
            else:
                raise Exception(f"Cannot apply merge to non-dict, set, or list type {option_name},"
                                f" received {type(new_value).__name__}.")
            cleaned_weights[option_name] = cleaned_value
        else:
            cleaned_weights[option_name] = new_weights[option]
    new_options = set(cleaned_weights) - set(weights)
    weights.update(cleaned_weights)
    if new_options:
        for new_option in new_options:
            logging.warning(f'{update_type} Suboption "{new_option}" of "{name}" did not '
                            f'overwrite a root option. '
                            f'This is probably in error.')
    return weights


def roll_meta_option(option_key, game: str, category_dict: Dict) -> Any:
    if not game:
        return get_choice(option_key, category_dict)
    if game in AutoWorldRegister.world_types:
        game_world = AutoWorldRegister.world_types[game]
        options = game_world.options_dataclass.type_hints
        if option_key in options:
            if options[option_key].supports_weighting:
                return get_choice(option_key, category_dict)
            return category_dict[option_key]
    raise Options.OptionError(f"Error generating meta option {option_key} for {game}.")


def roll_linked_options(weights: dict) -> dict:
    weights = copy.deepcopy(weights)  # make sure we don't write back to other weights sets in same_settings
    for option_set in weights["linked_options"]:
        if "name" not in option_set:
            raise ValueError("One of your linked options does not have a name.")
        try:
            if roll_percentage(option_set["percentage"]):
                logging.debug(f"Linked option {option_set['name']} triggered.")
                new_options = option_set["options"]
                for category_name, category_options in new_options.items():
                    currently_targeted_weights = weights
                    if category_name:
                        currently_targeted_weights = currently_targeted_weights[category_name]
                    update_weights(currently_targeted_weights, category_options, "Linked", option_set["name"])
            else:
                logging.debug(f"linked option {option_set['name']} skipped.")
        except Exception as e:
            raise ValueError(f"Linked option {option_set['name']} is invalid. "
                             f"Please fix your linked option.") from e
    return weights


def roll_triggers(weights: dict, triggers: list, valid_keys: set) -> dict:
    weights = copy.deepcopy(weights)  # make sure we don't write back to other weights sets in same_settings
    weights["_Generator_Version"] = Utils.__version__
    for i, option_set in enumerate(triggers):
        try:
            currently_targeted_weights = weights
            category = option_set.get("option_category", None)
            if category:
                currently_targeted_weights = currently_targeted_weights[category]
            key = get_choice("option_name", option_set)
            if key not in currently_targeted_weights:
                logging.warning(f'Specified option name {option_set["option_name"]} did not '
                                f'match with a root option. '
                                f'This is probably in error.')
            trigger_result = get_choice("option_result", option_set)
            result = get_choice(key, currently_targeted_weights)
            currently_targeted_weights[key] = result
            if result == trigger_result and roll_percentage(get_choice("percentage", option_set, 100)):
                for category_name, category_options in option_set["options"].items():
                    currently_targeted_weights = weights
                    if category_name:
                        currently_targeted_weights = currently_targeted_weights[category_name]
                    update_weights(currently_targeted_weights, category_options, "Triggered", option_set["option_name"])
            valid_keys.add(key)
        except Exception as e:
            raise ValueError(f"Your trigger number {i + 1} is invalid. "
                             f"Please fix your triggers.") from e
    return weights


def handle_option(ret: argparse.Namespace, game_weights: dict, option_key: str, option: type(Options.Option), plando_options: PlandoOptions):
    try:
        if option_key in game_weights:
            if not option.supports_weighting:
                player_option = option.from_any(game_weights[option_key])
            else:
                player_option = option.from_any(get_choice(option_key, game_weights))
            del game_weights[option_key]
        else:
            player_option = option.from_any(option.default)  # call the from_any here to support default "random"
        setattr(ret, option_key, player_option)
    except Exception as e:
        raise Options.OptionError(f"Error generating option {option_key} in {ret.game}") from e
    else:
        player_option.verify(AutoWorldRegister.world_types[ret.game], ret.name, plando_options)


def roll_settings(weights: dict, plando_options: PlandoOptions = PlandoOptions.bosses):
    if "linked_options" in weights:
        weights = roll_linked_options(weights)

    valid_trigger_names = set()
    if "triggers" in weights:
        weights = roll_triggers(weights, weights["triggers"], valid_trigger_names)

    requirements = weights.get("requires", {})
    if requirements:
        version = requirements.get("version", __version__)
        if tuplize_version(version) > version_tuple:
            raise Exception(f"Settings reports required version of generator is at least {version}, "
                            f"however generator is of version {__version__}")
        required_plando_options = PlandoOptions.from_option_string(requirements.get("plando", ""))
        if required_plando_options not in plando_options:
            if required_plando_options:
                raise Exception(f"Settings reports required plando module {str(required_plando_options)}, "
                                f"which is not enabled.")

    ret = argparse.Namespace()
    for option_key in Options.PerGameCommonOptions.type_hints:
        if option_key in weights and option_key not in Options.CommonOptions.type_hints:
            raise Exception(f"Option {option_key} has to be in a game's section, not on its own.")

    ret.game = get_choice("game", weights)
    if ret.game not in AutoWorldRegister.world_types:
        picks = Utils.get_fuzzy_results(ret.game, list(AutoWorldRegister.world_types) + failed_world_loads, limit=1)[0]
        if picks[0] in failed_world_loads:
            raise Exception(f"No functional world found to handle game {ret.game}. "
                            f"Did you mean '{picks[0]}' ({picks[1]}% sure)? "
                            f"If so, it appears the world failed to initialize correctly.")
        raise Exception(f"No world found to handle game {ret.game}. Did you mean '{picks[0]}' ({picks[1]}% sure)? "
                        f"Check your spelling or installation of that world.")

    if ret.game not in weights:
        raise Exception(f"No game options for selected game \"{ret.game}\" found.")

    world_type = AutoWorldRegister.world_types[ret.game]
    game_weights = weights[ret.game]

    if any(weight.startswith("+") for weight in game_weights) or \
       any(weight.startswith("+") for weight in weights):
        raise Exception(f"Merge tag cannot be used outside of trigger contexts.")

    if "triggers" in game_weights:
        weights = roll_triggers(weights, game_weights["triggers"], valid_trigger_names)
        game_weights = weights[ret.game]

    ret.name = get_choice('name', weights)
    for option_key, option in Options.CommonOptions.type_hints.items():
        setattr(ret, option_key, option.from_any(get_choice(option_key, weights, option.default)))

    for option_key, option in world_type.options_dataclass.type_hints.items():
        handle_option(ret, game_weights, option_key, option, plando_options)
<<<<<<< HEAD
=======
    for option_key in game_weights:
        if option_key in {"triggers", *valid_trigger_names}:
            continue
        logging.warning(f"{option_key} is not a valid option name for {ret.game} and is not present in triggers.")
    if PlandoOptions.items in plando_options:
        ret.plando_items = game_weights.get("plando_items", [])
>>>>>>> 461f5db3
    if ret.game == "A Link to the Past":
        roll_alttp_settings(ret, game_weights, plando_options)
    if PlandoOptions.connections in plando_options:
        ret.plando_connections = []
        options = game_weights.get("plando_connections", [])
        for placement in options:
            if roll_percentage(get_choice("percentage", placement, 100)):
                ret.plando_connections.append(PlandoConnection(
                    get_choice("entrance", placement),
                    get_choice("exit", placement),
                    get_choice("direction", placement, "both")
                ))

    return ret


def roll_alttp_settings(ret: argparse.Namespace, weights, plando_options):

    ret.plando_texts = {}
    if PlandoOptions.texts in plando_options:
        tt = TextTable()
        tt.removeUnwantedText()
        options = weights.get("plando_texts", [])
        for placement in options:
            if roll_percentage(get_choice_legacy("percentage", placement, 100)):
                at = str(get_choice_legacy("at", placement))
                if at not in tt:
                    raise Exception(f"No text target \"{at}\" found.")
                ret.plando_texts[at] = str(get_choice_legacy("text", placement))

    ret.sprite_pool = weights.get('sprite_pool', [])
    ret.sprite = get_choice_legacy('sprite', weights, "Link")
    if 'random_sprite_on_event' in weights:
        randomoneventweights = weights['random_sprite_on_event']
        if get_choice_legacy('enabled', randomoneventweights, False):
            ret.sprite = 'randomon'
            ret.sprite += '-hit' if get_choice_legacy('on_hit', randomoneventweights, True) else ''
            ret.sprite += '-enter' if get_choice_legacy('on_enter', randomoneventweights, False) else ''
            ret.sprite += '-exit' if get_choice_legacy('on_exit', randomoneventweights, False) else ''
            ret.sprite += '-slash' if get_choice_legacy('on_slash', randomoneventweights, False) else ''
            ret.sprite += '-item' if get_choice_legacy('on_item', randomoneventweights, False) else ''
            ret.sprite += '-bonk' if get_choice_legacy('on_bonk', randomoneventweights, False) else ''
            ret.sprite = 'randomonall' if get_choice_legacy('on_everything', randomoneventweights, False) else ret.sprite
            ret.sprite = 'randomonnone' if ret.sprite == 'randomon' else ret.sprite

            if (not ret.sprite_pool or get_choice_legacy('use_weighted_sprite_pool', randomoneventweights, False)) \
                    and 'sprite' in weights:  # Use sprite as a weighted sprite pool, if a sprite pool is not already defined.
                for key, value in weights['sprite'].items():
                    if key.startswith('random'):
                        ret.sprite_pool += ['random'] * int(value)
                    else:
                        ret.sprite_pool += [key] * int(value)


if __name__ == '__main__':
    import atexit
    confirmation = atexit.register(input, "Press enter to close.")
    multiworld = main()
    if __debug__:
        import gc
        import sys
        import weakref
        weak = weakref.ref(multiworld)
        del multiworld
        gc.collect()  # need to collect to deref all hard references
        assert not weak(), f"MultiWorld object was not de-allocated, it's referenced {sys.getrefcount(weak())} times." \
                           " This would be a memory leak."
    # in case of error-free exit should not need confirmation
    atexit.unregister(confirmation)<|MERGE_RESOLUTION|>--- conflicted
+++ resolved
@@ -480,15 +480,10 @@
 
     for option_key, option in world_type.options_dataclass.type_hints.items():
         handle_option(ret, game_weights, option_key, option, plando_options)
-<<<<<<< HEAD
-=======
     for option_key in game_weights:
         if option_key in {"triggers", *valid_trigger_names}:
             continue
         logging.warning(f"{option_key} is not a valid option name for {ret.game} and is not present in triggers.")
-    if PlandoOptions.items in plando_options:
-        ret.plando_items = game_weights.get("plando_items", [])
->>>>>>> 461f5db3
     if ret.game == "A Link to the Past":
         roll_alttp_settings(ret, game_weights, plando_options)
     if PlandoOptions.connections in plando_options:
