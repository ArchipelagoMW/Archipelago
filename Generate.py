--- conflicted
+++ resolved
@@ -65,15 +65,11 @@
     return f"{random_source.randint(0, pow(10, seeddigits) - 1)}".zfill(seeddigits)
 
 
-<<<<<<< HEAD
 def main(args=None) -> Tuple[argparse.Namespace, int]:
-=======
-def main(args=None):
     # __name__ == "__main__" check so unittests that already imported worlds don't trip this.
     if __name__ == "__main__" and "worlds" in sys.modules:
         raise Exception("Worlds system should not be loaded before logging init.")
 
->>>>>>> c108845d
     if not args:
         args = mystery_argparse()
 
