from __future__ import annotations

import argparse
import copy
import logging
import os
import random
import string
import sys
import urllib.parse
import urllib.request
from collections import Counter
from itertools import chain
from typing import Any

import ModuleUpdate

ModuleUpdate.update()

import Utils
import Options
from BaseClasses import seeddigits, get_seed, PlandoOptions
from Utils import parse_yamls, version_tuple, __version__, tuplize_version


def mystery_argparse() -> argparse.Namespace:
    from settings import get_settings
    settings = get_settings()
    defaults = settings.generator

    parser = argparse.ArgumentParser(description="CMD Generation Interface, defaults come from host.yaml.")
    parser.add_argument('--weights_file_path', default=defaults.weights_file_path,
                        help='Path to the weights file to use for rolling game options, urls are also valid')
    parser.add_argument('--sameoptions', help='Rolls options per weights file rather than per player',
                        action='store_true')
    parser.add_argument('--player_files_path', default=defaults.player_files_path,
                        help="Input directory for player files.")
    parser.add_argument('--seed', help='Define seed number to generate.', type=int)
    parser.add_argument('--multi', default=defaults.players, type=lambda value: max(int(value), 1))
    parser.add_argument('--spoiler', type=int, default=defaults.spoiler)
    parser.add_argument('--outputpath', default=settings.general_options.output_path,
                        help="Path to output folder. Absolute or relative to cwd.")  # absolute or relative to cwd
    parser.add_argument('--race', action='store_true', default=defaults.race)
    parser.add_argument('--meta_file_path', default=defaults.meta_file_path)
    parser.add_argument('--log_level', default=defaults.loglevel, help='Sets log level')
    parser.add_argument('--log_time', help="Add timestamps to STDOUT",
                        default=defaults.logtime, action='store_true')
    parser.add_argument("--csv_output", action="store_true",
                        help="Output rolled player options to csv (made for async multiworld).")
    parser.add_argument("--plando", default=defaults.plando_options,
                        help="List of options that can be set manually. Can be combined, for example \"bosses, items\"")
    parser.add_argument("--skip_prog_balancing", action="store_true",
                        help="Skip progression balancing step during generation.")
    parser.add_argument("--skip_output", action="store_true",
                        help="Skips generation assertion and output stages and skips multidata and spoiler output. "
                             "Intended for debugging and testing purposes.")
    parser.add_argument("--spoiler_only", action="store_true",
                        help="Skips generation assertion and multidata, outputting only a spoiler log. "
                             "Intended for debugging and testing purposes.")
    args = parser.parse_args()

    if args.skip_output and args.spoiler_only:
        parser.error("Cannot mix --skip_output and --spoiler_only")
    elif args.spoiler == 0 and args.spoiler_only:
        parser.error("Cannot use --spoiler_only when --spoiler=0. Use --skip_output or set --spoiler to a different value")

    if not os.path.isabs(args.weights_file_path):
        args.weights_file_path = os.path.join(args.player_files_path, args.weights_file_path)
    if not os.path.isabs(args.meta_file_path):
        args.meta_file_path = os.path.join(args.player_files_path, args.meta_file_path)
    args.plando = PlandoOptions.from_option_string(args.plando)

    return args


def get_seed_name(random_source) -> str:
    return f"{random_source.randint(0, pow(10, seeddigits) - 1)}".zfill(seeddigits)


def main(args=None) -> tuple[argparse.Namespace, int]:
    # __name__ == "__main__" check so unittests that already imported worlds don't trip this.
    if __name__ == "__main__" and "worlds" in sys.modules:
        raise Exception("Worlds system should not be loaded before logging init.")

    if not args:
        args = mystery_argparse()

    seed = get_seed(args.seed)

    Utils.init_logging(f"Generate_{seed}", loglevel=args.log_level, add_timestamp=args.log_time)
    random.seed(seed)
    seed_name = get_seed_name(random)

    if args.race:
        logging.info("Race mode enabled. Using non-deterministic random source.")
        random.seed()  # reset to time-based random source

    weights_cache: dict[str, tuple[Any, ...]] = {}
    if args.weights_file_path and os.path.exists(args.weights_file_path):
        try:
            weights_cache[args.weights_file_path] = read_weights_yamls(args.weights_file_path)
        except Exception as e:
            raise ValueError(f"File {args.weights_file_path} is invalid. Please fix your yaml.") from e
        logging.info(f"Weights: {args.weights_file_path} >> "
                     f"{get_choice('description', weights_cache[args.weights_file_path][-1], 'No description specified')}")

    if args.meta_file_path and os.path.exists(args.meta_file_path):
        try:
            meta_weights = read_weights_yamls(args.meta_file_path)[-1]
        except Exception as e:
            raise ValueError(f"File {args.meta_file_path} is invalid. Please fix your yaml.") from e
        logging.info(f"Meta: {args.meta_file_path} >> {get_choice('meta_description', meta_weights)}")
        try:  # meta description allows us to verify that the file named meta.yaml is intentionally a meta file
            del(meta_weights["meta_description"])
        except Exception as e:
            raise ValueError("No meta description found for meta.yaml. Unable to verify.") from e
        if args.sameoptions:
            raise Exception("Cannot mix --sameoptions with --meta")
    else:
        meta_weights = None


    player_id = 1
    player_files = {}
    for file in os.scandir(args.player_files_path):
        fname = file.name
        if file.is_file() and not fname.startswith(".") and not fname.lower().endswith(".ini") and \
                os.path.join(args.player_files_path, fname) not in {args.meta_file_path, args.weights_file_path}:
            path = os.path.join(args.player_files_path, fname)
            try:
                weights_for_file = []
                for doc_idx, yaml in enumerate(read_weights_yamls(path)):
                    if yaml is None:
                        logging.warning(f"Ignoring empty yaml document #{doc_idx + 1} in {fname}")
                    else:
                        weights_for_file.append(yaml)
                weights_cache[fname] = tuple(weights_for_file)

            except Exception as e:
                raise ValueError(f"File {fname} is invalid. Please fix your yaml.") from e

    # sort dict for consistent results across platforms:
    weights_cache = {key: value for key, value in sorted(weights_cache.items(), key=lambda k: k[0].casefold())}
    for filename, yaml_data in weights_cache.items():
        if filename not in {args.meta_file_path, args.weights_file_path}:
            for yaml in yaml_data:
                logging.info(f"P{player_id} Weights: {filename} >> "
                             f"{get_choice('description', yaml, 'No description specified')}")
                player_files[player_id] = filename
                player_id += 1

    args.multi = max(player_id - 1, args.multi)

    if args.multi == 0:
        raise ValueError(
            "No individual player files found and number of players is 0. "
            "Provide individual player files or specify the number of players via host.yaml or --multi."
        )

    logging.info(f"Generating for {args.multi} player{'s' if args.multi > 1 else ''}, "
                 f"{seed_name} Seed {seed} with plando: {args.plando}")

    if not weights_cache:
        raise Exception(f"No weights found. "
                        f"Provide a general weights file ({args.weights_file_path}) or individual player files. "
                        f"A mix is also permitted.")

    from worlds.AutoWorld import AutoWorldRegister
    args.outputname = seed_name
    args.sprite = dict.fromkeys(range(1, args.multi+1), None)
    args.sprite_pool = dict.fromkeys(range(1, args.multi+1), None)
    args.name = {}

    settings_cache: dict[str, tuple[argparse.Namespace, ...] | None] = \
        {fname: (tuple(roll_settings(yaml, args.plando) for yaml in yamls) if args.sameoptions else None)
         for fname, yamls in weights_cache.items()}

    if meta_weights:
        for category_name, category_dict in meta_weights.items():
            for key in category_dict:
                option = roll_meta_option(key, category_name, category_dict)
                if option is not None:
                    for path in weights_cache:
                        for yaml in weights_cache[path]:
                            if category_name is None:
                                for category in yaml:
                                    if category in AutoWorldRegister.world_types and \
                                            key in Options.CommonOptions.type_hints:
                                        yaml[category][key] = option
                            elif category_name not in yaml:
                                logging.warning(f"Meta: Category {category_name} is not present in {path}.")
                            else:
                                yaml[category_name][key] = option

    player_path_cache = {}
    for player in range(1, args.multi + 1):
        player_path_cache[player] = player_files.get(player, args.weights_file_path)
<<<<<<< HEAD
    name_counter: Counter[str] = Counter()
    erargs.player_options = {}
=======
    name_counter = Counter()
    args.player_options = {}
>>>>>>> c7978bcc

    player = 1
    while player <= args.multi:
        path = player_path_cache[player]
        if path:
            try:
                cached_settings = settings_cache[path]
                settings: tuple[argparse.Namespace, ...] = cached_settings if cached_settings else \
                    tuple(roll_settings(yaml, args.plando) for yaml in weights_cache[path])
                for settingsObject in settings:
                    for k, v in vars(settingsObject).items():
                        if v is not None:
                            try:
                                getattr(args, k)[player] = v
                            except AttributeError:
                                setattr(args, k, {player: v})
                            except Exception as e:
                                raise Exception(f"Error setting {k} to {v} for player {player}") from e

                    # name was not specified
                    if player not in args.name:
                        if path == args.weights_file_path:
                            # weights file, so we need to make the name unique
                            args.name[player] = f"Player{player}"
                        else:
                            # use the filename
                            args.name[player] = os.path.splitext(os.path.split(path)[-1])[0]
                    args.name[player] = handle_name(args.name[player], player, name_counter)

                    player += 1
            except Exception as e:
                raise ValueError(f"File {path} is invalid. Please fix your yaml.") from e
        else:
            raise RuntimeError(f'No weights specified for player {player}')

    if len(set(name.lower() for name in args.name.values())) != len(args.name):
        raise Exception(f"Names have to be unique. Names: {Counter(name.lower() for name in args.name.values())}")

    return args, seed


def read_weights_yamls(path) -> tuple[Any, ...]:
    try:
        if urllib.parse.urlparse(path).scheme in ('https', 'file'):
            yaml = str(urllib.request.urlopen(path).read(), "utf-8-sig")
        else:
            with open(path, 'rb') as f:
                yaml = str(f.read(), "utf-8-sig")
    except Exception as e:
        raise Exception(f"Failed to read weights ({path})") from e

    from yaml.error import MarkedYAMLError
    try:
        return tuple(parse_yamls(yaml))
    except MarkedYAMLError as ex:
        if ex.problem_mark:
            lines = yaml.splitlines()
            if ex.context_mark:
                relevant_lines = "\n".join(lines[ex.context_mark.line:ex.problem_mark.line+1])
            else:
                relevant_lines = lines[ex.problem_mark.line]
            error_line = " " * ex.problem_mark.column + "^"
            raise Exception(f"{ex.context} {ex.problem} on line {ex.problem_mark.line}:"
                            f"\n{relevant_lines}\n{error_line}")
        raise ex


def interpret_on_off(value) -> bool:
    return {"on": True, "off": False}.get(value, value)


def convert_to_on_off(value) -> str:
    return {True: "on", False: "off"}.get(value, value)


def get_choice_legacy(option, root, value=None) -> Any:
    if option not in root:
        return value
    if type(root[option]) is list:
        return interpret_on_off(random.choices(root[option])[0])
    if type(root[option]) is not dict:
        return interpret_on_off(root[option])
    if not root[option]:
        return value
    if any(root[option].values()):
        return interpret_on_off(
            random.choices(list(root[option].keys()), weights=list(map(int, root[option].values())))[0])
    raise RuntimeError(f"All options specified in \"{option}\" are weighted as zero.")


def get_choice(option, root, value=None) -> Any:
    if option not in root:
        return value
    if type(root[option]) is list:
        return random.choices(root[option])[0]
    if type(root[option]) is not dict:
        return root[option]
    if not root[option]:
        return value
    if any(root[option].values()):
        return random.choices(list(root[option].keys()), weights=list(map(int, root[option].values())))[0]
    raise RuntimeError(f"All options specified in \"{option}\" are weighted as zero.")


class SafeFormatter(string.Formatter):
    def get_value(self, key, args, kwargs):
        if isinstance(key, int):
            if key < len(args):
                return args[key]
            else:
                return "{" + str(key) + "}"
        else:
            return kwargs.get(key, "{" + key + "}")


def handle_name(name: str, player: int, name_counter: Counter[str]):
    name_counter[name.lower()] += 1
    number = name_counter[name.lower()]
    new_name = "%".join([x.replace("%number%", "{number}").replace("%player%", "{player}") for x in name.split("%%")])

    new_name = SafeFormatter().vformat(new_name, (), {"number": number,
                                                      "NUMBER": (number if number > 1 else ''),
                                                      "player": player,
                                                      "PLAYER": (player if player > 1 else '')})
    # Run .strip twice for edge case where after the initial .slice new_name has a leading whitespace.
    # Could cause issues for some clients that cannot handle the additional whitespace.
    new_name = new_name.strip()[:16].strip()

    if new_name == "Archipelago":
        raise Exception(f"You cannot name yourself \"{new_name}\"")
    return new_name


def update_weights(weights: dict, new_weights: dict, update_type: str, name: str) -> dict:
    logging.debug(f'Applying {new_weights}')
    cleaned_weights = {}
    for option in new_weights:
        option_name = option.lstrip("+-")
        if option.startswith("+") and option_name in weights:
            cleaned_value = weights[option_name]
            new_value = new_weights[option]
            if isinstance(new_value, set):
                cleaned_value.update(new_value)
            elif isinstance(new_value, list):
                cleaned_value.extend(new_value)
            elif isinstance(new_value, dict):
                cleaned_value = dict(Counter(cleaned_value) + Counter(new_value))
            else:
                raise Exception(f"Cannot apply merge to non-dict, set, or list type {option_name},"
                                f" received {type(new_value).__name__}.")
            cleaned_weights[option_name] = cleaned_value
        elif option.startswith("-") and option_name in weights:
            cleaned_value = weights[option_name]
            new_value = new_weights[option]
            if isinstance(new_value, set):
                cleaned_value.difference_update(new_value)
            elif isinstance(new_value, list):
                for element in new_value:
                    cleaned_value.remove(element)
            elif isinstance(new_value, dict):
                cleaned_value = dict(Counter(cleaned_value) - Counter(new_value))
            else:
                raise Exception(f"Cannot apply remove to non-dict, set, or list type {option_name},"
                                f" received {type(new_value).__name__}.")
            cleaned_weights[option_name] = cleaned_value
        else:
            cleaned_weights[option_name] = new_weights[option]
    new_options = set(cleaned_weights) - set(weights)
    weights.update(cleaned_weights)
    if new_options:
        for new_option in new_options:
            logging.warning(f'{update_type} Suboption "{new_option}" of "{name}" did not '
                            f'overwrite a root option. '
                            f'This is probably in error.')
    return weights


def roll_meta_option(option_key, game: str, category_dict: dict) -> Any:
    from worlds import AutoWorldRegister

    if not game:
        return get_choice(option_key, category_dict)
    if game in AutoWorldRegister.world_types:
        game_world = AutoWorldRegister.world_types[game]
        options = game_world.options_dataclass.type_hints
        if option_key in options:
            if options[option_key].supports_weighting:
                return get_choice(option_key, category_dict)
            return category_dict[option_key]
    raise Options.OptionError(f"Error generating meta option {option_key} for {game}.")


def roll_linked_options(weights: dict) -> dict:
    weights = copy.deepcopy(weights)  # make sure we don't write back to other weights sets in same_settings
    for option_set in weights["linked_options"]:
        if "name" not in option_set:
            raise ValueError("One of your linked options does not have a name.")
        try:
            if Options.roll_percentage(option_set["percentage"]):
                logging.debug(f"Linked option {option_set['name']} triggered.")
                new_options = option_set["options"]
                for category_name, category_options in new_options.items():
                    currently_targeted_weights = weights
                    if category_name:
                        currently_targeted_weights = currently_targeted_weights[category_name]
                    update_weights(currently_targeted_weights, category_options, "Linked", option_set["name"])
            else:
                logging.debug(f"linked option {option_set['name']} skipped.")
        except Exception as e:
            raise ValueError(f"Linked option {option_set['name']} is invalid. "
                             f"Please fix your linked option.") from e
    return weights


def roll_triggers(weights: dict, triggers: list, valid_keys: set) -> dict:
    weights = copy.deepcopy(weights)  # make sure we don't write back to other weights sets in same_settings
    weights["_Generator_Version"] = Utils.__version__
    for i, option_set in enumerate(triggers):
        try:
            currently_targeted_weights = weights
            category = option_set.get("option_category", None)
            if category:
                currently_targeted_weights = currently_targeted_weights[category]
            key = get_choice("option_name", option_set)
            if key not in currently_targeted_weights:
                logging.warning(f'Specified option name {option_set["option_name"]} did not '
                                f'match with a root option. '
                                f'This is probably in error.')
            trigger_result = get_choice("option_result", option_set)
            result = get_choice(key, currently_targeted_weights)
            currently_targeted_weights[key] = result
            if result == trigger_result and Options.roll_percentage(get_choice("percentage", option_set, 100)):
                for category_name, category_options in option_set["options"].items():
                    currently_targeted_weights = weights
                    if category_name:
                        currently_targeted_weights = currently_targeted_weights[category_name]
                    update_weights(currently_targeted_weights, category_options, "Triggered", option_set["option_name"])
            valid_keys.add(key)
        except Exception as e:
            raise ValueError(f"Your trigger number {i + 1} is invalid. "
                             f"Please fix your triggers.") from e
    return weights


def handle_option(ret: argparse.Namespace, game_weights: dict, option_key: str, option: type[Options.Option], plando_options: PlandoOptions):
    try:
        if option_key in game_weights:
            if not option.supports_weighting:
                player_option = option.from_any(game_weights[option_key])
            else:
                player_option = option.from_any(get_choice(option_key, game_weights))
        else:
            player_option = option.from_any(option.default)  # call the from_any here to support default "random"
        setattr(ret, option_key, player_option)
    except Exception as e:
        raise Options.OptionError(f"Error generating option {option_key} in {ret.game}") from e
    else:
        from worlds import AutoWorldRegister
        player_option.verify(AutoWorldRegister.world_types[ret.game], ret.name, plando_options)


def roll_settings(weights: dict, plando_options: PlandoOptions = PlandoOptions.bosses):
    """
    Roll options from specified weights, usually originating from a .yaml options file.

    Important note:
    The same weights dict is shared between all slots using the same yaml (e.g. generic weights file for filler slots).
    This means it should never be modified without making a deepcopy first.
    """

    from worlds import AutoWorldRegister

    if "linked_options" in weights:
        weights = roll_linked_options(weights)

    valid_keys = {"triggers"}
    if "triggers" in weights:
        weights = roll_triggers(weights, weights["triggers"], valid_keys)

    requirements = weights.get("requires", {})
    if requirements:
        version = requirements.get("version", __version__)
        if tuplize_version(version) > version_tuple:
            raise Exception(f"Settings reports required version of generator is at least {version}, "
                            f"however generator is of version {__version__}")
        required_plando_options = PlandoOptions.from_option_string(requirements.get("plando", ""))
        if required_plando_options not in plando_options:
            if required_plando_options:
                raise Exception(f"Settings reports required plando module {str(required_plando_options)}, "
                                f"which is not enabled.")
        games = requirements.get("game", {})
        for game, version in games.items():
            if game not in AutoWorldRegister.world_types:
                continue
            if not version:
                raise Exception(f"Invalid version for game {game}: {version}.")
            if isinstance(version, str):
                version = {"min": version}
            if "min" in version and tuplize_version(version["min"]) > AutoWorldRegister.world_types[game].world_version:
                raise Exception(f"Settings reports required version of world \"{game}\" is at least {version['min']}, "
                                f"however world is of version "
                                f"{AutoWorldRegister.world_types[game].world_version.as_simple_string()}.")
            if "max" in version and tuplize_version(version["max"]) < AutoWorldRegister.world_types[game].world_version:
                raise Exception(f"Settings reports required version of world \"{game}\" is no later than {version['max']}, "
                                f"however world is of version "
                                f"{AutoWorldRegister.world_types[game].world_version.as_simple_string()}.")
    ret = argparse.Namespace()
    for option_key in Options.PerGameCommonOptions.type_hints:
        if option_key in weights and option_key not in Options.CommonOptions.type_hints:
            raise Exception(f"Option {option_key} has to be in a game's section, not on its own.")

    ret.game = get_choice("game", weights)
    if not isinstance(ret.game, str):
        if ret.game is None:
            raise Exception('"game" not specified')
        raise Exception(f"Invalid game: {ret.game}")
    if ret.game not in AutoWorldRegister.world_types:
        from worlds import failed_world_loads
        picks = Utils.get_fuzzy_results(ret.game, list(AutoWorldRegister.world_types) + failed_world_loads, limit=1)[0]
        if picks[0] in failed_world_loads:
            raise Exception(f"No functional world found to handle game {ret.game}. "
                            f"Did you mean '{picks[0]}' ({picks[1]}% sure)? "
                            f"If so, it appears the world failed to initialize correctly.")
        raise Exception(f"No world found to handle game {ret.game}. Did you mean '{picks[0]}' ({picks[1]}% sure)? "
                        f"Check your spelling or installation of that world.")

    if ret.game not in weights:
        raise Exception(f"No game options for selected game \"{ret.game}\" found.")

    world_type = AutoWorldRegister.world_types[ret.game]
    game_weights = weights[ret.game]

    for weight in chain(game_weights, weights):
        if weight.startswith("+"):
            raise Exception(f"Merge tag cannot be used outside of trigger contexts. Found {weight}")
        if weight.startswith("-"):
            raise Exception(f"Remove tag cannot be used outside of trigger contexts. Found {weight}")

    if "triggers" in game_weights:
        weights = roll_triggers(weights, game_weights["triggers"], valid_keys)
        game_weights = weights[ret.game]

    ret.name = get_choice('name', weights)
    for option_key, option in Options.CommonOptions.type_hints.items():
        setattr(ret, option_key, option.from_any(get_choice(option_key, weights, option.default)))

    for option_key, option in world_type.options_dataclass.type_hints.items():
        handle_option(ret, game_weights, option_key, option, plando_options)
        valid_keys.add(option_key)

    if ret.game == "A Link to the Past":
        # TODO there are still more LTTP options not on the options system
        valid_keys |= {"sprite_pool", "sprite", "random_sprite_on_event"}
        roll_alttp_settings(ret, game_weights)

    # log a warning for options within a game section that aren't determined as valid
    for option_key in game_weights:
        if option_key in valid_keys:
            continue
        logging.warning(f"{option_key} is not a valid option name for {ret.game} and is not present in triggers "
                        f"for player {ret.name}.")

    return ret


def roll_alttp_settings(ret: argparse.Namespace, weights):
    ret.sprite_pool = weights.get('sprite_pool', [])
    ret.sprite = get_choice_legacy('sprite', weights, "Link")
    if 'random_sprite_on_event' in weights:
        randomoneventweights = weights['random_sprite_on_event']
        if get_choice_legacy('enabled', randomoneventweights, False):
            ret.sprite = 'randomon'
            ret.sprite += '-hit' if get_choice_legacy('on_hit', randomoneventweights, True) else ''
            ret.sprite += '-enter' if get_choice_legacy('on_enter', randomoneventweights, False) else ''
            ret.sprite += '-exit' if get_choice_legacy('on_exit', randomoneventweights, False) else ''
            ret.sprite += '-slash' if get_choice_legacy('on_slash', randomoneventweights, False) else ''
            ret.sprite += '-item' if get_choice_legacy('on_item', randomoneventweights, False) else ''
            ret.sprite += '-bonk' if get_choice_legacy('on_bonk', randomoneventweights, False) else ''
            ret.sprite = 'randomonall' if get_choice_legacy('on_everything', randomoneventweights, False) else ret.sprite
            ret.sprite = 'randomonnone' if ret.sprite == 'randomon' else ret.sprite

            if (not ret.sprite_pool or get_choice_legacy('use_weighted_sprite_pool', randomoneventweights, False)) \
                    and 'sprite' in weights:  # Use sprite as a weighted sprite pool, if a sprite pool is not already defined.
                for key, value in weights['sprite'].items():
                    if key.startswith('random'):
                        ret.sprite_pool += ['random'] * int(value)
                    else:
                        ret.sprite_pool += [key] * int(value)


if __name__ == '__main__':
    import atexit
    confirmation = atexit.register(input, "Press enter to close.")
    erargs, seed = main()
    from Main import main as ERmain
    multiworld = ERmain(erargs, seed)
    if __debug__:
        import gc
        import sys
        import weakref
        weak = weakref.ref(multiworld)
        del multiworld
        gc.collect()  # need to collect to deref all hard references
        assert not weak(), f"MultiWorld object was not de-allocated, it's referenced {sys.getrefcount(weak())} times." \
                           " This would be a memory leak."
    # in case of error-free exit should not need confirmation
    atexit.unregister(confirmation)<|MERGE_RESOLUTION|>--- conflicted
+++ resolved
@@ -195,13 +195,8 @@
     player_path_cache = {}
     for player in range(1, args.multi + 1):
         player_path_cache[player] = player_files.get(player, args.weights_file_path)
-<<<<<<< HEAD
     name_counter: Counter[str] = Counter()
-    erargs.player_options = {}
-=======
-    name_counter = Counter()
     args.player_options = {}
->>>>>>> c7978bcc
 
     player = 1
     while player <= args.multi:
