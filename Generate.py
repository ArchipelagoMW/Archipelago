--- conflicted
+++ resolved
@@ -423,46 +423,7 @@
     return weights
 
 
-<<<<<<< HEAD
-def handle_option(ret: argparse.Namespace, game_weights: dict, option_key: str, option: type(Options.Option), plando_options: set[str] = frozenset(("bosses",))):
-=======
-def get_plando_bosses(boss_shuffle: str, plando_options: Set[str]) -> str:
-    if boss_shuffle in boss_shuffle_options:
-        return boss_shuffle_options[boss_shuffle]
-    elif PlandoSettings.bosses in plando_options:
-        options = boss_shuffle.lower().split(";")
-        remainder_shuffle = "none"  # vanilla
-        bosses = []
-        for boss in options:
-            if boss in boss_shuffle_options:
-                remainder_shuffle = boss_shuffle_options[boss]
-            elif "-" in boss:
-                loc, boss_name = boss.split("-")
-                if boss_name not in available_boss_names:
-                    raise ValueError(f"Unknown Boss name {boss_name}")
-                if loc not in available_boss_locations:
-                    raise ValueError(f"Unknown Boss Location {loc}")
-                level = ''
-                if loc.split(" ")[-1] in {"top", "middle", "bottom"}:
-                    # split off level
-                    loc = loc.split(" ")
-                    level = f" {loc[-1]}"
-                    loc = " ".join(loc[:-1])
-                loc = loc.title().replace("Of", "of")
-                if not Bosses.can_place_boss(boss_name.title(), loc, level):
-                    raise ValueError(f"Cannot place {boss_name} at {loc}{level}")
-                bosses.append(boss)
-            elif boss not in available_boss_names:
-                raise ValueError(f"Unknown Boss name or Boss shuffle option {boss}.")
-            else:
-                bosses.append(boss)
-        return ";".join(bosses + [remainder_shuffle])
-    else:
-        raise Exception(f"Boss Shuffle {boss_shuffle} is unknown and boss plando is turned off.")
-
-
-def handle_option(ret: argparse.Namespace, game_weights: dict, option_key: str, option: type(Options.Option)):
->>>>>>> 530c5500
+def handle_option(ret: argparse.Namespace, game_weights: dict, option_key: str, option: type(Options.Option), plando_options: PlandoSettings):
     if option_key in game_weights:
         try:
             if not option.supports_weighting:
@@ -527,13 +488,8 @@
         for option_key, option in Options.per_game_common_options.items():
             # skip setting this option if already set from common_options, defaulting to root option
             if not (option_key in Options.common_options and option_key not in game_weights):
-<<<<<<< HEAD
                 handle_option(ret, game_weights, option_key, option, plando_options)
-        if "items" in plando_options:
-=======
-                handle_option(ret, game_weights, option_key, option)
         if PlandoSettings.items in plando_options:
->>>>>>> 530c5500
             ret.plando_items = game_weights.get("plando_items", [])
         if ret.game == "Minecraft" or ret.game == "Ocarina of Time":
             # bad hardcoded behavior to make this work for now
