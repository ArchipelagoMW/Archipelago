--- conflicted
+++ resolved
@@ -10,14 +10,9 @@
 import typing
 import urllib.parse
 import urllib.request
-<<<<<<< HEAD
-from collections import ChainMap, Counter
-from typing import Any, Callable, Dict, Tuple, Union
-from traceback import format_exception_only, format_exception
-=======
 from collections import Counter
 from typing import Any, Dict, Tuple, Union
->>>>>>> fe6a70a1
+from traceback import format_exception_only, format_exception
 
 import ModuleUpdate
 
@@ -29,11 +24,7 @@
 from BaseClasses import seeddigits, get_seed, PlandoOptions
 from Main import main as ERmain
 from settings import get_settings
-<<<<<<< HEAD
-from Utils import parse_yamls, version_tuple, __version__, tuplize_version, user_path, messagebox
-=======
-from Utils import parse_yamls, version_tuple, __version__, tuplize_version
->>>>>>> fe6a70a1
+from Utils import parse_yamls, version_tuple, __version__, tuplize_version, messagebox
 from worlds.alttp import Options as LttPOptions
 from worlds.alttp.EntranceRandomizer import parse_arguments
 from worlds.alttp.Text import TextTable
@@ -669,13 +660,8 @@
 
 
 if __name__ == '__main__':
-<<<<<<< HEAD
     if not __debug__:
         sys.excepthook = parsing_failure_gui
-    main()
-=======
-    import atexit
-    confirmation = atexit.register(input, "Press enter to close.")
     multiworld = main()
     if __debug__:
         import gc
@@ -685,7 +671,4 @@
         del multiworld
         gc.collect()  # need to collect to deref all hard references
         assert not weak(), f"MultiWorld object was not de-allocated, it's referenced {sys.getrefcount(weak())} times." \
-                           " This would be a memory leak."
-    # in case of error-free exit should not need confirmation
-    atexit.unregister(confirmation)
->>>>>>> fe6a70a1
+                           " This would be a memory leak."