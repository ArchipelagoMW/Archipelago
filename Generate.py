--- conflicted
+++ resolved
@@ -513,48 +513,6 @@
         raise Exception(f"Unsupported game {ret.game}")
     return ret
 
-
-<<<<<<< HEAD
-=======
-def roll_item_plando(world_type, weights):
-    plando_items = []
-
-    def add_plando_item(item: str, location: str):
-        if item not in world_type.item_name_to_id:
-            raise Exception(f"Could not plando item {item} as the item was not recognized")
-        if location not in world_type.location_name_to_id:
-            raise Exception(
-                f"Could not plando item {item} at location {location} as the location was not recognized")
-        plando_items.append(PlandoItem(item, location, location_world, from_pool, force))
-
-    options = weights.get("plando_items", [])
-    for placement in options:
-        if roll_percentage(get_choice("percentage", placement, 100)):
-            from_pool = get_choice("from_pool", placement, PlandoItem._field_defaults["from_pool"])
-            location_world = get_choice("world", placement, PlandoItem._field_defaults["world"])
-            force = str(get_choice("force", placement, PlandoItem._field_defaults["force"])).lower()
-            if "items" in placement and "locations" in placement:
-                items = placement["items"]
-                locations = placement["locations"]
-                if isinstance(items, dict):
-                    item_list = []
-                    for key, value in items.items():
-                        item_list += [key] * value
-                    items = item_list
-                if not items or not locations:
-                    raise Exception("You must specify at least one item and one location to place items.")
-                random.shuffle(items)
-                random.shuffle(locations)
-                for item, location in zip(items, locations):
-                    add_plando_item(item, location)
-            else:
-                item = get_choice("item", placement, get_choice("items", placement))
-                location = get_choice("location", placement)
-                add_plando_item(item, location)
-    return plando_items
-
-
->>>>>>> 5df4d2f2
 def roll_alttp_settings(ret: argparse.Namespace, weights, plando_options):
     if "dungeon_items" in weights and get_choice_legacy('dungeon_items', weights, "none") != "none":
         raise Exception(f"dungeon_items key in A Link to the Past was removed, but is present in these weights as {get_choice_legacy('dungeon_items', weights, False)}.")
