--- conflicted
+++ resolved
@@ -155,11 +155,8 @@
     erargs.outputpath = args.outputpath
     erargs.skip_prog_balancing = args.skip_prog_balancing
     erargs.skip_output = args.skip_output
-<<<<<<< HEAD
+    erargs.name = {}
     erargs.yaml_output = args.yaml_output
-=======
-    erargs.name = {}
->>>>>>> 7621889b
 
     settings_cache: Dict[str, Tuple[argparse.Namespace, ...]] = \
         {fname: (tuple(roll_settings(yaml, args.plando) for yaml in yamls) if args.sameoptions else None)
