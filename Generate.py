from __future__ import annotations

import argparse
import logging
import os
import random
import string
import urllib.parse
import urllib.request
from collections import Counter
from typing import Any, Dict, Tuple, Union

import ModuleUpdate

ModuleUpdate.update()

import copy
import Utils
import Options
from BaseClasses import seeddigits, get_seed, PlandoOptions
from Main import main as ERmain
from settings import get_settings
from Utils import parse_yamls, version_tuple, __version__, tuplize_version
from worlds.alttp import Options as LttPOptions
from worlds.alttp.EntranceRandomizer import parse_arguments
from worlds.alttp.Text import TextTable
from worlds.AutoWorld import AutoWorldRegister
from worlds.generic import PlandoConnection


def mystery_argparse():
    options = get_settings()
    defaults = options.generator

    parser = argparse.ArgumentParser(description="CMD Generation Interface, defaults come from host.yaml.")
    parser.add_argument('--weights_file_path', default=defaults.weights_file_path,
                        help='Path to the weights file to use for rolling game settings, urls are also valid')
    parser.add_argument('--samesettings', help='Rolls settings per weights file rather than per player',
                        action='store_true')
    parser.add_argument('--player_files_path', default=defaults.player_files_path,
                        help="Input directory for player files.")
    parser.add_argument('--seed', help='Define seed number to generate.', type=int)
    parser.add_argument('--multi', default=defaults.players, type=lambda value: max(int(value), 1))
    parser.add_argument('--spoiler', type=int, default=defaults.spoiler)
    parser.add_argument('--outputpath', default=options.general_options.output_path,
                        help="Path to output folder. Absolute or relative to cwd.")  # absolute or relative to cwd
    parser.add_argument('--race', action='store_true', default=defaults.race)
    parser.add_argument('--meta_file_path', default=defaults.meta_file_path)
    parser.add_argument('--log_level', default='info', help='Sets log level')
    parser.add_argument('--yaml_output', default=0, type=lambda value: max(int(value), 0),
                        help='Output rolled mystery results to yaml up to specified number (made for async multiworld)')
    parser.add_argument('--plando', default=defaults.plando_options,
                        help='List of options that can be set manually. Can be combined, for example "bosses, items"')
    parser.add_argument("--skip_prog_balancing", action="store_true",
                        help="Skip progression balancing step during generation.")
    parser.add_argument("--skip_output", action="store_true",
                        help="Skips generation assertion and output stages and skips multidata and spoiler output. "
                             "Intended for debugging and testing purposes.")
    args = parser.parse_args()
    if not os.path.isabs(args.weights_file_path):
        args.weights_file_path = os.path.join(args.player_files_path, args.weights_file_path)
    if not os.path.isabs(args.meta_file_path):
        args.meta_file_path = os.path.join(args.player_files_path, args.meta_file_path)
    args.plando: PlandoOptions = PlandoOptions.from_option_string(args.plando)
    return args, options


def get_seed_name(random_source) -> str:
    return f"{random_source.randint(0, pow(10, seeddigits) - 1)}".zfill(seeddigits)


def main(args=None, callback=ERmain):
    if not args:
        args, options = mystery_argparse()
    else:
        options = get_settings()

    seed = get_seed(args.seed)
    Utils.init_logging(f"Generate_{seed}", loglevel=args.log_level)
    random.seed(seed)
    seed_name = get_seed_name(random)

    if args.race:
        logging.info("Race mode enabled. Using non-deterministic random source.")
        random.seed()  # reset to time-based random source

    weights_cache: Dict[str, Tuple[Any, ...]] = {}
    if args.weights_file_path and os.path.exists(args.weights_file_path):
        try:
            weights_cache[args.weights_file_path] = read_weights_yamls(args.weights_file_path)
        except Exception as e:
            raise ValueError(f"File {args.weights_file_path} is invalid. Please fix your yaml.") from e
        logging.info(f"Weights: {args.weights_file_path} >> "
                     f"{get_choice('description', weights_cache[args.weights_file_path][-1], 'No description specified')}")

    if args.meta_file_path and os.path.exists(args.meta_file_path):
        try:
            meta_weights = read_weights_yamls(args.meta_file_path)[-1]
        except Exception as e:
            raise ValueError(f"File {args.meta_file_path} is invalid. Please fix your yaml.") from e
        logging.info(f"Meta: {args.meta_file_path} >> {get_choice('meta_description', meta_weights)}")
        try:  # meta description allows us to verify that the file named meta.yaml is intentionally a meta file
            del(meta_weights["meta_description"])
        except Exception as e:
            raise ValueError("No meta description found for meta.yaml. Unable to verify.") from e
        if args.samesettings:
            raise Exception("Cannot mix --samesettings with --meta")
    else:
        meta_weights = None
    player_id = 1
    player_files = {}
    for file in os.scandir(args.player_files_path):
        fname = file.name
        if file.is_file() and not fname.startswith(".") and \
                os.path.join(args.player_files_path, fname) not in {args.meta_file_path, args.weights_file_path}:
            path = os.path.join(args.player_files_path, fname)
            try:
                weights_cache[fname] = read_weights_yamls(path)
            except Exception as e:
                raise ValueError(f"File {fname} is invalid. Please fix your yaml.") from e

    # sort dict for consistent results across platforms:
    weights_cache = {key: value for key, value in sorted(weights_cache.items())}
    for filename, yaml_data in weights_cache.items():
        if filename not in {args.meta_file_path, args.weights_file_path}:
            for yaml in yaml_data:
                logging.info(f"P{player_id} Weights: {filename} >> "
                             f"{get_choice('description', yaml, 'No description specified')}")
                player_files[player_id] = filename
                player_id += 1

    args.multi = max(player_id - 1, args.multi)

    if args.multi == 0:
        raise ValueError(
            "No individual player files found and number of players is 0. "
            "Provide individual player files or specify the number of players via host.yaml or --multi."
        )

    logging.info(f"Generating for {args.multi} player{'s' if args.multi > 1 else ''}, "
                 f"{seed_name} Seed {seed} with plando: {args.plando}")

    if not weights_cache:
        raise Exception(f"No weights found. "
                        f"Provide a general weights file ({args.weights_file_path}) or individual player files. "
                        f"A mix is also permitted.")
    erargs = parse_arguments(['--multi', str(args.multi)])
    erargs.seed = seed
    erargs.plando_options = args.plando
    erargs.glitch_triforce = options.generator.glitch_triforce_room
    erargs.spoiler = args.spoiler
    erargs.race = args.race
    erargs.outputname = seed_name
    erargs.outputpath = args.outputpath
    erargs.skip_prog_balancing = args.skip_prog_balancing
    erargs.skip_output = args.skip_output

    settings_cache: Dict[str, Tuple[argparse.Namespace, ...]] = \
        {fname: (tuple(roll_settings(yaml, args.plando) for yaml in yamls) if args.samesettings else None)
         for fname, yamls in weights_cache.items()}

    if meta_weights:
        for category_name, category_dict in meta_weights.items():
            for key in category_dict:
                option = roll_meta_option(key, category_name, category_dict)
                if option is not None:
                    for path in weights_cache:
                        for yaml in weights_cache[path]:
                            if category_name is None:
                                for category in yaml:
                                    if category in AutoWorldRegister.world_types and \
                                            key in Options.CommonOptions.type_hints:
                                        yaml[category][key] = option
                            elif category_name not in yaml:
                                logging.warning(f"Meta: Category {category_name} is not present in {path}.")
                            else:
                                yaml[category_name][key] = option

    player_path_cache = {}
    for player in range(1, args.multi + 1):
        player_path_cache[player] = player_files.get(player, args.weights_file_path)
    name_counter = Counter()
    erargs.player_options = {}

    player = 1
    while player <= args.multi:
        path = player_path_cache[player]
        if path:
            try:
                settings: Tuple[argparse.Namespace, ...] = settings_cache[path] if settings_cache[path] else \
                    tuple(roll_settings(yaml, args.plando) for yaml in weights_cache[path])
                for settingsObject in settings:
                    for k, v in vars(settingsObject).items():
                        if v is not None:
                            try:
                                getattr(erargs, k)[player] = v
                            except AttributeError:
                                setattr(erargs, k, {player: v})
                            except Exception as e:
                                raise Exception(f"Error setting {k} to {v} for player {player}") from e

                    if path == args.weights_file_path:  # if name came from the weights file, just use base player name
                        erargs.name[player] = f"Player{player}"
                    elif not erargs.name[player]:  # if name was not specified, generate it from filename
                        erargs.name[player] = os.path.splitext(os.path.split(path)[-1])[0]
                    erargs.name[player] = handle_name(erargs.name[player], player, name_counter)

                    player += 1
            except Exception as e:
                raise ValueError(f"File {path} is invalid. Please fix your yaml.") from e
        else:
            raise RuntimeError(f'No weights specified for player {player}')

    if len(set(name.lower() for name in erargs.name.values())) != len(erargs.name):
        raise Exception(f"Names have to be unique. Names: {Counter(name.lower() for name in erargs.name.values())}")

    if args.yaml_output:
        import yaml
        important = {}
        for option, player_settings in vars(erargs).items():
            if type(player_settings) == dict:
                if all(type(value) != list for value in player_settings.values()):
                    if len(player_settings.values()) > 1:
                        important[option] = {player: value for player, value in player_settings.items() if
                                             player <= args.yaml_output}
                    else:
                        logging.debug(f"No player settings defined for option '{option}'")

            else:
                if player_settings != "":  # is not empty name
                    important[option] = player_settings
                else:
                    logging.debug(f"No player settings defined for option '{option}'")
        if args.outputpath:
            os.makedirs(args.outputpath, exist_ok=True)
        with open(os.path.join(args.outputpath if args.outputpath else ".", f"generate_{seed_name}.yaml"), "wt") as f:
            yaml.dump(important, f)

    return callback(erargs, seed)


def read_weights_yamls(path) -> Tuple[Any, ...]:
    try:
        if urllib.parse.urlparse(path).scheme in ('https', 'file'):
            yaml = str(urllib.request.urlopen(path).read(), "utf-8-sig")
        else:
            with open(path, 'rb') as f:
                yaml = str(f.read(), "utf-8-sig")
    except Exception as e:
        raise Exception(f"Failed to read weights ({path})") from e

    return tuple(parse_yamls(yaml))


def interpret_on_off(value) -> bool:
    return {"on": True, "off": False}.get(value, value)


def convert_to_on_off(value) -> str:
    return {True: "on", False: "off"}.get(value, value)


def get_choice_legacy(option, root, value=None) -> Any:
    if option not in root:
        return value
    if type(root[option]) is list:
        return interpret_on_off(random.choices(root[option])[0])
    if type(root[option]) is not dict:
        return interpret_on_off(root[option])
    if not root[option]:
        return value
    if any(root[option].values()):
        return interpret_on_off(
            random.choices(list(root[option].keys()), weights=list(map(int, root[option].values())))[0])
    raise RuntimeError(f"All options specified in \"{option}\" are weighted as zero.")


def get_choice(option, root, value=None) -> Any:
    if option not in root:
        return value
    if type(root[option]) is list:
        return random.choices(root[option])[0]
    if type(root[option]) is not dict:
        return root[option]
    if not root[option]:
        return value
    if any(root[option].values()):
        return random.choices(list(root[option].keys()), weights=list(map(int, root[option].values())))[0]
    raise RuntimeError(f"All options specified in \"{option}\" are weighted as zero.")


class SafeDict(dict):
    def __missing__(self, key):
        return '{' + key + '}'


def handle_name(name: str, player: int, name_counter: Counter):
    name_counter[name.lower()] += 1
    number = name_counter[name.lower()]
    new_name = "%".join([x.replace("%number%", "{number}").replace("%player%", "{player}") for x in name.split("%%")])
    new_name = string.Formatter().vformat(new_name, (), SafeDict(number=number,
                                                                 NUMBER=(number if number > 1 else ''),
                                                                 player=player,
                                                                 PLAYER=(player if player > 1 else '')))
    new_name = new_name.strip()[:16]
    if new_name == "Archipelago":
        raise Exception(f"You cannot name yourself \"{new_name}\"")
    return new_name


def prefer_int(input_data: str) -> Union[str, int]:
    try:
        return int(input_data)
    except:
        return input_data


def roll_percentage(percentage: Union[int, float]) -> bool:
    """Roll a percentage chance.
    percentage is expected to be in range [0, 100]"""
    return random.random() < (float(percentage) / 100)


def update_weights(weights: dict, new_weights: dict, type: str, name: str) -> dict:
    logging.debug(f'Applying {new_weights}')
    new_options = set(new_weights) - set(weights)
    weights.update(new_weights)
    if new_options:
        for new_option in new_options:
            logging.warning(f'{type} Suboption "{new_option}" of "{name}" did not '
                            f'overwrite a root option. '
                            f'This is probably in error.')
    return weights


def roll_meta_option(option_key, game: str, category_dict: Dict) -> Any:
    if not game:
        return get_choice(option_key, category_dict)
    if game in AutoWorldRegister.world_types:
        game_world = AutoWorldRegister.world_types[game]
        options = game_world.options_dataclass.type_hints
        if option_key in options:
            if options[option_key].supports_weighting:
                return get_choice(option_key, category_dict)
            return category_dict[option_key]
    raise Exception(f"Error generating meta option {option_key} for {game}.")


def roll_linked_options(weights: dict) -> dict:
    weights = copy.deepcopy(weights)  # make sure we don't write back to other weights sets in same_settings
    for option_set in weights["linked_options"]:
        if "name" not in option_set:
            raise ValueError("One of your linked options does not have a name.")
        try:
            if roll_percentage(option_set["percentage"]):
                logging.debug(f"Linked option {option_set['name']} triggered.")
                new_options = option_set["options"]
                for category_name, category_options in new_options.items():
                    currently_targeted_weights = weights
                    if category_name:
                        currently_targeted_weights = currently_targeted_weights[category_name]
                    update_weights(currently_targeted_weights, category_options, "Linked", option_set["name"])
            else:
                logging.debug(f"linked option {option_set['name']} skipped.")
        except Exception as e:
            raise ValueError(f"Linked option {option_set['name']} is invalid. "
                             f"Please fix your linked option.") from e
    return weights


def roll_triggers(weights: dict, triggers: list) -> dict:
    weights = copy.deepcopy(weights)  # make sure we don't write back to other weights sets in same_settings
    weights["_Generator_Version"] = Utils.__version__
    for i, option_set in enumerate(triggers):
        try:
            currently_targeted_weights = weights
            category = option_set.get("option_category", None)
            if category:
                currently_targeted_weights = currently_targeted_weights[category]
            key = get_choice("option_name", option_set)
            if key not in currently_targeted_weights:
                logging.warning(f'Specified option name {option_set["option_name"]} did not '
                                f'match with a root option. '
                                f'This is probably in error.')
            trigger_result = get_choice("option_result", option_set)
            result = get_choice(key, currently_targeted_weights)
            currently_targeted_weights[key] = result
            if result == trigger_result and roll_percentage(get_choice("percentage", option_set, 100)):
                for category_name, category_options in option_set["options"].items():
                    currently_targeted_weights = weights
                    if category_name:
                        currently_targeted_weights = currently_targeted_weights[category_name]
                    update_weights(currently_targeted_weights, category_options, "Triggered", option_set["option_name"])

        except Exception as e:
            raise ValueError(f"Your trigger number {i + 1} is invalid. "
                             f"Please fix your triggers.") from e
    return weights


def handle_option(ret: argparse.Namespace, game_weights: dict, option_key: str, option: type(Options.Option), plando_options: PlandoOptions):
    if option_key in game_weights:
        try:
            if not option.supports_weighting:
                player_option = option.from_any(game_weights[option_key])
            else:
                player_option = option.from_any(get_choice(option_key, game_weights))
            setattr(ret, option_key, player_option)
        except Exception as e:
            raise Exception(f"Error generating option {option_key} in {ret.game}") from e
        else:
            player_option.verify(AutoWorldRegister.world_types[ret.game], ret.name, plando_options)
    else:
        setattr(ret, option_key, option.from_any(option.default))  # call the from_any here to support default "random"


def roll_settings(weights: dict, plando_options: PlandoOptions = PlandoOptions.bosses):
    if "linked_options" in weights:
        weights = roll_linked_options(weights)

    if "triggers" in weights:
        weights = roll_triggers(weights, weights["triggers"])

    requirements = weights.get("requires", {})
    if requirements:
        version = requirements.get("version", __version__)
        if tuplize_version(version) > version_tuple:
            raise Exception(f"Settings reports required version of generator is at least {version}, "
                            f"however generator is of version {__version__}")
        required_plando_options = PlandoOptions.from_option_string(requirements.get("plando", ""))
        if required_plando_options not in plando_options:
            if required_plando_options:
                raise Exception(f"Settings reports required plando module {str(required_plando_options)}, "
                                f"which is not enabled.")

    ret = argparse.Namespace()
    for option_key in Options.PerGameCommonOptions.type_hints:
        if option_key in weights and option_key not in Options.CommonOptions.type_hints:
            raise Exception(f"Option {option_key} has to be in a game's section, not on its own.")

    ret.game = get_choice("game", weights)
    if ret.game not in AutoWorldRegister.world_types:
        picks = Utils.get_fuzzy_results(ret.game, AutoWorldRegister.world_types, limit=1)[0]
        raise Exception(f"No world found to handle game {ret.game}. Did you mean '{picks[0]}' ({picks[1]}% sure)? "
                        f"Check your spelling or installation of that world.")

    if ret.game not in weights:
        raise Exception(f"No game options for selected game \"{ret.game}\" found.")

    world_type = AutoWorldRegister.world_types[ret.game]
    game_weights = weights[ret.game]

    if "triggers" in game_weights:
        weights = roll_triggers(weights, game_weights["triggers"])
        game_weights = weights[ret.game]

    ret.name = get_choice('name', weights)
    for option_key, option in Options.CommonOptions.type_hints.items():
        setattr(ret, option_key, option.from_any(get_choice(option_key, weights, option.default)))

    for option_key, option in world_type.options_dataclass.type_hints.items():
        handle_option(ret, game_weights, option_key, option, plando_options)
    if PlandoOptions.items in plando_options:
        ret.plando_items = game_weights.get("plando_items", [])
<<<<<<< HEAD
    if ret.game in ("Minecraft", "Ocarina of Time", "Kirby's Dream Land 3"):
        # bad hardcoded behavior to make this work for now
        ret.plando_connections = []
        if PlandoOptions.connections in plando_options:
            options = game_weights.get("plando_connections", [])
            for placement in options:
                if roll_percentage(get_choice("percentage", placement, 100)):
                    ret.plando_connections.append(PlandoConnection(
                        get_choice("entrance", placement),
                        get_choice("exit", placement),
                        get_choice("direction", placement)
                    ))
    elif ret.game == "A Link to the Past":
=======
    if ret.game == "A Link to the Past":
>>>>>>> 86a7ac46
        roll_alttp_settings(ret, game_weights, plando_options)
    if PlandoOptions.connections in plando_options:
        ret.plando_connections = []
        options = game_weights.get("plando_connections", [])
        for placement in options:
            if roll_percentage(get_choice("percentage", placement, 100)):
                ret.plando_connections.append(PlandoConnection(
                    get_choice("entrance", placement),
                    get_choice("exit", placement),
                    get_choice("direction", placement, "both")
                ))

    return ret


def roll_alttp_settings(ret: argparse.Namespace, weights, plando_options):

    ret.plando_texts = {}
    if PlandoOptions.texts in plando_options:
        tt = TextTable()
        tt.removeUnwantedText()
        options = weights.get("plando_texts", [])
        for placement in options:
            if roll_percentage(get_choice_legacy("percentage", placement, 100)):
                at = str(get_choice_legacy("at", placement))
                if at not in tt:
                    raise Exception(f"No text target \"{at}\" found.")
                ret.plando_texts[at] = str(get_choice_legacy("text", placement))

    ret.sprite_pool = weights.get('sprite_pool', [])
    ret.sprite = get_choice_legacy('sprite', weights, "Link")
    if 'random_sprite_on_event' in weights:
        randomoneventweights = weights['random_sprite_on_event']
        if get_choice_legacy('enabled', randomoneventweights, False):
            ret.sprite = 'randomon'
            ret.sprite += '-hit' if get_choice_legacy('on_hit', randomoneventweights, True) else ''
            ret.sprite += '-enter' if get_choice_legacy('on_enter', randomoneventweights, False) else ''
            ret.sprite += '-exit' if get_choice_legacy('on_exit', randomoneventweights, False) else ''
            ret.sprite += '-slash' if get_choice_legacy('on_slash', randomoneventweights, False) else ''
            ret.sprite += '-item' if get_choice_legacy('on_item', randomoneventweights, False) else ''
            ret.sprite += '-bonk' if get_choice_legacy('on_bonk', randomoneventweights, False) else ''
            ret.sprite = 'randomonall' if get_choice_legacy('on_everything', randomoneventweights, False) else ret.sprite
            ret.sprite = 'randomonnone' if ret.sprite == 'randomon' else ret.sprite

            if (not ret.sprite_pool or get_choice_legacy('use_weighted_sprite_pool', randomoneventweights, False)) \
                    and 'sprite' in weights:  # Use sprite as a weighted sprite pool, if a sprite pool is not already defined.
                for key, value in weights['sprite'].items():
                    if key.startswith('random'):
                        ret.sprite_pool += ['random'] * int(value)
                    else:
                        ret.sprite_pool += [key] * int(value)


if __name__ == '__main__':
    import atexit
    confirmation = atexit.register(input, "Press enter to close.")
    multiworld = main()
    if __debug__:
        import gc
        import sys
        import weakref
        weak = weakref.ref(multiworld)
        del multiworld
        gc.collect()  # need to collect to deref all hard references
        assert not weak(), f"MultiWorld object was not de-allocated, it's referenced {sys.getrefcount(weak())} times." \
                           " This would be a memory leak."
    # in case of error-free exit should not need confirmation
    atexit.unregister(confirmation)<|MERGE_RESOLUTION|>--- conflicted
+++ resolved
@@ -462,23 +462,7 @@
         handle_option(ret, game_weights, option_key, option, plando_options)
     if PlandoOptions.items in plando_options:
         ret.plando_items = game_weights.get("plando_items", [])
-<<<<<<< HEAD
-    if ret.game in ("Minecraft", "Ocarina of Time", "Kirby's Dream Land 3"):
-        # bad hardcoded behavior to make this work for now
-        ret.plando_connections = []
-        if PlandoOptions.connections in plando_options:
-            options = game_weights.get("plando_connections", [])
-            for placement in options:
-                if roll_percentage(get_choice("percentage", placement, 100)):
-                    ret.plando_connections.append(PlandoConnection(
-                        get_choice("entrance", placement),
-                        get_choice("exit", placement),
-                        get_choice("direction", placement)
-                    ))
-    elif ret.game == "A Link to the Past":
-=======
     if ret.game == "A Link to the Past":
->>>>>>> 86a7ac46
         roll_alttp_settings(ret, game_weights, plando_options)
     if PlandoOptions.connections in plando_options:
         ret.plando_connections = []
