# [Archipelago](https://archipelago.gg) ![Discord Shield](https://discordapp.com/api/guilds/731205301247803413/widget.png?style=shield) | [Install](https://github.com/ArchipelagoMW/Archipelago/releases)

Archipelago provides a generic framework for developing multiworld capability for game randomizers. In all cases, presently, Archipelago is also the randomizer itself.

Currently, the following games are supported:
* The Legend of Zelda: A Link to the Past
* Factorio
* Minecraft
* Subnautica
* Slay the Spire
* Risk of Rain 2
* The Legend of Zelda: Ocarina of Time
* Timespinner
* Super Metroid
* Secret of Evermore
* Final Fantasy
* Rogue Legacy
* VVVVVV
* Raft
* Super Mario 64
* Meritous
* Super Metroid/Link to the Past combo randomizer (SMZ3)
* ChecksFinder
* ArchipIDLE
* Hollow Knight
* The Witness
* Sonic Adventure 2: Battle
* Starcraft 2: Wings of Liberty
* Donkey Kong Country 3
* Dark Souls 3
* Super Mario World
* Pokémon Red and Blue
* Hylics 2
* Overcooked! 2
* Zillion
* Lufia II Ancient Cave
* Blasphemous
* Wargroove
* Stardew Valley
* The Legend of Zelda
<<<<<<< HEAD
* Undertale
=======
* The Messenger
>>>>>>> 070a92e7

For setup and instructions check out our [tutorials page](https://archipelago.gg/tutorial/).
Downloads can be found at [Releases](https://github.com/ArchipelagoMW/Archipelago/releases), including compiled
windows binaries.

## History

Archipelago is built upon a strong legacy of brilliant hobbyists. We want to honor that legacy by showing it here. The repositories which Archipelago is built upon, inspired by, or otherwise owes its gratitude to are:

* [bonta0's MultiWorld](https://github.com/Bonta0/ALttPEntranceRandomizer/tree/multiworld_31)
* [AmazingAmpharos' Entrance Randomizer](https://github.com/AmazingAmpharos/ALttPEntranceRandomizer)
* [VT Web Randomizer](https://github.com/sporchia/alttp_vt_randomizer)
* [Dessyreqt's alttprandomizer](https://github.com/Dessyreqt/alttprandomizer)
* [Zarby89's](https://github.com/Ijwu/Enemizer/commits?author=Zarby89) and [sosuke3's](https://github.com/Ijwu/Enemizer/commits?author=sosuke3) contributions to Enemizer, which make the vast majority of Enemizer contributions.

We recognize that there is a strong community of incredibly smart people that have come before us and helped pave the path. Just because one person's name may be in a repository title does not mean that only one person made that project happen. We can't hope to perfectly cover every single contribution that lead up to Archipelago but we hope to honor them fairly.

### Path to the Archipelago
Archipelago was directly forked from bonta0's `multiworld_31` branch of ALttPEntranceRandomizer (this project has a long legacy of its own, please check it out linked above) on January 12, 2020. The repository was then named to _MultiWorld-Utilities_ to better encompass its intended function. As Archipelago matured, then known as "Berserker's MultiWorld" by some, we found it necessary to transform our repository into a root level repository (as opposed to a 'forked repo') and change the name (which came later) to better reflect our project.

## Running Archipelago
For most people all you need to do is head over to the [releases](https://github.com/ArchipelagoMW/Archipelago/releases) page then download and run the appropriate installer. The installers function on Windows only.

If you are running Archipelago from a non-Windows system then the likely scenario is that you are comfortable running source code directly. Please see our doc on [running Archipelago from source](docs/running%20from%20source.md).

## Related Repositories
This project makes use of multiple other projects. We wouldn't be here without these other repositories and the contributions of their developers, past and present.

* [z3randomizer](https://github.com/ArchipelagoMW/z3randomizer)
* [Enemizer](https://github.com/Ijwu/Enemizer)
* [Ocarina of Time Randomizer](https://github.com/TestRunnerSRL/OoT-Randomizer)

## Contributing
For contribution guidelines, please see our [Contributing doc.](/docs/contributing.md)

## FAQ
For Frequently asked questions, please see the website's [FAQ Page.](https://archipelago.gg/faq/en/)

## Code of Conduct
Please refer to our [code of conduct.](/docs/code_of_conduct.md)<|MERGE_RESOLUTION|>--- conflicted
+++ resolved
@@ -38,11 +38,8 @@
 * Wargroove
 * Stardew Valley
 * The Legend of Zelda
-<<<<<<< HEAD
+* The Messenger
 * Undertale
-=======
-* The Messenger
->>>>>>> 070a92e7
 
 For setup and instructions check out our [tutorials page](https://archipelago.gg/tutorial/).
 Downloads can be found at [Releases](https://github.com/ArchipelagoMW/Archipelago/releases), including compiled
