--- conflicted
+++ resolved
@@ -67,9 +67,6 @@
 * Castlevania 64
 * A Short Hike
 * Yoshi's Island
-<<<<<<< HEAD
-* Saving Princess
-=======
 * Mario & Luigi: Superstar Saga
 * Bomb Rush Cyberfunk
 * Aquaria
@@ -79,7 +76,7 @@
 * Kingdom Hearts 1
 * Mega Man 2
 * Yacht Dice
->>>>>>> 9a9fea0c
+* Saving Princess
 
 For setup and instructions check out our [tutorials page](https://archipelago.gg/tutorial/).
 Downloads can be found at [Releases](https://github.com/ArchipelagoMW/Archipelago/releases), including compiled
