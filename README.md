--- conflicted
+++ resolved
@@ -62,11 +62,8 @@
 * Kirby's Dream Land 3
 * Celeste 64
 * Zork Grand Inquisitor
-<<<<<<< HEAD
+* Castlevania 64
 * A Short Hike
-=======
-* Castlevania 64
->>>>>>> db02e9d2
 
 For setup and instructions check out our [tutorials page](https://archipelago.gg/tutorial/).
 Downloads can be found at [Releases](https://github.com/ArchipelagoMW/Archipelago/releases), including compiled
