--- conflicted
+++ resolved
@@ -51,11 +51,8 @@
 * Muse Dash
 * DOOM 1993
 * Terraria
-<<<<<<< HEAD
+* Lingo
 * Pokémon Emerald
-=======
-* Lingo
->>>>>>> ea9c3139
 
 For setup and instructions check out our [tutorials page](https://archipelago.gg/tutorial/).
 Downloads can be found at [Releases](https://github.com/ArchipelagoMW/Archipelago/releases), including compiled
