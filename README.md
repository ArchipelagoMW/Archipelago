--- conflicted
+++ resolved
@@ -80,11 +80,8 @@
 * Saving Princess
 * Castlevania: Circle of the Moon
 * Inscryption
-<<<<<<< HEAD
+* Civilization VI
 * Gauntlet Legends
-=======
-* Civilization VI
->>>>>>> bf8c8402
 
 For setup and instructions check out our [tutorials page](https://archipelago.gg/tutorial/).
 Downloads can be found at [Releases](https://github.com/ArchipelagoMW/Archipelago/releases), including compiled
