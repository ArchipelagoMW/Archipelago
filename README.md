--- conflicted
+++ resolved
@@ -76,12 +76,9 @@
 * Kingdom Hearts 1
 * Mega Man 2
 * Yacht Dice
-<<<<<<< HEAD
 * ChecksMate
-=======
 * Faxanadu
 * Saving Princess
->>>>>>> c9625e1b
 
 For setup and instructions check out our [tutorials page](https://archipelago.gg/tutorial/).
 Downloads can be found at [Releases](https://github.com/ArchipelagoMW/Archipelago/releases), including compiled
