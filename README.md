# [Archipelago](https://archipelago.gg) ![Discord Shield](https://discordapp.com/api/guilds/731205301247803413/widget.png?style=shield) | [Install](https://github.com/ArchipelagoMW/Archipelago/releases)

Archipelago provides a generic framework for developing multiworld capability for game randomizers. In all cases, presently, Archipelago is also the randomizer itself.

Currently, the following games are supported:
* The Legend of Zelda: A Link to the Past
* Factorio
* Minecraft
* Subnautica
* Slay the Spire
* Risk of Rain 2
* The Legend of Zelda: Ocarina of Time
* Timespinner
* Super Metroid
* Secret of Evermore
* Final Fantasy
* Rogue Legacy
* VVVVVV
* Raft
* Super Mario 64
* Meritous
* Super Metroid/Link to the Past combo randomizer (SMZ3)
* ChecksFinder
* ArchipIDLE
* Hollow Knight
* The Witness
* Sonic Adventure 2: Battle
* Starcraft 2: Wings of Liberty
* Donkey Kong Country 3
* Dark Souls 3
* Super Mario World
* Pokémon Red and Blue
* Hylics 2
* Overcooked! 2
* Zillion
* Lufia II Ancient Cave
* Blasphemous
* Wargroove
* Stardew Valley
* The Legend of Zelda
* The Messenger
* Kingdom Hearts 2
* The Legend of Zelda: Link's Awakening DX
* Clique
* Adventure
* DLC Quest
* Noita
* Undertale
* Bumper Stickers
* Mega Man Battle Network 3: Blue Version
* Muse Dash
* DOOM 1993
* Terraria
* Lingo
* Pokémon Emerald
* DOOM II
* Shivers
* Heretic
* Landstalker: The Treasures of King Nole
<<<<<<< HEAD
* Castlevania 64
=======
* Final Fantasy Mystic Quest
>>>>>>> f54f8622

For setup and instructions check out our [tutorials page](https://archipelago.gg/tutorial/).
Downloads can be found at [Releases](https://github.com/ArchipelagoMW/Archipelago/releases), including compiled
windows binaries.

## History

Archipelago is built upon a strong legacy of brilliant hobbyists. We want to honor that legacy by showing it here. The repositories which Archipelago is built upon, inspired by, or otherwise owes its gratitude to are:

* [bonta0's MultiWorld](https://github.com/Bonta0/ALttPEntranceRandomizer/tree/multiworld_31)
* [AmazingAmpharos' Entrance Randomizer](https://github.com/AmazingAmpharos/ALttPEntranceRandomizer)
* [VT Web Randomizer](https://github.com/sporchia/alttp_vt_randomizer)
* [Dessyreqt's alttprandomizer](https://github.com/Dessyreqt/alttprandomizer)
* [Zarby89's](https://github.com/Ijwu/Enemizer/commits?author=Zarby89) and [sosuke3's](https://github.com/Ijwu/Enemizer/commits?author=sosuke3) contributions to Enemizer, which make the vast majority of Enemizer contributions.

We recognize that there is a strong community of incredibly smart people that have come before us and helped pave the path. Just because one person's name may be in a repository title does not mean that only one person made that project happen. We can't hope to perfectly cover every single contribution that lead up to Archipelago but we hope to honor them fairly.

### Path to the Archipelago
Archipelago was directly forked from bonta0's `multiworld_31` branch of ALttPEntranceRandomizer (this project has a long legacy of its own, please check it out linked above) on January 12, 2020. The repository was then named to _MultiWorld-Utilities_ to better encompass its intended function. As Archipelago matured, then known as "Berserker's MultiWorld" by some, we found it necessary to transform our repository into a root level repository (as opposed to a 'forked repo') and change the name (which came later) to better reflect our project.

## Running Archipelago
For most people all you need to do is head over to the [releases](https://github.com/ArchipelagoMW/Archipelago/releases) page then download and run the appropriate installer. The installers function on Windows only.

If you are running Archipelago from a non-Windows system then the likely scenario is that you are comfortable running source code directly. Please see our doc on [running Archipelago from source](docs/running%20from%20source.md).

## Related Repositories
This project makes use of multiple other projects. We wouldn't be here without these other repositories and the contributions of their developers, past and present.

* [z3randomizer](https://github.com/ArchipelagoMW/z3randomizer)
* [Enemizer](https://github.com/Ijwu/Enemizer)
* [Ocarina of Time Randomizer](https://github.com/TestRunnerSRL/OoT-Randomizer)

## Contributing
For contribution guidelines, please see our [Contributing doc.](/docs/contributing.md)

## FAQ
For Frequently asked questions, please see the website's [FAQ Page.](https://archipelago.gg/faq/en/)

## Code of Conduct
Please refer to our [code of conduct.](/docs/code_of_conduct.md)<|MERGE_RESOLUTION|>--- conflicted
+++ resolved
@@ -57,11 +57,8 @@
 * Shivers
 * Heretic
 * Landstalker: The Treasures of King Nole
-<<<<<<< HEAD
+* Final Fantasy Mystic Quest
 * Castlevania 64
-=======
-* Final Fantasy Mystic Quest
->>>>>>> f54f8622
 
 For setup and instructions check out our [tutorials page](https://archipelago.gg/tutorial/).
 Downloads can be found at [Releases](https://github.com/ArchipelagoMW/Archipelago/releases), including compiled
