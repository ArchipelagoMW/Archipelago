--- conflicted
+++ resolved
@@ -53,14 +53,11 @@
 * Terraria
 * Lingo
 * Pokémon Emerald
-<<<<<<< HEAD
-=======
 * DOOM II
 * Shivers
 * Heretic
 * Landstalker: The Treasures of King Nole
 * Final Fantasy Mystic Quest
->>>>>>> 84228e5a
 * Kirby's Dream Land 3
 
 For setup and instructions check out our [tutorials page](https://archipelago.gg/tutorial/).
