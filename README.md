# [Archipelago](https://archipelago.gg) ![Discord Shield](https://discordapp.com/api/guilds/731205301247803413/widget.png?style=shield) | [Install](https://github.com/ArchipelagoMW/Archipelago/releases)

Archipelago provides a generic framework for developing multiworld capability for game randomizers. In all cases,
presently, Archipelago is also the randomizer itself.

Currently, the following games are supported:

* The Legend of Zelda: A Link to the Past
* Factorio
* Minecraft
* Subnautica
* Slay the Spire
* Risk of Rain 2
* The Legend of Zelda: Ocarina of Time
* Timespinner
* Super Metroid
* Secret of Evermore
* Final Fantasy
* Rogue Legacy
* VVVVVV
* Raft
* Super Mario 64
* Meritous
* Super Metroid/Link to the Past combo randomizer (SMZ3)
* ChecksFinder
* ArchipIDLE
* Hollow Knight
* The Witness
* Sonic Adventure 2: Battle
* Starcraft 2
* Donkey Kong Country 3
* Dark Souls 3
* Super Mario World
* Pokémon Red and Blue
* Hylics 2
* Overcooked! 2
* Zillion
* Lufia II Ancient Cave
* Blasphemous
* Wargroove
* Stardew Valley
* The Legend of Zelda
* The Messenger
* Kingdom Hearts 2
* The Legend of Zelda: Link's Awakening DX
* Clique
* Adventure
* DLC Quest
* Noita
* Undertale
* Bumper Stickers
* Mega Man Battle Network 3: Blue Version
* Muse Dash
* DOOM 1993
* Terraria
* Lingo
* Pokémon Emerald
* DOOM II
* Shivers
* Heretic
* Landstalker: The Treasures of King Nole
* Final Fantasy Mystic Quest
* TUNIC
* Kirby's Dream Land 3
* Celeste 64
* Zork Grand Inquisitor
* Castlevania 64
* A Short Hike
* Yoshi's Island
* Mario & Luigi: Superstar Saga
* Bomb Rush Cyberfunk
* Aquaria
* Yu-Gi-Oh! Ultimate Masters: World Championship Tournament 2006
* A Hat in Time
<<<<<<< HEAD
* Super Mario Land 2: 6 Golden Coins
=======
* Old School Runescape
>>>>>>> cf666143

For setup and instructions check out our [tutorials page](https://archipelago.gg/tutorial/).
Downloads can be found at [Releases](https://github.com/ArchipelagoMW/Archipelago/releases), including compiled
windows binaries.

## History

Archipelago is built upon a strong legacy of brilliant hobbyists. We want to honor that legacy by showing it here.
The repositories which Archipelago is built upon, inspired by, or otherwise owes its gratitude to are:

* [bonta0's MultiWorld](https://github.com/Bonta0/ALttPEntranceRandomizer/tree/multiworld_31)
* [AmazingAmpharos' Entrance Randomizer](https://github.com/AmazingAmpharos/ALttPEntranceRandomizer)
* [VT Web Randomizer](https://github.com/sporchia/alttp_vt_randomizer)
* [Dessyreqt's alttprandomizer](https://github.com/Dessyreqt/alttprandomizer)
* [Zarby89's](https://github.com/Ijwu/Enemizer/commits?author=Zarby89)
  and [sosuke3's](https://github.com/Ijwu/Enemizer/commits?author=sosuke3) contributions to Enemizer, which make up the
  vast majority of Enemizer contributions.

We recognize that there is a strong community of incredibly smart people that have come before us and helped pave the
path. Just because one person's name may be in a repository title does not mean that only one person made that project
happen. We can't hope to perfectly cover every single contribution that lead up to Archipelago, but we hope to honor
them fairly.

### Path to the Archipelago

Archipelago was directly forked from bonta0's `multiworld_31` branch of ALttPEntranceRandomizer (this project has a
long legacy of its own, please check it out linked above) on January 12, 2020. The repository was then named to
_MultiWorld-Utilities_ to better encompass its intended function. As Archipelago matured, then known as
"Berserker's MultiWorld" by some, we found it necessary to transform our repository into a root level repository
(as opposed to a 'forked repo') and change the name (which came later) to better reflect our project.

## Running Archipelago

For most people, all you need to do is head over to
the [releases page](https://github.com/ArchipelagoMW/Archipelago/releases), then download and run the appropriate
installer, or AppImage for Linux-based systems.

If you are a developer or are running on a platform with no compiled releases available, please see our doc on
[running Archipelago from source](docs/running%20from%20source.md).

## Related Repositories

This project makes use of multiple other projects. We wouldn't be here without these other repositories and the
contributions of their developers, past and present.

* [z3randomizer](https://github.com/ArchipelagoMW/z3randomizer)
* [Enemizer](https://github.com/Ijwu/Enemizer)
* [Ocarina of Time Randomizer](https://github.com/TestRunnerSRL/OoT-Randomizer)

## Contributing

To contribute to Archipelago, including the WebHost, core program, or by adding a new game, see our
[Contributing guidelines](/docs/contributing.md).

## FAQ

For Frequently asked questions, please see the website's [FAQ Page](https://archipelago.gg/faq/en/).

## Code of Conduct

Please refer to our [code of conduct](/docs/code_of_conduct.md).<|MERGE_RESOLUTION|>--- conflicted
+++ resolved
@@ -72,11 +72,10 @@
 * Aquaria
 * Yu-Gi-Oh! Ultimate Masters: World Championship Tournament 2006
 * A Hat in Time
-<<<<<<< HEAD
+* Old School Runescape
 * Super Mario Land 2: 6 Golden Coins
-=======
-* Old School Runescape
->>>>>>> cf666143
+
+
 
 For setup and instructions check out our [tutorials page](https://archipelago.gg/tutorial/).
 Downloads can be found at [Releases](https://github.com/ArchipelagoMW/Archipelago/releases), including compiled
