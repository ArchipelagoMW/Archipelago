--- conflicted
+++ resolved
@@ -43,16 +43,12 @@
 * The Legend of Zelda: Link's Awakening DX
 * Clique
 * Adventure
-<<<<<<< HEAD
-* Mega Man Battle Network 3: Blue Version
-=======
 * DLC Quest
 * Noita
 * Undertale
 * Bumper Stickers
 * Mega Man Battle Network 3: Blue Version
 * Muse Dash
->>>>>>> b56da798
 
 For setup and instructions check out our [tutorials page](https://archipelago.gg/tutorial/).
 Downloads can be found at [Releases](https://github.com/ArchipelagoMW/Archipelago/releases), including compiled
