# [Archipelago](https://archipelago.gg) ![Discord Shield](https://discordapp.com/api/guilds/731205301247803413/widget.png?style=shield) | [Install](https://github.com/ArchipelagoMW/Archipelago/releases)

Archipelago provides a generic framework for developing multiworld capability for game randomizers. In all cases,
presently, Archipelago is also the randomizer itself.

Currently, the following games are supported:

* The Legend of Zelda: A Link to the Past
* Factorio
* Subnautica
* Risk of Rain 2
* The Legend of Zelda: Ocarina of Time
* Timespinner
* Super Metroid
* Secret of Evermore
* Final Fantasy
* VVVVVV
* Raft
* Super Mario 64
* Meritous
* Super Metroid/Link to the Past combo randomizer (SMZ3)
* ChecksFinder
* Hollow Knight
* The Witness
* Sonic Adventure 2: Battle
* Starcraft 2
* Donkey Kong Country 3
* Dark Souls 3
* Super Mario World
* Pokémon Red and Blue
* Hylics 2
* Overcooked! 2
* Zillion
* Lufia II Ancient Cave
* Blasphemous
* Wargroove
* Stardew Valley
* The Legend of Zelda
* The Messenger
* Kingdom Hearts 2
* The Legend of Zelda: Link's Awakening DX
* Adventure
* DLC Quest
* Noita
* Undertale
* Bumper Stickers
* Mega Man Battle Network 3: Blue Version
* Muse Dash
* DOOM 1993
* Terraria
* Lingo
* Pokémon Emerald
* DOOM II
* Shivers
* Heretic
* Landstalker: The Treasures of King Nole
* Final Fantasy Mystic Quest
* TUNIC
* Kirby's Dream Land 3
* Celeste 64
* Castlevania 64
* A Short Hike
* Yoshi's Island
* Mario & Luigi: Superstar Saga
* Bomb Rush Cyberfunk
* Aquaria
* Yu-Gi-Oh! Ultimate Masters: World Championship Tournament 2006
* A Hat in Time
* Old School Runescape
* Kingdom Hearts 1
* Mega Man 2
* Yacht Dice
* Faxanadu
* Saving Princess
* Castlevania: Circle of the Moon
* Inscryption
* Civilization VI
* The Legend of Zelda: The Wind Waker
* Jak and Daxter: The Precursor Legacy
* Super Mario Land 2: 6 Golden Coins
* shapez
* Paint
* Celeste (Open World)
<<<<<<< HEAD
* Mega Man 3
=======
* Choo-Choo Charles
>>>>>>> 8f2b4a96

For setup and instructions check out our [tutorials page](https://archipelago.gg/tutorial/).
Downloads can be found at [Releases](https://github.com/ArchipelagoMW/Archipelago/releases), including compiled
windows binaries.

## History

Archipelago is built upon a strong legacy of brilliant hobbyists. We want to honor that legacy by showing it here.
The repositories which Archipelago is built upon, inspired by, or otherwise owes its gratitude to are:

* [bonta0's MultiWorld](https://github.com/Bonta0/ALttPEntranceRandomizer/tree/multiworld_31)
* [AmazingAmpharos' Entrance Randomizer](https://github.com/AmazingAmpharos/ALttPEntranceRandomizer)
* [VT Web Randomizer](https://github.com/sporchia/alttp_vt_randomizer)
* [Dessyreqt's alttprandomizer](https://github.com/Dessyreqt/alttprandomizer)
* [Zarby89's](https://github.com/Ijwu/Enemizer/commits?author=Zarby89)
  and [sosuke3's](https://github.com/Ijwu/Enemizer/commits?author=sosuke3) contributions to Enemizer, which make up the
  vast majority of Enemizer contributions.

We recognize that there is a strong community of incredibly smart people that have come before us and helped pave the
path. Just because one person's name may be in a repository title does not mean that only one person made that project
happen. We can't hope to perfectly cover every single contribution that lead up to Archipelago, but we hope to honor
them fairly.

### Path to the Archipelago

Archipelago was directly forked from bonta0's `multiworld_31` branch of ALttPEntranceRandomizer (this project has a
long legacy of its own, please check it out linked above) on January 12, 2020. The repository was then named to
_MultiWorld-Utilities_ to better encompass its intended function. As Archipelago matured, then known as
"Berserker's MultiWorld" by some, we found it necessary to transform our repository into a root level repository
(as opposed to a 'forked repo') and change the name (which came later) to better reflect our project.

## Running Archipelago

For most people, all you need to do is head over to
the [releases page](https://github.com/ArchipelagoMW/Archipelago/releases), then download and run the appropriate
installer, or AppImage for Linux-based systems.

If you are a developer or are running on a platform with no compiled releases available, please see our doc on
[running Archipelago from source](docs/running%20from%20source.md).

## Related Repositories

This project makes use of multiple other projects. We wouldn't be here without these other repositories and the
contributions of their developers, past and present.

* [z3randomizer](https://github.com/ArchipelagoMW/z3randomizer)
* [Enemizer](https://github.com/Ijwu/Enemizer)
* [Ocarina of Time Randomizer](https://github.com/TestRunnerSRL/OoT-Randomizer)

## Contributing

To contribute to Archipelago, including the WebHost, core program, or by adding a new game, see our
[Contributing guidelines](/docs/contributing.md).

## FAQ

For Frequently asked questions, please see the website's [FAQ Page](https://archipelago.gg/faq/en/).

## Code of Conduct

Please refer to our [code of conduct](/docs/code_of_conduct.md).<|MERGE_RESOLUTION|>--- conflicted
+++ resolved
@@ -81,11 +81,8 @@
 * shapez
 * Paint
 * Celeste (Open World)
-<<<<<<< HEAD
+* Choo-Choo Charles
 * Mega Man 3
-=======
-* Choo-Choo Charles
->>>>>>> 8f2b4a96
 
 For setup and instructions check out our [tutorials page](https://archipelago.gg/tutorial/).
 Downloads can be found at [Releases](https://github.com/ArchipelagoMW/Archipelago/releases), including compiled
