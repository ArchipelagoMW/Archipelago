--- conflicted
+++ resolved
@@ -39,11 +39,8 @@
 * Stardew Valley
 * The Legend of Zelda
 * The Messenger
-<<<<<<< HEAD
+* Kingdom Hearts 2
 * The Legend of Zelda: Link's Awakening DX
-=======
-* Kingdom Hearts 2
->>>>>>> 3fa65886
 
 For setup and instructions check out our [tutorials page](https://archipelago.gg/tutorial/).
 Downloads can be found at [Releases](https://github.com/ArchipelagoMW/Archipelago/releases), including compiled
