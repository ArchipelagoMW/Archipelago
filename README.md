--- conflicted
+++ resolved
@@ -51,9 +51,6 @@
 * Muse Dash
 * DOOM 1993
 * Terraria
-<<<<<<< HEAD
-* A Short Hike
-=======
 * Lingo
 * Pokémon Emerald
 * DOOM II
@@ -61,7 +58,7 @@
 * Heretic
 * Landstalker: The Treasures of King Nole
 * Final Fantasy Mystic Quest
->>>>>>> f54f8622
+* A Short Hike
 
 For setup and instructions check out our [tutorials page](https://archipelago.gg/tutorial/).
 Downloads can be found at [Releases](https://github.com/ArchipelagoMW/Archipelago/releases), including compiled
