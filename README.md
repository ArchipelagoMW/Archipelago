--- conflicted
+++ resolved
@@ -61,11 +61,8 @@
 * TUNIC
 * Kirby's Dream Land 3
 * Celeste 64
-<<<<<<< HEAD
+* Zork Grand Inquisitor
 * Mario & Luigi: Superstar Saga
-=======
-* Zork Grand Inquisitor
->>>>>>> 183ca35b
 
 For setup and instructions check out our [tutorials page](https://archipelago.gg/tutorial/).
 Downloads can be found at [Releases](https://github.com/ArchipelagoMW/Archipelago/releases), including compiled
