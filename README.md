# [Archipelago](https://archipelago.gg) ![Discord Shield](https://discordapp.com/api/guilds/731205301247803413/widget.png?style=shield) | [Install](https://github.com/ArchipelagoMW/Archipelago/releases)

Archipelago provides a generic framework for developing multiworld capability for game randomizers. In all cases,
presently, Archipelago is also the randomizer itself.

Currently, the following games are supported:

* The Legend of Zelda: A Link to the Past
* Factorio
* Subnautica
* Risk of Rain 2
* The Legend of Zelda: Ocarina of Time
* Timespinner
* Super Metroid
* Secret of Evermore
* Final Fantasy
* VVVVVV
* Raft
* Super Mario 64
* Meritous
* Super Metroid/Link to the Past combo randomizer (SMZ3)
* ChecksFinder
* Hollow Knight
* The Witness
* Sonic Adventure 2: Battle
* Starcraft 2
* Donkey Kong Country 3
* Dark Souls 3
* Super Mario World
* Pokémon Red and Blue
* Hylics 2
* Overcooked! 2
* Zillion
* Lufia II Ancient Cave
* Blasphemous
* Wargroove
* Stardew Valley
* The Legend of Zelda
* The Messenger
* Kingdom Hearts 2
* The Legend of Zelda: Link's Awakening DX
* Adventure
* DLC Quest
* Noita
* Undertale
* Bumper Stickers
* Mega Man Battle Network 3: Blue Version
* Muse Dash
* DOOM 1993
* Terraria
* Lingo
* Pokémon Emerald
* DOOM II
* Shivers
* Heretic
* Landstalker: The Treasures of King Nole
* Final Fantasy Mystic Quest
* TUNIC
* Kirby's Dream Land 3
* Celeste 64
* Castlevania 64
* A Short Hike
* Yoshi's Island
* Mario & Luigi: Superstar Saga
* Bomb Rush Cyberfunk
* Aquaria
* Yu-Gi-Oh! Ultimate Masters: World Championship Tournament 2006
* A Hat in Time
* Old School Runescape
* Kingdom Hearts 1
* Mega Man 2
* Yacht Dice
* Faxanadu
* Saving Princess
* Castlevania: Circle of the Moon
* Inscryption
* Civilization VI
* The Legend of Zelda: The Wind Waker
* Jak and Daxter: The Precursor Legacy
* Super Mario Land 2: 6 Golden Coins
* shapez
* Paint
<<<<<<< HEAD
* Wargroove 2
=======
* Celeste (Open World)
* Choo-Choo Charles
>>>>>>> e355d200

For setup and instructions check out our [tutorials page](https://archipelago.gg/tutorial/).
Downloads can be found at [Releases](https://github.com/ArchipelagoMW/Archipelago/releases), including compiled
windows binaries.

## History

Archipelago is built upon a strong legacy of brilliant hobbyists. We want to honor that legacy by showing it here.
The repositories which Archipelago is built upon, inspired by, or otherwise owes its gratitude to are:

* [bonta0's MultiWorld](https://github.com/Bonta0/ALttPEntranceRandomizer/tree/multiworld_31)
* [AmazingAmpharos' Entrance Randomizer](https://github.com/AmazingAmpharos/ALttPEntranceRandomizer)
* [VT Web Randomizer](https://github.com/sporchia/alttp_vt_randomizer)
* [Dessyreqt's alttprandomizer](https://github.com/Dessyreqt/alttprandomizer)
* [Zarby89's](https://github.com/Ijwu/Enemizer/commits?author=Zarby89)
  and [sosuke3's](https://github.com/Ijwu/Enemizer/commits?author=sosuke3) contributions to Enemizer, which make up the
  vast majority of Enemizer contributions.

We recognize that there is a strong community of incredibly smart people that have come before us and helped pave the
path. Just because one person's name may be in a repository title does not mean that only one person made that project
happen. We can't hope to perfectly cover every single contribution that lead up to Archipelago, but we hope to honor
them fairly.

### Path to the Archipelago

Archipelago was directly forked from bonta0's `multiworld_31` branch of ALttPEntranceRandomizer (this project has a
long legacy of its own, please check it out linked above) on January 12, 2020. The repository was then named to
_MultiWorld-Utilities_ to better encompass its intended function. As Archipelago matured, then known as
"Berserker's MultiWorld" by some, we found it necessary to transform our repository into a root level repository
(as opposed to a 'forked repo') and change the name (which came later) to better reflect our project.

## Running Archipelago

For most people, all you need to do is head over to
the [releases page](https://github.com/ArchipelagoMW/Archipelago/releases), then download and run the appropriate
installer, or AppImage for Linux-based systems.

If you are a developer or are running on a platform with no compiled releases available, please see our doc on
[running Archipelago from source](docs/running%20from%20source.md).

## Related Repositories

This project makes use of multiple other projects. We wouldn't be here without these other repositories and the
contributions of their developers, past and present.

* [z3randomizer](https://github.com/ArchipelagoMW/z3randomizer)
* [Enemizer](https://github.com/Ijwu/Enemizer)
* [Ocarina of Time Randomizer](https://github.com/TestRunnerSRL/OoT-Randomizer)

## Contributing

To contribute to Archipelago, including the WebHost, core program, or by adding a new game, see our
[Contributing guidelines](/docs/contributing.md).

## FAQ

For Frequently asked questions, please see the website's [FAQ Page](https://archipelago.gg/faq/en/).

## Code of Conduct

Please refer to our [code of conduct](/docs/code_of_conduct.md).<|MERGE_RESOLUTION|>--- conflicted
+++ resolved
@@ -80,12 +80,9 @@
 * Super Mario Land 2: 6 Golden Coins
 * shapez
 * Paint
-<<<<<<< HEAD
-* Wargroove 2
-=======
 * Celeste (Open World)
 * Choo-Choo Charles
->>>>>>> e355d200
+* Wargroove 2
 
 For setup and instructions check out our [tutorials page](https://archipelago.gg/tutorial/).
 Downloads can be found at [Releases](https://github.com/ArchipelagoMW/Archipelago/releases), including compiled
