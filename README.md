# [Archipelago](https://archipelago.gg) ![Discord Shield](https://discordapp.com/api/guilds/731205301247803413/widget.png?style=shield) | [Install](https://github.com/ArchipelagoMW/Archipelago/releases)

Archipelago provides a generic framework for developing multiworld capability for game randomizers. In all cases,
presently, Archipelago is also the randomizer itself.

Currently, the following games are supported:

* The Legend of Zelda: A Link to the Past
* Factorio
* Minecraft
* Subnautica
* Slay the Spire
* Risk of Rain 2
* The Legend of Zelda: Ocarina of Time
* Timespinner
* Super Metroid
* Secret of Evermore
* Final Fantasy
* Rogue Legacy
* VVVVVV
* Raft
* Super Mario 64
* Meritous
* Super Metroid/Link to the Past combo randomizer (SMZ3)
* ChecksFinder
* ArchipIDLE
* Hollow Knight
* The Witness
* Sonic Adventure 2: Battle
* Starcraft 2
* Donkey Kong Country 3
* Dark Souls 3
* Super Mario World
* Pokémon Red and Blue
* Hylics 2
* Overcooked! 2
* Zillion
* Lufia II Ancient Cave
* Blasphemous
* Wargroove
* Stardew Valley
* The Legend of Zelda
* The Messenger
* Kingdom Hearts 2
* The Legend of Zelda: Link's Awakening DX
* Clique
* Adventure
* DLC Quest
* Noita
* Undertale
* Bumper Stickers
* Mega Man Battle Network 3: Blue Version
* Muse Dash
* DOOM 1993
* Terraria
* Lingo
* Pokémon Emerald
* DOOM II
* Shivers
* Heretic
* Landstalker: The Treasures of King Nole
* Final Fantasy Mystic Quest
* TUNIC
* Kirby's Dream Land 3
* Celeste 64
* Zork Grand Inquisitor
* Castlevania 64
* A Short Hike
* Yoshi's Island
* Mario & Luigi: Superstar Saga
* Bomb Rush Cyberfunk
* Aquaria
* Yu-Gi-Oh! Ultimate Masters: World Championship Tournament 2006
* A Hat in Time
* Old School Runescape
* Kingdom Hearts 1
* Mega Man 2
<<<<<<< HEAD
* Kingdom Hearts RE: Chain of Memories
=======
* Yacht Dice
>>>>>>> 3cdcb8c4

For setup and instructions check out our [tutorials page](https://archipelago.gg/tutorial/).
Downloads can be found at [Releases](https://github.com/ArchipelagoMW/Archipelago/releases), including compiled
windows binaries.

## History

Archipelago is built upon a strong legacy of brilliant hobbyists. We want to honor that legacy by showing it here.
The repositories which Archipelago is built upon, inspired by, or otherwise owes its gratitude to are:

* [bonta0's MultiWorld](https://github.com/Bonta0/ALttPEntranceRandomizer/tree/multiworld_31)
* [AmazingAmpharos' Entrance Randomizer](https://github.com/AmazingAmpharos/ALttPEntranceRandomizer)
* [VT Web Randomizer](https://github.com/sporchia/alttp_vt_randomizer)
* [Dessyreqt's alttprandomizer](https://github.com/Dessyreqt/alttprandomizer)
* [Zarby89's](https://github.com/Ijwu/Enemizer/commits?author=Zarby89)
  and [sosuke3's](https://github.com/Ijwu/Enemizer/commits?author=sosuke3) contributions to Enemizer, which make up the
  vast majority of Enemizer contributions.

We recognize that there is a strong community of incredibly smart people that have come before us and helped pave the
path. Just because one person's name may be in a repository title does not mean that only one person made that project
happen. We can't hope to perfectly cover every single contribution that lead up to Archipelago, but we hope to honor
them fairly.

### Path to the Archipelago

Archipelago was directly forked from bonta0's `multiworld_31` branch of ALttPEntranceRandomizer (this project has a
long legacy of its own, please check it out linked above) on January 12, 2020. The repository was then named to
_MultiWorld-Utilities_ to better encompass its intended function. As Archipelago matured, then known as
"Berserker's MultiWorld" by some, we found it necessary to transform our repository into a root level repository
(as opposed to a 'forked repo') and change the name (which came later) to better reflect our project.

## Running Archipelago

For most people, all you need to do is head over to
the [releases page](https://github.com/ArchipelagoMW/Archipelago/releases), then download and run the appropriate
installer, or AppImage for Linux-based systems.

If you are a developer or are running on a platform with no compiled releases available, please see our doc on
[running Archipelago from source](docs/running%20from%20source.md).

## Related Repositories

This project makes use of multiple other projects. We wouldn't be here without these other repositories and the
contributions of their developers, past and present.

* [z3randomizer](https://github.com/ArchipelagoMW/z3randomizer)
* [Enemizer](https://github.com/Ijwu/Enemizer)
* [Ocarina of Time Randomizer](https://github.com/TestRunnerSRL/OoT-Randomizer)

## Contributing

To contribute to Archipelago, including the WebHost, core program, or by adding a new game, see our
[Contributing guidelines](/docs/contributing.md).

## FAQ

For Frequently asked questions, please see the website's [FAQ Page](https://archipelago.gg/faq/en/).

## Code of Conduct

Please refer to our [code of conduct](/docs/code_of_conduct.md).<|MERGE_RESOLUTION|>--- conflicted
+++ resolved
@@ -75,11 +75,8 @@
 * Old School Runescape
 * Kingdom Hearts 1
 * Mega Man 2
-<<<<<<< HEAD
+* Yacht Dice
 * Kingdom Hearts RE: Chain of Memories
-=======
-* Yacht Dice
->>>>>>> 3cdcb8c4
 
 For setup and instructions check out our [tutorials page](https://archipelago.gg/tutorial/).
 Downloads can be found at [Releases](https://github.com/ArchipelagoMW/Archipelago/releases), including compiled
