--- conflicted
+++ resolved
@@ -33,11 +33,8 @@
 * Hylics 2
 * Overcooked! 2
 * Zillion
-<<<<<<< HEAD
+* Lufia II Ancient Cave
 * Noita
-=======
-* Lufia II Ancient Cave
->>>>>>> 1d6ab130
 
 For setup and instructions check out our [tutorials page](https://archipelago.gg/tutorial/).
 Downloads can be found at [Releases](https://github.com/ArchipelagoMW/Archipelago/releases), including compiled
