--- conflicted
+++ resolved
@@ -76,11 +76,8 @@
 * Kingdom Hearts 1
 * Mega Man 2
 * Yacht Dice
-<<<<<<< HEAD
+* Faxanadu
 * Castlevania: Circle of the Moon
-=======
-* Faxanadu
->>>>>>> 492e3a35
 
 For setup and instructions check out our [tutorials page](https://archipelago.gg/tutorial/).
 Downloads can be found at [Releases](https://github.com/ArchipelagoMW/Archipelago/releases), including compiled
