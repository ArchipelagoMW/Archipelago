--- conflicted
+++ resolved
@@ -44,12 +44,9 @@
 * Clique
 * Adventure
 * DLC Quest
-<<<<<<< HEAD
-* Bumper Stickers
-=======
 * Noita
 * Undertale
->>>>>>> a4e485e2
+* Bumper Stickers
 
 For setup and instructions check out our [tutorials page](https://archipelago.gg/tutorial/).
 Downloads can be found at [Releases](https://github.com/ArchipelagoMW/Archipelago/releases), including compiled
