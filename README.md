# [Archipelago](https://archipelago.gg) ![Discord Shield](https://discordapp.com/api/guilds/731205301247803413/widget.png?style=shield) | [Install](https://github.com/ArchipelagoMW/Archipelago/releases)

Archipelago provides a generic framework for developing multiworld capability for game randomizers. In all cases,
presently, Archipelago is also the randomizer itself.

Currently, the following games are supported:

* The Legend of Zelda: A Link to the Past
* Factorio
* Minecraft
* Subnautica
* Slay the Spire
* Risk of Rain 2
* The Legend of Zelda: Ocarina of Time
* Timespinner
* Super Metroid
* Secret of Evermore
* Final Fantasy
* Rogue Legacy
* VVVVVV
* Raft
* Super Mario 64
* Meritous
* Super Metroid/Link to the Past combo randomizer (SMZ3)
* ChecksFinder
* ArchipIDLE
* Hollow Knight
* The Witness
* Sonic Adventure 2: Battle
* Starcraft 2
* Donkey Kong Country 3
* Dark Souls 3
* Super Mario World
* Pokémon Red and Blue
* Hylics 2
* Overcooked! 2
* Zillion
* Lufia II Ancient Cave
* Blasphemous
* Wargroove
* Stardew Valley
* The Legend of Zelda
* The Messenger
* Kingdom Hearts 2
* The Legend of Zelda: Link's Awakening DX
* Clique
* Adventure
* DLC Quest
* Noita
* Undertale
* Bumper Stickers
* Mega Man Battle Network 3: Blue Version
* Muse Dash
* DOOM 1993
* Terraria
* Lingo
* Pokémon Emerald
* DOOM II
* Shivers
* Heretic
* Landstalker: The Treasures of King Nole
* Final Fantasy Mystic Quest
* TUNIC
* Kirby's Dream Land 3
* Celeste 64
* Zork Grand Inquisitor
* Castlevania 64
* A Short Hike
* Yoshi's Island
* Mario & Luigi: Superstar Saga
* Bomb Rush Cyberfunk
* Aquaria
* Yu-Gi-Oh! Ultimate Masters: World Championship Tournament 2006
* A Hat in Time
<<<<<<< HEAD
* Wargroove 2
=======
* Old School Runescape
>>>>>>> 6803c373

For setup and instructions check out our [tutorials page](https://archipelago.gg/tutorial/).
Downloads can be found at [Releases](https://github.com/ArchipelagoMW/Archipelago/releases), including compiled
windows binaries.

## History

Archipelago is built upon a strong legacy of brilliant hobbyists. We want to honor that legacy by showing it here.
The repositories which Archipelago is built upon, inspired by, or otherwise owes its gratitude to are:

* [bonta0's MultiWorld](https://github.com/Bonta0/ALttPEntranceRandomizer/tree/multiworld_31)
* [AmazingAmpharos' Entrance Randomizer](https://github.com/AmazingAmpharos/ALttPEntranceRandomizer)
* [VT Web Randomizer](https://github.com/sporchia/alttp_vt_randomizer)
* [Dessyreqt's alttprandomizer](https://github.com/Dessyreqt/alttprandomizer)
* [Zarby89's](https://github.com/Ijwu/Enemizer/commits?author=Zarby89)
  and [sosuke3's](https://github.com/Ijwu/Enemizer/commits?author=sosuke3) contributions to Enemizer, which make up the
  vast majority of Enemizer contributions.

We recognize that there is a strong community of incredibly smart people that have come before us and helped pave the
path. Just because one person's name may be in a repository title does not mean that only one person made that project
happen. We can't hope to perfectly cover every single contribution that lead up to Archipelago, but we hope to honor
them fairly.

### Path to the Archipelago

Archipelago was directly forked from bonta0's `multiworld_31` branch of ALttPEntranceRandomizer (this project has a
long legacy of its own, please check it out linked above) on January 12, 2020. The repository was then named to
_MultiWorld-Utilities_ to better encompass its intended function. As Archipelago matured, then known as
"Berserker's MultiWorld" by some, we found it necessary to transform our repository into a root level repository
(as opposed to a 'forked repo') and change the name (which came later) to better reflect our project.

## Running Archipelago

For most people, all you need to do is head over to
the [releases page](https://github.com/ArchipelagoMW/Archipelago/releases), then download and run the appropriate
installer, or AppImage for Linux-based systems.

If you are a developer or are running on a platform with no compiled releases available, please see our doc on
[running Archipelago from source](docs/running%20from%20source.md).

## Related Repositories

This project makes use of multiple other projects. We wouldn't be here without these other repositories and the
contributions of their developers, past and present.

* [z3randomizer](https://github.com/ArchipelagoMW/z3randomizer)
* [Enemizer](https://github.com/Ijwu/Enemizer)
* [Ocarina of Time Randomizer](https://github.com/TestRunnerSRL/OoT-Randomizer)

## Contributing

To contribute to Archipelago, including the WebHost, core program, or by adding a new game, see our
[Contributing guidelines](/docs/contributing.md).

## FAQ

For Frequently asked questions, please see the website's [FAQ Page](https://archipelago.gg/faq/en/).

## Code of Conduct

Please refer to our [code of conduct](/docs/code_of_conduct.md).<|MERGE_RESOLUTION|>--- conflicted
+++ resolved
@@ -72,11 +72,8 @@
 * Aquaria
 * Yu-Gi-Oh! Ultimate Masters: World Championship Tournament 2006
 * A Hat in Time
-<<<<<<< HEAD
+* Old School Runescape
 * Wargroove 2
-=======
-* Old School Runescape
->>>>>>> 6803c373
 
 For setup and instructions check out our [tutorials page](https://archipelago.gg/tutorial/).
 Downloads can be found at [Releases](https://github.com/ArchipelagoMW/Archipelago/releases), including compiled
