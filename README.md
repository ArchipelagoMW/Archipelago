--- conflicted
+++ resolved
@@ -80,12 +80,9 @@
 * Saving Princess
 * Castlevania: Circle of the Moon
 * Inscryption
-<<<<<<< HEAD
-* Super Mario Land 2: 6 Golden Coins
-=======
 * Civilization VI
 * The Legend of Zelda: The Wind Waker
->>>>>>> 0f7deb1d
+* Super Mario Land 2: 6 Golden Coins
 
 For setup and instructions check out our [tutorials page](https://archipelago.gg/tutorial/).
 Downloads can be found at [Releases](https://github.com/ArchipelagoMW/Archipelago/releases), including compiled
