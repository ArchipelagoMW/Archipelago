# [Archipelago](https://archipelago.gg) ![Discord Shield](https://discordapp.com/api/guilds/731205301247803413/widget.png?style=shield) | [Install](https://github.com/ArchipelagoMW/Archipelago/releases)

Archipelago provides a generic framework for developing multiworld capability for game randomizers. In all cases, presently, Archipelago is also the randomizer itself.

Currently, the following games are supported:
* The Legend of Zelda: A Link to the Past
* Factorio
* Minecraft
* Subnautica
* Slay the Spire
* Risk of Rain 2
* The Legend of Zelda: Ocarina of Time
* Timespinner
* Super Metroid
* Secret of Evermore
* Final Fantasy
* Rogue Legacy
* VVVVVV
* Raft
* Super Mario 64
* Meritous
* Super Metroid/Link to the Past combo randomizer (SMZ3)
* ChecksFinder
* ArchipIDLE
* Hollow Knight
* The Witness
* Sonic Adventure 2: Battle
* Starcraft 2: Wings of Liberty
* Donkey Kong Country 3
* Dark Souls 3
* Super Mario World
* Pokémon Red and Blue
* Hylics 2
* Overcooked! 2
* Zillion
* Lufia II Ancient Cave
* Blasphemous
* Wargroove
* Stardew Valley
* The Legend of Zelda
* The Messenger
* Kingdom Hearts 2
* The Legend of Zelda: Link's Awakening DX
* Clique
* Adventure
* DLC Quest
* Noita
* Undertale
* Bumper Stickers
* Mega Man Battle Network 3: Blue Version
* Muse Dash
* DOOM 1993
* Terraria
* Lingo
* Pokémon Emerald
* DOOM II
* Shivers
* Heretic
* Landstalker: The Treasures of King Nole
* Final Fantasy Mystic Quest
<<<<<<< HEAD
* Super Mario Land 2: 6 Golden Coins
=======
* TUNIC
>>>>>>> 4032cfb9

For setup and instructions check out our [tutorials page](https://archipelago.gg/tutorial/).
Downloads can be found at [Releases](https://github.com/ArchipelagoMW/Archipelago/releases), including compiled
windows binaries.

## History

Archipelago is built upon a strong legacy of brilliant hobbyists. We want to honor that legacy by showing it here. The repositories which Archipelago is built upon, inspired by, or otherwise owes its gratitude to are:

* [bonta0's MultiWorld](https://github.com/Bonta0/ALttPEntranceRandomizer/tree/multiworld_31)
* [AmazingAmpharos' Entrance Randomizer](https://github.com/AmazingAmpharos/ALttPEntranceRandomizer)
* [VT Web Randomizer](https://github.com/sporchia/alttp_vt_randomizer)
* [Dessyreqt's alttprandomizer](https://github.com/Dessyreqt/alttprandomizer)
* [Zarby89's](https://github.com/Ijwu/Enemizer/commits?author=Zarby89) and [sosuke3's](https://github.com/Ijwu/Enemizer/commits?author=sosuke3) contributions to Enemizer, which make the vast majority of Enemizer contributions.

We recognize that there is a strong community of incredibly smart people that have come before us and helped pave the path. Just because one person's name may be in a repository title does not mean that only one person made that project happen. We can't hope to perfectly cover every single contribution that lead up to Archipelago but we hope to honor them fairly.

### Path to the Archipelago
Archipelago was directly forked from bonta0's `multiworld_31` branch of ALttPEntranceRandomizer (this project has a long legacy of its own, please check it out linked above) on January 12, 2020. The repository was then named to _MultiWorld-Utilities_ to better encompass its intended function. As Archipelago matured, then known as "Berserker's MultiWorld" by some, we found it necessary to transform our repository into a root level repository (as opposed to a 'forked repo') and change the name (which came later) to better reflect our project.

## Running Archipelago
For most people all you need to do is head over to the [releases](https://github.com/ArchipelagoMW/Archipelago/releases) page then download and run the appropriate installer. The installers function on Windows only.

If you are running Archipelago from a non-Windows system then the likely scenario is that you are comfortable running source code directly. Please see our doc on [running Archipelago from source](docs/running%20from%20source.md).

## Related Repositories
This project makes use of multiple other projects. We wouldn't be here without these other repositories and the contributions of their developers, past and present.

* [z3randomizer](https://github.com/ArchipelagoMW/z3randomizer)
* [Enemizer](https://github.com/Ijwu/Enemizer)
* [Ocarina of Time Randomizer](https://github.com/TestRunnerSRL/OoT-Randomizer)

## Contributing
For contribution guidelines, please see our [Contributing doc.](/docs/contributing.md)

## FAQ
For Frequently asked questions, please see the website's [FAQ Page.](https://archipelago.gg/faq/en/)

## Code of Conduct
Please refer to our [code of conduct.](/docs/code_of_conduct.md)<|MERGE_RESOLUTION|>--- conflicted
+++ resolved
@@ -58,11 +58,8 @@
 * Heretic
 * Landstalker: The Treasures of King Nole
 * Final Fantasy Mystic Quest
-<<<<<<< HEAD
+* TUNIC
 * Super Mario Land 2: 6 Golden Coins
-=======
-* TUNIC
->>>>>>> 4032cfb9
 
 For setup and instructions check out our [tutorials page](https://archipelago.gg/tutorial/).
 Downloads can be found at [Releases](https://github.com/ArchipelagoMW/Archipelago/releases), including compiled
