# [Archipelago](https://archipelago.gg) ![Discord Shield](https://discordapp.com/api/guilds/731205301247803413/widget.png?style=shield) | [Install](https://github.com/ArchipelagoMW/Archipelago/releases)

Archipelago provides a generic framework for developing multiworld capability for game randomizers. In all cases, presently, Archipelago is also the randomizer itself.

Currently, the following games are supported:
* The Legend of Zelda: A Link to the Past
* Factorio
* Minecraft
* Subnautica
* Slay the Spire
* Risk of Rain 2
* The Legend of Zelda: Ocarina of Time
* Timespinner
* Super Metroid
* Secret of Evermore
* Final Fantasy
* Rogue Legacy
* VVVVVV
* Raft
* Super Mario 64
* Meritous
* Super Metroid/Link to the Past combo randomizer (SMZ3)
* ChecksFinder
* ArchipIDLE
* Hollow Knight
* The Witness
* Sonic Adventure 2: Battle
* Starcraft 2: Wings of Liberty
* Donkey Kong Country 3
* Dark Souls 3
* Super Mario World
* Pokémon Red and Blue
* Hylics 2
* Overcooked! 2
* Zillion
* Lufia II Ancient Cave
* Blasphemous
* Wargroove
* Stardew Valley
* The Legend of Zelda
* The Messenger
* Kingdom Hearts 2
* The Legend of Zelda: Link's Awakening DX
* Clique
* Adventure
* DLC Quest
* Noita
* Undertale
* Bumper Stickers
* Mega Man Battle Network 3: Blue Version
* Muse Dash
* DOOM 1993
* Terraria
* Lingo
* Pokémon Emerald
<<<<<<< HEAD
* Castlevania 64
=======
* DOOM II
* Shivers

>>>>>>> 8d41430c

For setup and instructions check out our [tutorials page](https://archipelago.gg/tutorial/).
Downloads can be found at [Releases](https://github.com/ArchipelagoMW/Archipelago/releases), including compiled
windows binaries.

## History

Archipelago is built upon a strong legacy of brilliant hobbyists. We want to honor that legacy by showing it here. The repositories which Archipelago is built upon, inspired by, or otherwise owes its gratitude to are:

* [bonta0's MultiWorld](https://github.com/Bonta0/ALttPEntranceRandomizer/tree/multiworld_31)
* [AmazingAmpharos' Entrance Randomizer](https://github.com/AmazingAmpharos/ALttPEntranceRandomizer)
* [VT Web Randomizer](https://github.com/sporchia/alttp_vt_randomizer)
* [Dessyreqt's alttprandomizer](https://github.com/Dessyreqt/alttprandomizer)
* [Zarby89's](https://github.com/Ijwu/Enemizer/commits?author=Zarby89) and [sosuke3's](https://github.com/Ijwu/Enemizer/commits?author=sosuke3) contributions to Enemizer, which make the vast majority of Enemizer contributions.

We recognize that there is a strong community of incredibly smart people that have come before us and helped pave the path. Just because one person's name may be in a repository title does not mean that only one person made that project happen. We can't hope to perfectly cover every single contribution that lead up to Archipelago but we hope to honor them fairly.

### Path to the Archipelago
Archipelago was directly forked from bonta0's `multiworld_31` branch of ALttPEntranceRandomizer (this project has a long legacy of its own, please check it out linked above) on January 12, 2020. The repository was then named to _MultiWorld-Utilities_ to better encompass its intended function. As Archipelago matured, then known as "Berserker's MultiWorld" by some, we found it necessary to transform our repository into a root level repository (as opposed to a 'forked repo') and change the name (which came later) to better reflect our project.

## Running Archipelago
For most people all you need to do is head over to the [releases](https://github.com/ArchipelagoMW/Archipelago/releases) page then download and run the appropriate installer. The installers function on Windows only.

If you are running Archipelago from a non-Windows system then the likely scenario is that you are comfortable running source code directly. Please see our doc on [running Archipelago from source](docs/running%20from%20source.md).

## Related Repositories
This project makes use of multiple other projects. We wouldn't be here without these other repositories and the contributions of their developers, past and present.

* [z3randomizer](https://github.com/ArchipelagoMW/z3randomizer)
* [Enemizer](https://github.com/Ijwu/Enemizer)
* [Ocarina of Time Randomizer](https://github.com/TestRunnerSRL/OoT-Randomizer)

## Contributing
For contribution guidelines, please see our [Contributing doc.](/docs/contributing.md)

## FAQ
For Frequently asked questions, please see the website's [FAQ Page.](https://archipelago.gg/faq/en/)

## Code of Conduct
Please refer to our [code of conduct.](/docs/code_of_conduct.md)<|MERGE_RESOLUTION|>--- conflicted
+++ resolved
@@ -53,13 +53,9 @@
 * Terraria
 * Lingo
 * Pokémon Emerald
-<<<<<<< HEAD
-* Castlevania 64
-=======
 * DOOM II
 * Shivers
-
->>>>>>> 8d41430c
+* Castlevania 64
 
 For setup and instructions check out our [tutorials page](https://archipelago.gg/tutorial/).
 Downloads can be found at [Releases](https://github.com/ArchipelagoMW/Archipelago/releases), including compiled
