--- conflicted
+++ resolved
@@ -53,12 +53,8 @@
 * Terraria
 * Lingo
 * Pokémon Emerald
-<<<<<<< HEAD
+* DOOM II
 * Kirby's Dream Land 3
-=======
-* DOOM II
-
->>>>>>> 4641456b
 
 For setup and instructions check out our [tutorials page](https://archipelago.gg/tutorial/).
 Downloads can be found at [Releases](https://github.com/ArchipelagoMW/Archipelago/releases), including compiled
