--- conflicted
+++ resolved
@@ -66,11 +66,8 @@
 * A Short Hike
 * Yoshi's Island
 * Mario & Luigi: Superstar Saga
-<<<<<<< HEAD
+* Bomb Rush Cyberfunk
 * Castlevania: Circle of the Moon
-=======
-* Bomb Rush Cyberfunk
->>>>>>> 5fb1d0f9
 
 For setup and instructions check out our [tutorials page](https://archipelago.gg/tutorial/).
 Downloads can be found at [Releases](https://github.com/ArchipelagoMW/Archipelago/releases), including compiled
