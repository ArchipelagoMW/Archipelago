# [Archipelago](https://archipelago.gg) ![Discord Shield](https://discordapp.com/api/guilds/731205301247803413/widget.png?style=shield) | [Install](https://github.com/ArchipelagoMW/Archipelago/releases)

Archipelago provides a generic framework for developing multiworld capability for game randomizers. In all cases, presently, Archipelago is also the randomizer itself.

Currently, the following games are supported:
* The Legend of Zelda: A Link to the Past
* Factorio
* Minecraft
* Subnautica
* Slay the Spire
* Risk of Rain 2
* The Legend of Zelda: Ocarina of Time
* Timespinner
* Super Metroid
* Secret of Evermore
* Final Fantasy
* Rogue Legacy
* VVVVVV
* Raft
* Super Mario 64
* Meritous
* Super Metroid/Link to the Past combo randomizer (SMZ3)
* ChecksFinder
* ArchipIDLE
* Hollow Knight
* The Witness
* Sonic Adventure 2: Battle
* Starcraft 2
* Donkey Kong Country 3
* Dark Souls 3
* Super Mario World
* Pokémon Red and Blue
* Hylics 2
* Overcooked! 2
* Zillion
* Lufia II Ancient Cave
* Blasphemous
* Wargroove
* Stardew Valley
* The Legend of Zelda
* The Messenger
* Kingdom Hearts 2
* The Legend of Zelda: Link's Awakening DX
* Clique
* Adventure
* DLC Quest
* Noita
* Undertale
* Bumper Stickers
* Mega Man Battle Network 3: Blue Version
* Muse Dash
* DOOM 1993
* Terraria
* Lingo
* Pokémon Emerald
* DOOM II
* Shivers
* Heretic
* Landstalker: The Treasures of King Nole
* Final Fantasy Mystic Quest
* TUNIC
* Kirby's Dream Land 3
* Celeste 64
* Zork Grand Inquisitor
<<<<<<< HEAD
* Yoshi's Island
=======
* Castlevania 64
* A Short Hike
>>>>>>> f4b7c28a

For setup and instructions check out our [tutorials page](https://archipelago.gg/tutorial/).
Downloads can be found at [Releases](https://github.com/ArchipelagoMW/Archipelago/releases), including compiled
windows binaries.

## History

Archipelago is built upon a strong legacy of brilliant hobbyists. We want to honor that legacy by showing it here. The repositories which Archipelago is built upon, inspired by, or otherwise owes its gratitude to are:

* [bonta0's MultiWorld](https://github.com/Bonta0/ALttPEntranceRandomizer/tree/multiworld_31)
* [AmazingAmpharos' Entrance Randomizer](https://github.com/AmazingAmpharos/ALttPEntranceRandomizer)
* [VT Web Randomizer](https://github.com/sporchia/alttp_vt_randomizer)
* [Dessyreqt's alttprandomizer](https://github.com/Dessyreqt/alttprandomizer)
* [Zarby89's](https://github.com/Ijwu/Enemizer/commits?author=Zarby89) and [sosuke3's](https://github.com/Ijwu/Enemizer/commits?author=sosuke3) contributions to Enemizer, which make the vast majority of Enemizer contributions.

We recognize that there is a strong community of incredibly smart people that have come before us and helped pave the path. Just because one person's name may be in a repository title does not mean that only one person made that project happen. We can't hope to perfectly cover every single contribution that lead up to Archipelago but we hope to honor them fairly.

### Path to the Archipelago
Archipelago was directly forked from bonta0's `multiworld_31` branch of ALttPEntranceRandomizer (this project has a long legacy of its own, please check it out linked above) on January 12, 2020. The repository was then named to _MultiWorld-Utilities_ to better encompass its intended function. As Archipelago matured, then known as "Berserker's MultiWorld" by some, we found it necessary to transform our repository into a root level repository (as opposed to a 'forked repo') and change the name (which came later) to better reflect our project.

## Running Archipelago
For most people all you need to do is head over to the [releases](https://github.com/ArchipelagoMW/Archipelago/releases) page then download and run the appropriate installer. The installers function on Windows only.

If you are running Archipelago from a non-Windows system then the likely scenario is that you are comfortable running source code directly. Please see our doc on [running Archipelago from source](docs/running%20from%20source.md).

## Related Repositories
This project makes use of multiple other projects. We wouldn't be here without these other repositories and the contributions of their developers, past and present.

* [z3randomizer](https://github.com/ArchipelagoMW/z3randomizer)
* [Enemizer](https://github.com/Ijwu/Enemizer)
* [Ocarina of Time Randomizer](https://github.com/TestRunnerSRL/OoT-Randomizer)

## Contributing
For contribution guidelines, please see our [Contributing doc.](/docs/contributing.md)

## FAQ
For Frequently asked questions, please see the website's [FAQ Page.](https://archipelago.gg/faq/en/)

## Code of Conduct
Please refer to our [code of conduct.](/docs/code_of_conduct.md)<|MERGE_RESOLUTION|>--- conflicted
+++ resolved
@@ -62,12 +62,9 @@
 * Kirby's Dream Land 3
 * Celeste 64
 * Zork Grand Inquisitor
-<<<<<<< HEAD
-* Yoshi's Island
-=======
 * Castlevania 64
 * A Short Hike
->>>>>>> f4b7c28a
+* Yoshi's Island
 
 For setup and instructions check out our [tutorials page](https://archipelago.gg/tutorial/).
 Downloads can be found at [Releases](https://github.com/ArchipelagoMW/Archipelago/releases), including compiled
