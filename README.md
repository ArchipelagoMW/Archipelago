--- conflicted
+++ resolved
@@ -76,14 +76,11 @@
 * Kingdom Hearts 1
 * Mega Man 2
 * Yacht Dice
-<<<<<<< HEAD
-* Wario Land 4
-=======
 * Faxanadu
 * Saving Princess
 * Castlevania: Circle of the Moon
 * Inscryption
->>>>>>> d1167027
+* Wario Land 4
 
 For setup and instructions check out our [tutorials page](https://archipelago.gg/tutorial/).
 Downloads can be found at [Releases](https://github.com/ArchipelagoMW/Archipelago/releases), including compiled
