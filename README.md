--- conflicted
+++ resolved
@@ -68,14 +68,11 @@
 * A Short Hike
 * Yoshi's Island
 * Mario & Luigi: Superstar Saga
-<<<<<<< HEAD
-* Old School Runescape
-=======
 * Bomb Rush Cyberfunk
 * Aquaria
 * Yu-Gi-Oh! Ultimate Masters: World Championship Tournament 2006
 * A Hat in Time
->>>>>>> dedabad2
+* Old School Runescape
 
 For setup and instructions check out our [tutorials page](https://archipelago.gg/tutorial/).
 Downloads can be found at [Releases](https://github.com/ArchipelagoMW/Archipelago/releases), including compiled
