--- conflicted
+++ resolved
@@ -80,12 +80,8 @@
 * Saving Princess
 * Castlevania: Circle of the Moon
 * Inscryption
-<<<<<<< HEAD
+* Civilization VI
 * Metroid Prime
-
-=======
-* Civilization VI
->>>>>>> 2c8dded5
 
 For setup and instructions check out our [tutorials page](https://archipelago.gg/tutorial/).
 Downloads can be found at [Releases](https://github.com/ArchipelagoMW/Archipelago/releases), including compiled
