# [Archipelago](https://archipelago.gg) ![Discord Shield](https://discordapp.com/api/guilds/731205301247803413/widget.png?style=shield) | [Install](https://github.com/ArchipelagoMW/Archipelago/releases)

Archipelago provides a generic framework for developing multiworld capability for game randomizers. In all cases,
presently, Archipelago is also the randomizer itself.

Currently, the following games are supported:

* The Legend of Zelda: A Link to the Past
* Factorio
* Subnautica
* Risk of Rain 2
* The Legend of Zelda: Ocarina of Time
* Timespinner
* Super Metroid
* Secret of Evermore
* Final Fantasy
* VVVVVV
* Raft
* Super Mario 64
* Meritous
* Super Metroid/Link to the Past combo randomizer (SMZ3)
* ChecksFinder
* Hollow Knight
* The Witness
* Sonic Adventure 2: Battle
* Starcraft 2
* Donkey Kong Country 3
* Dark Souls 3
* Super Mario World
* Pokémon Red and Blue
* Hylics 2
* Overcooked! 2
* Zillion
* Lufia II Ancient Cave
* Blasphemous
* Wargroove
* Stardew Valley
* The Legend of Zelda
* The Messenger
* Kingdom Hearts 2
* The Legend of Zelda: Link's Awakening DX
* Adventure
* DLC Quest
* Noita
* Undertale
* Bumper Stickers
* Mega Man Battle Network 3: Blue Version
* Muse Dash
* DOOM 1993
* Terraria
* Lingo
* Pokémon Emerald
* DOOM II
* Shivers
* Heretic
* Landstalker: The Treasures of King Nole
* Final Fantasy Mystic Quest
* TUNIC
* Kirby's Dream Land 3
* Celeste 64
* Castlevania 64
* A Short Hike
* Yoshi's Island
* Mario & Luigi: Superstar Saga
* Bomb Rush Cyberfunk
* Aquaria
* Yu-Gi-Oh! Ultimate Masters: World Championship Tournament 2006
* A Hat in Time
* Old School Runescape
* Kingdom Hearts 1
* Mega Man 2
* Yacht Dice
* Faxanadu
* Saving Princess
* Castlevania: Circle of the Moon
* Inscryption
* Civilization VI
* The Legend of Zelda: The Wind Waker
* Jak and Daxter: The Precursor Legacy
* Super Mario Land 2: 6 Golden Coins
* shapez
* Paint
<<<<<<< HEAD
=======
* Celeste (Open World)
* Choo-Choo Charles
* APQuest
* Satisfactory
* EarthBound
>>>>>>> 1df38cb7

For setup and instructions check out our [tutorials page](https://archipelago.gg/tutorial/).
Downloads can be found at [Releases](https://github.com/ArchipelagoMW/Archipelago/releases), including compiled
windows binaries.

## History

Archipelago is built upon a strong legacy of brilliant hobbyists. We want to honor that legacy by showing it here.
The repositories which Archipelago is built upon, inspired by, or otherwise owes its gratitude to are:

* [bonta0's MultiWorld](https://github.com/Bonta0/ALttPEntranceRandomizer/tree/multiworld_31)
* [AmazingAmpharos' Entrance Randomizer](https://github.com/AmazingAmpharos/ALttPEntranceRandomizer)
* [VT Web Randomizer](https://github.com/sporchia/alttp_vt_randomizer)
* [Dessyreqt's alttprandomizer](https://github.com/Dessyreqt/alttprandomizer)
* [Zarby89's](https://github.com/Ijwu/Enemizer/commits?author=Zarby89)
  and [sosuke3's](https://github.com/Ijwu/Enemizer/commits?author=sosuke3) contributions to Enemizer, which make up the
  vast majority of Enemizer contributions.

We recognize that there is a strong community of incredibly smart people that have come before us and helped pave the
path. Just because one person's name may be in a repository title does not mean that only one person made that project
happen. We can't hope to perfectly cover every single contribution that lead up to Archipelago, but we hope to honor
them fairly.

### Path to the Archipelago

Archipelago was directly forked from bonta0's `multiworld_31` branch of ALttPEntranceRandomizer (this project has a
long legacy of its own, please check it out linked above) on January 12, 2020. The repository was then named to
_MultiWorld-Utilities_ to better encompass its intended function. As Archipelago matured, then known as
"Berserker's MultiWorld" by some, we found it necessary to transform our repository into a root level repository
(as opposed to a 'forked repo') and change the name (which came later) to better reflect our project.

## Running Archipelago

For most people, all you need to do is head over to
the [releases page](https://github.com/ArchipelagoMW/Archipelago/releases), then download and run the appropriate
installer, or AppImage for Linux-based systems.

If you are a developer or are running on a platform with no compiled releases available, please see our doc on
[running Archipelago from source](docs/running%20from%20source.md).

## Related Repositories

This project makes use of multiple other projects. We wouldn't be here without these other repositories and the
contributions of their developers, past and present.

* [z3randomizer](https://github.com/ArchipelagoMW/z3randomizer)
* [Enemizer](https://github.com/Ijwu/Enemizer)
* [Ocarina of Time Randomizer](https://github.com/TestRunnerSRL/OoT-Randomizer)

## Contributing

To contribute to Archipelago, including the WebHost, core program, or by adding a new game, see our
[Contributing guidelines](/docs/contributing.md).

## FAQ

For Frequently asked questions, please see the website's [FAQ Page](https://archipelago.gg/faq/en/).

## Code of Conduct

Please refer to our [code of conduct](/docs/code_of_conduct.md).<|MERGE_RESOLUTION|>--- conflicted
+++ resolved
@@ -80,14 +80,11 @@
 * Super Mario Land 2: 6 Golden Coins
 * shapez
 * Paint
-<<<<<<< HEAD
-=======
 * Celeste (Open World)
 * Choo-Choo Charles
 * APQuest
 * Satisfactory
 * EarthBound
->>>>>>> 1df38cb7
 
 For setup and instructions check out our [tutorials page](https://archipelago.gg/tutorial/).
 Downloads can be found at [Releases](https://github.com/ArchipelagoMW/Archipelago/releases), including compiled
