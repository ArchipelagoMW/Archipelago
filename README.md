--- conflicted
+++ resolved
@@ -57,12 +57,8 @@
 * Shivers
 * Heretic
 * Landstalker: The Treasures of King Nole
-<<<<<<< HEAD
+* Final Fantasy Mystic Quest
 * Kirby's Dream Land 3
-
-=======
-* Final Fantasy Mystic Quest
->>>>>>> f54f8622
 
 For setup and instructions check out our [tutorials page](https://archipelago.gg/tutorial/).
 Downloads can be found at [Releases](https://github.com/ArchipelagoMW/Archipelago/releases), including compiled
