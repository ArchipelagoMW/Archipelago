--- conflicted
+++ resolved
@@ -40,10 +40,7 @@
 * The Legend of Zelda
 * The Messenger
 * Kingdom Hearts 2
-<<<<<<< HEAD
-=======
 * The Legend of Zelda: Link's Awakening DX
->>>>>>> cd9d0beb
 
 For setup and instructions check out our [tutorials page](https://archipelago.gg/tutorial/).
 Downloads can be found at [Releases](https://github.com/ArchipelagoMW/Archipelago/releases), including compiled
