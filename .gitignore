.idea
.vscode

*_Spoiler.txt
*.bmbp
*.apbp
*.apl2ac
*.apm3
*.apmc
*.apz5
*.aptloz
<<<<<<< HEAD
=======
*.apemerald
>>>>>>> 0e6e3597
*.pyc
*.pyd
*.sfc
*.z64
*.n64
*.nes
*.smc
*.sms
*.gb
*.gbc
*.gba
*.wixobj
*.lck
*.db3
*multidata
*multisave
*.archipelago
*.apsave
*.BIN
*.puml

setups
build
bundle/components.wxs
dist
/prof/
README.html
.vs/
EnemizerCLI/
/Players/
/SNI/
/sni-*/
/appimagetool*
/host.yaml
/options.yaml
/config.yaml
/logs/
_persistent_storage.yaml
mystery_result_*.yaml
*-errors.txt
success.txt
output/
Output Logs/
/factorio/
/Minecraft Forge Server/
/WebHostLib/static/generated
/freeze_requirements.txt
/Archipelago.zip
/setup.ini
/installdelete.iss
/data/user.kv
/datapackage
/custom_worlds

# Byte-compiled / optimized / DLL files
__pycache__/
*.py[cod]
*$py.class

# C extensions
*.so
*.dll

# Distribution / packaging
.Python
build/
develop-eggs/
dist/
downloads/
eggs/
.eggs/
lib/
lib64/
parts/
sdist/
var/
wheels/
share/python-wheels/
*.egg-info/
.installed.cfg
*.egg
MANIFEST

# Installer logs
pip-log.txt
pip-delete-this-directory.txt
installer.log

# Unit test / coverage reports
htmlcov/
.tox/
.nox/
.coverage
.coverage.*
.cache
nosetests.xml
coverage.xml
*.cover
*.py,cover
.hypothesis/
.pytest_cache/
cover/


# Flask stuff:
instance/
.webassets-cache

# Scrapy stuff:
.scrapy

# Sphinx documentation
docs/_build/

# PyBuilder
.pybuilder/
target/

# Jupyter Notebook
.ipynb_checkpoints

# IPython
profile_default/
ipython_config.py

# vim editor
*.swp

# SageMath parsed files
*.sage.py

# Environments
.env
.venv*
env/
venv/
/venv*/
ENV/
env.bak/
venv.bak/
*.code-workspace
shell.nix

# Spyder project settings
.spyderproject
.spyproject

# Rope project settings
.ropeproject

# mkdocs documentation
/site

# mypy
.mypy_cache/
.dmypy.json
dmypy.json

# Pyre type checker
.pyre/

# pytype static type analyzer
.pytype/

# Cython debug symbols
cython_debug/

# Cython intermediates
_speedups.c
_speedups.cpp
_speedups.html

# minecraft server stuff
jdk*/
minecraft*/
minecraft_versions.json
!worlds/minecraft/

# pyenv
.python-version

<<<<<<< HEAD
# FF6WC stuff
worlds/ff6wc/WorldsCollide/

=======
#undertale stuff
/Undertale/
>>>>>>> 0e6e3597

# OS General Files
.DS_Store
.AppleDouble
.LSOverride
Thumbs.db
[Dd]esktop.ini
<|MERGE_RESOLUTION|>--- conflicted
+++ resolved
@@ -9,10 +9,7 @@
 *.apmc
 *.apz5
 *.aptloz
-<<<<<<< HEAD
-=======
 *.apemerald
->>>>>>> 0e6e3597
 *.pyc
 *.pyd
 *.sfc
@@ -194,18 +191,12 @@
 # pyenv
 .python-version
 
-<<<<<<< HEAD
-# FF6WC stuff
-worlds/ff6wc/WorldsCollide/
-
-=======
 #undertale stuff
 /Undertale/
->>>>>>> 0e6e3597
 
 # OS General Files
 .DS_Store
 .AppleDouble
 .LSOverride
 Thumbs.db
-[Dd]esktop.ini
+[Dd]esktop.ini