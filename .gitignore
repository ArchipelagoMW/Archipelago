.idea
.vscode

*_Spoiler.txt
*.bmbp
*.apbp
*.apm3
*.apmc
*.apz5
*.pyc
*.pyd
*.sfc
*.z64
*.n64
*.nes
*.wixobj
*.lck
*.db3
*multidata
*multisave
*.archipelago
*.apsave

build
bundle/components.wxs
dist
README.html
.vs/
EnemizerCLI/
/Players/
/options.yaml
/config.yaml
/logs/
_persistent_storage.yaml
mystery_result_*.yaml
*-errors.txt
success.txt
output/
Output Logs/
/factorio/
/Minecraft Forge Server/
/WebHostLib/static/generated
/freeze_requirements.txt
/Archipelago.zip
/setup.ini


# Byte-compiled / optimized / DLL files
__pycache__/
*.py[cod]
*$py.class

# C extensions
*.so
*.dll

# Distribution / packaging
.Python
build/
develop-eggs/
dist/
downloads/
eggs/
.eggs/
lib/
lib64/
parts/
sdist/
var/
wheels/
share/python-wheels/
*.egg-info/
.installed.cfg
*.egg
MANIFEST

# Installer logs
pip-log.txt
pip-delete-this-directory.txt
installer.log

# Unit test / coverage reports
htmlcov/
.tox/
.nox/
.coverage
.coverage.*
.cache
nosetests.xml
coverage.xml
*.cover
*.py,cover
.hypothesis/
.pytest_cache/
cover/


# Flask stuff:
instance/
.webassets-cache

# Scrapy stuff:
.scrapy

# Sphinx documentation
docs/_build/

# PyBuilder
.pybuilder/
target/

# Jupyter Notebook
.ipynb_checkpoints

# IPython
profile_default/
ipython_config.py

# SageMath parsed files
*.sage.py

# Environments
.env
.venv
env/
venv/
ENV/
env.bak/
venv.bak/

# Spyder project settings
.spyderproject
.spyproject

# Rope project settings
.ropeproject

# mkdocs documentation
/site

# mypy
.mypy_cache/
.dmypy.json
dmypy.json

# Pyre type checker
.pyre/

# pytype static type analyzer
.pytype/

# Cython debug symbols
cython_debug/

# minecraft server stuff
jdk*/
minecraft*/
minecraft_versions.json

<<<<<<< HEAD
#pyenv
.python-version
worlds/ff6wc/WorldsCollide/
=======
# pyenv
.python-version

# OS General Files
.DS_Store
.AppleDouble
.LSOverride
Thumbs.db
[Dd]esktop.ini
>>>>>>> 0d3bd6e2
<|MERGE_RESOLUTION|>--- conflicted
+++ resolved
@@ -157,13 +157,12 @@
 minecraft*/
 minecraft_versions.json
 
-<<<<<<< HEAD
-#pyenv
-.python-version
-worlds/ff6wc/WorldsCollide/
-=======
 # pyenv
 .python-version
+
+# FF6WC stuff
+worlds/ff6wc/WorldsCollide/
+
 
 # OS General Files
 .DS_Store
@@ -171,4 +170,3 @@
 .LSOverride
 Thumbs.db
 [Dd]esktop.ini
->>>>>>> 0d3bd6e2
