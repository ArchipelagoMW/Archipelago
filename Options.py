from __future__ import annotations

import abc
import collections
import functools
import logging
import math
import numbers
import random
import typing
import enum
from collections import defaultdict
from copy import deepcopy
from dataclasses import dataclass

from schema import And, Optional, Or, Schema
from typing_extensions import Self

from Utils import get_file_safe_name, get_fuzzy_results, is_iterable_except_str, output_path

if typing.TYPE_CHECKING:
    from BaseClasses import MultiWorld, PlandoOptions
    from worlds.AutoWorld import World
    import pathlib


class OptionError(ValueError):
    pass


class Visibility(enum.IntFlag):
    none = 0b0000
    template = 0b0001
    simple_ui = 0b0010  # show option in simple menus, such as player-options
    complex_ui = 0b0100  # show option in complex menus, such as weighted-options
    spoiler = 0b1000
    all = 0b1111


class AssembleOptions(abc.ABCMeta):
    def __new__(mcs, name, bases, attrs):
        options = attrs["options"] = {}
        name_lookup = attrs["name_lookup"] = {}
        # merge parent class options
        for base in bases:
            if getattr(base, "options", None):
                options.update(base.options)
                name_lookup.update(base.name_lookup)
        new_options = {name[7:].lower(): option_id for name, option_id in attrs.items() if
                       name.startswith("option_")}

        assert "random" not in new_options, "Choice option 'random' cannot be manually assigned."
        assert len(new_options) == len(set(new_options.values())), "same ID cannot be used twice. Try alias?"

        attrs["name_lookup"].update({option_id: name for name, option_id in new_options.items()})
        options.update(new_options)
        # apply aliases, without name_lookup
        aliases = attrs["aliases"] = {name[6:].lower(): option_id for name, option_id in attrs.items() if
                                      name.startswith("alias_")}

        assert (
            name in {"Option", "VerifyKeys"} or  # base abstract classes don't need default
            "default" in attrs or
            any(hasattr(base, "default") for base in bases)
        ), f"Option class {name} needs default value"
        assert "random" not in aliases, "Choice option 'random' cannot be manually assigned."

        # auto-alias Off and On being parsed as True and False
        if "off" in options:
            options["false"] = options["off"]
        if "on" in options:
            options["true"] = options["on"]

        options.update(aliases)

        if "verify" not in attrs:
            # not overridden by class -> look up bases
            verifiers = [f for f in (getattr(base, "verify", None) for base in bases) if f]
            if len(verifiers) > 1:  # verify multiple bases/mixins
                def verify(self, *args, **kwargs) -> None:
                    for f in verifiers:
                        f(self, *args, **kwargs)

                attrs["verify"] = verify
            else:
                assert verifiers, "class Option is supposed to implement def verify"

        # auto-validate schema on __init__
        if "schema" in attrs.keys():

            if "__init__" in attrs:
                def validate_decorator(func):
                    def validate(self, *args, **kwargs):
                        ret = func(self, *args, **kwargs)
                        self.value = self.schema.validate(self.value)
                        return ret

                    return validate

                attrs["__init__"] = validate_decorator(attrs["__init__"])
            else:
                # construct an __init__ that calls parent __init__

                cls = super(AssembleOptions, mcs).__new__(mcs, name, bases, attrs)

                def meta__init__(self, *args, **kwargs):
                    super(cls, self).__init__(*args, **kwargs)
                    self.value = self.schema.validate(self.value)

                cls.__init__ = meta__init__
                return cls

        return super(AssembleOptions, mcs).__new__(mcs, name, bases, attrs)


T = typing.TypeVar('T')


class Option(typing.Generic[T], metaclass=AssembleOptions):
    value: T
    default: typing.ClassVar[typing.Any]  # something that __init__ will be able to convert to the correct type
    visibility = Visibility.all

    # convert option_name_long into Name Long as display_name, otherwise name_long is the result.
    # Handled in get_option_name()
    auto_display_name = False

    # can be weighted between selections
    supports_weighting = True

    rich_text_doc: typing.Optional[bool] = None
    """Whether the WebHost should render the Option's docstring as rich text.

    If this is True, the Option's docstring is interpreted as reStructuredText_,
    the standard Python markup format. In the WebHost, it's rendered to HTML so
    that lists, emphasis, and other rich text features are displayed properly.

    If this is False, the docstring is instead interpreted as plain text, and
    displayed as-is on the WebHost with whitespace preserved.

    If this is None, it inherits the value of `World.rich_text_options_doc`. For
    backwards compatibility, this defaults to False, but worlds are encouraged to
    set it to True and use reStructuredText for their Option documentation.

    .. _reStructuredText: https://docutils.sourceforge.io/rst.html
    """

    # filled by AssembleOptions:
    name_lookup: typing.ClassVar[typing.Dict[T, str]]  # type: ignore
    # https://github.com/python/typing/discussions/1460 the reason for this type: ignore
    options: typing.ClassVar[typing.Dict[str, int]]
    aliases: typing.ClassVar[typing.Dict[str, int]]

    def __repr__(self) -> str:
        return f"{self.__class__.__name__}({self.current_option_name})"

    def __hash__(self) -> int:
        return hash(self.value)

    @property
    def current_key(self) -> str:
        return self.name_lookup[self.value]

    @property
    def current_option_name(self) -> str:
        """For display purposes. Worlds should be using current_key."""
        return self.get_option_name(self.value)

    @classmethod
    def get_option_name(cls, value: T) -> str:
        if cls.auto_display_name:
            return cls.name_lookup[value].replace("_", " ").title()
        else:
            return cls.name_lookup[value]

    def __int__(self) -> T:
        return self.value

    def __bool__(self) -> bool:
        return bool(self.value)

    @classmethod
    @abc.abstractmethod
    def from_any(cls, data: typing.Any) -> Option[T]:
        ...

    if typing.TYPE_CHECKING:
        def verify(self, world: typing.Type[World], player_name: str, plando_options: PlandoOptions) -> None:
            pass
    else:
        def verify(self, *args, **kwargs) -> None:
            pass


class FreeText(Option[str]):
    """Text option that allows users to enter strings.
    Needs to be validated by the world or option definition."""

    default = ""

    def __init__(self, value: str):
        assert isinstance(value, str), "value of FreeText must be a string"
        self.value = value

    @property
    def current_key(self) -> str:
        return self.value

    @classmethod
    def from_text(cls, text: str) -> FreeText:
        return cls(text)

    @classmethod
    def from_any(cls, data: typing.Any) -> FreeText:
        return cls.from_text(str(data))

    @classmethod
    def get_option_name(cls, value: str) -> str:
        return value

    def __eq__(self, other):
        if isinstance(other, self.__class__):
            return other.value == self.value
        elif isinstance(other, str):
            return other == self.value
        else:
            raise TypeError(f"Can't compare {self.__class__.__name__} with {other.__class__.__name__}")


class NumericOption(Option[int], numbers.Integral, abc.ABC):
    default = 0

    # note: some of the `typing.Any`` here is a result of unresolved issue in python standards
    # `int` is not a `numbers.Integral` according to the official typestubs
    # (even though isinstance(5, numbers.Integral) == True)
    # https://github.com/python/typing/issues/272
    # https://github.com/python/mypy/issues/3186
    # https://github.com/microsoft/pyright/issues/1575

    def __eq__(self, other: typing.Any) -> bool:
        if isinstance(other, NumericOption):
            return self.value == other.value
        else:
            return typing.cast(bool, self.value == other)

    def __lt__(self, other: typing.Union[int, NumericOption]) -> bool:
        if isinstance(other, NumericOption):
            return self.value < other.value
        else:
            return self.value < other

    def __le__(self, other: typing.Union[int, NumericOption]) -> bool:
        if isinstance(other, NumericOption):
            return self.value <= other.value
        else:
            return self.value <= other

    def __gt__(self, other: typing.Union[int, NumericOption]) -> bool:
        if isinstance(other, NumericOption):
            return self.value > other.value
        else:
            return self.value > other

    def __ge__(self, other: typing.Union[int, NumericOption]) -> bool:
        if isinstance(other, NumericOption):
            return self.value >= other.value
        else:
            return self.value >= other

    def __bool__(self) -> bool:
        return bool(self.value)

    def __int__(self) -> int:
        return self.value

    def __mul__(self, other: typing.Any) -> typing.Any:
        if isinstance(other, NumericOption):
            return self.value * other.value
        else:
            return self.value * other

    def __rmul__(self, other: typing.Any) -> typing.Any:
        if isinstance(other, NumericOption):
            return other.value * self.value
        else:
            return other * self.value

    def __sub__(self, other: typing.Any) -> typing.Any:
        if isinstance(other, NumericOption):
            return self.value - other.value
        else:
            return self.value - other

    def __rsub__(self, left: typing.Any) -> typing.Any:
        if isinstance(left, NumericOption):
            return left.value - self.value
        else:
            return left - self.value

    def __add__(self, other: typing.Any) -> typing.Any:
        if isinstance(other, NumericOption):
            return self.value + other.value
        else:
            return self.value + other

    def __radd__(self, left: typing.Any) -> typing.Any:
        if isinstance(left, NumericOption):
            return left.value + self.value
        else:
            return left + self.value

    def __truediv__(self, other: typing.Any) -> typing.Any:
        if isinstance(other, NumericOption):
            return self.value / other.value
        else:
            return self.value / other

    def __rtruediv__(self, left: typing.Any) -> typing.Any:
        if isinstance(left, NumericOption):
            return left.value / self.value
        else:
            return left / self.value

    def __abs__(self) -> typing.Any:
        return abs(self.value)

    def __and__(self, other: typing.Any) -> int:
        return self.value & int(other)

    def __ceil__(self) -> int:
        return math.ceil(self.value)

    def __floor__(self) -> int:
        return math.floor(self.value)

    def __floordiv__(self, other: typing.Any) -> int:
        return self.value // int(other)

    def __invert__(self) -> int:
        return ~(self.value)

    def __lshift__(self, other: typing.Any) -> int:
        return self.value << int(other)

    def __mod__(self, other: typing.Any) -> int:
        return self.value % int(other)

    def __neg__(self) -> int:
        return -(self.value)

    def __or__(self, other: typing.Any) -> int:
        return self.value | int(other)

    def __pos__(self) -> int:
        return +(self.value)

    def __pow__(self, exponent: numbers.Complex, modulus: typing.Optional[numbers.Integral] = None) -> int:
        if not (modulus is None):
            assert isinstance(exponent, numbers.Integral)
            return pow(self.value, exponent, modulus)  # type: ignore
        return self.value ** exponent  # type: ignore

    def __rand__(self, other: typing.Any) -> int:
        return int(other) & self.value

    def __rfloordiv__(self, other: typing.Any) -> int:
        return int(other) // self.value

    def __rlshift__(self, other: typing.Any) -> int:
        return int(other) << self.value

    def __rmod__(self, other: typing.Any) -> int:
        return int(other) % self.value

    def __ror__(self, other: typing.Any) -> int:
        return int(other) | self.value

    def __round__(self, ndigits: typing.Optional[int] = None) -> int:
        return round(self.value, ndigits)

    def __rpow__(self, base: typing.Any) -> typing.Any:
        return base ** self.value

    def __rrshift__(self, other: typing.Any) -> int:
        return int(other) >> self.value

    def __rshift__(self, other: typing.Any) -> int:
        return self.value >> int(other)

    def __rxor__(self, other: typing.Any) -> int:
        return int(other) ^ self.value

    def __trunc__(self) -> int:
        return math.trunc(self.value)

    def __xor__(self, other: typing.Any) -> int:
        return self.value ^ int(other)


class Toggle(NumericOption):
    option_false = 0
    option_true = 1
    default = 0

    def __init__(self, value: int):
        # if user puts in an invalid value, make it valid
        value = int(bool(value))
        self.value = value

    @classmethod
    def from_text(cls, text: str) -> Toggle:
        if text == "random":
            return cls(random.choice(list(cls.name_lookup)))
        elif text.lower() in {"off", "0", "false", "none", "null", "no"}:
            return cls(0)
        else:
            return cls(1)

    @classmethod
    def from_any(cls, data: typing.Any):
        if type(data) == str:
            return cls.from_text(data)
        else:
            return cls(int(data))

    @classmethod
    def get_option_name(cls, value):
        return ["No", "Yes"][int(value)]

    __hash__ = Option.__hash__  # see https://docs.python.org/3/reference/datamodel.html#object.__hash__


class DefaultOnToggle(Toggle):
    default = 1


class Choice(NumericOption):
    auto_display_name = True

    def __init__(self, value: int):
        self.value: int = value

    @classmethod
    def from_text(cls, text: str) -> Choice:
        text = text.lower()
        if text == "random":
            return cls(random.choice(list(cls.name_lookup)))
        for option_name, value in cls.options.items():
            if option_name == text:
                return cls(value)
        raise KeyError(
            f'Could not find option "{text}" for "{cls.__name__}", '
            f'known options are {", ".join(f"{option}" for option in cls.name_lookup.values())}')

    @classmethod
    def from_any(cls, data: typing.Any) -> Choice:
        if type(data) == int and data in cls.options.values():
            return cls(data)
        return cls.from_text(str(data))

    def __eq__(self, other):
        if isinstance(other, self.__class__):
            return other.value == self.value
        elif isinstance(other, str):
            assert other in self.options, f"compared against a str that could never be equal. {self} == {other}"
            return other == self.current_key
        elif isinstance(other, int):
            assert other in self.name_lookup, f"compared against an int that could never be equal. {self} == {other}"
            return other == self.value
        elif isinstance(other, bool):
            return other == bool(self.value)
        else:
            raise TypeError(f"Can't compare {self.__class__.__name__} with {other.__class__.__name__}")

    def __ne__(self, other):
        if isinstance(other, self.__class__):
            return other.value != self.value
        elif isinstance(other, str):
            assert other in self.options, f"compared against a str that could never be equal. {self} != {other}"
            return other != self.current_key
        elif isinstance(other, int):
            assert other in self.name_lookup, f"compared against am int that could never be equal. {self} != {other}"
            return other != self.value
        elif isinstance(other, bool):
            return other != bool(self.value)
        elif other is None:
            return False
        else:
            raise TypeError(f"Can't compare {self.__class__.__name__} with {other.__class__.__name__}")

    __hash__ = Option.__hash__  # see https://docs.python.org/3/reference/datamodel.html#object.__hash__


class TextChoice(Choice):
    """Allows custom string input and offers choices. Choices will resolve to int and text will resolve to string"""
    value: typing.Union[str, int]

    def __init__(self, value: typing.Union[str, int]):
        assert isinstance(value, str) or isinstance(value, int), \
            f"{value} is not a valid option for {self.__class__.__name__}"
        self.value = value

    @property
    def current_key(self) -> str:
        if isinstance(self.value, str):
            return self.value
        return super().current_key

    @classmethod
    def from_text(cls, text: str) -> TextChoice:
        if text.lower() == "random":  # chooses a random defined option but won't use any free text options
            return cls(random.choice(list(cls.name_lookup)))
        for option_name, value in cls.options.items():
            if option_name.lower() == text.lower():
                return cls(value)
        return cls(text)

    @classmethod
    def get_option_name(cls, value: T) -> str:
        if isinstance(value, str):
            return value
        return super().get_option_name(value)

    def __eq__(self, other: typing.Any):
        if isinstance(other, self.__class__):
            return other.value == self.value
        elif isinstance(other, str):
            if other in self.options:
                return other == self.current_key
            return other == self.value
        elif isinstance(other, int):
            assert other in self.name_lookup, f"compared against an int that could never be equal. {self} == {other}"
            return other == self.value
        elif isinstance(other, bool):
            return other == bool(self.value)
        else:
            raise TypeError(f"Can't compare {self.__class__.__name__} with {other.__class__.__name__}")


class BossMeta(AssembleOptions):
    def __new__(mcs, name, bases, attrs):
        if name != "PlandoBosses":
            assert "bosses" in attrs, f"Please define valid bosses for {name}"
            attrs["bosses"] = frozenset((boss.lower() for boss in attrs["bosses"]))
            assert "locations" in attrs, f"Please define valid locations for {name}"
            attrs["locations"] = frozenset((location.lower() for location in attrs["locations"]))
        cls = super().__new__(mcs, name, bases, attrs)
        assert not cls.duplicate_bosses or "singularity" in cls.options, f"Please define option_singularity for {name}"
        return cls


class PlandoBosses(TextChoice, metaclass=BossMeta):
    """Generic boss shuffle option that supports plando. Format expected is
    'location1-boss1;location2-boss2;shuffle_mode'.
    If shuffle_mode is not provided in the string, this will be the default shuffle mode. Must override can_place_boss,
    which passes a plando boss and location. Check if the placement is valid for your game here."""
    bosses: typing.ClassVar[typing.Union[typing.Set[str], typing.FrozenSet[str]]]
    locations: typing.ClassVar[typing.Union[typing.Set[str], typing.FrozenSet[str]]]

    duplicate_bosses: bool = False

    @classmethod
    def from_text(cls, text: str):
        # set all of our text to lower case for name checking
        text = text.lower()
        if text == "random":
            return cls(random.choice(list(cls.options.values())))
        for option_name, value in cls.options.items():
            if option_name == text:
                return cls(value)
        options = text.split(";")

        # since plando exists in the option verify the plando values given are valid
        cls.validate_plando_bosses(options)
        return cls.get_shuffle_mode(options)

    @classmethod
    def get_shuffle_mode(cls, option_list: typing.List[str]):
        # find out what mode of boss shuffle we should use for placing bosses after plando
        # and add as a string to look nice in the spoiler
        if "random" in option_list:
            shuffle = random.choice(list(cls.options))
            option_list.remove("random")
            options = ";".join(option_list) + f";{shuffle}"
            boss_class = cls(options)
        else:
            for option in option_list:
                if option in cls.options:
                    options = ";".join(option_list)
                    break
            else:
                if cls.duplicate_bosses and len(option_list) == 1:
                    if cls.valid_boss_name(option_list[0]):
                        # this doesn't exist in this class but it's a forced option for classes where this is called
                        options = option_list[0] + ";singularity"
                    else:
                        options = option_list[0] + f";{cls.name_lookup[cls.default]}"
                else:
                    options = ";".join(option_list) + f";{cls.name_lookup[cls.default]}"
            boss_class = cls(options)
        return boss_class

    @classmethod
    def validate_plando_bosses(cls, options: typing.List[str]) -> None:
        used_locations = []
        used_bosses = []
        for option in options:
            # check if a shuffle mode was provided in the incorrect location
            if option == "random" or option in cls.options:
                if option != options[-1]:
                    raise ValueError(f"{option} option must be at the end of the boss_shuffle options!")
            elif "-" in option:
                location, boss = option.split("-")
                if location in used_locations:
                    raise ValueError(f"Duplicate Boss Location {location} not allowed.")
                if not cls.duplicate_bosses and boss in used_bosses:
                    raise ValueError(f"Duplicate Boss {boss} not allowed.")
                used_locations.append(location)
                used_bosses.append(boss)
                if not cls.valid_boss_name(boss):
                    raise ValueError(f"{boss.title()} is not a valid boss name.")
                if not cls.valid_location_name(location):
                    raise ValueError(f"{location.title()} is not a valid boss location name.")
                if not cls.can_place_boss(boss, location):
                    raise ValueError(f"{location.title()} is not a valid location for {boss.title()} to be placed.")
            else:
                if cls.duplicate_bosses:
                    if not cls.valid_boss_name(option):
                        raise ValueError(f"{option} is not a valid boss name.")
                else:
                    raise ValueError(f"{option.title()} is not formatted correctly.")

    @classmethod
    def can_place_boss(cls, boss: str, location: str) -> bool:
        raise NotImplementedError

    @classmethod
    def valid_boss_name(cls, value: str) -> bool:
        return value in cls.bosses

    @classmethod
    def valid_location_name(cls, value: str) -> bool:
        return value in cls.locations

    def verify(self, world: typing.Type[World], player_name: str, plando_options: "PlandoOptions") -> None:
        if isinstance(self.value, int):
            return
        from BaseClasses import PlandoOptions
        if not (PlandoOptions.bosses & plando_options):
            # plando is disabled but plando options were given so pull the option and change it to an int
            option = self.value.split(";")[-1]
            self.value = self.options[option]
            logging.warning(f"The plando bosses module is turned off, so {self.name_lookup[self.value].title()} "
                            f"boss shuffle will be used for player {player_name}.")


class Range(NumericOption):
    range_start = 0
    range_end = 1

    def __init__(self, value: int):
        if value < self.range_start:
            raise Exception(f"{value} is lower than minimum {self.range_start} for option {self.__class__.__name__}")
        elif value > self.range_end:
            raise Exception(f"{value} is higher than maximum {self.range_end} for option {self.__class__.__name__}")
        self.value = value

    @classmethod
    def from_text(cls, text: str) -> Range:
        text = text.lower()
        if text.startswith("random"):
            return cls.weighted_range(text)
        elif text == "default" and hasattr(cls, "default"):
            return cls.from_any(cls.default)
        elif text == "high":
            return cls(cls.range_end)
        elif text == "low":
            return cls(cls.range_start)
        elif cls.range_start == 0 \
                and hasattr(cls, "default") \
                and cls.default != 0 \
                and text in ("true", "false"):
            # these are the conditions where "true" and "false" make sense
            if text == "true":
                return cls.from_any(cls.default)
            else:  # "false"
                return cls(0)
        return cls(int(text))

    @classmethod
    def weighted_range(cls, text) -> Range:
        if text == "random-low":
            return cls(cls.triangular(cls.range_start, cls.range_end, cls.range_start))
        elif text == "random-high":
            return cls(cls.triangular(cls.range_start, cls.range_end, cls.range_end))
        elif text == "random-middle":
            return cls(cls.triangular(cls.range_start, cls.range_end))
        elif text.startswith("random-range-"):
            return cls.custom_range(text)
        elif text == "random":
            return cls(random.randint(cls.range_start, cls.range_end))
        else:
            raise Exception(f"random text \"{text}\" did not resolve to a recognized pattern. "
                            f"Acceptable values are: random, random-high, random-middle, random-low, "
                            f"random-range-low-<min>-<max>, random-range-middle-<min>-<max>, "
                            f"random-range-high-<min>-<max>, or random-range-<min>-<max>.")

    @classmethod
    def custom_range(cls, text) -> Range:
        textsplit = text.split("-")
        try:
            random_range = [int(textsplit[len(textsplit) - 2]), int(textsplit[len(textsplit) - 1])]
        except ValueError:
            raise ValueError(f"Invalid random range {text} for option {cls.__name__}")
        random_range.sort()
        if random_range[0] < cls.range_start or random_range[1] > cls.range_end:
            raise Exception(
                f"{random_range[0]}-{random_range[1]} is outside allowed range "
                f"{cls.range_start}-{cls.range_end} for option {cls.__name__}")
        if text.startswith("random-range-low"):
            return cls(cls.triangular(random_range[0], random_range[1], random_range[0]))
        elif text.startswith("random-range-middle"):
            return cls(cls.triangular(random_range[0], random_range[1]))
        elif text.startswith("random-range-high"):
            return cls(cls.triangular(random_range[0], random_range[1], random_range[1]))
        else:
            return cls(random.randint(random_range[0], random_range[1]))

    @classmethod
    def from_any(cls, data: typing.Any) -> Range:
        if type(data) == int:
            return cls(data)
        return cls.from_text(str(data))

    @classmethod
    def get_option_name(cls, value: int) -> str:
        return str(value)

    def __str__(self) -> str:
        return str(self.value)

    @staticmethod
    def triangular(lower: int, end: int, tri: typing.Optional[int] = None) -> int:
        return int(round(random.triangular(lower, end, tri), 0))


class NamedRange(Range):
    special_range_names: typing.Dict[str, int] = {}
    """Special Range names have to be all lowercase as matching is done with text.lower()"""

    def __init__(self, value: int) -> None:
        if value < self.range_start and value not in self.special_range_names.values():
            raise Exception(f"{value} is lower than minimum {self.range_start} for option {self.__class__.__name__} " +
                            f"and is also not one of the supported named special values: {self.special_range_names}")
        elif value > self.range_end and value not in self.special_range_names.values():
            raise Exception(f"{value} is higher than maximum {self.range_end} for option {self.__class__.__name__} " +
                            f"and is also not one of the supported named special values: {self.special_range_names}")
        
        # See docstring
        for key in self.special_range_names:
            if key != key.lower():
                raise Exception(f"{self.__class__.__name__} has an invalid special_range_names key: {key}. "
                                f"NamedRange keys must use only lowercase letters, and ideally should be snake_case.")
        self.value = value

    @classmethod
    def from_text(cls, text: str) -> Range:
        text = text.lower()
        if text in cls.special_range_names:
            return cls(cls.special_range_names[text])
        return super().from_text(text)


class FreezeValidKeys(AssembleOptions):
    def __new__(mcs, name, bases, attrs):
        assert not "_valid_keys" in attrs, "'_valid_keys' gets set by FreezeValidKeys, define 'valid_keys' instead."
        if "valid_keys" in attrs:
            attrs["_valid_keys"] = frozenset(attrs["valid_keys"])
        return super(FreezeValidKeys, mcs).__new__(mcs, name, bases, attrs)


class VerifyKeys(metaclass=FreezeValidKeys):
    valid_keys: typing.Iterable = []
    _valid_keys: frozenset  # gets created by AssembleOptions from valid_keys
    valid_keys_casefold: bool = False
    convert_name_groups: bool = False
    verify_item_name: bool = False
    verify_location_name: bool = False
    value: typing.Any

    def verify_keys(self) -> None:
        if self.valid_keys:
            data = set(self.value)
            dataset = set(word.casefold() for word in data) if self.valid_keys_casefold else set(data)
            extra = dataset - self._valid_keys
            if extra:
                raise OptionError(
                    f"Found unexpected key {', '.join(extra)} in {getattr(self, 'display_name', self)}. "
                    f"Allowed keys: {self._valid_keys}."
                )

    def verify(self, world: typing.Type[World], player_name: str, plando_options: "PlandoOptions") -> None:
        try:
            self.verify_keys()
        except OptionError as validation_error:
            raise OptionError(f"Player {player_name} has invalid option keys:\n{validation_error}")
        if self.convert_name_groups and self.verify_item_name:
            new_value = type(self.value)()  # empty container of whatever value is
            for item_name in self.value:
                new_value |= world.item_name_groups.get(item_name, {item_name})
            self.value = new_value
        elif self.convert_name_groups and self.verify_location_name:
            new_value = type(self.value)()
            for loc_name in self.value:
                new_value |= world.location_name_groups.get(loc_name, {loc_name})
            self.value = new_value
        if self.verify_item_name:
            for item_name in self.value:
                if item_name not in world.item_names:
                    picks = get_fuzzy_results(item_name, world.item_names, limit=1)
                    raise Exception(f"Item {item_name} from option {self} "
                                    f"is not a valid item name from {world.game}. "
                                    f"Did you mean '{picks[0][0]}' ({picks[0][1]}% sure)")
        elif self.verify_location_name:
            for location_name in self.value:
                if location_name not in world.location_names:
                    picks = get_fuzzy_results(location_name, world.location_names, limit=1)
                    raise Exception(f"Location {location_name} from option {self} "
                                    f"is not a valid location name from {world.game}. "
                                    f"Did you mean '{picks[0][0]}' ({picks[0][1]}% sure)")

    def __iter__(self) -> typing.Iterator[typing.Any]:
        return self.value.__iter__()

    
class OptionDict(Option[typing.Dict[str, typing.Any]], VerifyKeys, typing.Mapping[str, typing.Any]):
    default = {}
    supports_weighting = False

    def __init__(self, value: typing.Dict[str, typing.Any]):
        self.value = deepcopy(value)

    @classmethod
    def from_any(cls, data: typing.Dict[str, typing.Any]) -> OptionDict:
        if type(data) == dict:
            return cls(data)
        else:
            raise NotImplementedError(f"Cannot Convert from non-dictionary, got {type(data)}")

    def get_option_name(self, value):
        return ", ".join(f"{key}: {v}" for key, v in value.items())

    def __getitem__(self, item: str) -> typing.Any:
        return self.value.__getitem__(item)

    def __iter__(self) -> typing.Iterator[str]:
        return self.value.__iter__()

    def __len__(self) -> int:
        return self.value.__len__()

    # __getitem__ fallback fails for Counters, so we define this explicitly
    def __contains__(self, item) -> bool:
        return item in self.value


class OptionCounter(OptionDict):
    min: int | None = None
    max: int | None = None

    def __init__(self, value: dict[str, int]) -> None:
        super(OptionCounter, self).__init__(collections.Counter(value))

    def verify(self, world: type[World], player_name: str, plando_options: PlandoOptions) -> None:
        super(OptionCounter, self).verify(world, player_name, plando_options)

        range_errors = []

        if self.max is not None:
            range_errors += [
                f"\"{key}: {value}\" is higher than maximum allowed value {self.max}."
                for key, value in self.value.items() if value > self.max
            ]

        if self.min is not None:
            range_errors += [
                f"\"{key}: {value}\" is lower than minimum allowed value {self.min}."
                for key, value in self.value.items() if value < self.min
            ]

        if range_errors:
            range_errors = [f"For option {getattr(self, 'display_name', self)}:"] + range_errors
            raise OptionError("\n".join(range_errors))


class ItemDict(OptionCounter):
    verify_item_name = True

<<<<<<< HEAD
    min = 0

    def __init__(self, value: dict[str, int]) -> None:
        # Backwards compatibility: Cull 0s to make "in" checks behave the same as when this wasn't a OptionCounter
        value = {item_name: amount for item_name, amount in value.items() if amount != 0}

=======
    def __init__(self, value: typing.Dict[str, int]):
        if any(item_count is None for item_count in value.values()):
            raise Exception("Items must have counts associated with them. Please provide positive integer values in the format \"item\": count .")
        if any(item_count < 1 for item_count in value.values()):
            raise Exception("Cannot have non-positive item counts.")
>>>>>>> ced93022
        super(ItemDict, self).__init__(value)


class OptionList(Option[typing.List[typing.Any]], VerifyKeys):
    # Supports duplicate entries and ordering.
    # If only unique entries are needed and input order of elements does not matter, OptionSet should be used instead.
    # Not a docstring so it doesn't get grabbed by the options system.

    default = ()
    supports_weighting = False

    def __init__(self, value: typing.Iterable[typing.Any]):
        self.value = list(deepcopy(value))
        super(OptionList, self).__init__()

    @classmethod
    def from_text(cls, text: str):
        return cls([option.strip() for option in text.split(",")])

    @classmethod
    def from_any(cls, data: typing.Any):
        if is_iterable_except_str(data):
            return cls(data)
        return cls.from_text(str(data))

    def get_option_name(self, value):
        return ", ".join(map(str, value))

    def __contains__(self, item):
        return item in self.value


class OptionSet(Option[typing.Set[str]], VerifyKeys):
    default = frozenset()
    supports_weighting = False

    def __init__(self, value: typing.Iterable[str]):
        self.value = set(deepcopy(value))
        super(OptionSet, self).__init__()

    @classmethod
    def from_text(cls, text: str):
        return cls([option.strip() for option in text.split(",")])

    @classmethod
    def from_any(cls, data: typing.Any):
        if is_iterable_except_str(data):
            return cls(data)
        return cls.from_text(str(data))

    def get_option_name(self, value):
        return ", ".join(sorted(value))

    def __contains__(self, item):
        return item in self.value


class ItemSet(OptionSet):
    verify_item_name = True
    convert_name_groups = True


class PlandoText(typing.NamedTuple):
    at: str
    text: typing.List[str]
    percentage: int = 100


PlandoTextsFromAnyType = typing.Union[
    typing.Iterable[typing.Union[typing.Mapping[str, typing.Any], PlandoText, typing.Any]], typing.Any
]


class PlandoTexts(Option[typing.List[PlandoText]], VerifyKeys):
    default = ()
    supports_weighting = False
    display_name = "Plando Texts"

    def __init__(self, value: typing.Iterable[PlandoText]) -> None:
        self.value = list(deepcopy(value))
        super().__init__()

    def verify(self, world: typing.Type[World], player_name: str, plando_options: "PlandoOptions") -> None:
        from BaseClasses import PlandoOptions
        if self.value and not (PlandoOptions.texts & plando_options):
            # plando is disabled but plando options were given so overwrite the options
            self.value = []
            logging.warning(f"The plando texts module is turned off, "
                            f"so text for {player_name} will be ignored.")
        else:
            super().verify(world, player_name, plando_options)

    def verify_keys(self) -> None:
        if self.valid_keys:
            data = set(text.at for text in self)
            dataset = set(word.casefold() for word in data) if self.valid_keys_casefold else set(data)
            extra = dataset - self._valid_keys
            if extra:
                raise OptionError(
                    f"Invalid \"at\" placement {', '.join(extra)} in {getattr(self, 'display_name', self)}. "
                    f"Allowed placements: {self._valid_keys}."
                )

    @classmethod
    def from_any(cls, data: PlandoTextsFromAnyType) -> Self:
        texts: typing.List[PlandoText] = []
        if isinstance(data, typing.Iterable):
            for text in data:
                if isinstance(text, typing.Mapping):
                    if random.random() < float(text.get("percentage", 100)/100):
                        at = text.get("at", None)
                        if at is not None:
                            if isinstance(at, dict):
                                if at:
                                    at = random.choices(list(at.keys()),
                                                        weights=list(at.values()), k=1)[0]
                                else:
                                    raise OptionError("\"at\" must be a valid string or weighted list of strings!")
                            given_text = text.get("text", [])
                            if isinstance(given_text, dict):
                                if not given_text:
                                    given_text = []
                                else:
                                    given_text = random.choices(list(given_text.keys()),
                                                                weights=list(given_text.values()), k=1)
                            if isinstance(given_text, str):
                                given_text = [given_text]
                            texts.append(PlandoText(
                                at,
                                given_text,
                                text.get("percentage", 100)
                            ))
                        else:
                            raise OptionError("\"at\" must be a valid string or weighted list of strings!")
                elif isinstance(text, PlandoText):
                    if random.random() < float(text.percentage/100):
                        texts.append(text)
                else:
                    raise Exception(f"Cannot create plando text from non-dictionary type, got {type(text)}")
            return cls(texts)
        else:
            raise NotImplementedError(f"Cannot Convert from non-list, got {type(data)}")

    @classmethod
    def get_option_name(cls, value: typing.List[PlandoText]) -> str:
        return str({text.at: " ".join(text.text) for text in value})

    def __iter__(self) -> typing.Iterator[PlandoText]:
        yield from self.value

    def __getitem__(self, index: typing.SupportsIndex) -> PlandoText:
        return self.value.__getitem__(index)

    def __len__(self) -> int:
        return self.value.__len__()


class ConnectionsMeta(AssembleOptions):
    def __new__(mcs, name: str, bases: tuple[type, ...], attrs: dict[str, typing.Any]):
        if name != "PlandoConnections":
            assert "entrances" in attrs, f"Please define valid entrances for {name}"
            attrs["entrances"] = frozenset((connection.lower() for connection in attrs["entrances"]))
            assert "exits" in attrs, f"Please define valid exits for {name}"
            attrs["exits"] = frozenset((connection.lower() for connection in attrs["exits"]))
        if "__doc__" not in attrs:
            attrs["__doc__"] = PlandoConnections.__doc__
        cls = super().__new__(mcs, name, bases, attrs)
        return cls


class PlandoConnection(typing.NamedTuple):
    class Direction:
        entrance = "entrance"
        exit = "exit"
        both = "both"

    entrance: str
    exit: str
    direction: typing.Literal["entrance", "exit", "both"]  # TODO: convert Direction to StrEnum once 3.8 is dropped
    percentage: int = 100


PlandoConFromAnyType = typing.Union[
    typing.Iterable[typing.Union[typing.Mapping[str, typing.Any], PlandoConnection, typing.Any]], typing.Any
]


class PlandoConnections(Option[typing.List[PlandoConnection]], metaclass=ConnectionsMeta):
    """Generic connections plando. Format is:
    - entrance: "Entrance Name"
      exit: "Exit Name"
      direction: "Direction"
      percentage: 100
    Direction must be one of 'entrance', 'exit', or 'both', and defaults to 'both' if omitted.
    Percentage is an integer from 1 to 100, and defaults to 100 when omitted."""

    display_name = "Plando Connections"

    default = ()
    supports_weighting = False

    entrances: typing.ClassVar[typing.AbstractSet[str]]
    exits: typing.ClassVar[typing.AbstractSet[str]]

    duplicate_exits: bool = False
    """Whether or not exits should be allowed to be duplicate."""

    def __init__(self, value: typing.Iterable[PlandoConnection]):
        self.value = list(deepcopy(value))
        super(PlandoConnections, self).__init__()

    @classmethod
    def validate_entrance_name(cls, entrance: str) -> bool:
        return entrance.lower() in cls.entrances

    @classmethod
    def validate_exit_name(cls, exit: str) -> bool:
        return exit.lower() in cls.exits

    @classmethod
    def can_connect(cls, entrance: str, exit: str) -> bool:
        """Checks that a given entrance can connect to a given exit.
        By default, this will always return true unless overridden."""
        return True

    @classmethod
    def validate_plando_connections(cls, connections: typing.Iterable[PlandoConnection]) -> None:
        used_entrances: typing.List[str] = []
        used_exits: typing.List[str] = []
        for connection in connections:
            entrance = connection.entrance
            exit = connection.exit
            direction = connection.direction
            if direction not in (PlandoConnection.Direction.entrance,
                                 PlandoConnection.Direction.exit,
                                 PlandoConnection.Direction.both):
                raise ValueError(f"Unknown direction: {direction}")
            if entrance in used_entrances:
                raise ValueError(f"Duplicate Entrance {entrance} not allowed.")
            if not cls.duplicate_exits and exit in used_exits:
                raise ValueError(f"Duplicate Exit {exit} not allowed.")
            used_entrances.append(entrance)
            used_exits.append(exit)
            if not cls.validate_entrance_name(entrance):
                raise ValueError(f"{entrance.title()} is not a valid entrance.")
            if not cls.validate_exit_name(exit):
                raise ValueError(f"{exit.title()} is not a valid exit.")
            if not cls.can_connect(entrance, exit):
                raise ValueError(f"Connection between {entrance.title()} and {exit.title()} is invalid.")

    @classmethod
    def from_any(cls, data: PlandoConFromAnyType) -> Self:
        if not isinstance(data, typing.Iterable):
            raise Exception(f"Cannot create plando connections from non-List value, got {type(data)}.")

        value: typing.List[PlandoConnection] = []
        for connection in data:
            if isinstance(connection, typing.Mapping):
                percentage = connection.get("percentage", 100)
                if random.random() < float(percentage / 100):
                    entrance = connection.get("entrance", None)
                    if is_iterable_except_str(entrance):
                        entrance = random.choice(sorted(entrance))
                    exit = connection.get("exit", None)
                    if is_iterable_except_str(exit):
                        exit = random.choice(sorted(exit))
                    direction = connection.get("direction", "both")

                    if not entrance or not exit:
                        raise Exception("Plando connection must have an entrance and an exit.")
                    value.append(PlandoConnection(
                        entrance,
                        exit,
                        direction,
                        percentage
                    ))
            elif isinstance(connection, PlandoConnection):
                if random.random() < float(connection.percentage / 100):
                    value.append(connection)
            else:
                raise Exception(f"Cannot create connection from non-Dict type, got {type(connection)}.")
        cls.validate_plando_connections(value)
        return cls(value)

    def verify(self, world: typing.Type[World], player_name: str, plando_options: "PlandoOptions") -> None:
        from BaseClasses import PlandoOptions
        if self.value and not (PlandoOptions.connections & plando_options):
            # plando is disabled but plando options were given so overwrite the options
            self.value = []
            logging.warning(f"The plando connections module is turned off, "
                            f"so connections for {player_name} will be ignored.")

    @classmethod
    def get_option_name(cls, value: typing.List[PlandoConnection]) -> str:
        return ", ".join(["%s %s %s" % (connection.entrance,
                                        "<=>" if connection.direction == PlandoConnection.Direction.both else
                                        "<=" if connection.direction == PlandoConnection.Direction.exit else
                                        "=>",
                                        connection.exit) for connection in value])

    def __getitem__(self, index: typing.SupportsIndex) -> PlandoConnection:
        return self.value.__getitem__(index)

    def __iter__(self) -> typing.Iterator[PlandoConnection]:
        yield from self.value

    def __len__(self) -> int:
        return len(self.value)


class Accessibility(Choice):
    """
    Set rules for reachability of your items/locations.
    
    **Full:** ensure everything can be reached and acquired.

    **Minimal:** ensure what is needed to reach your goal can be acquired.
    """
    display_name = "Accessibility"
    rich_text_doc = True
    option_full = 0
    option_minimal = 2
    alias_none = 2
    alias_locations = 0
    alias_items = 0
    default = 0


class ItemsAccessibility(Accessibility):
    """
    Set rules for reachability of your items/locations.
    
    **Full:** ensure everything can be reached and acquired.

    **Minimal:** ensure what is needed to reach your goal can be acquired.

    **Items:** ensure all logically relevant items can be acquired. Some items, such as keys, may be self-locking, and
    some locations may be inaccessible.
    """
    option_items = 1
    default = 1


class ProgressionBalancing(NamedRange):
    """A system that can move progression earlier, to try and prevent the player from getting stuck and bored early.

    A lower setting means more getting stuck. A higher setting means less getting stuck.
    """
    default = 50
    range_start = 0
    range_end = 99
    display_name = "Progression Balancing"
    rich_text_doc = True
    special_range_names = {
        "disabled": 0,
        "normal": 50,
        "extreme": 99,
    }


class OptionsMetaProperty(type):
    def __new__(mcs,
                name: str,
                bases: typing.Tuple[type, ...],
                attrs: typing.Dict[str, typing.Any]) -> "OptionsMetaProperty":
        for attr_type in attrs.values():
            assert not isinstance(attr_type, AssembleOptions), \
                f"Options for {name} should be type hinted on the class, not assigned"
        return super().__new__(mcs, name, bases, attrs)

    @property
    @functools.lru_cache(maxsize=None)
    def type_hints(cls) -> typing.Dict[str, typing.Type[Option[typing.Any]]]:
        """Returns type hints of the class as a dictionary."""
        return typing.get_type_hints(cls)


@dataclass
class CommonOptions(metaclass=OptionsMetaProperty):
    progression_balancing: ProgressionBalancing
    accessibility: Accessibility

    def as_dict(self, *option_names: str, casing: str = "snake") -> typing.Dict[str, typing.Any]:
        """
        Returns a dictionary of [str, Option.value]

        :param option_names: names of the options to return
        :param casing: case of the keys to return. Supports `snake`, `camel`, `pascal`, `kebab`
        """
        assert option_names, "options.as_dict() was used without any option names."
        option_results = {}
        for option_name in option_names:
            if option_name in type(self).type_hints:
                if casing == "snake":
                    display_name = option_name
                elif casing == "camel":
                    split_name = [name.title() for name in option_name.split("_")]
                    split_name[0] = split_name[0].lower()
                    display_name = "".join(split_name)
                elif casing == "pascal":
                    display_name = "".join([name.title() for name in option_name.split("_")])
                elif casing == "kebab":
                    display_name = option_name.replace("_", "-")
                else:
                    raise ValueError(f"{casing} is invalid casing for as_dict. "
                                     "Valid names are 'snake', 'camel', 'pascal', 'kebab'.")
                value = getattr(self, option_name).value
                if isinstance(value, set):
                    value = sorted(value)
                option_results[display_name] = value
            else:
                raise ValueError(f"{option_name} not found in {tuple(type(self).type_hints)}")
        return option_results


class LocalItems(ItemSet):
    """Forces these items to be in their native world."""
    display_name = "Local Items"
    rich_text_doc = True


class NonLocalItems(ItemSet):
    """Forces these items to be outside their native world."""
    display_name = "Non-local Items"
    rich_text_doc = True


class StartInventory(ItemDict):
    """Start with these items."""
    verify_item_name = True
    display_name = "Start Inventory"
    rich_text_doc = True


class StartInventoryPool(StartInventory):
    """Start with these items and don't place them in the world.

    The game decides what the replacement items will be.
    """
    verify_item_name = True
    display_name = "Start Inventory from Pool"
    rich_text_doc = True


class StartHints(ItemSet):
    """Start with these item's locations prefilled into the ``!hint`` command."""
    display_name = "Start Hints"
    rich_text_doc = True


class LocationSet(OptionSet):
    verify_location_name = True
    convert_name_groups = True


class StartLocationHints(LocationSet):
    """Start with these locations and their item prefilled into the ``!hint`` command."""
    display_name = "Start Location Hints"
    rich_text_doc = True


class ExcludeLocations(LocationSet):
    """Prevent these locations from having an important item."""
    display_name = "Excluded Locations"
    rich_text_doc = True


class PriorityLocations(LocationSet):
    """Prevent these locations from having an unimportant item."""
    display_name = "Priority Locations"
    rich_text_doc = True


class DeathLink(Toggle):
    """When you die, everyone who enabled death link dies. Of course, the reverse is true too."""
    display_name = "Death Link"
    rich_text_doc = True


class ItemLinks(OptionList):
    """Share part of your item pool with other players."""
    display_name = "Item Links"
    rich_text_doc = True
    default = []
    schema = Schema([
        {
            "name": And(str, len),
            "item_pool": [And(str, len)],
            Optional("exclude"): [And(str, len)],
            "replacement_item": Or(And(str, len), None),
            Optional("local_items"): [And(str, len)],
            Optional("non_local_items"): [And(str, len)],
            Optional("link_replacement"): Or(None, bool),
        }
    ])

    @staticmethod
    def verify_items(items: typing.List[str], item_link: str, pool_name: str, world,
                     allow_item_groups: bool = True) -> typing.Set:
        pool = set()
        for item_name in items:
            if item_name not in world.item_names and (not allow_item_groups or item_name not in world.item_name_groups):
                picks = get_fuzzy_results(item_name, world.item_names, limit=1)
                picks_group = get_fuzzy_results(item_name, world.item_name_groups.keys(), limit=1)
                picks_group = f" or '{picks_group[0][0]}' ({picks_group[0][1]}% sure)" if allow_item_groups else ""

                raise Exception(f"Item {item_name} from item link {item_link} "
                                f"is not a valid item from {world.game} for {pool_name}. "
                                f"Did you mean '{picks[0][0]}' ({picks[0][1]}% sure){picks_group}")
            if allow_item_groups:
                pool |= world.item_name_groups.get(item_name, {item_name})
            else:
                pool |= {item_name}
        return pool

    def verify(self, world: typing.Type[World], player_name: str, plando_options: "PlandoOptions") -> None:
        link: dict
        super(ItemLinks, self).verify(world, player_name, plando_options)
        existing_links = set()
        for link in self.value:
            if link["name"] in existing_links:
                raise Exception(f"You cannot have more than one link named {link['name']}.")
            existing_links.add(link["name"])

            pool = self.verify_items(link["item_pool"], link["name"], "item_pool", world)
            local_items = set()
            non_local_items = set()

            if "exclude" in link:
                pool -= self.verify_items(link["exclude"], link["name"], "exclude", world)
            if link["replacement_item"]:
                self.verify_items([link["replacement_item"]], link["name"], "replacement_item", world, False)
            if "local_items" in link:
                local_items = self.verify_items(link["local_items"], link["name"], "local_items", world)
                local_items &= pool
            if "non_local_items" in link:
                non_local_items = self.verify_items(link["non_local_items"], link["name"], "non_local_items", world)
                non_local_items &= pool

            intersection = local_items.intersection(non_local_items)
            if intersection:
                raise Exception(f"item_link {link['name']} has {intersection} "
                                f"items in both its local_items and non_local_items pool.")
            link.setdefault("link_replacement", None)
            link["item_pool"] = list(pool)


class Removed(FreeText):
    """This Option has been Removed."""
    rich_text_doc = True
    default = ""
    visibility = Visibility.none

    def __init__(self, value: str):
        if value:
            raise Exception("Option removed, please update your options file.")
        super().__init__(value)


@dataclass
class PerGameCommonOptions(CommonOptions):
    local_items: LocalItems
    non_local_items: NonLocalItems
    start_inventory: StartInventory
    start_hints: StartHints
    start_location_hints: StartLocationHints
    exclude_locations: ExcludeLocations
    priority_locations: PriorityLocations
    item_links: ItemLinks


@dataclass
class DeathLinkMixin:
    death_link: DeathLink


class OptionGroup(typing.NamedTuple):
    """Define a grouping of options."""
    name: str
    """Name of the group to categorize these options in for display on the WebHost and in generated YAMLS."""
    options: typing.List[typing.Type[Option[typing.Any]]]
    """Options to be in the defined group."""
    start_collapsed: bool = False
    """Whether the group will start collapsed on the WebHost options pages."""


item_and_loc_options = [LocalItems, NonLocalItems, StartInventory, StartInventoryPool, StartHints,
                        StartLocationHints, ExcludeLocations, PriorityLocations, ItemLinks]
"""
Options that are always populated in "Item & Location Options" Option Group. Cannot be moved to another group.
If desired, a custom "Item & Location Options" Option Group can be defined, but only for adding additional options to
it.
"""


def get_option_groups(world: typing.Type[World], visibility_level: Visibility = Visibility.template) -> typing.Dict[
        str, typing.Dict[str, typing.Type[Option[typing.Any]]]]:
    """Generates and returns a dictionary for the option groups of a specified world."""
    option_to_name = {option: option_name for option_name, option in world.options_dataclass.type_hints.items()}

    ordered_groups = {group.name: group.options for group in world.web.option_groups}

    # add a default option group for uncategorized options to get thrown into
    if "Game Options" not in ordered_groups:
        grouped_options = set(option for group in ordered_groups.values() for option in group)
        ungrouped_options = [option for option in option_to_name if option not in grouped_options]
        # only add the game options group if we have ungrouped options
        if ungrouped_options:
            ordered_groups = {**{"Game Options": ungrouped_options}, **ordered_groups}

    return {
        group: {
            option_to_name[option]: option
            for option in group_options
            if (visibility_level in option.visibility and option in option_to_name)
        }
        for group, group_options in ordered_groups.items()
    }


def generate_yaml_templates(target_folder: typing.Union[str, "pathlib.Path"], generate_hidden: bool = True) -> None:
    import os

    import yaml
    from jinja2 import Template

    from worlds import AutoWorldRegister
    from Utils import local_path, __version__

    full_path: str

    os.makedirs(target_folder, exist_ok=True)

    # clean out old
    for file in os.listdir(target_folder):
        full_path = os.path.join(target_folder, file)
        if os.path.isfile(full_path) and full_path.endswith(".yaml"):
            os.unlink(full_path)

    def dictify_range(option: Range):
        data = {option.default: 50}
        for sub_option in ["random", "random-low", "random-high"]:
            if sub_option != option.default:
                data[sub_option] = 0

        notes = {}
        for name, number in getattr(option, "special_range_names", {}).items():
            notes[name] = f"equivalent to {number}"
            if number in data:
                data[name] = data[number]
                del data[number]
            else:
                data[name] = 0

        return data, notes

    def yaml_dump_scalar(scalar) -> str:
        # yaml dump may add end of document marker and newlines.
        return yaml.dump(scalar).replace("...\n", "").strip()

    for game_name, world in AutoWorldRegister.world_types.items():
        if not world.hidden or generate_hidden:
            option_groups = get_option_groups(world)
            with open(local_path("data", "options.yaml")) as f:
                file_data = f.read()
            res = Template(file_data).render(
                option_groups=option_groups,
                __version__=__version__, game=game_name, yaml_dump=yaml_dump_scalar,
                dictify_range=dictify_range,
            )

            del file_data

            with open(os.path.join(target_folder, get_file_safe_name(game_name) + ".yaml"), "w", encoding="utf-8-sig") as f:
                f.write(res)


def dump_player_options(multiworld: MultiWorld) -> None:
    from csv import DictWriter

    game_players = defaultdict(list)
    for player, game in multiworld.game.items():
        game_players[game].append(player)
    game_players = dict(sorted(game_players.items()))

    output = []
    per_game_option_names = [
        getattr(option, "display_name", option_key)
        for option_key, option in PerGameCommonOptions.type_hints.items()
    ]
    all_option_names = per_game_option_names.copy()
    for game, players in game_players.items():
        game_option_names = per_game_option_names.copy()
        for player in players:
            world = multiworld.worlds[player]
            player_output = {
                "Game": multiworld.game[player],
                "Name": multiworld.get_player_name(player),
            }
            output.append(player_output)
            for option_key, option in world.options_dataclass.type_hints.items():
                if issubclass(Removed, option):
                    continue
                display_name = getattr(option, "display_name", option_key)
                player_output[display_name] = getattr(world.options, option_key).current_option_name
                if display_name not in game_option_names:
                    all_option_names.append(display_name)
                    game_option_names.append(display_name)

    with open(output_path(f"generate_{multiworld.seed_name}.csv"), mode="w", newline="") as file:
        fields = ["Game", "Name", *all_option_names]
        writer = DictWriter(file, fields)
        writer.writeheader()
        writer.writerows(output)<|MERGE_RESOLUTION|>--- conflicted
+++ resolved
@@ -896,20 +896,12 @@
 class ItemDict(OptionCounter):
     verify_item_name = True
 
-<<<<<<< HEAD
     min = 0
 
     def __init__(self, value: dict[str, int]) -> None:
         # Backwards compatibility: Cull 0s to make "in" checks behave the same as when this wasn't a OptionCounter
         value = {item_name: amount for item_name, amount in value.items() if amount != 0}
 
-=======
-    def __init__(self, value: typing.Dict[str, int]):
-        if any(item_count is None for item_count in value.values()):
-            raise Exception("Items must have counts associated with them. Please provide positive integer values in the format \"item\": count .")
-        if any(item_count < 1 for item_count in value.values()):
-            raise Exception("Cannot have non-positive item counts.")
->>>>>>> ced93022
         super(ItemDict, self).__init__(value)
 
 
