--- conflicted
+++ resolved
@@ -1144,27 +1144,15 @@
 
 
 class Accessibility(Choice):
-<<<<<<< HEAD
     """
     Set rules for reachability of your items/locations.
     
-    Full: ensure everything can be reached and acquired.
-    Minimal: ensure what is needed to reach your goal can be acquired.
-    """
-    display_name = "Accessibility"
-    option_full = 0
-=======
-    """Set rules for reachability of your items/locations.
-
-    - **Locations:** ensure everything can be reached and acquired.
-    - **Items:** ensure all logically relevant items can be acquired.
-    - **Minimal:** ensure what is needed to reach your goal can be acquired.
+    **Full:** ensure everything can be reached and acquired.
+    **Minimal:** ensure what is needed to reach your goal can be acquired.
     """
     display_name = "Accessibility"
     rich_text_doc = True
-    option_locations = 0
-    option_items = 1
->>>>>>> e764da3d
+    option_full = 0
     option_minimal = 2
     alias_none = 2
     alias_locations = 0
@@ -1176,9 +1164,9 @@
     """
     Set rules for reachability of your items/locations.
     
-    Full: ensure everything can be reached and acquired.
-    Minimal: ensure what is needed to reach your goal can be acquired.
-    Items: ensure all logically relevant items can be acquired. Some items, such as keys, may be self-locking, and some locations may be inaccessible.
+    **Full:** ensure everything can be reached and acquired.
+    **Minimal:** ensure what is needed to reach your goal can be acquired.
+    **Items:** ensure all logically relevant items can be acquired. Some items, such as keys, may be self-locking, and some locations may be inaccessible.
     """
     option_items = 1
     default = 1
