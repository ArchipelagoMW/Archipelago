from __future__ import annotations
import abc
from copy import deepcopy
import math
import numbers
import typing
import random

from schema import Schema, And, Or, Optional
from Utils import get_fuzzy_results

if typing.TYPE_CHECKING:
    from Generate import PlandoSettings
    from worlds.AutoWorld import World


class AssembleOptions(abc.ABCMeta):
    def __new__(mcs, name, bases, attrs):
        options = attrs["options"] = {}
        name_lookup = attrs["name_lookup"] = {}
        # merge parent class options
        for base in bases:
            if getattr(base, "options", None):
                options.update(base.options)
                name_lookup.update(base.name_lookup)
        new_options = {name[7:].lower(): option_id for name, option_id in attrs.items() if
                       name.startswith("option_")}

        assert "random" not in new_options, "Choice option 'random' cannot be manually assigned."
        assert len(new_options) == len(set(new_options.values())), "same ID cannot be used twice. Try alias?"

        attrs["name_lookup"].update({option_id: name for name, option_id in new_options.items()})
        options.update(new_options)
        # apply aliases, without name_lookup
        aliases = {name[6:].lower(): option_id for name, option_id in attrs.items() if
                   name.startswith("alias_")}

        assert "random" not in aliases, "Choice option 'random' cannot be manually assigned."

        # auto-alias Off and On being parsed as True and False
        if "off" in options:
            options["false"] = options["off"]
        if "on" in options:
            options["true"] = options["on"]

        options.update(aliases)

        if "verify" not in attrs:
            # not overridden by class -> look up bases
            verifiers = [f for f in (getattr(base, "verify", None) for base in bases) if f]
            if len(verifiers) > 1:  # verify multiple bases/mixins
                def verify(self, *args, **kwargs) -> None:
                    for f in verifiers:
                        f(self, *args, **kwargs)
                attrs["verify"] = verify
            else:
                assert verifiers, "class Option is supposed to implement def verify"

        # auto-validate schema on __init__
        if "schema" in attrs.keys():

            if "__init__" in attrs:
                def validate_decorator(func):
                    def validate(self, *args, **kwargs):
                        ret = func(self, *args, **kwargs)
                        self.value = self.schema.validate(self.value)
                        return ret

                    return validate

                attrs["__init__"] = validate_decorator(attrs["__init__"])
            else:
                # construct an __init__ that calls parent __init__

                cls = super(AssembleOptions, mcs).__new__(mcs, name, bases, attrs)

                def meta__init__(self, *args, **kwargs):
                    super(cls, self).__init__(*args, **kwargs)
                    self.value = self.schema.validate(self.value)

                cls.__init__ = meta__init__
                return cls

        return super(AssembleOptions, mcs).__new__(mcs, name, bases, attrs)

<<<<<<< HEAD
    @classmethod
    @abc.abstractmethod
    def from_any(cls, value: typing.Any) -> "Option[typing.Any]": ...

=======
>>>>>>> f078750b

T = typing.TypeVar('T')


class Option(typing.Generic[T], metaclass=AssembleOptions):
    value: T
    default = 0

    # convert option_name_long into Name Long as display_name, otherwise name_long is the result.
    # Handled in get_option_name()
    auto_display_name = False

    # can be weighted between selections
    supports_weighting = True

    # filled by AssembleOptions:
    name_lookup: typing.Dict[T, str]
    options: typing.Dict[str, int]

    def __repr__(self) -> str:
        return f"{self.__class__.__name__}({self.current_option_name})"

    def __hash__(self) -> int:
        return hash(self.value)

    @property
    def current_key(self) -> str:
        return self.name_lookup[self.value]

    @property
    def current_option_name(self) -> str:
        """For display purposes."""
        return self.get_option_name(self.value)

    @classmethod
    def get_option_name(cls, value: T) -> str:
        if cls.auto_display_name:
            return cls.name_lookup[value].replace("_", " ").title()
        else:
            return cls.name_lookup[value]

    def __int__(self) -> T:
        return self.value

    def __bool__(self) -> bool:
        return bool(self.value)

    @classmethod
    @abc.abstractmethod
    def from_any(cls, data: typing.Any) -> Option[T]:
        ...

    if typing.TYPE_CHECKING:
<<<<<<< HEAD
        def verify(self, world: World, player_name: str, plando_options: PlandoSettings) -> None:
=======
        from Generate import PlandoOptions
        from worlds.AutoWorld import World

        def verify(self, world: World, player_name: str, plando_options: PlandoOptions) -> None:
>>>>>>> f078750b
            pass
    else:
        def verify(self, *args, **kwargs) -> None:
            pass


class FreeText(Option[str]):
    """Text option that allows users to enter strings.
    Needs to be validated by the world or option definition."""

    def __init__(self, value: str):
        assert isinstance(value, str), "value of FreeText must be a string"
        self.value = value

    @property
    def current_key(self) -> str:
        return self.value

    @classmethod
    def from_text(cls, text: str) -> FreeText:
        return cls(text)

    @classmethod
    def from_any(cls, data: typing.Any) -> FreeText:
        return cls.from_text(str(data))

    @classmethod
    def get_option_name(cls, value: str) -> str:
        return value


class NumericOption(Option[int], numbers.Integral, abc.ABC):
    default = 0
    # note: some of the `typing.Any`` here is a result of unresolved issue in python standards
    # `int` is not a `numbers.Integral` according to the official typestubs
    # (even though isinstance(5, numbers.Integral) == True)
    # https://github.com/python/typing/issues/272
    # https://github.com/python/mypy/issues/3186
    # https://github.com/microsoft/pyright/issues/1575

    def __eq__(self, other: typing.Any) -> bool:
        if isinstance(other, NumericOption):
            return self.value == other.value
        else:
            return typing.cast(bool, self.value == other)

    def __lt__(self, other: typing.Union[int, NumericOption]) -> bool:
        if isinstance(other, NumericOption):
            return self.value < other.value
        else:
            return self.value < other

    def __le__(self, other: typing.Union[int, NumericOption]) -> bool:
        if isinstance(other, NumericOption):
            return self.value <= other.value
        else:
            return self.value <= other

    def __gt__(self, other: typing.Union[int, NumericOption]) -> bool:
        if isinstance(other, NumericOption):
            return self.value > other.value
        else:
            return self.value > other

    def __bool__(self) -> bool:
        return bool(self.value)

    def __int__(self) -> int:
        return self.value

    def __mul__(self, other: typing.Any) -> typing.Any:
        if isinstance(other, NumericOption):
            return self.value * other.value
        else:
            return self.value * other

    def __rmul__(self, other: typing.Any) -> typing.Any:
        if isinstance(other, NumericOption):
            return other.value * self.value
        else:
            return other * self.value

    def __sub__(self, other: typing.Any) -> typing.Any:
        if isinstance(other, NumericOption):
            return self.value - other.value
        else:
            return self.value - other

    def __rsub__(self, left: typing.Any) -> typing.Any:
        if isinstance(left, NumericOption):
            return left.value - self.value
        else:
            return left - self.value

    def __add__(self, other: typing.Any) -> typing.Any:
        if isinstance(other, NumericOption):
            return self.value + other.value
        else:
            return self.value + other

    def __radd__(self, left: typing.Any) -> typing.Any:
        if isinstance(left, NumericOption):
            return left.value + self.value
        else:
            return left + self.value

    def __truediv__(self, other: typing.Any) -> typing.Any:
        if isinstance(other, NumericOption):
            return self.value / other.value
        else:
            return self.value / other

    def __rtruediv__(self, left: typing.Any) -> typing.Any:
        if isinstance(left, NumericOption):
            return left.value / self.value
        else:
            return left / self.value

    def __abs__(self) -> typing.Any:
        return abs(self.value)

    def __and__(self, other: typing.Any) -> int:
        return self.value & int(other)

    def __ceil__(self) -> int:
        return math.ceil(self.value)

    def __floor__(self) -> int:
        return math.floor(self.value)

    def __floordiv__(self, other: typing.Any) -> int:
        return self.value // int(other)

    def __invert__(self) -> int:
        return ~(self.value)

    def __lshift__(self, other: typing.Any) -> int:
        return self.value << int(other)

    def __mod__(self, other: typing.Any) -> int:
        return self.value % int(other)

    def __neg__(self) -> int:
        return -(self.value)

    def __or__(self, other: typing.Any) -> int:
        return self.value | int(other)

    def __pos__(self) -> int:
        return +(self.value)

    def __pow__(self, exponent: numbers.Complex, modulus: typing.Optional[numbers.Integral] = None) -> int:
        if not (modulus is None):
            assert isinstance(exponent, numbers.Integral)
            return pow(self.value, exponent, modulus)  # type: ignore
        return self.value ** exponent  # type: ignore

    def __rand__(self, other: typing.Any) -> int:
        return int(other) & self.value

    def __rfloordiv__(self, other: typing.Any) -> int:
        return int(other) // self.value

    def __rlshift__(self, other: typing.Any) -> int:
        return int(other) << self.value

    def __rmod__(self, other: typing.Any) -> int:
        return int(other) % self.value

    def __ror__(self, other: typing.Any) -> int:
        return int(other) | self.value

    def __round__(self, ndigits: typing.Optional[int] = None) -> int:
        return round(self.value, ndigits)

    def __rpow__(self, base: typing.Any) -> typing.Any:
        return base ** self.value

    def __rrshift__(self, other: typing.Any) -> int:
        return int(other) >> self.value

    def __rshift__(self, other: typing.Any) -> int:
        return self.value >> int(other)

    def __rxor__(self, other: typing.Any) -> int:
        return int(other) ^ self.value

    def __trunc__(self) -> int:
        return math.trunc(self.value)

    def __xor__(self, other: typing.Any) -> int:
        return self.value ^ int(other)


class Toggle(NumericOption):
    option_false = 0
    option_true = 1
    default = 0

    def __init__(self, value: int):
        assert value == 0 or value == 1, "value of Toggle can only be 0 or 1"
        self.value = value

    @classmethod
    def from_text(cls, text: str) -> Toggle:
        if text == "random":
            return cls(random.choice(list(cls.name_lookup)))
        elif text.lower() in {"off", "0", "false", "none", "null", "no"}:
            return cls(0)
        else:
            return cls(1)

    @classmethod
    def from_any(cls, data: typing.Any):
        if type(data) == str:
            return cls.from_text(data)
        else:
            return cls(int(data))

    @classmethod
    def get_option_name(cls, value):
        return ["No", "Yes"][int(value)]

    __hash__ = Option.__hash__  # see https://docs.python.org/3/reference/datamodel.html#object.__hash__


class DefaultOnToggle(Toggle):
    default = 1


class Choice(NumericOption):
    auto_display_name = True

    def __init__(self, value: int):
        self.value: int = value

    @classmethod
    def from_text(cls, text: str) -> Choice:
        text = text.lower()
        if text == "random":
            return cls(random.choice(list(cls.name_lookup)))
        for option_name, value in cls.options.items():
            if option_name == text:
                return cls(value)
        raise KeyError(
            f'Could not find option "{text}" for "{cls.__name__}", '
            f'known options are {", ".join(f"{option}" for option in cls.name_lookup.values())}')

    @classmethod
    def from_any(cls, data: typing.Any) -> Choice:
        if type(data) == int and data in cls.options.values():
            return cls(data)
        return cls.from_text(str(data))

    def __eq__(self, other):
        if isinstance(other, self.__class__):
            return other.value == self.value
        elif isinstance(other, str):
            assert other in self.options, f"compared against a str that could never be equal. {self} == {other}"
            return other == self.current_key
        elif isinstance(other, int):
            assert other in self.name_lookup, f"compared against an int that could never be equal. {self} == {other}"
            return other == self.value
        elif isinstance(other, bool):
            return other == bool(self.value)
        else:
            raise TypeError(f"Can't compare {self.__class__.__name__} with {other.__class__.__name__}")

    def __ne__(self, other):
        if isinstance(other, self.__class__):
            return other.value != self.value
        elif isinstance(other, str):
            assert other in self.options, f"compared against a str that could never be equal. {self} != {other}"
            return other != self.current_key
        elif isinstance(other, int):
            assert other in self.name_lookup, f"compared against am int that could never be equal. {self} != {other}"
            return other != self.value
        elif isinstance(other, bool):
            return other != bool(self.value)
        elif other is None:
            return False
        else:
            raise TypeError(f"Can't compare {self.__class__.__name__} with {other.__class__.__name__}")

    __hash__ = Option.__hash__  # see https://docs.python.org/3/reference/datamodel.html#object.__hash__


class TextChoice(Choice):
    """Allows custom string input and offers choices. Choices will resolve to int and text will resolve to string"""
    value: typing.Union[str, int]

    def __init__(self, value: typing.Union[str, int]):
        assert isinstance(value, str) or isinstance(value, int), \
            f"{value} is not a valid option for {self.__class__.__name__}"
        self.value = value

    @property
    def current_key(self) -> str:
        if self.value in self.name_lookup:
            return self.name_lookup[self.value]
        return self.value

    @classmethod
    def from_text(cls, text: str) -> TextChoice:
        if text.lower() == "random":  # chooses a random defined option but won't use any free text options
            return cls(random.choice(list(cls.name_lookup)))
        for option_name, value in cls.options.items():
            if option_name.lower() == text.lower():
                return cls(value)
        return cls(text)

    @classmethod
    def get_option_name(cls, value: T) -> str:
        if value in cls.name_lookup:
            return cls.name_lookup[value].replace("_", " ").title()
        return value

    def __eq__(self, other: typing.Any):
        if isinstance(other, self.__class__):
            return other.value == self.value
        elif isinstance(other, str):
            if other in self.options:
                return other == self.current_key
            return other == self.value
        elif isinstance(other, int):
            assert other in self.name_lookup, f"compared against an int that could never be equal. {self} == {other}"
            return other == self.value
        elif isinstance(other, bool):
            return other == bool(self.value)
        else:
            raise TypeError(f"Can't compare {self.__class__.__name__} with {other.__class__.__name__}")


class BossMeta(AssembleOptions):
    def __new__(mcs, name, bases, attrs):
        if name != "PlandoBosses":
            assert "bosses" in attrs, f"Please define valid bosses for {name}"
            attrs["bosses"] = frozenset((boss.lower() for boss in attrs["bosses"]))
            assert "locations" in attrs, f"Please define valid locations for {name}"
            attrs["locations"] = frozenset((location.lower() for location in attrs["locations"]))
        cls = super().__new__(mcs, name, bases, attrs)
        assert not cls.duplicate_bosses or "singularity" in cls.options, f"Please define option_singularity for {name}"
        return cls


class PlandoBosses(TextChoice, metaclass=BossMeta):
    """Generic boss shuffle option that supports plando. Format expected is
    'location1-boss1;location2-boss2;shuffle_mode'.
    If shuffle_mode is not provided in the string, this will be the default shuffle mode. Must override can_place_boss,
    which passes a plando boss and location. Check if the placement is valid for your game here."""
    bosses: typing.ClassVar[typing.Union[typing.Set[str], typing.FrozenSet[str]]]
    locations: typing.ClassVar[typing.Union[typing.Set[str], typing.FrozenSet[str]]]

    duplicate_bosses: bool = False

    @classmethod
    def from_text(cls, text: str):
        # set all of our text to lower case for name checking
        text = text.lower()
        if text == "random":
            return cls(random.choice(list(cls.options.values())))
        for option_name, value in cls.options.items():
            if option_name == text:
                return cls(value)
        options = text.split(";")

        # since plando exists in the option verify the plando values given are valid
        cls.validate_plando_bosses(options)
        return cls.get_shuffle_mode(options)

    @classmethod
    def get_shuffle_mode(cls, option_list: typing.List[str]):
        # find out what mode of boss shuffle we should use for placing bosses after plando
        # and add as a string to look nice in the spoiler
        if "random" in option_list:
            shuffle = random.choice(list(cls.options))
            option_list.remove("random")
            options = ";".join(option_list) + f";{shuffle}"
            boss_class = cls(options)
        else:
            for option in option_list:
                if option in cls.options:
                    options = ";".join(option_list)
                    break
            else:
                if cls.duplicate_bosses and len(option_list) == 1:
                    if cls.valid_boss_name(option_list[0]):
                        # this doesn't exist in this class but it's a forced option for classes where this is called
                        options = option_list[0] + ";singularity"
                    else:
                        options = option_list[0] + f";{cls.name_lookup[cls.default]}"
                else:
                    options = ";".join(option_list) + f";{cls.name_lookup[cls.default]}"
            boss_class = cls(options)
        return boss_class

    @classmethod
    def validate_plando_bosses(cls, options: typing.List[str]) -> None:
        used_locations = []
        used_bosses = []
        for option in options:
            # check if a shuffle mode was provided in the incorrect location
            if option == "random" or option in cls.options:
                if option != options[-1]:
                    raise ValueError(f"{option} option must be at the end of the boss_shuffle options!")
            elif "-" in option:
                location, boss = option.split("-")
                if location in used_locations:
                    raise ValueError(f"Duplicate Boss Location {location} not allowed.")
                if not cls.duplicate_bosses and boss in used_bosses:
                    raise ValueError(f"Duplicate Boss {boss} not allowed.")
                used_locations.append(location)
                used_bosses.append(boss)
                if not cls.valid_boss_name(boss):
                    raise ValueError(f"{boss.title()} is not a valid boss name.")
                if not cls.valid_location_name(location):
                    raise ValueError(f"{location.title()} is not a valid boss location name.")
                if not cls.can_place_boss(boss, location):
                    raise ValueError(f"{location.title()} is not a valid location for {boss.title()} to be placed.")
            else:
                if cls.duplicate_bosses:
                    if not cls.valid_boss_name(option):
                        raise ValueError(f"{option} is not a valid boss name.")
                else:
                    raise ValueError(f"{option.title()} is not formatted correctly.")

    @classmethod
    def can_place_boss(cls, boss: str, location: str) -> bool:
        raise NotImplementedError

    @classmethod
    def valid_boss_name(cls, value: str) -> bool:
        return value in cls.bosses

    @classmethod
    def valid_location_name(cls, value: str) -> bool:
        return value in cls.locations

    def verify(self, world: World, player_name: str, plando_options: PlandoSettings) -> None:
        if isinstance(self.value, int):
            return
        from Generate import PlandoOptions
        if not(PlandoOptions.bosses & plando_options):
            import logging
            # plando is disabled but plando options were given so pull the option and change it to an int
            option = self.value.split(";")[-1]
            self.value = self.options[option]
            logging.warning(f"The plando bosses module is turned off, so {self.name_lookup[self.value].title()} "
                            f"boss shuffle will be used for player {player_name}.")


class Range(NumericOption):
    range_start = 0
    range_end = 1

    def __init__(self, value: int):
        if value < self.range_start:
            raise Exception(f"{value} is lower than minimum {self.range_start} for option {self.__class__.__name__}")
        elif value > self.range_end:
            raise Exception(f"{value} is higher than maximum {self.range_end} for option {self.__class__.__name__}")
        self.value = value

    @classmethod
    def from_text(cls, text: str) -> Range:
        text = text.lower()
        if text.startswith("random"):
            return cls.weighted_range(text)
        elif text == "default" and hasattr(cls, "default"):
            return cls.from_any(cls.default)
        elif text == "high":
            return cls(cls.range_end)
        elif text == "low":
            return cls(cls.range_start)
        elif cls.range_start == 0 \
                and hasattr(cls, "default") \
                and cls.default != 0 \
                and text in ("true", "false"):
            # these are the conditions where "true" and "false" make sense
            if text == "true":
                return cls.from_any(cls.default)
            else:  # "false"
                return cls(0)
        return cls(int(text))

    @classmethod
    def weighted_range(cls, text) -> Range:
        if text == "random-low":
            return cls(cls.triangular(cls.range_start, cls.range_end, cls.range_start))
        elif text == "random-high":
            return cls(cls.triangular(cls.range_start, cls.range_end, cls.range_end))
        elif text == "random-middle":
            return cls(cls.triangular(cls.range_start, cls.range_end))
        elif text.startswith("random-range-"):
            return cls.custom_range(text)
        elif text == "random":
            return cls(random.randint(cls.range_start, cls.range_end))
        else:
            raise Exception(f"random text \"{text}\" did not resolve to a recognized pattern. "
                            f"Acceptable values are: random, random-high, random-middle, random-low, "
                            f"random-range-low-<min>-<max>, random-range-middle-<min>-<max>, "
                            f"random-range-high-<min>-<max>, or random-range-<min>-<max>.")

    @classmethod
    def custom_range(cls, text) -> Range:
        textsplit = text.split("-")
        try:
            random_range = [int(textsplit[len(textsplit) - 2]), int(textsplit[len(textsplit) - 1])]
        except ValueError:
            raise ValueError(f"Invalid random range {text} for option {cls.__name__}")
        random_range.sort()
        if random_range[0] < cls.range_start or random_range[1] > cls.range_end:
            raise Exception(
                f"{random_range[0]}-{random_range[1]} is outside allowed range "
                f"{cls.range_start}-{cls.range_end} for option {cls.__name__}")
        if text.startswith("random-range-low"):
            return cls(cls.triangular(random_range[0], random_range[1], random_range[0]))
        elif text.startswith("random-range-middle"):
            return cls(cls.triangular(random_range[0], random_range[1]))
        elif text.startswith("random-range-high"):
            return cls(cls.triangular(random_range[0], random_range[1], random_range[1]))
        else:
            return cls(random.randint(random_range[0], random_range[1]))

    @classmethod
    def from_any(cls, data: typing.Any) -> Range:
        if type(data) == int:
            return cls(data)
        return cls.from_text(str(data))

    @classmethod
    def get_option_name(cls, value: int) -> str:
        return str(value)

    def __str__(self) -> str:
        return str(self.value)

    @staticmethod
    def triangular(lower: int, end: int, tri: typing.Optional[int] = None) -> int:
        return int(round(random.triangular(lower, end, tri), 0))


class SpecialRange(Range):
    special_range_cutoff = 0
    special_range_names: typing.Dict[str, int] = {}
    """Special Range names have to be all lowercase as matching is done with text.lower()"""

    @classmethod
    def from_text(cls, text: str) -> Range:
        text = text.lower()
        if text in cls.special_range_names:
            return cls(cls.special_range_names[text])
        return super().from_text(text)

    @classmethod
    def weighted_range(cls, text) -> Range:
        if text == "random-low":
            return cls(cls.triangular(cls.special_range_cutoff, cls.range_end, cls.special_range_cutoff))
        elif text == "random-high":
            return cls(cls.triangular(cls.special_range_cutoff, cls.range_end, cls.range_end))
        elif text == "random-middle":
            return cls(cls.triangular(cls.special_range_cutoff, cls.range_end))
        elif text.startswith("random-range-"):
            return cls.custom_range(text)
        elif text == "random":
            return cls(random.randint(cls.special_range_cutoff, cls.range_end))
        else:
            raise Exception(f"random text \"{text}\" did not resolve to a recognized pattern. "
                            f"Acceptable values are: random, random-high, random-middle, random-low, "
                            f"random-range-low-<min>-<max>, random-range-middle-<min>-<max>, "
                            f"random-range-high-<min>-<max>, or random-range-<min>-<max>.")


class VerifyKeys:
    valid_keys = frozenset()
    valid_keys_casefold: bool = False
    convert_name_groups: bool = False
    verify_item_name: bool = False
    verify_location_name: bool = False
    value: typing.Any

    @classmethod
    def verify_keys(cls, data: typing.List[str]):
        if cls.valid_keys:
            data = set(data)
            dataset = set(word.casefold() for word in data) if cls.valid_keys_casefold else set(data)
            extra = dataset - cls.valid_keys
            if extra:
                raise Exception(f"Found unexpected key {', '.join(extra)} in {cls}. "
                                f"Allowed keys: {cls.valid_keys}.")

    def verify(self, world: World, player_name: str, plando_options: PlandoSettings) -> None:
        if self.convert_name_groups and self.verify_item_name:
            new_value = type(self.value)()  # empty container of whatever value is
            for item_name in self.value:
                new_value |= world.item_name_groups.get(item_name, {item_name})
            self.value = new_value
        if self.verify_item_name:
            for item_name in self.value:
                if item_name not in world.item_names:
                    picks = get_fuzzy_results(item_name, world.item_names, limit=1)
                    raise Exception(f"Item {item_name} from option {self} "
                                    f"is not a valid item name from {world.game}. "
                                    f"Did you mean '{picks[0][0]}' ({picks[0][1]}% sure)")
        elif self.verify_location_name:
            for location_name in self.value:
                if location_name not in world.location_names:
                    picks = get_fuzzy_results(location_name, world.location_names, limit=1)
                    raise Exception(f"Location {location_name} from option {self} "
                                    f"is not a valid location name from {world.game}. "
                                    f"Did you mean '{picks[0][0]}' ({picks[0][1]}% sure)")


class OptionDict(Option[typing.Dict[str, typing.Any]], VerifyKeys):
    default: typing.Dict[str, typing.Any] = {}
    supports_weighting = False

    def __init__(self, value: typing.Dict[str, typing.Any]):
        self.value = deepcopy(value)

    @classmethod
    def from_any(cls, data: typing.Dict[str, typing.Any]) -> OptionDict:
        if type(data) == dict:
            cls.verify_keys(data)
            return cls(data)
        else:
            raise NotImplementedError(f"Cannot Convert from non-dictionary, got {type(data)}")

    def get_option_name(self, value):
        return ", ".join(f"{key}: {v}" for key, v in value.items())

    def __contains__(self, item):
        return item in self.value


class ItemDict(OptionDict):
    verify_item_name = True

    def __init__(self, value: typing.Dict[str, int]):
        if any(item_count < 1 for item_count in value.values()):
            raise Exception("Cannot have non-positive item counts.")
        super(ItemDict, self).__init__(value)


class OptionList(Option[typing.List[typing.Any]], VerifyKeys):
    default: typing.List[typing.Any] = []
    supports_weighting = False

    def __init__(self, value: typing.List[typing.Any]):
        self.value = deepcopy(value)
        super(OptionList, self).__init__()

    @classmethod
    def from_text(cls, text: str):
        return cls([option.strip() for option in text.split(",")])

    @classmethod
    def from_any(cls, data: typing.Any):
        if type(data) == list:
            cls.verify_keys(data)
            return cls(data)
        return cls.from_text(str(data))

    def get_option_name(self, value):
        return ", ".join(map(str, value))

    def __contains__(self, item):
        return item in self.value


class OptionSet(Option[typing.Set[str]], VerifyKeys):
    default: typing.Union[typing.Set[str], typing.FrozenSet[str]] = frozenset()
    supports_weighting = False

    def __init__(self, value: typing.Iterable[str]):
        self.value = set(deepcopy(value))
        super(OptionSet, self).__init__()

    @classmethod
    def from_text(cls, text: str):
        return cls([option.strip() for option in text.split(",")])

    @classmethod
    def from_any(cls, data: typing.Any):
        if isinstance(data, (list, set, frozenset)):
            cls.verify_keys(data)
            return cls(data)
        return cls.from_text(str(data))

    def get_option_name(self, value):
        return ", ".join(sorted(value))

    def __contains__(self, item):
        return item in self.value


class ItemSet(OptionSet):
    verify_item_name = True
    convert_name_groups = True


local_objective = Toggle  # local triforce pieces, local dungeon prizes etc.


class Accessibility(Choice):
    """Set rules for reachability of your items/locations.
    Locations: ensure everything can be reached and acquired.
    Items: ensure all logically relevant items can be acquired.
    Minimal: ensure what is needed to reach your goal can be acquired."""
    display_name = "Accessibility"
    option_locations = 0
    option_items = 1
    option_minimal = 2
    alias_none = 2
    default = 1


class ProgressionBalancing(SpecialRange):
    """A system that can move progression earlier, to try and prevent the player from getting stuck and bored early.
    A lower setting means more getting stuck. A higher setting means less getting stuck."""
    default = 50
    range_start = 0
    range_end = 99
    display_name = "Progression Balancing"
    special_range_names = {
        "disabled": 0,
        "normal": 50,
        "extreme": 99,
    }


common_options = {
    "progression_balancing": ProgressionBalancing,
    "accessibility": Accessibility
}


class LocalItems(ItemSet):
    """Forces these items to be in their native world."""
    display_name = "Local Items"


class NonLocalItems(ItemSet):
    """Forces these items to be outside their native world."""
    display_name = "Not Local Items"


class StartInventory(ItemDict):
    """Start with these items."""
    verify_item_name = True
    display_name = "Start Inventory"


class StartHints(ItemSet):
    """Start with these item's locations prefilled into the !hint command."""
    verify_item_name = True
    display_name = "Start Hints"


class StartLocationHints(OptionSet):
    """Start with these locations and their item prefilled into the !hint command"""
    display_name = "Start Location Hints"
    verify_location_name = True


class ExcludeLocations(OptionSet):
    """Prevent these locations from having an important item"""
    display_name = "Excluded Locations"
    verify_location_name = True


class PriorityLocations(OptionSet):
    """Prevent these locations from having an unimportant item"""
    display_name = "Priority Locations"
    verify_location_name = True


class DeathLink(Toggle):
    """When you die, everyone dies. Of course the reverse is true too."""
    display_name = "Death Link"


class ItemLinks(OptionList):
    """Share part of your item pool with other players."""
    default = []
    schema = Schema([
        {
            "name": And(str, len),
            "item_pool": [And(str, len)],
            Optional("exclude"): [And(str, len)],
            "replacement_item": Or(And(str, len), None),
            Optional("local_items"): [And(str, len)],
            Optional("non_local_items"): [And(str, len)],
            Optional("link_replacement"): Or(None, bool),
        }
    ])

    @staticmethod
    def verify_items(items: typing.List[str], item_link: str, pool_name: str, world, allow_item_groups: bool = True) -> typing.Set:
        pool = set()
        for item_name in items:
            if item_name not in world.item_names and (not allow_item_groups or item_name not in world.item_name_groups):
                picks = get_fuzzy_results(item_name, world.item_names, limit=1)
                picks_group = get_fuzzy_results(item_name, world.item_name_groups.keys(), limit=1)
                picks_group = f" or '{picks_group[0][0]}' ({picks_group[0][1]}% sure)" if allow_item_groups else ""

                raise Exception(f"Item {item_name} from item link {item_link} "
                                f"is not a valid item from {world.game} for {pool_name}. "
                                f"Did you mean '{picks[0][0]}' ({picks[0][1]}% sure){picks_group}")
            if allow_item_groups:
                pool |= world.item_name_groups.get(item_name, {item_name})
            else:
                pool |= {item_name}
        return pool

<<<<<<< HEAD
    def verify(self, world: World, player_name: str, plando_options: PlandoSettings) -> None:
=======
    def verify(self, world, player_name: str, plando_options) -> None:
        link: dict
>>>>>>> f078750b
        super(ItemLinks, self).verify(world, player_name, plando_options)
        existing_links = set()
        for link in self.value:
            if link["name"] in existing_links:
                raise Exception(f"You cannot have more than one link named {link['name']}.")
            existing_links.add(link["name"])

            pool = self.verify_items(link["item_pool"], link["name"], "item_pool", world)
            local_items = set()
            non_local_items = set()

            if "exclude" in link:
                pool -= self.verify_items(link["exclude"], link["name"], "exclude", world)
            if link["replacement_item"]:
                self.verify_items([link["replacement_item"]], link["name"], "replacement_item", world, False)
            if "local_items" in link:
                local_items = self.verify_items(link["local_items"], link["name"], "local_items", world)
                local_items &= pool
            if "non_local_items" in link:
                non_local_items = self.verify_items(link["non_local_items"], link["name"], "non_local_items", world)
                non_local_items &= pool

            intersection = local_items.intersection(non_local_items)
            if intersection:
                raise Exception(f"item_link {link['name']} has {intersection} "
                                f"items in both its local_items and non_local_items pool.")
            link.setdefault("link_replacement", None)


per_game_common_options = {
    **common_options,  # can be overwritten per-game
    "local_items": LocalItems,
    "non_local_items": NonLocalItems,
    "start_inventory": StartInventory,
    "start_hints": StartHints,
    "start_location_hints": StartLocationHints,
    "exclude_locations": ExcludeLocations,
    "priority_locations": PriorityLocations,
    "item_links": ItemLinks
}

if __name__ == "__main__":

    from worlds.alttp.Options import Logic
    import argparse

    map_shuffle = Toggle
    compass_shuffle = Toggle
    key_shuffle = Toggle
    big_key_shuffle = Toggle
    hints = Toggle
    test = argparse.Namespace()
    test.logic = Logic.from_text("no_logic")
    test.map_shuffle = map_shuffle.from_text("ON")
    test.hints = hints.from_text('OFF')
    try:
        test.logic = Logic.from_text("overworld_glitches_typo")
    except KeyError as e:
        print(e)
    try:
        test.logic_owg = Logic.from_text("owg")
    except KeyError as e:
        print(e)
    if test.map_shuffle:
        print("map_shuffle is on")
    print(f"Hints are {bool(test.hints)}")
    print(test)<|MERGE_RESOLUTION|>--- conflicted
+++ resolved
@@ -83,13 +83,6 @@
 
         return super(AssembleOptions, mcs).__new__(mcs, name, bases, attrs)
 
-<<<<<<< HEAD
-    @classmethod
-    @abc.abstractmethod
-    def from_any(cls, value: typing.Any) -> "Option[typing.Any]": ...
-
-=======
->>>>>>> f078750b
 
 T = typing.TypeVar('T')
 
@@ -143,14 +136,7 @@
         ...
 
     if typing.TYPE_CHECKING:
-<<<<<<< HEAD
-        def verify(self, world: World, player_name: str, plando_options: PlandoSettings) -> None:
-=======
-        from Generate import PlandoOptions
-        from worlds.AutoWorld import World
-
         def verify(self, world: World, player_name: str, plando_options: PlandoOptions) -> None:
->>>>>>> f078750b
             pass
     else:
         def verify(self, *args, **kwargs) -> None:
@@ -965,12 +951,8 @@
                 pool |= {item_name}
         return pool
 
-<<<<<<< HEAD
-    def verify(self, world: World, player_name: str, plando_options: PlandoSettings) -> None:
-=======
-    def verify(self, world, player_name: str, plando_options) -> None:
+    def verify(self, world: World, player_name: str, plando_options: PlandoOptions) -> None:
         link: dict
->>>>>>> f078750b
         super(ItemLinks, self).verify(world, player_name, plando_options)
         existing_links = set()
         for link in self.value:
