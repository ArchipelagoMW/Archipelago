from __future__ import annotations
import typing
import random

from schema import Schema, And, Or


class AssembleOptions(type):
    def __new__(mcs, name, bases, attrs):
        options = attrs["options"] = {}
        name_lookup = attrs["name_lookup"] = {}
        # merge parent class options
        for base in bases:
            if getattr(base, "options", None):
                options.update(base.options)
                name_lookup.update(base.name_lookup)
        new_options = {name[7:].lower(): option_id for name, option_id in attrs.items() if
                       name.startswith("option_")}
        if "random" in new_options:
            raise Exception("Choice option 'random' cannot be manually assigned.")
        attrs["name_lookup"].update({option_id: name for name, option_id in new_options.items()})
        options.update(new_options)

        # apply aliases, without name_lookup
        options.update({name[6:].lower(): option_id for name, option_id in attrs.items() if
                        name.startswith("alias_")})

        # auto-validate schema on __init__
        if "schema" in attrs.keys():

            if "__init__" in attrs:
                def validate_decorator(func):
                    def validate(self, *args, **kwargs):
                        ret = func(self, *args, **kwargs)
                        self.value = self.schema.validate(self.value)
                        return ret

                    return validate
                attrs["__init__"] = validate_decorator(attrs["__init__"])
            else:
                # construct an __init__ that calls parent __init__

                cls = super(AssembleOptions, mcs).__new__(mcs, name, bases, attrs)

                def meta__init__(self, *args, **kwargs):
                    super(cls, self).__init__(*args, **kwargs)
                    self.value = self.schema.validate(self.value)

                cls.__init__ = meta__init__
                return cls

        return super(AssembleOptions, mcs).__new__(mcs, name, bases, attrs)


class Option(metaclass=AssembleOptions):
    value: int
    name_lookup: typing.Dict[int, str]
    default = 0

    # convert option_name_long into Name Long as display_name, otherwise name_long is the result.
    # Handled in get_option_name()
    auto_display_name = False

    # can be weighted between selections
    supports_weighting = True

    def __repr__(self) -> str:
        return f"{self.__class__.__name__}({self.get_current_option_name()})"

    def __hash__(self):
        return hash(self.value)

    @property
    def current_key(self) -> str:
        return self.name_lookup[self.value]

    def get_current_option_name(self) -> str:
        """For display purposes."""
        return self.get_option_name(self.value)

    @classmethod
    def get_option_name(cls, value: typing.Any) -> str:
        if cls.auto_display_name:
            return cls.name_lookup[value].replace("_", " ").title()
        else:
            return cls.name_lookup[value]

    def __int__(self) -> int:
        return self.value

    def __bool__(self) -> bool:
        return bool(self.value)

    @classmethod
    def from_any(cls, data: typing.Any):
        raise NotImplementedError


class Toggle(Option):
    option_false = 0
    option_true = 1
    default = 0

    def __init__(self, value: int):
        assert value == 0 or value == 1
        self.value = value

    @classmethod
    def from_text(cls, text: str) -> Toggle:
        if text.lower() in {"off", "0", "false", "none", "null", "no"}:
            return cls(0)
        else:
            return cls(1)

    @classmethod
    def from_any(cls, data: typing.Any):
        if type(data) == str:
            return cls.from_text(data)
        else:
            return cls(data)

    def __eq__(self, other):
        if isinstance(other, Toggle):
            return self.value == other.value
        else:
            return self.value == other

    def __gt__(self, other):
        if isinstance(other, Toggle):
            return self.value > other.value
        else:
            return self.value > other

    def __bool__(self):
        return bool(self.value)

    def __int__(self):
        return int(self.value)

    @classmethod
    def get_option_name(cls, value):
        return ["No", "Yes"][int(value)]

    __hash__ = Option.__hash__  # see https://docs.python.org/3/reference/datamodel.html#object.__hash__


class DefaultOnToggle(Toggle):
    default = 1


class Choice(Option):
    auto_display_name = True

    def __init__(self, value: int):
        self.value: int = value

    @classmethod
    def from_text(cls, text: str) -> Choice:
        text = text.lower()
        if text == "random":
            return cls(random.choice(list(cls.name_lookup)))
        for option_name, value in cls.options.items():
            if option_name == text:
                return cls(value)
        raise KeyError(
            f'Could not find option "{text}" for "{cls.__name__}", '
            f'known options are {", ".join(f"{option}" for option in cls.name_lookup.values())}')

    @classmethod
    def from_any(cls, data: typing.Any) -> Choice:
        if type(data) == int and data in cls.options.values():
            return cls(data)
        return cls.from_text(str(data))

    def __eq__(self, other):
        if isinstance(other, self.__class__):
            return other.value == self.value
        elif isinstance(other, str):
            assert other in self.options
            return other == self.current_key
        elif isinstance(other, int):
            assert other in self.name_lookup
            return other == self.value
        elif isinstance(other, bool):
            return other == bool(self.value)
        else:
            raise TypeError(f"Can't compare {self.__class__.__name__} with {other.__class__.__name__}")

    def __ne__(self, other):
        if isinstance(other, self.__class__):
            return other.value != self.value
        elif isinstance(other, str):
            assert other in self.options
            return other != self.current_key
        elif isinstance(other, int):
            assert other in self.name_lookup
            return other != self.value
        elif isinstance(other, bool):
            return other != bool(self.value)
        elif other is None:
            return False
        else:
            raise TypeError(f"Can't compare {self.__class__.__name__} with {other.__class__.__name__}")

    __hash__ = Option.__hash__  # see https://docs.python.org/3/reference/datamodel.html#object.__hash__


class Range(Option, int):
    range_start = 0
    range_end = 1

    def __init__(self, value: int):
        if value < self.range_start:
            raise Exception(f"{value} is lower than minimum {self.range_start} for option {self.__class__.__name__}")
        elif value > self.range_end:
            raise Exception(f"{value} is higher than maximum {self.range_end} for option {self.__class__.__name__}")
        self.value = value

    @classmethod
    def from_text(cls, text: str) -> Range:
        text = text.lower()
        if text.startswith("random"):
            if text == "random-low":
                return cls(int(round(random.triangular(cls.range_start, cls.range_end, cls.range_start), 0)))
            elif text == "random-high":
                return cls(int(round(random.triangular(cls.range_start, cls.range_end, cls.range_end), 0)))
            elif text == "random-middle":
                return cls(int(round(random.triangular(cls.range_start, cls.range_end), 0)))
            elif text.startswith("random-range-"):
                textsplit = text.split("-")
                try:
                    random_range = [int(textsplit[len(textsplit) - 2]), int(textsplit[len(textsplit) - 1])]
                except ValueError:
                    raise ValueError(f"Invalid random range {text} for option {cls.__name__}")
                random_range.sort()
                if random_range[0] < cls.range_start or random_range[1] > cls.range_end:
                    raise Exception(
                        f"{random_range[0]}-{random_range[1]} is outside allowed range "
                        f"{cls.range_start}-{cls.range_end} for option {cls.__name__}")
                if text.startswith("random-range-low"):
                    return cls(int(round(random.triangular(random_range[0], random_range[1], random_range[0]))))
                elif text.startswith("random-range-middle"):
                    return cls(int(round(random.triangular(random_range[0], random_range[1]))))
                elif text.startswith("random-range-high"):
                    return cls(int(round(random.triangular(random_range[0], random_range[1], random_range[1]))))
                else:
                    return cls(int(round(random.randint(random_range[0], random_range[1]))))
            else:
                return cls(random.randint(cls.range_start, cls.range_end))
        return cls(int(text))

    @classmethod
    def from_any(cls, data: typing.Any) -> Range:
        if type(data) == int:
            return cls(data)
        return cls.from_text(str(data))

    def get_option_name(self, value):
        return str(value)

    def __str__(self):
        return str(self.value)


class VerifyKeys:
    valid_keys = frozenset()
    valid_keys_casefold: bool = False
    verify_item_name = False
    verify_location_name = False
    value: typing.Any

    @classmethod
    def verify_keys(cls, data):
        if cls.valid_keys:
            data = set(data)
            dataset = set(word.casefold() for word in data) if cls.valid_keys_casefold else set(data)
            extra = dataset - cls.valid_keys
            if extra:
                raise Exception(f"Found unexpected key {', '.join(extra)} in {cls}. "
                                f"Allowed keys: {cls.valid_keys}.")

    def verify(self, world):
        if self.verify_item_name:
            for item_name in self.value:
                if item_name not in world.item_names:
                    raise Exception(f"Item {item_name} from option {self} "
                                    f"is not a valid item name from {world.game}")
        elif self.verify_location_name:
            for location_name in self.value:
                if location_name not in world.world_types[world.game].location_names:
                    raise Exception(f"Location {location_name} from option {self} "
                                    f"is not a valid location name from {world.game}")


class OptionDict(Option, VerifyKeys):
    default = {}
    supports_weighting = False
    value: typing.Dict[str, typing.Any]

    def __init__(self, value: typing.Dict[str, typing.Any]):
        self.value = value

    @classmethod
    def from_any(cls, data: typing.Dict[str, typing.Any]) -> OptionDict:
        if type(data) == dict:
            cls.verify_keys(data)
            return cls(data)
        else:
            raise NotImplementedError(f"Cannot Convert from non-dictionary, got {type(data)}")

    def get_option_name(self, value):
        return ", ".join(f"{key}: {v}" for key, v in value.items())

    def __contains__(self, item):
        return item in self.value


class ItemDict(OptionDict):
    # implemented by Generate
    verify_item_name = True

    def __init__(self, value: typing.Dict[str, int]):
        if any(item_count < 1 for item_count in value.values()):
            raise Exception("Cannot have non-positive item counts.")
        super(ItemDict, self).__init__(value)


class OptionList(Option, VerifyKeys):
    default = []
    supports_weighting = False
    value: list

    def __init__(self, value: typing.List[typing.Any]):
        self.value = value or []
        super(OptionList, self).__init__()

    @classmethod
    def from_text(cls, text: str):
        return cls([option.strip() for option in text.split(",")])

    @classmethod
    def from_any(cls, data: typing.Any):
        if type(data) == list:
            cls.verify_keys(data)
            return cls(data)
        return cls.from_text(str(data))

    def get_option_name(self, value):
        return ", ".join(map(str, value))

    def __contains__(self, item):
        return item in self.value


class OptionSet(Option, VerifyKeys):
    default = frozenset()
    supports_weighting = False
    value: set

    def __init__(self, value: typing.Union[typing.Set[str, typing.Any], typing.List[str, typing.Any]]):
        self.value = set(value)
        super(OptionSet, self).__init__()

    @classmethod
    def from_text(cls, text: str):
        return cls([option.strip() for option in text.split(",")])

    @classmethod
    def from_any(cls, data: typing.Any):
<<<<<<< HEAD
        if type(data) in [list, set]:
=======
        if type(data) == list:
            cls.verify_keys(data)
            return cls(data)
        elif type(data) == set:
>>>>>>> aac8ca97
            cls.verify_keys(data)
            return cls(data)
        return cls.from_text(str(data))

    def get_option_name(self, value):
        return ", ".join(value)

    def __contains__(self, item):
        return item in self.value


local_objective = Toggle  # local triforce pieces, local dungeon prizes etc.


class Accessibility(Choice):
    """Set rules for reachability of your items/locations.
    Locations: ensure everything can be reached and acquired.
    Items: ensure all logically relevant items can be acquired.
    Minimal: ensure what is needed to reach your goal can be acquired."""
    display_name = "Accessibility"
    option_locations = 0
    option_items = 1
    option_minimal = 2
    alias_none = 2
    default = 1


class ProgressionBalancing(DefaultOnToggle):
    """A system that moves progression earlier, to try and prevent the player from getting stuck and bored early."""
    display_name = "Progression Balancing"


common_options = {
    "progression_balancing": ProgressionBalancing,
    "accessibility": Accessibility
}


class ItemSet(OptionSet):
    # implemented by Generate
    verify_item_name = True


class LocalItems(ItemSet):
    """Forces these items to be in their native world."""
    display_name = "Local Items"


class NonLocalItems(ItemSet):
    """Forces these items to be outside their native world."""
    display_name = "Not Local Items"


class StartInventory(ItemDict):
    """Start with these items."""
    verify_item_name = True
    display_name = "Start Inventory"


class StartHints(ItemSet):
    """Start with these item's locations prefilled into the !hint command."""
    display_name = "Start Hints"


class StartLocationHints(OptionSet):
    """Start with these locations and their item prefilled into the !hint command"""
    display_name = "Start Location Hints"


class ExcludeLocations(OptionSet):
    """Prevent these locations from having an important item"""
    display_name = "Excluded Locations"
    verify_location_name = True


class PriorityLocations(OptionSet):
    """Prevent these locations from having an unimportant item"""
    display_name = "Priority Locations"
    verify_location_name = True


class DeathLink(Toggle):
    """When you die, everyone dies. Of course the reverse is true too."""
    display_name = "Death Link"


class ItemLinks(OptionList):
    """Share part of your item pool with other players."""
    default = []
    schema = Schema([
        {
            "name": And(str, len),
            "item_pool": [And(str, len)],
            "replacement_item": Or(And(str, len), None)
        }
    ])

    def verify(self, world):
        super(ItemLinks, self).verify(world)
        for link in self.value:
            for item_name in link["item_pool"]:
                if item_name not in world.item_names and item_name not in world.item_name_groups:
                    raise Exception(f"Item {item_name} from option {self} "
                                    f"is not a valid item name from {world.game}")
            if link["replacement_item"] not in world.item_names:
                raise Exception(f"Item {link['replacement_item']} from option {self} "
                                f"is not a valid item name from {world.game}")


per_game_common_options = {
    **common_options,  # can be overwritten per-game
    "local_items": LocalItems,
    "non_local_items": NonLocalItems,
    "start_inventory": StartInventory,
    "start_hints": StartHints,
    "start_location_hints": StartLocationHints,
    "exclude_locations": ExcludeLocations,
    "priority_locations": PriorityLocations,
    "item_links": ItemLinks
}


if __name__ == "__main__":

    from worlds.alttp.Options import Logic
    import argparse

    map_shuffle = Toggle
    compass_shuffle = Toggle
    key_shuffle = Toggle
    big_key_shuffle = Toggle
    hints = Toggle
    test = argparse.Namespace()
    test.logic = Logic.from_text("no_logic")
    test.map_shuffle = map_shuffle.from_text("ON")
    test.hints = hints.from_text('OFF')
    try:
        test.logic = Logic.from_text("overworld_glitches_typo")
    except KeyError as e:
        print(e)
    try:
        test.logic_owg = Logic.from_text("owg")
    except KeyError as e:
        print(e)
    if test.map_shuffle:
        print("map_shuffle is on")
    print(f"Hints are {bool(test.hints)}")
    print(test)<|MERGE_RESOLUTION|>--- conflicted
+++ resolved
@@ -367,14 +367,10 @@
 
     @classmethod
     def from_any(cls, data: typing.Any):
-<<<<<<< HEAD
-        if type(data) in [list, set]:
-=======
         if type(data) == list:
             cls.verify_keys(data)
             return cls(data)
         elif type(data) == set:
->>>>>>> aac8ca97
             cls.verify_keys(data)
             return cls(data)
         return cls.from_text(str(data))
