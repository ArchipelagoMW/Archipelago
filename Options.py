--- conflicted
+++ resolved
@@ -339,25 +339,16 @@
     option_many = 2
     default = 1
 
-<<<<<<< HEAD
-class CombatDifficulty(Choice): 
-=======
 
 class CombatDifficulty(Choice):
->>>>>>> 88d75a41
     option_easy = 0
     option_normal = 1
     option_hard = 2
     default = 1
 
-<<<<<<< HEAD
-minecraft_options: typing.Dict[str, type(Option)] = {
-    "advancement_goal": AdvancementGoal, 
-=======
 
 minecraft_options: typing.Dict[str, type(Option)] = {
     "advancement_goal": AdvancementGoal,
->>>>>>> 88d75a41
     "combat_difficulty": CombatDifficulty,
     "include_hard_advancements": Toggle,
     "include_insane_advancements": Toggle,
