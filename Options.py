--- conflicted
+++ resolved
@@ -1532,7 +1532,6 @@
             del file_data
 
             with open(os.path.join(target_folder, game_name + ".yaml"), "w", encoding="utf-8-sig") as f:
-<<<<<<< HEAD
                 f.write(res)
 
 
@@ -1572,35 +1571,4 @@
         fields = ["Game", "Name", *all_option_names]
         writer = DictWriter(file, fields)
         writer.writeheader()
-        writer.writerows(output)
-
-
-if __name__ == "__main__":
-
-    from worlds.alttp.Options import Logic
-    import argparse
-
-    map_shuffle = Toggle
-    compass_shuffle = Toggle
-    key_shuffle = Toggle
-    big_key_shuffle = Toggle
-    hints = Toggle
-    test = argparse.Namespace()
-    test.logic = Logic.from_text("no_logic")
-    test.map_shuffle = map_shuffle.from_text("ON")
-    test.hints = hints.from_text('OFF')
-    try:
-        test.logic = Logic.from_text("overworld_glitches_typo")
-    except KeyError as e:
-        print(e)
-    try:
-        test.logic_owg = Logic.from_text("owg")
-    except KeyError as e:
-        print(e)
-    if test.map_shuffle:
-        print("map_shuffle is on")
-    print(f"Hints are {bool(test.hints)}")
-    print(test)
-=======
-                f.write(res)
->>>>>>> 7621889b
+        writer.writerows(output)