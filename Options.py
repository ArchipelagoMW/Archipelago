--- conflicted
+++ resolved
@@ -996,9 +996,6 @@
     display_name = "Start Inventory"
 
 
-<<<<<<< HEAD
-class StartHints(ItemDict):
-=======
 class StartInventoryPool(StartInventory):
     """Start with these items and don't place them in the world.
     The game decides what the replacement items will be."""
@@ -1006,8 +1003,7 @@
     display_name = "Start Inventory from Pool"
 
 
-class StartHints(ItemSet):
->>>>>>> 6718fa4e
+class StartHints(ItemDict):
     """Start with these item's locations prefilled into the !hint command."""
     display_name = "Start Hints"
 
