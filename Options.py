from __future__ import annotations
import typing
import random


class AssembleOptions(type):
    def __new__(mcs, name, bases, attrs):
        options = attrs["options"] = {}
        name_lookup = attrs["name_lookup"] = {}
        for base in bases:
            if hasattr(base, "options"):
                options.update(base.options)
                name_lookup.update(name_lookup)
        new_options = {name[7:].lower(): option_id for name, option_id in attrs.items() if
                       name.startswith("option_")}
        attrs["name_lookup"].update({option_id: name for name, option_id in new_options.items()})
        options.update(new_options)

        # apply aliases, without name_lookup
        options.update({name[6:].lower(): option_id for name, option_id in attrs.items() if
                        name.startswith("alias_")})
        return super(AssembleOptions, mcs).__new__(mcs, name, bases, attrs)

class Option(metaclass=AssembleOptions):
    value: int
    name_lookup: typing.Dict[int, str]
    default = 0

    def __repr__(self):
        return f"{self.__class__.__name__}({self.get_option_name()})"

    def __hash__(self):
        return hash(self.value)

    def get_option_name(self):
        return self.name_lookup[self.value]

    def __int__(self):
        return self.value

    def __bool__(self):
        return bool(self.value)

    @classmethod
    def from_any(cls, data: typing.Any):
        raise NotImplementedError


class Toggle(Option):
    option_false = 0
    option_true = 1
    default = 0

    def __init__(self, value: int):
        self.value = value

    @classmethod
    def from_text(cls, text: str) -> Toggle:
        if text.lower() in {"off", "0", "false", "none", "null", "no"}:
            return cls(0)
        else:
            return cls(1)

    @classmethod
    def from_any(cls, data: typing.Any):
        if type(data) == str:
            return cls.from_text(data)
        else:
            return cls(data)

    def __eq__(self, other):
        if isinstance(other, Toggle):
            return self.value == other.value
        else:
            return self.value == other

    def __gt__(self, other):
        if isinstance(other, Toggle):
            return self.value > other.value
        else:
            return self.value > other

    def __bool__(self):
        return bool(self.value)

    def __int__(self):
        return int(self.value)

    def get_option_name(self):
        return bool(self.value)

class DefaultOnToggle(Toggle):
    default = 1

class Choice(Option):
    def __init__(self, value: int):
        self.value: int = value

    @classmethod
    def from_text(cls, text: str) -> Choice:
        for optionname, value in cls.options.items():
            if optionname == text.lower():
                return cls(value)
        raise KeyError(
            f'Could not find option "{text}" for "{cls.__name__}", '
            f'known options are {", ".join(f"{option}" for option in cls.name_lookup.values())}')

    @classmethod
    def from_any(cls, data: typing.Any) -> Choice:
        if type(data) == int and data in cls.options.values():
            return cls(data)
        return cls.from_text(str(data))


class Range(Option, int):
    range_start = 0
    range_end = 1

    def __init__(self, value: int):
        if value < self.range_start:
            raise Exception(f"{value} is lower than minimum {self.range_start} for option {self.__class__.__name__}")
        elif value > self.range_end:
            raise Exception(f"{value} is higher than maximum {self.range_end} for option {self.__class__.__name__}")
        self.value = value

    @classmethod
    def from_text(cls, text: str) -> Range:
        text = text.lower()
        if text.startswith("random"):
            if text == "random-low":
                return cls(int(round(random.triangular(cls.range_start, cls.range_end, cls.range_start), 0)))
            elif text == "random-high":
                return cls(int(round(random.triangular(cls.range_start, cls.range_end, cls.range_end), 0)))
            elif text == "random-middle":
                return cls(int(round(random.triangular(cls.range_start, cls.range_end), 0)))
            else:
                return cls(random.randint(cls.range_start, cls.range_end))
        return cls(int(text))

    @classmethod
    def from_any(cls, data: typing.Any) -> Range:
        if type(data) == int:
            return cls(data)
        return cls.from_text(str(data))

    def get_option_name(self):
        return str(self.value)

    def __str__(self):
        return str(self.value)

    def get_option_name(self): 
        return str(self.value)


class OptionNameSet(Option):
    default = frozenset()

    def __init__(self, value: typing.Set[str]):
        self.value: typing.Set[str] = value

    @classmethod
    def from_text(cls, text: str) -> OptionNameSet:
        return cls({option.strip() for option in text.split(",")})

    @classmethod
    def from_any(cls, data: typing.Any) -> OptionNameSet:
        if type(data) == set:
            return cls(data)
        return cls.from_text(str(data))


class OptionDict(Option):
    default = {}

    def __init__(self, value: typing.Dict[str, typing.Any]):
        self.value: typing.Dict[str, typing.Any] = value

    @classmethod
    def from_any(cls, data: typing.Dict[str, typing.Any]) -> OptionDict:
        if type(data) == dict:
            return cls(data)
        else:
            raise NotImplementedError(f"Cannot Convert from non-dictionary, got {type(data)}")

    def get_option_name(self):
        return str(self.value)


<<<<<<< HEAD
class OptionList(Option): 
    default = []

    def __init__(self, value: typing.List[str, typing.Any]):
        self.value = value

    @classmethod
    def from_text(cls, text: str):
        return cls([option.strip() for option in text.split(",")])

    @classmethod
    def from_any(cls, data: typing.Any):
        if type(data) == list:
            return cls(data)
        return cls.from_text(str(data))

    def get_option_name(self):
        return str(self.value)


class Logic(Choice):
    option_no_glitches = 0
    option_minor_glitches = 1
    option_overworld_glitches = 2
    option_hybrid_major_glitches = 3
    option_no_logic = 4
    alias_owg = 2
    alias_hmg = 3


class Objective(Choice):
    option_crystals = 0
    # option_pendants = 1
    option_triforce_pieces = 2
    option_pedestal = 3
    option_bingo = 4


=======
>>>>>>> bc83dfa9
local_objective = Toggle  # local triforce pieces, local dungeon prizes etc.


class Accessibility(Choice):
    option_locations = 0
    option_items = 1
    option_beatable = 2


if __name__ == "__main__":

    from worlds.alttp.Options import Logic
    import argparse
    mapshuffle = Toggle
    compassshuffle = Toggle
    keyshuffle = Toggle
    bigkeyshuffle = Toggle
    hints = Toggle
    test = argparse.Namespace()
    test.logic = Logic.from_text("no_logic")
    test.mapshuffle = mapshuffle.from_text("ON")
    test.hints = hints.from_text('OFF')
    try:
        test.logic = Logic.from_text("overworld_glitches_typo")
    except KeyError as e:
        print(e)
    try:
        test.logic_owg = Logic.from_text("owg")
    except KeyError as e:
        print(e)
    if test.mapshuffle:
        print("Mapshuffle is on")
    print(f"Hints are {bool(test.hints)}")
    print(test)<|MERGE_RESOLUTION|>--- conflicted
+++ resolved
@@ -187,7 +187,6 @@
         return str(self.value)
 
 
-<<<<<<< HEAD
 class OptionList(Option): 
     default = []
 
@@ -208,26 +207,7 @@
         return str(self.value)
 
 
-class Logic(Choice):
-    option_no_glitches = 0
-    option_minor_glitches = 1
-    option_overworld_glitches = 2
-    option_hybrid_major_glitches = 3
-    option_no_logic = 4
-    alias_owg = 2
-    alias_hmg = 3
-
-
-class Objective(Choice):
-    option_crystals = 0
-    # option_pendants = 1
-    option_triforce_pieces = 2
-    option_pedestal = 3
-    option_bingo = 4
-
-
-=======
->>>>>>> bc83dfa9
+
 local_objective = Toggle  # local triforce pieces, local dungeon prizes etc.
 
 
