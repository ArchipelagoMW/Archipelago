--- conflicted
+++ resolved
@@ -1,11 +1,6 @@
 from __future__ import annotations
 
 import abc
-<<<<<<< HEAD
-import logging
-from dataclasses import dataclass
-=======
->>>>>>> 8a8263fa
 import functools
 import logging
 import math
