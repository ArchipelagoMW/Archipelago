--- conflicted
+++ resolved
@@ -995,12 +995,10 @@
             link.setdefault("link_replacement", None)
 
 
-<<<<<<< HEAD
 @dataclass
 class PerGameCommonOptions(CommonOptions):
     local_items: LocalItems
     non_local_items: NonLocalItems
-    early_items: EarlyItems
     start_inventory: StartInventory
     start_hints: StartHints
     start_location_hints: StartLocationHints
@@ -1008,25 +1006,13 @@
     priority_locations: PriorityLocations
     item_links: ItemLinks
 
+
 per_game_common_options = typing.get_type_hints(PerGameCommonOptions)
 # TODO - remove this dict once all worlds use options dataclasses
 
 
 GameOptions = typing.TypeVar("GameOptions", bound=PerGameCommonOptions)
 
-=======
-per_game_common_options = {
-    **common_options,  # can be overwritten per-game
-    "local_items": LocalItems,
-    "non_local_items": NonLocalItems,
-    "start_inventory": StartInventory,
-    "start_hints": StartHints,
-    "start_location_hints": StartLocationHints,
-    "exclude_locations": ExcludeLocations,
-    "priority_locations": PriorityLocations,
-    "item_links": ItemLinks
-}
->>>>>>> 608794cd
 
 if __name__ == "__main__":
 
