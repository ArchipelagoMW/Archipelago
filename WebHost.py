--- conflicted
+++ resolved
@@ -42,10 +42,9 @@
 
 def create_ordered_tutorials_file() -> typing.List[typing.Dict[str, typing.Any]]:
     import json
-<<<<<<< HEAD
     import shutil
     worlds = {}
-    target_path = os.path.join("WebHostLib", "static", "generated", "tutorials")
+    target_path = Utils.local_path("WebHostLib", "static", "generated", "tutorials")
     data = []
     for game, world in AutoWorldRegister.world_types.items():
         if hasattr(world.web, 'tutorials'):
@@ -77,8 +76,8 @@
             else:
                 game_data['tutorials'][0] = current_tutorial
             # copy the tutorial files to the generated folder
-            source_file = os.path.join(os.path.dirname(sys.modules[world.__module__].__file__), 'docs', tutorial.file_name)
-            target_file = os.path.join(target_path, game, tutorial.file_name)
+            source_file = Utils.local_path(os.path.dirname(sys.modules[world.__module__].__file__), 'docs', tutorial.file_name)
+            target_file = Utils.local_path(target_path, game, tutorial.file_name)
             os.makedirs(os.path.dirname(target_file), exist_ok=True)
             shutil.copyfile(source_file, target_file)
         data.append(game_data)
@@ -89,7 +88,7 @@
                 generic_data = data.pop(data.index(games))
         sorted_data = [generic_data] + sorted(data, key=lambda entry: entry["gameTitle"].lower())
         json.dump(sorted_data, json_target, indent=2)
-
+    return sorted_data
 
 def copy_game_info_files():
     worlds = {}
@@ -107,19 +106,6 @@
                     data = source.read()
                 with open(os.path.join(target_path, filename), 'w') as target:
                     target.write(data)
-=======
-
-    with open(Utils.local_path("WebHostLib", "static", "assets", "tutorial", "tutorials.json")) as source:
-        data = json.load(source)
-
-    data = sorted(data, key=lambda entry: entry["gameTitle"].lower())
-
-    folder = Utils.local_path("WebHostLib", "static", "generated")
-    os.makedirs(folder, exist_ok=True)
-    with open(os.path.join(folder, "tutorials.json"), "w") as target:
-        json.dump(data, target)
-    return data
->>>>>>> 7fad0b0f
 
 
 if __name__ == "__main__":
