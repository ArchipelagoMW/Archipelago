--- conflicted
+++ resolved
@@ -4,7 +4,6 @@
 from .Creatures import all_creatures, Definitions
 
 
-<<<<<<< HEAD
 class SwimRule(Choice):
     """What logic considers ok swimming distances.
     Easy: +200 depth from any max vehicle depth.
@@ -29,10 +28,10 @@
     @property
     def consider_items(self) -> bool:
         return self.value > 2
-=======
+
+
 class EarlySeaglide(DefaultOnToggle):
     """Make sure 2 of the Seaglide Fragments are available in or near the Safe Shallows (Sphere 1 Locations)."""
->>>>>>> 1288f15e
 
 
 class ItemPool(Choice):
@@ -106,11 +105,8 @@
 
 
 options = {
-<<<<<<< HEAD
     "swim_rule": SwimRule,
-=======
     "early_seaglide": EarlySeaglide,
->>>>>>> 1288f15e
     "item_pool": ItemPool,
     "goal": Goal,
     "creature_scans": CreatureScans,
