--- conflicted
+++ resolved
@@ -47,18 +47,10 @@
     creatures_to_scan: List[str]
 
     def generate_early(self) -> None:
-<<<<<<< HEAD
-        self.prefill_items = [
-            self.create_item("Seaglide Fragment"),
-            self.create_item("Seaglide Fragment")
-        ]
+        if "Seaglide Fragment" not in self.multiworld.early_items[self.player]:
+            self.multiworld.early_items[self.player].value["Seaglide Fragment"] = 2
+
         scan_option: Options.AggressiveScanLogic = self.multiworld.creature_scan_logic[self.player]
-=======
-        if "Seaglide Fragment" not in self.world.early_items[self.player]:
-            self.world.early_items[self.player].value["Seaglide Fragment"] = 2
-
-        scan_option: Options.AggressiveScanLogic = self.world.creature_scan_logic[self.player]
->>>>>>> 87f4a97f
         creature_pool = scan_option.get_pool()
 
         self.multiworld.creature_scans[self.player].value = min(
@@ -155,20 +147,6 @@
                 ret.exits.append(Entrance(self.player, region_exit, ret))
         return ret
 
-<<<<<<< HEAD
-    def get_pre_fill_items(self) -> List[Item]:
-        return self.prefill_items
-
-    def pre_fill(self) -> None:
-        reachable = [location for location in self.multiworld.get_reachable_locations(player=self.player)
-                     if not location.item]
-        self.multiworld.random.shuffle(reachable)
-        items = self.prefill_items.copy()
-        for item in items:
-            reachable.pop().place_locked_item(item)
-
-=======
->>>>>>> 87f4a97f
 
 class SubnauticaLocation(Location):
     game: str = "Subnautica"
