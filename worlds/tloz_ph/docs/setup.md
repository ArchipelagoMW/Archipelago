--- conflicted
+++ resolved
@@ -4,11 +4,7 @@
 
 * [Archipelago 0.6.1+](https://archipelago.gg/tutorial/Archipelago/setup/en)
 * [Bizhawk 2.10+](https://github.com/TASEmulators/BizHawk)
-<<<<<<< HEAD
-* Legally acquired Phantom Hourglass EU rom (US support coming soon). Apparently it only works in english.
-=======
 * Legally acquired Phantom Hourglass EU rom (US support coming soon). Apparently it only works in English
->>>>>>> 70ebf1b6
 * [Latest tloz_ph.apworld](https://github.com/carrotinator/Archipelago/releases)
 
 ## Recommended Software
