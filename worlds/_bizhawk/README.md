# BizHawk Client

`BizHawkClient` is an abstract base class for a client that can access the memory of a ROM running in BizHawk. It does
the legwork of connecting Python to a Lua connector script, letting you focus on the loop of checking locations and
making on-the-fly modifications based on updates from the server. It also provides the same experience to users across
multiple games that use it, and was built in response to a growing number of similar but separate bespoke game clients
which are/were largely exclusive to BizHawk anyway.

It's similar to `SNIClient`, but where `SNIClient` is designed to work for specifically SNES games across different
emulators/hardware, `BizHawkClient` is designed to work for specifically BizHawk across the different systems BizHawk
supports.

The idea is that `BizHawkClient` connects to and communicates with a Lua script running in BizHawk. It provides an API
that will call BizHawk functions for you to do things like read and write memory. And on an interval, control will be
handed to a function you write for your game (`game_watcher`) which should interact with the game's memory to check what
locations have been checked, give the player items, detect and send deathlinks, etc...

Table of Contents:
- [Connector Requests](#connector-requests)
    - [Requests that depend on other requests](#requests-that-depend-on-other-requests)
- [Implementing a Client](#implementing-a-client)
    - [Example](#example)
- [Tips](#tips)

## Connector Requests

Communication with BizHawk is done through `connector_bizhawk_generic.lua`. The client sends requests to the Lua script
via sockets; the Lua script processes the request and sends the corresponding responses.

The Lua script includes its own documentation, but you probably don't need to worry about the specifics. Instead, you'll
be using the functions in `worlds/_bizhawk/__init__.py`. If you do need more control over the specific requests being
sent or their order, you can still use `send_requests` to directly communicate with the connector script.

It's not necessary to use the UI or client context if you only want to interact with the connector script. You can
import and use just `worlds/_bizhawk/__init__.py`, which only depends on default modules.

Here's a list of the included classes and functions. I would highly recommend looking at the actual function signatures
and docstrings to learn more about each function.

```
class ConnectionStatus
class BizHawkContext

class NotConnectedError
class RequestFailedError
class ConnectorError
class SyncError

async def read(ctx, read_list) -> list[bytes]
async def write(ctx, write_list) -> None:
async def guarded_read(ctx, read_list, guard_list) -> (list[bytes] | None)
async def guarded_write(ctx, write_list, guard_list) -> bool

async def lock(ctx) -> None
async def unlock(ctx) -> None

async def get_hash(ctx) -> str
async def get_system(ctx) -> str
async def get_cores(ctx) -> dict[str, str]
async def ping(ctx) -> None

async def display_message(ctx, message: str) -> None
async def set_message_interval(ctx, value: float) -> None

async def connect(ctx) -> bool
def disconnect(ctx) -> None

async def get_script_version(ctx) -> int
async def send_requests(ctx, req_list) -> list[dict[str, Any]]
```

`send_requests` is what actually communicates with the connector, and any functions like `guarded_read` will build the
requests and then call `send_requests` for you. You can call `send_requests` yourself for more direct control, but make
sure to read the docs in `connector_bizhawk_generic.lua`.

A bundle of requests sent by `send_requests` will all be executed on the same frame, and by extension, so will any
helper that calls `send_requests`. For example, if you were to call `read` with 3 items on your `read_list`, all 3
addresses will be read on the same frame and then sent back.

It also means that, by default, the only way to run multiple requests on the same frame is for them to be included in
the same `send_requests` call. As soon as the connector finishes responding to a list of requests, it will advance the
frame before checking for the next batch.

### Requests that depend on other requests

The fact that you have to wait at least a frame to act on any response may raise concerns. For example, Pokemon
Emerald's save data is at a dynamic location in memory; it moves around when you load a new map. There is a static
variable that holds the address of the save data, so we want to read the static variable to get the save address, and
then use that address in a `write` to send the player an item. But between the `read` that tells us the address of the
save data and the `write` to save data itself, an arbitrary number of frames have been executed, and the player may have
loaded a new map, meaning we've written data to who knows where.

There are two solutions to this problem.

1. Use `guarded_write` instead of `write`. We can include a guard against the address changing, and the script will only
perform the write if the data in memory matches what's in the guard. In the below example, `write_result` will be `True`
if the guard validated and the data was written, and `False` if the guard failed to validate.

```py
# Get the address of the save data
read_result: bytes = (await _bizhawk.read(ctx, [(0x3001111, 4, "System Bus")]))[0]
save_data_address = int.from_bytes(read_result, "little")

# Write to `save_data_address` if it hasn't changed
write_result: bool = await _bizhawk.guarded_write(
    ctx,
    [(save_data_address, [0xAA, 0xBB], "System Bus")],
    [(0x3001111, read_result, "System Bus")]
)

if write_result:
    # The data at 0x3001111 was still the same value as
    # what was returned from the first `_bizhawk.read`,
    # so the data was written.
    ...
else:
    # The data at 0x3001111 has changed since the
    # first `_bizhawk.read`, so the data was not written.
    ...
```

2. Use `lock` and `unlock` (discouraged if not necessary). When you call `lock`, you tell the emulator to stop advancing
frames and just process requests until it receives an unlock request. This means you can lock, read the address, write
the data, and then unlock on a single frame. **However**, this is _slow_. If you can't get in and get out quickly
enough, players will notice a stutter in the emulation.

```py
# Pause emulation
await _bizhawk.lock(ctx)

# Get the address of the save data
read_result: bytes = (await _bizhawk.read(ctx, [(0x3001111, 4, "System Bus")]))[0]
save_data_address = int.from_bytes(read_result, "little")

# Write to `save_data_address`
await _bizhawk.write(ctx, [(save_data_address, [0xAA, 0xBB], "System Bus")])

# Resume emulation
await _bizhawk.unlock(ctx)
```

You should always use `guarded_read` and `guarded_write` instead of locking the emulator if possible. It may be
unreliable, but that's by design. Most of the time you should have no problem giving up and retrying. Data that is
volatile but only changes occasionally is the perfect use case.

If data is almost guaranteed to change between frames, locking may be the better solution. You can lower the time spent
locked by using `send_requests` directly to include as many requests alongside the `LOCK` and `UNLOCK` requests as
possible. But in general it's probably worth doing some extra asm hacking and designing to make guards work instead.

## Implementing a Client

`BizHawkClient` itself is built on `CommonClient` and inspired heavily by `SNIClient`. Your world's client should
inherit from `BizHawkClient` in `worlds/_bizhawk/client.py`. It must implement `validate_rom` and `game_watcher`, and
must define values for `system` and `game`.

As with the functions and classes in the previous section, I would highly recommend looking at the types and docstrings
of the code itself.

`game` should be the same value you use for your world definition.

`system` can either be a string or a tuple of strings. This is the system (or systems) that your client is intended to
handle games on (SNES, GBA, etc.). It's used to prevent validators from running on unknown systems and crashing. The
actual abbreviation corresponds to whatever BizHawk returns from `emu.getsystemid()`.

`patch_suffix` is an optional `ClassVar` meant to specify the file extensions you want to register. It can be a string
or tuple of strings. When a player clicks "Open Patch" in a launcher, the suffix(es) will be whitelisted in the file
select dialog and they will be associated with BizHawkClient. This does not affect whether the user's computer will
associate the file extension with Archipelago.

`validate_rom` is called to figure out whether a given ROM belongs to your client. It will only be called when a ROM is
running on a system you specified in your `system` class variable. In most cases, that will be a single system and you
can be sure that you're not about to try to read from nonexistent domains or out of bounds. If you decide to claim this
ROM as yours, this is where you should do setup for things like `items_handling`.

`game_watcher` is the "main loop" of your client where you should be checking memory and sending new items to the ROM.
`BizHawkClient` will make sure that your `game_watcher` only runs when your client has validated the ROM, and will do
its best to make sure you're connected to the connector script before calling your watcher. It runs this loop either
immediately once it receives a message from the server, or a specified amount of time after the last iteration of the
loop finished.

`validate_rom`, `game_watcher`, and other methods will be passed an instance of `BizHawkClientContext`, which is a
subclass of `CommonContext`. It additionally includes `slot_data` (if you are connected and asked for slot data),
`bizhawk_ctx` (the instance of `BizHawkContext` that you should be giving to functions like `guarded_read`), and
`watcher_timeout` (the amount of time in seconds between iterations of the game watcher loop).

### Example

A very simple client might look like this. All addresses here are made up; you should obviously be using addresses that
make sense for your specific ROM. The `validate_rom` here tries to read the name of the ROM. If it gets the value it
wanted, it sets a couple values on `ctx` and returns `True`. The `game_watcher` reads some data from memory and acts on
it by sending messages to AP. You should be smarter than this example, which will send `LocationChecks` messages even if
there's nothing new since the last loop.

```py
from typing import TYPE_CHECKING

from NetUtils import ClientStatus

import worlds._bizhawk as bizhawk
from worlds._bizhawk.client import BizHawkClient

if TYPE_CHECKING:
    from worlds._bizhawk.context import BizHawkClientContext


class MyGameClient(BizHawkClient):
    game = "My Game"
    system = "GBA"
    patch_suffix = ".apextension"

    async def validate_rom(self, ctx: "BizHawkClientContext") -> bool:
        try:
            # Check ROM name/patch version
            rom_name = ((await bizhawk.read(ctx.bizhawk_ctx, [(0x100, 6, "ROM")]))[0]).decode("ascii")
            if rom_name != "MYGAME":
                return False  # Not a MYGAME ROM
        except bizhawk.RequestFailedError:
            return False  # Not able to get a response, say no for now

        # This is a MYGAME ROM
        ctx.game = self.game
        ctx.items_handling = 0b001
        ctx.want_slot_data = True

        return True

    async def game_watcher(self, ctx: "BizHawkClientContext") -> None:
        try:
            # Read save data
            save_data = await bizhawk.read(
                ctx.bizhawk_ctx,
                [(0x3000100, 20, "System Bus")]
            )[0]

            # Check locations
            if save_data[2] & 0x04:
                await ctx.send_msgs([{
                    "cmd": "LocationChecks",
                    "locations": [23]
                }])

            # Send game clear
            if not ctx.finished_game and (save_data[5] & 0x01):
                await ctx.send_msgs([{
                    "cmd": "StatusUpdate",
                    "status": ClientStatus.CLIENT_GOAL
                }])

        except bizhawk.RequestFailedError:
            # The connector didn't respond. Exit handler and return to main loop to reconnect
            pass
```

### Tips

- Make sure your client gets imported when your world is imported. You probably don't need to actually use anything in
your `client.py` elsewhere, but you still have to import the file for your client to register itself.
<<<<<<< HEAD
- When it comes to performance, there are two directions to optimize:
  1. When you have to do something all on the same frame, do as little as possible. Only read and write necessary data,
=======
- When it comes to performance, there are two directions to optimize:  
  1. If you need to execute multiple commands on the same frame, do as little work as possible. Only read and write necessary data,
>>>>>>> d15de59b
  and if you have to use locks, unlock as soon as it's okay to advance frames. This is probably the obvious one.
  2. Multiple things that don't have to happen on the same frame should be split up if they're likely to be slow.
  Remember, the game watcher runs fewer times per second than you can count on your hands. Extra function calls on the
  client aren't that big of a deal; the player will not notice if your `game_watcher` is slow. But the emulator has to
  be done with any given set of commands in 1/60th of a second to avoid hiccups (faster still if your players use
  speedup). Bundling multiple reads together is likelier to cause a worse user experience.
- Your `game_watcher` will be called regardless of the status of the client's connection to the server. Double-check the
server connection before trying to interact with it.
- By default, the player will be asked to provide their slot name after connecting to the server and validating, and
that input will be used to authenticate with the `Connect` command. You can override `set_auth` in your own client to
set it automatically based on data in the ROM or on your client instance.
- You can override `on_package` in your client to watch raw packages, but don't forget you also have access to a
subclass of `CommonContext` and its API.
- You can import `BizHawkClientContext` for type hints using `typing.TYPE_CHECKING`. Importing it without conditions at
the top of the file will probably cause a circular dependency.
- Your game's system may have multiple usable cores in BizHawk. You can use `get_cores` to try to determine which one is
currently loaded (it's the best we can do). Some cores may differ in the names of memory domains. It's good to check all
the available cores to find differences before your users do.
- The connector script includes a DEBUG variable that you can use to log requests/responses. (Be aware that as the log
grows in size in BizHawk it begins to stutter while trying to print it.)<|MERGE_RESOLUTION|>--- conflicted
+++ resolved
@@ -255,13 +255,8 @@
 
 - Make sure your client gets imported when your world is imported. You probably don't need to actually use anything in
 your `client.py` elsewhere, but you still have to import the file for your client to register itself.
-<<<<<<< HEAD
 - When it comes to performance, there are two directions to optimize:
-  1. When you have to do something all on the same frame, do as little as possible. Only read and write necessary data,
-=======
-- When it comes to performance, there are two directions to optimize:  
   1. If you need to execute multiple commands on the same frame, do as little work as possible. Only read and write necessary data,
->>>>>>> d15de59b
   and if you have to use locks, unlock as soon as it's okay to advance frames. This is probably the obvious one.
   2. Multiple things that don't have to happen on the same frame should be split up if they're likely to be slow.
   Remember, the game watcher runs fewer times per second than you can count on your hands. Extra function calls on the
