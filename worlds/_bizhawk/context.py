--- conflicted
+++ resolved
@@ -118,11 +118,8 @@
 
 class BizHawkClientContext(CommonContext):
     command_processor = BizHawkClientCommandProcessor
-<<<<<<< HEAD
     text_passthrough_categories: set[str]
-=======
     server_seed_name: str | None = None
->>>>>>> ec768a2e
     auth_status: AuthStatus
     password_requested: bool
     client_handler: BizHawkClient | None
