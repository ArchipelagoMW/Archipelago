--- conflicted
+++ resolved
@@ -29,13 +29,7 @@
     PENDING = 2
     AUTHENTICATED = 3
 
-
-<<<<<<< HEAD
-class DeathState(enum.IntEnum):
-    killing_player = 1
-    alive = 2
-    dead = 3
-=======
+    
 class TextCategory(str, enum.Enum):
     ALL = "all"
     INCOMING = "incoming"
@@ -44,7 +38,12 @@
     HINT = "hint"
     CHAT = "chat"
     SERVER = "server"
->>>>>>> 9a64b8c5
+
+    
+class DeathState(enum.IntEnum):
+    killing_player = 1
+    alive = 2
+    dead = 3
 
 
 class BizHawkClientCommandProcessor(ClientCommandProcessor):
