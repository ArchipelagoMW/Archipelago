--- conflicted
+++ resolved
@@ -142,14 +142,10 @@
             for loc in region.locations:
                 if loc.name in self.location_rules:
                     loc.access_rule = self.location_rules[loc.name]
-<<<<<<< HEAD
-        if self.world.options.goal == Goal.option_power_seal_hunt:
-=======
             if region.name == "The Shop":
                 for loc in [location for location in region.locations if isinstance(location, MessengerShopLocation)]:
                     loc.access_rule = loc.can_afford
-        if multiworld.goal[self.player] == Goal.option_power_seal_hunt:
->>>>>>> 76cace72
+        if self.world.options.goal == Goal.option_power_seal_hunt:
             set_rule(multiworld.get_entrance("Tower HQ -> Music Box", self.player),
                      lambda state: state.has("Shop Chest", self.player))
 
@@ -261,23 +257,14 @@
     multiworld = world.multiworld
 
     # do the ones for seal shuffle on and off first
-<<<<<<< HEAD
-    allow_self_locking_items(multiworld.get_location("Key of Strength", player), "Power Thistle")
-    allow_self_locking_items(multiworld.get_location("Key of Love", player), "Sun Crest", "Moon Crest")
-    allow_self_locking_items(multiworld.get_location("Key of Courage", player), "Demon King Crown")
-
-    # add these locations when seals aren't shuffled
-    if not world.options.shuffle_seals and not world.options.shuffle_shards:
-=======
     allow_self_locking_items(multiworld.get_location("Searing Crags - Key of Strength", player), "Power Thistle")
     allow_self_locking_items(multiworld.get_location("Sunken Shrine - Key of Love", player), "Sun Crest", "Moon Crest")
     allow_self_locking_items(multiworld.get_location("Corrupted Future - Key of Courage", player), "Demon King Crown")
 
     # add these locations when seals are shuffled
-    if multiworld.shuffle_seals[player]:
+    if world.options.shuffle_seals:
         allow_self_locking_items(multiworld.get_location("Elemental Skylands Seal - Water", player), "Currents Master")
     # add these locations when seals and shards aren't shuffled
-    elif not multiworld.shuffle_shards[player]:
->>>>>>> 76cace72
+    elif not world.options.shuffle_shards:
         allow_self_locking_items(multiworld.get_region("Cloud Ruins Right", player), "Ruxxtin's Amulet")
         allow_self_locking_items(multiworld.get_region("Forlorn Temple", player), *PHOBEKINS)