from typing import Callable, Dict, TYPE_CHECKING

from BaseClasses import CollectionState
from worlds.generic.Rules import add_rule, allow_self_locking_items, set_rule
from .Constants import NOTES, PHOBEKINS
from .Options import Goal, MessengerAccessibility
from .SubClasses import MessengerShopLocation

if TYPE_CHECKING:
    from . import MessengerWorld
else:
    MessengerWorld = object


class MessengerRules:
    player: int
    world: MessengerWorld
    region_rules: Dict[str, Callable[[CollectionState], bool]]
    location_rules: Dict[str, Callable[[CollectionState], bool]]

    def __init__(self, world: MessengerWorld) -> None:
        self.player = world.player
        self.world = world

        self.region_rules = {
            "Ninja Village": self.has_wingsuit,
            "Autumn Hills": self.has_wingsuit,
            "Catacombs": self.has_wingsuit,
            "Bamboo Creek": self.has_wingsuit,
            "Searing Crags Upper": self.has_vertical,
            "Cloud Ruins": lambda state: self.has_vertical(state) and state.has("Ruxxtin's Amulet", self.player),
            "Cloud Ruins Right": lambda state: self.has_wingsuit(state) and
                                               (self.has_dart(state) or self.can_dboost(state)),
            "Underworld": self.has_tabi,
            "Riviere Turquoise": lambda state: self.has_dart(state) or
                                               (self.has_wingsuit(state) and self.can_destroy_projectiles(state)),
            "Forlorn Temple": lambda state: state.has_all({"Wingsuit", *PHOBEKINS}, self.player) and self.can_dboost(state),
            "Glacial Peak": self.has_vertical,
            "Elemental Skylands": lambda state: state.has("Magic Firefly", self.player) and self.has_wingsuit(state),
            "Music Box": lambda state: state.has_all(set(NOTES), self.player) and self.has_dart(state),
        }

        self.location_rules = {
            # ninja village
            "Ninja Village Seal - Tree House": self.has_dart,
            # autumn hills
            "Autumn Hills - Key of Hope": self.has_dart,
            "Autumn Hills Seal - Spike Ball Darts": self.is_aerobatic,
            # bamboo creek
            "Bamboo Creek - Claustro": lambda state: self.has_dart(state) or self.can_dboost(state),
            # howling grotto
            "Howling Grotto Seal - Windy Saws and Balls": self.has_wingsuit,
            "Howling Grotto Seal - Crushing Pits": lambda state: self.has_wingsuit(state) and self.has_dart(state),
            "Howling Grotto - Emerald Golem": self.has_wingsuit,
            # searing crags
            "Searing Crags Seal - Triple Ball Spinner": self.has_vertical,
            "Searing Crags - Astral Tea Leaves":
                lambda state: state.can_reach("Ninja Village - Astral Seed", "Location", self.player),
            "Searing Crags - Key of Strength": lambda state: state.has("Power Thistle", self.player),
            # glacial peak
            "Glacial Peak Seal - Ice Climbers": self.has_dart,
            "Glacial Peak Seal - Projectile Spike Pit": self.can_destroy_projectiles,
            # cloud ruins
            "Cloud Ruins Seal - Ghost Pit": self.has_dart,
            # tower of time
            "Tower of Time Seal - Time Waster": self.has_dart,
            "Tower of Time Seal - Lantern Climb": lambda state: self.has_wingsuit(state) and self.has_dart(state),
            "Tower of Time Seal - Arcane Orbs": lambda state: self.has_wingsuit(state) and self.has_dart(state),
            # underworld
            "Underworld Seal - Sharp and Windy Climb": self.has_wingsuit,
            "Underworld Seal - Fireball Wave": self.is_aerobatic,
            "Underworld Seal - Rising Fanta": self.has_dart,
            # sunken shrine
            "Sunken Shrine - Sun Crest": self.has_tabi,
            "Sunken Shrine - Moon Crest": self.has_tabi,
            "Sunken Shrine - Key of Love": lambda state: state.has_all({"Sun Crest", "Moon Crest"}, self.player),
            "Sunken Shrine Seal - Waterfall Paradise": self.has_tabi,
            "Sunken Shrine Seal - Tabi Gauntlet": self.has_tabi,
            "Mega Shard of the Moon": self.has_tabi,
            "Mega Shard of the Sun": self.has_tabi,
            # riviere turquoise
            "Riviere Turquoise Seal - Bounces and Balls": self.can_dboost,
            "Riviere Turquoise Seal - Launch of Faith": lambda state: self.can_dboost(state) or self.has_dart(state),
            # elemental skylands
            "Elemental Skylands - Key of Symbiosis": self.has_dart,
            "Elemental Skylands Seal - Air": self.has_wingsuit,
            "Elemental Skylands Seal - Water": lambda state: self.has_dart(state) and
                                                             state.has("Currents Master", self.player),
            "Elemental Skylands Seal - Fire": lambda state: self.has_dart(state) and self.can_destroy_projectiles(state),
            "Earth Mega Shard": self.has_dart,
            "Water Mega Shard": self.has_dart,
            # corrupted future
            "Corrupted Future - Key of Courage": lambda state: state.has_all({"Demon King Crown", "Magic Firefly"},
                                                                             self.player),
            # the shop
            "Shop Chest": self.has_enough_seals,
            # tower hq
            "Money Wrench": self.can_shop,
        }

    def has_wingsuit(self, state: CollectionState) -> bool:
        return state.has("Wingsuit", self.player)

    def has_dart(self, state: CollectionState) -> bool:
        return state.has("Rope Dart", self.player)

    def has_tabi(self, state: CollectionState) -> bool:
        return state.has("Lightfoot Tabi", self.player)

    def has_vertical(self, state: CollectionState) -> bool:
        return self.has_wingsuit(state) or self.has_dart(state)

    def has_enough_seals(self, state: CollectionState) -> bool:
        return not self.world.required_seals or state.has("Power Seal", self.player, self.world.required_seals)

    def can_destroy_projectiles(self, state: CollectionState) -> bool:
        return state.has("Strike of the Ninja", self.player)

    def can_dboost(self, state: CollectionState) -> bool:
        return state.has_any({"Path of Resilience", "Meditation"}, self.player) and \
            state.has("Second Wind", self.player)
    
    def is_aerobatic(self, state: CollectionState) -> bool:
        return self.has_wingsuit(state) and state.has("Aerobatics Warrior", self.player)

    def true(self, state: CollectionState) -> bool:
        """I know this is stupid, but it's easier to read in the dicts."""
        return True

    def can_shop(self, state: CollectionState) -> bool:
        prices = self.world.shop_prices
        most_expensive_loc = max(prices, key=prices.get)
        return state.can_reach(f"The Shop - {most_expensive_loc}", "Location", self.player)

    def set_messenger_rules(self) -> None:
        multiworld = self.world.multiworld

        for region in multiworld.get_regions(self.player):
            if region.name in self.region_rules:
                for entrance in region.entrances:
                    entrance.access_rule = self.region_rules[region.name]
            for loc in region.locations:
                if loc.name in self.location_rules:
                    loc.access_rule = self.location_rules[loc.name]
            if region.name == "The Shop":
                for loc in [location for location in region.locations if isinstance(location, MessengerShopLocation)]:
                    loc.access_rule = loc.can_afford
        if self.world.options.goal == Goal.option_power_seal_hunt:
            set_rule(multiworld.get_entrance("Tower HQ -> Music Box", self.player),
                     lambda state: state.has("Shop Chest", self.player))

        multiworld.completion_condition[self.player] = lambda state: state.has("Rescue Phantom", self.player)
        if multiworld.accessibility[self.player] > MessengerAccessibility.option_locations:
            set_self_locking_items(self.world, self.player)


class MessengerHardRules(MessengerRules):
    extra_rules: Dict[str, Callable[[CollectionState], bool]]

    def __init__(self, world: MessengerWorld) -> None:
        super().__init__(world)

        self.region_rules.update({
            "Ninja Village": self.has_vertical,
            "Autumn Hills": self.has_vertical,
            "Catacombs": self.has_vertical,
            "Bamboo Creek": self.has_vertical,
            "Riviere Turquoise": self.true,
            "Forlorn Temple": lambda state: self.has_vertical(state) and state.has_all(set(PHOBEKINS), self.player),
            "Searing Crags Upper": lambda state: self.can_destroy_projectiles(state) or self.has_windmill(state)
                                                 or self.has_vertical(state),
            "Glacial Peak": lambda state: self.can_destroy_projectiles(state) or self.has_windmill(state)
                                          or self.has_vertical(state),
            "Elemental Skylands": lambda state: state.has("Magic Firefly", self.player) or
                                                self.has_windmill(state) or
                                                self.has_dart(state),
        })

        self.location_rules.update({
            "Howling Grotto Seal - Windy Saws and Balls": self.true,
            "Searing Crags Seal - Triple Ball Spinner": self.true,
            "Searing Crags Seal - Raining Rocks": lambda state: self.has_vertical(state) or self.can_destroy_projectiles(state),
            "Searing Crags Seal - Rhythm Rocks": lambda state: self.has_vertical(state) or self.can_destroy_projectiles(state),
            "Searing Crags - Power Thistle": lambda state: self.has_vertical(state) or self.can_destroy_projectiles(state),
            "Glacial Peak Seal - Ice Climbers": lambda state: self.has_vertical(state) or self.can_dboost(state),
            "Glacial Peak Seal - Projectile Spike Pit": self.true,
            "Glacial Peak Seal - Glacial Air Swag": lambda state: self.has_windmill(state) or self.has_vertical(state),
            "Glacial Peak Mega Shard": lambda state: self.has_windmill(state) or self.has_vertical(state),
            "Cloud Ruins Seal - Ghost Pit": self.true,
            "Bamboo Creek - Claustro": self.has_wingsuit,
            "Tower of Time Seal - Lantern Climb": self.has_wingsuit,
            "Elemental Skylands Seal - Water": lambda state: self.has_dart(state) or self.can_dboost(state)
                                                             or self.has_windmill(state),
            "Elemental Skylands Seal - Fire": lambda state: (self.has_dart(state) or self.can_dboost(state)
                                                             or self.has_windmill(state)) and
                                                            self.can_destroy_projectiles(state),
            "Earth Mega Shard": lambda state: self.has_dart(state) or self.can_dboost(state) or self.has_windmill(state),
            "Water Mega Shard": lambda state: self.has_dart(state) or self.can_dboost(state) or self.has_windmill(state),
        })

        self.extra_rules = {
            "Searing Crags - Key of Strength": lambda state: self.has_dart(state) or self.has_windmill(state),
            "Elemental Skylands - Key of Symbiosis": lambda state: self.has_windmill(state) or self.can_dboost(state),
            "Autumn Hills Seal - Spike Ball Darts": lambda state: (self.has_dart(state) and self.has_windmill(state))
                                                                  or self.has_wingsuit(state),
            "Underworld Seal - Fireball Wave": self.has_windmill,
        }

    def has_windmill(self, state: CollectionState) -> bool:
        return state.has("Windmill Shuriken", self.player)

    def set_messenger_rules(self) -> None:
        super().set_messenger_rules()
        for loc, rule in self.extra_rules.items():
            if not self.world.options.shuffle_seals and "Seal" in loc:
                continue
            if not self.world.options.shuffle_shards and "Shard" in loc:
                continue
            add_rule(self.world.multiworld.get_location(loc, self.player), rule, "or")


class MessengerOOBRules(MessengerRules):
    def __init__(self, world: MessengerWorld) -> None:
        self.world = world
        self.player = world.player

        self.region_rules = {
            "Elemental Skylands":
                lambda state: state.has_any({"Windmill Shuriken", "Wingsuit", "Rope Dart", "Magic Firefly"}, self.player),
            "Music Box": lambda state: state.has_all(set(NOTES), self.player)
        }

        self.location_rules = {
            "Bamboo Creek - Claustro": self.has_wingsuit,
            "Searing Crags - Key of Strength": self.has_wingsuit,
            "Sunken Shrine - Key of Love": lambda state: state.has_all({"Sun Crest", "Moon Crest"}, self.player),
            "Searing Crags - Pyro": self.has_tabi,
            "Underworld - Key of Chaos": self.has_tabi,
            "Corrupted Future - Key of Courage":
                lambda state: state.has_all({"Demon King Crown", "Magic Firefly"}, self.player),
            "Autumn Hills Seal - Spike Ball Darts": self.has_dart,
            "Ninja Village Seal - Tree House": self.has_dart,
            "Underworld Seal - Fireball Wave": lambda state: state.has_any({"Wingsuit", "Windmill Shuriken"},
                                                                           self.player),
            "Tower of Time Seal - Time Waster": self.has_dart,
            "Shop Chest": self.has_enough_seals
        }

    def set_messenger_rules(self) -> None:
        super().set_messenger_rules()
        self.world.multiworld.completion_condition[self.player] = lambda state: True
        self.world.options.accessibility.value = MessengerAccessibility.option_minimal


def set_self_locking_items(world: MessengerWorld, player: int) -> None:
    multiworld = world.multiworld

    # do the ones for seal shuffle on and off first
    allow_self_locking_items(multiworld.get_location("Searing Crags - Key of Strength", player), "Power Thistle")
    allow_self_locking_items(multiworld.get_location("Sunken Shrine - Key of Love", player), "Sun Crest", "Moon Crest")
    allow_self_locking_items(multiworld.get_location("Corrupted Future - Key of Courage", player), "Demon King Crown")

    # add these locations when seals are shuffled
    if world.options.shuffle_seals:
        allow_self_locking_items(multiworld.get_location("Elemental Skylands Seal - Water", player), "Currents Master")
    # add these locations when seals and shards aren't shuffled
<<<<<<< HEAD
    elif not world.options.shuffle_shards:
        allow_self_locking_items(multiworld.get_region("Cloud Ruins Right", player), "Ruxxtin's Amulet")
=======
    elif not multiworld.shuffle_shards[player]:
        for entrance in multiworld.get_region("Cloud Ruins", player).entrances:
            entrance.access_rule = lambda state: state.has("Wingsuit", player) or state.has("Rope Dart", player)
>>>>>>> bb098114
        allow_self_locking_items(multiworld.get_region("Forlorn Temple", player), *PHOBEKINS)<|MERGE_RESOLUTION|>--- conflicted
+++ resolved
@@ -264,12 +264,7 @@
     if world.options.shuffle_seals:
         allow_self_locking_items(multiworld.get_location("Elemental Skylands Seal - Water", player), "Currents Master")
     # add these locations when seals and shards aren't shuffled
-<<<<<<< HEAD
     elif not world.options.shuffle_shards:
-        allow_self_locking_items(multiworld.get_region("Cloud Ruins Right", player), "Ruxxtin's Amulet")
-=======
-    elif not multiworld.shuffle_shards[player]:
         for entrance in multiworld.get_region("Cloud Ruins", player).entrances:
             entrance.access_rule = lambda state: state.has("Wingsuit", player) or state.has("Rope Dart", player)
->>>>>>> bb098114
         allow_self_locking_items(multiworld.get_region("Forlorn Temple", player), *PHOBEKINS)