--- conflicted
+++ resolved
@@ -1,25 +1,14 @@
 import logging
 from typing import Any, Dict, List, Optional
 
-<<<<<<< HEAD
-from BaseClasses import Tutorial, ItemClassification, CollectionState, Item, MultiWorld
-from worlds.AutoWorld import World, WebWorld
-from .Constants import NOTES, PHOBEKINS, ALL_ITEMS, ALWAYS_LOCATIONS, BOSS_LOCATIONS, FILLER
-from .Options import MessengerOptions, NotesNeeded, Goal, PowerSeals, Logic
-from .Regions import REGIONS, REGION_CONNECTIONS, SEALS, MEGA_SHARDS
-from .Shop import SHOP_ITEMS, shuffle_shop_prices, FIGURINES
-from .SubClasses import MessengerRegion, MessengerItem
-from . import Rules
-=======
 from BaseClasses import CollectionState, Item, ItemClassification, Tutorial
 from worlds.AutoWorld import WebWorld, World
 from .constants import ALL_ITEMS, ALWAYS_LOCATIONS, BOSS_LOCATIONS, FILLER, NOTES, PHOBEKINS
-from .options import Goal, Logic, NotesNeeded, PowerSeals, messenger_options
+from .options import Goal, Logic, MessengerOptions, NotesNeeded, PowerSeals
 from .regions import MEGA_SHARDS, REGIONS, REGION_CONNECTIONS, SEALS
 from .rules import MessengerHardRules, MessengerOOBRules, MessengerRules
 from .shop import FIGURINES, SHOP_ITEMS, shuffle_shop_prices
 from .subclasses import MessengerItem, MessengerRegion
->>>>>>> a7b4914b
 
 
 class MessengerWeb(WebWorld):
