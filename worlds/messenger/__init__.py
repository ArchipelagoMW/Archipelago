--- conflicted
+++ resolved
@@ -1,18 +1,12 @@
 import logging
-from typing import Dict, Any, Optional
+from typing import Dict, Any, Optional, List
 
 from BaseClasses import Tutorial, ItemClassification, CollectionState, Item, MultiWorld
 from worlds.AutoWorld import World, WebWorld
-<<<<<<< HEAD
-from .Constants import NOTES, PHOBEKINS, ALL_ITEMS, ALWAYS_LOCATIONS, SEALS, BOSS_LOCATIONS
+from .Constants import NOTES, PHOBEKINS, ALL_ITEMS, ALWAYS_LOCATIONS, BOSS_LOCATIONS, FILLER
 from .Options import MessengerOptions, NotesNeeded, Goal, PowerSeals, Logic
-from .Regions import REGIONS, REGION_CONNECTIONS, MEGA_SHARDS
-=======
-from .Constants import NOTES, PHOBEKINS, ALL_ITEMS, ALWAYS_LOCATIONS, BOSS_LOCATIONS, FILLER
-from .Options import messenger_options, NotesNeeded, Goal, PowerSeals, Logic
 from .Regions import REGIONS, REGION_CONNECTIONS, SEALS, MEGA_SHARDS
 from .Shop import SHOP_ITEMS, shuffle_shop_prices, FIGURINES
->>>>>>> 76cace72
 from .SubClasses import MessengerRegion, MessengerItem
 from . import Rules
 
@@ -97,14 +91,8 @@
                 region.add_exits(REGION_CONNECTIONS[region.name])
 
     def create_items(self) -> None:
-<<<<<<< HEAD
-        itempool: List[MessengerItem] = []
-        if self.options.goal == Goal.option_open_music_box:
-            notes = self.multiworld.random.sample(NOTES, k=len(NOTES))
-            precollected_notes_amount = NotesNeeded.range_end - self.options.notes_needed
-=======
         # create items that are always in the item pool
-        itempool = [
+        itempool: List[MessengerItem] = [
             self.create_item(item)
             for item in self.item_name_to_id
             if item not in
@@ -114,28 +102,23 @@
             } and "Time Shard" not in item
         ]
 
-        if self.multiworld.goal[self.player] == Goal.option_open_music_box:
+        if self.options.goal == Goal.option_open_music_box:
             # make a list of all notes except those in the player's defined starting inventory, and adjust the
             # amount we need to put in the itempool and precollect based on that
             notes = [note for note in NOTES if note not in self.multiworld.precollected_items[self.player]]
             self.multiworld.per_slot_randoms[self.player].shuffle(notes)
             precollected_notes_amount = NotesNeeded.range_end - \
-                self.multiworld.notes_needed[self.player] - \
+                self.options.notes_needed[self.player] - \
                 (len(NOTES) - len(notes))
->>>>>>> 76cace72
             if precollected_notes_amount:
                 for note in notes[:precollected_notes_amount]:
                     self.multiworld.push_precollected(self.create_item(note))
                 notes = notes[precollected_notes_amount:]
             itempool += [self.create_item(note) for note in notes]
 
-<<<<<<< HEAD
-        if self.options.goal == Goal.option_power_seal_hunt:
-=======
-        elif self.multiworld.goal[self.player] == Goal.option_power_seal_hunt:
->>>>>>> 76cace72
+        elif self.options.goal == Goal.option_power_seal_hunt:
             total_seals = min(len(self.multiworld.get_unfilled_locations(self.player)) - len(itempool),
-                              self.multiworld.total_seals[self.player].value)
+                              self.options.total_seals.value)
             if total_seals < self.total_seals:
                 logging.warning(f"Not enough locations for total seals setting. Adjusting to {total_seals}")
                 self.total_seals = total_seals
@@ -157,13 +140,9 @@
         self.multiworld.itempool += itempool
 
     def set_rules(self) -> None:
-<<<<<<< HEAD
-        logic = self.options.logic_level
-=======
         self.shop_prices, self.figurine_prices = shuffle_shop_prices(self)
 
-        logic = self.multiworld.logic_level[self.player]
->>>>>>> 76cace72
+        logic = self.options.logic_level
         if logic == Logic.option_normal:
             Rules.MessengerRules(self).set_messenger_rules()
         elif logic == Logic.option_hard:
@@ -180,20 +159,11 @@
             "goal": self.options.goal.current_key,
             "music_box": self.options.music_box.value,
             "required_seals": self.required_seals,
-<<<<<<< HEAD
-            "locations": locations,
-            "settings": {
-                "Difficulty": "Basic" if not self.options.shuffle_seals else "Advanced",
-                "Mega Shards": self.options.shuffle_shards.value
-            },
+            "mega_shards": self.options.shuffle_shards.value,
             "logic": self.options.logic_level.current_key,
-=======
-            "mega_shards": self.multiworld.shuffle_shards[self.player].value,
-            "logic": self.multiworld.logic_level[self.player].current_key,
             "shop": shop_prices,
             "figures": figure_prices,
             "max_price": self.total_shards,
->>>>>>> 76cace72
         }
 
     def get_filler_item_name(self) -> str:
@@ -201,14 +171,9 @@
 
     def create_item(self, name: str) -> MessengerItem:
         item_id: Optional[int] = self.item_name_to_id.get(name, None)
-<<<<<<< HEAD
-        override_prog = name in {"Windmill Shuriken"} and getattr(self, "multiworld") is not None \
-            and self.options.logic_level > Logic.option_normal
-        return MessengerItem(name, self.player, item_id, override_prog)
-=======
         override_prog = getattr(self, "multiworld") is not None and \
             name in {"Windmill Shuriken"} and \
-            self.multiworld.logic_level[self.player] > Logic.option_normal
+            self.options.logic_level > Logic.option_normal
         count = 0
         if "Time Shard " in name:
             count = int(name.strip("Time Shard ()"))
@@ -223,5 +188,4 @@
                 shard_count = -shard_count
             state.prog_items["Shards", self.player] += shard_count
 
-        return super().collect_item(state, item, remove)
->>>>>>> 76cace72
+        return super().collect_item(state, item, remove)