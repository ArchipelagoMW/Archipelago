--- conflicted
+++ resolved
@@ -32,13 +32,8 @@
     "Acro",
 ]
 
-<<<<<<< HEAD
 USEFUL_ITEMS: List[str] = [
-    "Windmill Shuriken"
-=======
-USEFUL_ITEMS = [
     "Windmill Shuriken",
->>>>>>> cdd460ae
 ]
 
 # item_name_to_id needs to be deterministic and match upstream
@@ -156,8 +151,7 @@
 
     "Elemental Skylands Seal - Air",
     "Elemental Skylands Seal - Water",
-<<<<<<< HEAD
-    "Elemental Skylands Seal - Fire"
+    "Elemental Skylands Seal - Fire",
 ]
 
 BOSS_LOCATIONS: List[str] = [
@@ -165,7 +159,4 @@
     "Ruxxtin",
     "Emerald Golem",
     "Queen of Quills",
-=======
-    "Elemental Skylands Seal - Fire",
->>>>>>> cdd460ae
 ]