--- conflicted
+++ resolved
@@ -205,16 +205,12 @@
 
 
 def shuffle_portals(world: "MessengerWorld") -> None:
-<<<<<<< HEAD
     from .options import ShufflePortals
 
-    def create_mapping(in_portal: str, warp: str) -> None:
-        nonlocal available_portals
-=======
     """shuffles the output of the portals from the main hub"""
     def create_mapping(in_portal: str, warp: str) -> str:
         """assigns the chosen output to the input"""
->>>>>>> 3c564d7b
+        nonlocal available_portals
         parent = out_to_parent[warp]
         exit_string = f"{parent.strip(' ')} - "
 
@@ -234,12 +230,9 @@
         return parent
 
     def handle_planned_portals(plando_connections: List[PlandoConnection]) -> None:
-<<<<<<< HEAD
         nonlocal plandoed_portals
 
-=======
         """checks the provided plando connections for portals and connects them"""
->>>>>>> 3c564d7b
         for connection in plando_connections:
             if connection.entrance not in PORTALS:
                 continue
@@ -253,13 +246,8 @@
     for portal in PORTALS:
         shop_points[portal].append(f"{portal} Portal")
     if shuffle_type > ShufflePortals.option_shops:
-<<<<<<< HEAD
-        for area, points in shop_points.items():
-            points += CHECKPOINTS[area]
-=======
         for area, points in CHECKPOINTS.items():
             shop_points[area] += points
->>>>>>> 3c564d7b
     out_to_parent = {checkpoint: parent for parent, checkpoints in shop_points.items() for checkpoint in checkpoints}
     available_portals = [val for zone in shop_points.values() for val in zone]
     world.random.shuffle(available_portals)
@@ -268,13 +256,8 @@
     plandoed_portals = []
     if plando and world.multiworld.plando_options & PlandoOptions.connections:
         handle_planned_portals(plando)
-<<<<<<< HEAD
         world.options.plando_connections.value = [connection for connection in plando
                                                   if connection.entrance not in PORTALS]
-    for portal in [port for port in PORTALS if port not in plandoed_portals]:
-        warp_point = world.random.choice(available_portals)
-        create_mapping(portal, warp_point)
-=======
 
     for portal in PORTALS:
         if portal in world.plando_portals:
@@ -284,7 +267,6 @@
         if shuffle_type < ShufflePortals.option_anywhere:
             available_portals = [port for port in available_portals if port not in shop_points[parent]]
             world.random.shuffle(available_portals)
->>>>>>> 3c564d7b
 
 
 def connect_portal(world: "MessengerWorld", portal: str, out_region: str) -> None:
