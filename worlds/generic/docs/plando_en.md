# Archipelago Plando Guide

## What is Plando?

The purpose of randomizers is to randomize the items in a game to give a new experience. Plando takes this concept and
changes it up by allowing you to plan out certain aspects of the game by placing certain items in certain locations,
certain bosses in certain rooms, edit text for certain NPCs/signs, or even force certain region connections. Each of
these options are going to be detailed separately as `item plando`, `boss plando`, `text plando`,
and `connection plando`. Every game in Archipelago supports item plando but the other plando options are only supported
by certain games. Currently, only A Link to the Past supports text and boss plando. Support for connection plando may
vary.

### Enabling Plando

On the website, plando will already be enabled. If you will be generating the game locally, plando features must be
enabled (opt-in).

* To opt-in go to the Archipelago installation (default: `C:\ProgramData\Archipelago`), open `host.yaml` with a text
  editor and find the `plando_options` key. The available plando modules can be enabled by adding them after this such
  as
  `plando_options: bosses, items, texts, connections`.
* You can add the necessary plando modules for your settings to the `requires` section of your YAML. Doing so will throw an error if the options that you need to generate properly are not enabled to ensure you will get the results you desire. Only enter in the plando modules that you are using here but it should look like:

```yaml
  requires: 
    version: current.version.number
    plando: bosses, items, texts, connections
``` 

## Item Plando
Item plando allows a player to place an item in a specific location or specific locations, or place multiple items into a
list of specific locations both in their own game or in another player's game.

* The options for item plando are `from_pool`, `world`, `percentage`, `force`, `count`, and either `item` and
  `location`, or `items` and `locations`.
    * `from_pool` determines if the item should be taken *from* the item pool or *added* to it. This can be true or
      false and defaults to true if omitted.
    * `world` is the target world to place the item in.
        * It gets ignored if only one world is generated.
        * Can be a number, name, true, false, null, or a list. False is the default.
            * If a number is used, it targets that slot or player number in the multiworld.
            * If a name is used, it will target the world with that player name.
            * If set to true, it will be any player's world besides your own.
            * If set to false, it will target your own world.
            * If set to null, it will target a random world in the multiworld.
            * If a list of names is used, it will target the games with the player names specified.
    * `force` determines whether the generator will fail if the item can't be placed in the location. Can be true, false,
      or silent. Silent is the default.
        * If set to true, the item must be placed and the generator will throw an error if it is unable to do so.
        * If set to false, the generator will log a warning if the placement can't be done but will still generate.
        * If set to silent and the placement fails, it will be ignored entirely.
    * `percentage` is the percentage chance for the relevant block to trigger. This can be any value from 0 to 100 and
      if omitted will default to 100.
    * Single Placement is when you use a plando block to place a single item at a single location.
        * `item` is the item you would like to place and `location` is the location to place it.
    * Multi Placement uses a plando block to place multiple items in multiple locations until either list is exhausted.
        * `items` defines the items to use, each with a number for the amount. Using `true` instead of a number uses however many of that item are in your item pool.
        * `locations` is a list of possible locations those items can be placed in.
            * Some special location group names can be specified:
                * `early_locations` will add all sphere 1 locations (locations logically reachable only with your starting inventory)
                * `non_early_locations` will add all locations beyond sphere 1 (locations that require finding at least one item before they become logically reachable)
        * Using the multi placement method, placements are picked randomly.

    * `count` can be used to set the maximum number of items placed from the block. The default is 1 if using `item` and False if using `items`
        * If a number is used, it will try to place this number of items.
        * If set to false, it will try to place as many items from the block as it can.
        * If `min` and `max` are defined, it will try to place a number of items between these two numbers at random.


### Available Items and Locations

A list of all available items and locations can be found in the [website's datapackage](/datapackage). The items and locations will be in the `"item_name_to_id"` and `"location_name_to_id"` sections of the relevant game. You do not need the quotes but the name must be entered in the same as it appears on that page and is case-sensitive.

### Examples

```yaml
plando_items:
  # example block 1 - Timespinner
  - item:
      Empire Orb: 1
      Radiant Orb: 1
    location: Starter Chest 1
    from_pool: true
    world: true
    percentage: 50

  # example block 2 - Ocarina of Time
  - items:
      Kokiri Sword: 1
      Biggoron Sword: 1
      Bow: 1
      Magic Meter: 1
      Progressive Strength Upgrade: 3
      Progressive Hookshot: 2
    locations:
      - Deku Tree Slingshot Chest
      - Dodongos Cavern Bomb Bag Chest
      - Jabu Jabus Belly Boomerang Chest
      - Bottom of the Well Lens of Truth Chest
      - Forest Temple Bow Chest
      - Fire Temple Megaton Hammer Chest
      - Water Temple Longshot Chest
      - Shadow Temple Hover Boots Chest
      - Spirit Temple Silver Gauntlets Chest
    world: false

  # example block 3 - Slay the Spire
  - items:
      Boss Relic: 3
    locations:
      - Boss Relic 1
      - Boss Relic 2
      - Boss Relic 3

  # example block 4 - Factorio
  - items:
      progressive-electric-energy-distribution: 2
      electric-energy-accumulators: 1
      progressive-turret: 2
    locations:
      - military
      - gun-turret
      - logistic-science-pack
      - steel-processing
    percentage: 80
    force: true

# example block 5 - Secret of Evermore
  - items:
      Levitate: 1
      Revealer: 1
      Energize: 1
    locations:
      - Master Sword Pedestal
      - Boss Relic 1
    world: true
    count: 2

# example block 6 - A Link to the Past
  - items:
      Progressive Sword: 4
    world:
      - BobsSlaytheSpire
      - BobsRogueLegacy
    count:
      min: 1
      max: 4
```
1. This block has a 50% chance to occur, and if it does, it will place either the Empire Orb or Radiant Orb on another
player's Starter Chest 1 and removes the chosen item from the item pool.
2. This block will always trigger and will place the player's swords, bow, magic meter, strength upgrades, and hookshots
in their own dungeon major item chests.
3. This block will always trigger and will lock boss relics on the bosses.
4. This block has an 80% chance of occurring, and when it does, it will place all but 1 of the items randomly among the
four locations chosen here.
5. This block will always trigger and will attempt to place a random 2 of Levitate, Revealer and Energize into
other players' Master Sword Pedestals or Boss Relic 1 locations.
6. This block will always trigger and will attempt to place a random number, between 1 and 4, of progressive swords
into any locations within the game slots named BobsSlaytheSpire and BobsRogueLegacy.


## Boss Plando

This is currently only supported by A Link to the Past and Kirby's Dream Land 3. Boss plando allows a player to place a 
given boss within an arena. Boss plando takes in a list of instructions for placing bosses, separated by a semicolon `;`.
There are three types of placement: direct, full, and shuffle.
* Direct placement takes both an arena and a boss, and places the boss into that arena.
  * `Eastern Palace-Trinexx`
* Full placement will take a boss, and place it into as many remaining arenas as possible.
  * `King Dedede`
* Shuffle will fill any remaining arenas using a given boss shuffle option, typically to be used as the last instruction.
  * `full`

### Examples

```yaml
A Link to the Past:
  boss_shuffle:
    # Basic boss shuffle, but prevent Trinexx from being outside Turtle Rock
    Turtle Rock-Trinexx;basic: 1
    # Place as many Arrghus as possible, then let the rest be random
    Arrghus;chaos: 1
    # Ensure that GT bottom is Kholdstare, then place Trinexx 
    # into as many arenas as possible, then fill the rest with Kholdstare
    # Any remaining arenas will have their vanilla bosses placed
    Ganons Tower Bottom-Kholdstare;Trinexx;Kholdstare: 1
    
Kirby's Dream Land 3:
  boss_shuffle:
    # Ensure Iceberg's boss will be King Dedede, but randomize the rest
    Iceberg-King Dedede;full: 1
    # Have all bosses be Whispy Woods
    Whispy Woods: 1
    # Ensure Ripple Field's boss is Pon & Con, but let the method others
    # are placed with be random
    Ripple Field-Pon & Con;random: 1
```


## Text Plando

As this is currently only supported by A Link to the Past, instead of finding an explanation here, please refer to the
relevant guide: [A Link to the Past Plando Guide](/tutorial/A%20Link%20to%20the%20Past/plando/en)

## Connections Plando

<<<<<<< HEAD
This is currently only supported by Minecraft, A Link to the Past, Ocarina of Time, and Kirby's Dream Land 3. As the way that these games interact with their
connections is different, I will only explain the basics here, while more specifics for A Link to the Past connection
plando can be found in its plando guide.
=======
This is currently only supported by a few games, including A Link to the Past, Minecraft, and Ocarina of Time. As the way that these games interact with their
connections is different, only the basics are explained here. More specific information for connection plando in A Link to the Past can be found in 
its [plando guide](/tutorial/A%20Link%20to%20the%20Past/plando/en#connections).
>>>>>>> 86a7ac46

* The options for connections are `percentage`, `entrance`, `exit`, and `direction`. Each of these options supports
  subweights.
* `percentage` is the percentage chance for this connection from 0 to 100 and defaults to 100.
* Every connection has an `entrance` and an `exit`. These can be unlinked like in A Link to the Past insanity entrance
  shuffle.
* `direction` can be `both`, `entrance`, or `exit` and determines in which direction this connection will operate. `direction` defaults to `both`.

[A Link to the Past connections](https://github.com/ArchipelagoMW/Archipelago/blob/main/worlds/alttp/EntranceShuffle.py#L3852)

[Minecraft connections](https://github.com/ArchipelagoMW/Archipelago/blob/main/worlds/minecraft/data/regions.json#L18****)

### Examples

```yaml
plando_connections:
  # example block 1 - A Link to the Past
  - entrance: Cave Shop (Lake Hylia)
    exit: Cave 45
    direction: entrance
  - entrance: Cave 45
    exit: Cave Shop (Lake Hylia)
    direction: entrance
  - entrance: Agahnims Tower
    exit: Old Man Cave Exit (West)
    direction: exit

  # example block 2 - Minecraft
  - entrance: Overworld Structure 1
    exit: Nether Fortress
    direction: both
  - entrance: Overworld Structure 2
    exit: Village
    direction: both
```

1. These connections are decoupled, so going into the Lake Hylia Cave Shop will take you to the inside of Cave 45, and
   when you leave the interior, you will exit to the Cave 45 ledge. Going into the Cave 45 entrance will then take you to
   the Lake Hylia Cave Shop. Walking into the entrance for the Old Man Cave and Agahnim's Tower entrance will both take
   you to their locations as normal, but leaving Old Man Cave will exit at Agahnim's Tower.
2. This will force a Nether fortress and a village to be the Overworld structures for your game. Note that for the
   Minecraft connection plando to work structure shuffle must be enabled.<|MERGE_RESOLUTION|>--- conflicted
+++ resolved
@@ -204,15 +204,9 @@
 
 ## Connections Plando
 
-<<<<<<< HEAD
-This is currently only supported by Minecraft, A Link to the Past, Ocarina of Time, and Kirby's Dream Land 3. As the way that these games interact with their
-connections is different, I will only explain the basics here, while more specifics for A Link to the Past connection
-plando can be found in its plando guide.
-=======
 This is currently only supported by a few games, including A Link to the Past, Minecraft, and Ocarina of Time. As the way that these games interact with their
 connections is different, only the basics are explained here. More specific information for connection plando in A Link to the Past can be found in 
 its [plando guide](/tutorial/A%20Link%20to%20the%20Past/plando/en#connections).
->>>>>>> 86a7ac46
 
 * The options for connections are `percentage`, `entrance`, `exit`, and `direction`. Each of these options supports
   subweights.
