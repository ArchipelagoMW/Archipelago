--- conflicted
+++ resolved
@@ -40,14 +40,6 @@
     option_Golden_Four = 14
     default = 1
 
-<<<<<<< HEAD
-class DeathLinkSurvive(Choice):
-    """When DeathLink is enabled and someone dies, you can survive with (enable_survive) if you have non-empty reserve tank."""
-    displayname = "Death Link Survive"
-    option_disable = 0
-    option_enable = 1
-    option_enable_survive = 3
-=======
 class DeathLink(Choice):
     """When DeathLink is enabled and someone dies, you will die. With survive reserve tanks can save you."""
     displayname = "Death Link"
@@ -56,7 +48,6 @@
     option_enable_survive = 3
     alias_false = 0
     alias_true = 1
->>>>>>> 03a892ad
     default = 0
 
 class MaxDifficulty(Choice):
