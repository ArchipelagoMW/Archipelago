--- conflicted
+++ resolved
@@ -534,15 +534,9 @@
 
         for item in progitempool:
             new_state.collect(item, True)
-<<<<<<< HEAD
-
-        for player in world.get_game_players("Super Metroid"):
-            bossesLoc = ['Draygon', 'Kraid', 'Ridley', 'Phantoon', 'Mother Brain']
-=======
         
         bossesLoc = ['Draygon', 'Kraid', 'Ridley', 'Phantoon', 'Mother Brain']
         for player in world.get_game_players("Super Metroid"):
->>>>>>> 3bb3a902
             for bossLoc in bossesLoc:
                 if not world.get_location(bossLoc, player).can_reach(new_state):
                     world.state.smbm[player].onlyBossLeft = True
