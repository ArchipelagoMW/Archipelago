from __future__ import annotations

import base64
import copy
import logging
import threading
import typing
from typing import Any, Dict, Iterable, List, Set, TextIO, TypedDict

import settings
from BaseClasses import CollectionState, Entrance, Item, ItemClassification, Location, MultiWorld, Region, Tutorial
from Options import Accessibility
from worlds.AutoWorld import AutoLogicRegister, WebWorld, World
from worlds.generic.Rules import add_rule, set_rule

logger = logging.getLogger("Super Metroid")

<<<<<<< HEAD
from .Options import SMOptions
from . import Client
=======
from .Options import SMOptions, sm_option_groups
from .Client import SMSNIClient
>>>>>>> bb2ecb8a
from .Rom import SM_ROM_MAX_PLAYERID, SM_ROM_PLAYERDATA_COUNT, SMProcedurePatch, get_sm_symbols
import Utils

from .variaRandomizer.logic.smboolmanager import SMBoolManager
from .variaRandomizer.graph.vanilla.graph_locations import locationsDict
from .variaRandomizer.graph.graph_utils import getAccessPoint
from .variaRandomizer.rando.ItemLocContainer import ItemLocation, ItemLocContainer
from .variaRandomizer.rando.Items import ItemManager
from .variaRandomizer.rando.RandoServices import ComebackCheckType
from .variaRandomizer.utils.parameters import *
from .variaRandomizer.utils.utils import openFile
from .variaRandomizer.logic.logic import Logic
from .variaRandomizer.randomizer import VariaRandomizer
from .variaRandomizer.utils.doorsmanager import DoorsManager
from .variaRandomizer.rom.rom_patches import RomPatches
from .variaRandomizer.graph.graph_utils import GraphUtils


class SMSettings(settings.Group):
    class RomFile(settings.SNESRomPath):
        """File name of the v1.0 J rom"""
        description = "Super Metroid (JU) ROM"
        copy_to = "Super Metroid (JU).sfc"
        md5s = [SMProcedurePatch.hash]

    rom_file: RomFile = RomFile(RomFile.copy_to)


class SMCollectionState(metaclass=AutoLogicRegister):
    def init_mixin(self, parent: MultiWorld):
        
        # for unit tests where MultiWorld is instantiated before worlds
        if hasattr(parent, "state"):
            self.smbm = {player: SMBoolManager(player, parent.state.smbm[player].maxDiff,
                                    parent.state.smbm[player].onlyBossLeft) for player in
                                        parent.get_game_players("Super Metroid")}
            for player, group in parent.groups.items():
                if (group["game"] == "Super Metroid"):
                    self.smbm[player] = SMBoolManager(player)
                    if player not in parent.state.smbm:
                        parent.state.smbm[player] = SMBoolManager(player)
        else:
            self.smbm = {}

    def copy_mixin(self, ret) -> CollectionState:
        ret.smbm = {player: copy.deepcopy(self.smbm[player]) for player in self.smbm}
        return ret

    def get_game_players(self, multiword: MultiWorld, game_name: str):
        return tuple(player for player in multiword.get_all_ids() if multiword.game[player] == game_name)


class SMWeb(WebWorld):
    tutorials = [Tutorial(
        "Multiworld Setup Guide",
        "A guide to setting up the Super Metroid Client on your computer. This guide covers single-player, multiworld, and related software.",
        "English",
        "multiworld_en.md",
        "multiworld/en",
        ["Farrak Kilhn"]
    )]
    option_groups = sm_option_groups


class ByteEdit(TypedDict):
    sym: Dict[str, Any]
    offset: int
    values: Iterable[int]


locations_start_id = 82000
items_start_id = 83000


class SMWorld(World):
    """
     This is Very Adaptive Randomizer of Items and Areas for Super Metroid (VARIA SM). It supports
     a wide range of options to randomize Item locations, required skills and even the connections 
     between the main Areas!
    """
    game: str = "Super Metroid"
    topology_present = True
    options_dataclass = SMOptions
    options: SMOptions
      
    settings: typing.ClassVar[SMSettings]

    item_name_to_id = {value.Name: items_start_id + value.Id for key, value in ItemManager.Items.items() if value.Id != None}
    location_name_to_id = {key: locations_start_id + value.Id for key, value in locationsDict.items() if value.Id != None}
    web = SMWeb()

    # changes to client DeathLink handling for 0.2.1
    # changes to client Remote Item handling for 0.2.6
    required_client_version = (0, 2, 6)

    itemManager: ItemManager

    Logic.factory('vanilla')

    def __init__(self, world: MultiWorld, player: int):
        self.rom_name_available_event = threading.Event()
        self.locations = {}
        super().__init__(world, player)

    def generate_early(self):
        Logic.factory('vanilla')

        dummy_rom_file = Utils.user_path(SMSettings.RomFile.copy_to)  # actual rom set in generate_output
        self.variaRando = VariaRandomizer(self.options, dummy_rom_file, self.player, self.multiworld.seed, self.random)
        self.multiworld.state.smbm[self.player] = SMBoolManager(self.player, self.variaRando.maxDifficulty)

        # keeps Nothing items local so no player will ever pickup Nothing
        # doing so reduces contribution of this world to the Multiworld the more Nothing there is though
        self.options.local_items.value.add('Nothing')
        self.options.local_items.value.add('No Energy')

        if (self.variaRando.args.morphPlacement == "early"):
            self.multiworld.local_early_items[self.player]['Morph Ball'] = 1

        self.remote_items = self.options.remote_items

        if (len(self.variaRando.randoExec.setup.restrictedLocs) > 0):
            self.options.accessibility.value = Accessibility.option_minimal
            logger.warning(f"accessibility forced to 'minimal' for player {self.multiworld.get_player_name(self.player)} because of 'fun' settings")
    
    def create_items(self):
        itemPool = self.variaRando.container.itemPool
        self.startItems = [variaItem for item in self.multiworld.precollected_items[self.player] for variaItem in ItemManager.Items.values() if variaItem.Name == item.name]
        if self.options.start_inventory_removes_from_pool:
            for item in self.startItems:
                if (item in itemPool):
                    itemPool.remove(item)

        missingPool = 109 - len(itemPool)
        for i in range(missingPool):
            itemPool.append(ItemManager.Items['Nothing'])
        
        # Generate item pool
        pool = []
        self.locked_items = {}
        self.NothingPool = []
        weaponCount = [0, 0, 0]
        for item in itemPool:
            isAdvancement = True
            if item.Type == 'Missile':
                if weaponCount[0] < 3:
                    weaponCount[0] += 1
                else:
                    isAdvancement = False
            elif item.Type == 'Super':
                if weaponCount[1] < 2:
                    weaponCount[1] += 1
                else:
                    isAdvancement = False
            elif item.Type == 'PowerBomb':
                if weaponCount[2] < 3:
                    weaponCount[2] += 1
                else:
                    isAdvancement = False
            elif item.Category == 'Nothing':
                isAdvancement = False

            itemClass = ItemManager.Items[item.Type].Class
            smitem = SMItem(item.Name,
                            ItemClassification.progression if isAdvancement else ItemClassification.filler,
                            item.Type,
                            None if itemClass == 'Boss' else self.item_name_to_id[item.Name],
                            player=self.player)

            if itemClass == 'Boss':
                self.locked_items[item.Name] = smitem
            elif item.Category == 'Nothing':
                self.NothingPool.append(smitem)
            else:
                pool.append(smitem)

        self.multiworld.itempool += pool

        for (location, item) in self.locked_items.items():
            self.multiworld.get_location(location, self.player).place_locked_item(item)
            self.multiworld.get_location(location, self.player).address = None

    def evalSMBool(self, smbool, maxDiff):
        return smbool.bool == True and smbool.difficulty <= maxDiff

    def add_entrance_rule(self, entrance, player, func):
        add_rule(entrance, lambda state: self.evalSMBool(func(state.smbm[player]), state.smbm[player].maxDiff))

    def set_rules(self):
        def add_accessFrom_rule(location, player, accessFrom):
            add_rule(location, lambda state: any((state.can_reach(accessName, player=player) and self.evalSMBool(rule(state.smbm[player]), state.smbm[player].maxDiff)) for accessName, rule in accessFrom.items()))

        def add_postAvailable_rule(location, player, func):
            add_rule(location, lambda state: self.evalSMBool(func(state.smbm[player]), state.smbm[player].maxDiff))

        def set_available_rule(location, player, func):
            set_rule(location, lambda state: self.evalSMBool(func(state.smbm[player]), state.smbm[player].maxDiff))

        def set_entrance_rule(entrance, player, func):
            set_rule(entrance, lambda state: self.evalSMBool(func(state.smbm[player]), state.smbm[player].maxDiff))

        self.multiworld.completion_condition[self.player] = lambda state: state.has('Mother Brain', self.player)

        for key, value in locationsDict.items():
            location = self.multiworld.get_location(key, self.player)
            set_available_rule(location, self.player, value.Available)
            if value.AccessFrom is not None:
                add_accessFrom_rule(location, self.player, value.AccessFrom)
            if value.PostAvailable is not None:
                add_postAvailable_rule(location, self.player, value.PostAvailable)

        for accessPoint in Logic.accessPoints:
            if not accessPoint.Escape:
                for key, value1 in accessPoint.intraTransitions.items():
                    set_entrance_rule(self.multiworld.get_entrance(accessPoint.Name + "->" + key, self.player), self.player, value1)

    def create_region(self, world: MultiWorld, player: int, name: str, locations=None, exits=None):
        ret = Region(name, player, world)
        if locations:
            for loc in locations:
                location = self.locations[loc]
                location.parent_region = ret
                ret.locations.append(location)
        if exits:
            for exit in exits:
                ret.exits.append(Entrance(player, exit, ret))
        return ret

    def create_regions(self):
        # create locations
        for name in locationsDict:
            self.locations[name] = SMLocation(self.player, name, self.location_name_to_id.get(name, None))

        # create regions
        regions = []
        for accessPoint in Logic.accessPoints:
            if not accessPoint.Escape:
                regions.append(self.create_region(  self.multiworld,
                                                    self.player,
                                                    accessPoint.Name,
                                                    None,
                                                    [accessPoint.Name + "->" + key for key in accessPoint.intraTransitions.keys()]))

        self.multiworld.regions += regions

        # create a region for each location and link each to what the location has access
        # we make them one way so that the filler (and spoiler log) doesnt try to use those region as intermediary path
        # this is required in AP because a location cant have multiple parent regions
        locationRegions = []
        for locationName, value in locationsDict.items():
            locationRegions.append(self.create_region(  self.multiworld,
                                                        self.player,
                                                        locationName,
                                                        [locationName]))
            for key in value.AccessFrom.keys():
                currentRegion = self.multiworld.get_region(key, self.player)
                currentRegion.exits.append(Entrance(self.player, key + "->"+ locationName, currentRegion))

        self.multiworld.regions += locationRegions

        #create entrances
        regionConcat = regions + locationRegions
        for region in regionConcat:
            for exit in region.exits:
                exit.connect(self.multiworld.get_region(exit.name[exit.name.find("->") + 2:], self.player))

        for src, dest in self.variaRando.randoExec.areaGraph.InterAreaTransitions:
            src_region = self.multiworld.get_region(src.Name, self.player)
            dest_region = self.multiworld.get_region(dest.Name, self.player)
            if src.Name + "->" + dest.Name not in self.multiworld.regions.entrance_cache[self.player]:
                src_region.exits.append(Entrance(self.player, src.Name + "->" + dest.Name, src_region))
            srcDestEntrance = self.multiworld.get_entrance(src.Name + "->" + dest.Name, self.player)
            srcDestEntrance.connect(dest_region)
            self.add_entrance_rule(self.multiworld.get_entrance(src.Name + "->" + dest.Name, self.player), self.player, getAccessPoint(src.Name).traverse)

        self.multiworld.regions += [
            self.create_region(self.multiworld, self.player, 'Menu', None, ['StartAP'])
        ]

        startAP = self.multiworld.get_entrance('StartAP', self.player)
        startAP.connect(self.multiworld.get_region(self.variaRando.args.startLocation, self.player))

    def collect(self, state: CollectionState, item: Item) -> bool:
        state.smbm[self.player].addItem(item.type)
        return super(SMWorld, self).collect(state, item)

    def remove(self, state: CollectionState, item: Item) -> bool:
        state.smbm[self.player].removeItem(item.type)
        return super(SMWorld, self).remove(state, item)

    def create_item(self, name: str) -> Item:
        item = next((x for x in ItemManager.Items.values() if x.Name == name), None)
        if item:
            return SMItem(item.Name, ItemClassification.progression if item.Class != 'Minor' else ItemClassification.filler, item.Type, self.item_name_to_id[item.Name],
                      player=self.player)
        raise KeyError(f"Item {name} for {self.player_name} is invalid.")

    def get_filler_item_name(self) -> str:
        if self.random.randint(0, 100) < self.options.minor_qty.value:
            power_bombs = self.options.power_bomb_qty.value
            missiles = self.options.missile_qty.value
            super_missiles = self.options.super_qty.value
            roll = self.random.randint(1, power_bombs + missiles + super_missiles)
            if roll <= power_bombs:
                return "Power Bomb"
            elif roll <= power_bombs + missiles:
                return "Missile"
            else:
                return "Super Missile"
        else:
            return "Nothing"

    def pre_fill(self):
        if len(self.NothingPool) > 0:
            nonChozoLoc = []
            chozoLoc = []

            for loc in self.locations.values():
                if loc.item is None:
                    if locationsDict[loc.name].isChozo():
                        chozoLoc.append(loc)
                    else:
                        nonChozoLoc.append(loc)

            self.random.shuffle(nonChozoLoc)
            self.random.shuffle(chozoLoc)
            missingCount = len(self.NothingPool) - len(nonChozoLoc)
            locations = nonChozoLoc
            if (missingCount > 0):
                locations += chozoLoc[:missingCount]
            locations = locations[:len(self.NothingPool)]
            for item, loc in zip(self.NothingPool, locations):
                loc.place_locked_item(item)
                loc.address = loc.item.code = None

    def post_fill(self):
        def get_player_ItemLocation(progression_only: bool):
            return [
                ItemLocation(
                    copy.copy(
                        ItemManager.Items[
                            itemLoc.item.type
                            if isinstance(itemLoc.item, SMItem) and itemLoc.item.type in ItemManager.Items
                            else 'ArchipelagoItem'
                        ]
                    ),
                    copy.copy(
                        locationsDict[itemLoc.name]
                        if itemLoc.game == self.game
                        else locationsDict[first_local_collected_loc.name]
                    ),
                    itemLoc.item.player,
                    True
                )
                for itemLoc in spheres
                if itemLoc.item.player == self.player and (not progression_only or itemLoc.item.advancement)
            ]

        # Having a sorted itemLocs from collection order is required for escapeTrigger when Tourian is Disabled.
        # We cant use stage_post_fill for this as its called after worlds' post_fill.
        # get_spheres could be cached in multiworld?
        # Another possible solution would be to have a globally accessible list of items in the order in which the get placed in push_item
        # and use the inversed starting from the first progression item.
        spheres: List[Location] = getattr(self.multiworld, "_sm_spheres", None)
        if spheres is None:
            spheres = [itemLoc for sphere in self.multiworld.get_spheres() for itemLoc in sorted(sphere, key=lambda location: location.name)]
            setattr(self.multiworld, "_sm_spheres", spheres)

        self.itemLocs = [
            ItemLocation(copy.copy(ItemManager.Items[itemLoc.item.type
                         if isinstance(itemLoc.item, SMItem) and itemLoc.item.type in ItemManager.Items else
                         'ArchipelagoItem']),
                         copy.copy(locationsDict[itemLoc.name]), itemLoc.item.player, True)
            for itemLoc in self.multiworld.get_locations(self.player)
        ]

        escapeTrigger = None
        if self.variaRando.randoExec.randoSettings.restrictions["EscapeTrigger"]:
            #used to simulate received items
            first_local_collected_loc = next(itemLoc for itemLoc in spheres if itemLoc.player == self.player)

            playerItemsItemLocs = get_player_ItemLocation(False)
            playerProgItemsItemLocs = get_player_ItemLocation(True)

            for itemLoc in playerItemsItemLocs + playerProgItemsItemLocs:
                if itemLoc.Item.Class == "Boss":
                    itemLoc.Item.Class = "Minor"

            escapeTrigger = (playerItemsItemLocs, playerProgItemsItemLocs, 'Full')

        escapeOk = self.variaRando.randoExec.graphBuilder.escapeGraph(self.variaRando.container, self.variaRando.randoExec.areaGraph, self.variaRando.randoExec.randoSettings.maxDiff, escapeTrigger)
        if (not escapeOk):
            logger.warning(f"Escape Rando forced to 'Off' for player {self.multiworld.get_player_name(self.player)} because could not find a solution for escape")

        # if we couldn't find an area layout then the escape graph is not created either
        # and getDoorConnections will crash if random escape is activated.
        self.variaRando.doors = GraphUtils.getDoorConnections(self.variaRando.randoExec.areaGraph,
                                    self.variaRando.args.area, self.variaRando.args.bosses,
                                    self.variaRando.args.escapeRando if escapeOk else False)
        
        self.variaRando.randoExec.postProcessItemLocs(self.itemLocs, self.variaRando.args.hideItems)

    @classmethod
    def stage_post_fill(cls, world):
        new_state = CollectionState(world)
        progitempool = []
        for item in world.itempool:
            if item.game == "Super Metroid" and item.advancement:
                progitempool.append(item)

        for item in progitempool:
            new_state.collect(item, True)

        bossesLoc = ['Draygon', 'Kraid', 'Ridley', 'Phantoon', 'Mother Brain']
        for player in world.get_game_players("Super Metroid"):
            for bossLoc in bossesLoc:
                if not world.get_location(bossLoc, player).can_reach(new_state):
                    world.state.smbm[player].onlyBossLeft = True
                    break

    def getWordArray(self, w: int) -> List[int]:
        """ little-endian convert a 16-bit number to an array of numbers <= 255 each """
        return [w & 0x00FF, (w & 0xFF00) >> 8]

    # used for remote location Credits Spoiler of local items and Objectives' writeItemsMasks
    class DummyLocation:
        def __init__(self, name):
            self.Name = name
            self.restricted = False

        def isBoss(self):
            return False

    def convertToROMItemName(self, itemName):
        charMap = { "A" : 0x3CE0, 
                    "B" : 0x3CE1,
                    "C" : 0x3CE2,
                    "D" : 0x3CE3,
                    "E" : 0x3CE4,
                    "F" : 0x3CE5,
                    "G" : 0x3CE6,
                    "H" : 0x3CE7,
                    "I" : 0x3CE8,
                    "J" : 0x3CE9,
                    "K" : 0x3CEA,
                    "L" : 0x3CEB,
                    "M" : 0x3CEC,
                    "N" : 0x3CED,
                    "O" : 0x3CEE,
                    "P" : 0x3CEF,
                    "Q" : 0x3CF0,
                    "R" : 0x3CF1,
                    "S" : 0x3CF2,
                    "T" : 0x3CF3,
                    "U" : 0x3CF4,
                    "V" : 0x3CF5,
                    "W" : 0x3CF6,
                    "X" : 0x3CF7,
                    "Y" : 0x3CF8,
                    "Z" : 0x3CF9,
                    " " : 0x3C4E,
                    "!" : 0x3CFF,
                    "?" : 0x3CFE,
                    "'" : 0x3CFD,
                    "," : 0x3CFB,
                    "." : 0x3CFA,
                    "-" : 0x3CCF,
                    "_" : 0x000E,
                    "1" : 0x3C00,
                    "2" : 0x3C01,
                    "3" : 0x3C02,
                    "4" : 0x3C03,
                    "5" : 0x3C04,
                    "6" : 0x3C05,
                    "7" : 0x3C06,
                    "8" : 0x3C07,
                    "9" : 0x3C08,
                    "0" : 0x3C09,
                    "%" : 0x3C0A}
        data = []

        itemName = itemName.upper()[:26]
        itemName = itemName.strip()
        itemName = itemName.center(26, " ")    
        itemName = "___" + itemName + "___"

        for char in itemName:
            [w0, w1] = self.getWordArray(charMap.get(char, 0x3C4E))
            data.append(w0)
            data.append(w1)
        return data

    def APPrePatchRom(self, romPatcher):
        # first apply the sm multiworld code patch named 'basepatch' (also has empty tables that we'll overwrite),
        #  + apply some patches from varia that we want to be always-on.
        # basepatch and variapatches are both generated from https://github.com/lordlou/SMBasepatch
        romPatcher.applyIPSPatch("/".join((os.path.dirname(self.__file__),
                                              "data", "SMBasepatch_prebuilt", "multiworld-basepatch.ips")))
        romPatcher.applyIPSPatch("/".join((os.path.dirname(self.__file__),
                                              "data", "SMBasepatch_prebuilt", "variapatches.ips")))

    def APPostPatchRom(self, romPatcher):
        symbols = get_sm_symbols("/".join((os.path.dirname(self.__file__),
                                              "data", "SMBasepatch_prebuilt", "sm-basepatch-symbols.json")))

        # gather all player ids and names relevant to this rom, then write player name and player id data tables
        playerIdSet: Set[int] = {0}  # 0 is for "Archipelago" server
        for itemLoc in self.multiworld.get_locations():
            assert itemLoc.item, f"World of player '{self.multiworld.player_name[itemLoc.player]}' has a loc.item " + \
                                 f"that is {itemLoc.item} during generate_output"
            # add each playerid who has a location containing an item to send to us *or* to an item_link we're part of
            if itemLoc.item.player == self.player or \
                    (itemLoc.item.player in self.multiworld.groups and
                     self.player in self.multiworld.groups[itemLoc.item.player]['players']):
                playerIdSet |= {itemLoc.player}
            # add each playerid, including item link ids, that we'll be sending items to
            if itemLoc.player == self.player:
                playerIdSet |= {itemLoc.item.player}
        if len(playerIdSet) > SM_ROM_PLAYERDATA_COUNT:
            # max 202 entries, but it's possible for item links to add enough replacement items for us, that are placed
            # in worlds that otherwise have no relation to us, that the 2*location count limit is exceeded
            logger.warning("SM is interacting with too many players to fit in ROM. "
                           f"Removing the highest {len(playerIdSet) - SM_ROM_PLAYERDATA_COUNT} ids to fit")
            playerIdSet = set(sorted(playerIdSet)[:SM_ROM_PLAYERDATA_COUNT])
        otherPlayerIndex: Dict[int, int] = {}  # ap player id -> rom-local player index
        playerNameData: List[ByteEdit] = []
        playerIdData: List[ByteEdit] = []
        # sort all player data by player id so that the game can look up a player's data reasonably quickly when
        # the client sends an ap playerid to the game
        for i, playerid in enumerate(sorted(playerIdSet)):
            playername = self.multiworld.player_name[playerid] if playerid != 0 else "Archipelago"
            playerIdForRom = playerid
            if playerid > SM_ROM_MAX_PLAYERID:
                # note, playerIdForRom = 0 is not unique so the game cannot look it up.
                # instead it will display the player received-from as "Archipelago"
                playerIdForRom = 0
                if playerid == self.player:
                    raise Exception(f"SM rom cannot fit enough bits to represent self player id {playerid}")
                else:
                    logger.warning(f"SM rom cannot fit enough bits to represent player id {playerid}, setting to 0 in rom")
            otherPlayerIndex[playerid] = i
            playerNameData.append({"sym": symbols["rando_player_name_table"],
                                   "offset": i * 16,
                                   "values": playername[:16].upper().center(16).encode()})
            playerIdData.append({"sym": symbols["rando_player_id_table"],
                                 "offset": i * 2,
                                 "values": self.getWordArray(playerIdForRom)})

        multiWorldLocations: List[ByteEdit] = []
        multiWorldItems: List[ByteEdit] = []
        idx = 0
        vanillaItemTypesCount = 21
        for itemLoc in self.multiworld.get_locations(self.player):
            if "Boss" not in locationsDict[itemLoc.name].Class:
                SMZ3NameToSMType = {
                    "ETank": "ETank", "Missile": "Missile", "Super": "Super", "PowerBomb": "PowerBomb", "Bombs": "Bomb",
                    "Charge": "Charge", "Ice": "Ice", "HiJump": "HiJump", "SpeedBooster": "SpeedBooster",
                    "Wave": "Wave", "Spazer": "Spazer", "SpringBall": "SpringBall", "Varia": "Varia", "Plasma": "Plasma",
                    "Grapple": "Grapple", "Morph": "Morph", "ReserveTank": "Reserve", "Gravity": "Gravity",
                    "XRay": "XRayScope", "SpaceJump": "SpaceJump", "ScrewAttack": "ScrewAttack"
                }
                if isinstance(itemLoc.item, SMItem) and itemLoc.item.type in ItemManager.Items:
                    itemId = ItemManager.Items[itemLoc.item.type].Id
                elif itemLoc.item.game == "SMZ3" and itemLoc.item.name in SMZ3NameToSMType.keys():
                    itemId = ItemManager.Items[SMZ3NameToSMType[itemLoc.item.name]].Id
                else:
                    itemId = ItemManager.Items["ArchipelagoItem"].Id + idx
                    multiWorldItems.append({"sym": symbols["message_item_names"],
                                            "offset": (vanillaItemTypesCount + idx)*64,
                                            "values": self.convertToROMItemName(itemLoc.item.name)})
                    idx += 1

                if itemLoc.item.player == self.player:
                    itemDestinationType = 0  # dest type 0 means 'regular old SM item' per itemtable.asm
                elif itemLoc.item.player in self.multiworld.groups and \
                        self.player in self.multiworld.groups[itemLoc.item.player]['players']:
                    # dest type 2 means 'SM item link item that sends to the current player and others'
                    # per itemtable.asm (groups are synonymous with item_links, currently)
                    itemDestinationType = 2
                else:
                    itemDestinationType = 1  # dest type 1 means 'item for entirely someone else' per itemtable.asm

                [w0, w1] = self.getWordArray(itemDestinationType)
                [w2, w3] = self.getWordArray(itemId)
                [w4, w5] = self.getWordArray(otherPlayerIndex[itemLoc.item.player] if itemLoc.item.player in
                                             otherPlayerIndex else 0)
                [w6, w7] = self.getWordArray(0 if itemLoc.item.advancement else 1)
                multiWorldLocations.append({"sym": symbols["rando_item_table"],
                                            "offset": locationsDict[itemLoc.name].Id*8,
                                            "values": [w0, w1, w2, w3, w4, w5, w6, w7]})

        itemSprites = [{"fileName":          "off_world_prog_item.bin",
                        "paletteSymbolName": "prog_item_eight_palette_indices",
                        "dataSymbolName":    "offworld_graphics_data_progression_item"},

                       {"fileName":          "off_world_item.bin",
                        "paletteSymbolName": "nonprog_item_eight_palette_indices",
                        "dataSymbolName":    "offworld_graphics_data_item"}]
        idx = 0
        offworldSprites: List[ByteEdit] = []
        for itemSprite in itemSprites:
            with openFile("/".join((os.path.dirname(self.__file__), "data", "custom_sprite", itemSprite["fileName"])), 'rb') as stream:
                buffer = bytearray(stream.read())
                offworldSprites.append({"sym": symbols[itemSprite["paletteSymbolName"]],
                                        "offset": 0,
                                        "values": buffer[0:8]})
                offworldSprites.append({"sym": symbols[itemSprite["dataSymbolName"]],
                                        "offset": 0,
                                        "values": buffer[8:264]})
                idx += 1

        deathLink: List[ByteEdit] = [{
            "sym": symbols["config_deathlink"],
            "offset": 0,
            "values": [self.options.death_link.value]
        }]
        remoteItem: List[ByteEdit] = [{
            "sym": symbols["config_remote_items"],
            "offset": 0,
            "values": self.getWordArray(0b001 + (0b010 if self.remote_items else 0b000))
        }]
        ownPlayerId: List[ByteEdit] = [{
            "sym": symbols["config_player_id"],
            "offset": 0,
            "values": self.getWordArray(self.player)
        }]

        patchDict = {   'MultiWorldLocations': multiWorldLocations,
                        'MultiWorldItems': multiWorldItems,
                        'offworldSprites': offworldSprites,
                        'deathLink': deathLink,
                        'remoteItem': remoteItem,
                        'ownPlayerId': ownPlayerId,
                        'playerNameData':  playerNameData,
                        'playerIdData':  playerIdData}

        # convert an array of symbolic byte_edit dicts like {"sym": symobj, "offset": 0, "values": [1, 0]}
        # to a single rom patch dict like {0x438c: [1, 0], 0xa4a5: [0, 0, 0]} which varia will understand and apply
        def resolve_symbols_to_file_offset_based_dict(byte_edits_arr: List[ByteEdit]) -> Dict[int, Iterable[int]]:
            this_patch_as_dict: Dict[int, Iterable[int]] = {}
            for byte_edit in byte_edits_arr:
                offset_within_rom_file: int = byte_edit["sym"]["offset_within_rom_file"] + byte_edit["offset"]
                this_patch_as_dict[offset_within_rom_file] = byte_edit["values"]
            return this_patch_as_dict

        for patchname, byte_edits_arr in patchDict.items():
            patchDict[patchname] = resolve_symbols_to_file_offset_based_dict(byte_edits_arr)

        romPatcher.applyIPSPatchDict(patchDict)

        openTourianGreyDoors = {0x07C823 + 5: [0x0C], 0x07C831 + 5: [0x0C]}
        romPatcher.applyIPSPatchDict({'openTourianGreyDoors': openTourianGreyDoors})


        # set rom name
        # 21 bytes
        from Utils import __version__
        self.romName = bytearray(f'SM{__version__.replace(".", "")[0:3]}_{self.player}_{self.multiworld.seed:11}', 'utf8')[:21]
        self.romName.extend([0] * (21 - len(self.romName)))
        # clients should read from 0x7FC0, the location of the rom title in the SNES header.
        # duplicative ROM name at 0x1C4F00 is still written here for now, since people with archipelago pre-0.3.0 client installed will still be depending on this location for connecting to SM
        romPatcher.applyIPSPatch('ROMName', { 'ROMName':  {0x1C4F00 : self.romName, 0x007FC0 : self.romName} })


        startItemROMAddressBase = symbols["start_item_data_major"]["offset_within_rom_file"]

        # array for each item:
        #  offset within ROM table "start_item_data_major" of this item"s info (starting status)
        #  item bitmask or amount per pickup (BVOB = base value or bitmask),
        #  offset within ROM table "start_item_data_major" of this item"s info (starting maximum/starting collected items)
        #                                 current  BVOB   max
        #                                 -------  ----   ---
        startItemROMDict = {"ETank":        [ 0x8, 0x64,  0xA],
                            "Missile":      [ 0xC,  0x5,  0xE],
                            "Super":        [0x10,  0x5, 0x12],
                            "PowerBomb":    [0x14,  0x5, 0x16],
                            "Reserve":      [0x1A, 0x64, 0x18],
                            "Morph":        [ 0x2,  0x4,  0x0],
                            "Bomb":         [ 0x3, 0x10,  0x1],
                            "SpringBall":   [ 0x2,  0x2,  0x0],
                            "HiJump":       [ 0x3,  0x1,  0x1],
                            "Varia":        [ 0x2,  0x1,  0x0],
                            "Gravity":      [ 0x2, 0x20,  0x0],
                            "SpeedBooster": [ 0x3, 0x20,  0x1],
                            "SpaceJump":    [ 0x3,  0x2,  0x1],
                            "ScrewAttack":  [ 0x2,  0x8,  0x0],
                            "Charge":       [ 0x7, 0x10,  0x5],
                            "Ice":          [ 0x6,  0x2,  0x4],
                            "Wave":         [ 0x6,  0x1,  0x4],
                            "Spazer":       [ 0x6,  0x4,  0x4],
                            "Plasma":       [ 0x6,  0x8,  0x4],
                            "Grapple":      [ 0x3, 0x40,  0x1],
                            "XRayScope":    [ 0x3, 0x80,  0x1]

        # BVOB = base value or bitmask
                            }
        mergedData = {}
        hasETank = False
        hasSpazer = False
        hasPlasma = False
        for startItem in self.startItems:
            item = startItem.Type
            if item == "ETank": hasETank = True
            if item == "Spazer": hasSpazer = True
            if item == "Plasma": hasPlasma = True
            if (item in ["ETank", "Missile", "Super", "PowerBomb", "Reserve"]):
                (currentValue, amountPerItem, maxValue) = startItemROMDict[item]
                if (startItemROMAddressBase + currentValue) in mergedData:
                    mergedData[startItemROMAddressBase + currentValue] += amountPerItem
                    mergedData[startItemROMAddressBase + maxValue] += amountPerItem
                else:
                    mergedData[startItemROMAddressBase + currentValue] = amountPerItem
                    mergedData[startItemROMAddressBase + maxValue] = amountPerItem
            else:
                (collected, bitmask, equipped) = startItemROMDict[item]
                if (startItemROMAddressBase + collected) in mergedData:
                    mergedData[startItemROMAddressBase + collected] |= bitmask
                    mergedData[startItemROMAddressBase + equipped] |= bitmask
                else:
                    mergedData[startItemROMAddressBase + collected] = bitmask
                    mergedData[startItemROMAddressBase + equipped] = bitmask

        if hasETank:
            # we are overwriting the starting energy, so add up the E from 99 (normal starting energy) rather than from 0
            mergedData[startItemROMAddressBase + 0x8] += 99
            mergedData[startItemROMAddressBase + 0xA] += 99

        if hasSpazer and hasPlasma:
            # de-equip spazer.
            # otherwise, firing the unintended spazer+plasma combo would cause massive game glitches and crashes
            mergedData[startItemROMAddressBase + 0x4] &= ~0x4

        for key, value in mergedData.items():
            if (key - startItemROMAddressBase > 7):
                [w0, w1] = self.getWordArray(value)
                mergedData[key] = [w0, w1]
            else:
                mergedData[key] = [value]


        startItemPatch = { "startItemPatch":  mergedData }
        romPatcher.applyIPSPatch("startItemPatch", startItemPatch)

        # commit all the changes we've made here to the ROM
        romPatcher.commitIPS()

        itemLocs = [ItemLocation(ItemManager.Items[itemLoc.item.type], locationsDict[itemLoc.name] if itemLoc.name in locationsDict and itemLoc.player == self.player else self.DummyLocation(self.multiworld.get_player_name(itemLoc.player) + " " + itemLoc.name), True) for itemLoc in self.multiworld.get_locations() if itemLoc.item.player == self.player]
        progItemLocs = [ItemLocation(ItemManager.Items[itemLoc.item.type], locationsDict[itemLoc.name] if itemLoc.name in locationsDict and itemLoc.player == self.player else self.DummyLocation(self.multiworld.get_player_name(itemLoc.player) + " " + itemLoc.name), True) for itemLoc in self.multiworld.get_locations() if itemLoc.item.player == self.player and itemLoc.item.advancement == True]


        romPatcher.writeObjectives(itemLocs, romPatcher.settings["tourian"])
        romPatcher.writeItemsLocs(self.itemLocs)

        romPatcher.writeSplitLocs(self.variaRando.args.majorsSplit, self.itemLocs, None) #progItemLocs)
        romPatcher.writeItemsNumber()
        if not romPatcher.settings["isPlando"]:
            romPatcher.writeSeed(romPatcher.settings["seed"]) # lol if race mode
        romPatcher.writeSpoiler(itemLocs, progItemLocs)
        romPatcher.writeRandoSettings(self.variaRando.randoExec.randoSettings, itemLocs)
        romPatcher.writeDoorConnections(romPatcher.settings["doors"])
        romPatcher.writeVersion(romPatcher.settings["displayedVersion"])
        if romPatcher.settings["ctrlDict"] is not None:
            romPatcher.writeControls(romPatcher.settings["ctrlDict"])
        if romPatcher.settings["moonWalk"] == True:
            romPatcher.enableMoonWalk()

        romPatcher.writeMagic()
        romPatcher.writeMajorsSplit(romPatcher.settings["majorsSplit"])

        #if self.settings["isPlando"] and self.race is None:
        #    doorsPtrs = GraphUtils.getAps2DoorsPtrs()
        #    self.writePlandoTransitions(self.settings["plando"]["graphTrans"], doorsPtrs,
        #                                self.settings["plando"]["maxTransitions"])
        #    self.writePlandoAddresses(self.settings["plando"]["visitedLocations"])
        #if self.settings["isPlando"] and self.settings["plando"]["additionalETanks"] != 0:
        #    self.writeAdditionalETanks(self.settings["plando"]["additionalETanks"])

        romPatcher.end()

    def generate_output(self, output_directory: str):
        try:
            patcher = self.variaRando.PatchRom(self.APPrePatchRom, self.APPostPatchRom)
            self.rom_name = self.romName

            patch = SMProcedurePatch(player=self.player, player_name=self.multiworld.player_name[self.player])
            patch.write_tokens(patcher.romFile.getPatchDict())
            rom_path = os.path.join(output_directory, f"{self.multiworld.get_out_file_name_base(self.player)}"
                                                      f"{patch.patch_file_ending}")
            patch.write(rom_path)
            
        except:
            raise
        finally:
            self.rom_name_available_event.set()  # make sure threading continues and errors are collected

    def checksum_mirror_sum(self, start, length, mask = 0x800000):
        while not(length & mask) and mask:
            mask >>= 1

        part1 = sum(start[:mask]) & 0xFFFF
        part2 = 0

        next_length = length - mask
        if next_length:
            part2 = self.checksum_mirror_sum(start[mask:], next_length, mask >> 1)

            while (next_length < mask):
                next_length += next_length
                part2 += part2

        return (part1 + part2) & 0xFFFF

    def write_bytes(self, buffer, startaddress: int, values):
        buffer[startaddress:startaddress + len(values)] = values

    def write_crc(self, romName):
        with open(romName, 'rb') as stream:
            buffer = bytearray(stream.read())
            crc = self.checksum_mirror_sum(buffer, len(buffer))
            inv = crc ^ 0xFFFF
            self.write_bytes(buffer, 0x7FDC, [inv & 0xFF, (inv >> 8) & 0xFF, crc & 0xFF, (crc >> 8) & 0xFF])
        with open(romName, 'wb') as outfile:
            outfile.write(buffer)

    def modify_multidata(self, multidata: dict):
        # wait for self.rom_name to be available.
        self.rom_name_available_event.wait()
        rom_name = getattr(self, "rom_name", None)
        # we skip in case of error, so that the original error in the output thread is the one that gets raised
        if rom_name:
            new_name = base64.b64encode(bytes(self.rom_name)).decode()
            multidata["connect_names"][new_name] = multidata["connect_names"][self.multiworld.player_name[self.player]]

    def fill_slot_data(self): 
        slot_data = {}
        if not self.multiworld.is_race:
            slot_data = self.options.as_dict("start_location", "max_difficulty", "area_randomization", "doors_colors_rando", "boss_randomization")
            slot_data["Preset"] = { "Knows": {},
                                    "Settings": {"hardRooms": Settings.SettingsDict[self.player].hardRooms,
                                                 "bossesDifficulty": Settings.SettingsDict[self.player].bossesDifficulty,
                                                 "hellRuns": Settings.SettingsDict[self.player].hellRuns},
                                    "Controller": Controller.ControllerDict[self.player].__dict__}

            for knows in Knows.__dict__:
                if isKnows(knows):
                    slot_data["Preset"]["Knows"][knows] = [ getattr(Knows.knowsDict[self.player], knows).bool, 
                                                            getattr(Knows.knowsDict[self.player], knows).difficulty]

            slot_data["InterAreaTransitions"] = {}
            for src, dest in self.variaRando.randoExec.areaGraph.InterAreaTransitions:
                slot_data["InterAreaTransitions"][src.Name] = dest.Name
                
            slot_data["Doors"] = {}
            for door in DoorsManager.doorsDict[self.player].values():
                slot_data["Doors"][door.name] = door.getColor()

            slot_data["RomPatches"] = RomPatches.ActivePatches[self.player]
                
        return slot_data

    def write_spoiler(self, spoiler_handle: TextIO):
        if self.options.area_randomization.value != 0:
            spoiler_handle.write('\n\nArea Transitions:\n\n')
            spoiler_handle.write('\n'.join(['%s%s %s %s' % (f'{self.multiworld.get_player_name(self.player)}: '
                                                            if self.multiworld.players > 1 else '', src.Name,
                                                            '<=>',
                                                            dest.Name) for src, dest in self.variaRando.randoExec.areaGraph.InterAreaTransitions if not src.Boss]))

        if self.options.boss_randomization.value != 0:
            spoiler_handle.write('\n\nBoss Transitions:\n\n')
            spoiler_handle.write('\n'.join(['%s%s %s %s' % (f'{self.multiworld.get_player_name(self.player)}: '
                                                            if self.multiworld.players > 1 else '', src.Name,
                                                            '<=>',
                                                            dest.Name) for src, dest in self.variaRando.randoExec.areaGraph.InterAreaTransitions if src.Boss]))

class SMLocation(Location):
    game: str = "Super Metroid"

    def __init__(self, player: int, name: str, address=None, parent=None):
        super(SMLocation, self).__init__(player, name, address, parent)

class SMItem(Item):
    game = "Super Metroid"
    type: str

    def __init__(self, name, classification, type: str, code, player: int):
        super(SMItem, self).__init__(name, classification, code, player)
        self.type = type<|MERGE_RESOLUTION|>--- conflicted
+++ resolved
@@ -15,13 +15,9 @@
 
 logger = logging.getLogger("Super Metroid")
 
-<<<<<<< HEAD
-from .Options import SMOptions
+from .Options import SMOptions, sm_option_groups
 from . import Client
-=======
-from .Options import SMOptions, sm_option_groups
-from .Client import SMSNIClient
->>>>>>> bb2ecb8a
+
 from .Rom import SM_ROM_MAX_PLAYERID, SM_ROM_PLAYERDATA_COUNT, SMProcedurePatch, get_sm_symbols
 import Utils
 
