import copy
import math
import os
import threading
import logging
from dataclasses import fields
from typing import ClassVar

import Options
import settings
from BaseClasses import Tutorial, Item, ItemClassification, MultiWorld
from Utils import visualize_regions, local_path
from worlds.AutoWorld import WebWorld, World
from worlds.LauncherComponents import Component, SuffixIdentifier, Type, components, launch_subprocess, icon_paths
from worlds.generic.Rules import add_item_rule, add_rule
from Options import OptionGroup

# Relative Imports
from .Items import ITEM_TABLE, LMItem, get_item_names_per_category, filler_items, ALL_ITEMS_TABLE, BOO_ITEM_TABLE, \
    trap_filler_items, other_filler_items
from .Locations import *
from . import LuigiOptions
from .Hints import get_hints_by_option, ALWAYS_HINT, PORTRAIT_HINTS
from .Presets import lm_options_presets
from .Regions import *
from . import Rules
from .iso_helper.lm_rom import LMUSAAPProcedurePatch, write_patch

CLIENT_VERSION = "0.4.10"
<<<<<<< HEAD
logger = logging.getLogger("Luigi's Mansion")
=======

import logging
logger = logging.getLogger("Luigi's Mansion")

>>>>>>> b0276981

def run_client(*args):
    logger.info("Starting LM Client v" + CLIENT_VERSION)
    from .LMClient import main  # lazy import
    launch_subprocess(main, name="LuigiMansionClient", args=args)

components.append(
    Component("LM Client", func=run_client, component_type=Type.CLIENT,
<<<<<<< HEAD
        file_identifier=SuffixIdentifier(".aplm"), icon="archiboolego"))
=======
        file_identifier=SuffixIdentifier(".aplm"), icon="archiboolego")
)
>>>>>>> b0276981

icon_paths["archiboolego"] = f"ap:{__name__}/data/archiboolego.png"

class LuigisMansionSettings(settings.Group):
    class ISOFile(settings.UserFilePath):
        """
        Locate your Luigi's Mansion ISO
        """
        description = "Luigi's Mansion (NTSC-U) ISO"
        copy_to = "Luigi's Mansion (NTSC-U).iso"
        md5s = ["6e3d9ae0ed2fbd2f77fa1ca09a60c494"]

    iso_file: ISOFile = ISOFile(ISOFile.copy_to)


class LMWeb(WebWorld):
    theme = "stone"
    options_presets = lm_options_presets
    option_groups = [
        OptionGroup("Extra Locations", [
            LuigiOptions.Furnisanity,
            LuigiOptions.Toadsanity,
            LuigiOptions.GoldMice,
            LuigiOptions.Boosanity,
            LuigiOptions.Portrification,
            LuigiOptions.SpeedySpirits,
            LuigiOptions.Lightsanity,
            LuigiOptions.Walksanity
        ]),
        OptionGroup("Access Options", [
            LuigiOptions.RankRequirement,
            LuigiOptions.MarioItems,
            LuigiOptions.BooGates,
            LuigiOptions.WashroomBooCount,
            LuigiOptions.BalconyBooCount,
            LuigiOptions.FinalBooCount,
            LuigiOptions.Enemizer,
            LuigiOptions.DoorRando,
            LuigiOptions.RandomSpawn,
            LuigiOptions.EarlyFirstKey,
        ]),
        OptionGroup("QOL Changes", [
            LuigiOptions.TrapLink,
            LuigiOptions.TrapPercentage,
            LuigiOptions.LuigiFearAnim,
            LuigiOptions.PickupAnim,
            LuigiOptions.LuigiWalkSpeed,
            LuigiOptions.LuigiMaxHealth,
            LuigiOptions.BetterVacuum,
            LuigiOptions.KingBooHealth,
            LuigiOptions.StartWithBooRadar,
            LuigiOptions.StartHiddenMansion,
            LuigiOptions.HintDistribution,
            LuigiOptions.PortraitHints,
            LuigiOptions.BooHealthOption,
            LuigiOptions.BooHealthValue,
            LuigiOptions.BooSpeed,
            LuigiOptions.BooEscapeTime,
            LuigiOptions.BooAnger,
            LuigiOptions.ExtraBooSpots,
        ]),
        OptionGroup("Filler Weights", [
            LuigiOptions.BundleWeight,
            LuigiOptions.CoinWeight,
            LuigiOptions.BillWeight,
            LuigiOptions.BarsWeight,
            LuigiOptions.GemsWeight,
            LuigiOptions.PoisonTrapWeight,
            LuigiOptions.BombWeight,
            LuigiOptions.IceTrapWeight,
            LuigiOptions.BananaTrapWeight,
            LuigiOptions.PossTrapWeight,
            LuigiOptions.BonkTrapWeight,
            LuigiOptions.GhostTrapWeight,
            LuigiOptions.NothingWeight,
            LuigiOptions.HeartWeight,
        ]),
        OptionGroup("Cosmetics", [
            LuigiOptions.RandomMusic,
            LuigiOptions.DoorModelRando,
            LuigiOptions.ChestTypes,
            LuigiOptions.TrapChestType,
        ])
    ]

    tutorials = [
        Tutorial(
            "Multiworld Setup Guide",
            "A guide to setting up the Luigi's Mansion randomizer connected to an Archipelago Multiworld",
            "English",
            "setup_en.md",
            "setup/en",
            ["BootsinSoots"],
        )
    ]


class LMWorld(World):
    """
    Luigi's Mansion is an adventure game starring everyone's favorite plumber brother, Luigi.
    Luigi has won a strange mansion but upon arriving, he discovers it's full of ghosts, with his brother inside!
    Armed with the mysterious Poltergust 3000, Luigi will need to overcome his fears to kick the ghosts out
    before he can move in and save Mario!
    """

    game: ClassVar[str] = "Luigi's Mansion"
    options_dataclass = LuigiOptions.LMOptions
    options: LuigiOptions.LMOptions

    topology_present = True
    item_name_to_id: ClassVar[dict[str, int]] = {
        name: LMItem.get_apid(data.code) for name, data in ALL_ITEMS_TABLE.items() if data.code is not None
    }
    location_name_to_id: ClassVar[dict[str, int]] = {
        name: LMLocation.get_apid(data.code) for name, data in ALL_LOCATION_TABLE.items() if data.code is not None
    }
    settings: LuigisMansionSettings
    item_name_groups = get_item_names_per_category()
    required_client_version = (0, 6, 0)
    web = LMWeb()

    using_ut: bool # so we can check if we're using UT only once
    ut_can_gen_without_yaml = True  # class var that tells it to ignore the player yaml


    def __init__(self, *args, **kwargs):
        self.itempool: list[LMItem] = []
        self.pre_fill_items: list[LMItem] = []
        super(LMWorld, self).__init__(*args, **kwargs)
        self.ghost_affected_regions: dict[str, str] = GHOST_TO_ROOM.copy()
        self.open_doors: dict[int, int] = vanilla_door_state.copy()
        self.origin_region_name: str = "Foyer"
        self.finished_hints = threading.Event()
        self.finished_boo_scaling = threading.Event()
        self.boo_spheres: dict[str, int] = {}
        self.hints: dict[str, dict[str, str]] = {}
        self.spawn_full_locked: bool = False

    def interpret_slot_data(self, slot_data):
        # There are more clever ways to do this, but all would require much larger changes
        return slot_data  # Tell UT that we have logic to fix

    def _set_optional_locations(self):

        # Set the flags for progression location by checking player's settings
        if self.options.toadsanity:
            for location, data in TOAD_LOCATION_TABLE.items():
                region = self.get_region(data.region)
                entry = LMLocation(self.player, location, region, data)
                if region.name in GHOST_TO_ROOM.keys():
                    # if fire, require water
                    if self.ghost_affected_regions[region.name] == "Fire":
                        add_rule(entry, lambda state: Rules.can_fst_water(state, self.player), "and")
                    # if water, require ice
                    elif self.ghost_affected_regions[region.name] == "Water":
                        add_rule(entry, lambda state: Rules.can_fst_ice(state, self.player), "and")
                    # if ice, require fire
                    elif self.ghost_affected_regions[region.name] == "Ice":
                        add_rule(entry, lambda state: Rules.can_fst_fire(state, self.player), "and")
                    else:
                        pass
                region.locations.append(entry)
        if "Full" in self.options.furnisanity.value:
            for location, data in FURNITURE_LOCATION_TABLE.items():
                region = self.get_region(data.region)
                entry = LMLocation(self.player, location, region, data)
                if len(entry.access) != 0:
                    for item in entry.access:
                        if item == "Fire Element Medal":
                            add_rule(entry, lambda state: Rules.can_fst_fire(state, self.player), "and")
                        elif item == "Water Element Medal":
                            add_rule(entry, lambda state: Rules.can_fst_water(state, self.player), "and")
                        elif item == "Ice Element Medal":
                            add_rule(entry, lambda state: Rules.can_fst_ice(state, self.player), "and")
                        else:
                            add_rule(entry, lambda state, i=item: state.has(i, self.player), "and")
                region.locations.append(entry)
        else:
            LOCATION_DICT = {}
            for group in self.options.furnisanity.value:
                match group:
                    case "Ceiling":
                        LOCATION_DICT = {
                            **LOCATION_DICT,
                            **CEILING_LOCATION_TABLE
                        }
                    case "Decor":
                        LOCATION_DICT = {
                            **LOCATION_DICT,
                            **DECOR_LOCATION_TABLE
                        }
                    case "Hangables":
                        LOCATION_DICT = {
                            **LOCATION_DICT,
                            **HANGABLES_LOCATION_TABLE
                        }
                    case "Seating":
                        LOCATION_DICT = {
                            **LOCATION_DICT,
                            **SEATING_LOCATION_TABLE
                        }
                    case "Candles":
                        LOCATION_DICT = {
                            **LOCATION_DICT,
                            **CANDLES_LOCATION_TABLE
                        }
                    case "Surfaces":
                        LOCATION_DICT = {
                            **LOCATION_DICT,
                            **SURFACES_LOCATION_TABLE
                        }
                    case "Storage":
                        LOCATION_DICT = {
                            **LOCATION_DICT,
                            **STORAGE_LOCATION_TABLE
                        }
                    case "Drawers":
                        LOCATION_DICT = {
                            **LOCATION_DICT,
                            **DRAWERS_LOCATION_TABLE
                        }
                    case "Treasures":
                        LOCATION_DICT = {
                            **LOCATION_DICT,
                            **TREASURES_LOCATION_TABLE
                        }
                    case "Plants":
                        LOCATION_DICT = {
                            **LOCATION_DICT,
                            **PLANT_LOCATION_TABLE
                        }
            for location, data in LOCATION_DICT.items():
                region = self.get_region(data.region)
                entry = LMLocation(self.player, location, region, data)
                if len(entry.access) != 0:
                    for item in entry.access:
                        if item == "Fire Element Medal":
                            add_rule(entry, lambda state: Rules.can_fst_fire(state, self.player), "and")
                        elif item == "Water Element Medal":
                            add_rule(entry, lambda state: Rules.can_fst_water(state, self.player), "and")
                        elif item == "Ice Element Medal":
                            add_rule(entry, lambda state: Rules.can_fst_ice(state, self.player), "and")
                        else:
                            add_rule(entry, lambda state, i=item: state.has(i, self.player), "and")
                region.locations.append(entry)
        if self.options.gold_mice:
            for location, data in GOLD_MICE_LOCATION_TABLE.items():
                region = self.get_region(data.region)
                entry = LMLocation(self.player, location, region, data)
                add_rule(entry, lambda state: state.has("Blackout", self.player), "and")
                region.locations.append(entry)
        if self.options.speedy_spirits:
            for location, data in SPEEDY_LOCATION_TABLE.items():
                region = self.get_region(data.region)
                entry = LMLocation(self.player, location, region, data)
                add_rule(entry, lambda state: state.has("Blackout", self.player), "and")
                region.locations.append(entry)
        if self.options.portrification:
            for location, data in PORTRAIT_LOCATION_TABLE.items():
                region = self.get_region(data.region)
                entry = LMLocation(self.player, location, region, data)
                if entry.code == 624 and self.open_doors.get(28) == 0:
                    add_rule(entry, lambda state: state.has("Twins Bedroom Key", self.player), "and")
                if entry.code == 627:
                    add_rule(entry,
                             lambda state: state.has_group("Mario Item", self.player, self.options.mario_items.value),
                             "and")
                if len(entry.access) != 0:
                    for item in entry.access:
                        if item == "Fire Element Medal":
                            add_rule(entry, lambda state: Rules.can_fst_fire(state, self.player), "and")
                        elif item == "Water Element Medal":
                            add_rule(entry, lambda state: Rules.can_fst_water(state, self.player), "and")
                        elif item == "Ice Element Medal":
                            add_rule(entry, lambda state: Rules.can_fst_ice(state, self.player), "and")
                        else:
                            add_rule(entry, lambda state, i=item: state.has(i, self.player), "and")
                if region.name in GHOST_TO_ROOM.keys() and location != "Uncle Grimmly, Hermit of the Darkness":
                    # if fire, require water
                    if self.ghost_affected_regions[region.name] == "Fire":
                        add_rule(entry, lambda state: Rules.can_fst_water(state, self.player), "and")
                    # if water, require ice
                    elif self.ghost_affected_regions[region.name] == "Water":
                        add_rule(entry, lambda state: Rules.can_fst_ice(state, self.player), "and")
                    # if ice, require fire
                    elif self.ghost_affected_regions[region.name] == "Ice":
                        add_rule(entry, lambda state: Rules.can_fst_fire(state, self.player), "and")
                    else:
                        pass
                region.locations.append(entry)
        if self.options.lightsanity:
            for location, data in LIGHT_LOCATION_TABLE.items():
                region = self.get_region(data.region)
                entry = LMLocation(self.player, location, region, data)
                if entry.code == 741 and self.open_doors.get(28) == 0:
                    add_rule(entry, lambda state: state.has("Twins Bedroom Key", self.player), "and")
                if entry.code == 745:
                    add_rule(entry,
                             lambda state: state.has_group("Mario Item", self.player, self.options.mario_items.value),
                             "and")
                elif entry.code == 772:
                    add_rule(entry, lambda state: state.can_reach_location("Nursery Clear Chest", self.player))
                elif entry.code in [773]:
                    add_rule(entry, lambda state: state.can_reach_location("Graveyard Clear Chest", self.player))
                elif entry.code in [778, 782, 784, 789, 790, 851]:
                    add_rule(entry, lambda state: state.can_reach_location("Balcony Clear Chest", self.player))
                elif entry.code == 757 and self.options.enemizer.value != 2:
                    add_rule(entry, lambda state: Rules.can_fst_water(state, self.player), "and")
                if len(entry.access) != 0:
                    for item in entry.access:
                        if item == "Fire Element Medal":
                            add_rule(entry, lambda state: Rules.can_fst_fire(state, self.player), "and")
                        elif item == "Water Element Medal":
                            add_rule(entry, lambda state: Rules.can_fst_water(state, self.player), "and")
                        elif item == "Ice Element Medal":
                            add_rule(entry, lambda state: Rules.can_fst_ice(state, self.player), "and")
                        else:
                            add_rule(entry, lambda state, i=item: state.has(i, self.player), "and")
                if region.name in GHOST_TO_ROOM.keys():
                    # if fire, require water
                    if self.ghost_affected_regions[region.name] == "Fire":
                        add_rule(entry, lambda state: Rules.can_fst_water(state, self.player), "and")
                    # if water, require ice
                    elif self.ghost_affected_regions[region.name] == "Water":
                        add_rule(entry, lambda state: Rules.can_fst_ice(state, self.player), "and")
                    # if ice, require fire
                    elif self.ghost_affected_regions[region.name] == "Ice":
                        add_rule(entry, lambda state: Rules.can_fst_fire(state, self.player), "and")
                    else:
                        pass
                region.locations.append(entry)
        if self.options.walksanity:
            for location, data in WALK_LOCATION_TABLE.items():
                region = self.get_region(data.region)
                entry = LMLocation(self.player, location, region, data)
                if len(entry.access) != 0:
                    for item in entry.access:
                        if item == "Fire Element Medal":
                            add_rule(entry, lambda state: Rules.can_fst_fire(state, self.player), "and")
                        elif item == "Water Element Medal":
                            add_rule(entry, lambda state: Rules.can_fst_water(state, self.player), "and")
                        elif item == "Ice Element Medal":
                            add_rule(entry, lambda state: Rules.can_fst_ice(state, self.player), "and")
                        else:
                            add_rule(entry, lambda state, i=item: state.has(i, self.player), "and")
                region.locations.append(entry)
        if self.options.boosanity:
            for location, data in ROOM_BOO_LOCATION_TABLE.items():
                region: Region = self.get_region(data.region)
                entry: Location = LMLocation(self.player, location, region, data)
                add_rule(entry, lambda state: state.has("Boo Radar", self.player), "and")
                if entry.code == 675 and self.open_doors.get(28) == 0:
                    add_rule(entry, lambda state: state.has("Twins Bedroom Key", self.player), "and")
                if data.code == 674 and self.open_doors.get(27) == 0:
                    add_rule(entry, lambda state: state.has("Nursery Key", self.player), "and")
                if entry.code == 679:
                    add_rule(entry,
                             lambda state: state.has_group("Mario Item", self.player, self.options.mario_items.value),
                             "and")
                if entry.parent_region.name == self.origin_region_name:
                    if self.spawn_full_locked:
                        keys = spawn_locations[self.origin_region_name]["door_keys"]
                        for key in keys:
                            add_rule(entry, lambda state, k=key: state.has(k, self.player), "or")
                if len(entry.access) != 0:
                    for item in entry.access:
                        if item == "Fire Element Medal":
                            add_rule(entry, lambda state: Rules.can_fst_fire(state, self.player), "and")
                        elif item == "Water Element Medal":
                            add_rule(entry, lambda state: Rules.can_fst_water(state, self.player), "and")
                        elif item == "Ice Element Medal":
                            add_rule(entry, lambda state: Rules.can_fst_ice(state, self.player), "and")
                        else:
                            add_rule(entry, lambda state, i=item: state.has(i, self.player), "and")
                if region.name in GHOST_TO_ROOM.keys():
                    # if fire, require water
                    if self.ghost_affected_regions[region.name] == "Fire":
                        add_rule(entry, lambda state: Rules.can_fst_water(state, self.player), "and")
                    # if water, require ice
                    elif self.ghost_affected_regions[region.name] == "Water":
                        add_rule(entry, lambda state: Rules.can_fst_ice(state, self.player), "and")
                    # if ice, require fire
                    elif self.ghost_affected_regions[region.name] == "Ice":
                        add_rule(entry, lambda state: Rules.can_fst_fire(state, self.player), "and")
                    else:
                        pass
                region.locations.append(entry)
            for location, data in BOOLOSSUS_LOCATION_TABLE.items():
                region = self.get_region(data.region)
                entry = LMLocation(self.player, location, region, data)
                add_rule(entry, lambda state: state.has("Ice Element Medal", self.player), "and")
                region.locations.append(entry)
        else:
            for location, data in ROOM_BOO_LOCATION_TABLE.items():
                region = self.get_region(data.region)
                entry = LMLocation(self.player, location, region, data)
                entry.address = None
                entry.place_locked_item(Item("Boo", ItemClassification.progression, None, self.player))
                add_rule(entry, lambda state: state.has("Boo Radar", self.player), "and")
                if data.code == 675 and self.open_doors.get(28) == 0:
                    add_rule(entry, lambda state: state.has("Twins Bedroom Key", self.player), "and")
                if data.code == 674 and self.open_doors.get(27) == 0:
                    add_rule(entry, lambda state: state.has("Nursery Key", self.player), "and")
                if data.code == 679:
                    add_rule(entry,
                             lambda state: state.has_group("Mario Item", self.player, self.options.mario_items.value),
                             "and")
                if entry.parent_region.name == self.origin_region_name:
                    if self.spawn_full_locked:
                        keys = spawn_locations[self.origin_region_name]["door_keys"]
                        for key in keys:
                            add_rule(entry, lambda state, k=key: state.has(k, self.player), "or")
                entry.code = None
                if len(entry.access) != 0:
                    for item in entry.access:
                        if item == "Fire Element Medal":
                            add_rule(entry, lambda state: Rules.can_fst_fire(state, self.player), "and")
                        elif item == "Water Element Medal":
                            add_rule(entry, lambda state: Rules.can_fst_water(state, self.player), "and")
                        elif item == "Ice Element Medal":
                            add_rule(entry, lambda state: Rules.can_fst_ice(state, self.player), "and")
                        else:
                            add_rule(entry, lambda state, i=item: state.has(i, self.player), "and")
                if region.name in GHOST_TO_ROOM.keys():
                    # if fire, require water
                    if self.ghost_affected_regions[region.name] == "Fire":
                        add_rule(entry, lambda state: Rules.can_fst_water(state, self.player), "and")
                    # if water, require ice
                    elif self.ghost_affected_regions[region.name] == "Water":
                        add_rule(entry, lambda state: Rules.can_fst_ice(state, self.player), "and")
                    # if ice, require fire
                    elif self.ghost_affected_regions[region.name] == "Ice":
                        add_rule(entry, lambda state: Rules.can_fst_fire(state, self.player), "and")
                    else:
                        pass
                region.locations.append(entry)
            for location, data in BOOLOSSUS_LOCATION_TABLE.items():
                region = self.get_region(data.region)
                entry = LMLocation(self.player, location, region, data)
                entry.address = None
                entry.code = None
                entry.place_locked_item(Item("Boo", ItemClassification.progression, None, self.player))
                add_rule(entry, lambda state: state.has("Ice Element Medal", self.player), "and")
                region.locations.append(entry)

        rankcalc = 0
        if self.options.rank_requirement < 3:
            rankcalc = 1
        elif self.options.rank_requirement == 3:
            rankcalc = 2
        elif 3 < self.options.rank_requirement < 5:
            rankcalc = 3
        elif self.options.rank_requirement == 6:
            rankcalc = 4
        else:
            rankcalc = 5
        loc = self.multiworld.get_location("King Boo", self.player)
        add_rule(loc, lambda state: state.has("Gold Diamond", self.player, rankcalc), "and")

    def generate_early(self):
        if (self.options.boosanity == 1 or self.options.boo_gates == 1) and self.options.boo_radar == 2:
            raise Options.OptionError(f"When Boo Radar is excluded, neither Boosanity nor Boo Gates can be active "
                                      f"This error was found in {self.player_name}'s Luigi's Mansion world. "
                                      f"Their YAML must be fixed")
        
        if hasattr(self.multiworld, "re_gen_passthrough"):
            if "Luigi's Mansion" in self.multiworld.re_gen_passthrough:
                self.using_ut = True
                passthrough = self.multiworld.re_gen_passthrough["Luigi's Mansion"]
                self.options.rank_requirement.value = passthrough["rank requirement"]
                self.options.good_vacuum.value = passthrough["better vacuum"]
                self.options.door_rando.value = passthrough["door rando"]
                self.options.toadsanity.value = passthrough["toadsanity"]
                self.options.gold_mice.value = passthrough["gold_mice"]
                self.options.furnisanity.value = passthrough["furnisanity"]
                self.options.boosanity.value = passthrough["boosanity"]
                self.options.portrification.value = passthrough["portrait ghosts"]
                self.options.speedy_spirits.value = passthrough["speedy spirits"]
                self.options.lightsanity.value = passthrough["lightsanity"]
                self.options.walksanity.value = passthrough["walksanity"]
                self.options.mario_items.value = passthrough["clairvoya requirement"]
                self.options.boo_gates.value = passthrough["boo gates"]
                self.options.washroom_boo_count.value = passthrough["washroom boo count"]
                self.options.balcony_boo_count.value = passthrough["balcony boo count"]
                self.options.final_boo_count.value = passthrough["final boo count"]
                self.options.enemizer.value = passthrough["enemizer"]
                self.options.luigi_max_health.value = passthrough["luigi max health"]
            else:
                self.using_ut = False
        else:
            self.using_ut = False

        if self.using_ut:
            # We know we're in second gen
            self.origin_region_name = passthrough["spawn_region"]  # this should be the same region from slot data
        elif self.options.random_spawn.value > 0:
            self.origin_region_name = self.random.choice(list(spawn_locations.keys()))

        if self.using_ut:
            # We know we're in second gen
            self.ghost_affected_regions = passthrough["ghost elements"]  # this should be the same list from slot data
        elif self.options.enemizer == 1:
            set_ghost_type(self, self.ghost_affected_regions)
        elif self.options.enemizer == 2:
            for key in self.ghost_affected_regions.keys():
                self.ghost_affected_regions[key] = "No Element"

        if self.using_ut:
            # We know we're in second gen
            self.open_doors = passthrough["door rando list"]  # this should be the same list from slot data
            self.open_doors = {int(k): v for k, v in self.open_doors.items()}
        elif self.options.door_rando == 1:
            k = list(self.open_doors.keys())
            v = list(self.open_doors.values())
            self.open_doors = dict(zip(self.random.sample(k, k=len(self.open_doors)),
                                       v))
            spawn_doors = copy.copy(spawn_locations[self.origin_region_name]["door_ids"])
            if spawn_doors:
                for door in spawn_locations[self.origin_region_name]["door_ids"]:
                    if self.open_doors[door] == 1:
                        spawn_doors.remove(door)
                if not spawn_doors:
                    self.spawn_full_locked: bool = True

        # If player wants to start with boo radar or good vacuum
        if self.options.boo_radar == 0:
            self.options.start_inventory.value["Boo Radar"] = (
                    self.options.start_inventory.value.get("Boo Radar", 0) + 1
            )

        if self.options.good_vacuum == 0:
            self.options.start_inventory.value["Poltergust 4000"] = (
                    self.options.start_inventory.value.get("Poltergust 4000", 0) + 1
            )

        if self.options.boosanity.value == 0 and self.options.balcony_boo_count.value > 31:
            self.options.balcony_boo_count.value = 31

        if self.origin_region_name in ["Telephone Room", "Clockwork Room"]:
            if self.options.balcony_boo_count.value > 4 and () and self.options.boosanity.value == 0:
                self.options.balcony_boo_count.value = 4

        if self.options.boo_gates.value == 0:
            self.options.final_boo_count.value = 0
            self.options.balcony_boo_count.value = 0
            self.options.washroom_boo_count.value = 0

    def create_regions(self):
        # Add all randomizable regions
        for region_name in REGION_LIST.values():
            if region_name in self.multiworld.regions.region_cache[self.player]:
                continue
            self.multiworld.regions.append(Region(region_name, self.player, self.multiworld))

        # Assign each location to their region
        for location, data in BASE_LOCATION_TABLE.items():
            if location == "Luigi's Courage" or location == "E. Gadd's Gift":
                region = self.get_region(self.origin_region_name)
                entry = LMLocation(self.player, location, region, data)
                region.locations.append(entry)
            else:
                region = self.get_region(data.region)
                entry = LMLocation(self.player, location, region, data)
                if len(entry.access) != 0:
                    for item in entry.access:
                        if item == "Fire Element Medal":
                            add_rule(entry, lambda state: Rules.can_fst_fire(state, self.player), "and")
                        elif item == "Water Element Medal":
                            add_rule(entry, lambda state: Rules.can_fst_water(state, self.player), "and")
                        elif item == "Ice Element Medal":
                            add_rule(entry, lambda state: Rules.can_fst_ice(state, self.player), "and")
                        else:
                            add_rule(entry, lambda state, i=item: state.has(i, self.player), "and")
                if location == "Huge Flower (Boneyard)":
                    add_rule(entry, lambda state: state.has("Progressive Flower", self.player, 3))
                if entry.code is None:
                    entry.place_locked_item(Item(entry.locked_item, ItemClassification.progression, None, self.player))
                region.locations.append(entry)
        for location, data in ENEMIZER_LOCATION_TABLE.items():
            region = self.get_region(data.region)
            entry = LMLocation(self.player, location, region, data)
            if len(entry.access) != 0:
                for item in entry.access:
                    if item == "Fire Element Medal":
                        add_rule(entry, lambda state: Rules.can_fst_fire(state, self.player), "and")
                    elif item == "Water Element Medal":
                        add_rule(entry, lambda state: Rules.can_fst_water(state, self.player), "and")
                    elif item == "Ice Element Medal":
                        add_rule(entry, lambda state: Rules.can_fst_ice(state, self.player), "and")
                    else:
                        add_rule(entry, lambda state, i=item: state.has(i, self.player), "and")
            if region.name in GHOST_TO_ROOM.keys():
                # if fire, require water
                if self.ghost_affected_regions[region.name] == "Fire":
                    add_rule(entry, lambda state: Rules.can_fst_water(state, self.player), "and")
                # if water, require ice
                elif self.ghost_affected_regions[region.name] == "Water":
                    add_rule(entry, lambda state: Rules.can_fst_ice(state, self.player), "and")
                # if ice, require fire
                elif self.ghost_affected_regions[region.name] == "Ice":
                    add_rule(entry, lambda state: Rules.can_fst_fire(state, self.player), "and")
                else:
                    pass
            region.locations.append(entry)
        for location, data in CLEAR_LOCATION_TABLE.items():
            region = self.get_region(data.region)
            entry = LMLocation(self.player, location, region, data)
            if entry.code == 5:
                add_rule(entry,
                         lambda state: state.has_group("Mario Item", self.player, self.options.mario_items.value))
            if entry.code == 25 and self.open_doors.get(28) == 0:
                add_rule(entry, lambda state: state.has("Twins Bedroom Key", self.player), "and")
            if len(entry.access) != 0:
                for item in entry.access:
                    if item == "Fire Element Medal":
                        add_rule(entry, lambda state: Rules.can_fst_fire(state, self.player), "and")
                    elif item == "Water Element Medal":
                        add_rule(entry, lambda state: Rules.can_fst_water(state, self.player), "and")
                    elif item == "Ice Element Medal":
                        add_rule(entry, lambda state: Rules.can_fst_ice(state, self.player), "and")
                    else:
                        add_rule(entry, lambda state, i=item: state.has(i, self.player), "and")
            region.locations.append(entry)
        self._set_optional_locations()
        connect_regions(self)

    def create_item(self, item: str) -> LMItem:
        set_non_progress = False

        if item in ALL_ITEMS_TABLE:
            return LMItem(item, self.player, ALL_ITEMS_TABLE[item], set_non_progress)
        raise Exception(f"Invalid item name: {item}")

    # def post_fill(self):
    #     visualize_regions(self.multiworld.get_region(self.origin_region_name, self.player), "luigiregions.puml", linetype_ortho=False)

    def create_items(self):
        exclude = [item.name for item in self.multiworld.precollected_items[self.player]]
        if self.options.boosanity:
            for item, data in BOO_ITEM_TABLE.items():
                copies_to_place = 1
                copies_to_place = 0 if copies_to_place - exclude.count(item) <= 0 else 1 - exclude.count(item)
                for _ in range(copies_to_place):
                    self.itempool.append(self.create_item(item))
        if self.options.good_vacuum == 2:
            exclude += ["Poltergust 4000"]
        if self.options.boo_radar == 2:
            exclude += ["Boo Radar"]
        item_list = []
        for item, data in ITEM_TABLE.items():
            if data.doorid in self.open_doors.keys() and self.open_doors.get(data.doorid) == 1:
                exclude += [item]
            if data.code == 65:
                copies_to_place = 5
            elif data.code == 140:
                copies_to_place = 3
            else:
                copies_to_place = 1
            copies_to_place = 0 if copies_to_place - exclude.count(item) <= 0 else copies_to_place - exclude.count(item)
            for _ in range(copies_to_place):
                item_list.append(item)
                self.itempool.append(self.create_item(item))
        if self.options.early_first_key.value == 1:
            early_key = ""
            for key in spawn_locations[self.origin_region_name]["key"]:
                if key in item_list:
                    early_key = key
                    break
            if len(early_key) > 0:
                self.multiworld.local_early_items[self.player].update({early_key: 1})

        # Calculate the number of additional filler items to create to fill all locations
        n_locations = len(self.multiworld.get_unfilled_locations(self.player))
        n_items = len(self.pre_fill_items) + len(self.itempool)
        n_filler_items = n_locations - n_items
        n_trap_items = math.ceil(n_filler_items*(self.options.trap_percentage.value/100))
        n_other_filler = n_filler_items - n_trap_items
        filler_trap_weights = [self.options.poss_trap_weight.value, self.options.bonk_trap_weight.value,
                          self.options.bomb_trap_weight.value, self.options.ice_trap_weight.value,  # bomb, ice
                          self.options.banana_trap_weight.value, self.options.poison_trap_weight.value,
                          self.options.ghost_weight.value]

        if sum(filler_trap_weights) > 0:# Add filler items to the item pool.
            for _ in range(n_trap_items):
                self.itempool.append(self.create_item(self.get_trap_item_name()))

            for _ in range(n_other_filler):
                self.itempool.append(self.create_item((self.get_other_filler_item())))
        else:
            for _ in range(n_filler_items):
                self.itempool.append(self.create_item((self.get_other_filler_item())))

        self.multiworld.itempool += self.itempool

    def get_trap_item_name(self) -> str:
        filler = list(trap_filler_items.keys())
        filler_weights = [self.options.poss_trap_weight.value, self.options.bonk_trap_weight.value,
                          self.options.bomb_trap_weight.value, self.options.ice_trap_weight.value,  # bomb, ice
                          self.options.banana_trap_weight.value, self.options.poison_trap_weight.value,
                          self.options.ghost_weight.value]
        return self.random.choices(filler, weights=filler_weights, k=1)[0]


    def get_other_filler_item(self) -> str:
        filler = list(other_filler_items.keys())
        thircoin = 0 if self.options.coin_weight.value - 10 <= 0 else self.options.coin_weight.value - 10
        twencoin = 0 if self.options.coin_weight.value - 5 <= 0 else self.options.coin_weight.value - 5
        twenbill = 0 if self.options.bill_weight.value - 5 <= 0 else self.options.bill_weight.value - 5
        morebar = 0 if self.options.bars_weight.value - 5 <= 0 else self.options.bars_weight.value - 5
        diamweight = math.ceil(self.options.gems_weight.value * 0.4)
        lheart = 0 if self.options.heart_weight.value - 5 <= 0 else self.options.heart_weight.value - 5
        filler_weights = [self.options.bundle_weight.value, self.options.gems_weight.value,  # coins & bills, sapphire
                          self.options.gems_weight.value, self.options.gems_weight.value, diamweight,
                          # emerald, ruby, diamond
                          self.options.nothing_weight.value, self.options.heart_weight.value, lheart,  # poison mush, nothing, sm heart, l heart
                          self.options.coin_weight.value, twencoin, thircoin,
                          # banana, 10coin, 20coin, 30coin
                          self.options.bill_weight.value, twenbill, self.options.bars_weight.value,
                          morebar]
        return self.random.choices(filler, weights=filler_weights, k=1)[0]

    def get_filler_item_name(self) -> str:
        filler = list(filler_items.keys())
        thircoin = 0 if self.options.coin_weight.value - 10 <= 0 else self.options.coin_weight.value - 10
        twencoin = 0 if self.options.coin_weight.value - 5 <= 0 else self.options.coin_weight.value - 5
        twenbill = 0 if self.options.bill_weight.value - 5 <= 0 else self.options.bill_weight.value - 5
        morebar = 0 if self.options.bars_weight.value - 5 <= 0 else self.options.bars_weight.value - 5
        diamweight = math.ceil(self.options.gems_weight.value * 0.4)
        lheart = 0 if self.options.heart_weight.value - 5 <= 0 else self.options.heart_weight.value - 5
        filler_weights = [self.options.bundle_weight.value, self.options.gems_weight.value,  # coins & bills, sapphire
                          self.options.gems_weight.value, self.options.gems_weight.value, diamweight,
                          # emerald, ruby, diamond
                          self.options.poison_trap_weight.value, self.options.ghost_weight, self.options.nothing_weight.value,
                          self.options.heart_weight.value, lheart,  # poison mush, nothing, sm heart, l heart
                          self.options.bomb_trap_weight.value, self.options.ice_trap_weight.value,  # bomb, ice
                          self.options.banana_trap_weight.value, self.options.coin_weight.value, twencoin, thircoin,
                          # banana, 10coin, 20coin, 30coin
                          self.options.bill_weight.value, twenbill, self.options.bars_weight.value,
                          morebar, self.options.poss_trap_weight.value, self.options.bonk_trap_weight.value]  # 15bill, 25bill, 1bar, 2bar
        return self.random.choices(filler, weights=filler_weights, k=1)[0]

    def set_rules(self):
        self.multiworld.completion_condition[self.player] = lambda state: state.has("Mario's Painting", self.player)

    @classmethod
    def stage_generate_output(cls, multiworld: MultiWorld, output_directory: str):
        hint_worlds = [world for world in multiworld.get_game_worlds(cls.game)
                       if (world.options.hint_distribution.value != 5 and world.options.hint_distribution.value != 1)]
        boo_worlds = [world for world in multiworld.get_game_worlds(cls.game) if world.options.boo_health_option == 2]
        if not boo_worlds and not hint_worlds:
            return
        player_hints = {world.player for world in hint_worlds}
        if player_hints:
            get_hints_by_option(multiworld, player_hints)
        if not boo_worlds:
            return
        boo_players = {world.player for world in boo_worlds}
        def check_boo_players_done() -> None:
            done_players = set()
            for player in boo_players:
                player_world = multiworld.worlds[player]
                if len(player_world.boo_spheres.keys()) == len(ROOM_BOO_LOCATION_TABLE.keys()):
                    player_world.finished_boo_scaling.set()
                    done_players.add(player)
            boo_players.difference_update(done_players)
        for sphere_num, sphere in enumerate(multiworld.get_spheres(), 1):
            for loc in sphere:
                if loc.player in boo_players and loc.name in ROOM_BOO_LOCATION_TABLE.keys():
                    player_world = multiworld.worlds[loc.player]
                    player_world.boo_spheres.update({loc.name: sphere_num})
            check_boo_players_done()
            if not boo_players:
                return


    # Output options, locations and doors for patcher
    def generate_output(self, output_directory: str):
        # Output seed name and slot number to seed RNG in randomizer client
        output_data = {
            "Seed": self.multiworld.seed,
            "Slot": self.player,
            "Name": self.player_name,
            "Options": {},
            "Locations": {},
            "Entrances": {},
            "Room Enemies": {},
            "Hints": {},
        }

        # Output relevant options to file
        for field in fields(self.options):
            output_data["Options"][field.name] = getattr(self.options, field.name).value
            output_data["Options"]["spawn"]: str = self.origin_region_name

        output_data["Entrances"] = self.open_doors
        output_data["Room Enemies"] = self.ghost_affected_regions
        if self.options.hint_distribution != 5 and self.options.hint_distribution != 1:
            self.finished_hints.wait()
            output_data["Hints"] = self.hints
        if self.options.boo_health_option.value == 2:
            self.finished_boo_scaling.wait()

        # Output which item has been placed at each location
        locations = self.multiworld.get_locations(self.player)
        for location in locations:
            if location.address is not None or (location.name in ROOM_BOO_LOCATION_TABLE.keys()):
                if location.item:
                    itemid = 0
                    if location.item.player == self.player:
                        if location.address:
                            if location.item.type == "Door Key":
                                itemid = location.item.doorid
                        inv_reg_list = dict((v, k) for k, v in REGION_LIST.items())
                        roomid = inv_reg_list[location.parent_region.name]
                        item_info = {
                            "player": location.item.player,
                            "name": location.item.name,
                            "game": location.item.game,
                            "classification": location.item.classification.name,
                            "door_id": itemid,
                            "room_no": roomid,
                            "type": location.type,
                            "loc_enum": location.jmpentry
                        }
                        if self.options.boo_health_option.value == 2 and location.name in ROOM_BOO_LOCATION_TABLE.keys():
                                item_info.update({"boo_sphere": self.boo_spheres[location.name]})

                        output_data["Locations"][location.name] = item_info
                    else:
                        inv_reg_list = dict((v, k) for k, v in REGION_LIST.items())
                        roomid = inv_reg_list[location.parent_region.name]
                        item_info = {
                            "player": location.item.player,
                            "name": location.item.name,
                            "game": location.item.game,
                            "classification": location.item.classification.name,
                            "door_id": itemid,
                            "room_no": roomid,
                            "type": location.type,
                            "loc_enum": location.jmpentry,
                        }
                        output_data["Locations"][location.name] = item_info
                        if self.options.boo_health_option.value == 2 and location.name in ROOM_BOO_LOCATION_TABLE.keys():
                                item_info.update({"boo_sphere": self.boo_spheres[location.name]})
                else:
                    item_info = {"name": "Nothing", "game": "Luigi's Mansion", "classification": "filler"}
                output_data["Locations"][location.name] = item_info

        # Outputs the plando details to our expected output file
        # Also creates the APLM yaml file from the output data dictionary.
        lm_patch = LMUSAAPProcedurePatch(player=self.player, player_name=self.multiworld.player_name[self.player])
        write_patch(lm_patch, output_data)

        # Create the output path based on the current player + expected patch file ending.
        rom_path = os.path.join(output_directory, f"{self.multiworld.get_out_file_name_base(self.player)}"
                                                  f"{lm_patch.patch_file_ending}")

        # Write the expected output file path to the AP.zip that is maintained / created by Files.py#APContainer.write
        lm_patch.write(rom_path)

    # TODO: UPDATE FOR LM tracker
    def fill_slot_data(self):
        return {
            "rank requirement": self.options.rank_requirement.value,
            "better vacuum": self.options.good_vacuum.value,
            "door rando": self.options.door_rando.value,
            "door rando list": self.open_doors,
            "ghost elements": self.ghost_affected_regions,
            "toadsanity": self.options.toadsanity.value,
            "gold_mice": self.options.gold_mice.value,
            "furnisanity": self.options.furnisanity.value,
            "boosanity": self.options.boosanity.value,
            "portrait ghosts": self.options.portrification.value,
            "speedy spirits": self.options.speedy_spirits.value,
            "lightsanity": self.options.lightsanity.value,
            "walksanity": self.options.walksanity.value,
            "clairvoya requirement": self.options.mario_items.value,
            "boo gates": self.options.boo_gates.value,
            "washroom boo count": self.options.washroom_boo_count.value,
            "balcony boo count": self.options.balcony_boo_count.value,
            "final boo count": self.options.final_boo_count.value,
            "enemizer": self.options.enemizer.value,
            "spawn_region": self.origin_region_name,
            "death_link": self.options.death_link.value,
            "trap_link": self.options.trap_link.value,
            "luigi max health": self.options.luigi_max_health.value,
            "pickup animation": self.options.enable_pickup_animation.value,
            "apworld version": CLIENT_VERSION,
            "seed": self.multiworld.seed,
        }<|MERGE_RESOLUTION|>--- conflicted
+++ resolved
@@ -27,14 +27,7 @@
 from .iso_helper.lm_rom import LMUSAAPProcedurePatch, write_patch
 
 CLIENT_VERSION = "0.4.10"
-<<<<<<< HEAD
 logger = logging.getLogger("Luigi's Mansion")
-=======
-
-import logging
-logger = logging.getLogger("Luigi's Mansion")
-
->>>>>>> b0276981
 
 def run_client(*args):
     logger.info("Starting LM Client v" + CLIENT_VERSION)
@@ -43,12 +36,7 @@
 
 components.append(
     Component("LM Client", func=run_client, component_type=Type.CLIENT,
-<<<<<<< HEAD
         file_identifier=SuffixIdentifier(".aplm"), icon="archiboolego"))
-=======
-        file_identifier=SuffixIdentifier(".aplm"), icon="archiboolego")
-)
->>>>>>> b0276981
 
 icon_paths["archiboolego"] = f"ap:{__name__}/data/archiboolego.png"
 
@@ -897,17 +885,10 @@
                     item_info = {"name": "Nothing", "game": "Luigi's Mansion", "classification": "filler"}
                 output_data["Locations"][location.name] = item_info
 
-        # Outputs the plando details to our expected output file
-        # Also creates the APLM yaml file from the output data dictionary.
-        lm_patch = LMUSAAPProcedurePatch(player=self.player, player_name=self.multiworld.player_name[self.player])
-        write_patch(lm_patch, output_data)
-
-        # Create the output path based on the current player + expected patch file ending.
-        rom_path = os.path.join(output_directory, f"{self.multiworld.get_out_file_name_base(self.player)}"
-                                                  f"{lm_patch.patch_file_ending}")
-
-        # Write the expected output file path to the AP.zip that is maintained / created by Files.py#APContainer.write
-        lm_patch.write(rom_path)
+        # Output the plando details to file
+        file_path = os.path.join(output_directory, f"{self.multiworld.get_out_file_name_base(self.player)}.aplm")
+        with open(file_path, "w") as f:
+            f.write(yaml.dump(output_data, sort_keys=False, Dumper=Dumper))
 
     # TODO: UPDATE FOR LM tracker
     def fill_slot_data(self):
