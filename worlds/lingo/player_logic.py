from enum import Enum
from typing import Dict, List, NamedTuple, Optional, Set, Tuple, TYPE_CHECKING

from Options import OptionError
from .datatypes import Door, DoorType, Painting, RoomAndDoor, RoomAndPanel
from .items import ALL_ITEM_TABLE, ItemType
from .locations import ALL_LOCATION_TABLE, LocationClassification
from .options import LocationChecks, ShuffleDoors, SunwarpAccess, VictoryCondition
from .static_logic import DOORS_BY_ROOM, PAINTINGS, PAINTING_ENTRANCES, PAINTING_EXITS, \
    PANELS_BY_ROOM, REQUIRED_PAINTING_ROOMS, REQUIRED_PAINTING_WHEN_NO_DOORS_ROOMS, PROGRESSIVE_DOORS_BY_ROOM, \
    PANEL_DOORS_BY_ROOM, PROGRESSIVE_PANELS_BY_ROOM, SUNWARP_ENTRANCES, SUNWARP_EXITS

if TYPE_CHECKING:
    from . import LingoWorld


class AccessRequirements:
    rooms: Set[str]
    doors: Set[RoomAndDoor]
    colors: Set[str]
<<<<<<< HEAD
    items: Set[str]
    progression: Dict[str, int]
=======
    the_master: bool
>>>>>>> fb2c194e

    def __init__(self):
        self.rooms = set()
        self.doors = set()
        self.colors = set()
<<<<<<< HEAD
        self.items = set()
        self.progression = dict()
=======
>>>>>>> fb2c194e
        self.the_master = False

    def merge(self, other: "AccessRequirements"):
        self.rooms |= other.rooms
        self.doors |= other.doors
        self.colors |= other.colors
<<<<<<< HEAD
        self.items |= other.items
        self.the_master |= other.the_master

        for progression, index in other.progression.items():
            if progression not in self.progression or index > self.progression[progression]:
                self.progression[progression] = index

    def __str__(self):
        return f"AccessRequirements(rooms={self.rooms}, doors={self.doors}, colors={self.colors}, items={self.items}," \
               f" progression={self.progression}), the_master={self.the_master}"
=======
        self.the_master |= other.the_master

    def __str__(self):
        return f"AccessRequirements(rooms={self.rooms}, doors={self.doors}, colors={self.colors})," \
               f" the_master={self.the_master}"
>>>>>>> fb2c194e


class PlayerLocation(NamedTuple):
    name: str
    code: Optional[int]
    access: AccessRequirements


class ProgressiveItemBehavior(Enum):
    DISABLE = 1
    SPLIT = 2
    PROGRESSIVE = 3


def should_split_progression(progression_name: str, world: "LingoWorld") -> ProgressiveItemBehavior:
    if progression_name == "Progressive Orange Tower":
        if world.options.progressive_orange_tower:
            return ProgressiveItemBehavior.PROGRESSIVE
        else:
            return ProgressiveItemBehavior.SPLIT
    elif progression_name == "Progressive Colorful":
        if world.options.progressive_colorful:
            return ProgressiveItemBehavior.PROGRESSIVE
        else:
            return ProgressiveItemBehavior.SPLIT

    return ProgressiveItemBehavior.PROGRESSIVE


class LingoPlayerLogic:
    """
    Defines logic after a player's options have been applied
    """

    item_by_door: Dict[str, Dict[str, str]]

    locations_by_room: Dict[str, List[PlayerLocation]]
    real_locations: List[str]

    event_loc_to_item: Dict[str, str]
    real_items: List[str]

    victory_condition: str
    mastery_location: str
    level_2_location: str

    painting_mapping: Dict[str, str]

    forced_good_item: str

    panel_reqs: Dict[str, Dict[str, AccessRequirements]]
    door_reqs: Dict[str, Dict[str, AccessRequirements]]
    mastery_reqs: List[AccessRequirements]
    counting_panel_reqs: Dict[str, List[Tuple[AccessRequirements, int]]]

    sunwarp_mapping: List[int]
    sunwarp_entrances: List[str]
    sunwarp_exits: List[str]

    def add_location(self, room: str, name: str, code: Optional[int], panels: List[RoomAndPanel], world: "LingoWorld"):
        """
        Creates a location. This function determines the access requirements for the location by combining and
        flattening the requirements for each of the given panels.
        """
        access_reqs = AccessRequirements()
        for panel in panels:
            if panel.room is not None and panel.room != room:
                access_reqs.rooms.add(panel.room)

            panel_room = room if panel.room is None else panel.room
            sub_access_reqs = self.calculate_panel_requirements(panel_room, panel.panel, world)
            access_reqs.merge(sub_access_reqs)

        self.locations_by_room.setdefault(room, []).append(PlayerLocation(name, code, access_reqs))

    def set_door_item(self, room: str, door: str, item: str):
        self.item_by_door.setdefault(room, {})[door] = item

    def handle_non_grouped_door(self, room_name: str, door_data: Door, world: "LingoWorld"):
        if room_name in PROGRESSIVE_DOORS_BY_ROOM and door_data.name in PROGRESSIVE_DOORS_BY_ROOM[room_name]:
            progression_name = PROGRESSIVE_DOORS_BY_ROOM[room_name][door_data.name].item_name
            progression_handling = should_split_progression(progression_name, world)

            if progression_handling == ProgressiveItemBehavior.SPLIT:
                self.set_door_item(room_name, door_data.name, door_data.item_name)
                self.real_items.append(door_data.item_name)
            elif progression_handling == ProgressiveItemBehavior.PROGRESSIVE:
                progressive_item_name = PROGRESSIVE_DOORS_BY_ROOM[room_name][door_data.name].item_name
                self.set_door_item(room_name, door_data.name, progressive_item_name)
                self.real_items.append(progressive_item_name)
        else:
            self.set_door_item(room_name, door_data.name, door_data.item_name)
            self.real_items.append(door_data.item_name)

    def __init__(self, world: "LingoWorld"):
        self.item_by_door = {}
        self.locations_by_room = {}
        self.real_locations = []
        self.event_loc_to_item = {}
        self.real_items = []
        self.victory_condition = ""
        self.mastery_location = ""
        self.level_2_location = ""
        self.painting_mapping = {}
        self.forced_good_item = ""
        self.panel_reqs = {}
        self.door_reqs = {}
        self.mastery_reqs = []
        self.counting_panel_reqs = {}
        self.sunwarp_mapping = []

        door_shuffle = world.options.shuffle_doors
        color_shuffle = world.options.shuffle_colors
        painting_shuffle = world.options.shuffle_paintings
        location_checks = world.options.location_checks
        victory_condition = world.options.victory_condition
        early_color_hallways = world.options.early_color_hallways

        if location_checks == LocationChecks.option_reduced:
            if door_shuffle == ShuffleDoors.option_doors:
                raise OptionError("You cannot have reduced location checks when door shuffle is on, because there "
                                  "would not be enough locations for all of the door items.")
            if door_shuffle == ShuffleDoors.option_panels:
                if not world.options.group_doors:
                    raise OptionError("You cannot have reduced location checks when complex panels mode door shuffle "
                                      "is on, because there would not be enough locations for all of the panel items.")
                if color_shuffle and (world.options.sunwarp_access >= SunwarpAccess.option_unlock or
                                      not world.options.enable_pilgrimage):
                    raise OptionError("You cannot have reduced location checks when panels mode door shuffle is "
                                      "combined with color shuffle and either sunwarp locking or disabled pilgrimage, "
                                      "because there would not be enough locations for all of the items.")

        # Create door items, where needed.
        door_groups: Set[str] = set()
        for room_name, room_data in DOORS_BY_ROOM.items():
            for door_name, door_data in room_data.items():
                if door_data.skip_item is False and door_data.event is False:
                    if door_data.type == DoorType.NORMAL and door_shuffle == ShuffleDoors.option_doors:
                        if door_data.door_group is not None and world.options.group_doors:
                            # Grouped doors are handled differently if shuffle doors is on simple.
                            self.set_door_item(room_name, door_name, door_data.door_group)
                            door_groups.add(door_data.door_group)
                        else:
                            self.handle_non_grouped_door(room_name, door_data, world)
                    elif door_data.type == DoorType.SUNWARP:
                        if world.options.sunwarp_access == SunwarpAccess.option_unlock:
                            self.set_door_item(room_name, door_name, "Sunwarps")
                            door_groups.add("Sunwarps")
                        elif world.options.sunwarp_access == SunwarpAccess.option_individual:
                            self.set_door_item(room_name, door_name, door_data.item_name)
                            self.real_items.append(door_data.item_name)
                        elif world.options.sunwarp_access == SunwarpAccess.option_progressive:
                            self.set_door_item(room_name, door_name, "Progressive Pilgrimage")
                            self.real_items.append("Progressive Pilgrimage")
                    elif door_data.type == DoorType.SUN_PAINTING:
                        if not world.options.enable_pilgrimage:
                            self.set_door_item(room_name, door_name, door_data.item_name)
                            self.real_items.append(door_data.item_name)

        self.real_items += door_groups

        # Create panel items, where needed.
        if world.options.shuffle_doors == ShuffleDoors.option_panels:
            panel_groups: Set[str] = set()

            for room_name, room_data in PANEL_DOORS_BY_ROOM.items():
                for panel_door_name, panel_door_data in room_data.items():
                    if panel_door_data.panel_group is not None and world.options.group_doors:
                        panel_groups.add(panel_door_data.panel_group)
                    elif room_name in PROGRESSIVE_PANELS_BY_ROOM \
                            and panel_door_name in PROGRESSIVE_PANELS_BY_ROOM[room_name]:
                        progression_obj = PROGRESSIVE_PANELS_BY_ROOM[room_name][panel_door_name]
                        progression_handling = should_split_progression(progression_obj.item_name, world)

                        if progression_handling == ProgressiveItemBehavior.SPLIT:
                            self.real_items.append(panel_door_data.item_name)
                        elif progression_handling == ProgressiveItemBehavior.PROGRESSIVE:
                            self.real_items.append(progression_obj.item_name)
                    else:
                        self.real_items.append(panel_door_data.item_name)

            self.real_items += panel_groups

        # Create color items, if needed.
        if color_shuffle:
            self.real_items += [name for name, item in ALL_ITEM_TABLE.items() if item.type == ItemType.COLOR]

        # Create events for each achievement panel, so that we can determine when THE MASTER is accessible.
        for room_name, room_data in PANELS_BY_ROOM.items():
            for panel_name, panel_data in room_data.items():
                if panel_data.achievement:
                    access_req = AccessRequirements()
                    access_req.merge(self.calculate_panel_requirements(room_name, panel_name, world))
                    access_req.rooms.add(room_name)

                    self.mastery_reqs.append(access_req)

        # Handle the victory condition. Victory conditions other than the chosen one become regular checks, so we need
        # to prevent the actual victory condition from becoming a check.
        self.mastery_location = "Orange Tower Seventh Floor - THE MASTER"
        self.level_2_location = "Second Room - LEVEL 2"

        if victory_condition == VictoryCondition.option_the_end:
            self.victory_condition = "Orange Tower Seventh Floor - THE END"
            self.add_location("Orange Tower Seventh Floor", "The End (Solved)", None, [], world)
            self.event_loc_to_item["The End (Solved)"] = "Victory"
        elif victory_condition == VictoryCondition.option_the_master:
            self.victory_condition = "Orange Tower Seventh Floor - THE MASTER"
            self.mastery_location = "Orange Tower Seventh Floor - Mastery Achievements"

            self.add_location("Orange Tower Seventh Floor", self.mastery_location, None, [], world)
            self.event_loc_to_item[self.mastery_location] = "Victory"
        elif victory_condition == VictoryCondition.option_level_2:
            self.victory_condition = "Second Room - LEVEL 2"
            self.level_2_location = "Second Room - Unlock Level 2"

            self.add_location("Second Room", self.level_2_location, None, [RoomAndPanel("Second Room", "LEVEL 2")],
                              world)
            self.event_loc_to_item[self.level_2_location] = "Victory"

            if world.options.level_2_requirement == 1:
                raise OptionError("The Level 2 requirement must be at least 2 when LEVEL 2 is the victory condition.")
        elif victory_condition == VictoryCondition.option_pilgrimage:
            self.victory_condition = "Pilgrim Antechamber - PILGRIM"
            self.add_location("Pilgrim Antechamber", "PILGRIM (Solved)", None,
                              [RoomAndPanel("Pilgrim Antechamber", "PILGRIM")], world)
            self.event_loc_to_item["PILGRIM (Solved)"] = "Victory"

        # Create groups of counting panel access requirements for the LEVEL 2 check.
        self.create_panel_hunt_events(world)

        # Instantiate all real locations.
        location_classification = LocationClassification.normal
        if location_checks == LocationChecks.option_reduced:
            location_classification = LocationClassification.reduced
        elif location_checks == LocationChecks.option_insanity:
            location_classification = LocationClassification.insanity

        if door_shuffle == ShuffleDoors.option_doors and not early_color_hallways:
            location_classification |= LocationClassification.small_sphere_one

        for location_name, location_data in ALL_LOCATION_TABLE.items():
            if location_name != self.victory_condition:
                if not (location_classification & location_data.classification):
                    continue

                self.add_location(location_data.room, location_name, location_data.code, location_data.panels, world)
                self.real_locations.append(location_name)

        if world.options.enable_pilgrimage and world.options.sunwarp_access == SunwarpAccess.option_disabled:
            raise OptionError("Sunwarps cannot be disabled when pilgrimage is enabled.")

        if world.options.shuffle_sunwarps:
            if world.options.sunwarp_access == SunwarpAccess.option_disabled:
                raise OptionError("Sunwarps cannot be shuffled if they are disabled.")

            self.sunwarp_mapping = list(range(0, 12))
            world.random.shuffle(self.sunwarp_mapping)

            sunwarp_rooms = SUNWARP_ENTRANCES + SUNWARP_EXITS
            self.sunwarp_entrances = [sunwarp_rooms[i] for i in self.sunwarp_mapping[0:6]]
            self.sunwarp_exits = [sunwarp_rooms[i] for i in self.sunwarp_mapping[6:12]]
        else:
            self.sunwarp_entrances = SUNWARP_ENTRANCES
            self.sunwarp_exits = SUNWARP_EXITS

        # Create the paintings mapping, if painting shuffle is on.
        if painting_shuffle:
            # Shuffle paintings until we get something workable.
            workable_paintings = False
            for i in range(0, 20):
                workable_paintings = self.randomize_paintings(world)
                if workable_paintings:
                    break

            if not workable_paintings:
                raise Exception("This Lingo world was unable to generate a workable painting mapping after 20 "
                                "iterations. This is very unlikely to happen on its own, and probably indicates some "
                                "kind of logic error.")

        if door_shuffle == ShuffleDoors.option_doors and location_checks != LocationChecks.option_insanity \
                and not early_color_hallways and world.multiworld.players > 1:
            # Under the combination of door shuffle, normal location checks, and no early color hallways, sphere 1 is
            # only three checks. In a multiplayer situation, this can be frustrating for the player because they are
            # more likely to be stuck in the starting room for a long time. To remedy this, we will force a useful item
            # onto the GOOD LUCK check under these circumstances. The goal is to expand sphere 1 to at least four
            # checks (and likely more than that).
            #
            # Note: A very low LEVEL 2 requirement would naturally expand sphere 1 to four checks, but this is a very
            # uncommon configuration, so we will ignore it and force a good item anyway.

            # Starting Room - Back Right Door gives access to OPEN and DEAD END.
            # Starting Room - Exit Door gives access to OPEN and TRACE.
            good_item_options: List[str] = ["Starting Room - Back Right Door", "Second Room - Exit Door"]

            if not color_shuffle:
                if not world.options.enable_pilgrimage:
                    # HOT CRUST and THIS.
                    good_item_options.append("Pilgrim Room - Sun Painting")

                if world.options.group_doors:
                    # WELCOME BACK, CLOCKWISE, and DRAWL + RUNS.
                    good_item_options.append("Welcome Back Doors")
                else:
                    # WELCOME BACK and CLOCKWISE.
                    good_item_options.append("Welcome Back Area - Shortcut to Starting Room")

            if world.options.group_doors:
                # Color hallways access (NOTE: reconsider when sunwarp shuffling exists).
                good_item_options.append("Rhyme Room Doors")

            # When painting shuffle is off, most Starting Room paintings give color hallways access. The Wondrous's
            # painting does not, but it gives access to SHRINK and WELCOME BACK.
            for painting_obj in PAINTINGS.values():
                if not painting_obj.enter_only or painting_obj.required_door is None\
                        or painting_obj.room != "Starting Room":
                    continue

                # If painting shuffle is on, we only want to consider paintings that actually go somewhere.
                #
                # NOTE: This does not guarantee that there will be any checks on the other side.
                if painting_shuffle and painting_obj.id not in self.painting_mapping.keys():
                    continue

                pdoor = DOORS_BY_ROOM[painting_obj.required_door.room][painting_obj.required_door.door]
                good_item_options.append(pdoor.item_name)

            # Copied from The Witness -- remove any plandoed items from the possible good items set.
            for v in world.multiworld.plando_items[world.player]:
                if v.get("from_pool", True):
                    for item_key in {"item", "items"}:
                        if item_key in v:
                            if type(v[item_key]) is str:
                                if v[item_key] in good_item_options:
                                    good_item_options.remove(v[item_key])
                            elif type(v[item_key]) is dict:
                                for item, weight in v[item_key].items():
                                    if weight and item in good_item_options:
                                        good_item_options.remove(item)
                            else:
                                # Other type of iterable
                                for item in v[item_key]:
                                    if item in good_item_options:
                                        good_item_options.remove(item)

            if len(good_item_options) > 0:
                self.forced_good_item = world.random.choice(good_item_options)
                self.real_items.remove(self.forced_good_item)
                self.real_locations.remove("Second Room - Good Luck")

    def randomize_paintings(self, world: "LingoWorld") -> bool:
        self.painting_mapping.clear()

        # First, assign mappings to the required-exit paintings. We ensure that req-blocked paintings do not lead to
        # required paintings.
        req_exits = []
        required_painting_rooms = REQUIRED_PAINTING_ROOMS
        if world.options.shuffle_doors != ShuffleDoors.option_doors:
            required_painting_rooms += REQUIRED_PAINTING_WHEN_NO_DOORS_ROOMS
            req_exits = [painting_id for painting_id, painting in PAINTINGS.items() if painting.required_when_no_doors]

        def is_req_enterable(painting_id: str, painting: Painting) -> bool:
            if painting.exit_only or painting.disable or painting.req_blocked\
                    or painting.room in required_painting_rooms:
                return False

            if world.options.shuffle_doors == ShuffleDoors.option_none:
                if painting.req_blocked_when_no_doors:
                    return False

                # Special case for the paintings in Color Hunt and Champion's Rest. These are req blocked when not on
                # doors mode, and when sunwarps are disabled or sunwarp shuffle is on and the Color Hunt sunwarp is not
                # an exit. This is because these two rooms would then be inaccessible without roof access, and we can't
                # hide the Owl Hallway entrance behind roof access.
                if painting.room in ["Color Hunt", "Champion's Rest"]:
                    if world.options.sunwarp_access == SunwarpAccess.option_disabled\
                            or (world.options.shuffle_sunwarps and "Color Hunt" not in self.sunwarp_exits):
                        return False

            return True

        req_enterable = [painting_id for painting_id, painting in PAINTINGS.items()
                         if is_req_enterable(painting_id, painting)]
        req_exits += [painting_id for painting_id, painting in PAINTINGS.items()
                      if painting.exit_only and painting.required]
        req_entrances = world.random.sample(req_enterable, len(req_exits))

        self.painting_mapping = dict(zip(req_entrances, req_exits))

        # Next, determine the rest of the exit paintings.
        exitable = [painting_id for painting_id, painting in PAINTINGS.items()
                    if not painting.enter_only and not painting.disable and painting_id not in req_exits and
                    painting_id not in req_entrances]
        nonreq_exits = world.random.sample(exitable, PAINTING_EXITS - len(req_exits))
        chosen_exits = req_exits + nonreq_exits

        # Determine the rest of the entrance paintings.
        enterable = [painting_id for painting_id, painting in PAINTINGS.items()
                     if not painting.exit_only and not painting.disable and painting_id not in chosen_exits and
                     painting_id not in req_entrances]
        chosen_entrances = world.random.sample(enterable, PAINTING_ENTRANCES - len(req_entrances))

        # Assign one entrance to each non-required exit, to ensure that the total number of exits is achieved.
        for warp_exit in nonreq_exits:
            warp_enter = world.random.choice(chosen_entrances)
            chosen_entrances.remove(warp_enter)
            self.painting_mapping[warp_enter] = warp_exit

        # Assign each of the remaining entrances to any required or non-required exit.
        for warp_enter in chosen_entrances:
            warp_exit = world.random.choice(chosen_exits)
            self.painting_mapping[warp_enter] = warp_exit

        # The Eye Wall painting is unique in that it is both double-sided and also enter only (because it moves).
        # There is only one eligible double-sided exit painting, which is the vanilla exit for this warp. If the
        # exit painting is an entrance in the shuffle, we will disable the Eye Wall painting. Otherwise, Eye Wall
        # is forced to point to the vanilla exit.
        if "eye_painting_2" not in self.painting_mapping.keys():
            self.painting_mapping["eye_painting"] = "eye_painting_2"

        # Just for sanity's sake, ensure that all required painting rooms are accessed.
        for painting_id, painting in PAINTINGS.items():
            if painting_id not in self.painting_mapping.values() \
                    and (painting.required or (painting.required_when_no_doors and
                                               world.options.shuffle_doors != ShuffleDoors.option_doors)):
                return False

        return True

    def calculate_panel_requirements(self, room: str, panel: str, world: "LingoWorld"):
        """
        Calculate and return the access requirements for solving a given panel. The goal is to eliminate recursion in
        the access rule function by collecting the rooms, doors, and colors needed by this panel and any panel required
        by this panel. Memoization is used so that no panel is evaluated more than once.
        """
        if panel not in self.panel_reqs.setdefault(room, {}):
            access_reqs = AccessRequirements()
            panel_object = PANELS_BY_ROOM[room][panel]

            if world.options.shuffle_doors == ShuffleDoors.option_panels and panel_object.panel_door is not None:
                panel_door_room = panel_object.panel_door.room
                panel_door_name = panel_object.panel_door.panel_door
                panel_door = PANEL_DOORS_BY_ROOM[panel_door_room][panel_door_name]

                if panel_door.panel_group is not None and world.options.group_doors:
                    access_reqs.items.add(panel_door.panel_group)
                elif panel_door_room in PROGRESSIVE_PANELS_BY_ROOM\
                        and panel_door_name in PROGRESSIVE_PANELS_BY_ROOM[panel_door_room]:
                    progression_obj = PROGRESSIVE_PANELS_BY_ROOM[panel_door_room][panel_door_name]
                    progression_handling = should_split_progression(progression_obj.item_name, world)

                    if progression_handling == ProgressiveItemBehavior.SPLIT:
                        access_reqs.items.add(panel_door.item_name)
                    elif progression_handling == ProgressiveItemBehavior.PROGRESSIVE:
                        access_reqs.progression[progression_obj.item_name] = progression_obj.index
                else:
                    access_reqs.items.add(panel_door.item_name)

            for req_room in panel_object.required_rooms:
                access_reqs.rooms.add(req_room)

            for req_door in panel_object.required_doors:
                door_object = DOORS_BY_ROOM[room if req_door.room is None else req_door.room][req_door.door]
                if door_object.event or world.options.shuffle_doors != ShuffleDoors.option_doors:
                    sub_access_reqs = self.calculate_door_requirements(
                        room if req_door.room is None else req_door.room, req_door.door, world)
                    access_reqs.merge(sub_access_reqs)
                else:
                    access_reqs.doors.add(RoomAndDoor(room if req_door.room is None else req_door.room, req_door.door))

            for color in panel_object.colors:
                access_reqs.colors.add(color)

            for req_panel in panel_object.required_panels:
                if req_panel.room is not None and req_panel.room != room:
                    access_reqs.rooms.add(req_panel.room)

                sub_access_reqs = self.calculate_panel_requirements(room if req_panel.room is None else req_panel.room,
                                                                    req_panel.panel, world)
                access_reqs.merge(sub_access_reqs)

            if panel == "THE MASTER":
                access_reqs.the_master = True

            self.panel_reqs[room][panel] = access_reqs

        return self.panel_reqs[room][panel]

    def calculate_door_requirements(self, room: str, door: str, world: "LingoWorld"):
        """
        Similar to calculate_panel_requirements, but for event doors.
        """
        if door not in self.door_reqs.setdefault(room, {}):
            access_reqs = AccessRequirements()
            door_object = DOORS_BY_ROOM[room][door]

            for req_panel in door_object.panels:
                panel_room = room if req_panel.room is None else req_panel.room
                access_reqs.rooms.add(panel_room)
                sub_access_reqs = self.calculate_panel_requirements(panel_room, req_panel.panel, world)
                access_reqs.merge(sub_access_reqs)

            self.door_reqs[room][door] = access_reqs

        return self.door_reqs[room][door]

    def create_panel_hunt_events(self, world: "LingoWorld"):
        """
        Creates the event locations/items used for determining access to the LEVEL 2 panel. Instead of creating an event
        for every single counting panel in the game, we try to coalesce panels with identical access rules into the same
        event. Right now, this means the following:

        When color shuffle is off, panels in a room with no extra access requirements (room, door, or other panel) are
        all coalesced into one event.

        When color shuffle is on, single-colored panels (including white) in a room are combined into one event per
        color. Multicolored panels and panels with any extra access requirements are not coalesced, and will each
        receive their own event.
        """
        for room_name, room_data in PANELS_BY_ROOM.items():
            unhindered_panels_by_color: dict[Optional[str], int] = {}

            for panel_name, panel_data in room_data.items():
                # We won't count non-counting panels.
                if panel_data.non_counting:
                    continue

                # We won't coalesce any panels that have requirements beyond colors. To simplify things for now, we will
<<<<<<< HEAD
                # only coalesce single-color panels. Chains/stacks/combo puzzles will be separate. Panel door locked
                # puzzles will be separate if panels mode is on. THE MASTER has special access rules and is handled
                # separately.
                if len(panel_data.required_panels) > 0 or len(panel_data.required_doors) > 0\
                        or len(panel_data.required_rooms) > 0\
                        or (world.options.shuffle_colors and len(panel_data.colors) > 1)\
                        or (world.options.shuffle_doors == ShuffleDoors.option_panels
                            and panel_data.panel_door is not None)\
=======
                # only coalesce single-color panels. Chains/stacks/combo puzzles will be separate. THE MASTER has
                # special access rules and is handled separately.
                if len(panel_data.required_panels) > 0 or len(panel_data.required_doors) > 0\
                        or len(panel_data.required_rooms) > 0\
                        or (world.options.shuffle_colors and len(panel_data.colors) > 1)\
>>>>>>> fb2c194e
                        or panel_name == "THE MASTER":
                    self.counting_panel_reqs.setdefault(room_name, []).append(
                        (self.calculate_panel_requirements(room_name, panel_name, world), 1))
                else:
                    if len(panel_data.colors) == 0 or not world.options.shuffle_colors:
                        color = None
                    else:
                        color = panel_data.colors[0]

                    unhindered_panels_by_color[color] = unhindered_panels_by_color.get(color, 0) + 1

            for color, panel_count in unhindered_panels_by_color.items():
                access_reqs = AccessRequirements()
                if color is not None:
                    access_reqs.colors.add(color)

                self.counting_panel_reqs.setdefault(room_name, []).append((access_reqs, panel_count))<|MERGE_RESOLUTION|>--- conflicted
+++ resolved
@@ -18,29 +18,22 @@
     rooms: Set[str]
     doors: Set[RoomAndDoor]
     colors: Set[str]
-<<<<<<< HEAD
     items: Set[str]
     progression: Dict[str, int]
-=======
     the_master: bool
->>>>>>> fb2c194e
 
     def __init__(self):
         self.rooms = set()
         self.doors = set()
         self.colors = set()
-<<<<<<< HEAD
         self.items = set()
         self.progression = dict()
-=======
->>>>>>> fb2c194e
         self.the_master = False
 
     def merge(self, other: "AccessRequirements"):
         self.rooms |= other.rooms
         self.doors |= other.doors
         self.colors |= other.colors
-<<<<<<< HEAD
         self.items |= other.items
         self.the_master |= other.the_master
 
@@ -51,13 +44,6 @@
     def __str__(self):
         return f"AccessRequirements(rooms={self.rooms}, doors={self.doors}, colors={self.colors}, items={self.items}," \
                f" progression={self.progression}), the_master={self.the_master}"
-=======
-        self.the_master |= other.the_master
-
-    def __str__(self):
-        return f"AccessRequirements(rooms={self.rooms}, doors={self.doors}, colors={self.colors})," \
-               f" the_master={self.the_master}"
->>>>>>> fb2c194e
 
 
 class PlayerLocation(NamedTuple):
@@ -586,7 +572,6 @@
                     continue
 
                 # We won't coalesce any panels that have requirements beyond colors. To simplify things for now, we will
-<<<<<<< HEAD
                 # only coalesce single-color panels. Chains/stacks/combo puzzles will be separate. Panel door locked
                 # puzzles will be separate if panels mode is on. THE MASTER has special access rules and is handled
                 # separately.
@@ -595,13 +580,6 @@
                         or (world.options.shuffle_colors and len(panel_data.colors) > 1)\
                         or (world.options.shuffle_doors == ShuffleDoors.option_panels
                             and panel_data.panel_door is not None)\
-=======
-                # only coalesce single-color panels. Chains/stacks/combo puzzles will be separate. THE MASTER has
-                # special access rules and is handled separately.
-                if len(panel_data.required_panels) > 0 or len(panel_data.required_doors) > 0\
-                        or len(panel_data.required_rooms) > 0\
-                        or (world.options.shuffle_colors and len(panel_data.colors) > 1)\
->>>>>>> fb2c194e
                         or panel_name == "THE MASTER":
                     self.counting_panel_reqs.setdefault(room_name, []).append(
                         (self.calculate_panel_requirements(room_name, panel_name, world), 1))
