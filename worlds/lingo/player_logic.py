from enum import Enum
from typing import Dict, List, NamedTuple, Optional, Set, Tuple, TYPE_CHECKING

from Options import OptionError
from .datatypes import Door, DoorType, Painting, RoomAndDoor, RoomAndPanel
from .items import ALL_ITEM_TABLE, ItemType
from .locations import ALL_LOCATION_TABLE, LocationClassification
from .options import LocationChecks, ShuffleDoors, SunwarpAccess, VictoryCondition
from .static_logic import DOORS_BY_ROOM, PAINTINGS, PAINTING_ENTRANCES, PAINTING_EXITS, \
    PANELS_BY_ROOM, REQUIRED_PAINTING_ROOMS, REQUIRED_PAINTING_WHEN_NO_DOORS_ROOMS, PROGRESSIVE_DOORS_BY_ROOM, \
    PANEL_DOORS_BY_ROOM, PROGRESSIVE_PANELS_BY_ROOM, SUNWARP_ENTRANCES, SUNWARP_EXITS

if TYPE_CHECKING:
    from . import LingoWorld


class AccessRequirements:
    rooms: Set[str]
    doors: Set[RoomAndDoor]
    colors: Set[str]
    items: Set[str]
    progression: Dict[str, int]
    the_master: bool
    postgame: bool

    def __init__(self):
        self.rooms = set()
        self.doors = set()
        self.colors = set()
        self.items = set()
        self.progression = dict()
        self.the_master = False
        self.postgame = False

    def merge(self, other: "AccessRequirements"):
        self.rooms |= other.rooms
        self.doors |= other.doors
        self.colors |= other.colors
        self.items |= other.items
        self.the_master |= other.the_master
        self.postgame |= other.postgame

        for progression, index in other.progression.items():
            if progression not in self.progression or index > self.progression[progression]:
                self.progression[progression] = index

    def __str__(self):
        return f"AccessRequirements(rooms={self.rooms}, doors={self.doors}, colors={self.colors}, items={self.items}," \
               f" progression={self.progression}), the_master={self.the_master}, postgame={self.postgame}"


class PlayerLocation(NamedTuple):
    name: str
    code: Optional[int]
    access: AccessRequirements


class ProgressiveItemBehavior(Enum):
    DISABLE = 1
    SPLIT = 2
    PROGRESSIVE = 3


def should_split_progression(progression_name: str, world: "LingoWorld") -> ProgressiveItemBehavior:
    if progression_name == "Progressive Orange Tower":
        if world.options.progressive_orange_tower:
            return ProgressiveItemBehavior.PROGRESSIVE
        else:
            return ProgressiveItemBehavior.SPLIT
    elif progression_name == "Progressive Colorful":
        if world.options.progressive_colorful:
            return ProgressiveItemBehavior.PROGRESSIVE
        else:
            return ProgressiveItemBehavior.SPLIT

    return ProgressiveItemBehavior.PROGRESSIVE


class LingoPlayerLogic:
    """
    Defines logic after a player's options have been applied
    """

    item_by_door: Dict[str, Dict[str, str]]

    locations_by_room: Dict[str, List[PlayerLocation]]
    real_locations: List[str]

    event_loc_to_item: Dict[str, str]
    real_items: List[str]

    victory_condition: str
    mastery_location: str
    level_2_location: str

    painting_mapping: Dict[str, str]

    good_item_options: List[str]

    panel_reqs: Dict[str, Dict[str, AccessRequirements]]
    door_reqs: Dict[str, Dict[str, AccessRequirements]]
    mastery_reqs: List[AccessRequirements]
    counting_panel_reqs: Dict[str, List[Tuple[AccessRequirements, int]]]

    sunwarp_mapping: List[int]
    sunwarp_entrances: List[str]
    sunwarp_exits: List[str]

    def add_location(self, room: str, name: str, code: Optional[int], panels: List[RoomAndPanel], world: "LingoWorld"):
        """
        Creates a location. This function determines the access requirements for the location by combining and
        flattening the requirements for each of the given panels.
        """
        access_reqs = AccessRequirements()
        for panel in panels:
            if panel.room is not None and panel.room != room:
                access_reqs.rooms.add(panel.room)

            panel_room = room if panel.room is None else panel.room
            sub_access_reqs = self.calculate_panel_requirements(panel_room, panel.panel, world)
            access_reqs.merge(sub_access_reqs)

        self.locations_by_room.setdefault(room, []).append(PlayerLocation(name, code, access_reqs))

    def set_door_item(self, room: str, door: str, item: str):
        self.item_by_door.setdefault(room, {})[door] = item

    def handle_non_grouped_door(self, room_name: str, door_data: Door, world: "LingoWorld"):
        if room_name in PROGRESSIVE_DOORS_BY_ROOM and door_data.name in PROGRESSIVE_DOORS_BY_ROOM[room_name]:
            progression_name = PROGRESSIVE_DOORS_BY_ROOM[room_name][door_data.name].item_name
            progression_handling = should_split_progression(progression_name, world)

            if progression_handling == ProgressiveItemBehavior.SPLIT:
                self.set_door_item(room_name, door_data.name, door_data.item_name)
                self.real_items.append(door_data.item_name)
            elif progression_handling == ProgressiveItemBehavior.PROGRESSIVE:
                progressive_item_name = PROGRESSIVE_DOORS_BY_ROOM[room_name][door_data.name].item_name
                self.set_door_item(room_name, door_data.name, progressive_item_name)
                self.real_items.append(progressive_item_name)
        else:
            self.set_door_item(room_name, door_data.name, door_data.item_name)
            self.real_items.append(door_data.item_name)

    def __init__(self, world: "LingoWorld"):
        self.item_by_door = {}
        self.locations_by_room = {}
        self.real_locations = []
        self.event_loc_to_item = {}
        self.real_items = []
        self.victory_condition = ""
        self.mastery_location = ""
        self.level_2_location = ""
        self.painting_mapping = {}
        self.good_item_options = []
        self.panel_reqs = {}
        self.door_reqs = {}
        self.mastery_reqs = []
        self.counting_panel_reqs = {}
        self.sunwarp_mapping = []

        door_shuffle = world.options.shuffle_doors
        color_shuffle = world.options.shuffle_colors
        painting_shuffle = world.options.shuffle_paintings
        location_checks = world.options.location_checks
        victory_condition = world.options.victory_condition
        early_color_hallways = world.options.early_color_hallways

        if location_checks == LocationChecks.option_reduced:
            if door_shuffle == ShuffleDoors.option_doors:
                raise OptionError(f"Slot \"{world.player_name}\" cannot have reduced location checks when door shuffle"
                                  f" is on, because there would not be enough locations for all of the door items.")
            if door_shuffle == ShuffleDoors.option_panels:
                if not world.options.group_doors:
                    raise OptionError(f"Slot \"{world.player_name}\" cannot have reduced location checks when ungrouped"
                                      f" panels mode door shuffle is on, because there would not be enough locations for"
                                      f" all of the panel items.")
                if color_shuffle:
                    raise OptionError(f"Slot \"{world.player_name}\" cannot have reduced location checks with both"
                                      f" panels mode door shuffle and color shuffle because there would not be enough"
                                      f" locations for all of the items.")
                if world.options.sunwarp_access >= SunwarpAccess.option_individual:
                    raise OptionError(f"Slot \"{world.player_name}\" cannot have reduced location checks with both"
                                      f" panels mode door shuffle and individual or progressive sunwarp access because"
                                      f" there would not be enough locations for all of the items.")

        # Create door items, where needed.
        door_groups: Set[str] = set()
        for room_name, room_data in DOORS_BY_ROOM.items():
            for door_name, door_data in room_data.items():
                if door_data.skip_item is False and door_data.event is False:
                    if door_data.type == DoorType.NORMAL and door_shuffle == ShuffleDoors.option_doors:
                        if door_data.door_group is not None and world.options.group_doors:
                            # Grouped doors are handled differently if shuffle doors is on simple.
                            self.set_door_item(room_name, door_name, door_data.door_group)
                            door_groups.add(door_data.door_group)
                        else:
                            self.handle_non_grouped_door(room_name, door_data, world)
                    elif door_data.type == DoorType.SUNWARP:
                        if world.options.sunwarp_access == SunwarpAccess.option_unlock:
                            self.set_door_item(room_name, door_name, "Sunwarps")
                            door_groups.add("Sunwarps")
                        elif world.options.sunwarp_access == SunwarpAccess.option_individual:
                            self.set_door_item(room_name, door_name, door_data.item_name)
                            self.real_items.append(door_data.item_name)
                        elif world.options.sunwarp_access == SunwarpAccess.option_progressive:
                            self.set_door_item(room_name, door_name, "Progressive Pilgrimage")
                            self.real_items.append("Progressive Pilgrimage")
                    elif door_data.type == DoorType.SUN_PAINTING:
                        if not world.options.enable_pilgrimage:
                            self.set_door_item(room_name, door_name, door_data.item_name)
                            self.real_items.append(door_data.item_name)

        self.real_items += door_groups

        # Create panel items, where needed.
        if world.options.shuffle_doors == ShuffleDoors.option_panels:
            panel_groups: Set[str] = set()

            for room_name, room_data in PANEL_DOORS_BY_ROOM.items():
                for panel_door_name, panel_door_data in room_data.items():
                    if panel_door_data.panel_group is not None and world.options.group_doors:
                        panel_groups.add(panel_door_data.panel_group)
                    elif room_name in PROGRESSIVE_PANELS_BY_ROOM \
                            and panel_door_name in PROGRESSIVE_PANELS_BY_ROOM[room_name]:
                        progression_obj = PROGRESSIVE_PANELS_BY_ROOM[room_name][panel_door_name]
                        progression_handling = should_split_progression(progression_obj.item_name, world)

                        if progression_handling == ProgressiveItemBehavior.SPLIT:
                            self.real_items.append(panel_door_data.item_name)
                        elif progression_handling == ProgressiveItemBehavior.PROGRESSIVE:
                            self.real_items.append(progression_obj.item_name)
                    else:
                        self.real_items.append(panel_door_data.item_name)

            self.real_items += panel_groups

        # Create color items, if needed.
        if color_shuffle:
            self.real_items += [name for name, item in ALL_ITEM_TABLE.items() if item.type == ItemType.COLOR]

        # Handle the victory condition. Victory conditions other than the chosen one become regular checks, so we need
        # to prevent the actual victory condition from becoming a check.
        self.mastery_location = "Orange Tower Seventh Floor - THE MASTER"
        self.level_2_location = "Second Room - LEVEL 2"

        if victory_condition == VictoryCondition.option_the_end:
            self.victory_condition = "Orange Tower Seventh Floor - THE END"
            self.add_location("Ending Area", "The End (Solved)", None, [], world)
            self.event_loc_to_item["The End (Solved)"] = "Victory"
        elif victory_condition == VictoryCondition.option_the_master:
            self.victory_condition = "Orange Tower Seventh Floor - THE MASTER"
            self.mastery_location = "Orange Tower Seventh Floor - Mastery Achievements"

            self.add_location("Orange Tower Seventh Floor", self.mastery_location, None, [], world)
            self.event_loc_to_item[self.mastery_location] = "Victory"
        elif victory_condition == VictoryCondition.option_level_2:
            self.victory_condition = "Second Room - LEVEL 2"
            self.level_2_location = "Second Room - Unlock Level 2"

            self.add_location("Second Room", self.level_2_location, None, [RoomAndPanel("Second Room", "LEVEL 2")],
                              world)
            self.event_loc_to_item[self.level_2_location] = "Victory"

            if world.options.level_2_requirement == 1:
                raise OptionError("The Level 2 requirement must be at least 2 when LEVEL 2 is the victory condition.")
        elif victory_condition == VictoryCondition.option_pilgrimage:
            self.victory_condition = "Pilgrim Antechamber - PILGRIM"
            self.add_location("Pilgrim Antechamber", "PILGRIM (Solved)", None,
                              [RoomAndPanel("Pilgrim Antechamber", "PILGRIM")], world)
            self.event_loc_to_item["PILGRIM (Solved)"] = "Victory"

        # Create events for each achievement panel, so that we can determine when THE MASTER is accessible.
        for room_name, room_data in PANELS_BY_ROOM.items():
            for panel_name, panel_data in room_data.items():
                if panel_data.achievement:
                    access_req = AccessRequirements()
                    access_req.merge(self.calculate_panel_requirements(room_name, panel_name, world))
                    access_req.rooms.add(room_name)

                    self.mastery_reqs.append(access_req)

        # Create groups of counting panel access requirements for the LEVEL 2 check.
        self.create_panel_hunt_events(world)

        # Instantiate all real locations.
        location_classification = LocationClassification.normal
        if location_checks == LocationChecks.option_reduced:
            location_classification = LocationClassification.reduced
        elif location_checks == LocationChecks.option_insanity:
            location_classification = LocationClassification.insanity

        if door_shuffle == ShuffleDoors.option_doors and not early_color_hallways:
            location_classification |= LocationClassification.small_sphere_one

        for location_name, location_data in ALL_LOCATION_TABLE.items():
            if location_name != self.victory_condition:
                if not (location_classification & location_data.classification):
                    continue

                self.add_location(location_data.room, location_name, location_data.code, location_data.panels, world)
                self.real_locations.append(location_name)

        if world.options.enable_pilgrimage and world.options.sunwarp_access == SunwarpAccess.option_disabled:
            raise OptionError("Sunwarps cannot be disabled when pilgrimage is enabled.")

        if world.options.shuffle_sunwarps:
            if world.options.sunwarp_access == SunwarpAccess.option_disabled:
                raise OptionError("Sunwarps cannot be shuffled if they are disabled.")

            self.sunwarp_mapping = list(range(0, 12))
            world.random.shuffle(self.sunwarp_mapping)

            sunwarp_rooms = SUNWARP_ENTRANCES + SUNWARP_EXITS
            self.sunwarp_entrances = [sunwarp_rooms[i] for i in self.sunwarp_mapping[0:6]]
            self.sunwarp_exits = [sunwarp_rooms[i] for i in self.sunwarp_mapping[6:12]]
        else:
            self.sunwarp_entrances = SUNWARP_ENTRANCES
            self.sunwarp_exits = SUNWARP_EXITS

        # Create the paintings mapping, if painting shuffle is on.
        if painting_shuffle:
            # Shuffle paintings until we get something workable.
            workable_paintings = False
            for i in range(0, 20):
                workable_paintings = self.randomize_paintings(world)
                if workable_paintings:
                    break

            if not workable_paintings:
                raise Exception("This Lingo world was unable to generate a workable painting mapping after 20 "
                                "iterations. This is very unlikely to happen on its own, and probably indicates some "
                                "kind of logic error.")

        if door_shuffle == ShuffleDoors.option_doors and location_checks != LocationChecks.option_insanity \
                and not early_color_hallways and world.multiworld.players > 1:
            # Under the combination of door shuffle, normal location checks, and no early color hallways, sphere 1 is
            # only three checks. In a multiplayer situation, this can be frustrating for the player because they are
            # more likely to be stuck in the starting room for a long time. To remedy this, we will force a useful item
            # onto the GOOD LUCK check under these circumstances. The goal is to expand sphere 1 to at least four
            # checks (and likely more than that).
            #
            # Note: A very low LEVEL 2 requirement would naturally expand sphere 1 to four checks, but this is a very
            # uncommon configuration, so we will ignore it and force a good item anyway.

            # Starting Room - Back Right Door gives access to OPEN and DEAD END.
            # Starting Room - Exit Door gives access to OPEN and TRACE.
            self.good_item_options = ["Starting Room - Back Right Door", "Second Room - Exit Door"]

            if not color_shuffle:
                if not world.options.enable_pilgrimage:
                    # HOT CRUST and THIS.
                    self.good_item_options.append("Pilgrim Room - Sun Painting")

                if world.options.group_doors:
                    # WELCOME BACK, CLOCKWISE, and DRAWL + RUNS.
                    self.good_item_options.append("Welcome Back Doors")
                else:
                    # WELCOME BACK and CLOCKWISE.
                    self.good_item_options.append("Welcome Back Area - Shortcut to Starting Room")

            if world.options.group_doors:
                # Color hallways access (NOTE: reconsider when sunwarp shuffling exists).
                self.good_item_options.append("Rhyme Room Doors")

            # When painting shuffle is off, most Starting Room paintings give color hallways access. The Wondrous's
            # painting does not, but it gives access to SHRINK and WELCOME BACK.
            for painting_obj in PAINTINGS.values():
                if not painting_obj.enter_only or painting_obj.required_door is None\
                        or painting_obj.room != "Starting Room":
                    continue

                # If painting shuffle is on, we only want to consider paintings that actually go somewhere.
                #
                # NOTE: This does not guarantee that there will be any checks on the other side.
                if painting_shuffle and painting_obj.id not in self.painting_mapping.keys():
                    continue

                pdoor = DOORS_BY_ROOM[painting_obj.required_door.room][painting_obj.required_door.door]
<<<<<<< HEAD
                good_item_options.append(pdoor.item_name)

            # Copied from The Witness -- remove any plandoed items from the possible good items set.
            for v in world.options.plando_items:
                if v.from_pool:
                    if type(v.items) is dict:
                        for item, weight in v.items.items():
                            if weight and item in good_item_options:
                                good_item_options.remove(item)
                    else:
                        # Other type of iterable
                        for item in v.items:
                            if item in good_item_options:
                                good_item_options.remove(item)

            if len(good_item_options) > 0:
                self.forced_good_item = world.random.choice(good_item_options)
                self.real_items.remove(self.forced_good_item)
                self.real_locations.remove("Second Room - Good Luck")
=======
                self.good_item_options.append(pdoor.item_name)
>>>>>>> d309de25

    def randomize_paintings(self, world: "LingoWorld") -> bool:
        self.painting_mapping.clear()

        # First, assign mappings to the required-exit paintings. We ensure that req-blocked paintings do not lead to
        # required paintings.
        req_exits = []
        required_painting_rooms = REQUIRED_PAINTING_ROOMS
        if world.options.shuffle_doors != ShuffleDoors.option_doors:
            required_painting_rooms += REQUIRED_PAINTING_WHEN_NO_DOORS_ROOMS
            req_exits = [painting_id for painting_id, painting in PAINTINGS.items() if painting.required_when_no_doors]

        def is_req_enterable(painting: Painting) -> bool:
            if painting.exit_only or painting.disable or painting.req_blocked\
                    or painting.room in required_painting_rooms:
                return False

            if world.options.shuffle_doors == ShuffleDoors.option_none:
                if painting.req_blocked_when_no_doors:
                    return False

                # Special case for the paintings in Color Hunt and Champion's Rest. These are req blocked when not on
                # doors mode, and when sunwarps are disabled or sunwarp shuffle is on and the Color Hunt sunwarp is not
                # an exit. This is because these two rooms would then be inaccessible without roof access, and we can't
                # hide the Owl Hallway entrance behind roof access.
                if painting.room in ["Color Hunt", "Champion's Rest"]:
                    if world.options.sunwarp_access == SunwarpAccess.option_disabled\
                            or (world.options.shuffle_sunwarps and "Color Hunt" not in self.sunwarp_exits):
                        return False

            return True

        req_enterable = [painting_id for painting_id, painting in PAINTINGS.items()
                         if is_req_enterable(painting)]
        req_exits += [painting_id for painting_id, painting in PAINTINGS.items()
                      if painting.exit_only and painting.required]
        req_entrances = world.random.sample(req_enterable, len(req_exits))

        self.painting_mapping = dict(zip(req_entrances, req_exits))

        # Next, determine the rest of the exit paintings.
        exitable = [painting_id for painting_id, painting in PAINTINGS.items()
                    if not painting.enter_only and not painting.disable and painting_id not in req_exits and
                    painting_id not in req_entrances]
        nonreq_exits = world.random.sample(exitable, PAINTING_EXITS - len(req_exits))
        chosen_exits = req_exits + nonreq_exits

        # Determine the rest of the entrance paintings.
        enterable = [painting_id for painting_id, painting in PAINTINGS.items()
                     if not painting.exit_only and not painting.disable and painting_id not in chosen_exits and
                     painting_id not in req_entrances]
        chosen_entrances = world.random.sample(enterable, PAINTING_ENTRANCES - len(req_entrances))

        # Assign one entrance to each non-required exit, to ensure that the total number of exits is achieved.
        for warp_exit in nonreq_exits:
            warp_enter = world.random.choice(chosen_entrances)
            chosen_entrances.remove(warp_enter)
            self.painting_mapping[warp_enter] = warp_exit

        # Assign each of the remaining entrances to any required or non-required exit.
        for warp_enter in chosen_entrances:
            warp_exit = world.random.choice(chosen_exits)
            self.painting_mapping[warp_enter] = warp_exit

        # The Eye Wall painting is unique in that it is both double-sided and also enter only (because it moves).
        # There is only one eligible double-sided exit painting, which is the vanilla exit for this warp. If the
        # exit painting is an entrance in the shuffle, we will disable the Eye Wall painting. Otherwise, Eye Wall
        # is forced to point to the vanilla exit.
        if "eye_painting_2" not in self.painting_mapping.keys():
            self.painting_mapping["eye_painting"] = "eye_painting_2"

        # Just for sanity's sake, ensure that all required painting rooms are accessed.
        for painting_id, painting in PAINTINGS.items():
            if painting_id not in self.painting_mapping.values() \
                    and (painting.required or (painting.required_when_no_doors and
                                               world.options.shuffle_doors != ShuffleDoors.option_doors)):
                return False

        return True

    def calculate_panel_requirements(self, room: str, panel: str, world: "LingoWorld"):
        """
        Calculate and return the access requirements for solving a given panel. The goal is to eliminate recursion in
        the access rule function by collecting the rooms, doors, and colors needed by this panel and any panel required
        by this panel. Memoization is used so that no panel is evaluated more than once.
        """
        if panel not in self.panel_reqs.setdefault(room, {}):
            access_reqs = AccessRequirements()
            panel_object = PANELS_BY_ROOM[room][panel]

            if world.options.shuffle_doors == ShuffleDoors.option_panels and panel_object.panel_door is not None:
                panel_door_room = panel_object.panel_door.room
                panel_door_name = panel_object.panel_door.panel_door
                panel_door = PANEL_DOORS_BY_ROOM[panel_door_room][panel_door_name]

                if panel_door.panel_group is not None and world.options.group_doors:
                    access_reqs.items.add(panel_door.panel_group)
                elif panel_door_room in PROGRESSIVE_PANELS_BY_ROOM\
                        and panel_door_name in PROGRESSIVE_PANELS_BY_ROOM[panel_door_room]:
                    progression_obj = PROGRESSIVE_PANELS_BY_ROOM[panel_door_room][panel_door_name]
                    progression_handling = should_split_progression(progression_obj.item_name, world)

                    if progression_handling == ProgressiveItemBehavior.SPLIT:
                        access_reqs.items.add(panel_door.item_name)
                    elif progression_handling == ProgressiveItemBehavior.PROGRESSIVE:
                        access_reqs.progression[progression_obj.item_name] = progression_obj.index
                else:
                    access_reqs.items.add(panel_door.item_name)

            for req_room in panel_object.required_rooms:
                access_reqs.rooms.add(req_room)

            for req_door in panel_object.required_doors:
                door_object = DOORS_BY_ROOM[room if req_door.room is None else req_door.room][req_door.door]
                if door_object.event or world.options.shuffle_doors != ShuffleDoors.option_doors:
                    sub_access_reqs = self.calculate_door_requirements(
                        room if req_door.room is None else req_door.room, req_door.door, world)
                    access_reqs.merge(sub_access_reqs)
                else:
                    access_reqs.doors.add(RoomAndDoor(room if req_door.room is None else req_door.room, req_door.door))

            for color in panel_object.colors:
                access_reqs.colors.add(color)

            for req_panel in panel_object.required_panels:
                if req_panel.room is not None and req_panel.room != room:
                    access_reqs.rooms.add(req_panel.room)

                sub_access_reqs = self.calculate_panel_requirements(room if req_panel.room is None else req_panel.room,
                                                                    req_panel.panel, world)
                access_reqs.merge(sub_access_reqs)

            if panel == "THE MASTER":
                access_reqs.the_master = True

            # Evil python magic (so sayeth NewSoupVi): this checks victory_condition against the panel's location name
            # override if it exists, or the auto-generated location name if it's None.
            if self.victory_condition == (panel_object.location_name or f"{room} - {panel}"):
                access_reqs.postgame = True

            self.panel_reqs[room][panel] = access_reqs

        return self.panel_reqs[room][panel]

    def calculate_door_requirements(self, room: str, door: str, world: "LingoWorld"):
        """
        Similar to calculate_panel_requirements, but for event doors.
        """
        if door not in self.door_reqs.setdefault(room, {}):
            access_reqs = AccessRequirements()
            door_object = DOORS_BY_ROOM[room][door]

            for req_panel in door_object.panels:
                panel_room = room if req_panel.room is None else req_panel.room
                access_reqs.rooms.add(panel_room)
                sub_access_reqs = self.calculate_panel_requirements(panel_room, req_panel.panel, world)
                access_reqs.merge(sub_access_reqs)

            self.door_reqs[room][door] = access_reqs

        return self.door_reqs[room][door]

    def create_panel_hunt_events(self, world: "LingoWorld"):
        """
        Creates the event locations/items used for determining access to the LEVEL 2 panel. Instead of creating an event
        for every single counting panel in the game, we try to coalesce panels with identical access rules into the same
        event. Right now, this means the following:

        When color shuffle is off, panels in a room with no extra access requirements (room, door, or other panel) are
        all coalesced into one event.

        When color shuffle is on, single-colored panels (including white) in a room are combined into one event per
        color. Multicolored panels and panels with any extra access requirements are not coalesced, and will each
        receive their own event.
        """
        for room_name, room_data in PANELS_BY_ROOM.items():
            unhindered_panels_by_color: dict[Optional[str], int] = {}

            for panel_name, panel_data in room_data.items():
                # We won't count non-counting panels.
                if panel_data.non_counting:
                    continue

                # We won't coalesce any panels that have requirements beyond colors. To simplify things for now, we will
                # only coalesce single-color panels. Chains/stacks/combo puzzles will be separate. Panel door locked
                # puzzles will be separate if panels mode is on. THE MASTER has special access rules and is handled
                # separately.
                if len(panel_data.required_panels) > 0 or len(panel_data.required_doors) > 0\
                        or len(panel_data.required_rooms) > 0\
                        or (world.options.shuffle_colors and len(panel_data.colors) > 1)\
                        or (world.options.shuffle_doors == ShuffleDoors.option_panels
                            and panel_data.panel_door is not None)\
                        or panel_name == "THE MASTER":
                    self.counting_panel_reqs.setdefault(room_name, []).append(
                        (self.calculate_panel_requirements(room_name, panel_name, world), 1))
                else:
                    if len(panel_data.colors) == 0 or not world.options.shuffle_colors:
                        color = None
                    else:
                        color = panel_data.colors[0]

                    unhindered_panels_by_color[color] = unhindered_panels_by_color.get(color, 0) + 1

            for color, panel_count in unhindered_panels_by_color.items():
                access_reqs = AccessRequirements()
                if color is not None:
                    access_reqs.colors.add(color)

                self.counting_panel_reqs.setdefault(room_name, []).append((access_reqs, panel_count))<|MERGE_RESOLUTION|>--- conflicted
+++ resolved
@@ -376,29 +376,7 @@
                     continue
 
                 pdoor = DOORS_BY_ROOM[painting_obj.required_door.room][painting_obj.required_door.door]
-<<<<<<< HEAD
-                good_item_options.append(pdoor.item_name)
-
-            # Copied from The Witness -- remove any plandoed items from the possible good items set.
-            for v in world.options.plando_items:
-                if v.from_pool:
-                    if type(v.items) is dict:
-                        for item, weight in v.items.items():
-                            if weight and item in good_item_options:
-                                good_item_options.remove(item)
-                    else:
-                        # Other type of iterable
-                        for item in v.items:
-                            if item in good_item_options:
-                                good_item_options.remove(item)
-
-            if len(good_item_options) > 0:
-                self.forced_good_item = world.random.choice(good_item_options)
-                self.real_items.remove(self.forced_good_item)
-                self.real_locations.remove("Second Room - Good Luck")
-=======
                 self.good_item_options.append(pdoor.item_name)
->>>>>>> d309de25
 
     def randomize_paintings(self, world: "LingoWorld") -> bool:
         self.painting_mapping.clear()
