--- conflicted
+++ resolved
@@ -8,19 +8,14 @@
 
 
 class ShuffleDoors(Choice):
-<<<<<<< HEAD
-    """On "none", doors in the game will open the way they do in vanilla.
-    On "panels", doors still open as in vanilla, but the panels that open the doors will be locked, and an item will be required to unlock the panels.
-    On "doors", the doors themselves are locked behind items, and will open automatically without needing to solve a panel once the key is obtained."""
-=======
-    """If on, opening doors will require their respective "keys".
-
-    - **Simple:** Doors are sorted into logical groups, which are all opened by
-      receiving an item.
-    - **Complex:** The items are much more granular, and will usually only open
-      a single door each.
-    """
->>>>>>> b6925c59
+    """This option specifies how doors open.
+
+    - **None:** Doors in the game will open the way they do in vanilla.
+    - **Panels:** Doors still open as in vanilla, but the panels that open the
+      doors will be locked, and an item will be required to unlock the panels.
+    - **Doors:** the doors themselves are locked behind items, and will open
+      automatically without needing to solve a panel once the key is obtained.
+    """
     display_name = "Shuffle Doors"
     option_none = 0
     option_panels = 1
@@ -31,34 +26,24 @@
 
 class GroupDoors(Toggle):
     """By default, door shuffle in either panels or doors mode will create individual keys for every panel or door to be locked.
+    
     When group doors is on, some panels and doors are sorted into logical groups, which are opened together by receiving an item."""
     display_name = "Group Doors"
 
 
 class ProgressiveOrangeTower(DefaultOnToggle):
-<<<<<<< HEAD
-    """When door shuffle is on doors mode, this setting governs the manner in which the Orange Tower floors open up.
-    If off, there is an item for each floor of the tower, and each floor's item is the only one needed to access that floor.
-    If on, there are six progressive items, which open up the tower from the bottom floor upward.
-=======
-    """When "Shuffle Doors" is on, this setting governs the manner in which the Orange Tower floors open up.
+    """When "Shuffle Doors" is on doors mode, this setting governs the manner in which the Orange Tower floors open up.
 
     - **Off:** There is an item for each floor of the tower, and each floor's
       item is the only one needed to access that floor.
     - **On:** There are six progressive items, which open up the tower from the
       bottom floor upward.
->>>>>>> b6925c59
     """
     display_name = "Progressive Orange Tower"
 
 
 class ProgressiveColorful(DefaultOnToggle):
-<<<<<<< HEAD
-    """When door shuffle is on in either panels or doors mode, and "Group Doors" is off, this setting governs the manner in which The Colorful opens up.
-    If off, there is an item for each room of The Colorful, meaning that random rooms in the middle of the sequence can open up without giving you access to them.
-    If on, there are ten progressive items, which open up the sequence from White forward."""
-=======
-    """When "Shuffle Doors" is on "complex", this setting governs the manner in which The Colorful opens up.
+    """When "Shuffle Doors" is on either panels or doors mode and "Group Doors" is off, this setting governs the manner in which The Colorful opens up.
 
     - **Off:** There is an item for each room of The Colorful, meaning that
       random rooms in the middle of the sequence can open up without giving you
@@ -66,7 +51,6 @@
     - **On:** There are ten progressive items, which open up the sequence from
       White forward.
     """
->>>>>>> b6925c59
     display_name = "Progressive Colorful"
 
 
