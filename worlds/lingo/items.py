from enum import Enum
from typing import Dict, List, NamedTuple, Set

from BaseClasses import Item, ItemClassification
<<<<<<< HEAD
from .static_logic import DOORS_BY_ROOM, PROGRESSIVE_ITEMS, get_door_group_item_id, get_door_item_id, \
    get_progressive_item_id, get_special_item_id


class ItemType(Enum):
    NORMAL = 1
    COLOR = 2

=======
from .static_logic import DOORS_BY_ROOM, PROGRESSION_BY_ROOM, PROGRESSIVE_ITEMS, get_door_group_item_id, \
    get_door_item_id, get_progressive_item_id, get_special_item_id

>>>>>>> bdd498db

class ItemData(NamedTuple):
    """
    ItemData for an item in Lingo
    """
    code: int
    classification: ItemClassification
    type: ItemType
    has_doors: bool
    painting_ids: List[str]


class LingoItem(Item):
    """
    Item from the game Lingo
    """
    game: str = "Lingo"


ALL_ITEM_TABLE: Dict[str, ItemData] = {}
ITEMS_BY_GROUP: Dict[str, List[str]] = {}

TRAP_ITEMS: List[str] = ["Slowness Trap", "Iceland Trap", "Atbash Trap"]


def load_item_data():
    global ALL_ITEM_TABLE, ITEMS_BY_GROUP

    for color in ["Black", "Red", "Blue", "Yellow", "Green", "Orange", "Gray", "Brown", "Purple"]:
        ALL_ITEM_TABLE[color] = ItemData(get_special_item_id(color), ItemClassification.progression,
                                         ItemType.COLOR, False, [])
        ITEMS_BY_GROUP.setdefault("Colors", []).append(color)

    door_groups: Set[str] = set()
    for room_name, doors in DOORS_BY_ROOM.items():
        for door_name, door in doors.items():
            if door.skip_item is True or door.event is True:
                continue

            if door.door_group is not None:
                door_groups.add(door.door_group)

            ALL_ITEM_TABLE[door.item_name] = \
                ItemData(get_door_item_id(room_name, door_name), ItemClassification.progression, ItemType.NORMAL,
                         door.has_doors, door.painting_ids)
            ITEMS_BY_GROUP.setdefault("Doors", []).append(door.item_name)

            if door.item_group is not None:
                ITEMS_BY_GROUP.setdefault(door.item_group, []).append(door.item_name)

    for group in door_groups:
        ALL_ITEM_TABLE[group] = ItemData(get_door_group_item_id(group),
                                         ItemClassification.progression, ItemType.NORMAL, True, [])
        ITEMS_BY_GROUP.setdefault("Doors", []).append(group)

    special_items: Dict[str, ItemClassification] = {
        ":)":                        ItemClassification.filler,
        "The Feeling of Being Lost": ItemClassification.filler,
        "Wanderlust":                ItemClassification.filler,
        "Empty White Hallways":      ItemClassification.filler,
        **{trap_name: ItemClassification.trap for trap_name in TRAP_ITEMS},
        "Puzzle Skip":               ItemClassification.useful,
    }

    for item_name, classification in special_items.items():
        ALL_ITEM_TABLE[item_name] = ItemData(get_special_item_id(item_name), classification,
                                             ItemType.NORMAL, False, [])

        if classification == ItemClassification.filler:
            ITEMS_BY_GROUP.setdefault("Junk", []).append(item_name)
        elif classification == ItemClassification.trap:
            ITEMS_BY_GROUP.setdefault("Traps", []).append(item_name)

    for item_name in PROGRESSIVE_ITEMS:
        ALL_ITEM_TABLE[item_name] = ItemData(get_progressive_item_id(item_name),
                                             ItemClassification.progression, ItemType.NORMAL, False, [])


# Initialize the item data at module scope.
load_item_data()<|MERGE_RESOLUTION|>--- conflicted
+++ resolved
@@ -2,7 +2,6 @@
 from typing import Dict, List, NamedTuple, Set
 
 from BaseClasses import Item, ItemClassification
-<<<<<<< HEAD
 from .static_logic import DOORS_BY_ROOM, PROGRESSIVE_ITEMS, get_door_group_item_id, get_door_item_id, \
     get_progressive_item_id, get_special_item_id
 
@@ -11,11 +10,6 @@
     NORMAL = 1
     COLOR = 2
 
-=======
-from .static_logic import DOORS_BY_ROOM, PROGRESSION_BY_ROOM, PROGRESSIVE_ITEMS, get_door_group_item_id, \
-    get_door_item_id, get_progressive_item_id, get_special_item_id
-
->>>>>>> bdd498db
 
 class ItemData(NamedTuple):
     """
