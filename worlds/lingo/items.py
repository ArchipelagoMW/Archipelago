--- conflicted
+++ resolved
@@ -38,12 +38,8 @@
 
     for color in ["Black", "Red", "Blue", "Yellow", "Green", "Orange", "Gray", "Brown", "Purple"]:
         ALL_ITEM_TABLE[color] = ItemData(get_special_item_id(color), ItemClassification.progression,
-<<<<<<< HEAD
-                                         ItemType.COLOR, [], [])
-=======
-                                         "colors", [], [])
+                                         ItemType.COLOR, False, [])
         ITEMS_BY_GROUP.setdefault("Colors", []).append(color)
->>>>>>> 40f843f5
 
     door_groups: Set[str] = set()
     for room_name, doors in DOORS_BY_ROOM.items():
@@ -51,42 +47,22 @@
             if door.skip_item is True or door.event is True:
                 continue
 
-<<<<<<< HEAD
-            if door.group is not None:
-                door_groups.add(door.group)
+            if door.door_group is not None:
+                door_groups.add(door.door_group)
 
             ALL_ITEM_TABLE[door.item_name] = \
                 ItemData(get_door_item_id(room_name, door_name),
                          ItemClassification.filler if door.junk_item else ItemClassification.progression,
                          ItemType.NORMAL, door.has_doors, door.painting_ids)
-=======
-            if door.door_group is None:
-                door_mode = "doors"
-            else:
-                door_mode = "complex door"
-                door_groups.setdefault(door.door_group, [])
-
-            if room_name in PROGRESSION_BY_ROOM and door_name in PROGRESSION_BY_ROOM[room_name]:
-                door_mode = "special"
-
-            ALL_ITEM_TABLE[door.item_name] = \
-                ItemData(get_door_item_id(room_name, door_name),
-                         ItemClassification.filler if door.junk_item else ItemClassification.progression, door_mode,
-                         door.has_doors, door.painting_ids)
             ITEMS_BY_GROUP.setdefault("Doors", []).append(door.item_name)
 
             if door.item_group is not None:
                 ITEMS_BY_GROUP.setdefault(door.item_group, []).append(door.item_name)
->>>>>>> 40f843f5
 
     for group in door_groups:
         ALL_ITEM_TABLE[group] = ItemData(get_door_group_item_id(group),
-<<<<<<< HEAD
                                          ItemClassification.progression, ItemType.NORMAL, True, [])
-=======
-                                         ItemClassification.progression, "door group", True, [])
         ITEMS_BY_GROUP.setdefault("Doors", []).append(group)
->>>>>>> 40f843f5
 
     special_items: Dict[str, ItemClassification] = {
         ":)":                        ItemClassification.filler,
