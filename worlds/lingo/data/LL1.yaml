---
  # This file is an associative array where the keys are region names. Rooms
  # have four properties: entrances, panels, doors, and paintings.
  #
  # entrances is an array of regions from which this room can be accessed. The
  # key of each entry is the room that can access this one. The value is a list
  # of OR'd requirements for being able to access this room from the other one,
  # although the list can be elided if there is only one requirement, and the
  # value True can be used if there are no requirements (i.e. you always have
  # access to this room if you have access to the other). Each requirement
  # describes a door that must be opened in order to access this room from the
  # other. The door is described by both the door's name and the name of the
  # room that the door is in. The room name may be omitted if the door is
  # located in the current room.
  #
  # panels is an array of panels in the room. The key of the array is an
  # arbitrary name for the panel. Panels can have the following fields:
  # - id:            The internal ID of the panel in the LINGO map
  # - required_room: In addition to having access to this room, the player must
  #                  also have access to this other room in order to solve this
  #                  panel.
  # - required_door: In addition to having access to this room, the player must
  #                  also have this door opened in order to solve this panel.
  # - required_panel: In addition to having access to this room, the player must
  #                   also be able to access this other panel in order to solve
  #                   this panel.
  # - colors:        A list of colors that are required to be unlocked in order
  #                  to solve this panel
  # - check:         A location check will be created for this individual panel.
  # - exclude_reduce: Panel checks are assumed to be INCLUDED when reduce checks
  #                   is on. This option excludes the check anyway.
  # - tag:           Label that describes how panel randomization should be
  #                  done. In reorder mode, panels with the same tag can be
  #                  shuffled amongst themselves. "forbid" is a special value
  #                  meaning that no randomization should be done. This field is
  #                  mandatory.
  # - link:          Panels with the same link label are randomized as a group.
  # - subtag:        Used to identify the separate parts of a linked group.
  # - copy_to_sign:  When randomizing this panel, the hint should be copied to
  #                  the specified sign(s).
  # - achievement:   The name of the achievement that is received upon solving
  #                  this panel.
  # - non_counting:  If True, this panel does not contribute to the total needed
  #                  to unlock Level 2.
  # - hunt:          If True, the tracker will show this panel even when it is
  #                  not a check. Used for hunts like the Number Hunt.
  #
  # doors is an array of doors associated with this room. When door
  # randomization is enabled, each of these is an item. The key is a name that
  # will be displayed as part of the item's name. Doors can have the following
  # fields:
  # - id:             A string or list of internal door IDs from the LINGO map.
  #                   In door shuffle mode, collecting the item generated for
  #                   this door will open the doors listed here.
  # - painting_id:    An internal ID of a painting that should be moved upon
  #                   receiving this door.
  # - warp_id:        An internal ID or IDs of warps that should be disabled
  #                   until receiving this door.
  # - panels:         These are the panels that canonically open this door. If
  #                   there is only one panel for the door, then that panel is a
  #                   check. If there is more than one panel, then that entire
  #                   set of panels must be solved for a check. Panels can
  #                   either be a string (representing a panel in this room) or
  #                   a dict containing "room" and "panel".
  # - item_name:      Overrides the name of the item generated for this door.
  #                   If not specified, the item name will be generated from
  #                   the room name and the door name.
  # - item_group:     If set, this item will be in the specified item group.
  # - location_name:  Overrides the name of the location generated for this
  #                   door. If not specified, the location name will be
  #                   generated using the names of the panels.
  # - skip_location:  If true, no location is generated for this door.
  # - skip_item:      If true, no item is generated for this door.
  # - door_group:     When simple doors is used, all doors with the same group
  #                   will be covered by a single item.
  # - include_reduce: Door checks are assumed to be EXCLUDED when reduce checks
  #                   is on. This option includes the check anyway.
  # - junk_item:      If on, the item for this door will be considered a junk
  #                   item instead of a progression item. Only use this for
  #                   doors that could never gate progression regardless of
  #                   options and state.
  # - event:          Denotes that the door is event only. This is similar to
  #                   setting both skip_location and skip_item.
  #
  # paintings is an array of paintings in the room. This is used for painting
  # shuffling.
  # - id:             The internal painting ID from the LINGO map.
  # - enter_only:     If true, painting shuffling will not place a warp exit on
  #                   this painting.
  # - exit_only:      If true, painting shuffling will not place a warp entrance
  #                   on this painting.
  # - orientation:    One of north/south/east/west. This is the direction that
  #                   the player is facing when they are interacting with it,
  #                   not the orientation of the painting itself. "North" is
  #                   the direction the player faces at a new game, with the
  #                   positive X axis to the right.
  # - required_door:  This door must be open for the painting to be usable as an
  #                   entrance. If required_door is set, enter_only must be
  #                   True.
  # - required:       Marks a painting as being the only entrance for a room,
  #                   and thus it is required to be an exit when randomized.
  #                   Use "required_when_no_doors" instead if it would be
  #                   possible to enter the room without the painting in door
  #                   shuffle mode.
  # - req_blocked:    Marks that a painting cannot be an entrance leading to a
  #                   required painting. Paintings within a room that has a
  #                   required painting are automatically req blocked.
  #                   Use "req_blocked_when_no_doors" instead if it would be
  #                   fine in door shuffle mode.
  # - move:           Denotes that the painting is able to move.
  #
  # sunwarps is an array of sunwarps in the room. This is used for sunwarp
  # shuffling.
  # - dots:                   The number of dots on this sunwarp.
  # - direction:              "enter" or "exit"
  # - entrance_indicator_pos: Coordinates for where the entrance indicator
  #                           should be placed if this becomes an entrance.
  # - orientation:            One of north/south/east/west.
  Starting Room:
    entrances:
      Menu:
        warp: True
      Outside The Wise:
        painting: True
      Rhyme Room (Circle):
        painting: True
      Rhyme Room (Target):
        painting: True
      Wondrous Lobby:
        painting: True
      Orange Tower Third Floor:
        painting: True
      Color Hunt:
        painting: True
      Owl Hallway:
        painting: True
      The Wondrous:
        room: The Wondrous
        door: Exit
        painting: True
      Orange Tower Sixth Floor:
        painting: True
      Orange Tower Basement:
        painting: True
      The Colorful:
        painting: True
    panels:
      HI:
        id: Entry Room/Panel_hi_hi
        tag: midwhite
        check: True
      HIDDEN:
        id: Entry Room/Panel_hidden_hidden
        tag: midwhite
      TYPE:
        id: Entry Room/Panel_type_type
        tag: midwhite
      THIS:
        id: Entry Room/Panel_this_this
        tag: midwhite
      WRITE:
        id: Entry Room/Panel_write_write
        tag: midwhite
      SAME:
        id: Entry Room/Panel_same_same
        tag: midwhite
    doors:
      Main Door:
        event: True
        panels:
          - HI
      Back Right Door:
        id: Entry Room Area Doors/Door_hidden_hidden
        include_reduce: True
        panels:
          - HIDDEN
      Rhyme Room Entrance:
        id:
          - Palindrome Room Area Doors/Door_level_level_2
          - Palindrome Room Area Doors/Door_racecar_racecar_2
          - Palindrome Room Area Doors/Door_solos_solos_2
        skip_location: True
        door_group: Rhyme Room Doors
        panels:
          - room: The Tenacious
            panel: LEVEL (Black)
          - room: The Tenacious
            panel: RACECAR (Black)
          - room: The Tenacious
            panel: SOLOS (Black)
    paintings:
      - id: arrows_painting
        exit_only: True
        orientation: south
      - id: arrows_painting2
        disable: True
        move: True
      - id: arrows_painting3
        disable: True
        move: True
      - id: garden_painting_tower2
        enter_only: True
        orientation: north
        move: True
        required_door:
          room: Hedge Maze
          door: Painting Shortcut
      - id: flower_painting_8
        enter_only: True
        orientation: north
        move: True
        required_door:
          room: Courtyard
          door: Painting Shortcut
      - id: symmetry_painting_a_starter
        enter_only: True
        orientation: west
        move: True
        required_door:
          room: The Wondrous (Doorknob)
          door: Painting Shortcut
      - id: pencil_painting6
        enter_only: True
        orientation: east
        move: True
        required_door:
          room: Outside The Bold
          door: Painting Shortcut
      - id: blueman_painting_3
        enter_only: True
        orientation: east
        move: True
        required_door:
          room: Outside The Undeterred
          door: Painting Shortcut
      - id: eyes_yellow_painting2
        enter_only: True
        orientation: west
        move: True
        required_door:
          room: Outside The Agreeable
          door: Painting Shortcut
  Hidden Room:
    entrances:
      Starting Room:
        room: Starting Room
        door: Back Right Door
      The Seeker:
        door: Seeker Entrance
      Dead End Area:
        door: Dead End Door
      Knight Night (Outer Ring):
        door: Knight Night Entrance
    panels:
      DEAD END:
        id: Appendix Room/Panel_deadend_deadened
        check: True
        exclude_reduce: True
        tag: topwhite
      OPEN:
        id: Heteronym Room/Panel_entrance_entrance
        tag: midwhite
      LIES:
        id: Appendix Room/Panel_lies_lies
        tag: midwhite
    doors:
      Dead End Door:
        id: Appendix Room Area Doors/Door_rat_tar_2
        skip_location: true
        door_group: Dead End Area Access
        panels:
          - room: Hub Room
            panel: RAT
      Knight Night Entrance:
        id: Appendix Room Area Doors/Door_rat_tar_4
        skip_location: true
        panels:
          - room: Hub Room
            panel: RAT
      Seeker Entrance:
        id: Entry Room Area Doors/Door_entrance_entrance
        item_name: The Seeker - Entrance
        item_group: Achievement Room Entrances
        panels:
          - OPEN
      Rhyme Room Entrance:
        id:
          - Appendix Room Area Doors/Door_rat_tar_3
          - Double Room Area Doors/Door_room_entry_stairs
        skip_location: True
        door_group: Rhyme Room Doors
        panels:
          - room: The Tenacious
            panel: LEVEL (Black)
          - room: The Tenacious
            panel: RACECAR (Black)
          - room: The Tenacious
            panel: SOLOS (Black)
          - room: Hub Room
            panel: RAT
    paintings:
      - id: owl_painting
        orientation: north
  The Seeker:
    entrances:
      Hidden Room:
        room: Hidden Room
        door: Seeker Entrance
      Pilgrim Room:
        room: Pilgrim Room
        door: Shortcut to The Seeker
    panels:
      Achievement:
        id: Countdown Panels/Panel_seeker_seeker
        required_room: Hidden Room
        tag: forbid
        check: True
        achievement: The Seeker
      BEAR (1):
        id: Heteronym Room/Panel_bear_bear
        tag: midwhite
      MINE (1):
        id: Heteronym Room/Panel_mine_mine
        tag: double midwhite
        subtag: left
        link: exact MINE
      MINE (2):
        id: Heteronym Room/Panel_mine_mine_2
        tag: double midwhite
        subtag: right
        link: exact MINE
      BOW:
        id: Heteronym Room/Panel_bow_bow
        tag: midwhite
      DOES:
        id: Heteronym Room/Panel_does_does
        tag: midwhite
      MOBILE (1):
        id: Heteronym Room/Panel_mobile_mobile
        tag: double midwhite
        subtag: left
        link: exact MOBILE
      MOBILE (2):
        id: Heteronym Room/Panel_mobile_mobile_2
        tag: double midwhite
        subtag: right
        link: exact MOBILE
      DESERT:
        id: Heteronym Room/Panel_desert_desert
        tag: topmid white stack
        subtag: mid
        link: topmid DESERT
      DESSERT:
        id: Heteronym Room/Panel_desert_dessert
        tag: topmid white stack
        subtag: top
        link: topmid DESERT
      SOW:
        id: Heteronym Room/Panel_sow_sow
        tag: topmid white stack
        subtag: mid
        link: topmid SOW
      SEW:
        id: Heteronym Room/Panel_sow_so
        tag: topmid white stack
        subtag: top
        link: topmid SOW
      TO:
        id: Heteronym Room/Panel_two_to
        tag: double topwhite
        subtag: left
        link: hp TWO
      TOO:
        id: Heteronym Room/Panel_two_too
        tag: double topwhite
        subtag: right
        link: hp TWO
      WRITE:
        id: Heteronym Room/Panel_write_right
        tag: topwhite
      EWE:
        id: Heteronym Room/Panel_you_ewe
        tag: topwhite
      KNOT:
        id: Heteronym Room/Panel_not_knot
        tag: double topwhite
        subtag: left
        link: hp NOT
      NAUGHT:
        id: Heteronym Room/Panel_not_naught
        tag: double topwhite
        subtag: right
        link: hp NOT
      BEAR (2):
        id: Heteronym Room/Panel_bear_bare
        tag: topwhite
  Second Room:
    entrances:
      Starting Room:
        room: Starting Room
        door: Main Door
      Hub Room:
        door: Exit Door
    panels:
      HI:
        id: Entry Room/Panel_hi_high
        tag: topwhite
      LOW:
        id: Entry Room/Panel_low_low
        tag: forbid # This is a midwhite pretending to be a botwhite
      ANOTHER TRY:
        id: Entry Room/Panel_advance
        tag: topwhite
        non_counting: True # This is a counting panel in-game, but it can never count towards the LEVEL 2 panel hunt.
      LEVEL 2:
        # We will set up special rules for this in code.
        id: EndPanel/Panel_level_2
        tag: forbid
        non_counting: True
        check: True
    doors:
      Exit Door:
        id: Entry Room Area Doors/Door_hi_high
        location_name: Second Room - Good Luck
        include_reduce: True
        panels:
          - HI
          - LOW
  Hub Room:
    entrances:
      Second Room:
        room: Second Room
        door: Exit Door
      Dead End Area:
        door: Near RAT Door
      Crossroads:
        door: Crossroads Entrance
      The Tenacious:
        door: Tenacious Entrance
      Near Far Area: True
      Hedge Maze:
        door: Shortcut to Hedge Maze
      Orange Tower First Floor:
        room: Orange Tower First Floor
        door: Shortcut to Hub Room
      Owl Hallway:
        painting: True
      Outside The Initiated:
        room: Outside The Initiated
        door: Shortcut to Hub Room
      The Traveled:
        door: Traveled Entrance
      Roof: True # through the sunwarp
      Outside The Undeterred:
        room: Outside The Undeterred
        door: Green Painting
        painting: True
    panels:
      ORDER:
        id: Shuffle Room/Panel_order_chaos
        colors: black
        tag: botblack
      SLAUGHTER:
        id: Palindrome Room/Panel_slaughter_laughter
        colors: red
        tag: midred
      TRACE:
        id: Maze Room/Panel_trace_trace
        tag: midwhite
      RAT:
        id: Appendix Room/Panel_rat_tar
        colors: black
        check: True
        exclude_reduce: True
        tag: midblack
      OPEN:
        id: Synonym Room/Panel_open_open
        tag: midwhite
      FOUR:
        id: Backside Room/Panel_four_four_3
        tag: midwhite
        hunt: True
        required_door:
          room: Outside The Undeterred
          door: Fours
      LOST:
        id: Shuffle Room/Panel_lost_found
        colors: black
        tag: botblack
        check: True
      FORWARD:
        id: Entry Room/Panel_forward_forward
        tag: midwhite
      BETWEEN:
        id: Entry Room/Panel_between_between
        tag: midwhite
      BACKWARD:
        id: Entry Room/Panel_backward_backward
        tag: midwhite
    doors:
      Crossroads Entrance:
        id:
          - Shuffle Room Area Doors/Door_chaos
          - Shuffle Room Area Doors/Door_swap
          - Shuffle Room Area Doors/Door_swap2
          - Shuffle Room Area Doors/Door_swap3
          - Shuffle Room Area Doors/Door_swap4
        panels:
          - ORDER
      Tenacious Entrance:
        id: Palindrome Room Area Doors/Door_slaughter_laughter
        door_group: Entrances to The Tenacious
        item_group: Achievement Room Entrances
        panels:
          - SLAUGHTER
      Shortcut to Hedge Maze:
        id: Maze Area Doors/Door_trace_trace
        door_group: Hedge Maze Doors
        panels:
          - TRACE
      Near RAT Door:
        id: Appendix Room Area Doors/Door_deadend_deadened
        skip_location: True
        door_group: Dead End Area Access
        panels:
          - room: Hidden Room
            panel: DEAD END
      Traveled Entrance:
        id: Appendix Room Area Doors/Door_open_open
        item_name: The Traveled - Entrance
        door_group: Entrance to The Traveled
        item_group: Achievement Room Entrances
        panels:
          - OPEN
    paintings:
      - id: maze_painting
        orientation: west
    sunwarps:
      - dots: 1
        direction: enter
        entrance_indicator_pos: [18, 2.5, -17.01]
        orientation: north
  Dead End Area:
    entrances:
      Hidden Room:
        room: Hidden Room
        door: Dead End Door
      Hub Room:
        room: Hub Room
        door: Near RAT Door
    panels:
      FOUR:
        id: Backside Room/Panel_four_four_2
        tag: midwhite
        hunt: True
        required_door:
          room: Outside The Undeterred
          door: Fours
      EIGHT:
        id: Backside Room/Panel_eight_eight_8
        tag: midwhite
        hunt: True
        required_door:
          room: Number Hunt
          door: Eights
    paintings:
      - id: smile_painting_6
        orientation: north
  Sunwarps:
    # This is a special, meta-ish room.
    entrances:
      Menu: True
    doors:
      1 Sunwarp:
        warp_id: Teleporter Warps/Sunwarp_enter_1
        group: Sunwarps
        skip_location: True
        item_name: "1 Sunwarp"
      2 Sunwarp:
        warp_id: Teleporter Warps/Sunwarp_enter_2
        group: Sunwarps
        skip_location: True
        item_name: 2 Sunwarp
      3 Sunwarp:
        warp_id: Teleporter Warps/Sunwarp_enter_3
        group: Sunwarps
        skip_location: True
        item_name: "3 Sunwarp"
      4 Sunwarp:
        warp_id: Teleporter Warps/Sunwarp_enter_4
        group: Sunwarps
        skip_location: True
        item_name: 4 Sunwarp
      5 Sunwarp:
        warp_id: Teleporter Warps/Sunwarp_enter_5
        group: Sunwarps
        skip_location: True
        item_name: "5 Sunwarp"
      6 Sunwarp:
        warp_id: Teleporter Warps/Sunwarp_enter_6
        group: Sunwarps
        skip_location: True
        item_name: "6 Sunwarp"
    progression:
      Progressive Pilgrimage:
        - 1 Sunwarp
        - 2 Sunwarp
        - 3 Sunwarp
        - 4 Sunwarp
        - 5 Sunwarp
        - 6 Sunwarp
  Pilgrim Antechamber:
    # The entrances to this room are special. When pilgrimage is enabled, we use a special access rule to determine
    # whether a pilgrimage can succeed. When pilgrimage is disabled, the sun painting will be added to the pool.
    panels:
      HOT CRUST:
        id: Lingo Room/Panel_shortcut
        colors: yellow
        tag: midyellow
      PILGRIM:
        id: Lingo Room/Panel_pilgrim
        colors: blue
        tag: midblue
        check: True
      MASTERY:
        id: Master Room/Panel_mastery_mastery14
        tag: midwhite
        hunt: True
        required_door:
          room: Orange Tower Seventh Floor
          door: Mastery
    doors:
      Sun Painting:
        item_name: Pilgrim Room - Sun Painting
        item_group: Paintings
        location_name: Pilgrim Room - HOT CRUST
        painting_id: pilgrim_painting2
        panels:
          - HOT CRUST
      Exit:
        event: True
        panels:
          - PILGRIM
  Pilgrim Room:
    entrances:
      The Seeker:
        door: Shortcut to The Seeker
      Pilgrim Antechamber:
        room: Pilgrim Antechamber
        door: Exit
    panels:
      THIS:
        id: Lingo Room/Panel_lingo_9
        colors: gray
        tag: forbid
      TIME ROOM:
        id: Lingo Room/Panel_lingo_1
        colors: purple
        tag: toppurp
      SCIENCE ROOM:
        id: Lingo Room/Panel_lingo_2
        tag: botwhite
      SHINY ROCK ROOM:
        id: Lingo Room/Panel_lingo_3
        tag: botwhite
      ANGRY POWER:
        id: Lingo Room/Panel_lingo_4
        colors:
          - purple
        tag: forbid
      MICRO LEGION:
        id: Lingo Room/Panel_lingo_5
        colors: yellow
        tag: midyellow
      LOSERS RELAX:
        id: Lingo Room/Panel_lingo_6
        colors:
          - black
        tag: forbid
      "906234":
        id: Lingo Room/Panel_lingo_7
        colors:
          - orange
          - blue
        tag: forbid
      MOOR EMORDNILAP:
        id: Lingo Room/Panel_lingo_8
        colors: black
        tag: midblack
      HALL ROOMMATE:
        id: Lingo Room/Panel_lingo_10
        colors:
          - red
          - blue
        tag: forbid
      ALL GREY:
        id: Lingo Room/Panel_lingo_11
        colors: yellow
        tag: midyellow
      PLUNDER ISLAND:
        id: Lingo Room/Panel_lingo_12
        colors:
          - purple
          - red
        tag: forbid
      FLOSS PATHS:
        id: Lingo Room/Panel_lingo_13
        colors:
          - purple
          - brown
        tag: forbid
    doors:
      Shortcut to The Seeker:
        id: Master Room Doors/Door_pilgrim_shortcut
        include_reduce: True
        panels:
          - THIS
  Crossroads:
    entrances:
      Hub Room:
        - room: Sunwarps
          door: 1 Sunwarp
          sunwarp: True
        - room: Hub Room
          door: Crossroads Entrance
      Color Hallways:
        warp: True
      The Tenacious:
        door: Tenacious Entrance
      Orange Tower Fourth Floor:
        - warp: True # through IRK HORN
        - door: Tower Entrance
      Amen Name Area:
        room: Lost Area
        door: Exit
      Roof: True # through the sunwarp
    panels:
      DECAY:
        id: Palindrome Room/Panel_decay_day
        colors: red
        tag: midred
      NOPE:
        id: Sun Room/Panel_nope_open
        colors: yellow
        tag: midyellow
      EIGHT:
        id: Backside Room/Panel_eight_eight_5
        tag: midwhite
        hunt: True
        required_door:
          room: Number Hunt
          door: Eights
      WE ROT:
        id: Shuffle Room/Panel_tower
        colors: yellow
        tag: midyellow
      WORDS:
        id: Shuffle Room/Panel_words_sword
        colors: yellow
        tag: midyellow
      SWORD:
        id: Shuffle Room/Panel_sword_words
        colors: yellow
        tag: midyellow
      TURN:
        id: Shuffle Room/Panel_turn_runt
        colors: yellow
        tag: midyellow
      BEND HI:
        id: Shuffle Room/Panel_behind
        colors: yellow
        tag: midyellow
      THE EYES:
        id: Shuffle Room/Panel_eyes_see_shuffle
        colors: yellow
        check: True
        exclude_reduce: True
        required_door:
          door: Hollow Hallway
        tag: midyellow
      CORNER:
        id: Shuffle Room/Panel_corner_corner
        required_door:
          door: Hollow Hallway
        tag: midwhite
      HOLLOW:
        id: Shuffle Room/Panel_hollow_hollow
        required_door:
          door: Hollow Hallway
        tag: midwhite
      SWAP:
        # In vanilla doors, solving this panel will open the way to Hub Room. This does not impact logic at all because
        # Hub Room is always sphere 1 in vanilla doors.
        id: Shuffle Room/Panel_swap_wasp
        colors: yellow
        tag: midyellow
      GEL:
        id: Shuffle Room/Panel_gel
        colors: yellow
        tag: topyellow
        required_door:
          door: Tower Entrance
      THOUGH:
        id: Shuffle Room/Panel_though
        colors: yellow
        tag: topyellow
        required_door:
          door: Tower Entrance
      CROSSROADS:
        id: Shuffle Room/Panel_crossroads_crossroads
        tag: midwhite
    doors:
      Tenacious Entrance:
        id: Palindrome Room Area Doors/Door_decay_day
        door_group: Entrances to The Tenacious
        item_group: Achievement Room Entrances
        panels:
          - DECAY
      Discerning Entrance:
        id: Shuffle Room Area Doors/Door_nope_open
        item_name: The Discerning - Entrance
        item_group: Achievement Room Entrances
        panels:
          - NOPE
      Tower Entrance:
        id:
          - Shuffle Room Area Doors/Door_tower
          - Shuffle Room Area Doors/Door_tower2
          - Shuffle Room Area Doors/Door_tower3
          - Shuffle Room Area Doors/Door_tower4
        door_group: Crossroads - Tower Entrances
        panels:
          - WE ROT
      Tower Back Entrance:
        id: Shuffle Room Area Doors/Door_runt
        location_name: Crossroads - TURN/RUNT
        door_group: Crossroads - Tower Entrances
        panels:
          - TURN
          - room: Orange Tower Fourth Floor
            panel: RUNT (1)
      Words Sword Door:
        id:
          - Shuffle Room Area Doors/Door_words_shuffle_3
          - Shuffle Room Area Doors/Door_words_shuffle_4
        door_group: Crossroads Doors
        panels:
          - WORDS
          - SWORD
      Eye Wall:
        id: Shuffle Room Area Doors/Door_behind
        junk_item: True
        door_group: Crossroads Doors
        panels:
          - BEND HI
      Hollow Hallway:
        id: Shuffle Room Area Doors/Door_crossroads6
        skip_location: True
        door_group: Crossroads Doors
        panels:
          - BEND HI
      Roof Access:
        id: Tower Room Area Doors/Door_level_6_2
        skip_location: True
        panels:
          - room: Orange Tower First Floor
            panel: DADS + ALE
          - room: Outside The Undeterred
            panel: ART + ART
          - room: Orange Tower Third Floor
            panel: DEER + WREN
          - room: Orange Tower Fourth Floor
            panel: LEARNS + UNSEW
          - room: Orange Tower Fifth Floor
            panel: DRAWL + RUNS
          - room: Owl Hallway
            panel: READS + RUST
    paintings:
      - id: eye_painting
        disable: True
        orientation: east
        move: True
        required_door:
          door: Eye Wall
      - id: smile_painting_4
        orientation: south
    sunwarps:
      - dots: 1
        direction: exit
        entrance_indicator_pos: [ -17, 2.5, -41.01 ]
        orientation: north
  Lost Area:
    entrances:
      Outside The Agreeable:
        door: Exit
      Crossroads:
        room: Crossroads
        door: Words Sword Door
    panels:
      LOST (1):
        id: Shuffle Room/Panel_lost_lots
        colors: yellow
        tag: midyellow
      LOST (2):
        id: Shuffle Room/Panel_lost_slot
        colors: yellow
        tag: midyellow
    doors:
      Exit:
        id:
          - Shuffle Room Area Doors/Door_lost_shuffle_1
          - Shuffle Room Area Doors/Door_lost_shuffle_2
        location_name: Crossroads - LOST Pair
        panels:
          - LOST (1)
          - LOST (2)
  Amen Name Area:
    entrances:
      Crossroads:
        room: Lost Area
        door: Exit
      Suits Area:
        door: Exit
    panels:
      AMEN:
        id: Shuffle Room/Panel_amen_mean
        colors: yellow
        tag: double midyellow
        subtag: left
        link: ana MEAN
      NAME:
        id: Shuffle Room/Panel_name_mean
        colors: yellow
        tag: double midyellow
        subtag: right
        link: ana MEAN
      NINE:
        id: Backside Room/Panel_nine_nine_3
        tag: midwhite
        hunt: True
        required_door:
          room: Number Hunt
          door: Nines
    doors:
      Exit:
        id: Shuffle Room Area Doors/Door_mean
        panels:
          - AMEN
          - NAME
  Suits Area:
    entrances:
      Amen Name Area:
        room: Amen Name Area
        door: Exit
      Roof: True
    panels:
      SPADES:
        id: Cross Room/Panel_spades_spades
        tag: midwhite
      CLUBS:
        id: Cross Room/Panel_clubs_clubs
        tag: midwhite
      HEARTS:
        id: Cross Room/Panel_hearts_hearts
        tag: midwhite
    paintings:
      - id: west_afar
        orientation: south
  The Tenacious:
    entrances:
      Hub Room:
        - room: Hub Room
          door: Tenacious Entrance
        - door: Shortcut to Hub Room
      Crossroads:
        room: Crossroads
        door: Tenacious Entrance
      Outside The Agreeable:
        room: Outside The Agreeable
        door: Tenacious Entrance
      Dread Hallway:
        room: Dread Hallway
        door: Tenacious Entrance
    panels:
      LEVEL (Black):
        id: Palindrome Room/Panel_level_level
        colors: black
        tag: midblack
      RACECAR (Black):
        id: Palindrome Room/Panel_racecar_racecar
        colors: black
        tag: palindrome
        copy_to_sign: sign4
      SOLOS (Black):
        id: Palindrome Room/Panel_solos_solos
        colors: black
        tag: palindrome
        copy_to_sign:
          - sign5
          - sign6
      LEVEL (White):
        id: Palindrome Room/Panel_level_level_2
        tag: midwhite
      RACECAR (White):
        id: Palindrome Room/Panel_racecar_racecar_2
        tag: midwhite
        copy_to_sign: sign3
      SOLOS (White):
        id: Palindrome Room/Panel_solos_solos_2
        tag: midwhite
        copy_to_sign:
          - sign1
          - sign2
      Achievement:
        id: Countdown Panels/Panel_tenacious_tenacious
        check: True
        tag: forbid
        required_panel:
          - panel: LEVEL (Black)
          - panel: RACECAR (Black)
          - panel: SOLOS (Black)
          - panel: LEVEL (White)
          - panel: RACECAR (White)
          - panel: SOLOS (White)
          - room: Hub Room
            panel: SLAUGHTER
          - room: Crossroads
            panel: DECAY
          - room: Outside The Agreeable
            panel: MASSACRED
          - room: Dread Hallway
            panel: DREAD
        achievement: The Tenacious
    doors:
      Shortcut to Hub Room:
        id:
          - Palindrome Room Area Doors/Door_level_level_1
          - Palindrome Room Area Doors/Door_racecar_racecar_1
          - Palindrome Room Area Doors/Door_solos_solos_1
        location_name: The Tenacious - Palindromes
        door_group: Entrances to The Tenacious
        panels:
          - LEVEL (Black)
          - RACECAR (Black)
          - SOLOS (Black)
      White Palindromes:
        location_name: The Tenacious - White Palindromes
        skip_item: True
        panels:
          - LEVEL (White)
          - RACECAR (White)
          - SOLOS (White)
  Near Far Area:
    entrances:
      Hub Room: True
      Warts Straw Area:
        door: Door
    panels:
      NEAR:
        id: Symmetry Room/Panel_near_far
        colors: black
        tag: botblack
      FAR:
        id: Symmetry Room/Panel_far_near
        colors: black
        tag: botblack
    doors:
      Door:
        id:
          - Symmetry Room Area Doors/Door_near_far
          - Symmetry Room Area Doors/Door_far_near
        door_group: Symmetry Doors
        item_name: Symmetry Room - Near Far Door
        location_name: Symmetry Room - NEAR, FAR
        panels:
          - NEAR
          - FAR
  Warts Straw Area:
    entrances:
      Near Far Area:
        room: Near Far Area
        door: Door
      Leaf Feel Area:
        door: Door
    panels:
      WARTS:
        id: Symmetry Room/Panel_warts_straw
        colors: black
        tag: midblack
      STRAW:
        id: Symmetry Room/Panel_straw_warts
        colors: black
        tag: midblack
    doors:
      Door:
        id:
          - Symmetry Room Area Doors/Door_warts_straw
          - Symmetry Room Area Doors/Door_straw_warts
        door_group: Symmetry Doors
        item_name: Symmetry Room - Warts Straw Door
        location_name: Symmetry Room - WARTS, STRAW
        panels:
          - WARTS
          - STRAW
  Leaf Feel Area:
    entrances:
      Warts Straw Area:
        room: Warts Straw Area
        door: Door
      Outside The Agreeable:
        door: Door
    panels:
      LEAF:
        id: Symmetry Room/Panel_leaf_feel
        colors: black
        tag: topblack
      FEEL:
        id: Symmetry Room/Panel_feel_leaf
        colors: black
        tag: topblack
    doors:
      Door:
        id:
          - Symmetry Room Area Doors/Door_leaf_feel
          - Symmetry Room Area Doors/Door_feel_leaf
        door_group: Symmetry Doors
        item_name: Symmetry Room - Leaf Feel Door
        location_name: Symmetry Room - LEAF, FEEL
        panels:
          - LEAF
          - FEEL
  Outside The Agreeable:
    entrances:
      Crossroads:
        warp: True
      Lost Area:
        room: Lost Area
        door: Exit
      The Tenacious:
        door: Tenacious Entrance
      The Agreeable:
        door: Agreeable Entrance
      Dread Hallway:
        door: Black Door
      Leaf Feel Area:
        room: Leaf Feel Area
        door: Door
      Starting Room:
        door: Painting Shortcut
        painting: True
      Hallway Room (1):
        warp: True
      Hedge Maze: True # through the door to the sectioned-off part of the hedge maze
      Compass Room:
        warp: True
    panels:
      MASSACRED:
        id: Palindrome Room/Panel_massacred_sacred
        colors: red
        tag: midred
      BLACK:
        id: Symmetry Room/Panel_black_white
        colors: black
        tag: botblack
      CLOSE:
        id: Antonym Room/Panel_close_open
        colors: black
        tag: botblack
      LEFT:
        id: Symmetry Room/Panel_left_right
        colors: black
        tag: botblack
      LEFT (2):
        id: Symmetry Room/Panel_left_wrong
        colors: black
        tag: bot black black
      RIGHT:
        id: Symmetry Room/Panel_right_left
        colors: black
        tag: botblack
      PURPLE:
        id: Color Arrow Room/Panel_purple_afar
        tag: midwhite
        hunt: True
        required_door:
          door: Purple Barrier
      FIVE (1):
        id: Backside Room/Panel_five_five_5
        tag: midwhite
        hunt: True
        required_door:
          room: Outside The Undeterred
          door: Fives
      FIVE (2):
        id: Backside Room/Panel_five_five_4
        tag: midwhite
        hunt: True
        required_door:
          room: Outside The Undeterred
          door: Fives
      HIDE:
        id: Maze Room/Panel_hide_seek_4
        colors: black
        tag: botblack
      DAZE:
        id: Maze Room/Panel_daze_maze
        colors: purple
        tag: midpurp
    doors:
      Tenacious Entrance:
        id: Palindrome Room Area Doors/Door_massacred_sacred
        door_group: Entrances to The Tenacious
        item_group: Achievement Room Entrances
        panels:
          - MASSACRED
      Black Door:
        id: Symmetry Room Area Doors/Door_black_white
        door_group: Entrances to The Tenacious
        panels:
          - BLACK
      Agreeable Entrance:
        id: Symmetry Room Area Doors/Door_close_open
        item_name: The Agreeable - Entrance
        item_group: Achievement Room Entrances
        panels:
          - CLOSE
      Painting Shortcut:
        item_name: Starting Room - Street Painting
        item_group: Paintings
        painting_id: eyes_yellow_painting2
        panels:
          - RIGHT
      Purple Barrier:
        id: Color Arrow Room Doors/Door_purple_3
        door_group: Color Hunt Barriers
        skip_location: True
        panels:
          - room: Color Hunt
            panel: PURPLE
<<<<<<< HEAD
    paintings:
      - id: eyes_yellow_painting
        orientation: east
    sunwarps:
      - dots: 6
        direction: enter
        entrance_indicator_pos: [ 3, 2.5, -55.01 ]
        orientation: north
  Compass Room:
    entrances:
      Outside The Agreeable:
        warp: True
      Cellar:
        door: Lookout Entrance
        warp: True
    panels:
      NORTH:
        id: Cross Room/Panel_north_missing
        colors: green
        tag: forbid
        required_panel:
          - room: Outside The Bold
            panel: SOUND
          - room: Outside The Bold
            panel: YEAST
          - room: Outside The Bold
            panel: WET
      DIAMONDS:
        id: Cross Room/Panel_diamonds_missing
        colors: green
        tag: forbid
        required_room: Suits Area
      FIRE:
        id: Cross Room/Panel_fire_missing
        colors: green
        tag: forbid
        required_room: Elements Area
      WINTER:
        id: Cross Room/Panel_winter_missing
        colors: green
        tag: forbid
        required_room: Orange Tower Fifth Floor
    doors:
=======
      Hallway Door:
        id: Red Blue Purple Room Area Doors/Door_room_2
        door_group: Hallway Room Doors
        location_name: Hallway Room - First Room
        panels:
          - WALL
          - KEEP
          - BAILEY
          - TOWER
>>>>>>> 40f843f5
      Lookout Entrance:
        id: Cross Room Doors/Door_missing
        location_name: Outside The Agreeable - Lookout Panels
        panels:
          - NORTH
          - WINTER
          - DIAMONDS
          - FIRE
    paintings:
      - id: pencil_painting7
        orientation: north
  Dread Hallway:
    entrances:
      Outside The Agreeable:
        room: Outside The Agreeable
        door: Black Door
      The Tenacious:
        door: Tenacious Entrance
    panels:
      DREAD:
        id: Palindrome Room/Panel_dread_dead
        colors: red
        tag: midred
    doors:
      Tenacious Entrance:
        id: Palindrome Room Area Doors/Door_dread_dead
        door_group: Entrances to The Tenacious
        item_group: Achievement Room Entrances
        panels:
          - DREAD
  The Agreeable:
    entrances:
      Outside The Agreeable:
        room: Outside The Agreeable
        door: Agreeable Entrance
      Hedge Maze:
        door: Shortcut to Hedge Maze
    panels:
      Achievement:
        id: Countdown Panels/Panel_disagreeable_agreeable
        colors: black
        tag: forbid
        required_room: Outside The Agreeable
        check: True
        achievement: The Agreeable
      BYE:
        id: Antonym Room/Panel_bye_hi
        colors: black
        tag: botblack
      RETOOL:
        id: Antonym Room/Panel_retool_looter
        colors: black
        tag: midblack
      DRAWER:
        id: Antonym Room/Panel_drawer_reward
        colors: black
        tag: midblack
      READ:
        id: Antonym Room/Panel_read_write
        colors: black
        tag: botblack
      DIFFERENT:
        id: Antonym Room/Panel_different_same
        colors: black
        tag: botblack
      LOW:
        id: Antonym Room/Panel_low_high
        colors: black
        tag: botblack
      ALIVE:
        id: Antonym Room/Panel_alive_dead
        colors: black
        tag: botblack
      THAT:
        id: Antonym Room/Panel_that_this
        colors: black
        tag: botblack
      STRESSED:
        id: Antonym Room/Panel_stressed_desserts
        colors: black
        tag: midblack
      STAR:
        id: Antonym Room/Panel_star_rats
        colors: black
        tag: midblack
      TUBE:
        id: Antonym Room/Panel_tame_mate
        colors: black
        tag: topblack
      CAT:
        id: Antonym Room/Panel_cat_tack
        colors: black
        tag: topblack
    doors:
      Shortcut to Hedge Maze:
        id: Symmetry Room Area Doors/Door_bye_hi
        item_group: Achievement Room Entrances
        door_group: Hedge Maze Doors
        panels:
          - BYE
  Hedge Maze:
    entrances:
      Hub Room:
        room: Hub Room
        door: Shortcut to Hedge Maze
      Color Hallways:
        warp: True
      The Agreeable:
        room: The Agreeable
        door: Shortcut to Hedge Maze
      The Perceptive: True
      The Observant:
        door: Observant Entrance
      Owl Hallway:
        room: Owl Hallway
        door: Shortcut to Hedge Maze
      Roof: True
    panels:
      DOWN:
        id: Maze Room/Panel_down_up
        colors: black
        tag: botblack
      HIDE (1):
        id: Maze Room/Panel_hide_seek
        colors: black
        tag: botblack
      HIDE (2):
        id: Maze Room/Panel_hide_seek_2
        colors: black
        tag: botblack
      HIDE (3):
        id: Maze Room/Panel_hide_seek_3
        colors: black
        tag: botblack
      MASTERY (1):
        id: Master Room/Panel_mastery_mastery5
        tag: midwhite
        hunt: True
        required_door:
          room: Orange Tower Seventh Floor
          door: Mastery
      MASTERY (2):
        id: Master Room/Panel_mastery_mastery9
        tag: midwhite
        hunt: True
        required_door:
          room: Orange Tower Seventh Floor
          door: Mastery
      PATH (1):
        id: Maze Room/Panel_path_lock
        colors: green
        tag: forbid
      PATH (2):
        id: Maze Room/Panel_path_knot
        colors: green
        tag: forbid
      PATH (3):
        id: Maze Room/Panel_path_lost
        colors: green
        tag: forbid
      PATH (4):
        id: Maze Room/Panel_path_open
        colors: green
        tag: forbid
      PATH (5):
        id: Maze Room/Panel_path_help
        colors: green
        tag: forbid
      PATH (6):
        id: Maze Room/Panel_path_hunt
        colors: green
        tag: forbid
      PATH (7):
        id: Maze Room/Panel_path_nest
        colors: green
        tag: forbid
      PATH (8):
        id: Maze Room/Panel_path_look
        colors: green
        tag: forbid
      REFLOW:
        id: Maze Room/Panel_reflow_flower
        colors: yellow
        tag: midyellow
      LEAP:
        id: Maze Room/Panel_leap_jump
        tag: botwhite
    doors:
      Perceptive Entrance:
        id: Maze Area Doors/Door_maze_maze
        item_name: The Perceptive - Entrance
        door_group: Hedge Maze Doors
        item_group: Achievement Room Entrances
        panels:
          - DOWN
      Painting Shortcut:
        painting_id: garden_painting_tower2
        item_name: Starting Room - Hedge Maze Painting
        item_group: Paintings
        skip_location: True
        panels:
          - DOWN
      Observant Entrance:
        id:
          - Maze Area Doors/Door_look_room_1
          - Maze Area Doors/Door_look_room_2
          - Maze Area Doors/Door_look_room_3
        skip_location: True
        item_name: The Observant - Entrance
        door_group: Observant Doors
        item_group: Achievement Room Entrances
        panels:
          - room: The Perceptive
            panel: GAZE
      Hide and Seek:
        skip_item: True
        location_name: Hedge Maze - Hide and Seek
        include_reduce: True
        panels:
          - HIDE (1)
          - HIDE (2)
          - HIDE (3)
          - room: Outside The Agreeable
            panel: HIDE
  The Perceptive:
    entrances:
      Starting Room:
        room: Hedge Maze
        door: Painting Shortcut
        painting: True
      Hedge Maze:
        room: Hedge Maze
        door: Perceptive Entrance
    panels:
      Achievement:
        id: Countdown Panels/Panel_perceptive_perceptive
        colors: green
        tag: forbid
        check: True
        achievement: The Perceptive
      GAZE:
        id: Maze Room/Panel_look_look
        check: True
        exclude_reduce: True
        tag: botwhite
    paintings:
      - id: garden_painting_tower
        orientation: north
  The Fearless (First Floor):
    entrances:
      The Perceptive:
        warp: True
    panels:
      SPAN:
        id: Naps Room/Panel_naps_span
        colors: black
        tag: midblack
      TEAM:
        id: Naps Room/Panel_team_meet
        colors: black
        tag: topblack
      TEEM:
        id: Naps Room/Panel_teem_meat
        colors: black
        tag: topblack
      IMPATIENT:
        id: Naps Room/Panel_impatient_doctor
        colors: black
        tag: bot black black
      EAT:
        id: Naps Room/Panel_eat_tea
        colors: black
        tag: topblack
    doors:
      Second Floor:
        id: Naps Room Doors/Door_hider_5
        location_name: The Fearless - First Floor Puzzles
        door_group: Fearless Doors
        panels:
          - SPAN
          - TEAM
          - TEEM
          - IMPATIENT
          - EAT
    progression:
      Progressive Fearless:
        - Second Floor
        - room: The Fearless (Second Floor)
          door: Third Floor
  The Fearless (Second Floor):
    entrances:
      The Fearless (First Floor):
        room: The Fearless (First Floor)
        door: Second Floor
        warp: True
    panels:
      NONE:
        id: Naps Room/Panel_one_many
        colors: black
        tag: bot black top white
      SUM:
        id: Naps Room/Panel_one_none
        colors: black
        tag: top white bot black
      FUNNY:
        id: Naps Room/Panel_funny_enough
        colors: black
        tag: topblack
      MIGHT:
        id: Naps Room/Panel_might_time
        colors: black
        tag: topblack
      SAFE:
        id: Naps Room/Panel_safe_face
        colors: black
        tag: topblack
      SAME:
        id: Naps Room/Panel_same_mace
        colors: black
        tag: topblack
      CAME:
        id: Naps Room/Panel_came_make
        colors: black
        tag: topblack
    doors:
      Third Floor:
        id:
          - Naps Room Doors/Door_hider_1b2
          - Naps Room Doors/Door_hider_new1
        location_name: The Fearless - Second Floor Puzzles
        door_group: Fearless Doors
        panels:
          - NONE
          - SUM
          - FUNNY
          - MIGHT
          - SAFE
          - SAME
          - CAME
  The Fearless:
    entrances:
      The Fearless (First Floor):
        room: The Fearless (Second Floor)
        door: Third Floor
        warp: True
    panels:
      Achievement:
        id: Countdown Panels/Panel_fearless_fearless
        colors: black
        tag: forbid
        check: True
        achievement: The Fearless
      EASY:
        id: Naps Room/Panel_easy_soft
        colors: black
        tag: bot black black
      SOMETIMES:
        id: Naps Room/Panel_sometimes_always
        colors: black
        tag: bot black black
      DARK:
        id: Naps Room/Panel_dark_extinguish
        colors: black
        tag: bot black black
      EVEN:
        id: Naps Room/Panel_even_ordinary
        colors: black
        tag: bot black black
  The Observant:
    entrances:
      Hedge Maze:
        room: Hedge Maze
        door: Observant Entrance
      The Incomparable:
        warp: True
    panels:
      Achievement:
        id: Countdown Panels/Panel_observant_observant
        colors: green
        check: True
        tag: forbid
        required_door:
          door: Stairs
        achievement: The Observant
      FOUR (1):
        id: Look Room/Panel_four_back
        colors: green
        tag: forbid
      FOUR (2):
        id: Look Room/Panel_four_side
        colors: green
        tag: forbid
      BACKSIDE:
        id: Backside Room/Panel_backside_2
        tag: midwhite
        hunt: True
        required_door:
          door: Backside Door
      SIX:
        id: Look Room/Panel_six_stairs
        colors: green
        tag: forbid
      FOUR (3):
        id: Look Room/Panel_four_ways
        colors: green
        tag: forbid
      TWO (1):
        id: Look Room/Panel_two_on
        colors: green
        tag: forbid
      TWO (2):
        id: Look Room/Panel_two_up
        colors: green
        tag: forbid
      FIVE:
        id: Look Room/Panel_five_swims
        colors: green
        tag: forbid
      BELOW (1):
        id: Look Room/Panel_eight_upstairs
        colors: green
        tag: forbid
        required_door:
          door: Stairs
      BLUE:
        id: Look Room/Panel_blue_toil
        colors: green
        tag: forbid
        required_door:
          door: Stairs
      BELOW (2):
        id: Look Room/Panel_four_stop
        colors: green
        tag: forbid
        required_door:
          door: Stairs
      MINT (1):
        id: Look Room/Panel_aqua_top
        colors: green
        tag: forbid
        required_door:
          door: Stairs
      ESACREWOL:
        id: Look Room/Panel_blue_hi
        colors: green
        tag: forbid
        required_door:
          door: Stairs
      EULB:
        id: Look Room/Panel_blue_hi2
        colors: green
        tag: forbid
        required_door:
          door: Stairs
      NUMBERS (1):
        id: Look Room/Panel_numbers_31
        colors: green
        tag: forbid
        required_door:
          door: Stairs
      NUMBERS (2):
        id: Look Room/Panel_numbers_52
        colors: green
        tag: forbid
        required_door:
          door: Stairs
      MINT (2):
        id: Look Room/Panel_aqua_oil
        colors: green
        tag: forbid
        required_door:
          door: Stairs
      GREEN (1):
        id: Look Room/Panel_eight_backside
        colors: green
        tag: forbid
        required_door:
          door: Stairs
      GREEN (2):
        id: Look Room/Panel_eight_sideways
        colors: green
        tag: forbid
        required_door:
          door: Stairs
    doors:
      Backside Door:
        id: Maze Area Doors/Door_backside
        door_group: Backside Doors
        panels:
          - FOUR (1)
          - FOUR (2)
      Stairs:
        id: Maze Area Doors/Door_stairs
        door_group: Observant Doors
        panels:
          - SIX
  The Incomparable:
    entrances:
      The Observant:
        warp: True
      Eight Room: True
      Eight Alcove:
        door: Eight Door
      Orange Tower Sixth Floor:
        painting: True
    panels:
      Achievement:
        id: Countdown Panels/Panel_incomparable_incomparable
        colors: blue
        check: True
        tag: forbid
        required_room:
          - Elements Area
          - Courtyard
          - Eight Room
        achievement: The Incomparable
      A (One):
        id: Strand Room/Panel_blank_a
        colors: blue
        tag: forbid
      A (Two):
        id: Strand Room/Panel_a_an
        colors: blue
        tag: forbid
      A (Three):
        id: Strand Room/Panel_a_and
        colors: blue
        tag: forbid
      A (Four):
        id: Strand Room/Panel_a_sand
        colors: blue
        tag: forbid
      A (Five):
        id: Strand Room/Panel_a_stand
        colors: blue
        tag: forbid
      A (Six):
        id: Strand Room/Panel_a_strand
        colors: blue
        tag: forbid
      I (One):
        id: Strand Room/Panel_blank_i
        colors: blue
        tag: forbid
      I (Two):
        id: Strand Room/Panel_i_in
        colors: blue
        tag: forbid
      I (Three):
        id: Strand Room/Panel_i_sin
        colors: blue
        tag: forbid
      I (Four):
        id: Strand Room/Panel_i_sing
        colors: blue
        tag: forbid
      I (Five):
        id: Strand Room/Panel_i_sting
        colors: blue
        tag: forbid
      I (Six):
        id: Strand Room/Panel_i_string
        colors: blue
        tag: forbid
      I (Seven):
        id: Strand Room/Panel_i_strings
        colors: blue
        tag: forbid
    doors:
      Eight Door:
        id: Red Blue Purple Room Area Doors/Door_a_strands
        location_name: Giant Sevens
        door_group: Observant Doors
        panels:
          - I (Seven)
          - room: Courtyard
            panel: I
          - room: Elements Area
            panel: A
    paintings:
      - id: crown_painting
        orientation: east
  Eight Alcove:
    entrances:
      The Incomparable:
        room: The Incomparable
        door: Eight Door
      Outside The Initiated:
        room: Outside The Initiated
        door: Eight Door
    paintings:
      - id: eight_painting2
        orientation: north
  Eight Room:
    entrances:
      Eight Alcove:
        painting: True
    panels:
      Eight Back:
        id: Strand Room/Panel_i_starling
        colors: blue
        tag: forbid
      Eight Front:
        id: Strand Room/Panel_i_starting
        colors: blue
        tag: forbid
      Nine:
        id: Strand Room/Panel_i_startling
        colors: blue
        tag: forbid
    paintings:
      - id: eight_painting
        orientation: south
        exit_only: True
        required: True
  Orange Tower:
    # This is a special, meta-ish room.
    entrances:
      Menu: True
    doors:
      Second Floor:
        id: Tower Room Area Doors/Door_level_1
        skip_location: True
        panels:
          - room: Orange Tower First Floor
            panel: DADS + ALE
      Third Floor:
        id: Tower Room Area Doors/Door_level_2
        skip_location: True
        panels:
          - room: Orange Tower First Floor
            panel: DADS + ALE
          - room: Outside The Undeterred
            panel: ART + ART
      Fourth Floor:
        id: Tower Room Area Doors/Door_level_3
        skip_location: True
        panels:
          - room: Orange Tower First Floor
            panel: DADS + ALE
          - room: Outside The Undeterred
            panel: ART + ART
          - room: Orange Tower Third Floor
            panel: DEER + WREN
      Fifth Floor:
        id: Tower Room Area Doors/Door_level_4
        skip_location: True
        panels:
          - room: Orange Tower First Floor
            panel: DADS + ALE
          - room: Outside The Undeterred
            panel: ART + ART
          - room: Orange Tower Third Floor
            panel: DEER + WREN
          - room: Orange Tower Fourth Floor
            panel: LEARNS + UNSEW
      Sixth Floor:
        id: Tower Room Area Doors/Door_level_5
        skip_location: True
        panels:
          - room: Orange Tower First Floor
            panel: DADS + ALE
          - room: Outside The Undeterred
            panel: ART + ART
          - room: Orange Tower Third Floor
            panel: DEER + WREN
          - room: Orange Tower Fourth Floor
            panel: LEARNS + UNSEW
          - room: Orange Tower Fifth Floor
            panel: DRAWL + RUNS
      Seventh Floor:
        id: Tower Room Area Doors/Door_level_6
        skip_location: True
        panels:
          - room: Orange Tower First Floor
            panel: DADS + ALE
          - room: Outside The Undeterred
            panel: ART + ART
          - room: Orange Tower Third Floor
            panel: DEER + WREN
          - room: Orange Tower Fourth Floor
            panel: LEARNS + UNSEW
          - room: Orange Tower Fifth Floor
            panel: DRAWL + RUNS
          - room: Owl Hallway
            panel: READS + RUST
    progression:
      Progressive Orange Tower:
        - Second Floor
        - Third Floor
        - Fourth Floor
        - Fifth Floor
        - Sixth Floor
        - Seventh Floor
  Orange Tower First Floor:
    entrances:
      Hub Room:
        door: Shortcut to Hub Room
      Outside The Wanderer:
        room: Outside The Wanderer
        door: Tower Entrance
        warp: True
      Orange Tower Second Floor:
        room: Orange Tower
        door: Second Floor
        warp: True
      Directional Gallery:
        door: Salt Pepper Door
      Roof: True # through the sunwarp
    panels:
      SECRET:
        id: Shuffle Room/Panel_secret_secret
        tag: midwhite
      DADS + ALE:
        id: Tower Room/Panel_dads_ale_dead_1
        colors: orange
        check: True
        tag: midorange
      SALT:
        id: Backside Room/Panel_salt_pepper
        colors: black
        tag: botblack
    doors:
      Shortcut to Hub Room:
        id: Shuffle Room Area Doors/Door_secret_secret
        door_group: Orange Tower First Floor - Shortcuts
        panels:
          - SECRET
      Salt Pepper Door:
        id: Count Up Room Area Doors/Door_salt_pepper
        location_name: Orange Tower First Floor - Salt Pepper Door
        door_group: Orange Tower First Floor - Shortcuts
        panels:
          - SALT
          - room: Directional Gallery
            panel: PEPPER
    sunwarps:
      - dots: 4
        direction: enter
        entrance_indicator_pos: [ -32, 2.5, -14.99 ]
        orientation: south
  Orange Tower Second Floor:
    entrances:
      Orange Tower First Floor:
        room: Orange Tower
        door: Second Floor
        warp: True
      Orange Tower Third Floor:
        room: Orange Tower
        door: Third Floor
        warp: True
      Outside The Undeterred:
        warp: True
  Orange Tower Third Floor:
    entrances:
      Knight Night Exit:
        room: Knight Night (Final)
        door: Exit
      Orange Tower Second Floor:
        room: Orange Tower
        door: Third Floor
        warp: True
      Orange Tower Fourth Floor:
        room: Orange Tower
        door: Fourth Floor
        warp: True
      Hot Crusts Area:
        room: Sunwarps
        door: 2 Sunwarp
        sunwarp: True
      Bearer Side Area:
        room: Bearer Side Area
        door: Shortcut to Tower
      Rhyme Room (Smiley):
        door: Rhyme Room Entrance
      Art Gallery: True # mark this as a warp in the sunwarps branch
    panels:
      RED:
        id: Color Arrow Room/Panel_red_afar
        tag: midwhite
        hunt: True
        required_door:
          door: Red Barrier
      DEER + WREN:
        id: Tower Room/Panel_deer_wren_rats_3
        colors: orange
        check: True
        tag: midorange
    doors:
      Red Barrier:
        id: Color Arrow Room Doors/Door_red_6
        door_group: Color Hunt Barriers
        skip_location: True
        panels:
          - room: Color Hunt
            panel: RED
      Rhyme Room Entrance:
        id: Double Room Area Doors/Door_room_entry_stairs2
        skip_location: True
        door_group: Rhyme Room Doors
        panels:
          - room: The Tenacious
            panel: LEVEL (Black)
          - room: The Tenacious
            panel: RACECAR (Black)
          - room: The Tenacious
            panel: SOLOS (Black)
      Orange Barrier: # see note in Outside The Initiated
        id:
          - Color Arrow Room Doors/Door_orange_hider_1
          - Color Arrow Room Doors/Door_orange_hider_2
          - Color Arrow Room Doors/Door_orange_hider_3
        location_name: Color Barriers - RED and YELLOW
        door_group: Color Hunt Barriers
        item_name: Color Hunt - Orange Barrier
        panels:
          - RED
          - room: Directional Gallery
            panel: YELLOW
    paintings:
      - id: arrows_painting_6
        orientation: east
      - id: flower_painting_5
        orientation: south
    sunwarps:
      - dots: 2
        direction: exit
        entrance_indicator_pos: [ 24.01, 2.5, 38 ]
        orientation: west
      - dots: 3
        direction: enter
        entrance_indicator_pos: [ 28.01, 2.5, 29 ]
        orientation: west
  Orange Tower Fourth Floor:
    entrances:
      Orange Tower Third Floor:
        room: Orange Tower
        door: Fourth Floor
        warp: True
      Orange Tower Fifth Floor:
        room: Orange Tower
        door: Fifth Floor
        warp: True
      Hot Crusts Area:
        door: Hot Crusts Door
      Crossroads:
        - room: Crossroads
          door: Tower Entrance
        - room: Crossroads
          door: Tower Back Entrance
      Courtyard:
        - warp: True
        - room: Crossroads
          door: Tower Entrance
      Roof: True # through the sunwarp
    panels:
      RUNT (1):
        id: Shuffle Room/Panel_turn_runt2
        colors: yellow
        tag: midyellow
      RUNT (2):
        id: Shuffle Room/Panel_runt3
        colors:
          - yellow
          - blue
        tag: mid yellow blue
      LEARNS + UNSEW:
        id: Tower Room/Panel_learns_unsew_unrest_4
        colors: orange
        check: True
        tag: midorange
      HOT CRUSTS:
        id: Shuffle Room/Panel_shortcuts
        colors: yellow
        tag: midyellow
      IRK HORN:
        id: Shuffle Room/Panel_corner
        colors: yellow
        check: True
        exclude_reduce: True
        tag: topyellow
    doors:
      Hot Crusts Door:
        id: Shuffle Room Area Doors/Door_hotcrust_shortcuts
        panels:
          - HOT CRUSTS
    sunwarps:
      - dots: 5
        direction: enter
        entrance_indicator_pos: [ -20, 3, -64.01 ]
        orientation: north
  Hot Crusts Area:
    entrances:
      Orange Tower Fourth Floor:
        room: Orange Tower Fourth Floor
        door: Hot Crusts Door
      Roof: True # through the sunwarp
    panels:
      EIGHT:
        id: Backside Room/Panel_eight_eight_3
        tag: midwhite
        hunt: True
        required_door:
          room: Number Hunt
          door: Eights
    paintings:
      - id: smile_painting_8
        orientation: north
    sunwarps:
      - dots: 2
        direction: enter
        entrance_indicator_pos: [ -26, 3.5, -80.01 ]
        orientation: north
  Orange Tower Fifth Floor:
    entrances:
      Orange Tower Fourth Floor:
        room: Orange Tower
        door: Fifth Floor
        warp: True
      Orange Tower Sixth Floor:
        room: Orange Tower
        door: Sixth Floor
        warp: True
      Cellar:
        room: Room Room
        door: Cellar Exit
        warp: True
      Welcome Back Area:
        door: Welcome Back
      Outside The Initiated:
        room: Art Gallery
        door: Exit
        warp: True
    panels:
      SIZE (Small):
        id: Entry Room/Panel_size_small
        colors: gray
        tag: forbid
      SIZE (Big):
        id: Entry Room/Panel_size_big
        colors: gray
        tag: forbid
      DRAWL + RUNS:
        id: Tower Room/Panel_drawl_runs_enter_5
        colors: orange
        check: True
        tag: midorange
      NINE:
        id: Backside Room/Panel_nine_nine_2
        tag: midwhite
        hunt: True
        required_door:
          room: Number Hunt
          door: Nines
      SUMMER:
        id: Entry Room/Panel_summer_summer
        tag: midwhite
      AUTUMN:
        id: Entry Room/Panel_autumn_autumn
        tag: midwhite
      SPRING:
        id: Entry Room/Panel_spring_spring
        tag: midwhite
      PAINTING (1):
        id: Panel Room/Panel_painting_flower
        colors: green
        tag: forbid
        required_room: Cellar
      PAINTING (2):
        id: Panel Room/Panel_painting_eye
        colors: green
        tag: forbid
        required_room: Cellar
      PAINTING (3):
        id: Panel Room/Panel_painting_snowman
        colors: green
        tag: forbid
        required_room: Cellar
      PAINTING (4):
        id: Panel Room/Panel_painting_owl
        colors: green
        tag: forbid
        required_room: Cellar
      PAINTING (5):
        id: Panel Room/Panel_painting_panda
        colors: green
        tag: forbid
        required_room: Cellar
      ROOM:
        id: Panel Room/Panel_room_stairs
        colors: gray
        tag: forbid
        required_room: Cellar
    doors:
      Welcome Back:
        id: Entry Room Area Doors/Door_sizes
        door_group: Welcome Back Doors
        panels:
          - SIZE (Small)
          - SIZE (Big)
    paintings:
      - id: hi_solved_painting3
        orientation: south
      - id: hi_solved_painting2
        orientation: south
      - id: east_afar
        orientation: north
  Orange Tower Sixth Floor:
    entrances:
      Orange Tower Fifth Floor:
        room: Orange Tower
        door: Sixth Floor
        warp: True
      The Scientific:
        painting: True
    paintings:
      - id: arrows_painting_10
        orientation: east
      - id: owl_painting_3
        orientation: north
      - id: clock_painting
        orientation: west
      - id: scenery_painting_5d_2
        orientation: south
      - id: symmetry_painting_b_7
        orientation: north
      - id: panda_painting_2
        orientation: south
      - id: crown_painting2
        orientation: north
      - id: colors_painting2
        orientation: south
      - id: cherry_painting2
        orientation: east
      - id: hi_solved_painting
        orientation: west
  Orange Tower Seventh Floor:
    entrances:
      Orange Tower Sixth Floor:
        room: Orange Tower
        door: Seventh Floor
        warp: True
    panels:
      THE END:
        id: EndPanel/Panel_end_end
        check: True
        tag: forbid
        non_counting: True
      THE MASTER:
        # We will set up special rules for this in code.
        id: Countdown Panels/Panel_master_master
        check: True
        tag: forbid
      MASTERY:
        # This is the MASTERY on the other side of THE FEARLESS. It can only be
        # accessed by jumping from the top of the tower.
        id: Master Room/Panel_mastery_mastery8
        tag: midwhite
        hunt: True
        required_door:
          door: Mastery
    doors:
      Mastery:
        id:
          - Master Room Doors/Door_tower_down
          - Master Room Doors/Door_master_master
          - Master Room Doors/Door_master_master_2
          - Master Room Doors/Door_master_master_3
          - Master Room Doors/Door_master_master_4
          - Master Room Doors/Door_master_master_5
          - Master Room Doors/Door_master_master_6
          - Master Room Doors/Door_master_master_10
          - Master Room Doors/Door_master_master_11
          - Master Room Doors/Door_master_master_12
          - Master Room Doors/Door_master_master_13
          - Master Room Doors/Door_master_master_14
          - Master Room Doors/Door_master_master_15
          - Master Room Doors/Door_master_down
          - Master Room Doors/Door_master_down2
        skip_location: True
        item_name: Mastery
        panels:
          - THE MASTER
      Mastery Panels:
        skip_item: True
        location_name: Mastery Panels
        panels:
          - room: Room Room
            panel: MASTERY
          - room: The Steady (Topaz)
            panel: MASTERY
          - room: Orange Tower Basement
            panel: MASTERY
          - room: Arrow Garden
            panel: MASTERY
          - room: Hedge Maze
            panel: MASTERY (1)
          - room: Behind A Smile
            panel: MASTERY
          - room: Sixteen Colorful Squares
            panel: MASTERY
          - MASTERY
          - room: Hedge Maze
            panel: MASTERY (2)
          - room: Among Treetops
            panel: MASTERY
          - room: Horizon's Edge
            panel: MASTERY
          - room: Beneath The Lookout
            panel: MASTERY
          - room: Elements Area
            panel: MASTERY
          - room: Pilgrim Antechamber
            panel: MASTERY
          - room: Rooftop Staircase
            panel: MASTERY
    paintings:
      - id: map_painting2
        orientation: north
        enter_only: True # otherwise you might just skip the whole game!
        req_blocked_when_no_doors: True # owl hallway in vanilla doors
  Roof:
    entrances:
      Orange Tower Seventh Floor: True
      Crossroads:
        room: Crossroads
        door: Roof Access
  Behind A Smile:
    entrances:
      Roof: True
    panels:
      MASTERY:
        id: Master Room/Panel_mastery_mastery6
        tag: midwhite
        hunt: True
        required_door:
          room: Orange Tower Seventh Floor
          door: Mastery
      STAIRCASE:
        id: Open Areas/Panel_staircase
        tag: midwhite
  Sixteen Colorful Squares:
    entrances:
      Roof: True
    panels:
      MASTERY:
        id: Master Room/Panel_mastery_mastery7
        tag: midwhite
        hunt: True
        required_door:
          room: Orange Tower Seventh Floor
          door: Mastery
  Among Treetops:
    entrances:
      Roof: True
    panels:
      MASTERY:
        id: Master Room/Panel_mastery_mastery10
        tag: midwhite
        hunt: True
        required_door:
          room: Orange Tower Seventh Floor
          door: Mastery
  Horizon's Edge:
    entrances:
      Roof: True
    panels:
      MASTERY:
        id: Master Room/Panel_mastery_mastery11
        tag: midwhite
        hunt: True
        required_door:
          room: Orange Tower Seventh Floor
          door: Mastery
  Beneath The Lookout:
    entrances:
      Roof: True
    panels:
      MASTERY:
        id: Master Room/Panel_mastery_mastery12
        tag: midwhite
        hunt: True
        required_door:
          room: Orange Tower Seventh Floor
          door: Mastery
  Rooftop Staircase:
    entrances:
      Roof: True
    panels:
      MASTERY:
        id: Master Room/Panel_mastery_mastery15
        tag: midwhite
        hunt: True
        required_door:
          room: Orange Tower Seventh Floor
          door: Mastery
  Orange Tower Basement:
    entrances:
      Orange Tower Sixth Floor:
        room: Orange Tower Seventh Floor
        door: Mastery
    panels:
      MASTERY:
        id: Master Room/Panel_mastery_mastery3
        tag: midwhite
        hunt: True
      THE LIBRARY:
        id: EndPanel/Panel_library
        check: True
        tag: forbid
        non_counting: True
    paintings:
      - id: arrows_painting_11
        orientation: east
        req_blocked_when_no_doors: True # owl hallway in vanilla doors
  Courtyard:
    entrances:
      Roof: True
      Orange Tower Fourth Floor:
        - warp: True
        - room: Crossroads
          door: Tower Entrance
      Arrow Garden:
        painting: True
      Starting Room:
        door: Painting Shortcut
        painting: True
      Yellow Backside Area:
        room: First Second Third Fourth
        door: Backside Door
      The Colorful (White): True
    panels:
      I:
        id: Strand Room/Panel_i_staring
        colors: blue
        tag: forbid
        hunt: True
      GREEN:
        id: Color Arrow Room/Panel_green_afar
        tag: midwhite
        hunt: True
        required_door:
          door: Green Barrier
      PINECONE:
        id: Shuffle Room/Panel_pinecone_pine
        colors: brown
        tag: botbrown
      ACORN:
        id: Shuffle Room/Panel_acorn_oak
        colors: brown
        tag: botbrown
    doors:
      Painting Shortcut:
        painting_id: flower_painting_8
        item_name: Starting Room - Flower Painting
        item_group: Paintings
        skip_location: True
        panels:
          - room: First Second Third Fourth
            panel: FIRST
          - room: First Second Third Fourth
            panel: SECOND
          - room: First Second Third Fourth
            panel: THIRD
          - room: First Second Third Fourth
            panel: FOURTH
      Green Barrier:
        id: Color Arrow Room Doors/Door_green_5
        door_group: Color Hunt Barriers
        skip_location: True
        panels:
          - room: Color Hunt
            panel: GREEN
    paintings:
      - id: flower_painting_7
        orientation: north
  Yellow Backside Area:
    entrances:
      Courtyard:
        room: First Second Third Fourth
        door: Backside Door
      Roof: True
    panels:
      BACKSIDE:
        id: Backside Room/Panel_backside_3
        tag: midwhite
        hunt: True
      NINE:
        id: Backside Room/Panel_nine_nine_8
        tag: midwhite
        hunt: True
        required_door:
          room: Number Hunt
          door: Nines
    paintings:
      - id: blueman_painting
        orientation: east
  First Second Third Fourth:
    # We are separating this door + its panels into its own room because they
    # are accessible from two distinct regions (Courtyard and Yellow Backside
    # Area). We need to do this because painting shuffle makes it possible to
    # have access to Yellow Backside Area without having access to Courtyard,
    # and we want it to still be in logic to solve these panels.
    entrances:
      Courtyard: True
      Yellow Backside Area: True
    panels:
      FIRST:
        id: Backside Room/Panel_first_first
        tag: midwhite
      SECOND:
        id: Backside Room/Panel_second_second
        tag: midwhite
      THIRD:
        id: Backside Room/Panel_third_third
        tag: midwhite
      FOURTH:
        id: Backside Room/Panel_fourth_fourth
        tag: midwhite
    doors:
      Backside Door:
        id: Count Up Room Area Doors/Door_yellow_backside
        door_group: Backside Doors
        location_name: Courtyard - FIRST, SECOND, THIRD, FOURTH
        item_name: Courtyard - Backside Door
        panels:
          - FIRST
          - SECOND
          - THIRD
          - FOURTH
  The Colorful (White):
    entrances:
      Courtyard: True
      The Colorful (Black):
        door: Progress Door
    panels:
      BEGIN:
        id: Doorways Room/Panel_begin_start
        tag: botwhite
    doors:
      Progress Door:
        id: Doorway Room Doors/Door_white
        item_name: The Colorful - White Door
        door_group: Colorful Doors
        location_name: The Colorful - White
        panels:
          - BEGIN
  The Colorful (Black):
    entrances:
      The Colorful (White):
        room: The Colorful (White)
        door: Progress Door
      The Colorful (Red):
        door: Progress Door
    panels:
      FOUND:
        id: Doorways Room/Panel_found_lost
        colors: black
        tag: botblack
    doors:
      Progress Door:
        id: Doorway Room Doors/Door_black
        item_name: The Colorful - Black Door
        location_name: The Colorful - Black
        door_group: Colorful Doors
        panels:
          - FOUND
  The Colorful (Red):
    entrances:
      The Colorful (Black):
        room: The Colorful (Black)
        door: Progress Door
      The Colorful (Yellow):
        door: Progress Door
    panels:
      LOAF:
        id: Doorways Room/Panel_loaf_crust
        colors: red
        tag: botred
    doors:
      Progress Door:
        id: Doorway Room Doors/Door_red
        item_name: The Colorful - Red Door
        location_name: The Colorful - Red
        door_group: Colorful Doors
        panels:
          - LOAF
  The Colorful (Yellow):
    entrances:
      The Colorful (Red):
        room: The Colorful (Red)
        door: Progress Door
      The Colorful (Blue):
        door: Progress Door
    panels:
      CREAM:
        id: Doorways Room/Panel_eggs_breakfast
        colors: yellow
        tag: botyellow
    doors:
      Progress Door:
        id: Doorway Room Doors/Door_yellow
        item_name: The Colorful - Yellow Door
        location_name: The Colorful - Yellow
        door_group: Colorful Doors
        panels:
          - CREAM
  The Colorful (Blue):
    entrances:
      The Colorful (Yellow):
        room: The Colorful (Yellow)
        door: Progress Door
      The Colorful (Purple):
        door: Progress Door
    panels:
      SUN:
        id: Doorways Room/Panel_sun_sky
        colors: blue
        tag: botblue
    doors:
      Progress Door:
        id: Doorway Room Doors/Door_blue
        item_name: The Colorful - Blue Door
        location_name: The Colorful - Blue
        door_group: Colorful Doors
        panels:
          - SUN
  The Colorful (Purple):
    entrances:
      The Colorful (Blue):
        room: The Colorful (Blue)
        door: Progress Door
      The Colorful (Orange):
        door: Progress Door
    panels:
      SPOON:
        id: Doorways Room/Panel_teacher_substitute
        colors: purple
        tag: botpurple
    doors:
      Progress Door:
        id: Doorway Room Doors/Door_purple
        item_name: The Colorful - Purple Door
        location_name: The Colorful - Purple
        door_group: Colorful Doors
        panels:
          - SPOON
  The Colorful (Orange):
    entrances:
      The Colorful (Purple):
        room: The Colorful (Purple)
        door: Progress Door
      The Colorful (Green):
        door: Progress Door
    panels:
      LETTERS:
        id: Doorways Room/Panel_walnuts_orange
        colors: orange
        tag: botorange
    doors:
      Progress Door:
        id: Doorway Room Doors/Door_orange
        item_name: The Colorful - Orange Door
        location_name: The Colorful - Orange
        door_group: Colorful Doors
        panels:
          - LETTERS
  The Colorful (Green):
    entrances:
      The Colorful (Orange):
        room: The Colorful (Orange)
        door: Progress Door
      The Colorful (Brown):
        door: Progress Door
    panels:
      WALLS:
        id: Doorways Room/Panel_path_i
        colors: green
        tag: forbid
    doors:
      Progress Door:
        id: Doorway Room Doors/Door_green
        item_name: The Colorful - Green Door
        location_name: The Colorful - Green
        door_group: Colorful Doors
        panels:
          - WALLS
  The Colorful (Brown):
    entrances:
      The Colorful (Green):
        room: The Colorful (Green)
        door: Progress Door
      The Colorful (Gray):
        door: Progress Door
    panels:
      IRON:
        id: Doorways Room/Panel_iron_rust
        colors: brown
        tag: botbrown
    doors:
      Progress Door:
        id: Doorway Room Doors/Door_brown
        item_name: The Colorful - Brown Door
        location_name: The Colorful - Brown
        door_group: Colorful Doors
        panels:
          - IRON
  The Colorful (Gray):
    entrances:
      The Colorful (Brown):
        room: The Colorful (Brown)
        door: Progress Door
      The Colorful:
        door: Progress Door
    panels:
      OBSTACLE:
        id: Doorways Room/Panel_obstacle_door
        colors: gray
        tag: forbid
    doors:
      Progress Door:
        id: Doorway Room Doors/Door_gray
        item_name: The Colorful - Gray Door
        location_name: The Colorful - Gray
        door_group: Colorful Doors
        panels:
          - OBSTACLE
  The Colorful:
    entrances:
      The Colorful (Gray):
        room: The Colorful (Gray)
        door: Progress Door
      Roof: True
    panels:
      Achievement:
        id: Countdown Panels/Panel_colorful_colorful
        check: True
        tag: forbid
        required_panel:
          - room: The Colorful (White)
            panel: BEGIN
          - room: The Colorful (Black)
            panel: FOUND
          - room: The Colorful (Red)
            panel: LOAF
          - room: The Colorful (Yellow)
            panel: CREAM
          - room: The Colorful (Blue)
            panel: SUN
          - room: The Colorful (Purple)
            panel: SPOON
          - room: The Colorful (Orange)
            panel: LETTERS
          - room: The Colorful (Green)
            panel: WALLS
          - room: The Colorful (Brown)
            panel: IRON
          - room: The Colorful (Gray)
            panel: OBSTACLE
        achievement: The Colorful
    paintings:
      - id: arrows_painting_12
        orientation: north
    progression:
      Progressive Colorful:
        - room: The Colorful (White)
          door: Progress Door
        - room: The Colorful (Black)
          door: Progress Door
        - room: The Colorful (Red)
          door: Progress Door
        - room: The Colorful (Yellow)
          door: Progress Door
        - room: The Colorful (Blue)
          door: Progress Door
        - room: The Colorful (Purple)
          door: Progress Door
        - room: The Colorful (Orange)
          door: Progress Door
        - room: The Colorful (Green)
          door: Progress Door
        - room: The Colorful (Brown)
          door: Progress Door
        - room: The Colorful (Gray)
          door: Progress Door
  Welcome Back Area:
    entrances:
      Starting Room:
        door: Shortcut to Starting Room
      Hub Room:
        warp: True
      Outside The Wondrous:
        warp: True
      Outside The Undeterred:
        warp: True
      Outside The Agreeable:
        warp: True
      Outside The Wanderer:
        warp: True
      The Observant:
        warp: True
      Art Gallery:
        warp: True
      The Scientific:
        warp: True
      Cellar:
        warp: True
      Orange Tower Fifth Floor:
        room: Orange Tower Fifth Floor
        door: Welcome Back
      Challenge Room:
        room: Challenge Room
        door: Welcome Door
    panels:
      WELCOME BACK:
        id: Entry Room/Panel_return_return
        tag: midwhite
      SECRET:
        id: Entry Room/Panel_secret_secret
        tag: midwhite
      CLOCKWISE:
        id: Shuffle Room/Panel_clockwise_counterclockwise
        colors: black
        check: True
        exclude_reduce: True
        tag: botblack
    doors:
      Shortcut to Starting Room:
        id: Entry Room Area Doors/Door_return_return
        door_group: Welcome Back Doors
        include_reduce: True
        panels:
          - WELCOME BACK
  Owl Hallway:
    entrances:
      Hidden Room:
        painting: True
      Hedge Maze:
        door: Shortcut to Hedge Maze
      Orange Tower Sixth Floor:
        painting: True
    panels:
      STRAYS:
        id: Maze Room/Panel_strays_maze
        colors: purple
        tag: toppurp
      READS + RUST:
        id: Tower Room/Panel_reads_rust_lawns_6
        colors: orange
        check: True
        tag: midorange
    doors:
      Shortcut to Hedge Maze:
        id: Maze Area Doors/Door_strays_maze
        door_group: Hedge Maze Doors
        panels:
          - STRAYS
    paintings:
      - id: arrows_painting_8
        orientation: south
      - id: maze_painting_2
        orientation: north
      - id: owl_painting_2
        orientation: south
        required_when_no_doors: True
      - id: clock_painting_4
        orientation: north
  Outside The Initiated:
    entrances:
      Hub Room:
        door: Shortcut to Hub Room
      Knight Night Exit:
        room: Knight Night (Final)
        door: Exit
      Orange Tower Third Floor:
        room: Sunwarps
        door: 3 Sunwarp
        sunwarp: True
      Orange Tower Fifth Floor:
        room: Art Gallery
        door: Exit
        warp: True
      Art Gallery:
        room: Art Gallery
        door: Exit
        warp: True
      The Bearer:
        room: Art Gallery
        door: Exit
      Eight Alcove:
        door: Eight Door
      The Optimistic: True
    panels:
      SEVEN (1):
        id: Backside Room/Panel_seven_seven_5
        tag: midwhite
        hunt: True
        required_door:
          room: Number Hunt
          door: Sevens
      SEVEN (2):
        id: Backside Room/Panel_seven_seven_6
        tag: midwhite
        hunt: True
        required_door:
          room: Number Hunt
          door: Sevens
      EIGHT:
        id: Backside Room/Panel_eight_eight_7
        tag: midwhite
        hunt: True
        required_door:
          room: Number Hunt
          door: Eights
      NINE:
        id: Backside Room/Panel_nine_nine_4
        tag: midwhite
        hunt: True
        required_door:
          room: Number Hunt
          door: Nines
      BLUE:
        id: Color Arrow Room/Panel_blue_afar
        tag: midwhite
        hunt: True
        required_door:
          door: Blue Barrier
      ORANGE:
        id: Color Arrow Room/Panel_orange_afar
        tag: midwhite
        hunt: True
        required_door:
          door: Orange Barrier
      UNCOVER:
        id: Appendix Room/Panel_discover_recover
        colors: purple
        tag: midpurp
      OXEN:
        id: Rhyme Room/Panel_locked_knocked
        colors: purple
        tag: midpurp
      PAST (1):
        id: Shuffle Room/Panel_past_present
        colors: brown
        tag: botbrown
      FUTURE (1):
        id: Shuffle Room/Panel_future_present
        colors:
          - brown
          - black
        tag: bot brown black
      FUTURE (2):
        id: Shuffle Room/Panel_future_past
        colors: black
        tag: botblack
      PAST (2):
        id: Shuffle Room/Panel_past_future
        colors: black
        tag: botblack
      PRESENT:
        id: Shuffle Room/Panel_past_past
        colors:
          - brown
          - black
        tag: bot brown black
      SMILE:
        id: Open Areas/Panel_smile_smile
        tag: midwhite
      ANGERED:
        id: Open Areas/Panel_angered_enraged
        colors:
          - yellow
        tag: syn anagram
        copy_to_sign: sign18
      VOTE:
        id: Open Areas/Panel_vote_veto
        colors:
          - yellow
          - black
        tag: ant anagram
        copy_to_sign: sign17
    doors:
      Shortcut to Hub Room:
        id: Appendix Room Area Doors/Door_recover_discover
        panels:
          - UNCOVER
      Blue Barrier:
        id: Color Arrow Room Doors/Door_blue_3
        door_group: Color Hunt Barriers
        skip_location: True
        panels:
          - room: Color Hunt
            panel: BLUE
      Orange Barrier:
        id: Color Arrow Room Doors/Door_orange_3
        door_group: Color Hunt Barriers
        skip_location: True
        panels:
          - room: Color Hunt
            panel: ORANGE
      Initiated Entrance:
        id: Red Blue Purple Room Area Doors/Door_locked_knocked
        item_name: The Initiated - Entrance
        item_group: Achievement Room Entrances
        panels:
          - OXEN
      # These would be more appropriate in Champion's Rest, but as currently
      # implemented, locations need to include at least one panel from the
      # containing region.
      Green Barrier:
        id: Color Arrow Room Doors/Door_green_hider_1
        location_name: Color Barriers - BLUE and YELLOW
        item_name: Color Hunt - Green Barrier
        door_group: Color Hunt Barriers
        panels:
          - BLUE
          - room: Directional Gallery
            panel: YELLOW
      Purple Barrier:
        id:
          - Color Arrow Room Doors/Door_purple_hider_1
          - Color Arrow Room Doors/Door_purple_hider_2
          - Color Arrow Room Doors/Door_purple_hider_3
        location_name: Color Barriers - RED and BLUE
        item_name: Color Hunt - Purple Barrier
        door_group: Color Hunt Barriers
        panels:
          - BLUE
          - room: Orange Tower Third Floor
            panel: RED
      Entrance:
        id:
          - Color Arrow Room Doors/Door_all_hider_1
          - Color Arrow Room Doors/Door_all_hider_2
          - Color Arrow Room Doors/Door_all_hider_3
        location_name: Color Barriers - GREEN, ORANGE and PURPLE
        item_name: Champion's Rest - Entrance
        panels:
          - ORANGE
          - room: Courtyard
            panel: GREEN
          - room: Outside The Agreeable
            panel: PURPLE
      Eight Door:
        id: Red Blue Purple Room Area Doors/Door_a_strands2
        item_group: Achievement Room Entrances
        skip_location: True
        panels:
          - room: The Incomparable
            panel: I (Seven)
          - room: Courtyard
            panel: I
          - room: Elements Area
            panel: A
    paintings:
      - id: clock_painting_5
        orientation: east
      - id: smile_painting_1
        orientation: north
    sunwarps:
      - dots: 3
        direction: exit
        entrance_indicator_pos: [ 89.99, 2.5, 1 ]
        orientation: east
  The Initiated:
    entrances:
      Outside The Initiated:
        room: Outside The Initiated
        door: Initiated Entrance
    panels:
      Achievement:
        id: Countdown Panels/Panel_illuminated_initiated
        colors: purple
        tag: forbid
        check: True
        achievement: The Initiated
      DAUGHTER:
        id: Rhyme Room/Panel_daughter_laughter
        colors: purple
        tag: midpurp
      START:
        id: Rhyme Room/Panel_move_love
        colors: purple
        tag: double midpurp
        subtag: left
        link: change STARS
      STARE:
        id: Rhyme Room/Panel_stove_love
        colors: purple
        tag: double midpurp
        subtag: right
        link: change STARS
      HYPE:
        id: Rhyme Room/Panel_scope_type
        colors: purple
        tag: midpurp and rhyme
        copy_to_sign: sign16
      ABYSS:
        id: Rhyme Room/Panel_abyss_this
        colors: purple
        tag: toppurp
      SWEAT:
        id: Rhyme Room/Panel_sweat_great
        colors: purple
        tag: double midpurp
        subtag: left
        link: change GREAT
      BEAT:
        id: Rhyme Room/Panel_beat_great
        colors: purple
        tag: double midpurp
        subtag: right
        link: change GREAT
      ALUMNI:
        id: Rhyme Room/Panel_alumni_hi
        colors: purple
        tag: midpurp and rhyme
        copy_to_sign: sign14
      PATS:
        id: Rhyme Room/Panel_wrath_path
        colors: purple
        tag: forbid
      KNIGHT:
        id: Rhyme Room/Panel_knight_write
        colors: purple
        tag: double toppurp
        subtag: left
        link: change WRITE
      BYTE:
        id: Rhyme Room/Panel_byte_write
        colors: purple
        tag: double toppurp
        subtag: right
        link: change WRITE
      MAIM:
        id: Rhyme Room/Panel_maim_same
        colors: purple
        tag: toppurp
      MORGUE:
        id: Rhyme Room/Panel_chair_bear
        colors: purple
        tag: purple rhyme change stack
        subtag: top
        link: prcs CYBORG
      CHAIR:
        id: Rhyme Room/Panel_bare_bear
        colors: purple
        tag: toppurp
      HUMAN:
        id: Rhyme Room/Panel_cost_most
        colors: purple
        tag: purple rhyme change stack
        subtag: bot
        link: prcs CYBORG
      BED:
        id: Rhyme Room/Panel_bed_dead
        colors: purple
        tag: toppurp
  The Optimistic:
    entrances:
      Outside The Initiated: True
    panels:
      BACKSIDE:
        id: Backside Room/Panel_backside_1
        tag: midwhite
      Achievement:
        id: Countdown Panels/Panel_optimistic_optimistic
        check: True
        tag: forbid
        required_panel:
          - panel: BACKSIDE
          - room: The Observant
            panel: BACKSIDE
          - room: Yellow Backside Area
            panel: BACKSIDE
          - room: Directional Gallery
            panel: BACKSIDE
          - room: The Bearer
            panel: BACKSIDE
        achievement: The Optimistic
  The Traveled:
    entrances:
      Hub Room:
        room: Hub Room
        door: Traveled Entrance
      Color Hallways:
        door: Color Hallways Entrance
        warp: True
    panels:
      Achievement:
        id: Countdown Panels/Panel_traveled_traveled
        required_room: Hub Room
        tag: forbid
        check: True
        achievement: The Traveled
      CLOSE:
        id: Synonym Room/Panel_close_near
        tag: botwhite
      COMPOSE:
        id: Synonym Room/Panel_compose_write
        tag: double botwhite
        subtag: left
        link: syn WRITE
      RECORD:
        id: Synonym Room/Panel_record_write
        tag: double botwhite
        subtag: right
        link: syn WRITE
      CATEGORY:
        id: Synonym Room/Panel_category_type
        tag: botwhite
      HELLO:
        id: Synonym Room/Panel_hello_hi
        tag: botwhite
      DUPLICATE:
        id: Synonym Room/Panel_duplicate_same
        tag: double botwhite
        subtag: left
        link: syn SAME
      IDENTICAL:
        id: Synonym Room/Panel_identical_same
        tag: double botwhite
        subtag: right
        link: syn SAME
      DISTANT:
        id: Synonym Room/Panel_distant_far
        tag: botwhite
      HAY:
        id: Synonym Room/Panel_hay_straw
        tag: botwhite
      GIGGLE:
        id: Synonym Room/Panel_giggle_laugh
        tag: double botwhite
        subtag: left
        link: syn LAUGH
      CHUCKLE:
        id: Synonym Room/Panel_chuckle_laugh
        tag: double botwhite
        subtag: right
        link: syn LAUGH
      SNITCH:
        id: Synonym Room/Panel_snitch_rat
        tag: botwhite
      CONCEALED:
        id: Synonym Room/Panel_concealed_hidden
        tag: botwhite
      PLUNGE:
        id: Synonym Room/Panel_plunge_fall
        tag: double botwhite
        subtag: left
        link: syn FALL
      AUTUMN:
        id: Synonym Room/Panel_autumn_fall
        tag: double botwhite
        subtag: right
        link: syn FALL
      ROAD:
        id: Synonym Room/Panel_growths_warts
        tag: botwhite
      FOUR:
        id: Backside Room/Panel_four_four_4
        tag: midwhite
        hunt: True
        required_door:
          room: Outside The Undeterred
          door: Fours
    doors:
      Color Hallways Entrance:
        id: Appendix Room Area Doors/Door_hello_hi
        door_group: Entrance to The Traveled
        item_group: Achievement Room Entrances
        panels:
          - HELLO
  Color Hallways:
    entrances:
      The Traveled:
        room: The Traveled
        door: Color Hallways Entrance
      Outside The Bold:
        warp: True
      Outside The Undeterred:
        warp: True
      Crossroads:
        warp: True
      Hedge Maze:
        warp: True
      The Optimistic:
        warp: True # backside
      Directional Gallery:
        warp: True # backside
      Yellow Backside Area:
        warp: True
      The Bearer:
        room: The Bearer
        door: Backside Door
        warp: True
      The Observant:
        room: The Observant
        door: Backside Door
        warp: True
  Outside The Bold:
    entrances:
      Color Hallways:
        warp: True
      Color Hunt:
        room: Color Hunt
        door: Shortcut to The Steady
      The Bearer:
        room: The Bearer
        door: Entrance
      Directional Gallery:
        # There is a painting warp here from the Directional Gallery, but it
        # only appears when the sixes are revealed. It could be its own item if
        # we wanted.
        room: Number Hunt
        door: Sixes
        painting: True
      Starting Room:
        door: Painting Shortcut
        painting: True
      Room Room: True # trapdoor
      Compass Room:
        painting: True
    panels:
      UNOPEN:
        id: Truncate Room/Panel_unopened_open
        colors: red
        tag: midred
      BEGIN:
        id: Rock Room/Panel_begin_begin
        tag: midwhite
      SIX:
        id: Backside Room/Panel_six_six_4
        tag: midwhite
        hunt: True
        required_door:
          room: Number Hunt
          door: Sixes
      NINE:
        id: Backside Room/Panel_nine_nine_5
        tag: midwhite
        hunt: True
        required_door:
          room: Number Hunt
          door: Nines
      LEFT:
        id: Shuffle Room/Panel_left_left_2
        tag: midwhite
      RIGHT:
        id: Shuffle Room/Panel_right_right_2
        tag: midwhite
      RISE (Horizon):
        id: Open Areas/Panel_rise_horizon
        colors: blue
        tag: double topblue
        subtag: left
        link: expand HORIZON
      RISE (Sunrise):
        id: Open Areas/Panel_rise_sunrise
        colors: blue
        tag: double topblue
        subtag: left
        link: expand SUNRISE
      ZEN:
        id: Open Areas/Panel_son_horizon
        colors: blue
        tag: double topblue
        subtag: right
        link: expand HORIZON
      SON:
        id: Open Areas/Panel_son_sunrise
        colors: blue
        tag: double topblue
        subtag: right
        link: expand SUNRISE
      STARGAZER:
        id: Open Areas/Panel_stargazer_stargazer
        tag: midwhite
        required_door:
          door: Stargazer Door
      SOUND:
        id: Cross Room/Panel_mouth_south
        colors: purple
        tag: midpurp
      YEAST:
        id: Cross Room/Panel_yeast_east
        colors: red
        tag: midred
      WET:
        id: Cross Room/Panel_wet_west
        colors: blue
        tag: midblue
    doors:
      Bold Entrance:
        id: Red Blue Purple Room Area Doors/Door_unopened_open
        item_name: The Bold - Entrance
        item_group: Achievement Room Entrances
        panels:
          - UNOPEN
      Painting Shortcut:
        painting_id: pencil_painting6
        skip_location: True
        item_name: Starting Room - Pencil Painting
        item_group: Paintings
        panels:
          - UNOPEN
      Steady Entrance:
        id: Rock Room Doors/Door_2
        item_name: The Steady - Entrance
        item_group: Achievement Room Entrances
        panels:
          - BEGIN
      Lilac Entrance:
        event: True
        panels:
          - room: The Steady (Rose)
            panel: SOAR
      Stargazer Door:
        event: True
        panels:
          - RISE (Horizon)
          - RISE (Sunrise)
          - ZEN
          - SON
    paintings:
      - id: pencil_painting2
        orientation: west
      - id: north_missing2
        orientation: north
  The Bold:
    entrances:
      Outside The Bold:
        room: Outside The Bold
        door: Bold Entrance
    panels:
      Achievement:
        id: Countdown Panels/Panel_emboldened_bold
        colors: red
        tag: forbid
        check: True
        achievement: The Bold
      FOOT:
        id: Truncate Room/Panel_foot_toe
        colors: red
        tag: botred
      NEEDLE:
        id: Truncate Room/Panel_needle_eye
        colors: red
        tag: double botred
        subtag: left
        link: mero EYE
      FACE:
        id: Truncate Room/Panel_face_eye
        colors: red
        tag: double botred
        subtag: right
        link: mero EYE
      SIGN:
        id: Truncate Room/Panel_sign_sigh
        colors: red
        tag: topred
      HEARTBREAK:
        id: Truncate Room/Panel_heartbreak_brake
        colors: red
        tag: topred
      UNDEAD:
        id: Truncate Room/Panel_undead_dead
        colors: red
        tag: double midred
        subtag: left
        link: trunc DEAD
      DEADLINE:
        id: Truncate Room/Panel_deadline_dead
        colors: red
        tag: double midred
        subtag: right
        link: trunc DEAD
      SUSHI:
        id: Truncate Room/Panel_sushi_hi
        colors: red
        tag: midred
      THISTLE:
        id: Truncate Room/Panel_thistle_this
        colors: red
        tag: midred
      LANDMASS:
        id: Truncate Room/Panel_landmass_mass
        colors: red
        tag: double midred
        subtag: left
        link: trunc MASS
      MASSACRED:
        id: Truncate Room/Panel_massacred_mass
        colors: red
        tag: double midred
        subtag: right
        link: trunc MASS
      AIRPLANE:
        id: Truncate Room/Panel_airplane_plain
        colors: red
        tag: topred
      NIGHTMARE:
        id: Truncate Room/Panel_nightmare_knight
        colors: red
        tag: topred
      MOUTH:
        id: Truncate Room/Panel_mouth_teeth
        colors: red
        tag: double botred
        subtag: left
        link: mero TEETH
      SAW:
        id: Truncate Room/Panel_saw_teeth
        colors: red
        tag: double botred
        subtag: right
        link: mero TEETH
      HAND:
        id: Truncate Room/Panel_hand_finger
        colors: red
        tag: botred
  Outside The Undeterred:
    entrances:
      Color Hallways:
        warp: True
      Orange Tower First Floor:
        room: Sunwarps
        door: 4 Sunwarp
        sunwarp: True
      Orange Tower Second Floor:
        warp: True
      The Artistic (Smiley):
        warp: True
      The Artistic (Panda):
        warp: True
      The Artistic (Apple):
        warp: True
      The Artistic (Lattice):
        warp: True
      Yellow Backside Area:
        painting: True
      Number Hunt:
        door: Number Hunt
      Directional Gallery:
        room: Directional Gallery
        door: Shortcut to The Undeterred
      Starting Room:
        door: Painting Shortcut
        painting: True
    panels:
      HOLLOW:
        id: Hallway Room/Panel_hollow_hollow
        tag: midwhite
      ART + ART:
        id: Tower Room/Panel_art_art_eat_2
        colors: orange
        check: True
        tag: midorange
      PEN:
        id: Blue Room/Panel_pen_open
        colors: blue
        tag: midblue
      HUSTLING:
        id: Open Areas/Panel_hustling_sunlight
        colors: yellow
        tag: midyellow
      SUNLIGHT:
        id: Open Areas/Panel_sunlight_light
        colors: red
        tag: midred
        required_panel:
          panel: HUSTLING
      LIGHT:
        id: Open Areas/Panel_light_bright
        colors: purple
        tag: midpurp
        required_panel:
          panel: SUNLIGHT
      BRIGHT:
        id: Open Areas/Panel_bright_sunny
        tag: botwhite
        required_panel:
          panel: LIGHT
      SUNNY:
        id: Open Areas/Panel_sunny_rainy
        colors: black
        tag: botblack
        required_panel:
          panel: BRIGHT
      RAINY:
        id: Open Areas/Panel_rainy_rainbow
        colors: brown
        tag: botbrown
        required_panel:
          panel: SUNNY
        check: True
      ZERO:
        id: Backside Room/Panel_zero_zero
        tag: midwhite
        required_door:
          room: Number Hunt
          door: Zero Door
      ONE:
        id: Backside Room/Panel_one_one
        tag: midwhite
      TWO (1):
        id: Backside Room/Panel_two_two
        tag: midwhite
        required_door:
          door: Twos
      TWO (2):
        id: Backside Room/Panel_two_two_2
        tag: midwhite
        required_door:
          door: Twos
      THREE (1):
        id: Backside Room/Panel_three_three
        tag: midwhite
        required_door:
          door: Threes
      THREE (2):
        id: Backside Room/Panel_three_three_2
        tag: midwhite
        required_door:
          door: Threes
      THREE (3):
        id: Backside Room/Panel_three_three_3
        tag: midwhite
        required_door:
          door: Threes
      FOUR:
        id: Backside Room/Panel_four_four
        tag: midwhite
        required_door:
          door: Fours
    doors:
      Undeterred Entrance:
        id: Red Blue Purple Room Area Doors/Door_pen_open
        item_name: The Undeterred - Entrance
        item_group: Achievement Room Entrances
        panels:
          - PEN
      Painting Shortcut:
        painting_id:
          - blueman_painting_3
          - arrows_painting3
        skip_location: True
        item_name: Starting Room - Blue Painting
        item_group: Paintings
        panels:
          - PEN
      Green Painting:
        painting_id: maze_painting_3
        skip_location: True
        item_group: Paintings
        panels:
          - FOUR
      Twos:
        id:
          - Count Up Room Area Doors/Door_two_hider
          - Count Up Room Area Doors/Door_two_hider_2
        include_reduce: True
        item_group: Numbers
        panels:
          - ONE
      Threes:
        id:
          - Count Up Room Area Doors/Door_three_hider
          - Count Up Room Area Doors/Door_three_hider_2
          - Count Up Room Area Doors/Door_three_hider_3
        location_name: Twos
        include_reduce: True
        item_group: Numbers
        panels:
          - TWO (1)
          - TWO (2)
      Number Hunt:
        id: Count Up Room Area Doors/Door_three_unlocked
        location_name: Threes
        include_reduce: True
        panels:
          - THREE (1)
          - THREE (2)
          - THREE (3)
      Fours:
        id:
          - Count Up Room Area Doors/Door_four_hider
          - Count Up Room Area Doors/Door_four_hider_2
          - Count Up Room Area Doors/Door_four_hider_3
          - Count Up Room Area Doors/Door_four_hider_4
        skip_location: True
        item_group: Numbers
        panels:
          - THREE (1)
          - THREE (2)
          - THREE (3)
      Fives:
        id:
          - Count Up Room Area Doors/Door_five_hider
          - Count Up Room Area Doors/Door_five_hider_4
          - Count Up Room Area Doors/Door_five_hider_5
        location_name: Fours
        item_name: Number Hunt - Fives
        item_group: Numbers
        include_reduce: True
        panels:
          - FOUR
          - room: Hub Room
            panel: FOUR
          - room: Dead End Area
            panel: FOUR
          - room: The Traveled
            panel: FOUR
      Challenge Entrance:
        id: Count Up Room Area Doors/Door_zero_unlocked
        item_name: Number Hunt - Challenge Entrance
        item_group: Achievement Room Entrances
        panels:
          - ZERO
    paintings:
      - id: maze_painting_3
        enter_only: True
        orientation: north
        move: True
        required_door:
          door: Green Painting
      - id: blueman_painting_2
        orientation: east
    sunwarps:
      - dots: 4
        direction: exit
        entrance_indicator_pos: [ -89.01, 2.5, 4 ]
        orientation: east
  The Undeterred:
    entrances:
      Outside The Undeterred:
        room: Outside The Undeterred
        door: Undeterred Entrance
    panels:
      Achievement:
        id: Countdown Panels/Panel_deterred_undeterred
        colors: blue
        tag: forbid
        check: True
        achievement: The Undeterred
      BONE:
        id: Blue Room/Panel_bone_skeleton
        colors: blue
        tag: botblue
      EYE (1):
        id: Blue Room/Panel_mouth_face
        colors: blue
        tag: double botblue
        subtag: left
        link: holo FACE
      MOUTH:
        id: Blue Room/Panel_eye_face
        colors: blue
        tag: double botblue
        subtag: right
        link: holo FACE
      IRIS:
        id: Blue Room/Panel_toucan_bird
        colors: blue
        tag: botblue
      EYE (2):
        id: Blue Room/Panel_two_toucan
        colors: blue
        tag: topblue
      ICE:
        id: Blue Room/Panel_ice_eyesight
        colors: blue
        tag: double topblue
        subtag: left
        link: hex EYESIGHT
      HEIGHT:
        id: Blue Room/Panel_height_eyesight
        colors: blue
        tag: double topblue
        subtag: right
        link: hex EYESIGHT
      EYE (3):
        id: Blue Room/Panel_eye_hi
        colors: blue
        tag: topblue
      NOT:
        id: Blue Room/Panel_not_notice
        colors: blue
        tag: midblue
      JUST:
        id: Blue Room/Panel_just_readjust
        colors: blue
        tag: double midblue
        subtag: left
        link: exp READJUST
      READ:
        id: Blue Room/Panel_read_readjust
        colors: blue
        tag: double midblue
        subtag: right
        link: exp READJUST
      FATHER:
        id: Blue Room/Panel_ate_primate
        colors: blue
        tag: midblue
      FEATHER:
        id: Blue Room/Panel_primate_mammal
        colors: blue
        tag: botblue
      CONTINENT:
        id: Blue Room/Panel_continent_planet
        colors: blue
        tag: double botblue
        subtag: left
        link: holo PLANET
      OCEAN:
        id: Blue Room/Panel_ocean_planet
        colors: blue
        tag: double botblue
        subtag: right
        link: holo PLANET
      WALL:
        id: Blue Room/Panel_wall_room
        colors: blue
        tag: botblue
  Number Hunt:
    # This works a little differently than in the base game. The door to the
    # initial number in each set opens at the same time as the rest of the doors
    # in that set.
    entrances:
      Outside The Undeterred:
        room: Outside The Undeterred
        door: Number Hunt
      Directional Gallery:
        door: Door to Directional Gallery
      Challenge Room:
        room: Outside The Undeterred
        door: Challenge Entrance
    panels:
      FIVE:
        id: Backside Room/Panel_five_five
        tag: midwhite
        required_door:
          room: Outside The Undeterred
          door: Fives
      SIX:
        id: Backside Room/Panel_six_six
        tag: midwhite
        required_door:
          door: Sixes
      SEVEN:
        id: Backside Room/Panel_seven_seven
        tag: midwhite
        required_door:
          door: Sevens
      EIGHT:
        id: Backside Room/Panel_eight_eight
        tag: midwhite
        required_door:
          door: Eights
      NINE:
        id: Backside Room/Panel_nine_nine
        tag: midwhite
        required_door:
          door: Nines
    doors:
      Door to Directional Gallery:
        id: Count Up Room Area Doors/Door_five_unlocked
        door_group: Directional Gallery Doors
        skip_location: True
        panels:
          - FIVE
      Sixes:
        id:
          - Count Up Room Area Doors/Door_six_hider
          - Count Up Room Area Doors/Door_six_hider_2
          - Count Up Room Area Doors/Door_six_hider_3
          - Count Up Room Area Doors/Door_six_hider_4
          - Count Up Room Area Doors/Door_six_hider_5
          - Count Up Room Area Doors/Door_six_hider_6
        painting_id: pencil_painting3 # See note in Outside The Bold
        location_name: Fives
        item_group: Numbers
        include_reduce: True
        panels:
          - FIVE
          - room: Outside The Agreeable
            panel: FIVE (1)
          - room: Outside The Agreeable
            panel: FIVE (2)
          - room: Directional Gallery
            panel: FIVE (1)
          - room: Directional Gallery
            panel: FIVE (2)
      Sevens:
        id:
          - Count Up Room Area Doors/Door_seven_hider
          - Count Up Room Area Doors/Door_seven_unlocked
          - Count Up Room Area Doors/Door_seven_hider_2
          - Count Up Room Area Doors/Door_seven_hider_3
          - Count Up Room Area Doors/Door_seven_hider_4
          - Count Up Room Area Doors/Door_seven_hider_5
          - Count Up Room Area Doors/Door_seven_hider_6
          - Count Up Room Area Doors/Door_seven_hider_7
        location_name: Sixes
        item_group: Numbers
        include_reduce: True
        panels:
          - SIX
          - room: Outside The Bold
            panel: SIX
          - room: Directional Gallery
            panel: SIX (1)
          - room: Directional Gallery
            panel: SIX (2)
          - room: The Bearer (East)
            panel: SIX
          - room: The Bearer (South)
            panel: SIX
      Eights:
        id:
          - Count Up Room Area Doors/Door_eight_hider
          - Count Up Room Area Doors/Door_eight_unlocked
          - Count Up Room Area Doors/Door_eight_hider_2
          - Count Up Room Area Doors/Door_eight_hider_3
          - Count Up Room Area Doors/Door_eight_hider_4
          - Count Up Room Area Doors/Door_eight_hider_5
          - Count Up Room Area Doors/Door_eight_hider_6
          - Count Up Room Area Doors/Door_eight_hider_7
          - Count Up Room Area Doors/Door_eight_hider_8
        location_name: Sevens
        item_group: Numbers
        include_reduce: True
        panels:
          - SEVEN
          - room: Directional Gallery
            panel: SEVEN
          - room: Knight Night Exit
            panel: SEVEN (1)
          - room: Knight Night Exit
            panel: SEVEN (2)
          - room: Knight Night Exit
            panel: SEVEN (3)
          - room: Outside The Initiated
            panel: SEVEN (1)
          - room: Outside The Initiated
            panel: SEVEN (2)
      Nines:
        id:
          - Count Up Room Area Doors/Door_nine_hider
          - Count Up Room Area Doors/Door_nine_hider_2
          - Count Up Room Area Doors/Door_nine_hider_3
          - Count Up Room Area Doors/Door_nine_hider_4
          - Count Up Room Area Doors/Door_nine_hider_5
          - Count Up Room Area Doors/Door_nine_hider_6
          - Count Up Room Area Doors/Door_nine_hider_7
          - Count Up Room Area Doors/Door_nine_hider_8
          - Count Up Room Area Doors/Door_nine_hider_9
        location_name: Eights
        item_group: Numbers
        include_reduce: True
        panels:
          - EIGHT
          - room: Directional Gallery
            panel: EIGHT
          - room: The Eyes They See
            panel: EIGHT
          - room: Dead End Area
            panel: EIGHT
          - room: Crossroads
            panel: EIGHT
          - room: Hot Crusts Area
            panel: EIGHT
          - room: Art Gallery
            panel: EIGHT
          - room: Outside The Initiated
            panel: EIGHT
      Zero Door:
        # The black wall isn't a door, so we can't ever hide it.
        id: Count Up Room Area Doors/Door_zero_hider_2
        location_name: Nines
        item_name: Outside The Undeterred - Zero Door
        item_group: Numbers
        include_reduce: True
        panels:
          - NINE
          - room: Directional Gallery
            panel: NINE
          - room: Amen Name Area
            panel: NINE
          - room: Yellow Backside Area
            panel: NINE
          - room: Outside The Initiated
            panel: NINE
          - room: Outside The Bold
            panel: NINE
          - room: Rhyme Room (Cross)
            panel: NINE
          - room: Orange Tower Fifth Floor
            panel: NINE
          - room: Elements Area
            panel: NINE
    paintings:
      - id: smile_painting_5
        enter_only: True
        orientation: east
        required_door:
          door: Eights
  Directional Gallery:
    entrances:
      Outside The Agreeable:
        room: Sunwarps
        door: 6 Sunwarp
        sunwarp: True
      Orange Tower First Floor:
        room: Orange Tower First Floor
        door: Salt Pepper Door
      Outside The Undeterred:
        door: Shortcut to The Undeterred
      Number Hunt:
        room: Number Hunt
        door: Door to Directional Gallery
    panels:
      PEPPER:
        id: Backside Room/Panel_pepper_salt
        colors: black
        tag: botblack
      TURN:
        id: Backside Room/Panel_turn_return
        colors: blue
        tag: midblue
      LEARN:
        id: Backside Room/Panel_learn_return
        colors: purple
        tag: midpurp
      FIVE (1):
        id: Backside Room/Panel_five_five_3
        tag: midwhite
        hunt: True
        required_panel:
          panel: LIGHT
      FIVE (2):
        id: Backside Room/Panel_five_five_2
        tag: midwhite
        hunt: True
        required_panel:
          panel: WARD
      SIX (1):
        id: Backside Room/Panel_six_six_3
        tag: midwhite
        hunt: True
        required_door:
          room: Number Hunt
          door: Sixes
      SIX (2):
        id: Backside Room/Panel_six_six_2
        tag: midwhite
        hunt: True
        required_door:
          room: Number Hunt
          door: Sixes
      SEVEN:
        id: Backside Room/Panel_seven_seven_2
        tag: midwhite
        hunt: True
        required_door:
          room: Number Hunt
          door: Sevens
      EIGHT:
        id: Backside Room/Panel_eight_eight_2
        tag: midwhite
        hunt: True
        required_door:
          room: Number Hunt
          door: Eights
      NINE:
        id: Backside Room/Panel_nine_nine_6
        tag: midwhite
        hunt: True
        required_door:
          room: Number Hunt
          door: Nines
      BACKSIDE:
        id: Backside Room/Panel_backside_4
        tag: midwhite
        hunt: True
      "834283054":
        id: Tower Room/Panel_834283054_undaunted
        colors: orange
        check: True
        exclude_reduce: True
        tag: midorange
        required_door:
          room: Number Hunt
          door: Sixes
      PARANOID:
        id: Backside Room/Panel_paranoid_paranoid
        tag: midwhite
        check: True
        exclude_reduce: True
        required_door:
          room: Number Hunt
          door: Sixes
      YELLOW:
        id: Color Arrow Room/Panel_yellow_afar
        tag: midwhite
        hunt: True
        required_door:
          door: Yellow Barrier
      WADED + WEE:
        id: Tower Room/Panel_waded_wee_warts_7
        colors: orange
        check: True
        exclude_reduce: True
        tag: midorange
      THE EYES:
        id: Shuffle Room/Panel_theeyes_theeyes
        tag: midwhite
      LEFT:
        id: Shuffle Room/Panel_left_left
        tag: midwhite
      RIGHT:
        id: Shuffle Room/Panel_right_right
        tag: midwhite
      MIDDLE:
        id: Shuffle Room/Panel_middle_middle
        tag: midwhite
      WARD:
        id: Backside Room/Panel_ward_forward
        colors: blue
        tag: midblue
      HIND:
        id: Backside Room/Panel_hind_behind
        colors: blue
        tag: midblue
      RIG:
        id: Backside Room/Panel_rig_right
        colors: blue
        tag: midblue
      WINDWARD:
        id: Backside Room/Panel_windward_forward
        colors: purple
        tag: midpurp
      LIGHT:
        id: Backside Room/Panel_light_right
        colors: purple
        tag: midpurp
      REWIND:
        id: Backside Room/Panel_rewind_behind
        colors: purple
        tag: midpurp
    doors:
      Shortcut to The Undeterred:
        id: Count Up Room Area Doors/Door_return_double
        door_group: Directional Gallery Doors
        panels:
          - TURN
          - LEARN
      Yellow Barrier:
        id: Color Arrow Room Doors/Door_yellow_4
        door_group: Color Hunt Barriers
        skip_location: True
        panels:
          - room: Color Hunt
            panel: YELLOW
    paintings:
      - id: smile_painting_7
        orientation: south
      - id: flower_painting_4
        orientation: south
      - id: pencil_painting3
        enter_only: True
        orientation: east
        move: True
        required_door:
          room: Number Hunt
          door: Sixes
      - id: boxes_painting
        orientation: south
      - id: cherry_painting
        orientation: east
    sunwarps:
      - dots: 6
        direction: exit
        entrance_indicator_pos: [ -39, 2.5, -7.01 ]
        orientation: north
  Color Hunt:
    entrances:
      Outside The Bold:
        door: Shortcut to The Steady
      Orange Tower Fourth Floor:
        room: Sunwarps
        door: 5 Sunwarp
        sunwarp: True
      Roof: True # through ceiling of sunwarp
      Champion's Rest:
        room: Outside The Initiated
        door: Entrance
    panels:
      EXIT:
        id: Rock Room/Panel_red_red
        tag: midwhite
      HUES:
        id: Color Arrow Room/Panel_hues_colors
        tag: botwhite
      RED:
        id: Color Arrow Room/Panel_red_near
        check: True
        tag: midwhite
      BLUE:
        id: Color Arrow Room/Panel_blue_near
        check: True
        tag: midwhite
      YELLOW:
        id: Color Arrow Room/Panel_yellow_near
        check: True
        tag: midwhite
      GREEN:
        id: Color Arrow Room/Panel_green_near
        check: True
        tag: midwhite
        required_door:
          room: Outside The Initiated
          door: Green Barrier
      PURPLE:
        id: Color Arrow Room/Panel_purple_near
        check: True
        tag: midwhite
        required_door:
          room: Outside The Initiated
          door: Purple Barrier
      ORANGE:
        id: Color Arrow Room/Panel_orange_near
        check: True
        tag: midwhite
        required_door:
          room: Orange Tower Third Floor
          door: Orange Barrier
    doors:
      Shortcut to The Steady:
        id: Rock Room Doors/Door_hint
        panels:
          - EXIT
    paintings:
      - id: arrows_painting_7
        orientation: east
      - id: fruitbowl_painting3
        orientation: west
        enter_only: True
        required_door:
          room: Outside The Initiated
          door: Entrance
    sunwarps:
      - dots: 5
        direction: exit
        entrance_indicator_pos: [ 54, 2.5, 69.99 ]
        orientation: north
  Champion's Rest:
    entrances:
      Color Hunt:
        room: Outside The Initiated
        door: Entrance
    panels:
      YOU:
        id: Color Arrow Room/Panel_you
        check: True
        colors: gray
        tag: forbid
      ME:
        id: Color Arrow Room/Panel_me
        colors: gray
        tag: forbid
      SECRET BLUE:
        # Pretend this and the other two are white, because they are snipes.
        # TODO: Extract them and randomize them?
        id: Color Arrow Room/Panel_secret_blue
        tag: forbid
      SECRET YELLOW:
        id: Color Arrow Room/Panel_secret_yellow
        tag: forbid
      SECRET RED:
        id: Color Arrow Room/Panel_secret_red
        tag: forbid
    paintings:
      - id: colors_painting
        orientation: south
  The Bearer:
    entrances:
      Outside The Bold:
        door: Entrance
      Outside The Initiated:
        room: Art Gallery
        door: Exit
      The Bearer (East): True
      The Bearer (North): True
      The Bearer (South): True
      The Bearer (West): True
      Roof: True
    panels:
      Achievement:
        id: Countdown Panels/Panel_bearer_bearer
        check: True
        tag: forbid
        required_panel:
          - panel: PART
          - panel: HEART
          - room: Cross Tower (East)
            panel: WINTER
          - room: The Bearer (East)
            panel: PEACE
          - room: Cross Tower (North)
            panel: NORTH
          - room: The Bearer (North)
            panel: SILENT (1)
          - room: The Bearer (North)
            panel: SILENT (2)
          - room: The Bearer (North)
            panel: SPACE
          - room: The Bearer (North)
            panel: WARTS
          - room: Cross Tower (South)
            panel: FIRE
          - room: The Bearer (South)
            panel: TENT
          - room: The Bearer (South)
            panel: BOWL
          - room: Cross Tower (West)
            panel: DIAMONDS
          - room: The Bearer (West)
            panel: SNOW
          - room: The Bearer (West)
            panel: SMILE
          - room: Bearer Side Area
            panel: SHORTCUT
          - room: Bearer Side Area
            panel: POTS
        achievement: The Bearer
      MIDDLE:
        id: Shuffle Room/Panel_middle_middle_2
        tag: midwhite
      FARTHER:
        id: Backside Room/Panel_farther_far
        colors: red
        tag: midred
      BACKSIDE:
        id: Backside Room/Panel_backside_5
        tag: midwhite
        hunt: True
        required_door:
          door: Backside Door
      PART:
        id: Cross Room/Panel_part_rap
        colors:
          - red
          - yellow
        tag: mid red yellow
        required_panel:
          room: The Bearer (East)
          panel: PEACE
      HEART:
        id: Cross Room/Panel_heart_tar
        colors:
          - red
          - yellow
        tag: mid red yellow
    doors:
      Entrance:
        id: Red Blue Purple Room Area Doors/Door_middle_middle
        item_group: Achievement Room Entrances
        panels:
          - MIDDLE
      Backside Door:
        id: Red Blue Purple Room Area Doors/Door_locked_knocked2 # yeah...
        door_group: Backside Doors
        panels:
          - FARTHER
      East Entrance:
        event: True
        panels:
          - HEART
  The Bearer (East):
    entrances:
      Cross Tower (East): True
      Bearer Side Area:
        door: Side Area Access
      Roof: True
    panels:
      SIX:
        id: Backside Room/Panel_six_six_5
        tag: midwhite
        hunt: True
        required_door:
          room: Number Hunt
          door: Sixes
      PEACE:
        id: Cross Room/Panel_peace_ape
        colors:
          - red
          - yellow
        tag: mid red yellow
    doors:
      North Entrance:
        event: True
        panels:
          - room: The Bearer
            panel: PART
      Side Area Access:
        event: True
        panels:
          - room: The Bearer (North)
            panel: SPACE
  The Bearer (North):
    entrances:
      Cross Tower (East): True
      Roof: True
    panels:
      SILENT (1):
        id: Cross Room/Panel_silent_list
        colors:
          - red
          - yellow
        tag: mid red yellow
        required_panel:
          room: The Bearer (West)
          panel: SMILE
      SILENT (2):
        id: Cross Room/Panel_silent_list_2
        colors:
          - red
          - yellow
        tag: mid yellow red
        required_panel:
          room: The Bearer (West)
          panel: SMILE
      SPACE:
        id: Cross Room/Panel_space_cape
        colors:
          - red
          - yellow
        tag: mid red yellow
      WARTS:
        id: Cross Room/Panel_warts_star
        colors:
          - red
          - yellow
        tag: mid red yellow
        required_panel:
          room: The Bearer (West)
          panel: SNOW
    doors:
      South Entrance:
        event: True
        panels:
          - room: Bearer Side Area
            panel: POTS
  The Bearer (South):
    entrances:
      Cross Tower (North): True
      Bearer Side Area:
        door: Side Area Shortcut
      Roof: True
    panels:
      SIX:
        id: Backside Room/Panel_six_six_6
        tag: midwhite
        hunt: True
        required_door:
          room: Number Hunt
          door: Sixes
      TENT:
        id: Cross Room/Panel_tent_net
        colors:
          - red
          - yellow
        tag: mid red yellow
      BOWL:
        id: Cross Room/Panel_bowl_low
        colors:
          - red
          - yellow
        tag: mid red yellow
        required_panel:
          panel: TENT
    doors:
      Side Area Shortcut:
        event: True
        panels:
          - room: The Bearer (North)
            panel: SILENT (1)
  The Bearer (West):
    entrances:
      Cross Tower (West): True
      Bearer Side Area:
        door: Side Area Shortcut
      Roof: True
    panels:
      SMILE:
        id: Cross Room/Panel_smile_lime
        colors:
          - red
          - yellow
        tag: mid yellow red
        required_panel:
          room: The Bearer (North)
          panel: WARTS
      SNOW:
        id: Cross Room/Panel_snow_won
        colors:
          - red
          - yellow
        tag: mid red yellow
    doors:
      Side Area Shortcut:
        event: True
        panels:
          - room: Cross Tower (East)
            panel: WINTER
          - room: Cross Tower (North)
            panel: NORTH
          - room: Cross Tower (South)
            panel: FIRE
          - room: Cross Tower (West)
            panel: DIAMONDS
  Bearer Side Area:
    entrances:
      The Bearer (East):
        room: The Bearer (East)
        door: Side Area Access
      The Bearer (South):
        room: The Bearer (South)
        door: Side Area Shortcut
      The Bearer (West):
        room: The Bearer (West)
        door: Side Area Shortcut
      Orange Tower Third Floor:
        door: Shortcut to Tower
      Roof: True
    panels:
      SHORTCUT:
        id: Cross Room/Panel_shortcut_shortcut
        tag: midwhite
      POTS:
        id: Cross Room/Panel_pots_top
        colors:
          - red
          - yellow
        tag: mid yellow red
    doors:
      Shortcut to Tower:
        id: Cross Room Doors/Door_shortcut
        item_name: The Bearer - Shortcut to Tower
        location_name: The Bearer - SHORTCUT
        panels:
          - SHORTCUT
      West Entrance:
        event: True
        panels:
          - room: The Bearer (South)
            panel: BOWL
  Cross Tower (East):
    entrances:
      The Bearer:
        room: The Bearer
        door: East Entrance
      Roof: True
    panels:
      WINTER:
        id: Cross Room/Panel_winter_winter
        colors: blue
        tag: forbid
        required_panel:
          room: The Bearer (North)
          panel: SPACE
        required_room: Orange Tower Fifth Floor
  Cross Tower (North):
    entrances:
      The Bearer (East):
        room: The Bearer (East)
        door: North Entrance
      Roof: True
    panels:
      NORTH:
        id: Cross Room/Panel_north_north
        colors: blue
        tag: forbid
        required_panel:
          - room: The Bearer (West)
            panel: SMILE
          - room: Outside The Bold
            panel: SOUND
          - room: Outside The Bold
            panel: YEAST
          - room: Outside The Bold
            panel: WET
  Cross Tower (South):
    entrances: # No roof access
      The Bearer (North):
        room: The Bearer (North)
        door: South Entrance
    panels:
      FIRE:
        id: Cross Room/Panel_fire_fire
        colors: blue
        tag: forbid
        required_panel:
          room: The Bearer (North)
          panel: SILENT (1)
        required_room: Elements Area
  Cross Tower (West):
    entrances:
      Bearer Side Area:
        room: Bearer Side Area
        door: West Entrance
      Roof: True
    panels:
      DIAMONDS:
        id: Cross Room/Panel_diamonds_diamonds
        colors: blue
        tag: forbid
        required_panel:
          room: The Bearer (North)
          panel: WARTS
        required_room: Suits Area
  The Steady (Rose):
    entrances:
      Outside The Bold:
        room: Outside The Bold
        door: Steady Entrance
      The Steady (Lilac):
        room: The Steady
        door: Reveal
      The Steady (Ruby):
        door: Forward Exit
      The Steady (Carnation):
        door: Right Exit
    panels:
      SOAR:
        id: Rock Room/Panel_soar_rose
        colors: black
        tag: topblack
    doors:
      Forward Exit:
        event: True
        panels:
          - SOAR
      Right Exit:
        event: True
        panels:
          - room: The Steady (Lilac)
            panel: LIE LACK
  The Steady (Ruby):
    entrances:
      The Steady (Rose):
        room: The Steady (Rose)
        door: Forward Exit
      The Steady (Amethyst):
        room: The Steady
        door: Reveal
      The Steady (Cherry):
        door: Forward Exit
      The Steady (Amber):
        door: Right Exit
    panels:
      BURY:
        id: Rock Room/Panel_bury_ruby
        colors: yellow
        tag: midyellow
    doors:
      Forward Exit:
        event: True
        panels:
          - room: The Steady (Lime)
            panel: LIMELIGHT
      Right Exit:
        event: True
        panels:
          - room: The Steady (Carnation)
            panel: INCARNATION
  The Steady (Carnation):
    entrances:
      The Steady (Rose):
        room: The Steady (Rose)
        door: Right Exit
      Outside The Bold:
        room: The Steady
        door: Reveal
      The Steady (Amber):
        room: The Steady
        door: Reveal
      The Steady (Sunflower):
        door: Right Exit
    panels:
      INCARNATION:
        id: Rock Room/Panel_incarnation_carnation
        colors: red
        tag: midred
    doors:
      Right Exit:
        event: True
        panels:
          - room: The Steady (Amethyst)
            panel: PACIFIST
  The Steady (Sunflower):
    entrances:
      The Steady (Carnation):
        room: The Steady (Carnation)
        door: Right Exit
      The Steady (Topaz):
        room: The Steady (Topaz)
        door: Back Exit
    panels:
      SUN:
        id: Rock Room/Panel_sun_sunflower
        colors: blue
        tag: midblue
    doors:
      Back Exit:
        event: True
        panels:
          - SUN
  The Steady (Plum):
    entrances:
      The Steady (Amethyst):
        room: The Steady
        door: Reveal
      The Steady (Blueberry):
        room: The Steady
        door: Reveal
      The Steady (Cherry):
        room: The Steady (Cherry)
        door: Left Exit
    panels:
      LUMP:
        id: Rock Room/Panel_lump_plum
        colors: yellow
        tag: midyellow
  The Steady (Lime):
    entrances:
      The Steady (Sunflower):
        warp: True
      The Steady (Emerald):
        room: The Steady
        door: Reveal
      The Steady (Blueberry):
        door: Right Exit
    panels:
      LIMELIGHT:
        id: Rock Room/Panel_limelight_lime
        colors: red
        tag: midred
    doors:
      Right Exit:
        event: True
        panels:
          - room: The Steady (Amber)
            panel: ANTECHAMBER
    paintings:
      - id: pencil_painting5
        orientation: south
  The Steady (Lemon):
    entrances:
      The Steady (Emerald):
        warp: True
      The Steady (Orange):
        room: The Steady
        door: Reveal
      The Steady (Topaz):
        door: Back Exit
    panels:
      MELON:
        id: Rock Room/Panel_melon_lemon
        colors: yellow
        tag: midyellow
    doors:
      Back Exit:
        event: True
        panels:
          - MELON
    paintings:
      - id: pencil_painting4
        orientation: south
  The Steady (Topaz):
    entrances:
      The Steady (Lemon):
        room: The Steady (Lemon)
        door: Back Exit
      The Steady (Amber):
        room: The Steady
        door: Reveal
      The Steady (Sunflower):
        door: Back Exit
    panels:
      TOP:
        id: Rock Room/Panel_top_topaz
        colors: blue
        tag: midblue
      MASTERY:
        id: Master Room/Panel_mastery_mastery2
        tag: midwhite
        hunt: True
        required_door:
          room: Orange Tower Seventh Floor
          door: Mastery
    doors:
      Back Exit:
        event: True
        panels:
          - TOP
  The Steady (Orange):
    entrances:
      The Steady (Cherry):
        room: The Steady
        door: Reveal
      The Steady (Lemon):
        room: The Steady
        door: Reveal
      The Steady (Amber):
        room: The Steady (Amber)
        door: Forward Exit
    panels:
      BLUE:
        id: Rock Room/Panel_blue_orange
        colors: black
        tag: botblack
  The Steady (Sapphire):
    entrances:
      The Steady (Emerald):
        door: Left Exit
      The Steady (Blueberry):
        room: The Steady
        door: Reveal
      The Steady (Amethyst):
        room: The Steady (Amethyst)
        door: Left Exit
    panels:
      SAP:
        id: Rock Room/Panel_sap_sapphire
        colors: blue
        tag: midblue
    doors:
      Left Exit:
        event: True
        panels:
          - room: The Steady (Plum)
            panel: LUMP
          - room: The Steady (Orange)
            panel: BLUE
  The Steady (Blueberry):
    entrances:
      The Steady (Lime):
        room: The Steady (Lime)
        door: Right Exit
      The Steady (Sapphire):
        room: The Steady
        door: Reveal
      The Steady (Plum):
        room: The Steady
        door: Reveal
    panels:
      BLUE:
        id: Rock Room/Panel_blue_blueberry
        colors: blue
        tag: midblue
  The Steady (Amber):
    entrances:
      The Steady (Ruby):
        room: The Steady (Ruby)
        door: Right Exit
      The Steady (Carnation):
        room: The Steady
        door: Reveal
      The Steady (Orange):
        door: Forward Exit
      The Steady (Topaz):
        room: The Steady
        door: Reveal
    panels:
      ANTECHAMBER:
        id: Rock Room/Panel_antechamber_amber
        colors: red
        tag: midred
    doors:
      Forward Exit:
        event: True
        panels:
          - room: The Steady (Blueberry)
            panel: BLUE
  The Steady (Emerald):
    entrances:
      The Steady (Sapphire):
        room: The Steady (Sapphire)
        door: Left Exit
      The Steady (Lime):
        room: The Steady
        door: Reveal
    panels:
      HERALD:
        id: Rock Room/Panel_herald_emerald
        colors: purple
        tag: midpurp
  The Steady (Amethyst):
    entrances:
      The Steady (Lilac):
        room: The Steady (Lilac)
        door: Forward Exit
      The Steady (Sapphire):
        door: Left Exit
      The Steady (Plum):
        room: The Steady
        door: Reveal
      The Steady (Ruby):
        room: The Steady
        door: Reveal
    panels:
      PACIFIST:
        id: Rock Room/Panel_thistle_amethyst
        colors: purple
        tag: toppurp
    doors:
      Left Exit:
        event: True
        panels:
          - room: The Steady (Sunflower)
            panel: SUN
  The Steady (Lilac):
    entrances:
      Outside The Bold:
        room: Outside The Bold
        door: Lilac Entrance
      The Steady (Amethyst):
        door: Forward Exit
      The Steady (Rose):
        room: The Steady
        door: Reveal
    panels:
      LIE LACK:
        id: Rock Room/Panel_lielack_lilac
        tag: topwhite
    doors:
      Forward Exit:
        event: True
        panels:
          - room: The Steady (Ruby)
            panel: BURY
  The Steady (Cherry):
    entrances:
      The Steady (Plum):
        door: Left Exit
      The Steady (Orange):
        room: The Steady
        door: Reveal
      The Steady (Ruby):
        room: The Steady (Ruby)
        door: Forward Exit
    panels:
      HAIRY:
        id: Rock Room/Panel_hairy_cherry
        colors: blue
        tag: topblue
    doors:
      Left Exit:
        event: True
        panels:
          - room: The Steady (Sapphire)
            panel: SAP
  The Steady:
    entrances:
      The Steady (Sunflower):
        room: The Steady (Sunflower)
        door: Back Exit
    panels:
      Achievement:
        id: Countdown Panels/Panel_steady_steady
        required_panel:
          - room: The Steady (Rose)
            panel: SOAR
          - room: The Steady (Carnation)
            panel: INCARNATION
          - room: The Steady (Sunflower)
            panel: SUN
          - room: The Steady (Ruby)
            panel: BURY
          - room: The Steady (Plum)
            panel: LUMP
          - room: The Steady (Lime)
            panel: LIMELIGHT
          - room: The Steady (Lemon)
            panel: MELON
          - room: The Steady (Topaz)
            panel: TOP
          - room: The Steady (Orange)
            panel: BLUE
          - room: The Steady (Sapphire)
            panel: SAP
          - room: The Steady (Blueberry)
            panel: BLUE
          - room: The Steady (Amber)
            panel: ANTECHAMBER
          - room: The Steady (Emerald)
            panel: HERALD
          - room: The Steady (Amethyst)
            panel: PACIFIST
          - room: The Steady (Lilac)
            panel: LIE LACK
          - room: The Steady (Cherry)
            panel: HAIRY
        tag: forbid
        check: True
        achievement: The Steady
    doors:
      Reveal:
        event: True
        panels:
          - Achievement
  Knight Night (Outer Ring):
    entrances:
      Hidden Room:
        room: Hidden Room
        door: Knight Night Entrance
      Knight Night Exit: True
    panels:
      NIGHT:
        id: Appendix Room/Panel_night_knight
        colors: blue
        tag: homophone midblue
        copy_to_sign: sign7
      KNIGHT:
        id: Appendix Room/Panel_knight_night
        colors: red
        tag: homophone midred
        copy_to_sign: sign8
      BEE:
        id: Appendix Room/Panel_bee_be
        colors: red
        tag: homophone midred
        copy_to_sign: sign9
      NEW:
        id: Appendix Room/Panel_new_knew
        colors: blue
        tag: homophone midblue
        copy_to_sign: sign11
      FORE:
        id: Appendix Room/Panel_fore_for
        colors: red
        tag: homophone midred
        copy_to_sign: sign10
      TRUSTED (1):
        id: Appendix Room/Panel_trusted_trust
        colors: red
        tag: midred
        required_panel:
          room: Knight Night (Right Lower Segment)
          panel: BEFORE
      TRUSTED (2):
        id: Appendix Room/Panel_trusted_rusted
        colors: red
        tag: midred
        required_panel:
          room: Knight Night (Right Lower Segment)
          panel: BEFORE
      ENCRUSTED:
        id: Appendix Room/Panel_encrusted_rust
        colors: red
        tag: midred
        required_panel:
          - panel: TRUSTED (1)
          - panel: TRUSTED (2)
      ADJUST (1):
        id: Appendix Room/Panel_adjust_readjust
        colors: blue
        tag: midblue and phone
        required_panel:
          room: Knight Night (Right Lower Segment)
          panel: BE
      ADJUST (2):
        id: Appendix Room/Panel_adjust_adjusted
        colors: blue
        tag: midblue and phone
        required_panel:
          room: Knight Night (Right Lower Segment)
          panel: BE
      RIGHT:
        id: Appendix Room/Panel_right_right
        tag: midwhite
        required_panel:
          room: Knight Night (Right Lower Segment)
          panel: ADJUST
      TRUST:
        id: Appendix Room/Panel_trust_crust
        colors:
          - red
          - blue
        tag: chain mid red blue
        required_panel:
          - room: Knight Night (Right Lower Segment)
            panel: ADJUST
          - room: Knight Night (Right Lower Segment)
            panel: LEFT
    doors:
      Fore Door:
        event: True
        panels:
          - FORE
      New Door:
        event: True
        panels:
          - NEW
      To End:
        event: True
        panels:
          - RIGHT
          - room: Knight Night (Right Lower Segment)
            panel: LEFT
  Knight Night (Right Upper Segment):
    entrances:
      Knight Night Exit: True
      Knight Night (Outer Ring):
        room: Knight Night (Outer Ring)
        door: Fore Door
        warp: True
      Knight Night (Right Lower Segment):
        door: Segment Door
        warp: True
    panels:
      RUST (1):
        id: Appendix Room/Panel_rust_trust
        colors: blue
        tag: midblue
        required_panel:
          room: Knight Night (Outer Ring)
          panel: BEE
      RUST (2):
        id: Appendix Room/Panel_rust_crust
        colors: blue
        tag: midblue
        required_panel:
          room: Knight Night (Outer Ring)
          panel: BEE
    doors:
      Segment Door:
        event: True
        panels:
          - RUST (2)
          - room: Knight Night (Right Lower Segment)
            panel: BEFORE
  Knight Night (Right Lower Segment):
    entrances:
      Knight Night Exit: True
      Knight Night (Right Upper Segment):
        room: Knight Night (Right Upper Segment)
        door: Segment Door
        warp: True
      Knight Night (Outer Ring):
        room: Knight Night (Outer Ring)
        door: New Door
        warp: True
    panels:
      ADJUST:
        id: Appendix Room/Panel_adjust_readjusted
        colors: blue
        tag: midblue
        required_panel:
          - room: Knight Night (Outer Ring)
            panel: ADJUST (1)
          - room: Knight Night (Outer Ring)
            panel: ADJUST (2)
      BEFORE:
        id: Appendix Room/Panel_before_fore
        colors: red
        tag: midred and phone
        required_panel:
          room: Knight Night (Right Upper Segment)
          panel: RUST (1)
      BE:
        id: Appendix Room/Panel_be_before
        colors: blue
        tag: midblue and phone
        required_panel:
          room: Knight Night (Right Upper Segment)
          panel: RUST (1)
      LEFT:
        id: Appendix Room/Panel_left_left
        tag: midwhite
        required_panel:
          room: Knight Night (Outer Ring)
          panel: ENCRUSTED
      TRUST:
        id: Appendix Room/Panel_trust_crust_2
        colors: purple
        tag: midpurp
        required_panel:
          - room: Knight Night (Outer Ring)
            panel: ENCRUSTED
          - room: Knight Night (Outer Ring)
            panel: RIGHT
  Knight Night (Final):
    entrances:
      Knight Night Exit: True
      Knight Night (Outer Ring):
        room: Knight Night (Outer Ring)
        door: To End
        warp: True
      Knight Night (Right Upper Segment):
        room: Knight Night (Outer Ring)
        door: To End
        warp: True
    panels:
      TRUSTED:
        id: Appendix Room/Panel_trusted_readjusted
        colors: purple
        tag: midpurp
    doors:
      Exit:
        id:
          - Appendix Room Area Doors/Door_trusted_readjusted
          - Appendix Room Area Doors/Door_trusted_readjusted2
          - Appendix Room Area Doors/Door_trusted_readjusted3
          - Appendix Room Area Doors/Door_trusted_readjusted4
          - Appendix Room Area Doors/Door_trusted_readjusted5
          - Appendix Room Area Doors/Door_trusted_readjusted6
          - Appendix Room Area Doors/Door_trusted_readjusted7
          - Appendix Room Area Doors/Door_trusted_readjusted8
          - Appendix Room Area Doors/Door_trusted_readjusted9
          - Appendix Room Area Doors/Door_trusted_readjusted10
          - Appendix Room Area Doors/Door_trusted_readjusted11
          - Appendix Room Area Doors/Door_trusted_readjusted12
          - Appendix Room Area Doors/Door_trusted_readjusted13
        include_reduce: True
        location_name: Knight Night Room - TRUSTED
        item_name: Knight Night Room - Exit
        panels:
          - TRUSTED
  Knight Night Exit:
    entrances:
      Knight Night (Outer Ring):
        room: Knight Night (Final)
        door: Exit
      Orange Tower Third Floor:
        room: Knight Night (Final)
        door: Exit
      Outside The Initiated:
        room: Knight Night (Final)
        door: Exit
    panels:
      SEVEN (1):
        id: Backside Room/Panel_seven_seven_7
        tag: midwhite
        hunt: True
        required_door:
          - room: Number Hunt
            door: Sevens
      SEVEN (2):
        id: Backside Room/Panel_seven_seven_3
        tag: midwhite
        hunt: True
        required_door:
          - room: Number Hunt
            door: Sevens
      SEVEN (3):
        id: Backside Room/Panel_seven_seven_4
        tag: midwhite
        hunt: True
        required_door:
          - room: Number Hunt
            door: Sevens
      DEAD END:
        id: Appendix Room/Panel_deadend_deadend
        tag: midwhite
      WARNER:
        id: Appendix Room/Panel_warner_corner
        colors: purple
        tag: toppurp
  The Artistic (Smiley):
    entrances:
      Dead End Area:
        painting: True
      Crossroads:
        painting: True
      Hot Crusts Area:
        painting: True
      Outside The Initiated:
        painting: True
      Directional Gallery:
        painting: True
      Number Hunt:
        room: Number Hunt
        door: Eights
        painting: True
      Art Gallery:
        painting: True
      The Eyes They See:
        painting: True
      The Artistic (Panda):
        door: Door to Panda
      The Artistic (Apple):
        room: The Artistic (Apple)
        door: Door to Smiley
      Elements Area:
        room: Hallway Room (4)
        door: Exit
    panels:
      Achievement:
        id: Countdown Panels/Panel_artistic_artistic
        colors:
          - red
          - black
          - yellow
          - blue
        tag: forbid
        required_room:
          - The Artistic (Panda)
          - The Artistic (Apple)
          - The Artistic (Lattice)
        check: True
        achievement: The Artistic
      FINE:
        id: Ceiling Room/Panel_yellow_top_5
        colors:
          - yellow
          - blue
        tag: yellow top blue bot
        subtag: top
        link: yxu KNIFE
      BLADE:
        id: Ceiling Room/Panel_blue_bot_5
        colors:
          - blue
          - yellow
        tag: yellow top blue bot
        subtag: bot
        link: yxu KNIFE
      RED:
        id: Ceiling Room/Panel_blue_top_6
        colors:
          - blue
          - yellow
        tag: blue top yellow mid
        subtag: top
        link: uyx BREAD
      BEARD:
        id: Ceiling Room/Panel_yellow_mid_6
        colors:
          - yellow
          - blue
        tag: blue top yellow mid
        subtag: mid
        link: uyx BREAD
      ICE:
        id: Ceiling Room/Panel_blue_mid_7
        colors:
          - blue
          - yellow
        tag: blue mid yellow bot
        subtag: mid
        link: xuy SPICE
      ROOT:
        id: Ceiling Room/Panel_yellow_bot_7
        colors:
          - yellow
          - blue
        tag: blue mid yellow bot
        subtag: bot
        link: xuy SPICE
    doors:
      Door to Panda:
        id:
          - Ceiling Room Doors/Door_blue
          - Ceiling Room Doors/Door_blue2
        location_name: The Artistic - Smiley and Panda
        door_group: Artistic Doors
        panels:
          - FINE
          - BLADE
          - RED
          - BEARD
          - ICE
          - ROOT
          - room: The Artistic (Panda)
            panel: EYE (Top)
          - room: The Artistic (Panda)
            panel: EYE (Bottom)
          - room: The Artistic (Panda)
            panel: LADYLIKE
          - room: The Artistic (Panda)
            panel: WATER
          - room: The Artistic (Panda)
            panel: OURS
          - room: The Artistic (Panda)
            panel: DAYS
          - room: The Artistic (Panda)
            panel: NIGHTTIME
          - room: The Artistic (Panda)
            panel: NIGHT
    paintings:
      - id: smile_painting_9
        orientation: north
        exit_only: True
  The Artistic (Panda):
    entrances:
      Orange Tower Sixth Floor:
        painting: True
      Hallway Room (1):
        painting: True
      The Artistic (Smiley):
        room: The Artistic (Smiley)
        door: Door to Panda
      The Artistic (Lattice):
        door: Door to Lattice
    panels:
      EYE (Top):
        id: Ceiling Room/Panel_blue_top_1
        colors:
          - blue
          - red
        tag: blue top red bot
        subtag: top
        link: uxr IRIS
      EYE (Bottom):
        id: Ceiling Room/Panel_red_bot_1
        colors:
          - red
          - blue
        tag: blue top red bot
        subtag: bot
        link: uxr IRIS
      LADYLIKE:
        id: Ceiling Room/Panel_red_mid_2
        colors:
          - red
          - blue
        tag: red mid blue bot
        subtag: mid
        link: xru LAKE
      WATER:
        id: Ceiling Room/Panel_blue_bot_2
        colors:
          - blue
          - red
        tag: red mid blue bot
        subtag: bot
        link: xru LAKE
      OURS:
        id: Ceiling Room/Panel_blue_mid_3
        colors:
          - blue
          - red
        tag: blue mid red bot
        subtag: mid
        link: xur HOURS
      DAYS:
        id: Ceiling Room/Panel_red_bot_3
        colors:
          - red
          - blue
        tag: blue mid red bot
        subtag: bot
        link: xur HOURS
      NIGHTTIME:
        id: Ceiling Room/Panel_red_top_4
        colors:
          - red
          - blue
        tag: red top mid blue
        subtag: top
        link: rux KNIGHT
      NIGHT:
        id: Ceiling Room/Panel_blue_mid_4
        colors:
          - blue
          - red
        tag: red top mid blue
        subtag: mid
        link: rux KNIGHT
    doors:
      Door to Lattice:
        id:
          - Ceiling Room Doors/Door_red
          - Ceiling Room Doors/Door_red2
        location_name: The Artistic - Panda and Lattice
        door_group: Artistic Doors
        panels:
          - EYE (Top)
          - EYE (Bottom)
          - LADYLIKE
          - WATER
          - OURS
          - DAYS
          - NIGHTTIME
          - NIGHT
          - room: The Artistic (Lattice)
            panel: POSH
          - room: The Artistic (Lattice)
            panel: MALL
          - room: The Artistic (Lattice)
            panel: DEICIDE
          - room: The Artistic (Lattice)
            panel: WAVER
          - room: The Artistic (Lattice)
            panel: REPAID
          - room: The Artistic (Lattice)
            panel: BABY
          - room: The Artistic (Lattice)
            panel: LOBE
          - room: The Artistic (Lattice)
            panel: BOWELS
    paintings:
      - id: panda_painting_3
        exit_only: True
        orientation: south
        required_when_no_doors: True
  The Artistic (Lattice):
    entrances:
      Directional Gallery:
        painting: True
      The Artistic (Panda):
        room: The Artistic (Panda)
        door: Door to Lattice
      The Artistic (Apple):
        door: Door to Apple
    panels:
      POSH:
        id: Ceiling Room/Panel_black_top_12
        colors:
          - black
          - red
        tag: black top red bot
        subtag: top
        link: bxr SHOP
      MALL:
        id: Ceiling Room/Panel_red_bot_12
        colors:
          - red
          - black
        tag: black top red bot
        subtag: bot
        link: bxr SHOP
      DEICIDE:
        id: Ceiling Room/Panel_red_top_13
        colors:
          - red
          - black
        tag: red top black bot
        subtag: top
        link: rxb DECIDE
      WAVER:
        id: Ceiling Room/Panel_black_bot_13
        colors:
          - black
          - red
        tag: red top black bot
        subtag: bot
        link: rxb DECIDE
      REPAID:
        id: Ceiling Room/Panel_black_mid_14
        colors:
          - black
          - red
        tag: black mid red bot
        subtag: mid
        link: xbr DIAPER
      BABY:
        id: Ceiling Room/Panel_red_bot_14
        colors:
          - red
          - black
        tag: black mid red bot
        subtag: bot
        link: xbr DIAPER
      LOBE:
        id: Ceiling Room/Panel_black_top_15
        colors:
          - black
          - red
        tag: black top red mid
        subtag: top
        link: brx BOWL
      BOWELS:
        id: Ceiling Room/Panel_red_mid_15
        colors:
          - red
          - black
        tag: black top red mid
        subtag: mid
        link: brx BOWL
    doors:
      Door to Apple:
        id:
          - Ceiling Room Doors/Door_black
          - Ceiling Room Doors/Door_black2
        location_name: The Artistic - Lattice and Apple
        door_group: Artistic Doors
        panels:
          - POSH
          - MALL
          - DEICIDE
          - WAVER
          - REPAID
          - BABY
          - LOBE
          - BOWELS
          - room: The Artistic (Apple)
            panel: SPRIG
          - room: The Artistic (Apple)
            panel: RELEASES
          - room: The Artistic (Apple)
            panel: MUCH
          - room: The Artistic (Apple)
            panel: FISH
          - room: The Artistic (Apple)
            panel: MASK
          - room: The Artistic (Apple)
            panel: HILL
          - room: The Artistic (Apple)
            panel: TINE
          - room: The Artistic (Apple)
            panel: THING
    paintings:
      - id: boxes_painting2
        orientation: south
        exit_only: True
        required_when_no_doors: True
  The Artistic (Apple):
    entrances:
      Orange Tower Sixth Floor:
        painting: True
      Directional Gallery:
        painting: True
      The Artistic (Lattice):
        room: The Artistic (Lattice)
        door: Door to Apple
      The Artistic (Smiley):
        door: Door to Smiley
    panels:
      SPRIG:
        id: Ceiling Room/Panel_yellow_mid_8
        colors:
          - yellow
          - black
        tag: yellow mid black bot
        subtag: mid
        link: xyb GRIPS
      RELEASES:
        id: Ceiling Room/Panel_black_bot_8
        colors:
          - black
          - yellow
        tag: yellow mid black bot
        subtag: bot
        link: xyb GRIPS
      MUCH:
        id: Ceiling Room/Panel_black_top_9
        colors:
          - black
          - yellow
        tag: black top yellow bot
        subtag: top
        link: bxy CHUM
      FISH:
        id: Ceiling Room/Panel_yellow_bot_9
        colors:
          - yellow
          - black
        tag: black top yellow bot
        subtag: bot
        link: bxy CHUM
      MASK:
        id: Ceiling Room/Panel_yellow_top_10
        colors:
          - yellow
          - black
        tag: yellow top black bot
        subtag: top
        link: yxb CHASM
      HILL:
        id: Ceiling Room/Panel_black_bot_10
        colors:
          - black
          - yellow
        tag: yellow top black bot
        subtag: bot
        link: yxb CHASM
      TINE:
        id: Ceiling Room/Panel_black_top_11
        colors:
          - black
          - yellow
        tag: black top yellow mid
        subtag: top
        link: byx NIGHT
      THING:
        id: Ceiling Room/Panel_yellow_mid_11
        colors:
          - yellow
          - black
        tag: black top yellow mid
        subtag: mid
        link: byx NIGHT
    doors:
      Door to Smiley:
        id:
          - Ceiling Room Doors/Door_yellow
          - Ceiling Room Doors/Door_yellow2
        location_name: The Artistic - Apple and Smiley
        door_group: Artistic Doors
        panels:
          - SPRIG
          - RELEASES
          - MUCH
          - FISH
          - MASK
          - HILL
          - TINE
          - THING
          - room: The Artistic (Smiley)
            panel: FINE
          - room: The Artistic (Smiley)
            panel: BLADE
          - room: The Artistic (Smiley)
            panel: RED
          - room: The Artistic (Smiley)
            panel: BEARD
          - room: The Artistic (Smiley)
            panel: ICE
          - room: The Artistic (Smiley)
            panel: ROOT
    paintings:
      - id: cherry_painting3
        orientation: north
        exit_only: True
        required_when_no_doors: True
  The Artistic (Hint Room):
    entrances:
      The Artistic (Lattice):
        room: The Artistic (Lattice)
        door: Door to Apple
    panels:
      THEME:
        id: Ceiling Room/Panel_answer_1
        colors: red
        tag: midred
      PAINTS:
        id: Ceiling Room/Panel_answer_2
        colors: yellow
        tag: botyellow
      I:
        id: Ceiling Room/Panel_answer_3
        colors: blue
        tag: midblue
      KIT:
        id: Ceiling Room/Panel_answer_4
        colors: black
        tag: topblack
  The Discerning:
    entrances:
      Crossroads:
        room: Crossroads
        door: Discerning Entrance
    panels:
      Achievement:
        id: Countdown Panels/Panel_discerning_scramble
        colors: yellow
        tag: forbid
        check: True
        achievement: The Discerning
      HITS:
        id: Sun Room/Panel_hits_this
        colors: yellow
        tag: midyellow
      WARRED:
        id: Sun Room/Panel_warred_drawer
        colors: yellow
        tag: double midyellow
        subtag: left
        link: ana DRAWER
      REDRAW:
        id: Sun Room/Panel_redraw_drawer
        colors: yellow
        tag: double midyellow
        subtag: right
        link: ana DRAWER
      ADDER:
        id: Sun Room/Panel_adder_dread
        colors: yellow
        tag: midyellow
      LAUGHTERS:
        id: Sun Room/Panel_laughters_slaughter
        colors: yellow
        tag: midyellow
      STONE:
        id: Sun Room/Panel_stone_notes
        colors: yellow
        tag: double midyellow
        subtag: left
        link: ana NOTES
      ONSET:
        id: Sun Room/Panel_onset_notes
        colors: yellow
        tag: double midyellow
        subtag: right
        link: ana NOTES
      RAT:
        id: Sun Room/Panel_rat_art
        colors: yellow
        tag: midyellow
      DUSTY:
        id: Sun Room/Panel_dusty_study
        colors: yellow
        tag: midyellow
      ARTS:
        id: Sun Room/Panel_arts_star
        colors: yellow
        tag: double midyellow
        subtag: left
        link: ana STAR
      TSAR:
        id: Sun Room/Panel_tsar_star
        colors: yellow
        tag: double midyellow
        subtag: right
        link: ana STAR
      STATE:
        id: Sun Room/Panel_state_taste
        colors: yellow
        tag: midyellow
      REACT:
        id: Sun Room/Panel_react_trace
        colors: yellow
        tag: midyellow
      DEAR:
        id: Sun Room/Panel_dear_read
        colors: yellow
        tag: double midyellow
        subtag: left
        link: ana READ
      DARE:
        id: Sun Room/Panel_dare_read
        colors: yellow
        tag: double midyellow
        subtag: right
        link: ana READ
      SEAM:
        id: Sun Room/Panel_seam_same
        colors: yellow
        tag: midyellow
  The Eyes They See:
    entrances:
      Crossroads:
        room: Crossroads
        door: Eye Wall
        painting: True
      Wondrous Lobby:
        door: Exit
      Directional Gallery:
        warp: True
    panels:
      NEAR:
        id: Shuffle Room/Panel_near_near
        tag: midwhite
      EIGHT:
        id: Backside Room/Panel_eight_eight_4
        tag: midwhite
        hunt: True
        required_door:
          room: Number Hunt
          door: Eights
    doors:
      Exit:
        id: Count Up Room Area Doors/Door_near_near
        door_group: Crossroads Doors
        panels:
          - NEAR
    paintings:
      - id: eye_painting_2
        orientation: west
      - id: smile_painting_2
        orientation: north
  Far Window:
    entrances:
      Crossroads:
        room: Crossroads
        door: Eye Wall
      The Eyes They See: True
    panels:
      FAR:
        id: Shuffle Room/Panel_far_far
        tag: midwhite
  Wondrous Lobby:
    entrances:
      Directional Gallery:
        warp: True
      The Eyes They See:
        room: The Eyes They See
        door: Exit
    paintings:
      - id: arrows_painting_5
        orientation: east
  Outside The Wondrous:
    entrances:
      Wondrous Lobby:
        warp: True
      The Wondrous (Doorknob):
        door: Wondrous Entrance
      The Wondrous (Window):
        warp: True
    panels:
      SHRINK:
        id: Wonderland Room/Panel_shrink_shrink
        tag: midwhite
    doors:
      Wondrous Entrance:
        id: Red Blue Purple Room Area Doors/Door_wonderland
        item_name: The Wondrous - Entrance
        item_group: Achievement Room Entrances
        panels:
          - SHRINK
  The Wondrous (Doorknob):
    entrances:
      Outside The Wondrous:
        room: Outside The Wondrous
        door: Wondrous Entrance
      Starting Room:
        door: Painting Shortcut
        painting: True
      The Wondrous (Chandelier):
        painting: True
      The Wondrous (Table):
        - painting: True
        - warp: True
    doors:
      Painting Shortcut:
        painting_id:
          - symmetry_painting_a_starter
          - arrows_painting2
        skip_location: True
        item_name: Starting Room - Symmetry Painting
        item_group: Paintings
        panels:
          - room: Outside The Wondrous
            panel: SHRINK
    paintings:
      - id: symmetry_painting_a_1
        orientation: east
        exit_only: True
      - id: symmetry_painting_b_1
        orientation: south
  The Wondrous (Bookcase):
    entrances:
      The Wondrous (Doorknob): True
    panels:
      CASE:
        id: Wonderland Room/Panel_case_bookcase
        colors: blue
        tag: midblue
    paintings:
      - id: symmetry_painting_a_3
        orientation: west
        exit_only: True
      - id: symmetry_painting_b_3
        disable: True
  The Wondrous (Chandelier):
    entrances:
      The Wondrous (Bookcase): True
    panels:
      CANDLE HEIR:
        id: Wonderland Room/Panel_candleheir_chandelier
        colors: yellow
        tag: midyellow
    paintings:
      - id: symmetry_painting_a_5
        orientation: east
      - id: symmetry_painting_a_5
        disable: True
  The Wondrous (Window):
    entrances:
      The Wondrous (Bookcase): True
    panels:
      GLASS:
        id: Wonderland Room/Panel_glass_window
        colors: brown
        tag: botbrown
    paintings:
      - id: symmetry_painting_b_4
        orientation: north
        exit_only: True
      - id: symmetry_painting_a_4
        disable: True
  The Wondrous (Table):
    entrances:
      The Wondrous (Doorknob):
        painting: True
      The Wondrous:
        painting: True
    panels:
      WOOD:
        id: Wonderland Room/Panel_wood_table
        colors: brown
        tag: botbrown
      BROOK NOD:
        # This panel, while physically being in the first room, is facing upward
        # and is only really solvable while standing on the windowsill, which is
        # a location you can only get to from Table.
        id: Wonderland Room/Panel_brooknod_doorknob
        colors: yellow
        tag: midyellow
    paintings:
      - id: symmetry_painting_a_2
        orientation: west
      - id: symmetry_painting_b_2
        orientation: south
        exit_only: True
        required: True
  The Wondrous:
    entrances:
      The Wondrous (Table):
        warp: True
      Arrow Garden:
        door: Exit
    panels:
      FIREPLACE:
        id: Wonderland Room/Panel_fireplace_fire
        colors: red
        tag: midred
      Achievement:
        id: Countdown Panels/Panel_wondrous_wondrous
        required_panel:
          - panel: FIREPLACE
          - room: The Wondrous (Table)
            panel: BROOK NOD
          - room: The Wondrous (Bookcase)
            panel: CASE
          - room: The Wondrous (Chandelier)
            panel: CANDLE HEIR
          - room: The Wondrous (Window)
            panel: GLASS
          - room: The Wondrous (Table)
            panel: WOOD
        tag: forbid
        achievement: The Wondrous
    doors:
      Exit:
        id: Red Blue Purple Room Area Doors/Door_wonderland_exit
        item_group: Paintings
        painting_id: arrows_painting_9
        include_reduce: True
        panels:
          - Achievement
    paintings:
      - id: arrows_painting_9
        enter_only: True
        orientation: south
        move: True
        required_door:
          door: Exit
        req_blocked_when_no_doors: True # the wondrous (table) in vanilla doors
      - id: symmetry_painting_a_6
        orientation: west
        exit_only: True
      - id: symmetry_painting_b_6
        orientation: north
        req_blocked_when_no_doors: True # the wondrous (table) in vanilla doors
  Arrow Garden:
    entrances:
      The Wondrous:
        room: The Wondrous
        door: Exit
      Roof: True
    panels:
      MASTERY:
        id: Master Room/Panel_mastery_mastery4
        tag: midwhite
        hunt: True
        required_door:
          room: Orange Tower Seventh Floor
          door: Mastery
      SHARP:
        id: Open Areas/Panel_rainy_rainbow2
        tag: midwhite
    paintings:
      - id: flower_painting_6
        orientation: south
  Hallway Room (1):
    entrances:
      Outside The Agreeable:
        warp: True
      Hallway Room (2):
        warp: True
      Hallway Room (3):
        warp: True
      Hallway Room (4):
        warp: True
    panels:
      OUT:
        id: Hallway Room/Panel_out_out
        check: True
        exclude_reduce: True
        tag: midwhite
      WALL:
        id: Hallway Room/Panel_castle_1
        colors: blue
        tag: quad bot blue
        link: qbb CASTLE
      KEEP:
        id: Hallway Room/Panel_castle_2
        colors: blue
        tag: quad bot blue
        link: qbb CASTLE
      BAILEY:
        id: Hallway Room/Panel_castle_3
        colors: blue
        tag: quad bot blue
        link: qbb CASTLE
      TOWER:
        id: Hallway Room/Panel_castle_4
        colors: blue
        tag: quad bot blue
        link: qbb CASTLE
    doors:
      Exit:
        id: Red Blue Purple Room Area Doors/Door_room_2
        group: Hallway Room Doors
        location_name: Hallway Room - First Room
        panels:
          - WALL
          - KEEP
          - BAILEY
          - TOWER
    paintings:
      - id: panda_painting
        orientation: south
    progression:
      Progressive Hallway Room:
        - Exit
        - room: Hallway Room (2)
          door: Exit
        - room: Hallway Room (3)
          door: Exit
        - room: Hallway Room (4)
          door: Exit
  Hallway Room (2):
    entrances:
      Hallway Room (1):
        room: Hallway Room (1)
        door: Exit
        warp: True
      Elements Area: True
    panels:
      WISE:
        id: Hallway Room/Panel_counterclockwise_1
        colors: blue
        tag: quad mid blue
        link: qmb COUNTERCLOCKWISE
      CLOCK:
        id: Hallway Room/Panel_counterclockwise_2
        colors: blue
        tag: quad mid blue
        link: qmb COUNTERCLOCKWISE
      ER:
        id: Hallway Room/Panel_counterclockwise_3
        colors: blue
        tag: quad mid blue
        link: qmb COUNTERCLOCKWISE
      COUNT:
        id: Hallway Room/Panel_counterclockwise_4
        colors: blue
        tag: quad mid blue
        link: qmb COUNTERCLOCKWISE
    doors:
      Exit:
        id: Red Blue Purple Room Area Doors/Door_room_3
        location_name: Hallway Room - Second Room
        door_group: Hallway Room Doors
        panels:
          - WISE
          - CLOCK
          - ER
          - COUNT
  Hallway Room (3):
    entrances:
      Hallway Room (2):
        room: Hallway Room (2)
        door: Exit
        warp: True
      # No entrance from Elements Area. The winding hallway does not connect.
    panels:
      TRANCE:
        id: Hallway Room/Panel_transformation_1
        colors: blue
        tag: quad top blue
        link: qtb TRANSFORMATION
      FORM:
        id: Hallway Room/Panel_transformation_2
        colors: blue
        tag: quad top blue
        link: qtb TRANSFORMATION
      A:
        id: Hallway Room/Panel_transformation_3
        colors: blue
        tag: quad top blue
        link: qtb TRANSFORMATION
      SHUN:
        id: Hallway Room/Panel_transformation_4
        colors: blue
        tag: quad top blue
        link: qtb TRANSFORMATION
    doors:
      Exit:
        id: Red Blue Purple Room Area Doors/Door_room_4
        location_name: Hallway Room - Third Room
        door_group: Hallway Room Doors
        panels:
          - TRANCE
          - FORM
          - A
          - SHUN
  Hallway Room (4):
    entrances:
      Hallway Room (3):
        room: Hallway Room (3)
        door: Exit
        warp: True
      Elements Area: True
    panels:
      WHEEL:
        id: Hallway Room/Panel_room_5
        colors: blue
        tag: full stack blue
    doors:
      Exit:
        id:
          - Red Blue Purple Room Area Doors/Door_room_5
          - Red Blue Purple Room Area Doors/Door_room_6 # this is the connection to The Artistic
        door_group: Hallway Room Doors
        location_name: Hallway Room - Fourth Room
        panels:
          - WHEEL
        include_reduce: True
  Elements Area:
    entrances:
      Roof: True
      Hallway Room (4):
        room: Hallway Room (4)
        door: Exit
        # If this door is open, then a non-warp entrance from the first hallway room is available
      The Artistic (Smiley):
        room: Hallway Room (4)
        door: Exit
    panels:
      A:
        id: Strand Room/Panel_a_strands
        colors: blue
        tag: forbid
        hunt: True
      NINE:
        id: Backside Room/Panel_nine_nine_7
        tag: midwhite
        hunt: True
        required_door:
          room: Number Hunt
          door: Nines
      UNDISTRACTED:
        id: Open Areas/Panel_undistracted
        check: True
        exclude_reduce: True
        tag: midwhite
      MASTERY:
        id: Master Room/Panel_mastery_mastery13
        tag: midwhite
        hunt: True
        required_door:
          room: Orange Tower Seventh Floor
          door: Mastery
      EARTH:
        id: Cross Room/Panel_earth_earth
        tag: midwhite
      WATER:
        id: Cross Room/Panel_water_water
        tag: midwhite
      AIR:
        id: Cross Room/Panel_air_air
        tag: midwhite
    paintings:
      - id: south_afar
        orientation: south
  Outside The Wanderer:
    entrances:
      Orange Tower First Floor:
        door: Tower Entrance
        warp: True
      Rhyme Room (Cross):
        room: Rhyme Room (Cross)
        door: Exit
      Roof: True
    panels:
      WANDERLUST:
        id: Tower Room/Panel_wanderlust_1234567890
        colors: orange
        tag: midorange
    doors:
      Wanderer Entrance:
        id: Tower Room Area Doors/Door_wanderer_entrance
        item_name: The Wanderer - Entrance
        item_group: Achievement Room Entrances
        panels:
          - WANDERLUST
      Tower Entrance:
        id: Tower Room Area Doors/Door_wanderlust_start
        skip_location: True
        panels:
          - room: The Wanderer
            panel: Achievement
  The Wanderer:
    entrances:
      Outside The Wanderer:
        room: Outside The Wanderer
        door: Wanderer Entrance
        warp: True
    panels:
      Achievement:
        id: Countdown Panels/Panel_1234567890_wanderlust
        colors: orange
        check: True
        tag: forbid
        achievement: The Wanderer
      "7890":
        id: Orange Room/Panel_lust
        colors: orange
        tag: midorange
      "6524":
        id: Orange Room/Panel_read
        colors: orange
        tag: midorange
      "951":
        id: Orange Room/Panel_sew
        colors: orange
        tag: midorange
      "4524":
        id: Orange Room/Panel_dead
        colors: orange
        tag: midorange
      LEARN:
        id: Orange Room/Panel_learn
        colors: orange
        tag: midorange
      DUST:
        id: Orange Room/Panel_dust
        colors: orange
        tag: midorange
      STAR:
        id: Orange Room/Panel_star
        colors: orange
        tag: midorange
      WANDER:
        id: Orange Room/Panel_wander
        colors: orange
        tag: midorange
  Art Gallery:
    entrances:
      Orange Tower Third Floor:
        warp: True
      Art Gallery (Second Floor):
        warp: True
      Art Gallery (Third Floor):
        warp: True
      Art Gallery (Fourth Floor):
        warp: True
      Outside The Initiated:
        door: Exit
        warp: True
    panels:
      EIGHT:
        id: Backside Room/Panel_eight_eight_6
        tag: midwhite
        hunt: True
        required_door:
          room: Number Hunt
          door: Eights
      EON:
        id: Painting Room/Panel_eon_one
        colors: yellow
        tag: midyellow
      TRUSTWORTHY:
        id: Painting Room/Panel_to_two
        colors: red
        tag: midred
      FREE:
        id: Painting Room/Panel_free_three
        colors: purple
        tag: midpurp
      OUR:
        id: Painting Room/Panel_our_four
        colors: blue
        tag: midblue
      ORDER:
        id: Painting Room/Panel_order_onepathmanyturns
        tag: forbid
        colors:
          - yellow
          - blue
          - gray
          - brown
          - orange
        required_door:
          door: Fifth Floor
    doors:
      Second Floor:
        painting_id:
          - scenery_painting_2b
          - scenery_painting_2c
        skip_location: True
        panels:
          - EON
      First Floor Puzzles:
        skip_item: True
        location_name: Art Gallery - First Floor Puzzles
        panels:
          - EON
          - TRUSTWORTHY
          - FREE
          - OUR
      Third Floor:
        painting_id:
          - scenery_painting_3b
          - scenery_painting_3c
        skip_location: True
        panels:
          - room: Art Gallery (Second Floor)
            panel: PATH
      Fourth Floor:
        painting_id:
          - scenery_painting_4b
          - scenery_painting_4c
        skip_location: True
        panels:
          - room: Art Gallery (Third Floor)
            panel: ANY
      Fifth Floor:
        id: Tower Room Area Doors/Door_painting_backroom
        painting_id:
          - scenery_painting_5b
          - scenery_painting_5c
        skip_location: True
        panels:
          - room: Art Gallery (Fourth Floor)
            panel: SEND - USE
      Exit:
        id: Tower Room Area Doors/Door_painting_exit
        include_reduce: True
        item_name: Orange Tower Fifth Floor - Quadruple Intersection
        item_group: Achievement Room Entrances
        panels:
          - ORDER
    paintings:
      - id: smile_painting_3
        orientation: west
      - id: flower_painting_2
        orientation: east
      - id: scenery_painting_0a
        orientation: north
      - id: map_painting
        orientation: east
      - id: fruitbowl_painting4
        orientation: south
    progression:
      Progressive Art Gallery:
        - Second Floor
        - Third Floor
        - Fourth Floor
        - Fifth Floor
  Art Gallery (Second Floor):
    entrances:
      Art Gallery:
        room: Art Gallery
        door: Second Floor
    panels:
      HOUSE:
        id: Painting Room/Panel_house_neighborhood
        colors: blue
        tag: botblue
      PATH:
        id: Painting Room/Panel_path_road
        colors: brown
        tag: botbrown
      PARK:
        id: Painting Room/Panel_park_drive
        colors: black
        tag: botblack
      CARRIAGE:
        id: Painting Room/Panel_carriage_horse
        colors: red
        tag: botred
    doors:
      Puzzles:
        skip_item: True
        location_name: Art Gallery - Second Floor Puzzles
        panels:
          - HOUSE
          - PATH
          - PARK
          - CARRIAGE
  Art Gallery (Third Floor):
    entrances:
      Art Gallery:
        room: Art Gallery
        door: Third Floor
    panels:
      AN:
        id: Painting Room/Panel_an_many
        colors: blue
        tag: midblue
      MAY:
        id: Painting Room/Panel_may_many
        colors: blue
        tag: midblue
      ANY:
        id: Painting Room/Panel_any_many
        colors: blue
        tag: midblue
      MAN:
        id: Painting Room/Panel_man_many
        colors: blue
        tag: midblue
    doors:
      Puzzles:
        skip_item: True
        location_name: Art Gallery - Third Floor Puzzles
        panels:
          - AN
          - MAY
          - ANY
          - MAN
  Art Gallery (Fourth Floor):
    entrances:
      Art Gallery:
        room: Art Gallery
        door: Fourth Floor
    panels:
      URNS:
        id: Painting Room/Panel_urns_turns
        colors: blue
        tag: midblue
      LEARNS:
        id: Painting Room/Panel_learns_turns
        colors: purple
        tag: midpurp
      RUNTS:
        id: Painting Room/Panel_runts_turns
        colors: yellow
        tag: midyellow
      SEND - USE:
        id: Painting Room/Panel_send_use_turns
        colors: orange
        tag: midorange
      TRUST:
        id: Painting Room/Panel_trust_06890
        colors: orange
        tag: midorange
      "062459":
        id: Painting Room/Panel_06890_trust
        colors: orange
        tag: midorange
    doors:
      Puzzles:
        skip_item: True
        location_name: Art Gallery - Fourth Floor Puzzles
        panels:
          - URNS
          - LEARNS
          - RUNTS
          - SEND - USE
          - TRUST
          - "062459"
  Rhyme Room (Smiley):
    entrances:
      Orange Tower Third Floor:
        room: Orange Tower Third Floor
        door: Rhyme Room Entrance
      Rhyme Room (Circle):
        room: Rhyme Room (Circle)
        door: Door to Smiley
      Rhyme Room (Cross): True # one-way
    panels:
      LOANS:
        id: Double Room/Panel_bones_rhyme
        colors: purple
        tag: syn rhyme
        subtag: top
        link: rhyme BONES
      SKELETON:
        id: Double Room/Panel_bones_syn
        tag: syn rhyme
        colors: purple
        subtag: bot
        link: rhyme BONES
      REPENTANCE:
        id: Double Room/Panel_sentence_rhyme
        colors:
          - purple
          - blue
        tag: whole rhyme
        subtag: top
        link: rhyme SENTENCE
      WORD:
        id: Double Room/Panel_sentence_whole
        colors:
          - purple
          - blue
        tag: whole rhyme
        subtag: bot
        link: rhyme SENTENCE
      SCHEME:
        id: Double Room/Panel_dream_rhyme
        colors: purple
        tag: syn rhyme
        subtag: top
        link: rhyme DREAM
      FANTASY:
        id: Double Room/Panel_dream_syn
        colors: purple
        tag: syn rhyme
        subtag: bot
        link: rhyme DREAM
      HISTORY:
        id: Double Room/Panel_mystery_rhyme
        colors: purple
        tag: syn rhyme
        subtag: top
        link: rhyme MYSTERY
      SECRET:
        id: Double Room/Panel_mystery_syn
        colors: purple
        tag: syn rhyme
        subtag: bot
        link: rhyme MYSTERY
    doors:
      # This is complicated. I want the location in here to just be the four
      # panels against the wall toward Target. But in vanilla, you also need to
      # solve the panels in Circle that are against the Smiley wall. Logic needs
      # to know this so that it can handle no door shuffle properly. So we split
      # the item and location up.
      Door to Target:
        id:
          - Double Room Area Doors/Door_room_3a
          - Double Room Area Doors/Door_room_3bc
        skip_location: True
        door_group: Rhyme Room Doors
        panels:
          - SCHEME
          - FANTASY
          - HISTORY
          - SECRET
          - room: Rhyme Room (Circle)
            panel: BIRD
          - room: Rhyme Room (Circle)
            panel: LETTER
          - room: Rhyme Room (Circle)
            panel: VIOLENT
          - room: Rhyme Room (Circle)
            panel: MUTE
      Door to Target (Location):
        location_name: Rhyme Room (Smiley) - Puzzles Toward Target
        skip_item: True
        panels:
          - SCHEME
          - FANTASY
          - HISTORY
          - SECRET
  Rhyme Room (Cross):
    entrances:
      Rhyme Room (Target): # one-way
        room: Rhyme Room (Target)
        door: Door to Cross
      Rhyme Room (Looped Square):
        room: Rhyme Room (Looped Square)
        door: Door to Cross
    panels:
      NINE:
        id: Backside Room/Panel_nine_nine_9
        tag: midwhite
        hunt: True
        required_door:
          room: Number Hunt
          door: Nines
      FERN:
        id: Double Room/Panel_return_rhyme
        colors:
          - purple
          - black
        tag: ant rhyme
        subtag: top
        link: rhyme RETURN
      STAY:
        id: Double Room/Panel_return_ant
        colors:
          - purple
          - black
        tag: ant rhyme
        subtag: bot
        link: rhyme RETURN
      FRIEND:
        id: Double Room/Panel_descend_rhyme
        colors:
          - purple
          - black
        tag: ant rhyme
        subtag: top
        link: rhyme DESCEND
      RISE:
        id: Double Room/Panel_descend_ant
        colors:
          - purple
          - black
        tag: ant rhyme
        subtag: bot
        link: rhyme DESCEND
      PLUMP:
        id: Double Room/Panel_jump_rhyme
        colors: purple
        tag: syn rhyme
        subtag: top
        link: rhyme JUMP
      BOUNCE:
        id: Double Room/Panel_jump_syn
        colors: purple
        tag: syn rhyme
        subtag: bot
        link: rhyme JUMP
      SCRAWL:
        id: Double Room/Panel_fall_rhyme
        colors: purple
        tag: syn rhyme
        subtag: top
        link: rhyme FALL
      PLUNGE:
        id: Double Room/Panel_fall_syn
        colors: purple
        tag: syn rhyme
        subtag: bot
        link: rhyme FALL
      LEAP:
        id: Double Room/Panel_leap_leap
        tag: midwhite
    doors:
      Exit:
        id: Double Room Area Doors/Door_room_exit
        location_name: Rhyme Room (Cross) - Exit Puzzles
        door_group: Rhyme Room Doors
        panels:
          - PLUMP
          - BOUNCE
          - SCRAWL
          - PLUNGE
  Rhyme Room (Circle):
    entrances:
      Rhyme Room (Looped Square):
        room: Rhyme Room (Looped Square)
        door: Door to Circle
      Hidden Room:
        room: Hidden Room
        door: Rhyme Room Entrance
      Rhyme Room (Smiley):
        door: Door to Smiley
    panels:
      BIRD:
        id: Double Room/Panel_word_rhyme
        colors:
          - purple
          - blue
        tag: whole rhyme
        subtag: top
        link: rhyme WORD
      LETTER:
        id: Double Room/Panel_word_whole
        colors:
          - purple
          - blue
        tag: whole rhyme
        subtag: bot
        link: rhyme WORD
      FORBIDDEN:
        id: Double Room/Panel_hidden_rhyme
        colors: purple
        tag: syn rhyme
        subtag: top
        link: rhyme HIDDEN
      CONCEALED:
        id: Double Room/Panel_hidden_syn
        colors: purple
        tag: syn rhyme
        subtag: bot
        link: rhyme HIDDEN
      VIOLENT:
        id: Double Room/Panel_silent_rhyme
        colors: purple
        tag: syn rhyme
        subtag: top
        link: rhyme SILENT
      MUTE:
        id: Double Room/Panel_silent_syn
        colors: purple
        tag: syn rhyme
        subtag: bot
        link: rhyme SILENT
    doors:
      Door to Smiley:
        id:
          - Double Room Area Doors/Door_room_2b
          - Double Room Area Doors/Door_room_3b
        location_name: Rhyme Room - Circle/Smiley Wall
        door_group: Rhyme Room Doors
        panels:
          - BIRD
          - LETTER
          - VIOLENT
          - MUTE
          - room: Rhyme Room (Smiley)
            panel: LOANS
          - room: Rhyme Room (Smiley)
            panel: SKELETON
          - room: Rhyme Room (Smiley)
            panel: REPENTANCE
          - room: Rhyme Room (Smiley)
            panel: WORD
    paintings:
      - id: arrows_painting_3
        orientation: north
  Rhyme Room (Looped Square):
    entrances:
      Starting Room:
        room: Starting Room
        door: Rhyme Room Entrance
      Rhyme Room (Circle):
        door: Door to Circle
      Rhyme Room (Cross):
        door: Door to Cross
      Rhyme Room (Target):
        door: Door to Target
    panels:
      WALKED:
        id: Double Room/Panel_blocked_rhyme
        colors: purple
        tag: syn rhyme
        subtag: top
        link: rhyme BLOCKED
      OBSTRUCTED:
        id: Double Room/Panel_blocked_syn
        colors: purple
        tag: syn rhyme
        subtag: bot
        link: rhyme BLOCKED
      SKIES:
        id: Double Room/Panel_rise_rhyme
        colors: purple
        tag: syn rhyme
        subtag: top
        link: rhyme RISE
      SWELL:
        id: Double Room/Panel_rise_syn
        colors: purple
        tag: syn rhyme
        subtag: bot
        link: rhyme RISE
      PENNED:
        id: Double Room/Panel_ascend_rhyme
        colors: purple
        tag: syn rhyme
        subtag: top
        link: rhyme ASCEND
      CLIMB:
        id: Double Room/Panel_ascend_syn
        colors: purple
        tag: syn rhyme
        subtag: bot
        link: rhyme ASCEND
      TROUBLE:
        id: Double Room/Panel_double_rhyme
        colors: purple
        tag: syn rhyme
        subtag: top
        link: rhyme DOUBLE
      DUPLICATE:
        id: Double Room/Panel_double_syn
        colors: purple
        tag: syn rhyme
        subtag: bot
        link: rhyme DOUBLE
    doors:
      Door to Circle:
        id:
          - Double Room Area Doors/Door_room_2a
          - Double Room Area Doors/Door_room_1c
        location_name: Rhyme Room - Circle/Looped Square Wall
        door_group: Rhyme Room Doors
        panels:
          - WALKED
          - OBSTRUCTED
          - SKIES
          - SWELL
          - room: Rhyme Room (Circle)
            panel: BIRD
          - room: Rhyme Room (Circle)
            panel: LETTER
          - room: Rhyme Room (Circle)
            panel: FORBIDDEN
          - room: Rhyme Room (Circle)
            panel: CONCEALED
      Door to Cross:
        id:
          - Double Room Area Doors/Door_room_1a
          - Double Room Area Doors/Door_room_5a
        location_name: Rhyme Room - Cross/Looped Square Wall
        door_group: Rhyme Room Doors
        panels:
          - SKIES
          - SWELL
          - PENNED
          - CLIMB
          - room: Rhyme Room (Cross)
            panel: FERN
          - room: Rhyme Room (Cross)
            panel: STAY
          - room: Rhyme Room (Cross)
            panel: FRIEND
          - room: Rhyme Room (Cross)
            panel: RISE
      Door to Target:
        id:
          - Double Room Area Doors/Door_room_1b
          - Double Room Area Doors/Door_room_4b
        location_name: Rhyme Room - Target/Looped Square Wall
        door_group: Rhyme Room Doors
        panels:
          - PENNED
          - CLIMB
          - TROUBLE
          - DUPLICATE
          - room: Rhyme Room (Target)
            panel: WILD
          - room: Rhyme Room (Target)
            panel: KID
          - room: Rhyme Room (Target)
            panel: PISTOL
          - room: Rhyme Room (Target)
            panel: GEM
  Rhyme Room (Target):
    entrances:
      Rhyme Room (Smiley): # one-way
        room: Rhyme Room (Smiley)
        door: Door to Target
        warp: True
      Rhyme Room (Looped Square):
        room: Rhyme Room (Looped Square)
        door: Door to Target
    panels:
      WILD:
        id: Double Room/Panel_child_rhyme
        colors: purple
        tag: syn rhyme
        subtag: top
        link: rhyme CHILD
      KID:
        id: Double Room/Panel_child_syn
        colors: purple
        tag: syn rhyme
        subtag: bot
        link: rhyme CHILD
      PISTOL:
        id: Double Room/Panel_crystal_rhyme
        colors: purple
        tag: syn rhyme
        subtag: top
        link: rhyme CRYSTAL
      GEM:
        id: Double Room/Panel_crystal_syn
        colors: purple
        tag: syn rhyme
        subtag: bot
        link: rhyme CRYSTAL
      INNOVATIVE (Top):
        id: Double Room/Panel_creative_rhyme
        colors: purple
        tag: syn rhyme
        subtag: top
        link: rhyme CREATIVE
      INNOVATIVE (Bottom):
        id: Double Room/Panel_creative_syn
        colors: purple
        tag: syn rhyme
        subtag: bot
        link: rhyme CREATIVE
    doors:
      Door to Cross:
        id: Double Room Area Doors/Door_room_4a
        location_name: Rhyme Room (Target) - Puzzles Toward Cross
        door_group: Rhyme Room Doors
        panels:
          - PISTOL
          - GEM
          - INNOVATIVE (Top)
          - INNOVATIVE (Bottom)
    paintings:
      - id: arrows_painting_4
        orientation: north
  Room Room:
    # This is a bit of a weird room. You can't really get to it from the roof.
    # And even if you were to go through the shortcut on the fifth floor into
    # the basement and up the stairs, you'd be blocked by the backsides of the
    # ROOM panels, which isn't ideal. So we will, at least for now, say that
    # this room is vanilla.
    #
    # For pretty much the same reason, I don't want to shuffle the paintings in
    # here.
    entrances:
      Orange Tower Fourth Floor:
        warp: True
    panels:
      DOOR (1):
        id: Panel Room/Panel_room_door_1
        colors: gray
        tag: forbid
      DOOR (2):
        id: Panel Room/Panel_room_door_2
        colors: gray
        tag: forbid
      WINDOW:
        id: Panel Room/Panel_room_window_1
        colors: gray
        tag: forbid
      STAIRS:
        id: Panel Room/Panel_room_stairs_1
        colors: gray
        tag: forbid
      PAINTING:
        id: Panel Room/Panel_room_painting_1
        colors: gray
        tag: forbid
      FLOOR (1):
        id: Panel Room/Panel_room_floor_1
        colors: gray
        tag: forbid
      FLOOR (2):
        id: Panel Room/Panel_room_floor_2
        colors: gray
        tag: forbid
      FLOOR (3):
        id: Panel Room/Panel_room_floor_3
        colors: gray
        tag: forbid
      FLOOR (4):
        id: Panel Room/Panel_room_floor_4
        colors: gray
        tag: forbid
      FLOOR (5):
        id: Panel Room/Panel_room_floor_5
        colors: gray
        tag: forbid
      FLOOR (6):
        id: Panel Room/Panel_room_floor_7
        colors: gray
        tag: forbid
      FLOOR (7):
        id: Panel Room/Panel_room_floor_8
        colors: gray
        tag: forbid
      FLOOR (8):
        id: Panel Room/Panel_room_floor_9
        colors: gray
        tag: forbid
      CEILING (1):
        id: Panel Room/Panel_room_ceiling_1
        colors: gray
        tag: forbid
      CEILING (2):
        id: Panel Room/Panel_room_ceiling_2
        colors: gray
        tag: forbid
      CEILING (3):
        id: Panel Room/Panel_room_ceiling_3
        colors: gray
        tag: forbid
      CEILING (4):
        id: Panel Room/Panel_room_ceiling_4
        colors: gray
        tag: forbid
      CEILING (5):
        id: Panel Room/Panel_room_ceiling_5
        colors: gray
        tag: forbid
      CEILING (6):
        id: Panel Room/Panel_room_floor_10
        colors: gray
        tag: forbid
      WALL (1):
        id: Panel Room/Panel_room_wall_1
        colors: gray
        tag: forbid
      WALL (2):
        id: Panel Room/Panel_room_wall_2
        colors: gray
        tag: forbid
      WALL (3):
        id: Panel Room/Panel_room_wall_3
        colors: gray
        tag: forbid
      WALL (4):
        id: Panel Room/Panel_room_wall_4
        colors: gray
        tag: forbid
      WALL (5):
        id: Panel Room/Panel_room_wall_5
        colors: gray
        tag: forbid
      WALL (6):
        id: Panel Room/Panel_room_wall_6
        colors: gray
        tag: forbid
      WALL (7):
        id: Panel Room/Panel_room_wall_7
        colors: gray
        tag: forbid
      WALL (8):
        id: Panel Room/Panel_room_wall_8
        colors: gray
        tag: forbid
      WALL (9):
        id: Panel Room/Panel_room_wall_9
        colors: gray
        tag: forbid
      WALL (10):
        id: Panel Room/Panel_room_wall_10
        colors: gray
        tag: forbid
      WALL (11):
        id: Panel Room/Panel_room_wall_11
        colors: gray
        tag: forbid
      WALL (12):
        id: Panel Room/Panel_room_wall_12
        colors: gray
        tag: forbid
      WALL (13):
        id: Panel Room/Panel_room_wall_13
        colors: gray
        tag: forbid
      WALL (14):
        id: Panel Room/Panel_room_wall_14
        colors: gray
        tag: forbid
      WALL (15):
        id: Panel Room/Panel_room_wall_15
        colors: gray
        tag: forbid
      WALL (16):
        id: Panel Room/Panel_room_wall_16
        colors: gray
        tag: forbid
      WALL (17):
        id: Panel Room/Panel_room_wall_17
        colors: gray
        tag: forbid
      WALL (18):
        id: Panel Room/Panel_room_wall_18
        colors: gray
        tag: forbid
      WALL (19):
        id: Panel Room/Panel_room_wall_19
        colors: gray
        tag: forbid
      WALL (20):
        id: Panel Room/Panel_room_wall_20
        colors: gray
        tag: forbid
      WALL (21):
        id: Panel Room/Panel_room_wall_21
        colors: gray
        tag: forbid
      BROOMED:
        id: Panel Room/Panel_broomed_bedroom
        colors: yellow
        tag: midyellow
        required_door:
          door: Excavation
      LAYS:
        id: Panel Room/Panel_lays_maze
        colors: purple
        tag: toppurp
        required_panel:
          panel: BROOMED
      BASE:
        id: Panel Room/Panel_base_basement
        colors: blue
        tag: midblue
        required_panel:
          panel: LAYS
      MASTERY:
        id: Master Room/Panel_mastery_mastery
        tag: midwhite
        required_door:
          room: Orange Tower Seventh Floor
          door: Mastery
        required_panel:
          room: Room Room
          panel: WALL (2)
    doors:
      Excavation:
        event: True
        panels:
          - WALL (1)
      Cellar Exit:
        id:
          - Tower Room Area Doors/Door_panel_basement
          - Tower Room Area Doors/Door_panel_basement2
        panels:
          - BASE
  Cellar:
    entrances:
      Room Room:
        room: Room Room
        door: Excavation
      Orange Tower Fifth Floor:
        room: Room Room
        door: Cellar Exit
        warp: True
      Compass Room:
        room: Compass Room
        door: Lookout Entrance
        warp: True
  Outside The Wise:
    entrances:
      Orange Tower Sixth Floor:
        painting: True
      Outside The Initiated:
        painting: True
    panels:
      KITTEN:
        id: Clock Room/Panel_kitten_cat
        colors: brown
        tag: botbrown
      CAT:
        id: Clock Room/Panel_cat_kitten
        tag: bot brown black
        colors:
          - brown
          - black
    doors:
      Wise Entrance:
        id: Clock Room Area Doors/Door_time_start
        item_name: The Wise - Entrance
        item_group: Achievement Room Entrances
        panels:
          - KITTEN
          - CAT
    paintings:
      - id: arrows_painting_2
        orientation: east
      - id: clock_painting_2
        orientation: east
        exit_only: True
        required: True
  The Wise:
    entrances:
      Outside The Wise:
        room: Outside The Wise
        door: Wise Entrance
        warp: True # The Wise is so full of warps
    panels:
      Achievement:
        id: Countdown Panels/Panel_intelligent_wise
        colors:
          - brown
          - black
        tag: forbid
        check: True
        achievement: The Wise
      PUPPY:
        id: Clock Room/Panel_puppy_dog
        colors: brown
        tag: botbrown
      ADULT:
        id: Clock Room/Panel_adult_child
        colors:
          - brown
          - black
        tag: bot brown black
      BREAD:
        id: Clock Room/Panel_bread_mold
        colors: brown
        tag: botbrown
      DINOSAUR:
        id: Clock Room/Panel_dinosaur_fossil
        colors: brown
        tag: botbrown
      OAK:
        id: Clock Room/Panel_oak_acorn
        colors:
          - brown
          - black
        tag: bot brown black
      CORPSE:
        id: Clock Room/Panel_corpse_skeleton
        colors: brown
        tag: botbrown
      BEFORE:
        id: Clock Room/Panel_before_ere
        colors:
          - brown
          - black
        tag: mid brown black
      YOUR:
        id: Clock Room/Panel_your_thy
        colors:
          - brown
          - black
        tag: mid brown black
      BETWIXT:
        id: Clock Room/Panel_betwixt_between
        colors: brown
        tag: midbrown
      NIGH:
        id: Clock Room/Panel_nigh_near
        colors: brown
        tag: midbrown
      CONNEXION:
        id: Clock Room/Panel_connexion_connection
        colors: brown
        tag: midbrown
      THOU:
        id: Clock Room/Panel_thou_you
        colors: brown
        tag: midbrown
    paintings:
      - id: clock_painting_3
        orientation: east
        req_blocked: True # outside the wise (with or without door shuffle)
  The Red:
    entrances:
      Roof: True
    panels:
      Achievement:
        id: Countdown Panels/Panel_grandfathered_red
        colors: red
        tag: forbid
        check: True
        achievement: The Red
      PANDEMIC (1):
        id: Hangry Room/Panel_red_top_1
        colors: red
        tag: topred
      TRINITY:
        id: Hangry Room/Panel_red_top_2
        colors: red
        tag: topred
      CHEMISTRY:
        id: Hangry Room/Panel_red_top_3
        colors: red
        tag: topred
      FLUSTERED:
        id: Hangry Room/Panel_red_top_4
        colors: red
        tag: topred
      PANDEMIC (2):
        id: Hangry Room/Panel_red_mid_1
        colors: red
        tag: midred
      COUNTERCLOCKWISE:
        id: Hangry Room/Panel_red_mid_2
        colors: red
        tag: red top red mid black bot
      FEARLESS:
        id: Hangry Room/Panel_red_mid_3
        colors: red
        tag: midred
      DEFORESTATION:
        id: Hangry Room/Panel_red_mid_4
        colors: red
        tag: red mid bot
        subtag: mid
        link: rmb FORE
      CRAFTSMANSHIP:
        id: Hangry Room/Panel_red_mid_5
        colors: red
        tag: red mid bot
        subtag: mid
        link: rmb AFT
      CAMEL:
        id: Hangry Room/Panel_red_bot_1
        colors: red
        tag: botred
      LION:
        id: Hangry Room/Panel_red_bot_2
        colors: red
        tag: botred
      TIGER:
        id: Hangry Room/Panel_red_bot_3
        colors: red
        tag: botred
      SHIP (1):
        id: Hangry Room/Panel_red_bot_4
        colors: red
        tag: red mid bot
        subtag: bot
        link: rmb FORE
      SHIP (2):
        id: Hangry Room/Panel_red_bot_5
        colors: red
        tag: red mid bot
        subtag: bot
        link: rmb AFT
      GIRAFFE:
        id: Hangry Room/Panel_red_bot_6
        colors: red
        tag: botred
  The Ecstatic:
    entrances:
      Roof: True
    panels:
      Achievement:
        id: Countdown Panels/Panel_ecstatic_ecstatic
        colors: yellow
        tag: forbid
        check: True
        achievement: The Ecstatic
      FORM (1):
        id: Smiley Room/Panel_soundgram_1
        colors: yellow
        tag: yellow top bot
        subtag: bottom
        link: ytb FORM
      WIND:
        id: Smiley Room/Panel_soundgram_2
        colors: yellow
        tag: botyellow
      EGGS:
        id: Smiley Room/Panel_scrambled_1
        colors: yellow
        tag: botyellow
      VEGETABLES:
        id: Smiley Room/Panel_scrambled_2
        colors: yellow
        tag: botyellow
      WATER:
        id: Smiley Room/Panel_anagram_6_1
        colors: yellow
        tag: botyellow
      FRUITS:
        id: Smiley Room/Panel_anagram_6_2
        colors: yellow
        tag: botyellow
      LEAVES:
        id: Smiley Room/Panel_anagram_7_1
        colors: yellow
        tag: topyellow
      VINES:
        id: Smiley Room/Panel_anagram_7_2
        colors: yellow
        tag: topyellow
      ICE:
        id: Smiley Room/Panel_anagram_7_3
        colors: yellow
        tag: topyellow
      STYLE:
        id: Smiley Room/Panel_anagram_7_4
        colors: yellow
        tag: topyellow
      FIR:
        id: Smiley Room/Panel_anagram_8_1
        colors: yellow
        tag: topyellow
      REEF:
        id: Smiley Room/Panel_anagram_8_2
        colors: yellow
        tag: topyellow
      ROTS:
        id: Smiley Room/Panel_anagram_8_3
        colors: yellow
        tag: topyellow
      FORM (2):
        id: Smiley Room/Panel_anagram_9_1
        colors: yellow
        tag: yellow top bot
        subtag: top
        link: ytb FORM
  Outside The Scientific:
    entrances:
      Roof: True
      The Scientific:
        door: Scientific Entrance
    panels:
      OPEN:
        id: Chemistry Room/Panel_open
        tag: midwhite
      CLOSE:
        id: Chemistry Room/Panel_close
        colors: black
        tag: botblack
      AHEAD:
        id: Chemistry Room/Panel_ahead
        colors: black
        tag: botblack
    doors:
      Scientific Entrance:
        id: Red Blue Purple Room Area Doors/Door_chemistry_lab
        item_name: The Scientific - Entrance
        item_group: Achievement Room Entrances
        panels:
          - OPEN
  The Scientific:
    entrances:
      Outside The Scientific:
        room: Outside The Scientific
        door: Scientific Entrance
    panels:
      Achievement:
        id: Countdown Panels/Panel_scientific_scientific
        colors:
          - yellow
          - red
          - blue
          - brown
          - black
          - purple
        tag: forbid
        check: True
        achievement: The Scientific
      HYDROGEN (1):
        id: Chemistry Room/Panel_blue_bot_3
        colors: blue
        tag: tri botblue
        link: tbb WATER
      OXYGEN:
        id: Chemistry Room/Panel_blue_bot_2
        colors: blue
        tag: tri botblue
        link: tbb WATER
      HYDROGEN (2):
        id: Chemistry Room/Panel_blue_bot_4
        colors: blue
        tag: tri botblue
        link: tbb WATER
      SUGAR (1):
        id: Chemistry Room/Panel_sugar_1
        colors: red
        tag: botred
      SUGAR (2):
        id: Chemistry Room/Panel_sugar_2
        colors: red
        tag: botred
      SUGAR (3):
        id: Chemistry Room/Panel_sugar_3
        colors: red
        tag: botred
      CHLORINE:
        id: Chemistry Room/Panel_blue_bot_5
        colors: blue
        tag: double botblue
        subtag: left
        link: holo SALT
      SODIUM:
        id: Chemistry Room/Panel_blue_bot_6
        colors: blue
        tag: double botblue
        subtag: right
        link: holo SALT
      FOREST:
        id: Chemistry Room/Panel_long_bot_1
        colors:
          - red
          - blue
        tag: chain red bot blue top
      POUND:
        id: Chemistry Room/Panel_long_top_1
        colors:
          - red
          - blue
        tag: chain blue mid red bot
      ICE:
        id: Chemistry Room/Panel_brown_bot_1
        colors: brown
        tag: botbrown
      FISSION:
        id: Chemistry Room/Panel_black_bot_1
        colors: black
        tag: botblack
      FUSION:
        id: Chemistry Room/Panel_black_bot_2
        colors: black
        tag: botblack
      MISS:
        id: Chemistry Room/Panel_blue_top_1
        colors: blue
        tag: double topblue
        subtag: left
        link: exp CHEMISTRY
      TREE (1):
        id: Chemistry Room/Panel_blue_top_2
        colors: blue
        tag: double topblue
        subtag: right
        link: exp CHEMISTRY
      BIOGRAPHY:
        id: Chemistry Room/Panel_biology_9
        colors: purple
        tag: midpurp
      CACTUS:
        id: Chemistry Room/Panel_biology_4
        colors: red
        tag: double botred
        subtag: right
        link: mero SPINE
      VERTEBRATE:
        id: Chemistry Room/Panel_biology_8
        colors: red
        tag: double botred
        subtag: left
        link: mero SPINE
      ROSE:
        id: Chemistry Room/Panel_biology_2
        colors: red
        tag: botred
      TREE (2):
        id: Chemistry Room/Panel_biology_3
        colors: red
        tag: botred
      FRUIT:
        id: Chemistry Room/Panel_biology_1
        colors: red
        tag: botred
      MAMMAL:
        id: Chemistry Room/Panel_biology_5
        colors: red
        tag: botred
      BIRD:
        id: Chemistry Room/Panel_biology_6
        colors: red
        tag: botred
      FISH:
        id: Chemistry Room/Panel_biology_7
        colors: red
        tag: botred
      GRAVELY:
        id: Chemistry Room/Panel_physics_9
        colors: purple
        tag: double midpurp
        subtag: left
        link: change GRAVITY
      BREVITY:
        id: Chemistry Room/Panel_biology_10
        colors: purple
        tag: double midpurp
        subtag: right
        link: change GRAVITY
      PART:
        id: Chemistry Room/Panel_physics_2
        colors:
          - blue
          - red
        tag: blue mid red bot
        subtag: mid
        link: xur PARTICLE
      MATTER:
        id: Chemistry Room/Panel_physics_1
        colors:
          - blue
          - red
        tag: blue mid red bot
        subtag: bot
        link: xur PARTICLE
      ELECTRIC:
        id: Chemistry Room/Panel_physics_6
        colors:
          - purple
          - red
        tag: purple mid red bot
        subtag: mid
        link: xpr ELECTRON
      ATOM (1):
        id: Chemistry Room/Panel_physics_3
        colors:
          - purple
          - red
        tag: purple mid red bot
        subtag: bot
        link: xpr ELECTRON
      NEUTRAL:
        id: Chemistry Room/Panel_physics_7
        colors:
          - purple
          - red
        tag: purple mid red bot
        subtag: mid
        link: xpr NEUTRON
      ATOM (2):
        id: Chemistry Room/Panel_physics_4
        colors:
          - purple
          - red
        tag: purple mid red bot
        subtag: bot
        link: xpr NEUTRON
      PROPEL:
        id: Chemistry Room/Panel_physics_8
        colors:
          - purple
          - red
        tag: purple mid red bot
        subtag: mid
        link: xpr PROTON
      ATOM (3):
        id: Chemistry Room/Panel_physics_5
        colors:
          - purple
          - red
        tag: purple mid red bot
        subtag: bot
        link: xpr PROTON
      ORDER:
        id: Chemistry Room/Panel_physics_11
        colors: brown
        tag: botbrown
      OPTICS:
        id: Chemistry Room/Panel_physics_10
        colors: yellow
        tag: midyellow
      GRAPHITE:
        id: Chemistry Room/Panel_yellow_bot_1
        colors: yellow
        tag: botyellow
      HOT RYE:
        id: Chemistry Room/Panel_anagram_1
        colors: yellow
        tag: midyellow
      SIT SHY HOPE:
        id: Chemistry Room/Panel_anagram_2
        colors: yellow
        tag: midyellow
      ME NEXT PIER:
        id: Chemistry Room/Panel_anagram_3
        colors: yellow
        tag: midyellow
      RUT LESS:
        id: Chemistry Room/Panel_anagram_4
        colors: yellow
        tag: midyellow
      SON COUNCIL:
        id: Chemistry Room/Panel_anagram_5
        colors: yellow
        tag: midyellow
    doors:
      Chemistry Puzzles:
        skip_item: True
        location_name: The Scientific - Chemistry Puzzles
        panels:
          - HYDROGEN (1)
          - OXYGEN
          - HYDROGEN (2)
          - SUGAR (1)
          - SUGAR (2)
          - SUGAR (3)
          - CHLORINE
          - SODIUM
          - FOREST
          - POUND
          - ICE
          - FISSION
          - FUSION
          - MISS
          - TREE (1)
      Biology Puzzles:
        skip_item: True
        location_name: The Scientific - Biology Puzzles
        panels:
          - BIOGRAPHY
          - CACTUS
          - VERTEBRATE
          - ROSE
          - TREE (2)
          - FRUIT
          - MAMMAL
          - BIRD
          - FISH
      Physics Puzzles:
        skip_item: True
        location_name: The Scientific - Physics Puzzles
        panels:
          - GRAVELY
          - BREVITY
          - PART
          - MATTER
          - ELECTRIC
          - ATOM (1)
          - NEUTRAL
          - ATOM (2)
          - PROPEL
          - ATOM (3)
          - ORDER
          - OPTICS
    paintings:
      - id: hi_solved_painting4
        orientation: south
        req_blocked_when_no_doors: True # owl hallway in vanilla doors
  Challenge Room:
    entrances:
      Welcome Back Area:
        door: Welcome Door
      Number Hunt:
        room: Outside The Undeterred
        door: Challenge Entrance
    panels:
      WELCOME:
        id: Challenge Room/Panel_welcome_welcome
        tag: midwhite
      CHALLENGE:
        id: Challenge Room/Panel_challenge_challenge
        tag: midwhite
      Achievement:
        id: Countdown Panels/Panel_challenged_unchallenged
        check: True
        colors:
          - black
          - gray
          - red
          - blue
          - yellow
          - purple
          - brown
          - orange
        tag: forbid
        achievement: The Unchallenged
      OPEN:
        id: Challenge Room/Panel_open_nepotism
        colors:
          - black
          - blue
        tag: chain mid black !!! blue
      SINGED:
        id: Challenge Room/Panel_singed_singsong
        colors:
          - red
          - blue
        tag: chain mid red blue
      NEVER TRUSTED:
        id: Challenge Room/Panel_nevertrusted_maladjusted
        colors: purple
        tag: midpurp
      CORNER:
        id: Challenge Room/Panel_corner_corn
        colors: red
        tag: midred
      STRAWBERRIES:
        id: Challenge Room/Panel_strawberries_mold
        colors: brown
        tag: double botbrown
        subtag: left
        link: time MOLD
      GRUB:
        id: Challenge Room/Panel_grub_burger
        colors:
          - black
          - blue
        tag: chain mid black blue
      CHEESE:
        id: Challenge Room/Panel_bread_mold
        colors: brown
        tag: double botbrown
        subtag: right
        link: time MOLD
      COLOR:
        id: Challenge Room/Panel_color_gray
        colors: gray
        tag: forbid
      WRITER:
        id: Challenge Room/Panel_writer_songwriter
        colors: blue
        tag: midblue
      "02759":
        id: Challenge Room/Panel_tales_stale
        colors:
          - orange
          - yellow
        tag: chain mid orange yellow
      REAL EYES:
        id: Challenge Room/Panel_realeyes_realize
        tag: topwhite
      LOBS:
        id: Challenge Room/Panel_lobs_lobster
        colors: blue
        tag: midblue
      PEST ALLY:
        id: Challenge Room/Panel_double_anagram_1
        colors: yellow
        tag: midyellow
      GENIAL HALO:
        id: Challenge Room/Panel_double_anagram_2
        colors: yellow
        tag: midyellow
      DUCK LOGO:
        id: Challenge Room/Panel_double_anagram_3
        colors: yellow
        tag: midyellow
      AVIAN GREEN:
        id: Challenge Room/Panel_double_anagram_4
        colors: yellow
        tag: midyellow
      FEVER TEAR:
        id: Challenge Room/Panel_double_anagram_5
        colors: yellow
        tag: midyellow
      FACTS (Chain):
        id: Challenge Room/Panel_facts
        colors:
          - red
          - blue
        tag: forbid
      FACTS (1):
        id: Challenge Room/Panel_facts2
        colors: red
        tag: forbid
      FACTS (2):
        id: Challenge Room/Panel_facts3
        tag: forbid
      FACTS (3):
        id: Challenge Room/Panel_facts4
        colors: blue
        tag: forbid
      FACTS (4):
        id: Challenge Room/Panel_facts5
        colors: blue
        tag: forbid
      FACTS (5):
        id: Challenge Room/Panel_facts6
        colors: blue
        tag: forbid
      LAPEL SHEEP:
        id: Challenge Room/Panel_double_anagram_6
        colors: yellow
        tag: midyellow
    doors:
      Welcome Door:
        id: Entry Room Area Doors/Door_challenge_challenge
        item_group: Achievement Room Entrances
        panels:
          - WELCOME<|MERGE_RESOLUTION|>--- conflicted
+++ resolved
@@ -1237,7 +1237,6 @@
         panels:
           - room: Color Hunt
             panel: PURPLE
-<<<<<<< HEAD
     paintings:
       - id: eyes_yellow_painting
         orientation: east
@@ -1281,17 +1280,6 @@
         tag: forbid
         required_room: Orange Tower Fifth Floor
     doors:
-=======
-      Hallway Door:
-        id: Red Blue Purple Room Area Doors/Door_room_2
-        door_group: Hallway Room Doors
-        location_name: Hallway Room - First Room
-        panels:
-          - WALL
-          - KEEP
-          - BAILEY
-          - TOWER
->>>>>>> 40f843f5
       Lookout Entrance:
         id: Cross Room Doors/Door_missing
         location_name: Outside The Agreeable - Lookout Panels
@@ -6211,7 +6199,7 @@
     doors:
       Exit:
         id: Red Blue Purple Room Area Doors/Door_room_2
-        group: Hallway Room Doors
+        door_group: Hallway Room Doors
         location_name: Hallway Room - First Room
         panels:
           - WALL
