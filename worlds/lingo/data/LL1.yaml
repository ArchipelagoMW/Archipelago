--- conflicted
+++ resolved
@@ -1,7771 +1,7767 @@
 ---
-  # This file is an associative array where the keys are region names. Rooms
-  # have four properties: entrances, panels, doors, and paintings.
-  #
-  # entrances is an array of regions from which this room can be accessed. The
-  # key of each entry is the room that can access this one. The value is a list
-  # of OR'd requirements for being able to access this room from the other one,
-  # although the list can be elided if there is only one requirement, and the
-  # value True can be used if there are no requirements (i.e. you always have
-  # access to this room if you have access to the other). Each requirement
-  # describes a door that must be opened in order to access this room from the
-  # other. The door is described by both the door's name and the name of the
-  # room that the door is in. The room name may be omitted if the door is
-  # located in the current room.
-  #
-  # panels is an array of panels in the room. The key of the array is an
-  # arbitrary name for the panel. Panels can have the following fields:
-  # - id:            The internal ID of the panel in the LINGO map
-  # - required_room: In addition to having access to this room, the player must
-  #                  also have access to this other room in order to solve this
-  #                  panel.
-  # - required_door: In addition to having access to this room, the player must
-  #                  also have this door opened in order to solve this panel.
-  # - required_panel: In addition to having access to this room, the player must
-  #                   also be able to access this other panel in order to solve
-  #                   this panel.
-  # - colors:        A list of colors that are required to be unlocked in order
-  #                  to solve this panel
-  # - check:         A location check will be created for this individual panel.
-  # - exclude_reduce: Panel checks are assumed to be INCLUDED when reduce checks
-  #                   is on. This option excludes the check anyway.
-  # - tag:           Label that describes how panel randomization should be
-  #                  done. In reorder mode, panels with the same tag can be
-  #                  shuffled amongst themselves. "forbid" is a special value
-  #                  meaning that no randomization should be done. This field is
-  #                  mandatory.
-  # - link:          Panels with the same link label are randomized as a group.
-  # - subtag:        Used to identify the separate parts of a linked group.
-  # - copy_to_sign:  When randomizing this panel, the hint should be copied to
-  #                  the specified sign(s).
-  # - achievement:   The name of the achievement that is received upon solving
-  #                  this panel.
-  # - non_counting:  If True, this panel does not contribute to the total needed
-  #                  to unlock Level 2.
-  # - hunt:          If True, the tracker will show this panel even when it is
-  #                  not a check. Used for hunts like the Number Hunt.
-  #
-  # doors is an array of doors associated with this room. When door
-  # randomization is enabled, each of these is an item. The key is a name that
-  # will be displayed as part of the item's name. Doors can have the following
-  # fields:
-  # - id:             A string or list of internal door IDs from the LINGO map.
-  #                   In door shuffle mode, collecting the item generated for
-  #                   this door will open the doors listed here.
-  # - painting_id:    An internal ID of a painting that should be moved upon
-  #                   receiving this door.
-  # - warp_id:        An internal ID or IDs of warps that should be disabled
-  #                   until receiving this door.
-  # - panels:         These are the panels that canonically open this door. If
-  #                   there is only one panel for the door, then that panel is a
-  #                   check. If there is more than one panel, then that entire
-  #                   set of panels must be solved for a check. Panels can
-  #                   either be a string (representing a panel in this room) or
-  #                   a dict containing "room" and "panel".
-  # - item_name:      Overrides the name of the item generated for this door.
-  #                   If not specified, the item name will be generated from
-  #                   the room name and the door name.
-  # - location_name:  Overrides the name of the location generated for this
-  #                   door. If not specified, the location name will be
-  #                   generated using the names of the panels.
-  # - skip_location:  If true, no location is generated for this door.
-  # - skip_item:      If true, no item is generated for this door.
-  # - group:          When simple doors is used, all doors with the same group
-  #                   will be covered by a single item.
-  # - include_reduce: Door checks are assumed to be EXCLUDED when reduce checks
-  #                   is on. This option includes the check anyway.
-  # - junk_item:      If on, the item for this door will be considered a junk
-  #                   item instead of a progression item. Only use this for
-  #                   doors that could never gate progression regardless of
-  #                   options and state.
-  # - event:          Denotes that the door is event only. This is similar to
-  #                   setting both skip_location and skip_item.
-  #
-  # paintings is an array of paintings in the room. This is used for painting
-  # shuffling.
-  # - id:             The internal painting ID from the LINGO map.
-  # - enter_only:     If true, painting shuffling will not place a warp exit on
-  #                   this painting.
-  # - exit_only:      If true, painting shuffling will not place a warp entrance
-  #                   on this painting.
-  # - orientation:    One of north/south/east/west. This is the direction that
-  #                   the player is facing when they are interacting with it,
-  #                   not the orientation of the painting itself. "North" is
-  #                   the direction the player faces at a new game, with the
-  #                   positive X axis to the right.
-  # - required_door:  This door must be open for the painting to be usable as an
-  #                   entrance. If required_door is set, enter_only must be
-  #                   True.
-  # - required:       Marks a painting as being the only entrance for a room,
-  #                   and thus it is required to be an exit when randomized.
-  #                   Use "required_when_no_doors" instead if it would be
-  #                   possible to enter the room without the painting in door
-  #                   shuffle mode.
-  # - req_blocked:    Marks that a painting cannot be an entrance leading to a
-  #                   required painting. Paintings within a room that has a
-  #                   required painting are automatically req blocked.
-  #                   Use "req_blocked_when_no_doors" instead if it would be
-  #                   fine in door shuffle mode.
-  # - move:           Denotes that the painting is able to move.
-  Starting Room:
-    entrances:
-      Menu: True
-    panels:
-      HI:
-        id: Entry Room/Panel_hi_hi
-        tag: midwhite
-      HIDDEN:
-        id: Entry Room/Panel_hidden_hidden
-        tag: midwhite
-      TYPE:
-        id: Entry Room/Panel_type_type
-        tag: midwhite
-      THIS:
-        id: Entry Room/Panel_this_this
-        tag: midwhite
-      WRITE:
-        id: Entry Room/Panel_write_write
-        tag: midwhite
-      SAME:
-        id: Entry Room/Panel_same_same
-        tag: midwhite
-    doors:
-      Main Door:
-        event: True
-        panels:
-          - HI
-      Back Right Door:
-        id: Entry Room Area Doors/Door_hidden_hidden
-        include_reduce: True
-        panels:
-          - HIDDEN
-      Rhyme Room Entrance:
-        id:
-          - Palindrome Room Area Doors/Door_level_level_2
-          - Palindrome Room Area Doors/Door_racecar_racecar_2
-          - Palindrome Room Area Doors/Door_solos_solos_2
-        skip_location: True
-        group: Rhyme Room Doors
-        panels:
-          - room: The Tenacious
-            panel: LEVEL (Black)
-          - room: The Tenacious
-            panel: RACECAR (Black)
-          - room: The Tenacious
-            panel: SOLOS (Black)
-    paintings:
-      - id: arrows_painting
-        exit_only: True
-        orientation: south
-      - id: arrows_painting2
-        disable: True
-        move: True
-      - id: arrows_painting3
-        disable: True
-        move: True
-      - id: garden_painting_tower2
-        enter_only: True
-        orientation: north
-        move: True
-        required_door:
-          room: Hedge Maze
-          door: Painting Shortcut
-      - id: flower_painting_8
-        enter_only: True
-        orientation: north
-        move: True
-        required_door:
-          room: Courtyard
-          door: Painting Shortcut
-      - id: symmetry_painting_a_starter
-        enter_only: True
-        orientation: west
-        move: True
-        required_door:
-          room: The Wondrous (Doorknob)
-          door: Painting Shortcut
-      - id: pencil_painting6
-        enter_only: True
-        orientation: east
-        move: True
-        required_door:
-          room: Outside The Bold
-          door: Painting Shortcut
-      - id: blueman_painting_3
-        enter_only: True
-        orientation: east
-        move: True
-        required_door:
-          room: Outside The Undeterred
-          door: Painting Shortcut
-      - id: eyes_yellow_painting2
-        enter_only: True
-        orientation: west
-        move: True
-        required_door:
-          room: Outside The Agreeable
-          door: Painting Shortcut
-  Hidden Room:
-    entrances:
-      Starting Room:
-        room: Starting Room
-        door: Back Right Door
-      The Seeker:
-        door: Seeker Entrance
-      Dead End Area:
-        door: Dead End Door
-      Knight Night (Outer Ring):
-        door: Knight Night Entrance
-    panels:
-      DEAD END:
-        id: Appendix Room/Panel_deadend_deadened
-        check: True
-        exclude_reduce: True
-        tag: topwhite
-      OPEN:
-        id: Heteronym Room/Panel_entrance_entrance
-        tag: midwhite
-      LIES:
-        id: Appendix Room/Panel_lies_lies
-        tag: midwhite
-    doors:
-      Dead End Door:
-        id: Appendix Room Area Doors/Door_rat_tar_2
-        skip_location: true
-        group: Dead End Area Access
-        panels:
-          - room: Hub Room
-            panel: RAT
-      Knight Night Entrance:
-        id: Appendix Room Area Doors/Door_rat_tar_4
-        skip_location: true
-        panels:
-          - room: Hub Room
-            panel: RAT
-      Seeker Entrance:
-        id: Entry Room Area Doors/Door_entrance_entrance
-        item_name: The Seeker - Entrance
-        panels:
-          - OPEN
-      Rhyme Room Entrance:
-        id:
-          - Appendix Room Area Doors/Door_rat_tar_3
-          - Double Room Area Doors/Door_room_entry_stairs
-        skip_location: True
-        group: Rhyme Room Doors
-        panels:
-          - room: The Tenacious
-            panel: LEVEL (Black)
-          - room: The Tenacious
-            panel: RACECAR (Black)
-          - room: The Tenacious
-            panel: SOLOS (Black)
-          - room: Hub Room
-            panel: RAT
-    paintings:
-      - id: owl_painting
-        orientation: north
-  The Seeker:
-    entrances:
-      Hidden Room:
-        room: Hidden Room
-        door: Seeker Entrance
-      Pilgrim Room:
-        room: Pilgrim Room
-        door: Shortcut to The Seeker
-    panels:
-      Achievement:
-        id: Countdown Panels/Panel_seeker_seeker
-        required_room: Hidden Room
-        tag: forbid
-        check: True
-        achievement: The Seeker
-      BEAR (1):
-        id: Heteronym Room/Panel_bear_bear
-        tag: midwhite
-      MINE (1):
-        id: Heteronym Room/Panel_mine_mine
-        tag: double midwhite
-        subtag: left
-        link: exact MINE
-      MINE (2):
-        id: Heteronym Room/Panel_mine_mine_2
-        tag: double midwhite
-        subtag: right
-        link: exact MINE
-      BOW:
-        id: Heteronym Room/Panel_bow_bow
-        tag: midwhite
-      DOES:
-        id: Heteronym Room/Panel_does_does
-        tag: midwhite
-      MOBILE (1):
-        id: Heteronym Room/Panel_mobile_mobile
-        tag: double midwhite
-        subtag: left
-        link: exact MOBILE
-      MOBILE (2):
-        id: Heteronym Room/Panel_mobile_mobile_2
-        tag: double midwhite
-        subtag: right
-        link: exact MOBILE
-      DESERT:
-        id: Heteronym Room/Panel_desert_desert
-        tag: topmid white stack
-        subtag: mid
-        link: topmid DESERT
-      DESSERT:
-        id: Heteronym Room/Panel_desert_dessert
-        tag: topmid white stack
-        subtag: top
-        link: topmid DESERT
-      SOW:
-        id: Heteronym Room/Panel_sow_sow
-        tag: topmid white stack
-        subtag: mid
-        link: topmid SOW
-      SEW:
-        id: Heteronym Room/Panel_sow_so
-        tag: topmid white stack
-        subtag: top
-        link: topmid SOW
-      TO:
-        id: Heteronym Room/Panel_two_to
-        tag: double topwhite
-        subtag: left
-        link: hp TWO
-      TOO:
-        id: Heteronym Room/Panel_two_too
-        tag: double topwhite
-        subtag: right
-        link: hp TWO
-      WRITE:
-        id: Heteronym Room/Panel_write_right
-        tag: topwhite
-      EWE:
-        id: Heteronym Room/Panel_you_ewe
-        tag: topwhite
-      KNOT:
-        id: Heteronym Room/Panel_not_knot
-        tag: double topwhite
-        subtag: left
-        link: hp NOT
-      NAUGHT:
-        id: Heteronym Room/Panel_not_naught
-        tag: double topwhite
-        subtag: right
-        link: hp NOT
-      BEAR (2):
-        id: Heteronym Room/Panel_bear_bare
-        tag: topwhite
-  Second Room:
-    entrances:
-      Starting Room:
-        room: Starting Room
-        door: Main Door
-      Hub Room:
-        door: Exit Door
-    panels:
-      HI:
-        id: Entry Room/Panel_hi_high
-        tag: topwhite
-      LOW:
-        id: Entry Room/Panel_low_low
-        tag: forbid # This is a midwhite pretending to be a botwhite
-      ANOTHER TRY:
-        id: Entry Room/Panel_advance
-        tag: topwhite
-        non_counting: True # This is a counting panel in-game, but it can never count towards the LEVEL 2 panel hunt.
-      LEVEL 2:
-        # We will set up special rules for this in code.
-        id: EndPanel/Panel_level_2
-        tag: forbid
-        non_counting: True
-        check: True
-    doors:
-      Exit Door:
-        id: Entry Room Area Doors/Door_hi_high
-        location_name: Second Room - Good Luck
-        include_reduce: True
-        panels:
-          - HI
-          - LOW
-  Hub Room:
-    entrances:
-      Second Room:
-        room: Second Room
-        door: Exit Door
-      Dead End Area:
-        door: Near RAT Door
-      Crossroads:
-        door: Crossroads Entrance
-      The Tenacious:
-        door: Tenacious Entrance
-      Near Far Area: True
-      Hedge Maze:
-        door: Shortcut to Hedge Maze
-      Orange Tower First Floor:
-        room: Orange Tower First Floor
-        door: Shortcut to Hub Room
-      Owl Hallway:
-        painting: True
-      Outside The Initiated:
-        room: Outside The Initiated
-        door: Shortcut to Hub Room
-      The Traveled:
-        door: Traveled Entrance
-      Roof: True # through the sunwarp
-      Outside The Undeterred: # (NOTE: used in hardcoded pilgrimage)
-        room: Outside The Undeterred
-        door: Green Painting
-        painting: True
-    panels:
-      ORDER:
-        id: Shuffle Room/Panel_order_chaos
-        colors: black
-        tag: botblack
-      SLAUGHTER:
-        id: Palindrome Room/Panel_slaughter_laughter
-        colors: red
-        tag: midred
-      TRACE:
-        id: Maze Room/Panel_trace_trace
-        tag: midwhite
-      RAT:
-        id: Appendix Room/Panel_rat_tar
-        colors: black
-        check: True
-        exclude_reduce: True
-        tag: midblack
-      OPEN:
-        id: Synonym Room/Panel_open_open
-        tag: midwhite
-      FOUR:
-        id: Backside Room/Panel_four_four_3
-        tag: midwhite
-        hunt: True
-        required_door:
-          room: Outside The Undeterred
-          door: Fours
-      LOST:
-        id: Shuffle Room/Panel_lost_found
-        colors: black
-        tag: botblack
-      FORWARD:
-        id: Entry Room/Panel_forward_forward
-        tag: midwhite
-      BETWEEN:
-        id: Entry Room/Panel_between_between
-        tag: midwhite
-      BACKWARD:
-        id: Entry Room/Panel_backward_backward
-        tag: midwhite
-    doors:
-      Crossroads Entrance:
-        id: Shuffle Room Area Doors/Door_chaos
-        panels:
-          - ORDER
-      Tenacious Entrance:
-        id: Palindrome Room Area Doors/Door_slaughter_laughter
-        group: Entrances to The Tenacious
-        panels:
-          - SLAUGHTER
-      Shortcut to Hedge Maze:
-        id: Maze Area Doors/Door_trace_trace
-        group: Hedge Maze Doors
-        panels:
-          - TRACE
-      Near RAT Door:
-        id: Appendix Room Area Doors/Door_deadend_deadened
-        skip_location: True
-        group: Dead End Area Access
-        panels:
-          - room: Hidden Room
-            panel: DEAD END
-      Traveled Entrance:
-        id: Appendix Room Area Doors/Door_open_open
-        item_name: The Traveled - Entrance
-        group: Entrance to The Traveled
-        panels:
-          - OPEN
-      Lost Door:
-        id: Shuffle Room Area Doors/Door_lost_found
-        junk_item: True
-        panels:
-          - LOST
-      1 Sunwarp:
-        warp_id: Teleporter Warps/Sunwarp_enter_1
-        group: Sunwarps
-        skip_location: True
-    paintings:
-      - id: maze_painting
-        orientation: west
-  Dead End Area:
-    entrances:
-      Hidden Room:
-        room: Hidden Room
-        door: Dead End Door
-      Hub Room:
-        room: Hub Room
-        door: Near RAT Door
-    panels:
-      FOUR:
-        id: Backside Room/Panel_four_four_2
-        tag: midwhite
-        hunt: True
-        required_door:
-          room: Outside The Undeterred
-          door: Fours
-      EIGHT:
-        id: Backside Room/Panel_eight_eight_8
-        tag: midwhite
-        hunt: True
-        required_door:
-          room: Number Hunt
-          door: Eights
-    paintings:
-      - id: smile_painting_6
-        orientation: north
-  Pilgrim Antechamber:
-    # Let's not shuffle the paintings yet.
-    entrances:
-      # The pilgrimage is hardcoded in rules.py
-      Starting Room:
-        door: Sun Painting
-    panels:
-      HOT CRUST:
-        id: Lingo Room/Panel_shortcut
-        colors: yellow
-        tag: midyellow
-      PILGRIM:
-        id: Lingo Room/Panel_pilgrim
-        colors: blue
-        tag: midblue
-      MASTERY:
-        id: Master Room/Panel_mastery_mastery14
-        tag: midwhite
-        hunt: True
-        required_door:
-          room: Orange Tower Seventh Floor
-          door: Mastery
-    doors:
-      Sun Painting:
-        item_name: Pilgrim Room - Sun Painting
-        location_name: Pilgrim Room - HOT CRUST
-        painting_id: pilgrim_painting2
-        panels:
-          - HOT CRUST
-      Exit:
-        event: True
-        panels:
-<<<<<<< HEAD
-          - PILGRIMAGE
-    progression:
-      Progressive Pilgrimage:
-        - room: Hub Room
-          door: 1 Sunwarp
-        - room: Hot Crusts Area
-          door: 2 Sunwarp
-        - room: Orange Tower Third Floor
-          door: 3 Sunwarp
-        - room: Orange Tower First Floor
-          door: 4 Sunwarp
-        - room: Orange Tower Fourth Floor
-          door: 5 Sunwarp
-        - room: Outside The Agreeable
-          door: 6 Sunwarp
-=======
-          - PILGRIM
->>>>>>> 539307cf
-  Pilgrim Room:
-    entrances:
-      The Seeker:
-        door: Shortcut to The Seeker
-      Pilgrim Antechamber:
-        room: Pilgrim Antechamber
-        door: Exit
-    panels:
-      THIS:
-        id: Lingo Room/Panel_lingo_9
-        colors: gray
-        tag: forbid
-      TIME ROOM:
-        id: Lingo Room/Panel_lingo_1
-        colors: purple
-        tag: toppurp
-      SCIENCE ROOM:
-        id: Lingo Room/Panel_lingo_2
-        tag: botwhite
-      SHINY ROCK ROOM:
-        id: Lingo Room/Panel_lingo_3
-        tag: botwhite
-      ANGRY POWER:
-        id: Lingo Room/Panel_lingo_4
-        colors:
-          - purple
-        tag: forbid
-      MICRO LEGION:
-        id: Lingo Room/Panel_lingo_5
-        colors: yellow
-        tag: midyellow
-      LOSERS RELAX:
-        id: Lingo Room/Panel_lingo_6
-        colors:
-          - black
-        tag: forbid
-      "906234":
-        id: Lingo Room/Panel_lingo_7
-        colors:
-          - orange
-          - blue
-        tag: forbid
-      MOOR EMORDNILAP:
-        id: Lingo Room/Panel_lingo_8
-        colors: black
-        tag: midblack
-      HALL ROOMMATE:
-        id: Lingo Room/Panel_lingo_10
-        colors:
-          - red
-          - blue
-        tag: forbid
-      ALL GREY:
-        id: Lingo Room/Panel_lingo_11
-        colors: yellow
-        tag: midyellow
-      PLUNDER ISLAND:
-        id: Lingo Room/Panel_lingo_12
-        colors:
-          - purple
-          - red
-        tag: forbid
-      FLOSS PATHS:
-        id: Lingo Room/Panel_lingo_13
-        colors:
-          - purple
-          - brown
-        tag: forbid
-    doors:
-      Shortcut to The Seeker:
-        id: Master Room Doors/Door_pilgrim_shortcut
-        include_reduce: True
-        panels:
-          - THIS
-  Crossroads:
-    entrances:
-      Hub Room:
-        - room: Hub Room
-          door: 1 Sunwarp
-          sunwarp: True
-        - room: Hub Room
-          door: Crossroads Entrance
-      Color Hallways: True
-      The Tenacious:
-        door: Tenacious Entrance
-      Orange Tower Fourth Floor: True # through IRK HORN
-      Amen Name Area:
-        room: Lost Area
-        door: Exit
-      Roof: True # through the sunwarp
-    panels:
-      DECAY:
-        id: Palindrome Room/Panel_decay_day
-        colors: red
-        tag: midred
-      NOPE:
-        id: Sun Room/Panel_nope_open
-        colors: yellow
-        tag: midyellow
-      EIGHT:
-        id: Backside Room/Panel_eight_eight_5
-        tag: midwhite
-        hunt: True
-        required_door:
-          room: Number Hunt
-          door: Eights
-      WE ROT:
-        id: Shuffle Room/Panel_tower
-        colors: yellow
-        tag: midyellow
-      WORDS:
-        id: Shuffle Room/Panel_words_sword
-        colors: yellow
-        tag: midyellow
-      SWORD:
-        id: Shuffle Room/Panel_sword_words
-        colors: yellow
-        tag: midyellow
-      TURN:
-        id: Shuffle Room/Panel_turn_runt
-        colors: yellow
-        tag: midyellow
-      BEND HI:
-        id: Shuffle Room/Panel_behind
-        colors: yellow
-        tag: midyellow
-      THE EYES:
-        id: Shuffle Room/Panel_eyes_see_shuffle
-        colors: yellow
-        check: True
-        exclude_reduce: True
-        required_door:
-          door: Hollow Hallway
-        tag: midyellow
-      CORNER:
-        id: Shuffle Room/Panel_corner_corner
-        required_door:
-          door: Hollow Hallway
-        tag: midwhite
-      HOLLOW:
-        id: Shuffle Room/Panel_hollow_hollow
-        required_door:
-          door: Hollow Hallway
-        tag: midwhite
-      SWAP:
-        id: Shuffle Room/Panel_swap_wasp
-        colors: yellow
-        tag: midyellow
-      GEL:
-        id: Shuffle Room/Panel_gel
-        colors: yellow
-        tag: topyellow
-        required_door:
-          door: Tower Entrance
-      THOUGH:
-        id: Shuffle Room/Panel_though
-        colors: yellow
-        tag: topyellow
-        required_door:
-          door: Tower Entrance
-      CROSSROADS:
-        id: Shuffle Room/Panel_crossroads_crossroads
-        tag: midwhite
-    doors:
-      Tenacious Entrance:
-        id: Palindrome Room Area Doors/Door_decay_day
-        group: Entrances to The Tenacious
-        panels:
-          - DECAY
-      Discerning Entrance:
-        id: Shuffle Room Area Doors/Door_nope_open
-        item_name: The Discerning - Entrance
-        panels:
-          - NOPE
-      Tower Entrance:
-        id:
-          - Shuffle Room Area Doors/Door_tower
-          - Shuffle Room Area Doors/Door_tower2
-          - Shuffle Room Area Doors/Door_tower3
-          - Shuffle Room Area Doors/Door_tower4
-        group: Crossroads - Tower Entrances
-        panels:
-          - WE ROT
-      Tower Back Entrance:
-        id: Shuffle Room Area Doors/Door_runt
-        location_name: Crossroads - TURN/RUNT
-        group: Crossroads - Tower Entrances
-        panels:
-          - TURN
-          - room: Orange Tower Fourth Floor
-            panel: RUNT (1)
-      Words Sword Door:
-        id:
-          - Shuffle Room Area Doors/Door_words_shuffle_3
-          - Shuffle Room Area Doors/Door_words_shuffle_4
-        group: Crossroads Doors
-        panels:
-          - WORDS
-          - SWORD
-      Eye Wall:
-        id: Shuffle Room Area Doors/Door_behind
-        junk_item: True
-        group: Crossroads Doors
-        panels:
-          - BEND HI
-      Hollow Hallway:
-        id: Shuffle Room Area Doors/Door_crossroads6
-        skip_location: True
-        group: Crossroads Doors
-        panels:
-          - BEND HI
-      Roof Access:
-        id: Tower Room Area Doors/Door_level_6_2
-        skip_location: True
-        panels:
-          - room: Orange Tower First Floor
-            panel: DADS + ALE
-          - room: Outside The Undeterred
-            panel: ART + ART
-          - room: Orange Tower Third Floor
-            panel: DEER + WREN
-          - room: Orange Tower Fourth Floor
-            panel: LEARNS + UNSEW
-          - room: Orange Tower Fifth Floor
-            panel: DRAWL + RUNS
-          - room: Owl Hallway
-            panel: READS + RUST
-    paintings:
-      - id: eye_painting
-        disable: True
-        orientation: east
-        move: True
-        required_door:
-          door: Eye Wall
-      - id: smile_painting_4
-        orientation: south
-  Lost Area:
-    entrances:
-      Outside The Agreeable:
-        door: Exit
-      Crossroads:
-        room: Crossroads
-        door: Words Sword Door
-    panels:
-      LOST (1):
-        id: Shuffle Room/Panel_lost_lots
-        colors: yellow
-        tag: midyellow
-      LOST (2):
-        id: Shuffle Room/Panel_lost_slot
-        colors: yellow
-        tag: midyellow
-    doors:
-      Exit:
-        id:
-          - Shuffle Room Area Doors/Door_lost_shuffle_1
-          - Shuffle Room Area Doors/Door_lost_shuffle_2
-        location_name: Crossroads - LOST Pair
-        panels:
-          - LOST (1)
-          - LOST (2)
-  Amen Name Area:
-    entrances:
-      Crossroads:
-        room: Lost Area
-        door: Exit
-      Suits Area:
-        door: Exit
-    panels:
-      AMEN:
-        id: Shuffle Room/Panel_amen_mean
-        colors: yellow
-        tag: double midyellow
-        subtag: left
-        link: ana MEAN
-      NAME:
-        id: Shuffle Room/Panel_name_mean
-        colors: yellow
-        tag: double midyellow
-        subtag: right
-        link: ana MEAN
-      NINE:
-        id: Backside Room/Panel_nine_nine_3
-        tag: midwhite
-        hunt: True
-        required_door:
-          room: Number Hunt
-          door: Nines
-    doors:
-      Exit:
-        id: Shuffle Room Area Doors/Door_mean
-        panels:
-          - AMEN
-          - NAME
-  Suits Area:
-    entrances:
-      Amen Name Area:
-        room: Amen Name Area
-        door: Exit
-      Roof: True
-    panels:
-      SPADES:
-        id: Cross Room/Panel_spades_spades
-        tag: midwhite
-      CLUBS:
-        id: Cross Room/Panel_clubs_clubs
-        tag: midwhite
-      HEARTS:
-        id: Cross Room/Panel_hearts_hearts
-        tag: midwhite
-    paintings:
-      - id: west_afar
-        orientation: south
-  The Tenacious:
-    entrances:
-      Hub Room:
-        - room: Hub Room
-          door: Tenacious Entrance
-        - door: Shortcut to Hub Room
-      Crossroads:
-        room: Crossroads
-        door: Tenacious Entrance
-      Outside The Agreeable:
-        room: Outside The Agreeable
-        door: Tenacious Entrance
-      Dread Hallway:
-        room: Dread Hallway
-        door: Tenacious Entrance
-    panels:
-      LEVEL (Black):
-        id: Palindrome Room/Panel_level_level
-        colors: black
-        tag: midblack
-      RACECAR (Black):
-        id: Palindrome Room/Panel_racecar_racecar
-        colors: black
-        tag: palindrome
-        copy_to_sign: sign4
-      SOLOS (Black):
-        id: Palindrome Room/Panel_solos_solos
-        colors: black
-        tag: palindrome
-        copy_to_sign:
-          - sign5
-          - sign6
-      LEVEL (White):
-        id: Palindrome Room/Panel_level_level_2
-        tag: midwhite
-      RACECAR (White):
-        id: Palindrome Room/Panel_racecar_racecar_2
-        tag: midwhite
-        copy_to_sign: sign3
-      SOLOS (White):
-        id: Palindrome Room/Panel_solos_solos_2
-        tag: midwhite
-        copy_to_sign:
-          - sign1
-          - sign2
-      Achievement:
-        id: Countdown Panels/Panel_tenacious_tenacious
-        check: True
-        tag: forbid
-        required_panel:
-          - panel: LEVEL (Black)
-          - panel: RACECAR (Black)
-          - panel: SOLOS (Black)
-          - panel: LEVEL (White)
-          - panel: RACECAR (White)
-          - panel: SOLOS (White)
-          - room: Hub Room
-            panel: SLAUGHTER
-          - room: Crossroads
-            panel: DECAY
-          - room: Outside The Agreeable
-            panel: MASSACRED
-          - room: Dread Hallway
-            panel: DREAD
-        achievement: The Tenacious
-    doors:
-      Shortcut to Hub Room:
-        id:
-          - Palindrome Room Area Doors/Door_level_level_1
-          - Palindrome Room Area Doors/Door_racecar_racecar_1
-          - Palindrome Room Area Doors/Door_solos_solos_1
-        location_name: The Tenacious - Palindromes
-        group: Entrances to The Tenacious
-        panels:
-          - LEVEL (Black)
-          - RACECAR (Black)
-          - SOLOS (Black)
-      White Palindromes:
-        location_name: The Tenacious - White Palindromes
-        skip_item: True
-        panels:
-          - LEVEL (White)
-          - RACECAR (White)
-          - SOLOS (White)
-  Near Far Area:
-    entrances:
-      Hub Room: True
-      Warts Straw Area:
-        door: Door
-    panels:
-      NEAR:
-        id: Symmetry Room/Panel_near_far
-        colors: black
-        tag: botblack
-      FAR:
-        id: Symmetry Room/Panel_far_near
-        colors: black
-        tag: botblack
-    doors:
-      Door:
-        id:
-          - Symmetry Room Area Doors/Door_near_far
-          - Symmetry Room Area Doors/Door_far_near
-        group: Symmetry Doors
-        item_name: Symmetry Room - Near Far Door
-        location_name: Symmetry Room - NEAR, FAR
-        panels:
-          - NEAR
-          - FAR
-  Warts Straw Area:
-    entrances:
-      Near Far Area:
-        room: Near Far Area
-        door: Door
-      Leaf Feel Area:
-        door: Door
-    panels:
-      WARTS:
-        id: Symmetry Room/Panel_warts_straw
-        colors: black
-        tag: midblack
-      STRAW:
-        id: Symmetry Room/Panel_straw_warts
-        colors: black
-        tag: midblack
-    doors:
-      Door:
-        id:
-          - Symmetry Room Area Doors/Door_warts_straw
-          - Symmetry Room Area Doors/Door_straw_warts
-        group: Symmetry Doors
-        item_name: Symmetry Room - Warts Straw Door
-        location_name: Symmetry Room - WARTS, STRAW
-        panels:
-          - WARTS
-          - STRAW
-  Leaf Feel Area:
-    entrances:
-      Warts Straw Area:
-        room: Warts Straw Area
-        door: Door
-      Outside The Agreeable:
-        door: Door
-    panels:
-      LEAF:
-        id: Symmetry Room/Panel_leaf_feel
-        colors: black
-        tag: topblack
-      FEEL:
-        id: Symmetry Room/Panel_feel_leaf
-        colors: black
-        tag: topblack
-    doors:
-      Door:
-        id:
-          - Symmetry Room Area Doors/Door_leaf_feel
-          - Symmetry Room Area Doors/Door_feel_leaf
-        group: Symmetry Doors
-        item_name: Symmetry Room - Leaf Feel Door
-        location_name: Symmetry Room - LEAF, FEEL
-        panels:
-          - LEAF
-          - FEEL
-  Outside The Agreeable:
-    # Let's ignore the blue warp thing for now because the lookout is a dead
-    # end. Later on it could be filler checks.
-    entrances:
-      # We don't have to list Lost Area because of Crossroads.
-      Crossroads: True
-      The Tenacious:
-        door: Tenacious Entrance
-      The Agreeable:
-        door: Agreeable Entrance
-      Dread Hallway:
-        door: Black Door
-      Leaf Feel Area:
-        room: Leaf Feel Area
-        door: Door
-      Starting Room:
-        door: Painting Shortcut
-        painting: True
-      Hallway Room (2): True
-      Hallway Room (3): True
-      Hallway Room (4): True
-      Hedge Maze: True # through the door to the sectioned-off part of the hedge maze
-      Cellar:
-        door: Lookout Entrance
-    panels:
-      MASSACRED:
-        id: Palindrome Room/Panel_massacred_sacred
-        colors: red
-        tag: midred
-      BLACK:
-        id: Symmetry Room/Panel_black_white
-        colors: black
-        tag: botblack
-      CLOSE:
-        id: Antonym Room/Panel_close_open
-        colors: black
-        tag: botblack
-      LEFT:
-        id: Symmetry Room/Panel_left_right
-        colors: black
-        tag: botblack
-      LEFT (2):
-        id: Symmetry Room/Panel_left_wrong
-        colors: black
-        tag: bot black black
-      RIGHT:
-        id: Symmetry Room/Panel_right_left
-        colors: black
-        tag: botblack
-      PURPLE:
-        id: Color Arrow Room/Panel_purple_afar
-        tag: midwhite
-        hunt: True
-        required_door:
-          door: Purple Barrier
-      FIVE (1):
-        id: Backside Room/Panel_five_five_5
-        tag: midwhite
-        hunt: True
-        required_door:
-          room: Outside The Undeterred
-          door: Fives
-      FIVE (2):
-        id: Backside Room/Panel_five_five_4
-        tag: midwhite
-        hunt: True
-        required_door:
-          room: Outside The Undeterred
-          door: Fives
-      OUT:
-        id: Hallway Room/Panel_out_out
-        check: True
-        exclude_reduce: True
-        tag: midwhite
-      HIDE:
-        id: Maze Room/Panel_hide_seek_4
-        colors: black
-        tag: botblack
-      DAZE:
-        id: Maze Room/Panel_daze_maze
-        colors: purple
-        tag: midpurp
-      WALL:
-        id: Hallway Room/Panel_castle_1
-        colors: blue
-        tag: quad bot blue
-        link: qbb CASTLE
-      KEEP:
-        id: Hallway Room/Panel_castle_2
-        colors: blue
-        tag: quad bot blue
-        link: qbb CASTLE
-      BAILEY:
-        id: Hallway Room/Panel_castle_3
-        colors: blue
-        tag: quad bot blue
-        link: qbb CASTLE
-      TOWER:
-        id: Hallway Room/Panel_castle_4
-        colors: blue
-        tag: quad bot blue
-        link: qbb CASTLE
-      NORTH:
-        id: Cross Room/Panel_north_missing
-        colors: green
-        tag: forbid
-        required_panel:
-          - room: Outside The Bold
-            panel: SOUND
-          - room: Outside The Bold
-            panel: YEAST
-          - room: Outside The Bold
-            panel: WET
-      DIAMONDS:
-        id: Cross Room/Panel_diamonds_missing
-        colors: green
-        tag: forbid
-        required_room: Suits Area
-      FIRE:
-        id: Cross Room/Panel_fire_missing
-        colors: green
-        tag: forbid
-        required_room: Elements Area
-      WINTER:
-        id: Cross Room/Panel_winter_missing
-        colors: green
-        tag: forbid
-        required_room: Orange Tower Fifth Floor
-    doors:
-      Tenacious Entrance:
-        id: Palindrome Room Area Doors/Door_massacred_sacred
-        group: Entrances to The Tenacious
-        panels:
-          - MASSACRED
-      Black Door:
-        id: Symmetry Room Area Doors/Door_black_white
-        group: Entrances to The Tenacious
-        panels:
-          - BLACK
-      Agreeable Entrance:
-        id: Symmetry Room Area Doors/Door_close_open
-        item_name: The Agreeable - Entrance
-        panels:
-          - CLOSE
-      Painting Shortcut:
-        item_name: Starting Room - Street Painting
-        painting_id: eyes_yellow_painting2
-        panels:
-          - RIGHT
-      Purple Barrier:
-        id: Color Arrow Room Doors/Door_purple_3
-        group: Color Hunt Barriers
-        skip_location: True
-        panels:
-          - room: Color Hunt
-            panel: PURPLE
-      Hallway Door:
-        id: Red Blue Purple Room Area Doors/Door_room_2
-        group: Hallway Room Doors
-        location_name: Hallway Room - First Room
-        panels:
-          - WALL
-          - KEEP
-          - BAILEY
-          - TOWER
-      Lookout Entrance:
-        id: Cross Room Doors/Door_missing
-        location_name: Outside The Agreeable - Lookout Panels
-        panels:
-          - NORTH
-          - WINTER
-          - DIAMONDS
-          - FIRE
-      6 Sunwarp:
-        warp_id: Teleporter Warps/Sunwarp_enter_6
-        group: Sunwarps
-        skip_location: True
-    paintings:
-      - id: panda_painting
-        orientation: south
-      - id: eyes_yellow_painting
-        orientation: east
-      - id: pencil_painting7
-        orientation: north
-    progression:
-      Progressive Hallway Room:
-        - Hallway Door
-        - room: Hallway Room (2)
-          door: Exit
-        - room: Hallway Room (3)
-          door: Exit
-        - room: Hallway Room (4)
-          door: Exit
-  Dread Hallway:
-    entrances:
-      Outside The Agreeable:
-        room: Outside The Agreeable
-        door: Black Door
-      The Tenacious:
-        door: Tenacious Entrance
-    panels:
-      DREAD:
-        id: Palindrome Room/Panel_dread_dead
-        colors: red
-        tag: midred
-    doors:
-      Tenacious Entrance:
-        id: Palindrome Room Area Doors/Door_dread_dead
-        group: Entrances to The Tenacious
-        panels:
-          - DREAD
-  The Agreeable:
-    entrances:
-      Outside The Agreeable:
-        room: Outside The Agreeable
-        door: Agreeable Entrance
-      Hedge Maze:
-        door: Shortcut to Hedge Maze
-    panels:
-      Achievement:
-        id: Countdown Panels/Panel_disagreeable_agreeable
-        colors: black
-        tag: forbid
-        required_room: Outside The Agreeable
-        check: True
-        achievement: The Agreeable
-      BYE:
-        id: Antonym Room/Panel_bye_hi
-        colors: black
-        tag: botblack
-      RETOOL:
-        id: Antonym Room/Panel_retool_looter
-        colors: black
-        tag: midblack
-      DRAWER:
-        id: Antonym Room/Panel_drawer_reward
-        colors: black
-        tag: midblack
-      READ:
-        id: Antonym Room/Panel_read_write
-        colors: black
-        tag: botblack
-      DIFFERENT:
-        id: Antonym Room/Panel_different_same
-        colors: black
-        tag: botblack
-      LOW:
-        id: Antonym Room/Panel_low_high
-        colors: black
-        tag: botblack
-      ALIVE:
-        id: Antonym Room/Panel_alive_dead
-        colors: black
-        tag: botblack
-      THAT:
-        id: Antonym Room/Panel_that_this
-        colors: black
-        tag: botblack
-      STRESSED:
-        id: Antonym Room/Panel_stressed_desserts
-        colors: black
-        tag: midblack
-      STAR:
-        id: Antonym Room/Panel_star_rats
-        colors: black
-        tag: midblack
-      TAME:
-        id: Antonym Room/Panel_tame_mate
-        colors: black
-        tag: topblack
-      CAT:
-        id: Antonym Room/Panel_cat_tack
-        colors: black
-        tag: topblack
-    doors:
-      Shortcut to Hedge Maze:
-        id: Symmetry Room Area Doors/Door_bye_hi
-        group: Hedge Maze Doors
-        panels:
-          - BYE
-  Hedge Maze:
-    entrances:
-      Hub Room:
-        room: Hub Room
-        door: Shortcut to Hedge Maze
-      Color Hallways: True
-      The Agreeable:
-        room: The Agreeable
-        door: Shortcut to Hedge Maze
-      The Perceptive: True
-      The Observant:
-        door: Observant Entrance
-      Owl Hallway:
-        room: Owl Hallway
-        door: Shortcut to Hedge Maze
-      Roof: True
-    panels:
-      DOWN:
-        id: Maze Room/Panel_down_up
-        colors: black
-        tag: botblack
-      HIDE (1):
-        id: Maze Room/Panel_hide_seek
-        colors: black
-        tag: botblack
-      HIDE (2):
-        id: Maze Room/Panel_hide_seek_2
-        colors: black
-        tag: botblack
-      HIDE (3):
-        id: Maze Room/Panel_hide_seek_3
-        colors: black
-        tag: botblack
-      MASTERY (1):
-        id: Master Room/Panel_mastery_mastery5
-        tag: midwhite
-        hunt: True
-        required_door:
-          room: Orange Tower Seventh Floor
-          door: Mastery
-      MASTERY (2):
-        id: Master Room/Panel_mastery_mastery9
-        tag: midwhite
-        hunt: True
-        required_door:
-          room: Orange Tower Seventh Floor
-          door: Mastery
-      PATH (1):
-        id: Maze Room/Panel_path_lock
-        colors: green
-        tag: forbid
-      PATH (2):
-        id: Maze Room/Panel_path_knot
-        colors: green
-        tag: forbid
-      PATH (3):
-        id: Maze Room/Panel_path_lost
-        colors: green
-        tag: forbid
-      PATH (4):
-        id: Maze Room/Panel_path_open
-        colors: green
-        tag: forbid
-      PATH (5):
-        id: Maze Room/Panel_path_help
-        colors: green
-        tag: forbid
-      PATH (6):
-        id: Maze Room/Panel_path_hunt
-        colors: green
-        tag: forbid
-      PATH (7):
-        id: Maze Room/Panel_path_nest
-        colors: green
-        tag: forbid
-      PATH (8):
-        id: Maze Room/Panel_path_look
-        colors: green
-        tag: forbid
-      REFLOW:
-        id: Maze Room/Panel_reflow_flower
-        colors: yellow
-        tag: midyellow
-      LEAP:
-        id: Maze Room/Panel_leap_jump
-        tag: botwhite
-    doors:
-      Perceptive Entrance:
-        id: Maze Area Doors/Door_maze_maze
-        item_name: The Perceptive - Entrance
-        group: Hedge Maze Doors
-        panels:
-          - DOWN
-      Painting Shortcut:
-        painting_id: garden_painting_tower2
-        item_name: Starting Room - Hedge Maze Painting
-        skip_location: True
-        panels:
-          - DOWN
-      Observant Entrance:
-        id:
-          - Maze Area Doors/Door_look_room_1
-          - Maze Area Doors/Door_look_room_2
-          - Maze Area Doors/Door_look_room_3
-        skip_location: True
-        item_name: The Observant - Entrance
-        group: Observant Doors
-        panels:
-          - room: The Perceptive
-            panel: GAZE
-      Hide and Seek:
-        skip_item: True
-        location_name: Hedge Maze - Hide and Seek
-        include_reduce: True
-        panels:
-          - HIDE (1)
-          - HIDE (2)
-          - HIDE (3)
-          - room: Outside The Agreeable
-            panel: HIDE
-  The Perceptive:
-    entrances:
-      Starting Room:
+# This file is an associative array where the keys are region names. Rooms
+# have four properties: entrances, panels, doors, and paintings.
+#
+# entrances is an array of regions from which this room can be accessed. The
+# key of each entry is the room that can access this one. The value is a list
+# of OR'd requirements for being able to access this room from the other one,
+# although the list can be elided if there is only one requirement, and the
+# value True can be used if there are no requirements (i.e. you always have
+# access to this room if you have access to the other). Each requirement
+# describes a door that must be opened in order to access this room from the
+# other. The door is described by both the door's name and the name of the
+# room that the door is in. The room name may be omitted if the door is
+# located in the current room.
+#
+# panels is an array of panels in the room. The key of the array is an
+# arbitrary name for the panel. Panels can have the following fields:
+# - id:            The internal ID of the panel in the LINGO map
+# - required_room: In addition to having access to this room, the player must
+#                  also have access to this other room in order to solve this
+#                  panel.
+# - required_door: In addition to having access to this room, the player must
+#                  also have this door opened in order to solve this panel.
+# - required_panel: In addition to having access to this room, the player must
+#                   also be able to access this other panel in order to solve
+#                   this panel.
+# - colors:        A list of colors that are required to be unlocked in order
+#                  to solve this panel
+# - check:         A location check will be created for this individual panel.
+# - exclude_reduce: Panel checks are assumed to be INCLUDED when reduce checks
+#                   is on. This option excludes the check anyway.
+# - tag:           Label that describes how panel randomization should be
+#                  done. In reorder mode, panels with the same tag can be
+#                  shuffled amongst themselves. "forbid" is a special value
+#                  meaning that no randomization should be done. This field is
+#                  mandatory.
+# - link:          Panels with the same link label are randomized as a group.
+# - subtag:        Used to identify the separate parts of a linked group.
+# - copy_to_sign:  When randomizing this panel, the hint should be copied to
+#                  the specified sign(s).
+# - achievement:   The name of the achievement that is received upon solving
+#                  this panel.
+# - non_counting:  If True, this panel does not contribute to the total needed
+#                  to unlock Level 2.
+# - hunt:          If True, the tracker will show this panel even when it is
+#                  not a check. Used for hunts like the Number Hunt.
+#
+# doors is an array of doors associated with this room. When door
+# randomization is enabled, each of these is an item. The key is a name that
+# will be displayed as part of the item's name. Doors can have the following
+# fields:
+# - id:             A string or list of internal door IDs from the LINGO map.
+#                   In door shuffle mode, collecting the item generated for
+#                   this door will open the doors listed here.
+# - painting_id:    An internal ID of a painting that should be moved upon
+#                   receiving this door.
+# - warp_id:        An internal ID or IDs of warps that should be disabled
+#                   until receiving this door.
+# - panels:         These are the panels that canonically open this door. If
+#                   there is only one panel for the door, then that panel is a
+#                   check. If there is more than one panel, then that entire
+#                   set of panels must be solved for a check. Panels can
+#                   either be a string (representing a panel in this room) or
+#                   a dict containing "room" and "panel".
+# - item_name:      Overrides the name of the item generated for this door.
+#                   If not specified, the item name will be generated from
+#                   the room name and the door name.
+# - location_name:  Overrides the name of the location generated for this
+#                   door. If not specified, the location name will be
+#                   generated using the names of the panels.
+# - skip_location:  If true, no location is generated for this door.
+# - skip_item:      If true, no item is generated for this door.
+# - group:          When simple doors is used, all doors with the same group
+#                   will be covered by a single item.
+# - include_reduce: Door checks are assumed to be EXCLUDED when reduce checks
+#                   is on. This option includes the check anyway.
+# - junk_item:      If on, the item for this door will be considered a junk
+#                   item instead of a progression item. Only use this for
+#                   doors that could never gate progression regardless of
+#                   options and state.
+# - event:          Denotes that the door is event only. This is similar to
+#                   setting both skip_location and skip_item.
+#
+# paintings is an array of paintings in the room. This is used for painting
+# shuffling.
+# - id:             The internal painting ID from the LINGO map.
+# - enter_only:     If true, painting shuffling will not place a warp exit on
+#                   this painting.
+# - exit_only:      If true, painting shuffling will not place a warp entrance
+#                   on this painting.
+# - orientation:    One of north/south/east/west. This is the direction that
+#                   the player is facing when they are interacting with it,
+#                   not the orientation of the painting itself. "North" is
+#                   the direction the player faces at a new game, with the
+#                   positive X axis to the right.
+# - required_door:  This door must be open for the painting to be usable as an
+#                   entrance. If required_door is set, enter_only must be
+#                   True.
+# - required:       Marks a painting as being the only entrance for a room,
+#                   and thus it is required to be an exit when randomized.
+#                   Use "required_when_no_doors" instead if it would be
+#                   possible to enter the room without the painting in door
+#                   shuffle mode.
+# - req_blocked:    Marks that a painting cannot be an entrance leading to a
+#                   required painting. Paintings within a room that has a
+#                   required painting are automatically req blocked.
+#                   Use "req_blocked_when_no_doors" instead if it would be
+#                   fine in door shuffle mode.
+# - move:           Denotes that the painting is able to move.
+Starting Room:
+  entrances:
+    Menu: True
+  panels:
+    HI:
+      id: Entry Room/Panel_hi_hi
+      tag: midwhite
+    HIDDEN:
+      id: Entry Room/Panel_hidden_hidden
+      tag: midwhite
+    TYPE:
+      id: Entry Room/Panel_type_type
+      tag: midwhite
+    THIS:
+      id: Entry Room/Panel_this_this
+      tag: midwhite
+    WRITE:
+      id: Entry Room/Panel_write_write
+      tag: midwhite
+    SAME:
+      id: Entry Room/Panel_same_same
+      tag: midwhite
+  doors:
+    Main Door:
+      event: True
+      panels:
+        - HI
+    Back Right Door:
+      id: Entry Room Area Doors/Door_hidden_hidden
+      include_reduce: True
+      panels:
+        - HIDDEN
+    Rhyme Room Entrance:
+      id:
+        - Palindrome Room Area Doors/Door_level_level_2
+        - Palindrome Room Area Doors/Door_racecar_racecar_2
+        - Palindrome Room Area Doors/Door_solos_solos_2
+      skip_location: True
+      group: Rhyme Room Doors
+      panels:
+        - room: The Tenacious
+          panel: LEVEL (Black)
+        - room: The Tenacious
+          panel: RACECAR (Black)
+        - room: The Tenacious
+          panel: SOLOS (Black)
+  paintings:
+    - id: arrows_painting
+      exit_only: True
+      orientation: south
+    - id: arrows_painting2
+      disable: True
+      move: True
+    - id: arrows_painting3
+      disable: True
+      move: True
+    - id: garden_painting_tower2
+      enter_only: True
+      orientation: north
+      move: True
+      required_door:
         room: Hedge Maze
         door: Painting Shortcut
-        painting: True
-      Hedge Maze:
-        room: Hedge Maze
-        door: Perceptive Entrance
-    panels:
-      Achievement:
-        id: Countdown Panels/Panel_perceptive_perceptive
-        colors: green
-        tag: forbid
-        check: True
-        achievement: The Perceptive
-      GAZE:
-        id: Maze Room/Panel_look_look
-        check: True
-        exclude_reduce: True
-        tag: botwhite
-    paintings:
-      - id: garden_painting_tower
-        orientation: north
-  The Fearless (First Floor):
-    entrances:
-      The Perceptive: True
-    panels:
-      SPAN:
-        id: Naps Room/Panel_naps_span
-        colors: black
-        tag: midblack
-      TEAM:
-        id: Naps Room/Panel_team_meet
-        colors: black
-        tag: topblack
-      TEEM:
-        id: Naps Room/Panel_teem_meat
-        colors: black
-        tag: topblack
-      IMPATIENT:
-        id: Naps Room/Panel_impatient_doctor
-        colors: black
-        tag: bot black black
-      EAT:
-        id: Naps Room/Panel_eat_tea
-        colors: black
-        tag: topblack
-    doors:
-      Second Floor:
-        id: Naps Room Doors/Door_hider_5
-        location_name: The Fearless - First Floor Puzzles
-        group: Fearless Doors
-        panels:
-          - SPAN
-          - TEAM
-          - TEEM
-          - IMPATIENT
-          - EAT
-    progression:
-      Progressive Fearless:
-        - Second Floor
-        - room: The Fearless (Second Floor)
-          door: Third Floor
-  The Fearless (Second Floor):
-    entrances:
-      The Fearless (First Floor):
-        room: The Fearless (First Floor)
-        door: Second Floor
-    panels:
-      NONE:
-        id: Naps Room/Panel_one_many
-        colors: black
-        tag: bot black top white
-      SUM:
-        id: Naps Room/Panel_one_none
-        colors: black
-        tag: top white bot black
-      FUNNY:
-        id: Naps Room/Panel_funny_enough
-        colors: black
-        tag: topblack
-      MIGHT:
-        id: Naps Room/Panel_might_time
-        colors: black
-        tag: topblack
-      SAFE:
-        id: Naps Room/Panel_safe_face
-        colors: black
-        tag: topblack
-      SAME:
-        id: Naps Room/Panel_same_mace
-        colors: black
-        tag: topblack
-      CAME:
-        id: Naps Room/Panel_came_make
-        colors: black
-        tag: topblack
-    doors:
-      Third Floor:
-        id:
-          - Naps Room Doors/Door_hider_1b2
-          - Naps Room Doors/Door_hider_new1
-        location_name: The Fearless - Second Floor Puzzles
-        group: Fearless Doors
-        panels:
-          - NONE
-          - SUM
-          - FUNNY
-          - MIGHT
-          - SAFE
-          - SAME
-          - CAME
-  The Fearless:
-    entrances:
-      The Fearless (First Floor):
-        room: The Fearless (Second Floor)
-        door: Third Floor
-    panels:
-      Achievement:
-        id: Countdown Panels/Panel_fearless_fearless
-        colors: black
-        tag: forbid
-        check: True
-        achievement: The Fearless
-      EASY:
-        id: Naps Room/Panel_easy_soft
-        colors: black
-        tag: bot black black
-      SOMETIMES:
-        id: Naps Room/Panel_sometimes_always
-        colors: black
-        tag: bot black black
-      DARK:
-        id: Naps Room/Panel_dark_extinguish
-        colors: black
-        tag: bot black black
-      EVEN:
-        id: Naps Room/Panel_even_ordinary
-        colors: black
-        tag: bot black black
-  The Observant:
-    entrances:
-      Hedge Maze:
-        room: Hedge Maze
-        door: Observant Entrance
-      The Incomparable: True
-    panels:
-      Achievement:
-        id: Countdown Panels/Panel_observant_observant
-        colors: green
-        check: True
-        tag: forbid
-        required_door:
-          door: Stairs
-        achievement: The Observant
-      FOUR (1):
-        id: Look Room/Panel_four_back
-        colors: green
-        tag: forbid
-      FOUR (2):
-        id: Look Room/Panel_four_side
-        colors: green
-        tag: forbid
-      BACKSIDE:
-        id: Backside Room/Panel_backside_2
-        tag: midwhite
-        hunt: True
-        required_door:
-          door: Backside Door
-      SIX:
-        id: Look Room/Panel_six_stairs
-        colors: green
-        tag: forbid
-      FOUR (3):
-        id: Look Room/Panel_four_ways
-        colors: green
-        tag: forbid
-      TWO (1):
-        id: Look Room/Panel_two_on
-        colors: green
-        tag: forbid
-      TWO (2):
-        id: Look Room/Panel_two_up
-        colors: green
-        tag: forbid
-      FIVE:
-        id: Look Room/Panel_five_swims
-        colors: green
-        tag: forbid
-      BELOW (1):
-        id: Look Room/Panel_eight_upstairs
-        colors: green
-        tag: forbid
-        required_door:
-          door: Stairs
-      BLUE:
-        id: Look Room/Panel_blue_toil
-        colors: green
-        tag: forbid
-        required_door:
-          door: Stairs
-      BELOW (2):
-        id: Look Room/Panel_four_stop
-        colors: green
-        tag: forbid
-        required_door:
-          door: Stairs
-      MINT (1):
-        id: Look Room/Panel_aqua_top
-        colors: green
-        tag: forbid
-        required_door:
-          door: Stairs
-      ESACREWOL:
-        id: Look Room/Panel_blue_hi
-        colors: green
-        tag: forbid
-        required_door:
-          door: Stairs
-      EULB:
-        id: Look Room/Panel_blue_hi2
-        colors: green
-        tag: forbid
-        required_door:
-          door: Stairs
-      NUMBERS (1):
-        id: Look Room/Panel_numbers_31
-        colors: green
-        tag: forbid
-        required_door:
-          door: Stairs
-      NUMBERS (2):
-        id: Look Room/Panel_numbers_52
-        colors: green
-        tag: forbid
-        required_door:
-          door: Stairs
-      MINT (2):
-        id: Look Room/Panel_aqua_oil
-        colors: green
-        tag: forbid
-        required_door:
-          door: Stairs
-      GREEN (1):
-        id: Look Room/Panel_eight_backside
-        colors: green
-        tag: forbid
-        required_door:
-          door: Stairs
-      GREEN (2):
-        id: Look Room/Panel_eight_sideways
-        colors: green
-        tag: forbid
-        required_door:
-          door: Stairs
-    doors:
-      Backside Door:
-        id: Maze Area Doors/Door_backside
-        group: Backside Doors
-        panels:
-          - FOUR (1)
-          - FOUR (2)
-      Stairs:
-        id: Maze Area Doors/Door_stairs
-        group: Observant Doors
-        panels:
-          - SIX
-  The Incomparable:
-    entrances:
-      The Observant: True # Assuming that access to The Observant includes access to the right entrance
-      Eight Room: True
-      Eight Alcove:
-        door: Eight Door
-      Orange Tower Sixth Floor:
-        painting: True
-    panels:
-      Achievement:
-        id: Countdown Panels/Panel_incomparable_incomparable
-        colors: blue
-        check: True
-        tag: forbid
-        required_room:
-          - Elements Area
-          - Courtyard
-          - Eight Room
-        achievement: The Incomparable
-      A (One):
-        id: Strand Room/Panel_blank_a
-        colors: blue
-        tag: forbid
-      A (Two):
-        id: Strand Room/Panel_a_an
-        colors: blue
-        tag: forbid
-      A (Three):
-        id: Strand Room/Panel_a_and
-        colors: blue
-        tag: forbid
-      A (Four):
-        id: Strand Room/Panel_a_sand
-        colors: blue
-        tag: forbid
-      A (Five):
-        id: Strand Room/Panel_a_stand
-        colors: blue
-        tag: forbid
-      A (Six):
-        id: Strand Room/Panel_a_strand
-        colors: blue
-        tag: forbid
-      I (One):
-        id: Strand Room/Panel_blank_i
-        colors: blue
-        tag: forbid
-      I (Two):
-        id: Strand Room/Panel_i_in
-        colors: blue
-        tag: forbid
-      I (Three):
-        id: Strand Room/Panel_i_sin
-        colors: blue
-        tag: forbid
-      I (Four):
-        id: Strand Room/Panel_i_sing
-        colors: blue
-        tag: forbid
-      I (Five):
-        id: Strand Room/Panel_i_sting
-        colors: blue
-        tag: forbid
-      I (Six):
-        id: Strand Room/Panel_i_string
-        colors: blue
-        tag: forbid
-      I (Seven):
-        id: Strand Room/Panel_i_strings
-        colors: blue
-        tag: forbid
-    doors:
-      Eight Door:
-        id: Red Blue Purple Room Area Doors/Door_a_strands
-        location_name: Giant Sevens
-        group: Observant Doors
-        panels:
-          - I (Seven)
-          - room: Courtyard
-            panel: I
-          - room: Elements Area
-            panel: A
-    paintings:
-      - id: crown_painting
-        orientation: east
-  Eight Alcove:
-    entrances:
-      The Incomparable:
-        room: The Incomparable
-        door: Eight Door
-      Outside The Initiated:
-        room: Outside The Initiated
-        door: Eight Door
-    paintings:
-      - id: eight_painting2
-        orientation: north
-  Eight Room:
-    entrances:
-      Eight Alcove:
-        painting: True
-    panels:
-      Eight Back:
-        id: Strand Room/Panel_i_starling
-        colors: blue
-        tag: forbid
-      Eight Front:
-        id: Strand Room/Panel_i_starting
-        colors: blue
-        tag: forbid
-      Nine:
-        id: Strand Room/Panel_i_startling
-        colors: blue
-        tag: forbid
-    paintings:
-      - id: eight_painting
-        orientation: south
-        exit_only: True
-        required: True
-  Orange Tower:
-    # This is a special, meta-ish room.
-    entrances:
-      Menu: True
-    doors:
-      Second Floor:
-        id: Tower Room Area Doors/Door_level_1
-        skip_location: True
-        panels:
-          - room: Orange Tower First Floor
-            panel: DADS + ALE
-      Third Floor:
-        id: Tower Room Area Doors/Door_level_2
-        skip_location: True
-        panels:
-          - room: Orange Tower First Floor
-            panel: DADS + ALE
-          - room: Outside The Undeterred
-            panel: ART + ART
-      Fourth Floor:
-        id: Tower Room Area Doors/Door_level_3
-        skip_location: True
-        panels:
-          - room: Orange Tower First Floor
-            panel: DADS + ALE
-          - room: Outside The Undeterred
-            panel: ART + ART
-          - room: Orange Tower Third Floor
-            panel: DEER + WREN
-      Fifth Floor:
-        id: Tower Room Area Doors/Door_level_4
-        skip_location: True
-        panels:
-          - room: Orange Tower First Floor
-            panel: DADS + ALE
-          - room: Outside The Undeterred
-            panel: ART + ART
-          - room: Orange Tower Third Floor
-            panel: DEER + WREN
-          - room: Orange Tower Fourth Floor
-            panel: LEARNS + UNSEW
-      Sixth Floor:
-        id: Tower Room Area Doors/Door_level_5
-        skip_location: True
-        panels:
-          - room: Orange Tower First Floor
-            panel: DADS + ALE
-          - room: Outside The Undeterred
-            panel: ART + ART
-          - room: Orange Tower Third Floor
-            panel: DEER + WREN
-          - room: Orange Tower Fourth Floor
-            panel: LEARNS + UNSEW
-          - room: Orange Tower Fifth Floor
-            panel: DRAWL + RUNS
-      Seventh Floor:
-        id: Tower Room Area Doors/Door_level_6
-        skip_location: True
-        panels:
-          - room: Orange Tower First Floor
-            panel: DADS + ALE
-          - room: Outside The Undeterred
-            panel: ART + ART
-          - room: Orange Tower Third Floor
-            panel: DEER + WREN
-          - room: Orange Tower Fourth Floor
-            panel: LEARNS + UNSEW
-          - room: Orange Tower Fifth Floor
-            panel: DRAWL + RUNS
-          - room: Owl Hallway
-            panel: READS + RUST
-    progression:
-      Progressive Orange Tower:
-        - Second Floor
-        - Third Floor
-        - Fourth Floor
-        - Fifth Floor
-        - Sixth Floor
-        - Seventh Floor
-  Orange Tower First Floor:
-    entrances:
-      Hub Room:
-        door: Shortcut to Hub Room
-      Outside The Wanderer:
-        room: Outside The Wanderer
-        door: Tower Entrance
-      Orange Tower Second Floor:
-        room: Orange Tower
-        door: Second Floor
-      Directional Gallery:
-        door: Salt Pepper Door
-      Roof: True # through the sunwarp
-    panels:
-      SECRET:
-        id: Shuffle Room/Panel_secret_secret
-        tag: midwhite
-      DADS + ALE:
-        id: Tower Room/Panel_dads_ale_dead_1
-        colors: orange
-        check: True
-        tag: midorange
-      SALT:
-        id: Backside Room/Panel_salt_pepper
-        colors: black
-        tag: botblack
-    doors:
-      Shortcut to Hub Room:
-        id: Shuffle Room Area Doors/Door_secret_secret
-        group: Orange Tower First Floor - Shortcuts
-        panels:
-          - SECRET
-      Salt Pepper Door:
-        id: Count Up Room Area Doors/Door_salt_pepper
-        location_name: Orange Tower First Floor - Salt Pepper Door
-        group: Orange Tower First Floor - Shortcuts
-        panels:
-          - SALT
-          - room: Directional Gallery
-            panel: PEPPER
-      4 Sunwarp:
-        warp_id: Teleporter Warps/Sunwarp_enter_4
-        group: Sunwarps
-        skip_location: True
-  Orange Tower Second Floor:
-    entrances:
-      Orange Tower First Floor:
-        room: Orange Tower
-        door: Second Floor
-      Orange Tower Third Floor:
-        room: Orange Tower
-        door: Third Floor
-      Outside The Undeterred: True
-  Orange Tower Third Floor:
-    entrances:
-      Knight Night Exit:
-        room: Knight Night (Final)
-        door: Exit
-      Orange Tower Second Floor:
-        room: Orange Tower
-        door: Third Floor
-      Orange Tower Fourth Floor:
-        room: Orange Tower
-        door: Fourth Floor
-      Hot Crusts Area:
-        room: Hot Crusts Area
-        door: 2 Sunwarp
-        sunwarp: True
-      Bearer Side Area: # This is complicated because of The Bearer's topology
-        room: Bearer Side Area
-        door: Shortcut to Tower
-      Rhyme Room (Smiley):
-        door: Rhyme Room Entrance
-    panels:
-      RED:
-        id: Color Arrow Room/Panel_red_afar
-        tag: midwhite
-        hunt: True
-        required_door:
-          door: Red Barrier
-      DEER + WREN:
-        id: Tower Room/Panel_deer_wren_rats_3
-        colors: orange
-        check: True
-        tag: midorange
-    doors:
-      Red Barrier:
-        id: Color Arrow Room Doors/Door_red_6
-        group: Color Hunt Barriers
-        skip_location: True
-        panels:
-          - room: Color Hunt
-            panel: RED
-      Rhyme Room Entrance:
-        id: Double Room Area Doors/Door_room_entry_stairs2
-        skip_location: True
-        group: Rhyme Room Doors
-        panels:
-          - room: The Tenacious
-            panel: LEVEL (Black)
-          - room: The Tenacious
-            panel: RACECAR (Black)
-          - room: The Tenacious
-            panel: SOLOS (Black)
-      Orange Barrier: # see note in Outside The Initiated
-        id:
-          - Color Arrow Room Doors/Door_orange_hider_1
-          - Color Arrow Room Doors/Door_orange_hider_2
-          - Color Arrow Room Doors/Door_orange_hider_3
-        location_name: Color Barriers - RED and YELLOW
-        group: Color Hunt Barriers
-        item_name: Color Hunt - Orange Barrier
-        panels:
-          - RED
-          - room: Directional Gallery
-            panel: YELLOW
-      3 Sunwarp:
-        warp_id: Teleporter Warps/Sunwarp_enter_3
-        group: Sunwarps
-        skip_location: True
-    paintings:
-      - id: arrows_painting_6
-        orientation: east
-      - id: flower_painting_5
-        orientation: south
-  Orange Tower Fourth Floor:
-    entrances:
-      Orange Tower Third Floor:
-        room: Orange Tower
-        door: Fourth Floor
-      Orange Tower Fifth Floor:
-        room: Orange Tower
-        door: Fifth Floor
-      Hot Crusts Area:
-        door: Hot Crusts Door
-      Crossroads:
-        - room: Crossroads
-          door: Tower Entrance
-        - room: Crossroads
-          door: Tower Back Entrance
-      Courtyard: True
-      Roof: True # through the sunwarp
-    panels:
-      RUNT (1):
-        id: Shuffle Room/Panel_turn_runt2
-        colors: yellow
-        tag: midyellow
-      RUNT (2):
-        id: Shuffle Room/Panel_runt3
-        colors:
-          - yellow
-          - blue
-        tag: mid yellow blue
-      LEARNS + UNSEW:
-        id: Tower Room/Panel_learns_unsew_unrest_4
-        colors: orange
-        check: True
-        tag: midorange
-      HOT CRUSTS:
-        id: Shuffle Room/Panel_shortcuts
-        colors: yellow
-        tag: midyellow
-      IRK HORN:
-        id: Shuffle Room/Panel_corner
-        colors: yellow
-        check: True
-        exclude_reduce: True
-        tag: topyellow
-    doors:
-      Hot Crusts Door:
-        id: Shuffle Room Area Doors/Door_hotcrust_shortcuts
-        panels:
-          - HOT CRUSTS
-      5 Sunwarp:
-        warp_id: Teleporter Warps/Sunwarp_enter_5
-        group: Sunwarps
-        skip_location: True
-  Hot Crusts Area:
-    entrances:
-      Orange Tower Fourth Floor:
-        room: Orange Tower Fourth Floor
-        door: Hot Crusts Door
-      Roof: True # through the sunwarp
-    panels:
-      EIGHT:
-        id: Backside Room/Panel_eight_eight_3
-        tag: midwhite
-        hunt: True
-        required_door:
-          room: Number Hunt
-          door: Eights
-    doors:
-      2 Sunwarp:
-        warp_id: Teleporter Warps/Sunwarp_enter_2
-        group: Sunwarps
-        skip_location: True
-        item_name: Orange Tower Fourth Floor - 2 Sunwarp
-    paintings:
-      - id: smile_painting_8
-        orientation: north
-  Orange Tower Fifth Floor:
-    entrances:
-      Orange Tower Fourth Floor:
-        room: Orange Tower
-        door: Fifth Floor
-      Orange Tower Sixth Floor:
-        room: Orange Tower
-        door: Sixth Floor
-      Cellar:
-        room: Room Room
-        door: Cellar Exit
-      Welcome Back Area:
-        door: Welcome Back
-      Art Gallery:
-        room: Art Gallery
-        door: Exit
-      The Bearer:
-        room: Art Gallery
-        door: Exit
-      Outside The Initiated:
-        room: Art Gallery
-        door: Exit
-    panels:
-      SIZE (Small):
-        id: Entry Room/Panel_size_small
-        colors: gray
-        tag: forbid
-      SIZE (Big):
-        id: Entry Room/Panel_size_big
-        colors: gray
-        tag: forbid
-      DRAWL + RUNS:
-        id: Tower Room/Panel_drawl_runs_enter_5
-        colors: orange
-        check: True
-        tag: midorange
-      NINE:
-        id: Backside Room/Panel_nine_nine_2
-        tag: midwhite
-        hunt: True
-        required_door:
-          room: Number Hunt
-          door: Nines
-      SUMMER:
-        id: Entry Room/Panel_summer_summer
-        tag: midwhite
-      AUTUMN:
-        id: Entry Room/Panel_autumn_autumn
-        tag: midwhite
-      SPRING:
-        id: Entry Room/Panel_spring_spring
-        tag: midwhite
-      PAINTING (1):
-        id: Panel Room/Panel_painting_flower
-        colors: green
-        tag: forbid
-        required_room: Cellar
-      PAINTING (2):
-        id: Panel Room/Panel_painting_eye
-        colors: green
-        tag: forbid
-        required_room: Cellar
-      PAINTING (3):
-        id: Panel Room/Panel_painting_snowman
-        colors: green
-        tag: forbid
-        required_room: Cellar
-      PAINTING (4):
-        id: Panel Room/Panel_painting_owl
-        colors: green
-        tag: forbid
-        required_room: Cellar
-      PAINTING (5):
-        id: Panel Room/Panel_painting_panda
-        colors: green
-        tag: forbid
-        required_room: Cellar
-      ROOM:
-        id: Panel Room/Panel_room_stairs
-        colors: gray
-        tag: forbid
-        required_room: Cellar
-    doors:
-      Welcome Back:
-        id: Entry Room Area Doors/Door_sizes
-        group: Welcome Back Doors
-        panels:
-          - SIZE (Small)
-          - SIZE (Big)
-    paintings:
-      - id: hi_solved_painting3
-        orientation: south
-      - id: hi_solved_painting2
-        orientation: south
-      - id: east_afar
-        orientation: north
-  Orange Tower Sixth Floor:
-    entrances:
-      Orange Tower Fifth Floor:
-        room: Orange Tower
-        door: Sixth Floor
-      The Scientific:
-        painting: True
-    paintings:
-      - id: arrows_painting_10
-        orientation: east
-      - id: owl_painting_3
-        orientation: north
-      - id: clock_painting
-        orientation: west
-      - id: scenery_painting_5d_2
-        orientation: south
-      - id: symmetry_painting_b_7
-        orientation: north
-      - id: panda_painting_2
-        orientation: south
-      - id: crown_painting2
-        orientation: north
-      - id: colors_painting2
-        orientation: south
-      - id: cherry_painting2
-        orientation: east
-      - id: hi_solved_painting
-        orientation: west
-  Orange Tower Seventh Floor:
-    entrances:
-      Orange Tower Sixth Floor:
-        room: Orange Tower
-        door: Seventh Floor
-    panels:
-      THE END:
-        id: EndPanel/Panel_end_end
-        check: True
-        tag: forbid
-        non_counting: True
-      THE MASTER:
-        # We will set up special rules for this in code.
-        id: Countdown Panels/Panel_master_master
-        check: True
-        tag: forbid
-      MASTERY:
-        # This is the MASTERY on the other side of THE FEARLESS. It can only be
-        # accessed by jumping from the top of the tower.
-        id: Master Room/Panel_mastery_mastery8
-        tag: midwhite
-        hunt: True
-        required_door:
-          door: Mastery
-    doors:
-      Mastery:
-        id:
-          - Master Room Doors/Door_tower_down
-          - Master Room Doors/Door_master_master
-          - Master Room Doors/Door_master_master_2
-          - Master Room Doors/Door_master_master_3
-          - Master Room Doors/Door_master_master_4
-          - Master Room Doors/Door_master_master_5
-          - Master Room Doors/Door_master_master_6
-          - Master Room Doors/Door_master_master_10
-          - Master Room Doors/Door_master_master_11
-          - Master Room Doors/Door_master_master_12
-          - Master Room Doors/Door_master_master_13
-          - Master Room Doors/Door_master_master_14
-          - Master Room Doors/Door_master_master_15
-          - Master Room Doors/Door_master_down
-          - Master Room Doors/Door_master_down2
-        skip_location: True
-        item_name: Mastery
-        panels:
-          - THE MASTER
-      Mastery Panels:
-        skip_item: True
-        location_name: Mastery Panels
-        panels:
-          - room: Room Room
-            panel: MASTERY
-          - room: The Steady (Topaz)
-            panel: MASTERY
-          - room: Orange Tower Basement
-            panel: MASTERY
-          - room: Arrow Garden
-            panel: MASTERY
-          - room: Hedge Maze
-            panel: MASTERY (1)
-          - room: Behind A Smile
-            panel: MASTERY
-          - room: Sixteen Colorful Squares
-            panel: MASTERY
-          - MASTERY
-          - room: Hedge Maze
-            panel: MASTERY (2)
-          - room: Among Treetops
-            panel: MASTERY
-          - room: Horizon's Edge
-            panel: MASTERY
-          - room: Beneath The Lookout
-            panel: MASTERY
-          - room: Elements Area
-            panel: MASTERY
-          - room: Pilgrim Antechamber
-            panel: MASTERY
-          - room: Rooftop Staircase
-            panel: MASTERY
-    paintings:
-      - id: map_painting2
-        orientation: north
-        enter_only: True # otherwise you might just skip the whole game!
-        req_blocked_when_no_doors: True # owl hallway in vanilla doors
-  Roof:
-    entrances:
-      Orange Tower Seventh Floor: True
-      Crossroads:
-        room: Crossroads
-        door: Roof Access
-  Behind A Smile:
-    entrances:
-      Roof: True
-    panels:
-      MASTERY:
-        id: Master Room/Panel_mastery_mastery6
-        tag: midwhite
-        hunt: True
-        required_door:
-          room: Orange Tower Seventh Floor
-          door: Mastery
-      STAIRCASE:
-        id: Open Areas/Panel_staircase
-        tag: midwhite
-  Sixteen Colorful Squares:
-    entrances:
-      Roof: True
-    panels:
-      MASTERY:
-        id: Master Room/Panel_mastery_mastery7
-        tag: midwhite
-        hunt: True
-        required_door:
-          room: Orange Tower Seventh Floor
-          door: Mastery
-  Among Treetops:
-    entrances:
-      Roof: True
-    panels:
-      MASTERY:
-        id: Master Room/Panel_mastery_mastery10
-        tag: midwhite
-        hunt: True
-        required_door:
-          room: Orange Tower Seventh Floor
-          door: Mastery
-  Horizon's Edge:
-    entrances:
-      Roof: True
-    panels:
-      MASTERY:
-        id: Master Room/Panel_mastery_mastery11
-        tag: midwhite
-        hunt: True
-        required_door:
-          room: Orange Tower Seventh Floor
-          door: Mastery
-  Beneath The Lookout:
-    entrances:
-      Roof: True
-    panels:
-      MASTERY:
-        id: Master Room/Panel_mastery_mastery12
-        tag: midwhite
-        hunt: True
-        required_door:
-          room: Orange Tower Seventh Floor
-          door: Mastery
-  Rooftop Staircase:
-    entrances:
-      Roof: True
-    panels:
-      MASTERY:
-        id: Master Room/Panel_mastery_mastery15
-        tag: midwhite
-        hunt: True
-        required_door:
-          room: Orange Tower Seventh Floor
-          door: Mastery
-  Orange Tower Basement:
-    entrances:
-      Orange Tower Sixth Floor:
+    - id: flower_painting_8
+      enter_only: True
+      orientation: north
+      move: True
+      required_door:
+        room: Courtyard
+        door: Painting Shortcut
+    - id: symmetry_painting_a_starter
+      enter_only: True
+      orientation: west
+      move: True
+      required_door:
+        room: The Wondrous (Doorknob)
+        door: Painting Shortcut
+    - id: pencil_painting6
+      enter_only: True
+      orientation: east
+      move: True
+      required_door:
+        room: Outside The Bold
+        door: Painting Shortcut
+    - id: blueman_painting_3
+      enter_only: True
+      orientation: east
+      move: True
+      required_door:
+        room: Outside The Undeterred
+        door: Painting Shortcut
+    - id: eyes_yellow_painting2
+      enter_only: True
+      orientation: west
+      move: True
+      required_door:
+        room: Outside The Agreeable
+        door: Painting Shortcut
+Hidden Room:
+  entrances:
+    Starting Room:
+      room: Starting Room
+      door: Back Right Door
+    The Seeker:
+      door: Seeker Entrance
+    Dead End Area:
+      door: Dead End Door
+    Knight Night (Outer Ring):
+      door: Knight Night Entrance
+  panels:
+    DEAD END:
+      id: Appendix Room/Panel_deadend_deadened
+      check: True
+      exclude_reduce: True
+      tag: topwhite
+    OPEN:
+      id: Heteronym Room/Panel_entrance_entrance
+      tag: midwhite
+    LIES:
+      id: Appendix Room/Panel_lies_lies
+      tag: midwhite
+  doors:
+    Dead End Door:
+      id: Appendix Room Area Doors/Door_rat_tar_2
+      skip_location: true
+      group: Dead End Area Access
+      panels:
+        - room: Hub Room
+          panel: RAT
+    Knight Night Entrance:
+      id: Appendix Room Area Doors/Door_rat_tar_4
+      skip_location: true
+      panels:
+        - room: Hub Room
+          panel: RAT
+    Seeker Entrance:
+      id: Entry Room Area Doors/Door_entrance_entrance
+      item_name: The Seeker - Entrance
+      panels:
+        - OPEN
+    Rhyme Room Entrance:
+      id:
+        - Appendix Room Area Doors/Door_rat_tar_3
+        - Double Room Area Doors/Door_room_entry_stairs
+      skip_location: True
+      group: Rhyme Room Doors
+      panels:
+        - room: The Tenacious
+          panel: LEVEL (Black)
+        - room: The Tenacious
+          panel: RACECAR (Black)
+        - room: The Tenacious
+          panel: SOLOS (Black)
+        - room: Hub Room
+          panel: RAT
+  paintings:
+    - id: owl_painting
+      orientation: north
+The Seeker:
+  entrances:
+    Hidden Room:
+      room: Hidden Room
+      door: Seeker Entrance
+    Pilgrim Room:
+      room: Pilgrim Room
+      door: Shortcut to The Seeker
+  panels:
+    Achievement:
+      id: Countdown Panels/Panel_seeker_seeker
+      required_room: Hidden Room
+      tag: forbid
+      check: True
+      achievement: The Seeker
+    BEAR (1):
+      id: Heteronym Room/Panel_bear_bear
+      tag: midwhite
+    MINE (1):
+      id: Heteronym Room/Panel_mine_mine
+      tag: double midwhite
+      subtag: left
+      link: exact MINE
+    MINE (2):
+      id: Heteronym Room/Panel_mine_mine_2
+      tag: double midwhite
+      subtag: right
+      link: exact MINE
+    BOW:
+      id: Heteronym Room/Panel_bow_bow
+      tag: midwhite
+    DOES:
+      id: Heteronym Room/Panel_does_does
+      tag: midwhite
+    MOBILE (1):
+      id: Heteronym Room/Panel_mobile_mobile
+      tag: double midwhite
+      subtag: left
+      link: exact MOBILE
+    MOBILE (2):
+      id: Heteronym Room/Panel_mobile_mobile_2
+      tag: double midwhite
+      subtag: right
+      link: exact MOBILE
+    DESERT:
+      id: Heteronym Room/Panel_desert_desert
+      tag: topmid white stack
+      subtag: mid
+      link: topmid DESERT
+    DESSERT:
+      id: Heteronym Room/Panel_desert_dessert
+      tag: topmid white stack
+      subtag: top
+      link: topmid DESERT
+    SOW:
+      id: Heteronym Room/Panel_sow_sow
+      tag: topmid white stack
+      subtag: mid
+      link: topmid SOW
+    SEW:
+      id: Heteronym Room/Panel_sow_so
+      tag: topmid white stack
+      subtag: top
+      link: topmid SOW
+    TO:
+      id: Heteronym Room/Panel_two_to
+      tag: double topwhite
+      subtag: left
+      link: hp TWO
+    TOO:
+      id: Heteronym Room/Panel_two_too
+      tag: double topwhite
+      subtag: right
+      link: hp TWO
+    WRITE:
+      id: Heteronym Room/Panel_write_right
+      tag: topwhite
+    EWE:
+      id: Heteronym Room/Panel_you_ewe
+      tag: topwhite
+    KNOT:
+      id: Heteronym Room/Panel_not_knot
+      tag: double topwhite
+      subtag: left
+      link: hp NOT
+    NAUGHT:
+      id: Heteronym Room/Panel_not_naught
+      tag: double topwhite
+      subtag: right
+      link: hp NOT
+    BEAR (2):
+      id: Heteronym Room/Panel_bear_bare
+      tag: topwhite
+Second Room:
+  entrances:
+    Starting Room:
+      room: Starting Room
+      door: Main Door
+    Hub Room:
+      door: Exit Door
+  panels:
+    HI:
+      id: Entry Room/Panel_hi_high
+      tag: topwhite
+    LOW:
+      id: Entry Room/Panel_low_low
+      tag: forbid # This is a midwhite pretending to be a botwhite
+    ANOTHER TRY:
+      id: Entry Room/Panel_advance
+      tag: topwhite
+      non_counting: True # This is a counting panel in-game, but it can never count towards the LEVEL 2 panel hunt.
+    LEVEL 2:
+      # We will set up special rules for this in code.
+      id: EndPanel/Panel_level_2
+      tag: forbid
+      non_counting: True
+      check: True
+  doors:
+    Exit Door:
+      id: Entry Room Area Doors/Door_hi_high
+      location_name: Second Room - Good Luck
+      include_reduce: True
+      panels:
+        - HI
+        - LOW
+Hub Room:
+  entrances:
+    Second Room:
+      room: Second Room
+      door: Exit Door
+    Dead End Area:
+      door: Near RAT Door
+    Crossroads:
+      door: Crossroads Entrance
+    The Tenacious:
+      door: Tenacious Entrance
+    Near Far Area: True
+    Hedge Maze:
+      door: Shortcut to Hedge Maze
+    Orange Tower First Floor:
+      room: Orange Tower First Floor
+      door: Shortcut to Hub Room
+    Owl Hallway:
+      painting: True
+    Outside The Initiated:
+      room: Outside The Initiated
+      door: Shortcut to Hub Room
+    The Traveled:
+      door: Traveled Entrance
+    Roof: True # through the sunwarp
+    Outside The Undeterred: # (NOTE: used in hardcoded pilgrimage)
+      room: Outside The Undeterred
+      door: Green Painting
+      painting: True
+  panels:
+    ORDER:
+      id: Shuffle Room/Panel_order_chaos
+      colors: black
+      tag: botblack
+    SLAUGHTER:
+      id: Palindrome Room/Panel_slaughter_laughter
+      colors: red
+      tag: midred
+    TRACE:
+      id: Maze Room/Panel_trace_trace
+      tag: midwhite
+    RAT:
+      id: Appendix Room/Panel_rat_tar
+      colors: black
+      check: True
+      exclude_reduce: True
+      tag: midblack
+    OPEN:
+      id: Synonym Room/Panel_open_open
+      tag: midwhite
+    FOUR:
+      id: Backside Room/Panel_four_four_3
+      tag: midwhite
+      hunt: True
+      required_door:
+        room: Outside The Undeterred
+        door: Fours
+    LOST:
+      id: Shuffle Room/Panel_lost_found
+      colors: black
+      tag: botblack
+    FORWARD:
+      id: Entry Room/Panel_forward_forward
+      tag: midwhite
+    BETWEEN:
+      id: Entry Room/Panel_between_between
+      tag: midwhite
+    BACKWARD:
+      id: Entry Room/Panel_backward_backward
+      tag: midwhite
+  doors:
+    Crossroads Entrance:
+      id: Shuffle Room Area Doors/Door_chaos
+      panels:
+        - ORDER
+    Tenacious Entrance:
+      id: Palindrome Room Area Doors/Door_slaughter_laughter
+      group: Entrances to The Tenacious
+      panels:
+        - SLAUGHTER
+    Shortcut to Hedge Maze:
+      id: Maze Area Doors/Door_trace_trace
+      group: Hedge Maze Doors
+      panels:
+        - TRACE
+    Near RAT Door:
+      id: Appendix Room Area Doors/Door_deadend_deadened
+      skip_location: True
+      group: Dead End Area Access
+      panels:
+        - room: Hidden Room
+          panel: DEAD END
+    Traveled Entrance:
+      id: Appendix Room Area Doors/Door_open_open
+      item_name: The Traveled - Entrance
+      group: Entrance to The Traveled
+      panels:
+        - OPEN
+    Lost Door:
+      id: Shuffle Room Area Doors/Door_lost_found
+      junk_item: True
+      panels:
+        - LOST
+    1 Sunwarp:
+      warp_id: Teleporter Warps/Sunwarp_enter_1
+      group: Sunwarps
+      skip_location: True
+  paintings:
+    - id: maze_painting
+      orientation: west
+Dead End Area:
+  entrances:
+    Hidden Room:
+      room: Hidden Room
+      door: Dead End Door
+    Hub Room:
+      room: Hub Room
+      door: Near RAT Door
+  panels:
+    FOUR:
+      id: Backside Room/Panel_four_four_2
+      tag: midwhite
+      hunt: True
+      required_door:
+        room: Outside The Undeterred
+        door: Fours
+    EIGHT:
+      id: Backside Room/Panel_eight_eight_8
+      tag: midwhite
+      hunt: True
+      required_door:
+        room: Number Hunt
+        door: Eights
+  paintings:
+    - id: smile_painting_6
+      orientation: north
+Pilgrim Antechamber:
+  # Let's not shuffle the paintings yet.
+  entrances:
+    # The pilgrimage is hardcoded in rules.py
+    Starting Room:
+      door: Sun Painting
+  panels:
+    HOT CRUST:
+      id: Lingo Room/Panel_shortcut
+      colors: yellow
+      tag: midyellow
+    PILGRIM:
+      id: Lingo Room/Panel_pilgrim
+      colors: blue
+      tag: midblue
+    MASTERY:
+      id: Master Room/Panel_mastery_mastery14
+      tag: midwhite
+      hunt: True
+      required_door:
         room: Orange Tower Seventh Floor
         door: Mastery
-    panels:
-      MASTERY:
-        id: Master Room/Panel_mastery_mastery3
-        tag: midwhite
-        hunt: True
-      THE LIBRARY:
-        id: EndPanel/Panel_library
-        check: True
-        tag: forbid
-        non_counting: True
-    paintings:
-      - id: arrows_painting_11
-        orientation: east
-        req_blocked_when_no_doors: True # owl hallway in vanilla doors
-  Courtyard:
-    entrances:
-      Roof: True
-      Orange Tower Fourth Floor: True
-      Arrow Garden:
-        painting: True
-      Starting Room:
-        door: Painting Shortcut
-        painting: True
-      Yellow Backside Area:
-        room: First Second Third Fourth
+  doors:
+    Sun Painting:
+      item_name: Pilgrim Room - Sun Painting
+      location_name: Pilgrim Room - HOT CRUST
+      painting_id: pilgrim_painting2
+      panels:
+        - HOT CRUST
+    Exit:
+      event: True
+      panels:
+        - PILGRIM
+  progression:
+    Progressive Pilgrimage:
+      - room: Hub Room
+        door: 1 Sunwarp
+      - room: Hot Crusts Area
+        door: 2 Sunwarp
+      - room: Orange Tower Third Floor
+        door: 3 Sunwarp
+      - room: Orange Tower First Floor
+        door: 4 Sunwarp
+      - room: Orange Tower Fourth Floor
+        door: 5 Sunwarp
+      - room: Outside The Agreeable
+        door: 6 Sunwarp
+Pilgrim Room:
+  entrances:
+    The Seeker:
+      door: Shortcut to The Seeker
+    Pilgrim Antechamber:
+      room: Pilgrim Antechamber
+      door: Exit
+  panels:
+    THIS:
+      id: Lingo Room/Panel_lingo_9
+      colors: gray
+      tag: forbid
+    TIME ROOM:
+      id: Lingo Room/Panel_lingo_1
+      colors: purple
+      tag: toppurp
+    SCIENCE ROOM:
+      id: Lingo Room/Panel_lingo_2
+      tag: botwhite
+    SHINY ROCK ROOM:
+      id: Lingo Room/Panel_lingo_3
+      tag: botwhite
+    ANGRY POWER:
+      id: Lingo Room/Panel_lingo_4
+      colors:
+        - purple
+      tag: forbid
+    MICRO LEGION:
+      id: Lingo Room/Panel_lingo_5
+      colors: yellow
+      tag: midyellow
+    LOSERS RELAX:
+      id: Lingo Room/Panel_lingo_6
+      colors:
+        - black
+      tag: forbid
+    "906234":
+      id: Lingo Room/Panel_lingo_7
+      colors:
+        - orange
+        - blue
+      tag: forbid
+    MOOR EMORDNILAP:
+      id: Lingo Room/Panel_lingo_8
+      colors: black
+      tag: midblack
+    HALL ROOMMATE:
+      id: Lingo Room/Panel_lingo_10
+      colors:
+        - red
+        - blue
+      tag: forbid
+    ALL GREY:
+      id: Lingo Room/Panel_lingo_11
+      colors: yellow
+      tag: midyellow
+    PLUNDER ISLAND:
+      id: Lingo Room/Panel_lingo_12
+      colors:
+        - purple
+        - red
+      tag: forbid
+    FLOSS PATHS:
+      id: Lingo Room/Panel_lingo_13
+      colors:
+        - purple
+        - brown
+      tag: forbid
+  doors:
+    Shortcut to The Seeker:
+      id: Master Room Doors/Door_pilgrim_shortcut
+      include_reduce: True
+      panels:
+        - THIS
+Crossroads:
+  entrances:
+    Hub Room:
+      - room: Hub Room
+        door: 1 Sunwarp
+        sunwarp: True
+      - room: Hub Room
+        door: Crossroads Entrance
+    Color Hallways: True
+    The Tenacious:
+      door: Tenacious Entrance
+    Orange Tower Fourth Floor: True # through IRK HORN
+    Amen Name Area:
+      room: Lost Area
+      door: Exit
+    Roof: True # through the sunwarp
+  panels:
+    DECAY:
+      id: Palindrome Room/Panel_decay_day
+      colors: red
+      tag: midred
+    NOPE:
+      id: Sun Room/Panel_nope_open
+      colors: yellow
+      tag: midyellow
+    EIGHT:
+      id: Backside Room/Panel_eight_eight_5
+      tag: midwhite
+      hunt: True
+      required_door:
+        room: Number Hunt
+        door: Eights
+    WE ROT:
+      id: Shuffle Room/Panel_tower
+      colors: yellow
+      tag: midyellow
+    WORDS:
+      id: Shuffle Room/Panel_words_sword
+      colors: yellow
+      tag: midyellow
+    SWORD:
+      id: Shuffle Room/Panel_sword_words
+      colors: yellow
+      tag: midyellow
+    TURN:
+      id: Shuffle Room/Panel_turn_runt
+      colors: yellow
+      tag: midyellow
+    BEND HI:
+      id: Shuffle Room/Panel_behind
+      colors: yellow
+      tag: midyellow
+    THE EYES:
+      id: Shuffle Room/Panel_eyes_see_shuffle
+      colors: yellow
+      check: True
+      exclude_reduce: True
+      required_door:
+        door: Hollow Hallway
+      tag: midyellow
+    CORNER:
+      id: Shuffle Room/Panel_corner_corner
+      required_door:
+        door: Hollow Hallway
+      tag: midwhite
+    HOLLOW:
+      id: Shuffle Room/Panel_hollow_hollow
+      required_door:
+        door: Hollow Hallway
+      tag: midwhite
+    SWAP:
+      id: Shuffle Room/Panel_swap_wasp
+      colors: yellow
+      tag: midyellow
+    GEL:
+      id: Shuffle Room/Panel_gel
+      colors: yellow
+      tag: topyellow
+      required_door:
+        door: Tower Entrance
+    THOUGH:
+      id: Shuffle Room/Panel_though
+      colors: yellow
+      tag: topyellow
+      required_door:
+        door: Tower Entrance
+    CROSSROADS:
+      id: Shuffle Room/Panel_crossroads_crossroads
+      tag: midwhite
+  doors:
+    Tenacious Entrance:
+      id: Palindrome Room Area Doors/Door_decay_day
+      group: Entrances to The Tenacious
+      panels:
+        - DECAY
+    Discerning Entrance:
+      id: Shuffle Room Area Doors/Door_nope_open
+      item_name: The Discerning - Entrance
+      panels:
+        - NOPE
+    Tower Entrance:
+      id:
+        - Shuffle Room Area Doors/Door_tower
+        - Shuffle Room Area Doors/Door_tower2
+        - Shuffle Room Area Doors/Door_tower3
+        - Shuffle Room Area Doors/Door_tower4
+      group: Crossroads - Tower Entrances
+      panels:
+        - WE ROT
+    Tower Back Entrance:
+      id: Shuffle Room Area Doors/Door_runt
+      location_name: Crossroads - TURN/RUNT
+      group: Crossroads - Tower Entrances
+      panels:
+        - TURN
+        - room: Orange Tower Fourth Floor
+          panel: RUNT (1)
+    Words Sword Door:
+      id:
+        - Shuffle Room Area Doors/Door_words_shuffle_3
+        - Shuffle Room Area Doors/Door_words_shuffle_4
+      group: Crossroads Doors
+      panels:
+        - WORDS
+        - SWORD
+    Eye Wall:
+      id: Shuffle Room Area Doors/Door_behind
+      junk_item: True
+      group: Crossroads Doors
+      panels:
+        - BEND HI
+    Hollow Hallway:
+      id: Shuffle Room Area Doors/Door_crossroads6
+      skip_location: True
+      group: Crossroads Doors
+      panels:
+        - BEND HI
+    Roof Access:
+      id: Tower Room Area Doors/Door_level_6_2
+      skip_location: True
+      panels:
+        - room: Orange Tower First Floor
+          panel: DADS + ALE
+        - room: Outside The Undeterred
+          panel: ART + ART
+        - room: Orange Tower Third Floor
+          panel: DEER + WREN
+        - room: Orange Tower Fourth Floor
+          panel: LEARNS + UNSEW
+        - room: Orange Tower Fifth Floor
+          panel: DRAWL + RUNS
+        - room: Owl Hallway
+          panel: READS + RUST
+  paintings:
+    - id: eye_painting
+      disable: True
+      orientation: east
+      move: True
+      required_door:
+        door: Eye Wall
+    - id: smile_painting_4
+      orientation: south
+Lost Area:
+  entrances:
+    Outside The Agreeable:
+      door: Exit
+    Crossroads:
+      room: Crossroads
+      door: Words Sword Door
+  panels:
+    LOST (1):
+      id: Shuffle Room/Panel_lost_lots
+      colors: yellow
+      tag: midyellow
+    LOST (2):
+      id: Shuffle Room/Panel_lost_slot
+      colors: yellow
+      tag: midyellow
+  doors:
+    Exit:
+      id:
+        - Shuffle Room Area Doors/Door_lost_shuffle_1
+        - Shuffle Room Area Doors/Door_lost_shuffle_2
+      location_name: Crossroads - LOST Pair
+      panels:
+        - LOST (1)
+        - LOST (2)
+Amen Name Area:
+  entrances:
+    Crossroads:
+      room: Lost Area
+      door: Exit
+    Suits Area:
+      door: Exit
+  panels:
+    AMEN:
+      id: Shuffle Room/Panel_amen_mean
+      colors: yellow
+      tag: double midyellow
+      subtag: left
+      link: ana MEAN
+    NAME:
+      id: Shuffle Room/Panel_name_mean
+      colors: yellow
+      tag: double midyellow
+      subtag: right
+      link: ana MEAN
+    NINE:
+      id: Backside Room/Panel_nine_nine_3
+      tag: midwhite
+      hunt: True
+      required_door:
+        room: Number Hunt
+        door: Nines
+  doors:
+    Exit:
+      id: Shuffle Room Area Doors/Door_mean
+      panels:
+        - AMEN
+        - NAME
+Suits Area:
+  entrances:
+    Amen Name Area:
+      room: Amen Name Area
+      door: Exit
+    Roof: True
+  panels:
+    SPADES:
+      id: Cross Room/Panel_spades_spades
+      tag: midwhite
+    CLUBS:
+      id: Cross Room/Panel_clubs_clubs
+      tag: midwhite
+    HEARTS:
+      id: Cross Room/Panel_hearts_hearts
+      tag: midwhite
+  paintings:
+    - id: west_afar
+      orientation: south
+The Tenacious:
+  entrances:
+    Hub Room:
+      - room: Hub Room
+        door: Tenacious Entrance
+      - door: Shortcut to Hub Room
+    Crossroads:
+      room: Crossroads
+      door: Tenacious Entrance
+    Outside The Agreeable:
+      room: Outside The Agreeable
+      door: Tenacious Entrance
+    Dread Hallway:
+      room: Dread Hallway
+      door: Tenacious Entrance
+  panels:
+    LEVEL (Black):
+      id: Palindrome Room/Panel_level_level
+      colors: black
+      tag: midblack
+    RACECAR (Black):
+      id: Palindrome Room/Panel_racecar_racecar
+      colors: black
+      tag: palindrome
+      copy_to_sign: sign4
+    SOLOS (Black):
+      id: Palindrome Room/Panel_solos_solos
+      colors: black
+      tag: palindrome
+      copy_to_sign:
+        - sign5
+        - sign6
+    LEVEL (White):
+      id: Palindrome Room/Panel_level_level_2
+      tag: midwhite
+    RACECAR (White):
+      id: Palindrome Room/Panel_racecar_racecar_2
+      tag: midwhite
+      copy_to_sign: sign3
+    SOLOS (White):
+      id: Palindrome Room/Panel_solos_solos_2
+      tag: midwhite
+      copy_to_sign:
+        - sign1
+        - sign2
+    Achievement:
+      id: Countdown Panels/Panel_tenacious_tenacious
+      check: True
+      tag: forbid
+      required_panel:
+        - panel: LEVEL (Black)
+        - panel: RACECAR (Black)
+        - panel: SOLOS (Black)
+        - panel: LEVEL (White)
+        - panel: RACECAR (White)
+        - panel: SOLOS (White)
+        - room: Hub Room
+          panel: SLAUGHTER
+        - room: Crossroads
+          panel: DECAY
+        - room: Outside The Agreeable
+          panel: MASSACRED
+        - room: Dread Hallway
+          panel: DREAD
+      achievement: The Tenacious
+  doors:
+    Shortcut to Hub Room:
+      id:
+        - Palindrome Room Area Doors/Door_level_level_1
+        - Palindrome Room Area Doors/Door_racecar_racecar_1
+        - Palindrome Room Area Doors/Door_solos_solos_1
+      location_name: The Tenacious - Palindromes
+      group: Entrances to The Tenacious
+      panels:
+        - LEVEL (Black)
+        - RACECAR (Black)
+        - SOLOS (Black)
+    White Palindromes:
+      location_name: The Tenacious - White Palindromes
+      skip_item: True
+      panels:
+        - LEVEL (White)
+        - RACECAR (White)
+        - SOLOS (White)
+Near Far Area:
+  entrances:
+    Hub Room: True
+    Warts Straw Area:
+      door: Door
+  panels:
+    NEAR:
+      id: Symmetry Room/Panel_near_far
+      colors: black
+      tag: botblack
+    FAR:
+      id: Symmetry Room/Panel_far_near
+      colors: black
+      tag: botblack
+  doors:
+    Door:
+      id:
+        - Symmetry Room Area Doors/Door_near_far
+        - Symmetry Room Area Doors/Door_far_near
+      group: Symmetry Doors
+      item_name: Symmetry Room - Near Far Door
+      location_name: Symmetry Room - NEAR, FAR
+      panels:
+        - NEAR
+        - FAR
+Warts Straw Area:
+  entrances:
+    Near Far Area:
+      room: Near Far Area
+      door: Door
+    Leaf Feel Area:
+      door: Door
+  panels:
+    WARTS:
+      id: Symmetry Room/Panel_warts_straw
+      colors: black
+      tag: midblack
+    STRAW:
+      id: Symmetry Room/Panel_straw_warts
+      colors: black
+      tag: midblack
+  doors:
+    Door:
+      id:
+        - Symmetry Room Area Doors/Door_warts_straw
+        - Symmetry Room Area Doors/Door_straw_warts
+      group: Symmetry Doors
+      item_name: Symmetry Room - Warts Straw Door
+      location_name: Symmetry Room - WARTS, STRAW
+      panels:
+        - WARTS
+        - STRAW
+Leaf Feel Area:
+  entrances:
+    Warts Straw Area:
+      room: Warts Straw Area
+      door: Door
+    Outside The Agreeable:
+      door: Door
+  panels:
+    LEAF:
+      id: Symmetry Room/Panel_leaf_feel
+      colors: black
+      tag: topblack
+    FEEL:
+      id: Symmetry Room/Panel_feel_leaf
+      colors: black
+      tag: topblack
+  doors:
+    Door:
+      id:
+        - Symmetry Room Area Doors/Door_leaf_feel
+        - Symmetry Room Area Doors/Door_feel_leaf
+      group: Symmetry Doors
+      item_name: Symmetry Room - Leaf Feel Door
+      location_name: Symmetry Room - LEAF, FEEL
+      panels:
+        - LEAF
+        - FEEL
+Outside The Agreeable:
+  # Let's ignore the blue warp thing for now because the lookout is a dead
+  # end. Later on it could be filler checks.
+  entrances:
+    # We don't have to list Lost Area because of Crossroads.
+    Crossroads: True
+    The Tenacious:
+      door: Tenacious Entrance
+    The Agreeable:
+      door: Agreeable Entrance
+    Dread Hallway:
+      door: Black Door
+    Leaf Feel Area:
+      room: Leaf Feel Area
+      door: Door
+    Starting Room:
+      door: Painting Shortcut
+      painting: True
+    Hallway Room (2): True
+    Hallway Room (3): True
+    Hallway Room (4): True
+    Hedge Maze: True # through the door to the sectioned-off part of the hedge maze
+    Cellar:
+      door: Lookout Entrance
+  panels:
+    MASSACRED:
+      id: Palindrome Room/Panel_massacred_sacred
+      colors: red
+      tag: midred
+    BLACK:
+      id: Symmetry Room/Panel_black_white
+      colors: black
+      tag: botblack
+    CLOSE:
+      id: Antonym Room/Panel_close_open
+      colors: black
+      tag: botblack
+    LEFT:
+      id: Symmetry Room/Panel_left_right
+      colors: black
+      tag: botblack
+    LEFT (2):
+      id: Symmetry Room/Panel_left_wrong
+      colors: black
+      tag: bot black black
+    RIGHT:
+      id: Symmetry Room/Panel_right_left
+      colors: black
+      tag: botblack
+    PURPLE:
+      id: Color Arrow Room/Panel_purple_afar
+      tag: midwhite
+      hunt: True
+      required_door:
+        door: Purple Barrier
+    FIVE (1):
+      id: Backside Room/Panel_five_five_5
+      tag: midwhite
+      hunt: True
+      required_door:
+        room: Outside The Undeterred
+        door: Fives
+    FIVE (2):
+      id: Backside Room/Panel_five_five_4
+      tag: midwhite
+      hunt: True
+      required_door:
+        room: Outside The Undeterred
+        door: Fives
+    OUT:
+      id: Hallway Room/Panel_out_out
+      check: True
+      exclude_reduce: True
+      tag: midwhite
+    HIDE:
+      id: Maze Room/Panel_hide_seek_4
+      colors: black
+      tag: botblack
+    DAZE:
+      id: Maze Room/Panel_daze_maze
+      colors: purple
+      tag: midpurp
+    WALL:
+      id: Hallway Room/Panel_castle_1
+      colors: blue
+      tag: quad bot blue
+      link: qbb CASTLE
+    KEEP:
+      id: Hallway Room/Panel_castle_2
+      colors: blue
+      tag: quad bot blue
+      link: qbb CASTLE
+    BAILEY:
+      id: Hallway Room/Panel_castle_3
+      colors: blue
+      tag: quad bot blue
+      link: qbb CASTLE
+    TOWER:
+      id: Hallway Room/Panel_castle_4
+      colors: blue
+      tag: quad bot blue
+      link: qbb CASTLE
+    NORTH:
+      id: Cross Room/Panel_north_missing
+      colors: green
+      tag: forbid
+      required_panel:
+        - room: Outside The Bold
+          panel: SOUND
+        - room: Outside The Bold
+          panel: YEAST
+        - room: Outside The Bold
+          panel: WET
+    DIAMONDS:
+      id: Cross Room/Panel_diamonds_missing
+      colors: green
+      tag: forbid
+      required_room: Suits Area
+    FIRE:
+      id: Cross Room/Panel_fire_missing
+      colors: green
+      tag: forbid
+      required_room: Elements Area
+    WINTER:
+      id: Cross Room/Panel_winter_missing
+      colors: green
+      tag: forbid
+      required_room: Orange Tower Fifth Floor
+  doors:
+    Tenacious Entrance:
+      id: Palindrome Room Area Doors/Door_massacred_sacred
+      group: Entrances to The Tenacious
+      panels:
+        - MASSACRED
+    Black Door:
+      id: Symmetry Room Area Doors/Door_black_white
+      group: Entrances to The Tenacious
+      panels:
+        - BLACK
+    Agreeable Entrance:
+      id: Symmetry Room Area Doors/Door_close_open
+      item_name: The Agreeable - Entrance
+      panels:
+        - CLOSE
+    Painting Shortcut:
+      item_name: Starting Room - Street Painting
+      painting_id: eyes_yellow_painting2
+      panels:
+        - RIGHT
+    Purple Barrier:
+      id: Color Arrow Room Doors/Door_purple_3
+      group: Color Hunt Barriers
+      skip_location: True
+      panels:
+        - room: Color Hunt
+          panel: PURPLE
+    Hallway Door:
+      id: Red Blue Purple Room Area Doors/Door_room_2
+      group: Hallway Room Doors
+      location_name: Hallway Room - First Room
+      panels:
+        - WALL
+        - KEEP
+        - BAILEY
+        - TOWER
+    Lookout Entrance:
+      id: Cross Room Doors/Door_missing
+      location_name: Outside The Agreeable - Lookout Panels
+      panels:
+        - NORTH
+        - WINTER
+        - DIAMONDS
+        - FIRE
+    6 Sunwarp:
+      warp_id: Teleporter Warps/Sunwarp_enter_6
+      group: Sunwarps
+      skip_location: True
+  paintings:
+    - id: panda_painting
+      orientation: south
+    - id: eyes_yellow_painting
+      orientation: east
+    - id: pencil_painting7
+      orientation: north
+  progression:
+    Progressive Hallway Room:
+      - Hallway Door
+      - room: Hallway Room (2)
+        door: Exit
+      - room: Hallway Room (3)
+        door: Exit
+      - room: Hallway Room (4)
+        door: Exit
+Dread Hallway:
+  entrances:
+    Outside The Agreeable:
+      room: Outside The Agreeable
+      door: Black Door
+    The Tenacious:
+      door: Tenacious Entrance
+  panels:
+    DREAD:
+      id: Palindrome Room/Panel_dread_dead
+      colors: red
+      tag: midred
+  doors:
+    Tenacious Entrance:
+      id: Palindrome Room Area Doors/Door_dread_dead
+      group: Entrances to The Tenacious
+      panels:
+        - DREAD
+The Agreeable:
+  entrances:
+    Outside The Agreeable:
+      room: Outside The Agreeable
+      door: Agreeable Entrance
+    Hedge Maze:
+      door: Shortcut to Hedge Maze
+  panels:
+    Achievement:
+      id: Countdown Panels/Panel_disagreeable_agreeable
+      colors: black
+      tag: forbid
+      required_room: Outside The Agreeable
+      check: True
+      achievement: The Agreeable
+    BYE:
+      id: Antonym Room/Panel_bye_hi
+      colors: black
+      tag: botblack
+    RETOOL:
+      id: Antonym Room/Panel_retool_looter
+      colors: black
+      tag: midblack
+    DRAWER:
+      id: Antonym Room/Panel_drawer_reward
+      colors: black
+      tag: midblack
+    READ:
+      id: Antonym Room/Panel_read_write
+      colors: black
+      tag: botblack
+    DIFFERENT:
+      id: Antonym Room/Panel_different_same
+      colors: black
+      tag: botblack
+    LOW:
+      id: Antonym Room/Panel_low_high
+      colors: black
+      tag: botblack
+    ALIVE:
+      id: Antonym Room/Panel_alive_dead
+      colors: black
+      tag: botblack
+    THAT:
+      id: Antonym Room/Panel_that_this
+      colors: black
+      tag: botblack
+    STRESSED:
+      id: Antonym Room/Panel_stressed_desserts
+      colors: black
+      tag: midblack
+    STAR:
+      id: Antonym Room/Panel_star_rats
+      colors: black
+      tag: midblack
+    TAME:
+      id: Antonym Room/Panel_tame_mate
+      colors: black
+      tag: topblack
+    CAT:
+      id: Antonym Room/Panel_cat_tack
+      colors: black
+      tag: topblack
+  doors:
+    Shortcut to Hedge Maze:
+      id: Symmetry Room Area Doors/Door_bye_hi
+      group: Hedge Maze Doors
+      panels:
+        - BYE
+Hedge Maze:
+  entrances:
+    Hub Room:
+      room: Hub Room
+      door: Shortcut to Hedge Maze
+    Color Hallways: True
+    The Agreeable:
+      room: The Agreeable
+      door: Shortcut to Hedge Maze
+    The Perceptive: True
+    The Observant:
+      door: Observant Entrance
+    Owl Hallway:
+      room: Owl Hallway
+      door: Shortcut to Hedge Maze
+    Roof: True
+  panels:
+    DOWN:
+      id: Maze Room/Panel_down_up
+      colors: black
+      tag: botblack
+    HIDE (1):
+      id: Maze Room/Panel_hide_seek
+      colors: black
+      tag: botblack
+    HIDE (2):
+      id: Maze Room/Panel_hide_seek_2
+      colors: black
+      tag: botblack
+    HIDE (3):
+      id: Maze Room/Panel_hide_seek_3
+      colors: black
+      tag: botblack
+    MASTERY (1):
+      id: Master Room/Panel_mastery_mastery5
+      tag: midwhite
+      hunt: True
+      required_door:
+        room: Orange Tower Seventh Floor
+        door: Mastery
+    MASTERY (2):
+      id: Master Room/Panel_mastery_mastery9
+      tag: midwhite
+      hunt: True
+      required_door:
+        room: Orange Tower Seventh Floor
+        door: Mastery
+    PATH (1):
+      id: Maze Room/Panel_path_lock
+      colors: green
+      tag: forbid
+    PATH (2):
+      id: Maze Room/Panel_path_knot
+      colors: green
+      tag: forbid
+    PATH (3):
+      id: Maze Room/Panel_path_lost
+      colors: green
+      tag: forbid
+    PATH (4):
+      id: Maze Room/Panel_path_open
+      colors: green
+      tag: forbid
+    PATH (5):
+      id: Maze Room/Panel_path_help
+      colors: green
+      tag: forbid
+    PATH (6):
+      id: Maze Room/Panel_path_hunt
+      colors: green
+      tag: forbid
+    PATH (7):
+      id: Maze Room/Panel_path_nest
+      colors: green
+      tag: forbid
+    PATH (8):
+      id: Maze Room/Panel_path_look
+      colors: green
+      tag: forbid
+    REFLOW:
+      id: Maze Room/Panel_reflow_flower
+      colors: yellow
+      tag: midyellow
+    LEAP:
+      id: Maze Room/Panel_leap_jump
+      tag: botwhite
+  doors:
+    Perceptive Entrance:
+      id: Maze Area Doors/Door_maze_maze
+      item_name: The Perceptive - Entrance
+      group: Hedge Maze Doors
+      panels:
+        - DOWN
+    Painting Shortcut:
+      painting_id: garden_painting_tower2
+      item_name: Starting Room - Hedge Maze Painting
+      skip_location: True
+      panels:
+        - DOWN
+    Observant Entrance:
+      id:
+        - Maze Area Doors/Door_look_room_1
+        - Maze Area Doors/Door_look_room_2
+        - Maze Area Doors/Door_look_room_3
+      skip_location: True
+      item_name: The Observant - Entrance
+      group: Observant Doors
+      panels:
+        - room: The Perceptive
+          panel: GAZE
+    Hide and Seek:
+      skip_item: True
+      location_name: Hedge Maze - Hide and Seek
+      include_reduce: True
+      panels:
+        - HIDE (1)
+        - HIDE (2)
+        - HIDE (3)
+        - room: Outside The Agreeable
+          panel: HIDE
+The Perceptive:
+  entrances:
+    Starting Room:
+      room: Hedge Maze
+      door: Painting Shortcut
+      painting: True
+    Hedge Maze:
+      room: Hedge Maze
+      door: Perceptive Entrance
+  panels:
+    Achievement:
+      id: Countdown Panels/Panel_perceptive_perceptive
+      colors: green
+      tag: forbid
+      check: True
+      achievement: The Perceptive
+    GAZE:
+      id: Maze Room/Panel_look_look
+      check: True
+      exclude_reduce: True
+      tag: botwhite
+  paintings:
+    - id: garden_painting_tower
+      orientation: north
+The Fearless (First Floor):
+  entrances:
+    The Perceptive: True
+  panels:
+    SPAN:
+      id: Naps Room/Panel_naps_span
+      colors: black
+      tag: midblack
+    TEAM:
+      id: Naps Room/Panel_team_meet
+      colors: black
+      tag: topblack
+    TEEM:
+      id: Naps Room/Panel_teem_meat
+      colors: black
+      tag: topblack
+    IMPATIENT:
+      id: Naps Room/Panel_impatient_doctor
+      colors: black
+      tag: bot black black
+    EAT:
+      id: Naps Room/Panel_eat_tea
+      colors: black
+      tag: topblack
+  doors:
+    Second Floor:
+      id: Naps Room Doors/Door_hider_5
+      location_name: The Fearless - First Floor Puzzles
+      group: Fearless Doors
+      panels:
+        - SPAN
+        - TEAM
+        - TEEM
+        - IMPATIENT
+        - EAT
+  progression:
+    Progressive Fearless:
+      - Second Floor
+      - room: The Fearless (Second Floor)
+        door: Third Floor
+The Fearless (Second Floor):
+  entrances:
+    The Fearless (First Floor):
+      room: The Fearless (First Floor)
+      door: Second Floor
+  panels:
+    NONE:
+      id: Naps Room/Panel_one_many
+      colors: black
+      tag: bot black top white
+    SUM:
+      id: Naps Room/Panel_one_none
+      colors: black
+      tag: top white bot black
+    FUNNY:
+      id: Naps Room/Panel_funny_enough
+      colors: black
+      tag: topblack
+    MIGHT:
+      id: Naps Room/Panel_might_time
+      colors: black
+      tag: topblack
+    SAFE:
+      id: Naps Room/Panel_safe_face
+      colors: black
+      tag: topblack
+    SAME:
+      id: Naps Room/Panel_same_mace
+      colors: black
+      tag: topblack
+    CAME:
+      id: Naps Room/Panel_came_make
+      colors: black
+      tag: topblack
+  doors:
+    Third Floor:
+      id:
+        - Naps Room Doors/Door_hider_1b2
+        - Naps Room Doors/Door_hider_new1
+      location_name: The Fearless - Second Floor Puzzles
+      group: Fearless Doors
+      panels:
+        - NONE
+        - SUM
+        - FUNNY
+        - MIGHT
+        - SAFE
+        - SAME
+        - CAME
+The Fearless:
+  entrances:
+    The Fearless (First Floor):
+      room: The Fearless (Second Floor)
+      door: Third Floor
+  panels:
+    Achievement:
+      id: Countdown Panels/Panel_fearless_fearless
+      colors: black
+      tag: forbid
+      check: True
+      achievement: The Fearless
+    EASY:
+      id: Naps Room/Panel_easy_soft
+      colors: black
+      tag: bot black black
+    SOMETIMES:
+      id: Naps Room/Panel_sometimes_always
+      colors: black
+      tag: bot black black
+    DARK:
+      id: Naps Room/Panel_dark_extinguish
+      colors: black
+      tag: bot black black
+    EVEN:
+      id: Naps Room/Panel_even_ordinary
+      colors: black
+      tag: bot black black
+The Observant:
+  entrances:
+    Hedge Maze:
+      room: Hedge Maze
+      door: Observant Entrance
+    The Incomparable: True
+  panels:
+    Achievement:
+      id: Countdown Panels/Panel_observant_observant
+      colors: green
+      check: True
+      tag: forbid
+      required_door:
+        door: Stairs
+      achievement: The Observant
+    FOUR (1):
+      id: Look Room/Panel_four_back
+      colors: green
+      tag: forbid
+    FOUR (2):
+      id: Look Room/Panel_four_side
+      colors: green
+      tag: forbid
+    BACKSIDE:
+      id: Backside Room/Panel_backside_2
+      tag: midwhite
+      hunt: True
+      required_door:
         door: Backside Door
-      The Colorful (White): True
-    panels:
-      I:
-        id: Strand Room/Panel_i_staring
-        colors: blue
-        tag: forbid
-        hunt: True
-      GREEN:
-        id: Color Arrow Room/Panel_green_afar
-        tag: midwhite
-        hunt: True
-        required_door:
-          door: Green Barrier
-      PINECONE:
-        id: Shuffle Room/Panel_pinecone_pine
-        colors: brown
-        tag: botbrown
-      ACORN:
-        id: Shuffle Room/Panel_acorn_oak
-        colors: brown
-        tag: botbrown
-    doors:
-      Painting Shortcut:
-        painting_id: flower_painting_8
-        item_name: Starting Room - Flower Painting
-        skip_location: True
-        panels:
-          - room: First Second Third Fourth
-            panel: FIRST
-          - room: First Second Third Fourth
-            panel: SECOND
-          - room: First Second Third Fourth
-            panel: THIRD
-          - room: First Second Third Fourth
-            panel: FOURTH
-      Green Barrier:
-        id: Color Arrow Room Doors/Door_green_5
-        group: Color Hunt Barriers
-        skip_location: True
-        panels:
-          - room: Color Hunt
-            panel: GREEN
-    paintings:
-      - id: flower_painting_7
-        orientation: north
-  Yellow Backside Area:
-    entrances:
-      Courtyard:
-        room: First Second Third Fourth
-        door: Backside Door
-      Roof: True
-    panels:
-      BACKSIDE:
-        id: Backside Room/Panel_backside_3
-        tag: midwhite
-        hunt: True
-      NINE:
-        id: Backside Room/Panel_nine_nine_8
-        tag: midwhite
-        hunt: True
-        required_door:
-          room: Number Hunt
-          door: Nines
-    paintings:
-      - id: blueman_painting
-        orientation: east
-  First Second Third Fourth:
-    # We are separating this door + its panels into its own room because they
-    # are accessible from two distinct regions (Courtyard and Yellow Backside
-    # Area). We need to do this because painting shuffle makes it possible to
-    # have access to Yellow Backside Area without having access to Courtyard,
-    # and we want it to still be in logic to solve these panels.
-    entrances:
-      Courtyard: True
-      Yellow Backside Area: True
-    panels:
-      FIRST:
-        id: Backside Room/Panel_first_first
-        tag: midwhite
-      SECOND:
-        id: Backside Room/Panel_second_second
-        tag: midwhite
-      THIRD:
-        id: Backside Room/Panel_third_third
-        tag: midwhite
-      FOURTH:
-        id: Backside Room/Panel_fourth_fourth
-        tag: midwhite
-    doors:
-      Backside Door:
-        id: Count Up Room Area Doors/Door_yellow_backside
-        group: Backside Doors
-        location_name: Courtyard - FIRST, SECOND, THIRD, FOURTH
-        item_name: Courtyard - Backside Door
-        panels:
-          - FIRST
-          - SECOND
-          - THIRD
-          - FOURTH
-  The Colorful (White):
-    entrances:
-      Courtyard: True
-      The Colorful (Black):
+    SIX:
+      id: Look Room/Panel_six_stairs
+      colors: green
+      tag: forbid
+    FOUR (3):
+      id: Look Room/Panel_four_ways
+      colors: green
+      tag: forbid
+    TWO (1):
+      id: Look Room/Panel_two_on
+      colors: green
+      tag: forbid
+    TWO (2):
+      id: Look Room/Panel_two_up
+      colors: green
+      tag: forbid
+    FIVE:
+      id: Look Room/Panel_five_swims
+      colors: green
+      tag: forbid
+    BELOW (1):
+      id: Look Room/Panel_eight_upstairs
+      colors: green
+      tag: forbid
+      required_door:
+        door: Stairs
+    BLUE:
+      id: Look Room/Panel_blue_toil
+      colors: green
+      tag: forbid
+      required_door:
+        door: Stairs
+    BELOW (2):
+      id: Look Room/Panel_four_stop
+      colors: green
+      tag: forbid
+      required_door:
+        door: Stairs
+    MINT (1):
+      id: Look Room/Panel_aqua_top
+      colors: green
+      tag: forbid
+      required_door:
+        door: Stairs
+    ESACREWOL:
+      id: Look Room/Panel_blue_hi
+      colors: green
+      tag: forbid
+      required_door:
+        door: Stairs
+    EULB:
+      id: Look Room/Panel_blue_hi2
+      colors: green
+      tag: forbid
+      required_door:
+        door: Stairs
+    NUMBERS (1):
+      id: Look Room/Panel_numbers_31
+      colors: green
+      tag: forbid
+      required_door:
+        door: Stairs
+    NUMBERS (2):
+      id: Look Room/Panel_numbers_52
+      colors: green
+      tag: forbid
+      required_door:
+        door: Stairs
+    MINT (2):
+      id: Look Room/Panel_aqua_oil
+      colors: green
+      tag: forbid
+      required_door:
+        door: Stairs
+    GREEN (1):
+      id: Look Room/Panel_eight_backside
+      colors: green
+      tag: forbid
+      required_door:
+        door: Stairs
+    GREEN (2):
+      id: Look Room/Panel_eight_sideways
+      colors: green
+      tag: forbid
+      required_door:
+        door: Stairs
+  doors:
+    Backside Door:
+      id: Maze Area Doors/Door_backside
+      group: Backside Doors
+      panels:
+        - FOUR (1)
+        - FOUR (2)
+    Stairs:
+      id: Maze Area Doors/Door_stairs
+      group: Observant Doors
+      panels:
+        - SIX
+The Incomparable:
+  entrances:
+    The Observant: True # Assuming that access to The Observant includes access to the right entrance
+    Eight Room: True
+    Eight Alcove:
+      door: Eight Door
+    Orange Tower Sixth Floor:
+      painting: True
+  panels:
+    Achievement:
+      id: Countdown Panels/Panel_incomparable_incomparable
+      colors: blue
+      check: True
+      tag: forbid
+      required_room:
+        - Elements Area
+        - Courtyard
+        - Eight Room
+      achievement: The Incomparable
+    A (One):
+      id: Strand Room/Panel_blank_a
+      colors: blue
+      tag: forbid
+    A (Two):
+      id: Strand Room/Panel_a_an
+      colors: blue
+      tag: forbid
+    A (Three):
+      id: Strand Room/Panel_a_and
+      colors: blue
+      tag: forbid
+    A (Four):
+      id: Strand Room/Panel_a_sand
+      colors: blue
+      tag: forbid
+    A (Five):
+      id: Strand Room/Panel_a_stand
+      colors: blue
+      tag: forbid
+    A (Six):
+      id: Strand Room/Panel_a_strand
+      colors: blue
+      tag: forbid
+    I (One):
+      id: Strand Room/Panel_blank_i
+      colors: blue
+      tag: forbid
+    I (Two):
+      id: Strand Room/Panel_i_in
+      colors: blue
+      tag: forbid
+    I (Three):
+      id: Strand Room/Panel_i_sin
+      colors: blue
+      tag: forbid
+    I (Four):
+      id: Strand Room/Panel_i_sing
+      colors: blue
+      tag: forbid
+    I (Five):
+      id: Strand Room/Panel_i_sting
+      colors: blue
+      tag: forbid
+    I (Six):
+      id: Strand Room/Panel_i_string
+      colors: blue
+      tag: forbid
+    I (Seven):
+      id: Strand Room/Panel_i_strings
+      colors: blue
+      tag: forbid
+  doors:
+    Eight Door:
+      id: Red Blue Purple Room Area Doors/Door_a_strands
+      location_name: Giant Sevens
+      group: Observant Doors
+      panels:
+        - I (Seven)
+        - room: Courtyard
+          panel: I
+        - room: Elements Area
+          panel: A
+  paintings:
+    - id: crown_painting
+      orientation: east
+Eight Alcove:
+  entrances:
+    The Incomparable:
+      room: The Incomparable
+      door: Eight Door
+    Outside The Initiated:
+      room: Outside The Initiated
+      door: Eight Door
+  paintings:
+    - id: eight_painting2
+      orientation: north
+Eight Room:
+  entrances:
+    Eight Alcove:
+      painting: True
+  panels:
+    Eight Back:
+      id: Strand Room/Panel_i_starling
+      colors: blue
+      tag: forbid
+    Eight Front:
+      id: Strand Room/Panel_i_starting
+      colors: blue
+      tag: forbid
+    Nine:
+      id: Strand Room/Panel_i_startling
+      colors: blue
+      tag: forbid
+  paintings:
+    - id: eight_painting
+      orientation: south
+      exit_only: True
+      required: True
+Orange Tower:
+  # This is a special, meta-ish room.
+  entrances:
+    Menu: True
+  doors:
+    Second Floor:
+      id: Tower Room Area Doors/Door_level_1
+      skip_location: True
+      panels:
+        - room: Orange Tower First Floor
+          panel: DADS + ALE
+    Third Floor:
+      id: Tower Room Area Doors/Door_level_2
+      skip_location: True
+      panels:
+        - room: Orange Tower First Floor
+          panel: DADS + ALE
+        - room: Outside The Undeterred
+          panel: ART + ART
+    Fourth Floor:
+      id: Tower Room Area Doors/Door_level_3
+      skip_location: True
+      panels:
+        - room: Orange Tower First Floor
+          panel: DADS + ALE
+        - room: Outside The Undeterred
+          panel: ART + ART
+        - room: Orange Tower Third Floor
+          panel: DEER + WREN
+    Fifth Floor:
+      id: Tower Room Area Doors/Door_level_4
+      skip_location: True
+      panels:
+        - room: Orange Tower First Floor
+          panel: DADS + ALE
+        - room: Outside The Undeterred
+          panel: ART + ART
+        - room: Orange Tower Third Floor
+          panel: DEER + WREN
+        - room: Orange Tower Fourth Floor
+          panel: LEARNS + UNSEW
+    Sixth Floor:
+      id: Tower Room Area Doors/Door_level_5
+      skip_location: True
+      panels:
+        - room: Orange Tower First Floor
+          panel: DADS + ALE
+        - room: Outside The Undeterred
+          panel: ART + ART
+        - room: Orange Tower Third Floor
+          panel: DEER + WREN
+        - room: Orange Tower Fourth Floor
+          panel: LEARNS + UNSEW
+        - room: Orange Tower Fifth Floor
+          panel: DRAWL + RUNS
+    Seventh Floor:
+      id: Tower Room Area Doors/Door_level_6
+      skip_location: True
+      panels:
+        - room: Orange Tower First Floor
+          panel: DADS + ALE
+        - room: Outside The Undeterred
+          panel: ART + ART
+        - room: Orange Tower Third Floor
+          panel: DEER + WREN
+        - room: Orange Tower Fourth Floor
+          panel: LEARNS + UNSEW
+        - room: Orange Tower Fifth Floor
+          panel: DRAWL + RUNS
+        - room: Owl Hallway
+          panel: READS + RUST
+  progression:
+    Progressive Orange Tower:
+      - Second Floor
+      - Third Floor
+      - Fourth Floor
+      - Fifth Floor
+      - Sixth Floor
+      - Seventh Floor
+Orange Tower First Floor:
+  entrances:
+    Hub Room:
+      door: Shortcut to Hub Room
+    Outside The Wanderer:
+      room: Outside The Wanderer
+      door: Tower Entrance
+    Orange Tower Second Floor:
+      room: Orange Tower
+      door: Second Floor
+    Directional Gallery:
+      door: Salt Pepper Door
+    Roof: True # through the sunwarp
+  panels:
+    SECRET:
+      id: Shuffle Room/Panel_secret_secret
+      tag: midwhite
+    DADS + ALE:
+      id: Tower Room/Panel_dads_ale_dead_1
+      colors: orange
+      check: True
+      tag: midorange
+    SALT:
+      id: Backside Room/Panel_salt_pepper
+      colors: black
+      tag: botblack
+  doors:
+    Shortcut to Hub Room:
+      id: Shuffle Room Area Doors/Door_secret_secret
+      group: Orange Tower First Floor - Shortcuts
+      panels:
+        - SECRET
+    Salt Pepper Door:
+      id: Count Up Room Area Doors/Door_salt_pepper
+      location_name: Orange Tower First Floor - Salt Pepper Door
+      group: Orange Tower First Floor - Shortcuts
+      panels:
+        - SALT
+        - room: Directional Gallery
+          panel: PEPPER
+    4 Sunwarp:
+      warp_id: Teleporter Warps/Sunwarp_enter_4
+      group: Sunwarps
+      skip_location: True
+Orange Tower Second Floor:
+  entrances:
+    Orange Tower First Floor:
+      room: Orange Tower
+      door: Second Floor
+    Orange Tower Third Floor:
+      room: Orange Tower
+      door: Third Floor
+    Outside The Undeterred: True
+Orange Tower Third Floor:
+  entrances:
+    Knight Night Exit:
+      room: Knight Night (Final)
+      door: Exit
+    Orange Tower Second Floor:
+      room: Orange Tower
+      door: Third Floor
+    Orange Tower Fourth Floor:
+      room: Orange Tower
+      door: Fourth Floor
+    Hot Crusts Area:
+      room: Hot Crusts Area
+      door: 2 Sunwarp
+      sunwarp: True
+    Bearer Side Area: # This is complicated because of The Bearer's topology
+      room: Bearer Side Area
+      door: Shortcut to Tower
+    Rhyme Room (Smiley):
+      door: Rhyme Room Entrance
+  panels:
+    RED:
+      id: Color Arrow Room/Panel_red_afar
+      tag: midwhite
+      hunt: True
+      required_door:
+        door: Red Barrier
+    DEER + WREN:
+      id: Tower Room/Panel_deer_wren_rats_3
+      colors: orange
+      check: True
+      tag: midorange
+  doors:
+    Red Barrier:
+      id: Color Arrow Room Doors/Door_red_6
+      group: Color Hunt Barriers
+      skip_location: True
+      panels:
+        - room: Color Hunt
+          panel: RED
+    Rhyme Room Entrance:
+      id: Double Room Area Doors/Door_room_entry_stairs2
+      skip_location: True
+      group: Rhyme Room Doors
+      panels:
+        - room: The Tenacious
+          panel: LEVEL (Black)
+        - room: The Tenacious
+          panel: RACECAR (Black)
+        - room: The Tenacious
+          panel: SOLOS (Black)
+    Orange Barrier: # see note in Outside The Initiated
+      id:
+        - Color Arrow Room Doors/Door_orange_hider_1
+        - Color Arrow Room Doors/Door_orange_hider_2
+        - Color Arrow Room Doors/Door_orange_hider_3
+      location_name: Color Barriers - RED and YELLOW
+      group: Color Hunt Barriers
+      item_name: Color Hunt - Orange Barrier
+      panels:
+        - RED
+        - room: Directional Gallery
+          panel: YELLOW
+    3 Sunwarp:
+      warp_id: Teleporter Warps/Sunwarp_enter_3
+      group: Sunwarps
+      skip_location: True
+  paintings:
+    - id: arrows_painting_6
+      orientation: east
+    - id: flower_painting_5
+      orientation: south
+Orange Tower Fourth Floor:
+  entrances:
+    Orange Tower Third Floor:
+      room: Orange Tower
+      door: Fourth Floor
+    Orange Tower Fifth Floor:
+      room: Orange Tower
+      door: Fifth Floor
+    Hot Crusts Area:
+      door: Hot Crusts Door
+    Crossroads:
+      - room: Crossroads
+        door: Tower Entrance
+      - room: Crossroads
+        door: Tower Back Entrance
+    Courtyard: True
+    Roof: True # through the sunwarp
+  panels:
+    RUNT (1):
+      id: Shuffle Room/Panel_turn_runt2
+      colors: yellow
+      tag: midyellow
+    RUNT (2):
+      id: Shuffle Room/Panel_runt3
+      colors:
+        - yellow
+        - blue
+      tag: mid yellow blue
+    LEARNS + UNSEW:
+      id: Tower Room/Panel_learns_unsew_unrest_4
+      colors: orange
+      check: True
+      tag: midorange
+    HOT CRUSTS:
+      id: Shuffle Room/Panel_shortcuts
+      colors: yellow
+      tag: midyellow
+    IRK HORN:
+      id: Shuffle Room/Panel_corner
+      colors: yellow
+      check: True
+      exclude_reduce: True
+      tag: topyellow
+  doors:
+    Hot Crusts Door:
+      id: Shuffle Room Area Doors/Door_hotcrust_shortcuts
+      panels:
+        - HOT CRUSTS
+    5 Sunwarp:
+      warp_id: Teleporter Warps/Sunwarp_enter_5
+      group: Sunwarps
+      skip_location: True
+Hot Crusts Area:
+  entrances:
+    Orange Tower Fourth Floor:
+      room: Orange Tower Fourth Floor
+      door: Hot Crusts Door
+    Roof: True # through the sunwarp
+  panels:
+    EIGHT:
+      id: Backside Room/Panel_eight_eight_3
+      tag: midwhite
+      hunt: True
+      required_door:
+        room: Number Hunt
+        door: Eights
+  doors:
+    2 Sunwarp:
+      warp_id: Teleporter Warps/Sunwarp_enter_2
+      group: Sunwarps
+      skip_location: True
+      item_name: Orange Tower Fourth Floor - 2 Sunwarp
+  paintings:
+    - id: smile_painting_8
+      orientation: north
+Orange Tower Fifth Floor:
+  entrances:
+    Orange Tower Fourth Floor:
+      room: Orange Tower
+      door: Fifth Floor
+    Orange Tower Sixth Floor:
+      room: Orange Tower
+      door: Sixth Floor
+    Cellar:
+      room: Room Room
+      door: Cellar Exit
+    Welcome Back Area:
+      door: Welcome Back
+    Art Gallery:
+      room: Art Gallery
+      door: Exit
+    The Bearer:
+      room: Art Gallery
+      door: Exit
+    Outside The Initiated:
+      room: Art Gallery
+      door: Exit
+  panels:
+    SIZE (Small):
+      id: Entry Room/Panel_size_small
+      colors: gray
+      tag: forbid
+    SIZE (Big):
+      id: Entry Room/Panel_size_big
+      colors: gray
+      tag: forbid
+    DRAWL + RUNS:
+      id: Tower Room/Panel_drawl_runs_enter_5
+      colors: orange
+      check: True
+      tag: midorange
+    NINE:
+      id: Backside Room/Panel_nine_nine_2
+      tag: midwhite
+      hunt: True
+      required_door:
+        room: Number Hunt
+        door: Nines
+    SUMMER:
+      id: Entry Room/Panel_summer_summer
+      tag: midwhite
+    AUTUMN:
+      id: Entry Room/Panel_autumn_autumn
+      tag: midwhite
+    SPRING:
+      id: Entry Room/Panel_spring_spring
+      tag: midwhite
+    PAINTING (1):
+      id: Panel Room/Panel_painting_flower
+      colors: green
+      tag: forbid
+      required_room: Cellar
+    PAINTING (2):
+      id: Panel Room/Panel_painting_eye
+      colors: green
+      tag: forbid
+      required_room: Cellar
+    PAINTING (3):
+      id: Panel Room/Panel_painting_snowman
+      colors: green
+      tag: forbid
+      required_room: Cellar
+    PAINTING (4):
+      id: Panel Room/Panel_painting_owl
+      colors: green
+      tag: forbid
+      required_room: Cellar
+    PAINTING (5):
+      id: Panel Room/Panel_painting_panda
+      colors: green
+      tag: forbid
+      required_room: Cellar
+    ROOM:
+      id: Panel Room/Panel_room_stairs
+      colors: gray
+      tag: forbid
+      required_room: Cellar
+  doors:
+    Welcome Back:
+      id: Entry Room Area Doors/Door_sizes
+      group: Welcome Back Doors
+      panels:
+        - SIZE (Small)
+        - SIZE (Big)
+  paintings:
+    - id: hi_solved_painting3
+      orientation: south
+    - id: hi_solved_painting2
+      orientation: south
+    - id: east_afar
+      orientation: north
+Orange Tower Sixth Floor:
+  entrances:
+    Orange Tower Fifth Floor:
+      room: Orange Tower
+      door: Sixth Floor
+    The Scientific:
+      painting: True
+  paintings:
+    - id: arrows_painting_10
+      orientation: east
+    - id: owl_painting_3
+      orientation: north
+    - id: clock_painting
+      orientation: west
+    - id: scenery_painting_5d_2
+      orientation: south
+    - id: symmetry_painting_b_7
+      orientation: north
+    - id: panda_painting_2
+      orientation: south
+    - id: crown_painting2
+      orientation: north
+    - id: colors_painting2
+      orientation: south
+    - id: cherry_painting2
+      orientation: east
+    - id: hi_solved_painting
+      orientation: west
+Orange Tower Seventh Floor:
+  entrances:
+    Orange Tower Sixth Floor:
+      room: Orange Tower
+      door: Seventh Floor
+  panels:
+    THE END:
+      id: EndPanel/Panel_end_end
+      check: True
+      tag: forbid
+      non_counting: True
+    THE MASTER:
+      # We will set up special rules for this in code.
+      id: Countdown Panels/Panel_master_master
+      check: True
+      tag: forbid
+    MASTERY:
+      # This is the MASTERY on the other side of THE FEARLESS. It can only be
+      # accessed by jumping from the top of the tower.
+      id: Master Room/Panel_mastery_mastery8
+      tag: midwhite
+      hunt: True
+      required_door:
+        door: Mastery
+  doors:
+    Mastery:
+      id:
+        - Master Room Doors/Door_tower_down
+        - Master Room Doors/Door_master_master
+        - Master Room Doors/Door_master_master_2
+        - Master Room Doors/Door_master_master_3
+        - Master Room Doors/Door_master_master_4
+        - Master Room Doors/Door_master_master_5
+        - Master Room Doors/Door_master_master_6
+        - Master Room Doors/Door_master_master_10
+        - Master Room Doors/Door_master_master_11
+        - Master Room Doors/Door_master_master_12
+        - Master Room Doors/Door_master_master_13
+        - Master Room Doors/Door_master_master_14
+        - Master Room Doors/Door_master_master_15
+        - Master Room Doors/Door_master_down
+        - Master Room Doors/Door_master_down2
+      skip_location: True
+      item_name: Mastery
+      panels:
+        - THE MASTER
+    Mastery Panels:
+      skip_item: True
+      location_name: Mastery Panels
+      panels:
+        - room: Room Room
+          panel: MASTERY
+        - room: The Steady (Topaz)
+          panel: MASTERY
+        - room: Orange Tower Basement
+          panel: MASTERY
+        - room: Arrow Garden
+          panel: MASTERY
+        - room: Hedge Maze
+          panel: MASTERY (1)
+        - room: Behind A Smile
+          panel: MASTERY
+        - room: Sixteen Colorful Squares
+          panel: MASTERY
+        - MASTERY
+        - room: Hedge Maze
+          panel: MASTERY (2)
+        - room: Among Treetops
+          panel: MASTERY
+        - room: Horizon's Edge
+          panel: MASTERY
+        - room: Beneath The Lookout
+          panel: MASTERY
+        - room: Elements Area
+          panel: MASTERY
+        - room: Pilgrim Antechamber
+          panel: MASTERY
+        - room: Rooftop Staircase
+          panel: MASTERY
+  paintings:
+    - id: map_painting2
+      orientation: north
+      enter_only: True # otherwise you might just skip the whole game!
+      req_blocked_when_no_doors: True # owl hallway in vanilla doors
+Roof:
+  entrances:
+    Orange Tower Seventh Floor: True
+    Crossroads:
+      room: Crossroads
+      door: Roof Access
+Behind A Smile:
+  entrances:
+    Roof: True
+  panels:
+    MASTERY:
+      id: Master Room/Panel_mastery_mastery6
+      tag: midwhite
+      hunt: True
+      required_door:
+        room: Orange Tower Seventh Floor
+        door: Mastery
+    STAIRCASE:
+      id: Open Areas/Panel_staircase
+      tag: midwhite
+Sixteen Colorful Squares:
+  entrances:
+    Roof: True
+  panels:
+    MASTERY:
+      id: Master Room/Panel_mastery_mastery7
+      tag: midwhite
+      hunt: True
+      required_door:
+        room: Orange Tower Seventh Floor
+        door: Mastery
+Among Treetops:
+  entrances:
+    Roof: True
+  panels:
+    MASTERY:
+      id: Master Room/Panel_mastery_mastery10
+      tag: midwhite
+      hunt: True
+      required_door:
+        room: Orange Tower Seventh Floor
+        door: Mastery
+Horizon's Edge:
+  entrances:
+    Roof: True
+  panels:
+    MASTERY:
+      id: Master Room/Panel_mastery_mastery11
+      tag: midwhite
+      hunt: True
+      required_door:
+        room: Orange Tower Seventh Floor
+        door: Mastery
+Beneath The Lookout:
+  entrances:
+    Roof: True
+  panels:
+    MASTERY:
+      id: Master Room/Panel_mastery_mastery12
+      tag: midwhite
+      hunt: True
+      required_door:
+        room: Orange Tower Seventh Floor
+        door: Mastery
+Rooftop Staircase:
+  entrances:
+    Roof: True
+  panels:
+    MASTERY:
+      id: Master Room/Panel_mastery_mastery15
+      tag: midwhite
+      hunt: True
+      required_door:
+        room: Orange Tower Seventh Floor
+        door: Mastery
+Orange Tower Basement:
+  entrances:
+    Orange Tower Sixth Floor:
+      room: Orange Tower Seventh Floor
+      door: Mastery
+  panels:
+    MASTERY:
+      id: Master Room/Panel_mastery_mastery3
+      tag: midwhite
+      hunt: True
+    THE LIBRARY:
+      id: EndPanel/Panel_library
+      check: True
+      tag: forbid
+      non_counting: True
+  paintings:
+    - id: arrows_painting_11
+      orientation: east
+      req_blocked_when_no_doors: True # owl hallway in vanilla doors
+Courtyard:
+  entrances:
+    Roof: True
+    Orange Tower Fourth Floor: True
+    Arrow Garden:
+      painting: True
+    Starting Room:
+      door: Painting Shortcut
+      painting: True
+    Yellow Backside Area:
+      room: First Second Third Fourth
+      door: Backside Door
+    The Colorful (White): True
+  panels:
+    I:
+      id: Strand Room/Panel_i_staring
+      colors: blue
+      tag: forbid
+      hunt: True
+    GREEN:
+      id: Color Arrow Room/Panel_green_afar
+      tag: midwhite
+      hunt: True
+      required_door:
+        door: Green Barrier
+    PINECONE:
+      id: Shuffle Room/Panel_pinecone_pine
+      colors: brown
+      tag: botbrown
+    ACORN:
+      id: Shuffle Room/Panel_acorn_oak
+      colors: brown
+      tag: botbrown
+  doors:
+    Painting Shortcut:
+      painting_id: flower_painting_8
+      item_name: Starting Room - Flower Painting
+      skip_location: True
+      panels:
+        - room: First Second Third Fourth
+          panel: FIRST
+        - room: First Second Third Fourth
+          panel: SECOND
+        - room: First Second Third Fourth
+          panel: THIRD
+        - room: First Second Third Fourth
+          panel: FOURTH
+    Green Barrier:
+      id: Color Arrow Room Doors/Door_green_5
+      group: Color Hunt Barriers
+      skip_location: True
+      panels:
+        - room: Color Hunt
+          panel: GREEN
+  paintings:
+    - id: flower_painting_7
+      orientation: north
+Yellow Backside Area:
+  entrances:
+    Courtyard:
+      room: First Second Third Fourth
+      door: Backside Door
+    Roof: True
+  panels:
+    BACKSIDE:
+      id: Backside Room/Panel_backside_3
+      tag: midwhite
+      hunt: True
+    NINE:
+      id: Backside Room/Panel_nine_nine_8
+      tag: midwhite
+      hunt: True
+      required_door:
+        room: Number Hunt
+        door: Nines
+  paintings:
+    - id: blueman_painting
+      orientation: east
+First Second Third Fourth:
+  # We are separating this door + its panels into its own room because they
+  # are accessible from two distinct regions (Courtyard and Yellow Backside
+  # Area). We need to do this because painting shuffle makes it possible to
+  # have access to Yellow Backside Area without having access to Courtyard,
+  # and we want it to still be in logic to solve these panels.
+  entrances:
+    Courtyard: True
+    Yellow Backside Area: True
+  panels:
+    FIRST:
+      id: Backside Room/Panel_first_first
+      tag: midwhite
+    SECOND:
+      id: Backside Room/Panel_second_second
+      tag: midwhite
+    THIRD:
+      id: Backside Room/Panel_third_third
+      tag: midwhite
+    FOURTH:
+      id: Backside Room/Panel_fourth_fourth
+      tag: midwhite
+  doors:
+    Backside Door:
+      id: Count Up Room Area Doors/Door_yellow_backside
+      group: Backside Doors
+      location_name: Courtyard - FIRST, SECOND, THIRD, FOURTH
+      item_name: Courtyard - Backside Door
+      panels:
+        - FIRST
+        - SECOND
+        - THIRD
+        - FOURTH
+The Colorful (White):
+  entrances:
+    Courtyard: True
+    The Colorful (Black):
+      door: Progress Door
+  panels:
+    BEGIN:
+      id: Doorways Room/Panel_begin_start
+      tag: botwhite
+  doors:
+    Progress Door:
+      id: Doorway Room Doors/Door_white
+      item_name: The Colorful - White Door
+      group: Colorful Doors
+      location_name: The Colorful - White
+      panels:
+        - BEGIN
+The Colorful (Black):
+  entrances:
+    The Colorful (White):
+      room: The Colorful (White)
+      door: Progress Door
+    The Colorful (Red):
+      door: Progress Door
+  panels:
+    FOUND:
+      id: Doorways Room/Panel_found_lost
+      colors: black
+      tag: botblack
+  doors:
+    Progress Door:
+      id: Doorway Room Doors/Door_black
+      item_name: The Colorful - Black Door
+      location_name: The Colorful - Black
+      group: Colorful Doors
+      panels:
+        - FOUND
+The Colorful (Red):
+  entrances:
+    The Colorful (Black):
+      room: The Colorful (Black)
+      door: Progress Door
+    The Colorful (Yellow):
+      door: Progress Door
+  panels:
+    LOAF:
+      id: Doorways Room/Panel_loaf_crust
+      colors: red
+      tag: botred
+  doors:
+    Progress Door:
+      id: Doorway Room Doors/Door_red
+      item_name: The Colorful - Red Door
+      location_name: The Colorful - Red
+      group: Colorful Doors
+      panels:
+        - LOAF
+The Colorful (Yellow):
+  entrances:
+    The Colorful (Red):
+      room: The Colorful (Red)
+      door: Progress Door
+    The Colorful (Blue):
+      door: Progress Door
+  panels:
+    CREAM:
+      id: Doorways Room/Panel_eggs_breakfast
+      colors: yellow
+      tag: botyellow
+  doors:
+    Progress Door:
+      id: Doorway Room Doors/Door_yellow
+      item_name: The Colorful - Yellow Door
+      location_name: The Colorful - Yellow
+      group: Colorful Doors
+      panels:
+        - CREAM
+The Colorful (Blue):
+  entrances:
+    The Colorful (Yellow):
+      room: The Colorful (Yellow)
+      door: Progress Door
+    The Colorful (Purple):
+      door: Progress Door
+  panels:
+    SUN:
+      id: Doorways Room/Panel_sun_sky
+      colors: blue
+      tag: botblue
+  doors:
+    Progress Door:
+      id: Doorway Room Doors/Door_blue
+      item_name: The Colorful - Blue Door
+      location_name: The Colorful - Blue
+      group: Colorful Doors
+      panels:
+        - SUN
+The Colorful (Purple):
+  entrances:
+    The Colorful (Blue):
+      room: The Colorful (Blue)
+      door: Progress Door
+    The Colorful (Orange):
+      door: Progress Door
+  panels:
+    SPOON:
+      id: Doorways Room/Panel_teacher_substitute
+      colors: purple
+      tag: botpurple
+  doors:
+    Progress Door:
+      id: Doorway Room Doors/Door_purple
+      item_name: The Colorful - Purple Door
+      location_name: The Colorful - Purple
+      group: Colorful Doors
+      panels:
+        - SPOON
+The Colorful (Orange):
+  entrances:
+    The Colorful (Purple):
+      room: The Colorful (Purple)
+      door: Progress Door
+    The Colorful (Green):
+      door: Progress Door
+  panels:
+    LETTERS:
+      id: Doorways Room/Panel_walnuts_orange
+      colors: orange
+      tag: botorange
+  doors:
+    Progress Door:
+      id: Doorway Room Doors/Door_orange
+      item_name: The Colorful - Orange Door
+      location_name: The Colorful - Orange
+      group: Colorful Doors
+      panels:
+        - LETTERS
+The Colorful (Green):
+  entrances:
+    The Colorful (Orange):
+      room: The Colorful (Orange)
+      door: Progress Door
+    The Colorful (Brown):
+      door: Progress Door
+  panels:
+    WALLS:
+      id: Doorways Room/Panel_path_i
+      colors: green
+      tag: forbid
+  doors:
+    Progress Door:
+      id: Doorway Room Doors/Door_green
+      item_name: The Colorful - Green Door
+      location_name: The Colorful - Green
+      group: Colorful Doors
+      panels:
+        - WALLS
+The Colorful (Brown):
+  entrances:
+    The Colorful (Green):
+      room: The Colorful (Green)
+      door: Progress Door
+    The Colorful (Gray):
+      door: Progress Door
+  panels:
+    IRON:
+      id: Doorways Room/Panel_iron_rust
+      colors: brown
+      tag: botbrown
+  doors:
+    Progress Door:
+      id: Doorway Room Doors/Door_brown
+      item_name: The Colorful - Brown Door
+      location_name: The Colorful - Brown
+      group: Colorful Doors
+      panels:
+        - IRON
+The Colorful (Gray):
+  entrances:
+    The Colorful (Brown):
+      room: The Colorful (Brown)
+      door: Progress Door
+    The Colorful:
+      door: Progress Door
+  panels:
+    OBSTACLE:
+      id: Doorways Room/Panel_obstacle_door
+      colors: gray
+      tag: forbid
+  doors:
+    Progress Door:
+      id: Doorway Room Doors/Door_gray
+      item_name: The Colorful - Gray Door
+      location_name: The Colorful - Gray
+      group: Colorful Doors
+      panels:
+        - OBSTACLE
+The Colorful:
+  entrances:
+    The Colorful (Gray):
+      room: The Colorful (Gray)
+      door: Progress Door
+    Roof: True
+  panels:
+    Achievement:
+      id: Countdown Panels/Panel_colorful_colorful
+      check: True
+      tag: forbid
+      required_panel:
+        - room: The Colorful (White)
+          panel: BEGIN
+        - room: The Colorful (Black)
+          panel: FOUND
+        - room: The Colorful (Red)
+          panel: LOAF
+        - room: The Colorful (Yellow)
+          panel: CREAM
+        - room: The Colorful (Blue)
+          panel: SUN
+        - room: The Colorful (Purple)
+          panel: SPOON
+        - room: The Colorful (Orange)
+          panel: LETTERS
+        - room: The Colorful (Green)
+          panel: WALLS
+        - room: The Colorful (Brown)
+          panel: IRON
+        - room: The Colorful (Gray)
+          panel: OBSTACLE
+      achievement: The Colorful
+  paintings:
+    - id: arrows_painting_12
+      orientation: north
+  progression:
+    Progressive Colorful:
+      - room: The Colorful (White)
         door: Progress Door
-    panels:
-      BEGIN:
-        id: Doorways Room/Panel_begin_start
-        tag: botwhite
-    doors:
-      Progress Door:
-        id: Doorway Room Doors/Door_white
-        item_name: The Colorful - White Door
-        group: Colorful Doors
-        location_name: The Colorful - White
-        panels:
-          - BEGIN
-  The Colorful (Black):
-    entrances:
-      The Colorful (White):
-        room: The Colorful (White)
+      - room: The Colorful (Black)
         door: Progress Door
-      The Colorful (Red):
+      - room: The Colorful (Red)
         door: Progress Door
-    panels:
-      FOUND:
-        id: Doorways Room/Panel_found_lost
-        colors: black
-        tag: botblack
-    doors:
-      Progress Door:
-        id: Doorway Room Doors/Door_black
-        item_name: The Colorful - Black Door
-        location_name: The Colorful - Black
-        group: Colorful Doors
-        panels:
-          - FOUND
-  The Colorful (Red):
-    entrances:
-      The Colorful (Black):
-        room: The Colorful (Black)
+      - room: The Colorful (Yellow)
         door: Progress Door
-      The Colorful (Yellow):
+      - room: The Colorful (Blue)
         door: Progress Door
-    panels:
-      LOAF:
-        id: Doorways Room/Panel_loaf_crust
-        colors: red
-        tag: botred
-    doors:
-      Progress Door:
-        id: Doorway Room Doors/Door_red
-        item_name: The Colorful - Red Door
-        location_name: The Colorful - Red
-        group: Colorful Doors
-        panels:
-          - LOAF
-  The Colorful (Yellow):
-    entrances:
-      The Colorful (Red):
-        room: The Colorful (Red)
+      - room: The Colorful (Purple)
         door: Progress Door
-      The Colorful (Blue):
+      - room: The Colorful (Orange)
         door: Progress Door
-    panels:
-      CREAM:
-        id: Doorways Room/Panel_eggs_breakfast
-        colors: yellow
-        tag: botyellow
-    doors:
-      Progress Door:
-        id: Doorway Room Doors/Door_yellow
-        item_name: The Colorful - Yellow Door
-        location_name: The Colorful - Yellow
-        group: Colorful Doors
-        panels:
-          - CREAM
-  The Colorful (Blue):
-    entrances:
-      The Colorful (Yellow):
-        room: The Colorful (Yellow)
+      - room: The Colorful (Green)
         door: Progress Door
-      The Colorful (Purple):
+      - room: The Colorful (Brown)
         door: Progress Door
-    panels:
-      SUN:
-        id: Doorways Room/Panel_sun_sky
-        colors: blue
-        tag: botblue
-    doors:
-      Progress Door:
-        id: Doorway Room Doors/Door_blue
-        item_name: The Colorful - Blue Door
-        location_name: The Colorful - Blue
-        group: Colorful Doors
-        panels:
-          - SUN
-  The Colorful (Purple):
-    entrances:
-      The Colorful (Blue):
-        room: The Colorful (Blue)
+      - room: The Colorful (Gray)
         door: Progress Door
-      The Colorful (Orange):
-        door: Progress Door
-    panels:
-      SPOON:
-        id: Doorways Room/Panel_teacher_substitute
-        colors: purple
-        tag: botpurple
-    doors:
-      Progress Door:
-        id: Doorway Room Doors/Door_purple
-        item_name: The Colorful - Purple Door
-        location_name: The Colorful - Purple
-        group: Colorful Doors
-        panels:
-          - SPOON
-  The Colorful (Orange):
-    entrances:
-      The Colorful (Purple):
-        room: The Colorful (Purple)
-        door: Progress Door
-      The Colorful (Green):
-        door: Progress Door
-    panels:
-      LETTERS:
-        id: Doorways Room/Panel_walnuts_orange
-        colors: orange
-        tag: botorange
-    doors:
-      Progress Door:
-        id: Doorway Room Doors/Door_orange
-        item_name: The Colorful - Orange Door
-        location_name: The Colorful - Orange
-        group: Colorful Doors
-        panels:
-          - LETTERS
-  The Colorful (Green):
-    entrances:
-      The Colorful (Orange):
-        room: The Colorful (Orange)
-        door: Progress Door
-      The Colorful (Brown):
-        door: Progress Door
-    panels:
-      WALLS:
-        id: Doorways Room/Panel_path_i
-        colors: green
-        tag: forbid
-    doors:
-      Progress Door:
-        id: Doorway Room Doors/Door_green
-        item_name: The Colorful - Green Door
-        location_name: The Colorful - Green
-        group: Colorful Doors
-        panels:
-          - WALLS
-  The Colorful (Brown):
-    entrances:
-      The Colorful (Green):
-        room: The Colorful (Green)
-        door: Progress Door
-      The Colorful (Gray):
-        door: Progress Door
-    panels:
-      IRON:
-        id: Doorways Room/Panel_iron_rust
-        colors: brown
-        tag: botbrown
-    doors:
-      Progress Door:
-        id: Doorway Room Doors/Door_brown
-        item_name: The Colorful - Brown Door
-        location_name: The Colorful - Brown
-        group: Colorful Doors
-        panels:
-          - IRON
-  The Colorful (Gray):
-    entrances:
-      The Colorful (Brown):
-        room: The Colorful (Brown)
-        door: Progress Door
-      The Colorful:
-        door: Progress Door
-    panels:
-      OBSTACLE:
-        id: Doorways Room/Panel_obstacle_door
-        colors: gray
-        tag: forbid
-    doors:
-      Progress Door:
-        id: Doorway Room Doors/Door_gray
-        item_name: The Colorful - Gray Door
-        location_name: The Colorful - Gray
-        group: Colorful Doors
-        panels:
-          - OBSTACLE
-  The Colorful:
-    entrances:
-      The Colorful (Gray):
-        room: The Colorful (Gray)
-        door: Progress Door
-      Roof: True
-    panels:
-      Achievement:
-        id: Countdown Panels/Panel_colorful_colorful
-        check: True
-        tag: forbid
-        required_panel:
-          - room: The Colorful (White)
-            panel: BEGIN
-          - room: The Colorful (Black)
-            panel: FOUND
-          - room: The Colorful (Red)
-            panel: LOAF
-          - room: The Colorful (Yellow)
-            panel: CREAM
-          - room: The Colorful (Blue)
-            panel: SUN
-          - room: The Colorful (Purple)
-            panel: SPOON
-          - room: The Colorful (Orange)
-            panel: LETTERS
-          - room: The Colorful (Green)
-            panel: WALLS
-          - room: The Colorful (Brown)
-            panel: IRON
-          - room: The Colorful (Gray)
-            panel: OBSTACLE
-        achievement: The Colorful
-    paintings:
-      - id: arrows_painting_12
-        orientation: north
-    progression:
-      Progressive Colorful:
-        - room: The Colorful (White)
-          door: Progress Door
-        - room: The Colorful (Black)
-          door: Progress Door
-        - room: The Colorful (Red)
-          door: Progress Door
-        - room: The Colorful (Yellow)
-          door: Progress Door
-        - room: The Colorful (Blue)
-          door: Progress Door
-        - room: The Colorful (Purple)
-          door: Progress Door
-        - room: The Colorful (Orange)
-          door: Progress Door
-        - room: The Colorful (Green)
-          door: Progress Door
-        - room: The Colorful (Brown)
-          door: Progress Door
-        - room: The Colorful (Gray)
-          door: Progress Door
-  Welcome Back Area:
-    entrances:
-      Starting Room:
-        door: Shortcut to Starting Room
-      Hub Room: True
-      Outside The Wondrous: True
-      Outside The Undeterred: True
-      Outside The Agreeable: True
-      Outside The Wanderer: True
-      The Observant: True
-      Art Gallery: True
-      The Scientific: True
-      Cellar: True
-      Orange Tower Fifth Floor:
-        room: Orange Tower Fifth Floor
-        door: Welcome Back
-      Challenge Room:
-        room: Challenge Room
-        door: Welcome Door
-    panels:
-      WELCOME BACK:
-        id: Entry Room/Panel_return_return
-        tag: midwhite
-      SECRET:
-        id: Entry Room/Panel_secret_secret
-        tag: midwhite
-      CLOCKWISE:
-        id: Shuffle Room/Panel_clockwise_counterclockwise
-        colors: black
-        check: True
-        exclude_reduce: True
-        tag: botblack
-    doors:
-      Shortcut to Starting Room:
-        id: Entry Room Area Doors/Door_return_return
-        group: Welcome Back Doors
-        include_reduce: True
-        panels:
-          - WELCOME BACK
-  Owl Hallway:
-    entrances:
-      Hidden Room:
-        painting: True
-      Hedge Maze:
-        door: Shortcut to Hedge Maze
-      Orange Tower Sixth Floor:
-        painting: True
-    panels:
-      STRAYS:
-        id: Maze Room/Panel_strays_maze
-        colors: purple
-        tag: toppurp
-      READS + RUST:
-        id: Tower Room/Panel_reads_rust_lawns_6
-        colors: orange
-        check: True
-        tag: midorange
-    doors:
-      Shortcut to Hedge Maze:
-        id: Maze Area Doors/Door_strays_maze
-        group: Hedge Maze Doors
-        panels:
-          - STRAYS
-    paintings:
-      - id: arrows_painting_8
-        orientation: south
-      - id: maze_painting_2
-        orientation: north
-      - id: owl_painting_2
-        orientation: south
-        required_when_no_doors: True
-      - id: clock_painting_4
-        orientation: north
-  Outside The Initiated:
-    entrances:
-      Hub Room:
-        door: Shortcut to Hub Room
-      Knight Night Exit:
-        room: Knight Night (Final)
-        door: Exit
-      Orange Tower Third Floor:
-        room: Orange Tower Third Floor
-        door: 3 Sunwarp
-        sunwarp: True
-      Orange Tower Fifth Floor:
-        room: Art Gallery
-        door: Exit
-      Eight Alcove:
-        door: Eight Door
-      The Optimistic: True
-    panels:
-      SEVEN (1):
-        id: Backside Room/Panel_seven_seven_5
-        tag: midwhite
-        hunt: True
-        required_door:
-          room: Number Hunt
-          door: Sevens
-      SEVEN (2):
-        id: Backside Room/Panel_seven_seven_6
-        tag: midwhite
-        hunt: True
-        required_door:
-          room: Number Hunt
-          door: Sevens
-      EIGHT:
-        id: Backside Room/Panel_eight_eight_7
-        tag: midwhite
-        hunt: True
-        required_door:
-          room: Number Hunt
-          door: Eights
-      NINE:
-        id: Backside Room/Panel_nine_nine_4
-        tag: midwhite
-        hunt: True
-        required_door:
-          room: Number Hunt
-          door: Nines
-      BLUE:
-        id: Color Arrow Room/Panel_blue_afar
-        tag: midwhite
-        hunt: True
-        required_door:
-          door: Blue Barrier
-      ORANGE:
-        id: Color Arrow Room/Panel_orange_afar
-        tag: midwhite
-        hunt: True
-        required_door:
-          door: Orange Barrier
-      UNCOVER:
-        id: Appendix Room/Panel_discover_recover
-        colors: purple
-        tag: midpurp
-      OXEN:
-        id: Rhyme Room/Panel_locked_knocked
-        colors: purple
-        tag: midpurp
-      PAST (1):
-        id: Shuffle Room/Panel_past_present
-        colors: brown
-        tag: botbrown
-      FUTURE (1):
-        id: Shuffle Room/Panel_future_present
-        colors:
-          - brown
-          - black
-        tag: bot brown black
-      FUTURE (2):
-        id: Shuffle Room/Panel_future_past
-        colors: black
-        tag: botblack
-      PAST (2):
-        id: Shuffle Room/Panel_past_future
-        colors: black
-        tag: botblack
-      PRESENT:
-        id: Shuffle Room/Panel_past_past
-        colors:
-          - brown
-          - black
-        tag: bot brown black
-      SMILE:
-        id: Open Areas/Panel_smile_smile
-        tag: midwhite
-      ANGERED:
-        id: Open Areas/Panel_angered_enraged
-        colors:
-          - yellow
-        tag: syn anagram
-        copy_to_sign: sign18
-      VOTE:
-        id: Open Areas/Panel_vote_veto
-        colors:
-          - yellow
-          - black
-        tag: ant anagram
-        copy_to_sign: sign17
-    doors:
-      Shortcut to Hub Room:
-        id: Appendix Room Area Doors/Door_recover_discover
-        panels:
-          - UNCOVER
-      Blue Barrier:
-        id: Color Arrow Room Doors/Door_blue_3
-        group: Color Hunt Barriers
-        skip_location: True
-        panels:
-          - room: Color Hunt
-            panel: BLUE
-      Orange Barrier:
-        id: Color Arrow Room Doors/Door_orange_3
-        group: Color Hunt Barriers
-        skip_location: True
-        panels:
-          - room: Color Hunt
-            panel: ORANGE
-      Initiated Entrance:
-        id: Red Blue Purple Room Area Doors/Door_locked_knocked
-        item_name: The Initiated - Entrance
-        panels:
-          - OXEN
-      # These would be more appropriate in Champion's Rest, but as currently
-      # implemented, locations need to include at least one panel from the
-      # containing region.
-      Green Barrier:
-        id: Color Arrow Room Doors/Door_green_hider_1
-        location_name: Color Barriers - BLUE and YELLOW
-        item_name: Color Hunt - Green Barrier
-        group: Color Hunt Barriers
-        panels:
-          - BLUE
-          - room: Directional Gallery
-            panel: YELLOW
-      Purple Barrier:
-        id:
-          - Color Arrow Room Doors/Door_purple_hider_1
-          - Color Arrow Room Doors/Door_purple_hider_2
-          - Color Arrow Room Doors/Door_purple_hider_3
-        location_name: Color Barriers - RED and BLUE
-        item_name: Color Hunt - Purple Barrier
-        group: Color Hunt Barriers
-        panels:
-          - BLUE
-          - room: Orange Tower Third Floor
-            panel: RED
-      Entrance:
-        id:
-          - Color Arrow Room Doors/Door_all_hider_1
-          - Color Arrow Room Doors/Door_all_hider_2
-          - Color Arrow Room Doors/Door_all_hider_3
-        location_name: Color Barriers - GREEN, ORANGE and PURPLE
-        item_name: Champion's Rest - Entrance
-        panels:
-          - ORANGE
-          - room: Courtyard
-            panel: GREEN
-          - room: Outside The Agreeable
-            panel: PURPLE
-      Eight Door:
-        id: Red Blue Purple Room Area Doors/Door_a_strands2
-        skip_location: True
-        panels:
-          - room: The Incomparable
-            panel: I (Seven)
-          - room: Courtyard
-            panel: I
-          - room: Elements Area
-            panel: A
-    paintings:
-      - id: clock_painting_5
-        orientation: east
-      - id: smile_painting_1
-        orientation: north
-  The Initiated:
-    entrances:
-      Outside The Initiated:
-        room: Outside The Initiated
-        door: Initiated Entrance
-    panels:
-      Achievement:
-        id: Countdown Panels/Panel_illuminated_initiated
-        colors: purple
-        tag: forbid
-        check: True
-        achievement: The Initiated
-      DAUGHTER:
-        id: Rhyme Room/Panel_daughter_laughter
-        colors: purple
-        tag: midpurp
-      START:
-        id: Rhyme Room/Panel_move_love
-        colors: purple
-        tag: double midpurp
-        subtag: left
-        link: change STARS
-      STARE:
-        id: Rhyme Room/Panel_stove_love
-        colors: purple
-        tag: double midpurp
-        subtag: right
-        link: change STARS
-      HYPE:
-        id: Rhyme Room/Panel_scope_type
-        colors: purple
-        tag: midpurp and rhyme
-        copy_to_sign: sign16
-      ABYSS:
-        id: Rhyme Room/Panel_abyss_this
-        colors: purple
-        tag: toppurp
-      SWEAT:
-        id: Rhyme Room/Panel_sweat_great
-        colors: purple
-        tag: double midpurp
-        subtag: left
-        link: change GREAT
-      BEAT:
-        id: Rhyme Room/Panel_beat_great
-        colors: purple
-        tag: double midpurp
-        subtag: right
-        link: change GREAT
-      ALUMNI:
-        id: Rhyme Room/Panel_alumni_hi
-        colors: purple
-        tag: midpurp and rhyme
-        copy_to_sign: sign14
-      PATS:
-        id: Rhyme Room/Panel_wrath_path
-        colors: purple
-        tag: forbid
-      KNIGHT:
-        id: Rhyme Room/Panel_knight_write
-        colors: purple
-        tag: double toppurp
-        subtag: left
-        link: change WRITE
-      BYTE:
-        id: Rhyme Room/Panel_byte_write
-        colors: purple
-        tag: double toppurp
-        subtag: right
-        link: change WRITE
-      MAIM:
-        id: Rhyme Room/Panel_maim_same
-        colors: purple
-        tag: toppurp
-      MORGUE:
-        id: Rhyme Room/Panel_chair_bear
-        colors: purple
-        tag: purple rhyme change stack
-        subtag: top
-        link: prcs CYBORG
-      CHAIR:
-        id: Rhyme Room/Panel_bare_bear
-        colors: purple
-        tag: toppurp
-      HUMAN:
-        id: Rhyme Room/Panel_cost_most
-        colors: purple
-        tag: purple rhyme change stack
-        subtag: bot
-        link: prcs CYBORG
-      BED:
-        id: Rhyme Room/Panel_bed_dead
-        colors: purple
-        tag: toppurp
-  The Optimistic:
-    entrances:
-      Outside The Initiated: True
-    panels:
-      BACKSIDE:
-        id: Backside Room/Panel_backside_1
-        tag: midwhite
-      Achievement:
-        id: Countdown Panels/Panel_optimistic_optimistic
-        check: True
-        tag: forbid
-        required_panel:
-          - panel: BACKSIDE
-          - room: The Observant
-            panel: BACKSIDE
-          - room: Yellow Backside Area
-            panel: BACKSIDE
-          - room: Directional Gallery
-            panel: BACKSIDE
-          - room: The Bearer
-            panel: BACKSIDE
-        achievement: The Optimistic
-  The Traveled:
-    entrances:
-      Hub Room:
-        room: Hub Room
-        door: Traveled Entrance
-      Color Hallways:
-        door: Color Hallways Entrance
-    panels:
-      Achievement:
-        id: Countdown Panels/Panel_traveled_traveled
-        required_room: Hub Room
-        tag: forbid
-        check: True
-        achievement: The Traveled
-      CLOSE:
-        id: Synonym Room/Panel_close_near
-        tag: botwhite
-      COMPOSE:
-        id: Synonym Room/Panel_compose_write
-        tag: double botwhite
-        subtag: left
-        link: syn WRITE
-      RECORD:
-        id: Synonym Room/Panel_record_write
-        tag: double botwhite
-        subtag: right
-        link: syn WRITE
-      CATEGORY:
-        id: Synonym Room/Panel_category_type
-        tag: botwhite
-      HELLO:
-        id: Synonym Room/Panel_hello_hi
-        tag: botwhite
-      DUPLICATE:
-        id: Synonym Room/Panel_duplicate_same
-        tag: double botwhite
-        subtag: left
-        link: syn SAME
-      IDENTICAL:
-        id: Synonym Room/Panel_identical_same
-        tag: double botwhite
-        subtag: right
-        link: syn SAME
-      DISTANT:
-        id: Synonym Room/Panel_distant_far
-        tag: botwhite
-      HAY:
-        id: Synonym Room/Panel_hay_straw
-        tag: botwhite
-      GIGGLE:
-        id: Synonym Room/Panel_giggle_laugh
-        tag: double botwhite
-        subtag: left
-        link: syn LAUGH
-      CHUCKLE:
-        id: Synonym Room/Panel_chuckle_laugh
-        tag: double botwhite
-        subtag: right
-        link: syn LAUGH
-      SNITCH:
-        id: Synonym Room/Panel_snitch_rat
-        tag: botwhite
-      CONCEALED:
-        id: Synonym Room/Panel_concealed_hidden
-        tag: botwhite
-      PLUNGE:
-        id: Synonym Room/Panel_plunge_fall
-        tag: double botwhite
-        subtag: left
-        link: syn FALL
-      AUTUMN:
-        id: Synonym Room/Panel_autumn_fall
-        tag: double botwhite
-        subtag: right
-        link: syn FALL
-      ROAD:
-        id: Synonym Room/Panel_growths_warts
-        tag: botwhite
-      FOUR:
-        id: Backside Room/Panel_four_four_4
-        tag: midwhite
-        hunt: True
-        required_door:
-          room: Outside The Undeterred
-          door: Fours
-    doors:
-      Color Hallways Entrance:
-        id: Appendix Room Area Doors/Door_hello_hi
-        group: Entrance to The Traveled
-        panels:
-          - HELLO
-  Color Hallways:
-    entrances:
-      The Traveled:
-        room: The Traveled
-        door: Color Hallways Entrance
-      Outside The Bold: True
-      Outside The Undeterred: True
-      Crossroads: True
-      Hedge Maze: True
-      The Optimistic: True # backside
-      Directional Gallery: True # backside
-      Yellow Backside Area: True
-      The Bearer:
-        room: The Bearer
-        door: Backside Door
-      The Observant:
-        room: The Observant
-        door: Backside Door
-  Outside The Bold:
-    entrances:
-      Color Hallways: True
-      Color Hunt:
-        room: Color Hunt
-        door: Shortcut to The Steady
-      The Bearer:
-        room: The Bearer
-        door: Entrance
-      Directional Gallery:
-        # There is a painting warp here from the Directional Gallery, but it
-        # only appears when the sixes are revealed. It could be its own item if
-        # we wanted.
+Welcome Back Area:
+  entrances:
+    Starting Room:
+      door: Shortcut to Starting Room
+    Hub Room: True
+    Outside The Wondrous: True
+    Outside The Undeterred: True
+    Outside The Agreeable: True
+    Outside The Wanderer: True
+    The Observant: True
+    Art Gallery: True
+    The Scientific: True
+    Cellar: True
+    Orange Tower Fifth Floor:
+      room: Orange Tower Fifth Floor
+      door: Welcome Back
+    Challenge Room:
+      room: Challenge Room
+      door: Welcome Door
+  panels:
+    WELCOME BACK:
+      id: Entry Room/Panel_return_return
+      tag: midwhite
+    SECRET:
+      id: Entry Room/Panel_secret_secret
+      tag: midwhite
+    CLOCKWISE:
+      id: Shuffle Room/Panel_clockwise_counterclockwise
+      colors: black
+      check: True
+      exclude_reduce: True
+      tag: botblack
+  doors:
+    Shortcut to Starting Room:
+      id: Entry Room Area Doors/Door_return_return
+      group: Welcome Back Doors
+      include_reduce: True
+      panels:
+        - WELCOME BACK
+Owl Hallway:
+  entrances:
+    Hidden Room:
+      painting: True
+    Hedge Maze:
+      door: Shortcut to Hedge Maze
+    Orange Tower Sixth Floor:
+      painting: True
+  panels:
+    STRAYS:
+      id: Maze Room/Panel_strays_maze
+      colors: purple
+      tag: toppurp
+    READS + RUST:
+      id: Tower Room/Panel_reads_rust_lawns_6
+      colors: orange
+      check: True
+      tag: midorange
+  doors:
+    Shortcut to Hedge Maze:
+      id: Maze Area Doors/Door_strays_maze
+      group: Hedge Maze Doors
+      panels:
+        - STRAYS
+  paintings:
+    - id: arrows_painting_8
+      orientation: south
+    - id: maze_painting_2
+      orientation: north
+    - id: owl_painting_2
+      orientation: south
+      required_when_no_doors: True
+    - id: clock_painting_4
+      orientation: north
+Outside The Initiated:
+  entrances:
+    Hub Room:
+      door: Shortcut to Hub Room
+    Knight Night Exit:
+      room: Knight Night (Final)
+      door: Exit
+    Orange Tower Third Floor:
+      room: Orange Tower Third Floor
+      door: 3 Sunwarp
+      sunwarp: True
+    Orange Tower Fifth Floor:
+      room: Art Gallery
+      door: Exit
+    Eight Alcove:
+      door: Eight Door
+    The Optimistic: True
+  panels:
+    SEVEN (1):
+      id: Backside Room/Panel_seven_seven_5
+      tag: midwhite
+      hunt: True
+      required_door:
+        room: Number Hunt
+        door: Sevens
+    SEVEN (2):
+      id: Backside Room/Panel_seven_seven_6
+      tag: midwhite
+      hunt: True
+      required_door:
+        room: Number Hunt
+        door: Sevens
+    EIGHT:
+      id: Backside Room/Panel_eight_eight_7
+      tag: midwhite
+      hunt: True
+      required_door:
+        room: Number Hunt
+        door: Eights
+    NINE:
+      id: Backside Room/Panel_nine_nine_4
+      tag: midwhite
+      hunt: True
+      required_door:
+        room: Number Hunt
+        door: Nines
+    BLUE:
+      id: Color Arrow Room/Panel_blue_afar
+      tag: midwhite
+      hunt: True
+      required_door:
+        door: Blue Barrier
+    ORANGE:
+      id: Color Arrow Room/Panel_orange_afar
+      tag: midwhite
+      hunt: True
+      required_door:
+        door: Orange Barrier
+    UNCOVER:
+      id: Appendix Room/Panel_discover_recover
+      colors: purple
+      tag: midpurp
+    OXEN:
+      id: Rhyme Room/Panel_locked_knocked
+      colors: purple
+      tag: midpurp
+    PAST (1):
+      id: Shuffle Room/Panel_past_present
+      colors: brown
+      tag: botbrown
+    FUTURE (1):
+      id: Shuffle Room/Panel_future_present
+      colors:
+        - brown
+        - black
+      tag: bot brown black
+    FUTURE (2):
+      id: Shuffle Room/Panel_future_past
+      colors: black
+      tag: botblack
+    PAST (2):
+      id: Shuffle Room/Panel_past_future
+      colors: black
+      tag: botblack
+    PRESENT:
+      id: Shuffle Room/Panel_past_past
+      colors:
+        - brown
+        - black
+      tag: bot brown black
+    SMILE:
+      id: Open Areas/Panel_smile_smile
+      tag: midwhite
+    ANGERED:
+      id: Open Areas/Panel_angered_enraged
+      colors:
+        - yellow
+      tag: syn anagram
+      copy_to_sign: sign18
+    VOTE:
+      id: Open Areas/Panel_vote_veto
+      colors:
+        - yellow
+        - black
+      tag: ant anagram
+      copy_to_sign: sign17
+  doors:
+    Shortcut to Hub Room:
+      id: Appendix Room Area Doors/Door_recover_discover
+      panels:
+        - UNCOVER
+    Blue Barrier:
+      id: Color Arrow Room Doors/Door_blue_3
+      group: Color Hunt Barriers
+      skip_location: True
+      panels:
+        - room: Color Hunt
+          panel: BLUE
+    Orange Barrier:
+      id: Color Arrow Room Doors/Door_orange_3
+      group: Color Hunt Barriers
+      skip_location: True
+      panels:
+        - room: Color Hunt
+          panel: ORANGE
+    Initiated Entrance:
+      id: Red Blue Purple Room Area Doors/Door_locked_knocked
+      item_name: The Initiated - Entrance
+      panels:
+        - OXEN
+    # These would be more appropriate in Champion's Rest, but as currently
+    # implemented, locations need to include at least one panel from the
+    # containing region.
+    Green Barrier:
+      id: Color Arrow Room Doors/Door_green_hider_1
+      location_name: Color Barriers - BLUE and YELLOW
+      item_name: Color Hunt - Green Barrier
+      group: Color Hunt Barriers
+      panels:
+        - BLUE
+        - room: Directional Gallery
+          panel: YELLOW
+    Purple Barrier:
+      id:
+        - Color Arrow Room Doors/Door_purple_hider_1
+        - Color Arrow Room Doors/Door_purple_hider_2
+        - Color Arrow Room Doors/Door_purple_hider_3
+      location_name: Color Barriers - RED and BLUE
+      item_name: Color Hunt - Purple Barrier
+      group: Color Hunt Barriers
+      panels:
+        - BLUE
+        - room: Orange Tower Third Floor
+          panel: RED
+    Entrance:
+      id:
+        - Color Arrow Room Doors/Door_all_hider_1
+        - Color Arrow Room Doors/Door_all_hider_2
+        - Color Arrow Room Doors/Door_all_hider_3
+      location_name: Color Barriers - GREEN, ORANGE and PURPLE
+      item_name: Champion's Rest - Entrance
+      panels:
+        - ORANGE
+        - room: Courtyard
+          panel: GREEN
+        - room: Outside The Agreeable
+          panel: PURPLE
+    Eight Door:
+      id: Red Blue Purple Room Area Doors/Door_a_strands2
+      skip_location: True
+      panels:
+        - room: The Incomparable
+          panel: I (Seven)
+        - room: Courtyard
+          panel: I
+        - room: Elements Area
+          panel: A
+  paintings:
+    - id: clock_painting_5
+      orientation: east
+    - id: smile_painting_1
+      orientation: north
+The Initiated:
+  entrances:
+    Outside The Initiated:
+      room: Outside The Initiated
+      door: Initiated Entrance
+  panels:
+    Achievement:
+      id: Countdown Panels/Panel_illuminated_initiated
+      colors: purple
+      tag: forbid
+      check: True
+      achievement: The Initiated
+    DAUGHTER:
+      id: Rhyme Room/Panel_daughter_laughter
+      colors: purple
+      tag: midpurp
+    START:
+      id: Rhyme Room/Panel_move_love
+      colors: purple
+      tag: double midpurp
+      subtag: left
+      link: change STARS
+    STARE:
+      id: Rhyme Room/Panel_stove_love
+      colors: purple
+      tag: double midpurp
+      subtag: right
+      link: change STARS
+    HYPE:
+      id: Rhyme Room/Panel_scope_type
+      colors: purple
+      tag: midpurp and rhyme
+      copy_to_sign: sign16
+    ABYSS:
+      id: Rhyme Room/Panel_abyss_this
+      colors: purple
+      tag: toppurp
+    SWEAT:
+      id: Rhyme Room/Panel_sweat_great
+      colors: purple
+      tag: double midpurp
+      subtag: left
+      link: change GREAT
+    BEAT:
+      id: Rhyme Room/Panel_beat_great
+      colors: purple
+      tag: double midpurp
+      subtag: right
+      link: change GREAT
+    ALUMNI:
+      id: Rhyme Room/Panel_alumni_hi
+      colors: purple
+      tag: midpurp and rhyme
+      copy_to_sign: sign14
+    PATS:
+      id: Rhyme Room/Panel_wrath_path
+      colors: purple
+      tag: forbid
+    KNIGHT:
+      id: Rhyme Room/Panel_knight_write
+      colors: purple
+      tag: double toppurp
+      subtag: left
+      link: change WRITE
+    BYTE:
+      id: Rhyme Room/Panel_byte_write
+      colors: purple
+      tag: double toppurp
+      subtag: right
+      link: change WRITE
+    MAIM:
+      id: Rhyme Room/Panel_maim_same
+      colors: purple
+      tag: toppurp
+    MORGUE:
+      id: Rhyme Room/Panel_chair_bear
+      colors: purple
+      tag: purple rhyme change stack
+      subtag: top
+      link: prcs CYBORG
+    CHAIR:
+      id: Rhyme Room/Panel_bare_bear
+      colors: purple
+      tag: toppurp
+    HUMAN:
+      id: Rhyme Room/Panel_cost_most
+      colors: purple
+      tag: purple rhyme change stack
+      subtag: bot
+      link: prcs CYBORG
+    BED:
+      id: Rhyme Room/Panel_bed_dead
+      colors: purple
+      tag: toppurp
+The Optimistic:
+  entrances:
+    Outside The Initiated: True
+  panels:
+    BACKSIDE:
+      id: Backside Room/Panel_backside_1
+      tag: midwhite
+    Achievement:
+      id: Countdown Panels/Panel_optimistic_optimistic
+      check: True
+      tag: forbid
+      required_panel:
+        - panel: BACKSIDE
+        - room: The Observant
+          panel: BACKSIDE
+        - room: Yellow Backside Area
+          panel: BACKSIDE
+        - room: Directional Gallery
+          panel: BACKSIDE
+        - room: The Bearer
+          panel: BACKSIDE
+      achievement: The Optimistic
+The Traveled:
+  entrances:
+    Hub Room:
+      room: Hub Room
+      door: Traveled Entrance
+    Color Hallways:
+      door: Color Hallways Entrance
+  panels:
+    Achievement:
+      id: Countdown Panels/Panel_traveled_traveled
+      required_room: Hub Room
+      tag: forbid
+      check: True
+      achievement: The Traveled
+    CLOSE:
+      id: Synonym Room/Panel_close_near
+      tag: botwhite
+    COMPOSE:
+      id: Synonym Room/Panel_compose_write
+      tag: double botwhite
+      subtag: left
+      link: syn WRITE
+    RECORD:
+      id: Synonym Room/Panel_record_write
+      tag: double botwhite
+      subtag: right
+      link: syn WRITE
+    CATEGORY:
+      id: Synonym Room/Panel_category_type
+      tag: botwhite
+    HELLO:
+      id: Synonym Room/Panel_hello_hi
+      tag: botwhite
+    DUPLICATE:
+      id: Synonym Room/Panel_duplicate_same
+      tag: double botwhite
+      subtag: left
+      link: syn SAME
+    IDENTICAL:
+      id: Synonym Room/Panel_identical_same
+      tag: double botwhite
+      subtag: right
+      link: syn SAME
+    DISTANT:
+      id: Synonym Room/Panel_distant_far
+      tag: botwhite
+    HAY:
+      id: Synonym Room/Panel_hay_straw
+      tag: botwhite
+    GIGGLE:
+      id: Synonym Room/Panel_giggle_laugh
+      tag: double botwhite
+      subtag: left
+      link: syn LAUGH
+    CHUCKLE:
+      id: Synonym Room/Panel_chuckle_laugh
+      tag: double botwhite
+      subtag: right
+      link: syn LAUGH
+    SNITCH:
+      id: Synonym Room/Panel_snitch_rat
+      tag: botwhite
+    CONCEALED:
+      id: Synonym Room/Panel_concealed_hidden
+      tag: botwhite
+    PLUNGE:
+      id: Synonym Room/Panel_plunge_fall
+      tag: double botwhite
+      subtag: left
+      link: syn FALL
+    AUTUMN:
+      id: Synonym Room/Panel_autumn_fall
+      tag: double botwhite
+      subtag: right
+      link: syn FALL
+    ROAD:
+      id: Synonym Room/Panel_growths_warts
+      tag: botwhite
+    FOUR:
+      id: Backside Room/Panel_four_four_4
+      tag: midwhite
+      hunt: True
+      required_door:
+        room: Outside The Undeterred
+        door: Fours
+  doors:
+    Color Hallways Entrance:
+      id: Appendix Room Area Doors/Door_hello_hi
+      group: Entrance to The Traveled
+      panels:
+        - HELLO
+Color Hallways:
+  entrances:
+    The Traveled:
+      room: The Traveled
+      door: Color Hallways Entrance
+    Outside The Bold: True
+    Outside The Undeterred: True
+    Crossroads: True
+    Hedge Maze: True
+    The Optimistic: True # backside
+    Directional Gallery: True # backside
+    Yellow Backside Area: True
+    The Bearer:
+      room: The Bearer
+      door: Backside Door
+    The Observant:
+      room: The Observant
+      door: Backside Door
+Outside The Bold:
+  entrances:
+    Color Hallways: True
+    Color Hunt:
+      room: Color Hunt
+      door: Shortcut to The Steady
+    The Bearer:
+      room: The Bearer
+      door: Entrance
+    Directional Gallery:
+      # There is a painting warp here from the Directional Gallery, but it
+      # only appears when the sixes are revealed. It could be its own item if
+      # we wanted.
+      room: Number Hunt
+      door: Sixes
+      painting: True
+    Starting Room:
+      door: Painting Shortcut
+      painting: True
+    Room Room: True # trapdoor
+    Outside The Agreeable:
+      painting: True
+  panels:
+    UNOPEN:
+      id: Truncate Room/Panel_unopened_open
+      colors: red
+      tag: midred
+    BEGIN:
+      id: Rock Room/Panel_begin_begin
+      tag: midwhite
+    SIX:
+      id: Backside Room/Panel_six_six_4
+      tag: midwhite
+      hunt: True
+      required_door:
         room: Number Hunt
         door: Sixes
-        painting: True
-      Starting Room:
-        door: Painting Shortcut
-        painting: True
-      Room Room: True # trapdoor
-      Outside The Agreeable:
-        painting: True
-    panels:
-      UNOPEN:
-        id: Truncate Room/Panel_unopened_open
-        colors: red
-        tag: midred
-      BEGIN:
-        id: Rock Room/Panel_begin_begin
-        tag: midwhite
-      SIX:
-        id: Backside Room/Panel_six_six_4
-        tag: midwhite
-        hunt: True
-        required_door:
-          room: Number Hunt
-          door: Sixes
-      NINE:
-        id: Backside Room/Panel_nine_nine_5
-        tag: midwhite
-        hunt: True
-        required_door:
-          room: Number Hunt
-          door: Nines
-      LEFT:
-        id: Shuffle Room/Panel_left_left_2
-        tag: midwhite
-      RIGHT:
-        id: Shuffle Room/Panel_right_right_2
-        tag: midwhite
-      RISE (Horizon):
-        id: Open Areas/Panel_rise_horizon
-        colors: blue
-        tag: double topblue
-        subtag: left
-        link: expand HORIZON
-      RISE (Sunrise):
-        id: Open Areas/Panel_rise_sunrise
-        colors: blue
-        tag: double topblue
-        subtag: left
-        link: expand SUNRISE
-      ZEN:
-        id: Open Areas/Panel_son_horizon
-        colors: blue
-        tag: double topblue
-        subtag: right
-        link: expand HORIZON
-      SON:
-        id: Open Areas/Panel_son_sunrise
-        colors: blue
-        tag: double topblue
-        subtag: right
-        link: expand SUNRISE
-      STARGAZER:
-        id: Open Areas/Panel_stargazer_stargazer
-        tag: midwhite
-        required_door:
-          door: Stargazer Door
-      SOUND:
-        id: Cross Room/Panel_mouth_south
-        colors: purple
-        tag: midpurp
-      YEAST:
-        id: Cross Room/Panel_yeast_east
-        colors: red
-        tag: midred
-      WET:
-        id: Cross Room/Panel_wet_west
-        colors: blue
-        tag: midblue
-    doors:
-      Bold Entrance:
-        id: Red Blue Purple Room Area Doors/Door_unopened_open
-        item_name: The Bold - Entrance
-        panels:
-          - UNOPEN
-      Painting Shortcut:
-        painting_id: pencil_painting6
-        skip_location: True
-        item_name: Starting Room - Pencil Painting
-        panels:
-          - UNOPEN
-      Steady Entrance:
-        id: Rock Room Doors/Door_2
-        item_name: The Steady - Entrance
-        panels:
-          - BEGIN
-      Lilac Entrance:
-        event: True
-        panels:
-          - room: The Steady (Rose)
-            panel: SOAR
-      Stargazer Door:
-        event: True
-        panels:
-          - RISE (Horizon)
-          - RISE (Sunrise)
-          - ZEN
-          - SON
-    paintings:
-      - id: pencil_painting2
-        orientation: west
-      - id: north_missing2
-        orientation: north
-  The Bold:
-    entrances:
-      Outside The Bold:
-        room: Outside The Bold
-        door: Bold Entrance
-    panels:
-      Achievement:
-        id: Countdown Panels/Panel_emboldened_bold
-        colors: red
-        tag: forbid
-        check: True
-        achievement: The Bold
-      FOOT:
-        id: Truncate Room/Panel_foot_toe
-        colors: red
-        tag: botred
-      NEEDLE:
-        id: Truncate Room/Panel_needle_eye
-        colors: red
-        tag: double botred
-        subtag: left
-        link: mero EYE
-      FACE:
-        id: Truncate Room/Panel_face_eye
-        colors: red
-        tag: double botred
-        subtag: right
-        link: mero EYE
-      SIGN:
-        id: Truncate Room/Panel_sign_sigh
-        colors: red
-        tag: topred
-      HEARTBREAK:
-        id: Truncate Room/Panel_heartbreak_brake
-        colors: red
-        tag: topred
-      UNDEAD:
-        id: Truncate Room/Panel_undead_dead
-        colors: red
-        tag: double midred
-        subtag: left
-        link: trunc DEAD
-      DEADLINE:
-        id: Truncate Room/Panel_deadline_dead
-        colors: red
-        tag: double midred
-        subtag: right
-        link: trunc DEAD
-      SUSHI:
-        id: Truncate Room/Panel_sushi_hi
-        colors: red
-        tag: midred
-      THISTLE:
-        id: Truncate Room/Panel_thistle_this
-        colors: red
-        tag: midred
-      LANDMASS:
-        id: Truncate Room/Panel_landmass_mass
-        colors: red
-        tag: double midred
-        subtag: left
-        link: trunc MASS
-      MASSACRED:
-        id: Truncate Room/Panel_massacred_mass
-        colors: red
-        tag: double midred
-        subtag: right
-        link: trunc MASS
-      AIRPLANE:
-        id: Truncate Room/Panel_airplane_plain
-        colors: red
-        tag: topred
-      NIGHTMARE:
-        id: Truncate Room/Panel_nightmare_knight
-        colors: red
-        tag: topred
-      MOUTH:
-        id: Truncate Room/Panel_mouth_teeth
-        colors: red
-        tag: double botred
-        subtag: left
-        link: mero TEETH
-      SAW:
-        id: Truncate Room/Panel_saw_teeth
-        colors: red
-        tag: double botred
-        subtag: right
-        link: mero TEETH
-      HAND:
-        id: Truncate Room/Panel_hand_finger
-        colors: red
-        tag: botred
-  Outside The Undeterred:
-    entrances:
-      Color Hallways: True
-      Orange Tower First Floor:
-        room: Orange Tower First Floor
-        door: 4 Sunwarp
-        sunwarp: True
-      Orange Tower Second Floor: True
-      The Artistic (Smiley): True
-      The Artistic (Panda): True
-      The Artistic (Apple): True
-      The Artistic (Lattice): True
-      Yellow Backside Area:
-        painting: True
-      Number Hunt:
-        door: Number Hunt
-      Directional Gallery:
-        room: Directional Gallery
-        door: Shortcut to The Undeterred
-      Starting Room:
-        door: Painting Shortcut
-        painting: True
-    panels:
-      HOLLOW:
-        id: Hallway Room/Panel_hollow_hollow
-        tag: midwhite
-      ART + ART:
-        id: Tower Room/Panel_art_art_eat_2
-        colors: orange
-        check: True
-        tag: midorange
-      PEN:
-        id: Blue Room/Panel_pen_open
-        colors: blue
-        tag: midblue
-      HUSTLING:
-        id: Open Areas/Panel_hustling_sunlight
-        colors: yellow
-        tag: midyellow
-      SUNLIGHT:
-        id: Open Areas/Panel_sunlight_light
-        colors: red
-        tag: midred
-        required_panel:
-          panel: HUSTLING
-      LIGHT:
-        id: Open Areas/Panel_light_bright
-        colors: purple
-        tag: midpurp
-        required_panel:
-          panel: SUNLIGHT
-      BRIGHT:
-        id: Open Areas/Panel_bright_sunny
-        tag: botwhite
-        required_panel:
-          panel: LIGHT
-      SUNNY:
-        id: Open Areas/Panel_sunny_rainy
-        colors: black
-        tag: botblack
-        required_panel:
-          panel: BRIGHT
-      RAINY:
-        id: Open Areas/Panel_rainy_rainbow
-        colors: brown
-        tag: botbrown
-        required_panel:
-          panel: SUNNY
-        check: True
-      ZERO:
-        id: Backside Room/Panel_zero_zero
-        tag: midwhite
-        required_door:
-          room: Number Hunt
-          door: Zero Door
-      ONE:
-        id: Backside Room/Panel_one_one
-        tag: midwhite
-      TWO (1):
-        id: Backside Room/Panel_two_two
-        tag: midwhite
-        required_door:
-          door: Twos
-      TWO (2):
-        id: Backside Room/Panel_two_two_2
-        tag: midwhite
-        required_door:
-          door: Twos
-      THREE (1):
-        id: Backside Room/Panel_three_three
-        tag: midwhite
-        required_door:
-          door: Threes
-      THREE (2):
-        id: Backside Room/Panel_three_three_2
-        tag: midwhite
-        required_door:
-          door: Threes
-      THREE (3):
-        id: Backside Room/Panel_three_three_3
-        tag: midwhite
-        required_door:
-          door: Threes
-      FOUR:
-        id: Backside Room/Panel_four_four
-        tag: midwhite
-        required_door:
-          door: Fours
-    doors:
-      Undeterred Entrance:
-        id: Red Blue Purple Room Area Doors/Door_pen_open
-        item_name: The Undeterred - Entrance
-        panels:
-          - PEN
-      Painting Shortcut:
-        painting_id:
-          - blueman_painting_3
-          - arrows_painting3
-        skip_location: True
-        item_name: Starting Room - Blue Painting
-        panels:
-          - PEN
-      Green Painting:
-        painting_id: maze_painting_3
-        skip_location: True
-        panels:
-          - FOUR
-      Twos:
-        id:
-          - Count Up Room Area Doors/Door_two_hider
-          - Count Up Room Area Doors/Door_two_hider_2
-        include_reduce: True
-        panels:
-          - ONE
-      Threes:
-        id:
-          - Count Up Room Area Doors/Door_three_hider
-          - Count Up Room Area Doors/Door_three_hider_2
-          - Count Up Room Area Doors/Door_three_hider_3
-        location_name: Twos
-        include_reduce: True
-        panels:
-          - TWO (1)
-          - TWO (2)
-      Number Hunt:
-        id: Count Up Room Area Doors/Door_three_unlocked
-        location_name: Threes
-        include_reduce: True
-        panels:
-          - THREE (1)
-          - THREE (2)
-          - THREE (3)
-      Fours:
-        id:
-          - Count Up Room Area Doors/Door_four_hider
-          - Count Up Room Area Doors/Door_four_hider_2
-          - Count Up Room Area Doors/Door_four_hider_3
-          - Count Up Room Area Doors/Door_four_hider_4
-        skip_location: True
-        panels:
-          - THREE (1)
-          - THREE (2)
-          - THREE (3)
-      Fives:
-        id:
-          - Count Up Room Area Doors/Door_five_hider
-          - Count Up Room Area Doors/Door_five_hider_4
-          - Count Up Room Area Doors/Door_five_hider_5
-        location_name: Fours
-        item_name: Number Hunt - Fives
-        include_reduce: True
-        panels:
-          - FOUR
-          - room: Hub Room
-            panel: FOUR
-          - room: Dead End Area
-            panel: FOUR
-          - room: The Traveled
-            panel: FOUR
-      Challenge Entrance:
-        id: Count Up Room Area Doors/Door_zero_unlocked
-        item_name: Number Hunt - Challenge Entrance
-        panels:
-          - ZERO
-    paintings:
-      - id: maze_painting_3
-        enter_only: True
-        orientation: north
-        move: True
-        required_door:
-          door: Green Painting
-      - id: blueman_painting_2
-        orientation: east
-  The Undeterred:
-    entrances:
-      Outside The Undeterred:
+    NINE:
+      id: Backside Room/Panel_nine_nine_5
+      tag: midwhite
+      hunt: True
+      required_door:
+        room: Number Hunt
+        door: Nines
+    LEFT:
+      id: Shuffle Room/Panel_left_left_2
+      tag: midwhite
+    RIGHT:
+      id: Shuffle Room/Panel_right_right_2
+      tag: midwhite
+    RISE (Horizon):
+      id: Open Areas/Panel_rise_horizon
+      colors: blue
+      tag: double topblue
+      subtag: left
+      link: expand HORIZON
+    RISE (Sunrise):
+      id: Open Areas/Panel_rise_sunrise
+      colors: blue
+      tag: double topblue
+      subtag: left
+      link: expand SUNRISE
+    ZEN:
+      id: Open Areas/Panel_son_horizon
+      colors: blue
+      tag: double topblue
+      subtag: right
+      link: expand HORIZON
+    SON:
+      id: Open Areas/Panel_son_sunrise
+      colors: blue
+      tag: double topblue
+      subtag: right
+      link: expand SUNRISE
+    STARGAZER:
+      id: Open Areas/Panel_stargazer_stargazer
+      tag: midwhite
+      required_door:
+        door: Stargazer Door
+    SOUND:
+      id: Cross Room/Panel_mouth_south
+      colors: purple
+      tag: midpurp
+    YEAST:
+      id: Cross Room/Panel_yeast_east
+      colors: red
+      tag: midred
+    WET:
+      id: Cross Room/Panel_wet_west
+      colors: blue
+      tag: midblue
+  doors:
+    Bold Entrance:
+      id: Red Blue Purple Room Area Doors/Door_unopened_open
+      item_name: The Bold - Entrance
+      panels:
+        - UNOPEN
+    Painting Shortcut:
+      painting_id: pencil_painting6
+      skip_location: True
+      item_name: Starting Room - Pencil Painting
+      panels:
+        - UNOPEN
+    Steady Entrance:
+      id: Rock Room Doors/Door_2
+      item_name: The Steady - Entrance
+      panels:
+        - BEGIN
+    Lilac Entrance:
+      event: True
+      panels:
+        - room: The Steady (Rose)
+          panel: SOAR
+    Stargazer Door:
+      event: True
+      panels:
+        - RISE (Horizon)
+        - RISE (Sunrise)
+        - ZEN
+        - SON
+  paintings:
+    - id: pencil_painting2
+      orientation: west
+    - id: north_missing2
+      orientation: north
+The Bold:
+  entrances:
+    Outside The Bold:
+      room: Outside The Bold
+      door: Bold Entrance
+  panels:
+    Achievement:
+      id: Countdown Panels/Panel_emboldened_bold
+      colors: red
+      tag: forbid
+      check: True
+      achievement: The Bold
+    FOOT:
+      id: Truncate Room/Panel_foot_toe
+      colors: red
+      tag: botred
+    NEEDLE:
+      id: Truncate Room/Panel_needle_eye
+      colors: red
+      tag: double botred
+      subtag: left
+      link: mero EYE
+    FACE:
+      id: Truncate Room/Panel_face_eye
+      colors: red
+      tag: double botred
+      subtag: right
+      link: mero EYE
+    SIGN:
+      id: Truncate Room/Panel_sign_sigh
+      colors: red
+      tag: topred
+    HEARTBREAK:
+      id: Truncate Room/Panel_heartbreak_brake
+      colors: red
+      tag: topred
+    UNDEAD:
+      id: Truncate Room/Panel_undead_dead
+      colors: red
+      tag: double midred
+      subtag: left
+      link: trunc DEAD
+    DEADLINE:
+      id: Truncate Room/Panel_deadline_dead
+      colors: red
+      tag: double midred
+      subtag: right
+      link: trunc DEAD
+    SUSHI:
+      id: Truncate Room/Panel_sushi_hi
+      colors: red
+      tag: midred
+    THISTLE:
+      id: Truncate Room/Panel_thistle_this
+      colors: red
+      tag: midred
+    LANDMASS:
+      id: Truncate Room/Panel_landmass_mass
+      colors: red
+      tag: double midred
+      subtag: left
+      link: trunc MASS
+    MASSACRED:
+      id: Truncate Room/Panel_massacred_mass
+      colors: red
+      tag: double midred
+      subtag: right
+      link: trunc MASS
+    AIRPLANE:
+      id: Truncate Room/Panel_airplane_plain
+      colors: red
+      tag: topred
+    NIGHTMARE:
+      id: Truncate Room/Panel_nightmare_knight
+      colors: red
+      tag: topred
+    MOUTH:
+      id: Truncate Room/Panel_mouth_teeth
+      colors: red
+      tag: double botred
+      subtag: left
+      link: mero TEETH
+    SAW:
+      id: Truncate Room/Panel_saw_teeth
+      colors: red
+      tag: double botred
+      subtag: right
+      link: mero TEETH
+    HAND:
+      id: Truncate Room/Panel_hand_finger
+      colors: red
+      tag: botred
+Outside The Undeterred:
+  entrances:
+    Color Hallways: True
+    Orange Tower First Floor:
+      room: Orange Tower First Floor
+      door: 4 Sunwarp
+      sunwarp: True
+    Orange Tower Second Floor: True
+    The Artistic (Smiley): True
+    The Artistic (Panda): True
+    The Artistic (Apple): True
+    The Artistic (Lattice): True
+    Yellow Backside Area:
+      painting: True
+    Number Hunt:
+      door: Number Hunt
+    Directional Gallery:
+      room: Directional Gallery
+      door: Shortcut to The Undeterred
+    Starting Room:
+      door: Painting Shortcut
+      painting: True
+  panels:
+    HOLLOW:
+      id: Hallway Room/Panel_hollow_hollow
+      tag: midwhite
+    ART + ART:
+      id: Tower Room/Panel_art_art_eat_2
+      colors: orange
+      check: True
+      tag: midorange
+    PEN:
+      id: Blue Room/Panel_pen_open
+      colors: blue
+      tag: midblue
+    HUSTLING:
+      id: Open Areas/Panel_hustling_sunlight
+      colors: yellow
+      tag: midyellow
+    SUNLIGHT:
+      id: Open Areas/Panel_sunlight_light
+      colors: red
+      tag: midred
+      required_panel:
+        panel: HUSTLING
+    LIGHT:
+      id: Open Areas/Panel_light_bright
+      colors: purple
+      tag: midpurp
+      required_panel:
+        panel: SUNLIGHT
+    BRIGHT:
+      id: Open Areas/Panel_bright_sunny
+      tag: botwhite
+      required_panel:
+        panel: LIGHT
+    SUNNY:
+      id: Open Areas/Panel_sunny_rainy
+      colors: black
+      tag: botblack
+      required_panel:
+        panel: BRIGHT
+    RAINY:
+      id: Open Areas/Panel_rainy_rainbow
+      colors: brown
+      tag: botbrown
+      required_panel:
+        panel: SUNNY
+      check: True
+    ZERO:
+      id: Backside Room/Panel_zero_zero
+      tag: midwhite
+      required_door:
+        room: Number Hunt
+        door: Zero Door
+    ONE:
+      id: Backside Room/Panel_one_one
+      tag: midwhite
+    TWO (1):
+      id: Backside Room/Panel_two_two
+      tag: midwhite
+      required_door:
+        door: Twos
+    TWO (2):
+      id: Backside Room/Panel_two_two_2
+      tag: midwhite
+      required_door:
+        door: Twos
+    THREE (1):
+      id: Backside Room/Panel_three_three
+      tag: midwhite
+      required_door:
+        door: Threes
+    THREE (2):
+      id: Backside Room/Panel_three_three_2
+      tag: midwhite
+      required_door:
+        door: Threes
+    THREE (3):
+      id: Backside Room/Panel_three_three_3
+      tag: midwhite
+      required_door:
+        door: Threes
+    FOUR:
+      id: Backside Room/Panel_four_four
+      tag: midwhite
+      required_door:
+        door: Fours
+  doors:
+    Undeterred Entrance:
+      id: Red Blue Purple Room Area Doors/Door_pen_open
+      item_name: The Undeterred - Entrance
+      panels:
+        - PEN
+    Painting Shortcut:
+      painting_id:
+        - blueman_painting_3
+        - arrows_painting3
+      skip_location: True
+      item_name: Starting Room - Blue Painting
+      panels:
+        - PEN
+    Green Painting:
+      painting_id: maze_painting_3
+      skip_location: True
+      panels:
+        - FOUR
+    Twos:
+      id:
+        - Count Up Room Area Doors/Door_two_hider
+        - Count Up Room Area Doors/Door_two_hider_2
+      include_reduce: True
+      panels:
+        - ONE
+    Threes:
+      id:
+        - Count Up Room Area Doors/Door_three_hider
+        - Count Up Room Area Doors/Door_three_hider_2
+        - Count Up Room Area Doors/Door_three_hider_3
+      location_name: Twos
+      include_reduce: True
+      panels:
+        - TWO (1)
+        - TWO (2)
+    Number Hunt:
+      id: Count Up Room Area Doors/Door_three_unlocked
+      location_name: Threes
+      include_reduce: True
+      panels:
+        - THREE (1)
+        - THREE (2)
+        - THREE (3)
+    Fours:
+      id:
+        - Count Up Room Area Doors/Door_four_hider
+        - Count Up Room Area Doors/Door_four_hider_2
+        - Count Up Room Area Doors/Door_four_hider_3
+        - Count Up Room Area Doors/Door_four_hider_4
+      skip_location: True
+      panels:
+        - THREE (1)
+        - THREE (2)
+        - THREE (3)
+    Fives:
+      id:
+        - Count Up Room Area Doors/Door_five_hider
+        - Count Up Room Area Doors/Door_five_hider_4
+        - Count Up Room Area Doors/Door_five_hider_5
+      location_name: Fours
+      item_name: Number Hunt - Fives
+      include_reduce: True
+      panels:
+        - FOUR
+        - room: Hub Room
+          panel: FOUR
+        - room: Dead End Area
+          panel: FOUR
+        - room: The Traveled
+          panel: FOUR
+    Challenge Entrance:
+      id: Count Up Room Area Doors/Door_zero_unlocked
+      item_name: Number Hunt - Challenge Entrance
+      panels:
+        - ZERO
+  paintings:
+    - id: maze_painting_3
+      enter_only: True
+      orientation: north
+      move: True
+      required_door:
+        door: Green Painting
+    - id: blueman_painting_2
+      orientation: east
+The Undeterred:
+  entrances:
+    Outside The Undeterred:
+      room: Outside The Undeterred
+      door: Undeterred Entrance
+  panels:
+    Achievement:
+      id: Countdown Panels/Panel_deterred_undeterred
+      colors: blue
+      tag: forbid
+      check: True
+      achievement: The Undeterred
+    BONE:
+      id: Blue Room/Panel_bone_skeleton
+      colors: blue
+      tag: botblue
+    EYE (1):
+      id: Blue Room/Panel_mouth_face
+      colors: blue
+      tag: double botblue
+      subtag: left
+      link: holo FACE
+    MOUTH:
+      id: Blue Room/Panel_eye_face
+      colors: blue
+      tag: double botblue
+      subtag: right
+      link: holo FACE
+    IRIS:
+      id: Blue Room/Panel_toucan_bird
+      colors: blue
+      tag: botblue
+    EYE (2):
+      id: Blue Room/Panel_two_toucan
+      colors: blue
+      tag: topblue
+    ICE:
+      id: Blue Room/Panel_ice_eyesight
+      colors: blue
+      tag: double topblue
+      subtag: left
+      link: hex EYESIGHT
+    HEIGHT:
+      id: Blue Room/Panel_height_eyesight
+      colors: blue
+      tag: double topblue
+      subtag: right
+      link: hex EYESIGHT
+    EYE (3):
+      id: Blue Room/Panel_eye_hi
+      colors: blue
+      tag: topblue
+    NOT:
+      id: Blue Room/Panel_not_notice
+      colors: blue
+      tag: midblue
+    JUST:
+      id: Blue Room/Panel_just_readjust
+      colors: blue
+      tag: double midblue
+      subtag: left
+      link: exp READJUST
+    READ:
+      id: Blue Room/Panel_read_readjust
+      colors: blue
+      tag: double midblue
+      subtag: right
+      link: exp READJUST
+    FATHER:
+      id: Blue Room/Panel_ate_primate
+      colors: blue
+      tag: midblue
+    FEATHER:
+      id: Blue Room/Panel_primate_mammal
+      colors: blue
+      tag: botblue
+    CONTINENT:
+      id: Blue Room/Panel_continent_planet
+      colors: blue
+      tag: double botblue
+      subtag: left
+      link: holo PLANET
+    OCEAN:
+      id: Blue Room/Panel_ocean_planet
+      colors: blue
+      tag: double botblue
+      subtag: right
+      link: holo PLANET
+    WALL:
+      id: Blue Room/Panel_wall_room
+      colors: blue
+      tag: botblue
+Number Hunt:
+  # This works a little differently than in the base game. The door to the
+  # initial number in each set opens at the same time as the rest of the doors
+  # in that set.
+  entrances:
+    Outside The Undeterred:
+      room: Outside The Undeterred
+      door: Number Hunt
+    Directional Gallery:
+      door: Door to Directional Gallery
+    Challenge Room:
+      room: Outside The Undeterred
+      door: Challenge Entrance
+  panels:
+    FIVE:
+      id: Backside Room/Panel_five_five
+      tag: midwhite
+      required_door:
         room: Outside The Undeterred
-        door: Undeterred Entrance
-    panels:
-      Achievement:
-        id: Countdown Panels/Panel_deterred_undeterred
-        colors: blue
-        tag: forbid
-        check: True
-        achievement: The Undeterred
-      BONE:
-        id: Blue Room/Panel_bone_skeleton
-        colors: blue
-        tag: botblue
-      EYE (1):
-        id: Blue Room/Panel_mouth_face
-        colors: blue
-        tag: double botblue
-        subtag: left
-        link: holo FACE
-      MOUTH:
-        id: Blue Room/Panel_eye_face
-        colors: blue
-        tag: double botblue
-        subtag: right
-        link: holo FACE
-      IRIS:
-        id: Blue Room/Panel_toucan_bird
-        colors: blue
-        tag: botblue
-      EYE (2):
-        id: Blue Room/Panel_two_toucan
-        colors: blue
-        tag: topblue
-      ICE:
-        id: Blue Room/Panel_ice_eyesight
-        colors: blue
-        tag: double topblue
-        subtag: left
-        link: hex EYESIGHT
-      HEIGHT:
-        id: Blue Room/Panel_height_eyesight
-        colors: blue
-        tag: double topblue
-        subtag: right
-        link: hex EYESIGHT
-      EYE (3):
-        id: Blue Room/Panel_eye_hi
-        colors: blue
-        tag: topblue
-      NOT:
-        id: Blue Room/Panel_not_notice
-        colors: blue
-        tag: midblue
-      JUST:
-        id: Blue Room/Panel_just_readjust
-        colors: blue
-        tag: double midblue
-        subtag: left
-        link: exp READJUST
-      READ:
-        id: Blue Room/Panel_read_readjust
-        colors: blue
-        tag: double midblue
-        subtag: right
-        link: exp READJUST
-      FATHER:
-        id: Blue Room/Panel_ate_primate
-        colors: blue
-        tag: midblue
-      FEATHER:
-        id: Blue Room/Panel_primate_mammal
-        colors: blue
-        tag: botblue
-      CONTINENT:
-        id: Blue Room/Panel_continent_planet
-        colors: blue
-        tag: double botblue
-        subtag: left
-        link: holo PLANET
-      OCEAN:
-        id: Blue Room/Panel_ocean_planet
-        colors: blue
-        tag: double botblue
-        subtag: right
-        link: holo PLANET
-      WALL:
-        id: Blue Room/Panel_wall_room
-        colors: blue
-        tag: botblue
-  Number Hunt:
-    # This works a little differently than in the base game. The door to the
-    # initial number in each set opens at the same time as the rest of the doors
-    # in that set.
-    entrances:
-      Outside The Undeterred:
-        room: Outside The Undeterred
-        door: Number Hunt
-      Directional Gallery:
-        door: Door to Directional Gallery
-      Challenge Room:
-        room: Outside The Undeterred
-        door: Challenge Entrance
-    panels:
-      FIVE:
-        id: Backside Room/Panel_five_five
-        tag: midwhite
-        required_door:
-          room: Outside The Undeterred
-          door: Fives
-      SIX:
-        id: Backside Room/Panel_six_six
-        tag: midwhite
-        required_door:
-          door: Sixes
-      SEVEN:
-        id: Backside Room/Panel_seven_seven
-        tag: midwhite
-        required_door:
-          door: Sevens
-      EIGHT:
-        id: Backside Room/Panel_eight_eight
-        tag: midwhite
-        required_door:
-          door: Eights
-      NINE:
-        id: Backside Room/Panel_nine_nine
-        tag: midwhite
-        required_door:
-          door: Nines
-    doors:
-      Door to Directional Gallery:
-        id: Count Up Room Area Doors/Door_five_unlocked
-        group: Directional Gallery Doors
-        skip_location: True
-        panels:
-          - FIVE
-      Sixes:
-        id:
-          - Count Up Room Area Doors/Door_six_hider
-          - Count Up Room Area Doors/Door_six_hider_2
-          - Count Up Room Area Doors/Door_six_hider_3
-          - Count Up Room Area Doors/Door_six_hider_4
-          - Count Up Room Area Doors/Door_six_hider_5
-          - Count Up Room Area Doors/Door_six_hider_6
-        painting_id: pencil_painting3 # See note in Outside The Bold
-        location_name: Fives
-        include_reduce: True
-        panels:
-          - FIVE
-          - room: Outside The Agreeable
-            panel: FIVE (1)
-          - room: Outside The Agreeable
-            panel: FIVE (2)
-          - room: Directional Gallery
-            panel: FIVE (1)
-          - room: Directional Gallery
-            panel: FIVE (2)
-      Sevens:
-        id:
-          - Count Up Room Area Doors/Door_seven_hider
-          - Count Up Room Area Doors/Door_seven_unlocked
-          - Count Up Room Area Doors/Door_seven_hider_2
-          - Count Up Room Area Doors/Door_seven_hider_3
-          - Count Up Room Area Doors/Door_seven_hider_4
-          - Count Up Room Area Doors/Door_seven_hider_5
-          - Count Up Room Area Doors/Door_seven_hider_6
-          - Count Up Room Area Doors/Door_seven_hider_7
-        location_name: Sixes
-        include_reduce: True
-        panels:
-          - SIX
-          - room: Outside The Bold
-            panel: SIX
-          - room: Directional Gallery
-            panel: SIX (1)
-          - room: Directional Gallery
-            panel: SIX (2)
-          - room: The Bearer (East)
-            panel: SIX
-          - room: The Bearer (South)
-            panel: SIX
-      Eights:
-        id:
-          - Count Up Room Area Doors/Door_eight_hider
-          - Count Up Room Area Doors/Door_eight_unlocked
-          - Count Up Room Area Doors/Door_eight_hider_2
-          - Count Up Room Area Doors/Door_eight_hider_3
-          - Count Up Room Area Doors/Door_eight_hider_4
-          - Count Up Room Area Doors/Door_eight_hider_5
-          - Count Up Room Area Doors/Door_eight_hider_6
-          - Count Up Room Area Doors/Door_eight_hider_7
-          - Count Up Room Area Doors/Door_eight_hider_8
-        location_name: Sevens
-        include_reduce: True
-        panels:
-          - SEVEN
-          - room: Directional Gallery
-            panel: SEVEN
-          - room: Knight Night Exit
-            panel: SEVEN (1)
-          - room: Knight Night Exit
-            panel: SEVEN (2)
-          - room: Knight Night Exit
-            panel: SEVEN (3)
-          - room: Outside The Initiated
-            panel: SEVEN (1)
-          - room: Outside The Initiated
-            panel: SEVEN (2)
-      Nines:
-        id:
-          - Count Up Room Area Doors/Door_nine_hider
-          - Count Up Room Area Doors/Door_nine_hider_2
-          - Count Up Room Area Doors/Door_nine_hider_3
-          - Count Up Room Area Doors/Door_nine_hider_4
-          - Count Up Room Area Doors/Door_nine_hider_5
-          - Count Up Room Area Doors/Door_nine_hider_6
-          - Count Up Room Area Doors/Door_nine_hider_7
-          - Count Up Room Area Doors/Door_nine_hider_8
-          - Count Up Room Area Doors/Door_nine_hider_9
-        location_name: Eights
-        include_reduce: True
-        panels:
-          - EIGHT
-          - room: Directional Gallery
-            panel: EIGHT
-          - room: The Eyes They See
-            panel: EIGHT
-          - room: Dead End Area
-            panel: EIGHT
-          - room: Crossroads
-            panel: EIGHT
-          - room: Hot Crusts Area
-            panel: EIGHT
-          - room: Art Gallery
-            panel: EIGHT
-          - room: Outside The Initiated
-            panel: EIGHT
-      Zero Door:
-        # The black wall isn't a door, so we can't ever hide it.
-        id: Count Up Room Area Doors/Door_zero_hider_2
-        location_name: Nines
-        item_name: Outside The Undeterred - Zero Door
-        include_reduce: True
-        panels:
-          - NINE
-          - room: Directional Gallery
-            panel: NINE
-          - room: Amen Name Area
-            panel: NINE
-          - room: Yellow Backside Area
-            panel: NINE
-          - room: Outside The Initiated
-            panel: NINE
-          - room: Outside The Bold
-            panel: NINE
-          - room: Rhyme Room (Cross)
-            panel: NINE
-          - room: Orange Tower Fifth Floor
-            panel: NINE
-          - room: Elements Area
-            panel: NINE
-    paintings:
-      - id: smile_painting_5
-        enter_only: True
-        orientation: east
-        required_door:
-          door: Eights
-  Directional Gallery:
-    entrances:
-      Outside The Agreeable:
-        room: Outside The Agreeable
-        door: 6 Sunwarp
-        sunwarp: True
-      Orange Tower First Floor:
-        room: Orange Tower First Floor
-        door: Salt Pepper Door
-      Outside The Undeterred:
-        door: Shortcut to The Undeterred
-      Number Hunt:
+        door: Fives
+    SIX:
+      id: Backside Room/Panel_six_six
+      tag: midwhite
+      required_door:
+        door: Sixes
+    SEVEN:
+      id: Backside Room/Panel_seven_seven
+      tag: midwhite
+      required_door:
+        door: Sevens
+    EIGHT:
+      id: Backside Room/Panel_eight_eight
+      tag: midwhite
+      required_door:
+        door: Eights
+    NINE:
+      id: Backside Room/Panel_nine_nine
+      tag: midwhite
+      required_door:
+        door: Nines
+  doors:
+    Door to Directional Gallery:
+      id: Count Up Room Area Doors/Door_five_unlocked
+      group: Directional Gallery Doors
+      skip_location: True
+      panels:
+        - FIVE
+    Sixes:
+      id:
+        - Count Up Room Area Doors/Door_six_hider
+        - Count Up Room Area Doors/Door_six_hider_2
+        - Count Up Room Area Doors/Door_six_hider_3
+        - Count Up Room Area Doors/Door_six_hider_4
+        - Count Up Room Area Doors/Door_six_hider_5
+        - Count Up Room Area Doors/Door_six_hider_6
+      painting_id: pencil_painting3 # See note in Outside The Bold
+      location_name: Fives
+      include_reduce: True
+      panels:
+        - FIVE
+        - room: Outside The Agreeable
+          panel: FIVE (1)
+        - room: Outside The Agreeable
+          panel: FIVE (2)
+        - room: Directional Gallery
+          panel: FIVE (1)
+        - room: Directional Gallery
+          panel: FIVE (2)
+    Sevens:
+      id:
+        - Count Up Room Area Doors/Door_seven_hider
+        - Count Up Room Area Doors/Door_seven_unlocked
+        - Count Up Room Area Doors/Door_seven_hider_2
+        - Count Up Room Area Doors/Door_seven_hider_3
+        - Count Up Room Area Doors/Door_seven_hider_4
+        - Count Up Room Area Doors/Door_seven_hider_5
+        - Count Up Room Area Doors/Door_seven_hider_6
+        - Count Up Room Area Doors/Door_seven_hider_7
+      location_name: Sixes
+      include_reduce: True
+      panels:
+        - SIX
+        - room: Outside The Bold
+          panel: SIX
+        - room: Directional Gallery
+          panel: SIX (1)
+        - room: Directional Gallery
+          panel: SIX (2)
+        - room: The Bearer (East)
+          panel: SIX
+        - room: The Bearer (South)
+          panel: SIX
+    Eights:
+      id:
+        - Count Up Room Area Doors/Door_eight_hider
+        - Count Up Room Area Doors/Door_eight_unlocked
+        - Count Up Room Area Doors/Door_eight_hider_2
+        - Count Up Room Area Doors/Door_eight_hider_3
+        - Count Up Room Area Doors/Door_eight_hider_4
+        - Count Up Room Area Doors/Door_eight_hider_5
+        - Count Up Room Area Doors/Door_eight_hider_6
+        - Count Up Room Area Doors/Door_eight_hider_7
+        - Count Up Room Area Doors/Door_eight_hider_8
+      location_name: Sevens
+      include_reduce: True
+      panels:
+        - SEVEN
+        - room: Directional Gallery
+          panel: SEVEN
+        - room: Knight Night Exit
+          panel: SEVEN (1)
+        - room: Knight Night Exit
+          panel: SEVEN (2)
+        - room: Knight Night Exit
+          panel: SEVEN (3)
+        - room: Outside The Initiated
+          panel: SEVEN (1)
+        - room: Outside The Initiated
+          panel: SEVEN (2)
+    Nines:
+      id:
+        - Count Up Room Area Doors/Door_nine_hider
+        - Count Up Room Area Doors/Door_nine_hider_2
+        - Count Up Room Area Doors/Door_nine_hider_3
+        - Count Up Room Area Doors/Door_nine_hider_4
+        - Count Up Room Area Doors/Door_nine_hider_5
+        - Count Up Room Area Doors/Door_nine_hider_6
+        - Count Up Room Area Doors/Door_nine_hider_7
+        - Count Up Room Area Doors/Door_nine_hider_8
+        - Count Up Room Area Doors/Door_nine_hider_9
+      location_name: Eights
+      include_reduce: True
+      panels:
+        - EIGHT
+        - room: Directional Gallery
+          panel: EIGHT
+        - room: The Eyes They See
+          panel: EIGHT
+        - room: Dead End Area
+          panel: EIGHT
+        - room: Crossroads
+          panel: EIGHT
+        - room: Hot Crusts Area
+          panel: EIGHT
+        - room: Art Gallery
+          panel: EIGHT
+        - room: Outside The Initiated
+          panel: EIGHT
+    Zero Door:
+      # The black wall isn't a door, so we can't ever hide it.
+      id: Count Up Room Area Doors/Door_zero_hider_2
+      location_name: Nines
+      item_name: Outside The Undeterred - Zero Door
+      include_reduce: True
+      panels:
+        - NINE
+        - room: Directional Gallery
+          panel: NINE
+        - room: Amen Name Area
+          panel: NINE
+        - room: Yellow Backside Area
+          panel: NINE
+        - room: Outside The Initiated
+          panel: NINE
+        - room: Outside The Bold
+          panel: NINE
+        - room: Rhyme Room (Cross)
+          panel: NINE
+        - room: Orange Tower Fifth Floor
+          panel: NINE
+        - room: Elements Area
+          panel: NINE
+  paintings:
+    - id: smile_painting_5
+      enter_only: True
+      orientation: east
+      required_door:
+        door: Eights
+Directional Gallery:
+  entrances:
+    Outside The Agreeable:
+      room: Outside The Agreeable
+      door: 6 Sunwarp
+      sunwarp: True
+    Orange Tower First Floor:
+      room: Orange Tower First Floor
+      door: Salt Pepper Door
+    Outside The Undeterred:
+      door: Shortcut to The Undeterred
+    Number Hunt:
+      room: Number Hunt
+      door: Door to Directional Gallery
+  panels:
+    PEPPER:
+      id: Backside Room/Panel_pepper_salt
+      colors: black
+      tag: botblack
+    TURN:
+      id: Backside Room/Panel_turn_return
+      colors: blue
+      tag: midblue
+    LEARN:
+      id: Backside Room/Panel_learn_return
+      colors: purple
+      tag: midpurp
+    FIVE (1):
+      id: Backside Room/Panel_five_five_3
+      tag: midwhite
+      hunt: True
+      required_panel:
+        panel: LIGHT
+    FIVE (2):
+      id: Backside Room/Panel_five_five_2
+      tag: midwhite
+      hunt: True
+      required_panel:
+        panel: WARD
+    SIX (1):
+      id: Backside Room/Panel_six_six_3
+      tag: midwhite
+      hunt: True
+      required_door:
         room: Number Hunt
-        door: Door to Directional Gallery
-    panels:
-      PEPPER:
-        id: Backside Room/Panel_pepper_salt
-        colors: black
-        tag: botblack
-      TURN:
-        id: Backside Room/Panel_turn_return
-        colors: blue
-        tag: midblue
-      LEARN:
-        id: Backside Room/Panel_learn_return
-        colors: purple
-        tag: midpurp
-      FIVE (1):
-        id: Backside Room/Panel_five_five_3
-        tag: midwhite
-        hunt: True
-        required_panel:
-          panel: LIGHT
-      FIVE (2):
-        id: Backside Room/Panel_five_five_2
-        tag: midwhite
-        hunt: True
-        required_panel:
-          panel: WARD
-      SIX (1):
-        id: Backside Room/Panel_six_six_3
-        tag: midwhite
-        hunt: True
-        required_door:
-          room: Number Hunt
-          door: Sixes
-      SIX (2):
-        id: Backside Room/Panel_six_six_2
-        tag: midwhite
-        hunt: True
-        required_door:
-          room: Number Hunt
-          door: Sixes
-      SEVEN:
-        id: Backside Room/Panel_seven_seven_2
-        tag: midwhite
-        hunt: True
-        required_door:
-          room: Number Hunt
-          door: Sevens
-      EIGHT:
-        id: Backside Room/Panel_eight_eight_2
-        tag: midwhite
-        hunt: True
-        required_door:
-          room: Number Hunt
-          door: Eights
-      NINE:
-        id: Backside Room/Panel_nine_nine_6
-        tag: midwhite
-        hunt: True
-        required_door:
-          room: Number Hunt
-          door: Nines
-      BACKSIDE:
-        id: Backside Room/Panel_backside_4
-        tag: midwhite
-        hunt: True
-      "834283054":
-        id: Tower Room/Panel_834283054_undaunted
-        colors: orange
-        check: True
-        exclude_reduce: True
-        tag: midorange
-        required_door:
-          room: Number Hunt
-          door: Sixes
-      PARANOID:
-        id: Backside Room/Panel_paranoid_paranoid
-        tag: midwhite
-        check: True
-        exclude_reduce: True
-        required_door:
-          room: Number Hunt
-          door: Sixes
-      YELLOW:
-        id: Color Arrow Room/Panel_yellow_afar
-        tag: midwhite
-        hunt: True
-        required_door:
-          door: Yellow Barrier
-      WADED + WEE:
-        id: Tower Room/Panel_waded_wee_warts_7
-        colors: orange
-        check: True
-        exclude_reduce: True
-        tag: midorange
-      THE EYES:
-        id: Shuffle Room/Panel_theeyes_theeyes
-        tag: midwhite
-      LEFT:
-        id: Shuffle Room/Panel_left_left
-        tag: midwhite
-      RIGHT:
-        id: Shuffle Room/Panel_right_right
-        tag: midwhite
-      MIDDLE:
-        id: Shuffle Room/Panel_middle_middle
-        tag: midwhite
-      WARD:
-        id: Backside Room/Panel_ward_forward
-        colors: blue
-        tag: midblue
-      HIND:
-        id: Backside Room/Panel_hind_behind
-        colors: blue
-        tag: midblue
-      RIG:
-        id: Backside Room/Panel_rig_right
-        colors: blue
-        tag: midblue
-      WINDWARD:
-        id: Backside Room/Panel_windward_forward
-        colors: purple
-        tag: midpurp
-      LIGHT:
-        id: Backside Room/Panel_light_right
-        colors: purple
-        tag: midpurp
-      REWIND:
-        id: Backside Room/Panel_rewind_behind
-        colors: purple
-        tag: midpurp
-    doors:
-      Shortcut to The Undeterred:
-        id: Count Up Room Area Doors/Door_return_double
-        group: Directional Gallery Doors
-        panels:
-          - TURN
-          - LEARN
-      Yellow Barrier:
-        id: Color Arrow Room Doors/Door_yellow_4
-        group: Color Hunt Barriers
-        skip_location: True
-        panels:
-          - room: Color Hunt
-            panel: YELLOW
-    paintings:
-      - id: smile_painting_7
-        orientation: south
-      - id: flower_painting_4
-        orientation: south
-      - id: pencil_painting3
-        enter_only: True
-        orientation: east
-        move: True
-        required_door:
-          room: Number Hunt
-          door: Sixes
-      - id: boxes_painting
-        orientation: south
-      - id: cherry_painting
-        orientation: east
-  Color Hunt:
-    entrances:
-      Outside The Bold:
-        door: Shortcut to The Steady
-      Orange Tower Fourth Floor:
-        room: Orange Tower Fourth Floor
-        door: 5 Sunwarp
-        sunwarp: True
-      Roof: True # through ceiling of sunwarp
-      Champion's Rest:
+        door: Sixes
+    SIX (2):
+      id: Backside Room/Panel_six_six_2
+      tag: midwhite
+      hunt: True
+      required_door:
+        room: Number Hunt
+        door: Sixes
+    SEVEN:
+      id: Backside Room/Panel_seven_seven_2
+      tag: midwhite
+      hunt: True
+      required_door:
+        room: Number Hunt
+        door: Sevens
+    EIGHT:
+      id: Backside Room/Panel_eight_eight_2
+      tag: midwhite
+      hunt: True
+      required_door:
+        room: Number Hunt
+        door: Eights
+    NINE:
+      id: Backside Room/Panel_nine_nine_6
+      tag: midwhite
+      hunt: True
+      required_door:
+        room: Number Hunt
+        door: Nines
+    BACKSIDE:
+      id: Backside Room/Panel_backside_4
+      tag: midwhite
+      hunt: True
+    "834283054":
+      id: Tower Room/Panel_834283054_undaunted
+      colors: orange
+      check: True
+      exclude_reduce: True
+      tag: midorange
+      required_door:
+        room: Number Hunt
+        door: Sixes
+    PARANOID:
+      id: Backside Room/Panel_paranoid_paranoid
+      tag: midwhite
+      check: True
+      exclude_reduce: True
+      required_door:
+        room: Number Hunt
+        door: Sixes
+    YELLOW:
+      id: Color Arrow Room/Panel_yellow_afar
+      tag: midwhite
+      hunt: True
+      required_door:
+        door: Yellow Barrier
+    WADED + WEE:
+      id: Tower Room/Panel_waded_wee_warts_7
+      colors: orange
+      check: True
+      exclude_reduce: True
+      tag: midorange
+    THE EYES:
+      id: Shuffle Room/Panel_theeyes_theeyes
+      tag: midwhite
+    LEFT:
+      id: Shuffle Room/Panel_left_left
+      tag: midwhite
+    RIGHT:
+      id: Shuffle Room/Panel_right_right
+      tag: midwhite
+    MIDDLE:
+      id: Shuffle Room/Panel_middle_middle
+      tag: midwhite
+    WARD:
+      id: Backside Room/Panel_ward_forward
+      colors: blue
+      tag: midblue
+    HIND:
+      id: Backside Room/Panel_hind_behind
+      colors: blue
+      tag: midblue
+    RIG:
+      id: Backside Room/Panel_rig_right
+      colors: blue
+      tag: midblue
+    WINDWARD:
+      id: Backside Room/Panel_windward_forward
+      colors: purple
+      tag: midpurp
+    LIGHT:
+      id: Backside Room/Panel_light_right
+      colors: purple
+      tag: midpurp
+    REWIND:
+      id: Backside Room/Panel_rewind_behind
+      colors: purple
+      tag: midpurp
+  doors:
+    Shortcut to The Undeterred:
+      id: Count Up Room Area Doors/Door_return_double
+      group: Directional Gallery Doors
+      panels:
+        - TURN
+        - LEARN
+    Yellow Barrier:
+      id: Color Arrow Room Doors/Door_yellow_4
+      group: Color Hunt Barriers
+      skip_location: True
+      panels:
+        - room: Color Hunt
+          panel: YELLOW
+  paintings:
+    - id: smile_painting_7
+      orientation: south
+    - id: flower_painting_4
+      orientation: south
+    - id: pencil_painting3
+      enter_only: True
+      orientation: east
+      move: True
+      required_door:
+        room: Number Hunt
+        door: Sixes
+    - id: boxes_painting
+      orientation: south
+    - id: cherry_painting
+      orientation: east
+Color Hunt:
+  entrances:
+    Outside The Bold:
+      door: Shortcut to The Steady
+    Orange Tower Fourth Floor:
+      room: Orange Tower Fourth Floor
+      door: 5 Sunwarp
+      sunwarp: True
+    Roof: True # through ceiling of sunwarp
+    Champion's Rest:
+      room: Outside The Initiated
+      door: Entrance
+  panels:
+    EXIT:
+      id: Rock Room/Panel_red_red
+      tag: midwhite
+    HUES:
+      id: Color Arrow Room/Panel_hues_colors
+      tag: botwhite
+    RED:
+      id: Color Arrow Room/Panel_red_near
+      check: True
+      tag: midwhite
+    BLUE:
+      id: Color Arrow Room/Panel_blue_near
+      check: True
+      tag: midwhite
+    YELLOW:
+      id: Color Arrow Room/Panel_yellow_near
+      check: True
+      tag: midwhite
+    GREEN:
+      id: Color Arrow Room/Panel_green_near
+      check: True
+      tag: midwhite
+      required_door:
+        room: Outside The Initiated
+        door: Green Barrier
+    PURPLE:
+      id: Color Arrow Room/Panel_purple_near
+      check: True
+      tag: midwhite
+      required_door:
+        room: Outside The Initiated
+        door: Purple Barrier
+    ORANGE:
+      id: Color Arrow Room/Panel_orange_near
+      check: True
+      tag: midwhite
+      required_door:
+        room: Orange Tower Third Floor
+        door: Orange Barrier
+  doors:
+    Shortcut to The Steady:
+      id: Rock Room Doors/Door_hint
+      panels:
+        - EXIT
+  paintings:
+    - id: arrows_painting_7
+      orientation: east
+    - id: fruitbowl_painting3
+      orientation: west
+      enter_only: True
+      required_door:
         room: Outside The Initiated
         door: Entrance
-    panels:
-      EXIT:
-        id: Rock Room/Panel_red_red
-        tag: midwhite
-      HUES:
-        id: Color Arrow Room/Panel_hues_colors
-        tag: botwhite
-      RED:
-        id: Color Arrow Room/Panel_red_near
-        check: True
-        tag: midwhite
-      BLUE:
-        id: Color Arrow Room/Panel_blue_near
-        check: True
-        tag: midwhite
-      YELLOW:
-        id: Color Arrow Room/Panel_yellow_near
-        check: True
-        tag: midwhite
-      GREEN:
-        id: Color Arrow Room/Panel_green_near
-        check: True
-        tag: midwhite
-        required_door:
-          room: Outside The Initiated
-          door: Green Barrier
-      PURPLE:
-        id: Color Arrow Room/Panel_purple_near
-        check: True
-        tag: midwhite
-        required_door:
-          room: Outside The Initiated
-          door: Purple Barrier
-      ORANGE:
-        id: Color Arrow Room/Panel_orange_near
-        check: True
-        tag: midwhite
-        required_door:
-          room: Orange Tower Third Floor
-          door: Orange Barrier
-    doors:
-      Shortcut to The Steady:
-        id: Rock Room Doors/Door_hint
-        panels:
-          - EXIT
-    paintings:
-      - id: arrows_painting_7
-        orientation: east
-      - id: fruitbowl_painting3
-        orientation: west
-        enter_only: True
-        required_door:
-          room: Outside The Initiated
-          door: Entrance
-  Champion's Rest:
-    entrances:
-      Color Hunt:
-        room: Outside The Initiated
-        door: Entrance
-    panels:
-      YOU:
-        id: Color Arrow Room/Panel_you
-        check: True
-        colors: gray
-        tag: forbid
-      ME:
-        id: Color Arrow Room/Panel_me
-        colors: gray
-        tag: forbid
-      SECRET BLUE:
-        # Pretend this and the other two are white, because they are snipes.
-        # TODO: Extract them and randomize them?
-        id: Color Arrow Room/Panel_secret_blue
-        tag: forbid
-      SECRET YELLOW:
-        id: Color Arrow Room/Panel_secret_yellow
-        tag: forbid
-      SECRET RED:
-        id: Color Arrow Room/Panel_secret_red
-        tag: forbid
-    paintings:
-      - id: colors_painting
-        orientation: south
-  The Bearer:
-    entrances:
-      Outside The Bold:
-        door: Entrance
-      Orange Tower Fifth Floor:
-        room: Art Gallery
-        door: Exit
-      The Bearer (East): True
-      The Bearer (North): True
-      The Bearer (South): True
-      The Bearer (West): True
-      Roof: True
-    panels:
-      Achievement:
-        id: Countdown Panels/Panel_bearer_bearer
-        check: True
-        tag: forbid
-        required_panel:
-          - panel: PART
-          - panel: HEART
-          - room: Cross Tower (East)
-            panel: WINTER
-          - room: The Bearer (East)
-            panel: PEACE
-          - room: Cross Tower (North)
-            panel: NORTH
-          - room: The Bearer (North)
-            panel: SILENT (1)
-          - room: The Bearer (North)
-            panel: SILENT (2)
-          - room: The Bearer (North)
-            panel: SPACE
-          - room: The Bearer (North)
-            panel: WARTS
-          - room: Cross Tower (South)
-            panel: FIRE
-          - room: The Bearer (South)
-            panel: TENT
-          - room: The Bearer (South)
-            panel: BOWL
-          - room: Cross Tower (West)
-            panel: DIAMONDS
-          - room: The Bearer (West)
-            panel: SNOW
-          - room: The Bearer (West)
-            panel: SMILE
-          - room: Bearer Side Area
-            panel: SHORTCUT
-          - room: Bearer Side Area
-            panel: POTS
-        achievement: The Bearer
-      MIDDLE:
-        id: Shuffle Room/Panel_middle_middle_2
-        tag: midwhite
-      FARTHER:
-        id: Backside Room/Panel_farther_far
-        colors: red
-        tag: midred
-      BACKSIDE:
-        id: Backside Room/Panel_backside_5
-        tag: midwhite
-        hunt: True
-        required_door:
-          door: Backside Door
-      PART:
-        id: Cross Room/Panel_part_rap
-        colors:
-          - red
-          - yellow
-        tag: mid red yellow
-        required_panel:
-          room: The Bearer (East)
+Champion's Rest:
+  entrances:
+    Color Hunt:
+      room: Outside The Initiated
+      door: Entrance
+  panels:
+    YOU:
+      id: Color Arrow Room/Panel_you
+      check: True
+      colors: gray
+      tag: forbid
+    ME:
+      id: Color Arrow Room/Panel_me
+      colors: gray
+      tag: forbid
+    SECRET BLUE:
+      # Pretend this and the other two are white, because they are snipes.
+      # TODO: Extract them and randomize them?
+      id: Color Arrow Room/Panel_secret_blue
+      tag: forbid
+    SECRET YELLOW:
+      id: Color Arrow Room/Panel_secret_yellow
+      tag: forbid
+    SECRET RED:
+      id: Color Arrow Room/Panel_secret_red
+      tag: forbid
+  paintings:
+    - id: colors_painting
+      orientation: south
+The Bearer:
+  entrances:
+    Outside The Bold:
+      door: Entrance
+    Orange Tower Fifth Floor:
+      room: Art Gallery
+      door: Exit
+    The Bearer (East): True
+    The Bearer (North): True
+    The Bearer (South): True
+    The Bearer (West): True
+    Roof: True
+  panels:
+    Achievement:
+      id: Countdown Panels/Panel_bearer_bearer
+      check: True
+      tag: forbid
+      required_panel:
+        - panel: PART
+        - panel: HEART
+        - room: Cross Tower (East)
+          panel: WINTER
+        - room: The Bearer (East)
           panel: PEACE
-      HEART:
-        id: Cross Room/Panel_heart_tar
-        colors:
-          - red
-          - yellow
-        tag: mid red yellow
-    doors:
-      Entrance:
-        id: Red Blue Purple Room Area Doors/Door_middle_middle
-        panels:
-          - MIDDLE
-      Backside Door:
-        id: Red Blue Purple Room Area Doors/Door_locked_knocked2 # yeah...
-        group: Backside Doors
-        panels:
-          - FARTHER
-      East Entrance:
-        event: True
-        panels:
-          - HEART
-  The Bearer (East):
-    entrances:
-      Cross Tower (East): True
-      Bearer Side Area:
-        door: Side Area Access
-      Roof: True
-    panels:
-      SIX:
-        id: Backside Room/Panel_six_six_5
-        tag: midwhite
-        hunt: True
-        required_door:
-          room: Number Hunt
-          door: Sixes
-      PEACE:
-        id: Cross Room/Panel_peace_ape
-        colors:
-          - red
-          - yellow
-        tag: mid red yellow
-    doors:
-      North Entrance:
-        event: True
-        panels:
-          - room: The Bearer
-            panel: PART
-      Side Area Access:
-        event: True
-        panels:
-          - room: The Bearer (North)
-            panel: SPACE
-  The Bearer (North):
-    entrances:
-      Cross Tower (East): True
-      Roof: True
-    panels:
-      SILENT (1):
-        id: Cross Room/Panel_silent_list
-        colors:
-          - red
-          - yellow
-        tag: mid red yellow
-        required_panel:
-          room: The Bearer (West)
+        - room: Cross Tower (North)
+          panel: NORTH
+        - room: The Bearer (North)
+          panel: SILENT (1)
+        - room: The Bearer (North)
+          panel: SILENT (2)
+        - room: The Bearer (North)
+          panel: SPACE
+        - room: The Bearer (North)
+          panel: WARTS
+        - room: Cross Tower (South)
+          panel: FIRE
+        - room: The Bearer (South)
+          panel: TENT
+        - room: The Bearer (South)
+          panel: BOWL
+        - room: Cross Tower (West)
+          panel: DIAMONDS
+        - room: The Bearer (West)
+          panel: SNOW
+        - room: The Bearer (West)
           panel: SMILE
-      SILENT (2):
-        id: Cross Room/Panel_silent_list_2
-        colors:
-          - red
-          - yellow
-        tag: mid yellow red
-        required_panel:
-          room: The Bearer (West)
+        - room: Bearer Side Area
+          panel: SHORTCUT
+        - room: Bearer Side Area
+          panel: POTS
+      achievement: The Bearer
+    MIDDLE:
+      id: Shuffle Room/Panel_middle_middle_2
+      tag: midwhite
+    FARTHER:
+      id: Backside Room/Panel_farther_far
+      colors: red
+      tag: midred
+    BACKSIDE:
+      id: Backside Room/Panel_backside_5
+      tag: midwhite
+      hunt: True
+      required_door:
+        door: Backside Door
+    PART:
+      id: Cross Room/Panel_part_rap
+      colors:
+        - red
+        - yellow
+      tag: mid red yellow
+      required_panel:
+        room: The Bearer (East)
+        panel: PEACE
+    HEART:
+      id: Cross Room/Panel_heart_tar
+      colors:
+        - red
+        - yellow
+      tag: mid red yellow
+  doors:
+    Entrance:
+      id: Red Blue Purple Room Area Doors/Door_middle_middle
+      panels:
+        - MIDDLE
+    Backside Door:
+      id: Red Blue Purple Room Area Doors/Door_locked_knocked2 # yeah...
+      group: Backside Doors
+      panels:
+        - FARTHER
+    East Entrance:
+      event: True
+      panels:
+        - HEART
+The Bearer (East):
+  entrances:
+    Cross Tower (East): True
+    Bearer Side Area:
+      door: Side Area Access
+    Roof: True
+  panels:
+    SIX:
+      id: Backside Room/Panel_six_six_5
+      tag: midwhite
+      hunt: True
+      required_door:
+        room: Number Hunt
+        door: Sixes
+    PEACE:
+      id: Cross Room/Panel_peace_ape
+      colors:
+        - red
+        - yellow
+      tag: mid red yellow
+  doors:
+    North Entrance:
+      event: True
+      panels:
+        - room: The Bearer
+          panel: PART
+    Side Area Access:
+      event: True
+      panels:
+        - room: The Bearer (North)
+          panel: SPACE
+The Bearer (North):
+  entrances:
+    Cross Tower (East): True
+    Roof: True
+  panels:
+    SILENT (1):
+      id: Cross Room/Panel_silent_list
+      colors:
+        - red
+        - yellow
+      tag: mid red yellow
+      required_panel:
+        room: The Bearer (West)
+        panel: SMILE
+    SILENT (2):
+      id: Cross Room/Panel_silent_list_2
+      colors:
+        - red
+        - yellow
+      tag: mid yellow red
+      required_panel:
+        room: The Bearer (West)
+        panel: SMILE
+    SPACE:
+      id: Cross Room/Panel_space_cape
+      colors:
+        - red
+        - yellow
+      tag: mid red yellow
+    WARTS:
+      id: Cross Room/Panel_warts_star
+      colors:
+        - red
+        - yellow
+      tag: mid red yellow
+      required_panel:
+        room: The Bearer (West)
+        panel: SNOW
+  doors:
+    South Entrance:
+      event: True
+      panels:
+        - room: Bearer Side Area
+          panel: POTS
+The Bearer (South):
+  entrances:
+    Cross Tower (North): True
+    Bearer Side Area:
+      door: Side Area Shortcut
+    Roof: True
+  panels:
+    SIX:
+      id: Backside Room/Panel_six_six_6
+      tag: midwhite
+      hunt: True
+      required_door:
+        room: Number Hunt
+        door: Sixes
+    TENT:
+      id: Cross Room/Panel_tent_net
+      colors:
+        - red
+        - yellow
+      tag: mid red yellow
+    BOWL:
+      id: Cross Room/Panel_bowl_low
+      colors:
+        - red
+        - yellow
+      tag: mid red yellow
+      required_panel:
+        panel: TENT
+  doors:
+    Side Area Shortcut:
+      event: True
+      panels:
+        - room: The Bearer (North)
+          panel: SILENT (1)
+The Bearer (West):
+  entrances:
+    Cross Tower (West): True
+    Bearer Side Area:
+      door: Side Area Shortcut
+    Roof: True
+  panels:
+    SMILE:
+      id: Cross Room/Panel_smile_lime
+      colors:
+        - red
+        - yellow
+      tag: mid yellow red
+      required_panel:
+        room: The Bearer (North)
+        panel: WARTS
+    SNOW:
+      id: Cross Room/Panel_snow_won
+      colors:
+        - red
+        - yellow
+      tag: mid red yellow
+  doors:
+    Side Area Shortcut:
+      event: True
+      panels:
+        - room: Cross Tower (East)
+          panel: WINTER
+        - room: Cross Tower (North)
+          panel: NORTH
+        - room: Cross Tower (South)
+          panel: FIRE
+        - room: Cross Tower (West)
+          panel: DIAMONDS
+Bearer Side Area:
+  entrances:
+    The Bearer (East):
+      room: The Bearer (East)
+      door: Side Area Access
+    The Bearer (South):
+      room: The Bearer (South)
+      door: Side Area Shortcut
+    The Bearer (West):
+      room: The Bearer (West)
+      door: Side Area Shortcut
+    Orange Tower Third Floor:
+      door: Shortcut to Tower
+    Roof: True
+  panels:
+    SHORTCUT:
+      id: Cross Room/Panel_shortcut_shortcut
+      tag: midwhite
+    POTS:
+      id: Cross Room/Panel_pots_top
+      colors:
+        - red
+        - yellow
+      tag: mid yellow red
+  doors:
+    Shortcut to Tower:
+      id: Cross Room Doors/Door_shortcut
+      item_name: The Bearer - Shortcut to Tower
+      location_name: The Bearer - SHORTCUT
+      panels:
+        - SHORTCUT
+    West Entrance:
+      event: True
+      panels:
+        - room: The Bearer (South)
+          panel: BOWL
+Cross Tower (East):
+  entrances:
+    The Bearer:
+      room: The Bearer
+      door: East Entrance
+    Roof: True
+  panels:
+    WINTER:
+      id: Cross Room/Panel_winter_winter
+      colors: blue
+      tag: forbid
+      required_panel:
+        room: The Bearer (North)
+        panel: SPACE
+      required_room: Orange Tower Fifth Floor
+Cross Tower (North):
+  entrances:
+    The Bearer (East):
+      room: The Bearer (East)
+      door: North Entrance
+    Roof: True
+  panels:
+    NORTH:
+      id: Cross Room/Panel_north_north
+      colors: blue
+      tag: forbid
+      required_panel:
+        - room: The Bearer (West)
           panel: SMILE
-      SPACE:
-        id: Cross Room/Panel_space_cape
-        colors:
-          - red
-          - yellow
-        tag: mid red yellow
-      WARTS:
-        id: Cross Room/Panel_warts_star
-        colors:
-          - red
-          - yellow
-        tag: mid red yellow
-        required_panel:
-          room: The Bearer (West)
-          panel: SNOW
-    doors:
-      South Entrance:
-        event: True
-        panels:
-          - room: Bearer Side Area
-            panel: POTS
-  The Bearer (South):
-    entrances:
-      Cross Tower (North): True
-      Bearer Side Area:
-        door: Side Area Shortcut
-      Roof: True
-    panels:
-      SIX:
-        id: Backside Room/Panel_six_six_6
-        tag: midwhite
-        hunt: True
-        required_door:
-          room: Number Hunt
-          door: Sixes
-      TENT:
-        id: Cross Room/Panel_tent_net
-        colors:
-          - red
-          - yellow
-        tag: mid red yellow
-      BOWL:
-        id: Cross Room/Panel_bowl_low
-        colors:
-          - red
-          - yellow
-        tag: mid red yellow
-        required_panel:
-          panel: TENT
-    doors:
-      Side Area Shortcut:
-        event: True
-        panels:
-          - room: The Bearer (North)
-            panel: SILENT (1)
-  The Bearer (West):
-    entrances:
-      Cross Tower (West): True
-      Bearer Side Area:
-        door: Side Area Shortcut
-      Roof: True
-    panels:
-      SMILE:
-        id: Cross Room/Panel_smile_lime
-        colors:
-          - red
-          - yellow
-        tag: mid yellow red
-        required_panel:
-          room: The Bearer (North)
-          panel: WARTS
-      SNOW:
-        id: Cross Room/Panel_snow_won
-        colors:
-          - red
-          - yellow
-        tag: mid red yellow
-    doors:
-      Side Area Shortcut:
-        event: True
-        panels:
-          - room: Cross Tower (East)
-            panel: WINTER
-          - room: Cross Tower (North)
-            panel: NORTH
-          - room: Cross Tower (South)
-            panel: FIRE
-          - room: Cross Tower (West)
-            panel: DIAMONDS
-  Bearer Side Area:
-    entrances:
-      The Bearer (East):
-        room: The Bearer (East)
-        door: Side Area Access
-      The Bearer (South):
-        room: The Bearer (South)
-        door: Side Area Shortcut
-      The Bearer (West):
-        room: The Bearer (West)
-        door: Side Area Shortcut
-      Orange Tower Third Floor:
-        door: Shortcut to Tower
-      Roof: True
-    panels:
-      SHORTCUT:
-        id: Cross Room/Panel_shortcut_shortcut
-        tag: midwhite
-      POTS:
-        id: Cross Room/Panel_pots_top
-        colors:
-          - red
-          - yellow
-        tag: mid yellow red
-    doors:
-      Shortcut to Tower:
-        id: Cross Room Doors/Door_shortcut
-        item_name: The Bearer - Shortcut to Tower
-        location_name: The Bearer - SHORTCUT
-        panels:
-          - SHORTCUT
-      West Entrance:
-        event: True
-        panels:
-          - room: The Bearer (South)
-            panel: BOWL
-  Cross Tower (East):
-    entrances:
-      The Bearer:
-        room: The Bearer
-        door: East Entrance
-      Roof: True
-    panels:
-      WINTER:
-        id: Cross Room/Panel_winter_winter
-        colors: blue
-        tag: forbid
-        required_panel:
-          room: The Bearer (North)
-          panel: SPACE
-        required_room: Orange Tower Fifth Floor
-  Cross Tower (North):
-    entrances:
-      The Bearer (East):
-        room: The Bearer (East)
-        door: North Entrance
-      Roof: True
-    panels:
-      NORTH:
-        id: Cross Room/Panel_north_north
-        colors: blue
-        tag: forbid
-        required_panel:
-          - room: The Bearer (West)
-            panel: SMILE
-          - room: Outside The Bold
-            panel: SOUND
-          - room: Outside The Bold
-            panel: YEAST
-          - room: Outside The Bold
-            panel: WET
-  Cross Tower (South):
-    entrances: # No roof access
-      The Bearer (North):
+        - room: Outside The Bold
+          panel: SOUND
+        - room: Outside The Bold
+          panel: YEAST
+        - room: Outside The Bold
+          panel: WET
+Cross Tower (South):
+  entrances: # No roof access
+    The Bearer (North):
+      room: The Bearer (North)
+      door: South Entrance
+  panels:
+    FIRE:
+      id: Cross Room/Panel_fire_fire
+      colors: blue
+      tag: forbid
+      required_panel:
         room: The Bearer (North)
-        door: South Entrance
-    panels:
-      FIRE:
-        id: Cross Room/Panel_fire_fire
-        colors: blue
-        tag: forbid
-        required_panel:
-          room: The Bearer (North)
-          panel: SILENT (1)
-        required_room: Elements Area
-  Cross Tower (West):
-    entrances:
-      Bearer Side Area:
-        room: Bearer Side Area
-        door: West Entrance
-      Roof: True
-    panels:
-      DIAMONDS:
-        id: Cross Room/Panel_diamonds_diamonds
-        colors: blue
-        tag: forbid
-        required_panel:
-          room: The Bearer (North)
-          panel: WARTS
-        required_room: Suits Area
-  The Steady (Rose):
-    entrances:
-      Outside The Bold:
-        room: Outside The Bold
-        door: Steady Entrance
-      The Steady (Lilac):
-        room: The Steady
-        door: Reveal
-      The Steady (Ruby):
-        door: Forward Exit
-      The Steady (Carnation):
-        door: Right Exit
-    panels:
-      SOAR:
-        id: Rock Room/Panel_soar_rose
-        colors: black
-        tag: topblack
-    doors:
-      Forward Exit:
-        event: True
-        panels:
-          - SOAR
-      Right Exit:
-        event: True
-        panels:
-          - room: The Steady (Lilac)
-            panel: LIE LACK
-  The Steady (Ruby):
-    entrances:
-      The Steady (Rose):
-        room: The Steady (Rose)
-        door: Forward Exit
-      The Steady (Amethyst):
-        room: The Steady
-        door: Reveal
-      The Steady (Cherry):
-        door: Forward Exit
-      The Steady (Amber):
-        door: Right Exit
-    panels:
-      BURY:
-        id: Rock Room/Panel_bury_ruby
-        colors: yellow
-        tag: midyellow
-    doors:
-      Forward Exit:
-        event: True
-        panels:
-          - room: The Steady (Lime)
-            panel: LIMELIGHT
-      Right Exit:
-        event: True
-        panels:
-          - room: The Steady (Carnation)
-            panel: INCARNATION
-  The Steady (Carnation):
-    entrances:
-      The Steady (Rose):
-        room: The Steady (Rose)
-        door: Right Exit
-      Outside The Bold:
-        room: The Steady
-        door: Reveal
-      The Steady (Amber):
-        room: The Steady
-        door: Reveal
-      The Steady (Sunflower):
-        door: Right Exit
-    panels:
-      INCARNATION:
-        id: Rock Room/Panel_incarnation_carnation
-        colors: red
-        tag: midred
-    doors:
-      Right Exit:
-        event: True
-        panels:
-          - room: The Steady (Amethyst)
-            panel: PACIFIST
-  The Steady (Sunflower):
-    entrances:
-      The Steady (Carnation):
-        room: The Steady (Carnation)
-        door: Right Exit
-      The Steady (Topaz):
-        room: The Steady (Topaz)
-        door: Back Exit
-    panels:
-      SUN:
-        id: Rock Room/Panel_sun_sunflower
-        colors: blue
-        tag: midblue
-    doors:
-      Back Exit:
-        event: True
-        panels:
-          - SUN
-  The Steady (Plum):
-    entrances:
-      The Steady (Amethyst):
-        room: The Steady
-        door: Reveal
-      The Steady (Blueberry):
-        room: The Steady
-        door: Reveal
-      The Steady (Cherry):
-        room: The Steady (Cherry)
-        door: Left Exit
-    panels:
-      LUMP:
-        id: Rock Room/Panel_lump_plum
-        colors: yellow
-        tag: midyellow
-  The Steady (Lime):
-    entrances:
-      The Steady (Sunflower): True
-      The Steady (Emerald):
-        room: The Steady
-        door: Reveal
-      The Steady (Blueberry):
-        door: Right Exit
-    panels:
-      LIMELIGHT:
-        id: Rock Room/Panel_limelight_lime
-        colors: red
-        tag: midred
-    doors:
-      Right Exit:
-        event: True
-        panels:
-          - room: The Steady (Amber)
-            panel: ANTECHAMBER
-    paintings:
-      - id: pencil_painting5
-        orientation: south
-  The Steady (Lemon):
-    entrances:
-      The Steady (Emerald): True
-      The Steady (Orange):
-        room: The Steady
-        door: Reveal
-      The Steady (Topaz):
-        door: Back Exit
-    panels:
-      MELON:
-        id: Rock Room/Panel_melon_lemon
-        colors: yellow
-        tag: midyellow
-    doors:
-      Back Exit:
-        event: True
-        panels:
-          - MELON
-    paintings:
-      - id: pencil_painting4
-        orientation: south
-  The Steady (Topaz):
-    entrances:
-      The Steady (Lemon):
-        room: The Steady (Lemon)
-        door: Back Exit
-      The Steady (Amber):
-        room: The Steady
-        door: Reveal
-      The Steady (Sunflower):
-        door: Back Exit
-    panels:
-      TOP:
-        id: Rock Room/Panel_top_topaz
-        colors: blue
-        tag: midblue
-      MASTERY:
-        id: Master Room/Panel_mastery_mastery2
-        tag: midwhite
-        hunt: True
-        required_door:
-          room: Orange Tower Seventh Floor
-          door: Mastery
-    doors:
-      Back Exit:
-        event: True
-        panels:
-          - TOP
-  The Steady (Orange):
-    entrances:
-      The Steady (Cherry):
-        room: The Steady
-        door: Reveal
-      The Steady (Lemon):
-        room: The Steady
-        door: Reveal
-      The Steady (Amber):
-        room: The Steady (Amber)
-        door: Forward Exit
-    panels:
-      BLUE:
-        id: Rock Room/Panel_blue_orange
-        colors: black
-        tag: botblack
-  The Steady (Sapphire):
-    entrances:
-      The Steady (Emerald):
-        door: Left Exit
-      The Steady (Blueberry):
-        room: The Steady
-        door: Reveal
-      The Steady (Amethyst):
-        room: The Steady (Amethyst)
-        door: Left Exit
-    panels:
-      SAP:
-        id: Rock Room/Panel_sap_sapphire
-        colors: blue
-        tag: midblue
-    doors:
-      Left Exit:
-        event: True
-        panels:
-          - room: The Steady (Plum)
-            panel: LUMP
-          - room: The Steady (Orange)
-            panel: BLUE
-  The Steady (Blueberry):
-    entrances:
-      The Steady (Lime):
-        room: The Steady (Lime)
-        door: Right Exit
-      The Steady (Sapphire):
-        room: The Steady
-        door: Reveal
-      The Steady (Plum):
-        room: The Steady
-        door: Reveal
-    panels:
-      BLUE:
-        id: Rock Room/Panel_blue_blueberry
-        colors: blue
-        tag: midblue
-  The Steady (Amber):
-    entrances:
-      The Steady (Ruby):
-        room: The Steady (Ruby)
-        door: Right Exit
-      The Steady (Carnation):
-        room: The Steady
-        door: Reveal
-      The Steady (Orange):
-        door: Forward Exit
-      The Steady (Topaz):
-        room: The Steady
-        door: Reveal
-    panels:
-      ANTECHAMBER:
-        id: Rock Room/Panel_antechamber_amber
-        colors: red
-        tag: midred
-    doors:
-      Forward Exit:
-        event: True
-        panels:
-          - room: The Steady (Blueberry)
-            panel: BLUE
-  The Steady (Emerald):
-    entrances:
-      The Steady (Sapphire):
-        room: The Steady (Sapphire)
-        door: Left Exit
-      The Steady (Lime):
-        room: The Steady
-        door: Reveal
-    panels:
-      HERALD:
-        id: Rock Room/Panel_herald_emerald
-        colors: purple
-        tag: midpurp
-  The Steady (Amethyst):
-    entrances:
-      The Steady (Lilac):
-        room: The Steady (Lilac)
-        door: Forward Exit
-      The Steady (Sapphire):
-        door: Left Exit
-      The Steady (Plum):
-        room: The Steady
-        door: Reveal
-      The Steady (Ruby):
-        room: The Steady
-        door: Reveal
-    panels:
-      PACIFIST:
-        id: Rock Room/Panel_thistle_amethyst
-        colors: purple
-        tag: toppurp
-    doors:
-      Left Exit:
-        event: True
-        panels:
-          - room: The Steady (Sunflower)
-            panel: SUN
-  The Steady (Lilac):
-    entrances:
-      Outside The Bold:
-        room: Outside The Bold
-        door: Lilac Entrance
-      The Steady (Amethyst):
-        door: Forward Exit
-      The Steady (Rose):
-        room: The Steady
-        door: Reveal
-    panels:
-      LIE LACK:
-        id: Rock Room/Panel_lielack_lilac
-        tag: topwhite
-    doors:
-      Forward Exit:
-        event: True
-        panels:
-          - room: The Steady (Ruby)
-            panel: BURY
-  The Steady (Cherry):
-    entrances:
-      The Steady (Plum):
-        door: Left Exit
-      The Steady (Orange):
-        room: The Steady
-        door: Reveal
-      The Steady (Ruby):
-        room: The Steady (Ruby)
-        door: Forward Exit
-    panels:
-      HAIRY:
-        id: Rock Room/Panel_hairy_cherry
-        colors: blue
-        tag: topblue
-    doors:
-      Left Exit:
-        event: True
-        panels:
-          - room: The Steady (Sapphire)
-            panel: SAP
-  The Steady:
-    entrances:
-      The Steady (Sunflower):
-        room: The Steady (Sunflower)
-        door: Back Exit
-    panels:
-      Achievement:
-        id: Countdown Panels/Panel_steady_steady
-        required_panel:
-          - room: The Steady (Rose)
-            panel: SOAR
-          - room: The Steady (Carnation)
-            panel: INCARNATION
-          - room: The Steady (Sunflower)
-            panel: SUN
-          - room: The Steady (Ruby)
-            panel: BURY
-          - room: The Steady (Plum)
-            panel: LUMP
-          - room: The Steady (Lime)
-            panel: LIMELIGHT
-          - room: The Steady (Lemon)
-            panel: MELON
-          - room: The Steady (Topaz)
-            panel: TOP
-          - room: The Steady (Orange)
-            panel: BLUE
-          - room: The Steady (Sapphire)
-            panel: SAP
-          - room: The Steady (Blueberry)
-            panel: BLUE
-          - room: The Steady (Amber)
-            panel: ANTECHAMBER
-          - room: The Steady (Emerald)
-            panel: HERALD
-          - room: The Steady (Amethyst)
-            panel: PACIFIST
-          - room: The Steady (Lilac)
-            panel: LIE LACK
-          - room: The Steady (Cherry)
-            panel: HAIRY
-        tag: forbid
-        check: True
-        achievement: The Steady
-    doors:
-      Reveal:
-        event: True
-        panels:
-          - Achievement
-  Knight Night (Outer Ring):
-    entrances:
-      Hidden Room:
-        room: Hidden Room
-        door: Knight Night Entrance
-      Knight Night Exit: True
-    panels:
-      NIGHT:
-        id: Appendix Room/Panel_night_knight
-        colors: blue
-        tag: homophone midblue
-        copy_to_sign: sign7
-      KNIGHT:
-        id: Appendix Room/Panel_knight_night
-        colors: red
-        tag: homophone midred
-        copy_to_sign: sign8
-      BEE:
-        id: Appendix Room/Panel_bee_be
-        colors: red
-        tag: homophone midred
-        copy_to_sign: sign9
-      NEW:
-        id: Appendix Room/Panel_new_knew
-        colors: blue
-        tag: homophone midblue
-        copy_to_sign: sign11
-      FORE:
-        id: Appendix Room/Panel_fore_for
-        colors: red
-        tag: homophone midred
-        copy_to_sign: sign10
-      TRUSTED (1):
-        id: Appendix Room/Panel_trusted_trust
-        colors: red
-        tag: midred
-        required_panel:
-          room: Knight Night (Right Lower Segment)
+        panel: SILENT (1)
+      required_room: Elements Area
+Cross Tower (West):
+  entrances:
+    Bearer Side Area:
+      room: Bearer Side Area
+      door: West Entrance
+    Roof: True
+  panels:
+    DIAMONDS:
+      id: Cross Room/Panel_diamonds_diamonds
+      colors: blue
+      tag: forbid
+      required_panel:
+        room: The Bearer (North)
+        panel: WARTS
+      required_room: Suits Area
+The Steady (Rose):
+  entrances:
+    Outside The Bold:
+      room: Outside The Bold
+      door: Steady Entrance
+    The Steady (Lilac):
+      room: The Steady
+      door: Reveal
+    The Steady (Ruby):
+      door: Forward Exit
+    The Steady (Carnation):
+      door: Right Exit
+  panels:
+    SOAR:
+      id: Rock Room/Panel_soar_rose
+      colors: black
+      tag: topblack
+  doors:
+    Forward Exit:
+      event: True
+      panels:
+        - SOAR
+    Right Exit:
+      event: True
+      panels:
+        - room: The Steady (Lilac)
+          panel: LIE LACK
+The Steady (Ruby):
+  entrances:
+    The Steady (Rose):
+      room: The Steady (Rose)
+      door: Forward Exit
+    The Steady (Amethyst):
+      room: The Steady
+      door: Reveal
+    The Steady (Cherry):
+      door: Forward Exit
+    The Steady (Amber):
+      door: Right Exit
+  panels:
+    BURY:
+      id: Rock Room/Panel_bury_ruby
+      colors: yellow
+      tag: midyellow
+  doors:
+    Forward Exit:
+      event: True
+      panels:
+        - room: The Steady (Lime)
+          panel: LIMELIGHT
+    Right Exit:
+      event: True
+      panels:
+        - room: The Steady (Carnation)
+          panel: INCARNATION
+The Steady (Carnation):
+  entrances:
+    The Steady (Rose):
+      room: The Steady (Rose)
+      door: Right Exit
+    Outside The Bold:
+      room: The Steady
+      door: Reveal
+    The Steady (Amber):
+      room: The Steady
+      door: Reveal
+    The Steady (Sunflower):
+      door: Right Exit
+  panels:
+    INCARNATION:
+      id: Rock Room/Panel_incarnation_carnation
+      colors: red
+      tag: midred
+  doors:
+    Right Exit:
+      event: True
+      panels:
+        - room: The Steady (Amethyst)
+          panel: PACIFIST
+The Steady (Sunflower):
+  entrances:
+    The Steady (Carnation):
+      room: The Steady (Carnation)
+      door: Right Exit
+    The Steady (Topaz):
+      room: The Steady (Topaz)
+      door: Back Exit
+  panels:
+    SUN:
+      id: Rock Room/Panel_sun_sunflower
+      colors: blue
+      tag: midblue
+  doors:
+    Back Exit:
+      event: True
+      panels:
+        - SUN
+The Steady (Plum):
+  entrances:
+    The Steady (Amethyst):
+      room: The Steady
+      door: Reveal
+    The Steady (Blueberry):
+      room: The Steady
+      door: Reveal
+    The Steady (Cherry):
+      room: The Steady (Cherry)
+      door: Left Exit
+  panels:
+    LUMP:
+      id: Rock Room/Panel_lump_plum
+      colors: yellow
+      tag: midyellow
+The Steady (Lime):
+  entrances:
+    The Steady (Sunflower): True
+    The Steady (Emerald):
+      room: The Steady
+      door: Reveal
+    The Steady (Blueberry):
+      door: Right Exit
+  panels:
+    LIMELIGHT:
+      id: Rock Room/Panel_limelight_lime
+      colors: red
+      tag: midred
+  doors:
+    Right Exit:
+      event: True
+      panels:
+        - room: The Steady (Amber)
+          panel: ANTECHAMBER
+  paintings:
+    - id: pencil_painting5
+      orientation: south
+The Steady (Lemon):
+  entrances:
+    The Steady (Emerald): True
+    The Steady (Orange):
+      room: The Steady
+      door: Reveal
+    The Steady (Topaz):
+      door: Back Exit
+  panels:
+    MELON:
+      id: Rock Room/Panel_melon_lemon
+      colors: yellow
+      tag: midyellow
+  doors:
+    Back Exit:
+      event: True
+      panels:
+        - MELON
+  paintings:
+    - id: pencil_painting4
+      orientation: south
+The Steady (Topaz):
+  entrances:
+    The Steady (Lemon):
+      room: The Steady (Lemon)
+      door: Back Exit
+    The Steady (Amber):
+      room: The Steady
+      door: Reveal
+    The Steady (Sunflower):
+      door: Back Exit
+  panels:
+    TOP:
+      id: Rock Room/Panel_top_topaz
+      colors: blue
+      tag: midblue
+    MASTERY:
+      id: Master Room/Panel_mastery_mastery2
+      tag: midwhite
+      hunt: True
+      required_door:
+        room: Orange Tower Seventh Floor
+        door: Mastery
+  doors:
+    Back Exit:
+      event: True
+      panels:
+        - TOP
+The Steady (Orange):
+  entrances:
+    The Steady (Cherry):
+      room: The Steady
+      door: Reveal
+    The Steady (Lemon):
+      room: The Steady
+      door: Reveal
+    The Steady (Amber):
+      room: The Steady (Amber)
+      door: Forward Exit
+  panels:
+    BLUE:
+      id: Rock Room/Panel_blue_orange
+      colors: black
+      tag: botblack
+The Steady (Sapphire):
+  entrances:
+    The Steady (Emerald):
+      door: Left Exit
+    The Steady (Blueberry):
+      room: The Steady
+      door: Reveal
+    The Steady (Amethyst):
+      room: The Steady (Amethyst)
+      door: Left Exit
+  panels:
+    SAP:
+      id: Rock Room/Panel_sap_sapphire
+      colors: blue
+      tag: midblue
+  doors:
+    Left Exit:
+      event: True
+      panels:
+        - room: The Steady (Plum)
+          panel: LUMP
+        - room: The Steady (Orange)
+          panel: BLUE
+The Steady (Blueberry):
+  entrances:
+    The Steady (Lime):
+      room: The Steady (Lime)
+      door: Right Exit
+    The Steady (Sapphire):
+      room: The Steady
+      door: Reveal
+    The Steady (Plum):
+      room: The Steady
+      door: Reveal
+  panels:
+    BLUE:
+      id: Rock Room/Panel_blue_blueberry
+      colors: blue
+      tag: midblue
+The Steady (Amber):
+  entrances:
+    The Steady (Ruby):
+      room: The Steady (Ruby)
+      door: Right Exit
+    The Steady (Carnation):
+      room: The Steady
+      door: Reveal
+    The Steady (Orange):
+      door: Forward Exit
+    The Steady (Topaz):
+      room: The Steady
+      door: Reveal
+  panels:
+    ANTECHAMBER:
+      id: Rock Room/Panel_antechamber_amber
+      colors: red
+      tag: midred
+  doors:
+    Forward Exit:
+      event: True
+      panels:
+        - room: The Steady (Blueberry)
+          panel: BLUE
+The Steady (Emerald):
+  entrances:
+    The Steady (Sapphire):
+      room: The Steady (Sapphire)
+      door: Left Exit
+    The Steady (Lime):
+      room: The Steady
+      door: Reveal
+  panels:
+    HERALD:
+      id: Rock Room/Panel_herald_emerald
+      colors: purple
+      tag: midpurp
+The Steady (Amethyst):
+  entrances:
+    The Steady (Lilac):
+      room: The Steady (Lilac)
+      door: Forward Exit
+    The Steady (Sapphire):
+      door: Left Exit
+    The Steady (Plum):
+      room: The Steady
+      door: Reveal
+    The Steady (Ruby):
+      room: The Steady
+      door: Reveal
+  panels:
+    PACIFIST:
+      id: Rock Room/Panel_thistle_amethyst
+      colors: purple
+      tag: toppurp
+  doors:
+    Left Exit:
+      event: True
+      panels:
+        - room: The Steady (Sunflower)
+          panel: SUN
+The Steady (Lilac):
+  entrances:
+    Outside The Bold:
+      room: Outside The Bold
+      door: Lilac Entrance
+    The Steady (Amethyst):
+      door: Forward Exit
+    The Steady (Rose):
+      room: The Steady
+      door: Reveal
+  panels:
+    LIE LACK:
+      id: Rock Room/Panel_lielack_lilac
+      tag: topwhite
+  doors:
+    Forward Exit:
+      event: True
+      panels:
+        - room: The Steady (Ruby)
+          panel: BURY
+The Steady (Cherry):
+  entrances:
+    The Steady (Plum):
+      door: Left Exit
+    The Steady (Orange):
+      room: The Steady
+      door: Reveal
+    The Steady (Ruby):
+      room: The Steady (Ruby)
+      door: Forward Exit
+  panels:
+    HAIRY:
+      id: Rock Room/Panel_hairy_cherry
+      colors: blue
+      tag: topblue
+  doors:
+    Left Exit:
+      event: True
+      panels:
+        - room: The Steady (Sapphire)
+          panel: SAP
+The Steady:
+  entrances:
+    The Steady (Sunflower):
+      room: The Steady (Sunflower)
+      door: Back Exit
+  panels:
+    Achievement:
+      id: Countdown Panels/Panel_steady_steady
+      required_panel:
+        - room: The Steady (Rose)
+          panel: SOAR
+        - room: The Steady (Carnation)
+          panel: INCARNATION
+        - room: The Steady (Sunflower)
+          panel: SUN
+        - room: The Steady (Ruby)
+          panel: BURY
+        - room: The Steady (Plum)
+          panel: LUMP
+        - room: The Steady (Lime)
+          panel: LIMELIGHT
+        - room: The Steady (Lemon)
+          panel: MELON
+        - room: The Steady (Topaz)
+          panel: TOP
+        - room: The Steady (Orange)
+          panel: BLUE
+        - room: The Steady (Sapphire)
+          panel: SAP
+        - room: The Steady (Blueberry)
+          panel: BLUE
+        - room: The Steady (Amber)
+          panel: ANTECHAMBER
+        - room: The Steady (Emerald)
+          panel: HERALD
+        - room: The Steady (Amethyst)
+          panel: PACIFIST
+        - room: The Steady (Lilac)
+          panel: LIE LACK
+        - room: The Steady (Cherry)
+          panel: HAIRY
+      tag: forbid
+      check: True
+      achievement: The Steady
+  doors:
+    Reveal:
+      event: True
+      panels:
+        - Achievement
+Knight Night (Outer Ring):
+  entrances:
+    Hidden Room:
+      room: Hidden Room
+      door: Knight Night Entrance
+    Knight Night Exit: True
+  panels:
+    NIGHT:
+      id: Appendix Room/Panel_night_knight
+      colors: blue
+      tag: homophone midblue
+      copy_to_sign: sign7
+    KNIGHT:
+      id: Appendix Room/Panel_knight_night
+      colors: red
+      tag: homophone midred
+      copy_to_sign: sign8
+    BEE:
+      id: Appendix Room/Panel_bee_be
+      colors: red
+      tag: homophone midred
+      copy_to_sign: sign9
+    NEW:
+      id: Appendix Room/Panel_new_knew
+      colors: blue
+      tag: homophone midblue
+      copy_to_sign: sign11
+    FORE:
+      id: Appendix Room/Panel_fore_for
+      colors: red
+      tag: homophone midred
+      copy_to_sign: sign10
+    TRUSTED (1):
+      id: Appendix Room/Panel_trusted_trust
+      colors: red
+      tag: midred
+      required_panel:
+        room: Knight Night (Right Lower Segment)
+        panel: BEFORE
+    TRUSTED (2):
+      id: Appendix Room/Panel_trusted_rusted
+      colors: red
+      tag: midred
+      required_panel:
+        room: Knight Night (Right Lower Segment)
+        panel: BEFORE
+    ENCRUSTED:
+      id: Appendix Room/Panel_encrusted_rust
+      colors: red
+      tag: midred
+      required_panel:
+        - panel: TRUSTED (1)
+        - panel: TRUSTED (2)
+    ADJUST (1):
+      id: Appendix Room/Panel_adjust_readjust
+      colors: blue
+      tag: midblue and phone
+      required_panel:
+        room: Knight Night (Right Lower Segment)
+        panel: BE
+    ADJUST (2):
+      id: Appendix Room/Panel_adjust_adjusted
+      colors: blue
+      tag: midblue and phone
+      required_panel:
+        room: Knight Night (Right Lower Segment)
+        panel: BE
+    RIGHT:
+      id: Appendix Room/Panel_right_right
+      tag: midwhite
+      required_panel:
+        room: Knight Night (Right Lower Segment)
+        panel: ADJUST
+    TRUST:
+      id: Appendix Room/Panel_trust_crust
+      colors:
+        - red
+        - blue
+      tag: mid red blue
+      required_panel:
+        - room: Knight Night (Right Lower Segment)
+          panel: ADJUST
+        - room: Knight Night (Right Lower Segment)
+          panel: LEFT
+  doors:
+    Fore Door:
+      event: True
+      panels:
+        - FORE
+    New Door:
+      event: True
+      panels:
+        - NEW
+    To End:
+      event: True
+      panels:
+        - RIGHT
+        - room: Knight Night (Right Lower Segment)
+          panel: LEFT
+Knight Night (Right Upper Segment):
+  entrances:
+    Knight Night Exit: True
+    Knight Night (Outer Ring):
+      room: Knight Night (Outer Ring)
+      door: Fore Door
+    Knight Night (Right Lower Segment):
+      door: Segment Door
+  panels:
+    RUST (1):
+      id: Appendix Room/Panel_rust_trust
+      colors: blue
+      tag: midblue
+      required_panel:
+        room: Knight Night (Outer Ring)
+        panel: BEE
+    RUST (2):
+      id: Appendix Room/Panel_rust_crust
+      colors: blue
+      tag: midblue
+      required_panel:
+        room: Knight Night (Outer Ring)
+        panel: BEE
+  doors:
+    Segment Door:
+      event: True
+      panels:
+        - RUST (2)
+        - room: Knight Night (Right Lower Segment)
           panel: BEFORE
-      TRUSTED (2):
-        id: Appendix Room/Panel_trusted_rusted
-        colors: red
-        tag: midred
-        required_panel:
-          room: Knight Night (Right Lower Segment)
-          panel: BEFORE
-      ENCRUSTED:
-        id: Appendix Room/Panel_encrusted_rust
-        colors: red
-        tag: midred
-        required_panel:
-          - panel: TRUSTED (1)
-          - panel: TRUSTED (2)
-      ADJUST (1):
-        id: Appendix Room/Panel_adjust_readjust
-        colors: blue
-        tag: midblue and phone
-        required_panel:
-          room: Knight Night (Right Lower Segment)
-          panel: BE
-      ADJUST (2):
-        id: Appendix Room/Panel_adjust_adjusted
-        colors: blue
-        tag: midblue and phone
-        required_panel:
-          room: Knight Night (Right Lower Segment)
-          panel: BE
-      RIGHT:
-        id: Appendix Room/Panel_right_right
-        tag: midwhite
-        required_panel:
-          room: Knight Night (Right Lower Segment)
-          panel: ADJUST
-      TRUST:
-        id: Appendix Room/Panel_trust_crust
-        colors:
-          - red
-          - blue
-        tag: mid red blue
-        required_panel:
-          - room: Knight Night (Right Lower Segment)
-            panel: ADJUST
-          - room: Knight Night (Right Lower Segment)
-            panel: LEFT
-    doors:
-      Fore Door:
-        event: True
-        panels:
-          - FORE
-      New Door:
-        event: True
-        panels:
-          - NEW
-      To End:
-        event: True
-        panels:
-          - RIGHT
-          - room: Knight Night (Right Lower Segment)
-            panel: LEFT
-  Knight Night (Right Upper Segment):
-    entrances:
-      Knight Night Exit: True
-      Knight Night (Outer Ring):
+Knight Night (Right Lower Segment):
+  entrances:
+    Knight Night Exit: True
+    Knight Night (Right Upper Segment):
+      room: Knight Night (Right Upper Segment)
+      door: Segment Door
+    Knight Night (Outer Ring):
+      room: Knight Night (Outer Ring)
+      door: New Door
+  panels:
+    ADJUST:
+      id: Appendix Room/Panel_adjust_readjusted
+      colors: blue
+      tag: midblue
+      required_panel:
+        - room: Knight Night (Outer Ring)
+          panel: ADJUST (1)
+        - room: Knight Night (Outer Ring)
+          panel: ADJUST (2)
+    BEFORE:
+      id: Appendix Room/Panel_before_fore
+      colors: red
+      tag: midred and phone
+      required_panel:
+        room: Knight Night (Right Upper Segment)
+        panel: RUST (1)
+    BE:
+      id: Appendix Room/Panel_be_before
+      colors: blue
+      tag: midblue and phone
+      required_panel:
+        room: Knight Night (Right Upper Segment)
+        panel: RUST (1)
+    LEFT:
+      id: Appendix Room/Panel_left_left
+      tag: midwhite
+      required_panel:
         room: Knight Night (Outer Ring)
-        door: Fore Door
-      Knight Night (Right Lower Segment):
-        door: Segment Door
-    panels:
-      RUST (1):
-        id: Appendix Room/Panel_rust_trust
-        colors: blue
-        tag: midblue
-        required_panel:
-          room: Knight Night (Outer Ring)
-          panel: BEE
-      RUST (2):
-        id: Appendix Room/Panel_rust_crust
-        colors: blue
-        tag: midblue
-        required_panel:
-          room: Knight Night (Outer Ring)
-          panel: BEE
-    doors:
-      Segment Door:
-        event: True
-        panels:
-          - RUST (2)
-          - room: Knight Night (Right Lower Segment)
-            panel: BEFORE
-  Knight Night (Right Lower Segment):
-    entrances:
-      Knight Night Exit: True
-      Knight Night (Right Upper Segment):
-        room: Knight Night (Right Upper Segment)
-        door: Segment Door
-      Knight Night (Outer Ring):
-        room: Knight Night (Outer Ring)
-        door: New Door
-    panels:
-      ADJUST:
-        id: Appendix Room/Panel_adjust_readjusted
-        colors: blue
-        tag: midblue
-        required_panel:
-          - room: Knight Night (Outer Ring)
-            panel: ADJUST (1)
-          - room: Knight Night (Outer Ring)
-            panel: ADJUST (2)
-      BEFORE:
-        id: Appendix Room/Panel_before_fore
-        colors: red
-        tag: midred and phone
-        required_panel:
-          room: Knight Night (Right Upper Segment)
-          panel: RUST (1)
-      BE:
-        id: Appendix Room/Panel_be_before
-        colors: blue
-        tag: midblue and phone
-        required_panel:
-          room: Knight Night (Right Upper Segment)
-          panel: RUST (1)
-      LEFT:
-        id: Appendix Room/Panel_left_left
-        tag: midwhite
-        required_panel:
-          room: Knight Night (Outer Ring)
+        panel: ENCRUSTED
+    TRUST:
+      id: Appendix Room/Panel_trust_crust_2
+      colors: purple
+      tag: midpurp
+      required_panel:
+        - room: Knight Night (Outer Ring)
           panel: ENCRUSTED
-      TRUST:
-        id: Appendix Room/Panel_trust_crust_2
-        colors: purple
-        tag: midpurp
-        required_panel:
-          - room: Knight Night (Outer Ring)
-            panel: ENCRUSTED
-          - room: Knight Night (Outer Ring)
-            panel: RIGHT
-  Knight Night (Final):
-    entrances:
-      Knight Night Exit: True
-      Knight Night (Outer Ring):
-        room: Knight Night (Outer Ring)
-        door: To End
-      Knight Night (Right Upper Segment):
-        room: Knight Night (Outer Ring)
-        door: To End
-    panels:
-      TRUSTED:
-        id: Appendix Room/Panel_trusted_readjusted
-        colors: purple
-        tag: midpurp
-    doors:
-      Exit:
-        id:
-          - Appendix Room Area Doors/Door_trusted_readjusted
-          - Appendix Room Area Doors/Door_trusted_readjusted2
-          - Appendix Room Area Doors/Door_trusted_readjusted3
-          - Appendix Room Area Doors/Door_trusted_readjusted4
-          - Appendix Room Area Doors/Door_trusted_readjusted5
-          - Appendix Room Area Doors/Door_trusted_readjusted6
-          - Appendix Room Area Doors/Door_trusted_readjusted7
-          - Appendix Room Area Doors/Door_trusted_readjusted8
-          - Appendix Room Area Doors/Door_trusted_readjusted9
-          - Appendix Room Area Doors/Door_trusted_readjusted10
-          - Appendix Room Area Doors/Door_trusted_readjusted11
-          - Appendix Room Area Doors/Door_trusted_readjusted12
-          - Appendix Room Area Doors/Door_trusted_readjusted13
-        include_reduce: True
-        location_name: Knight Night Room - TRUSTED
-        item_name: Knight Night Room - Exit
-        panels:
-          - TRUSTED
-  Knight Night Exit:
-    entrances:
-      Knight Night (Outer Ring):
-        room: Knight Night (Final)
-        door: Exit
-      Orange Tower Third Floor:
-        room: Knight Night (Final)
-        door: Exit
-      Outside The Initiated:
-        room: Knight Night (Final)
-        door: Exit
-    panels:
-      SEVEN (1):
-        id: Backside Room/Panel_seven_seven_7
-        tag: midwhite
-        hunt: True
-        required_door:
-          - room: Number Hunt
-            door: Sevens
-      SEVEN (2):
-        id: Backside Room/Panel_seven_seven_3
-        tag: midwhite
-        hunt: True
-        required_door:
-          - room: Number Hunt
-            door: Sevens
-      SEVEN (3):
-        id: Backside Room/Panel_seven_seven_4
-        tag: midwhite
-        hunt: True
-        required_door:
-          - room: Number Hunt
-            door: Sevens
-      DEAD END:
-        id: Appendix Room/Panel_deadend_deadend
-        tag: midwhite
-      WARNER:
-        id: Appendix Room/Panel_warner_corner
-        colors: purple
-        tag: toppurp
-  The Artistic (Smiley):
-    entrances:
-      Dead End Area:
-        painting: True
-      Crossroads:
-        painting: True
-      Hot Crusts Area:
-        painting: True
-      Outside The Initiated:
-        painting: True
-      Directional Gallery:
-        painting: True
-      Number Hunt:
+        - room: Knight Night (Outer Ring)
+          panel: RIGHT
+Knight Night (Final):
+  entrances:
+    Knight Night Exit: True
+    Knight Night (Outer Ring):
+      room: Knight Night (Outer Ring)
+      door: To End
+    Knight Night (Right Upper Segment):
+      room: Knight Night (Outer Ring)
+      door: To End
+  panels:
+    TRUSTED:
+      id: Appendix Room/Panel_trusted_readjusted
+      colors: purple
+      tag: midpurp
+  doors:
+    Exit:
+      id:
+        - Appendix Room Area Doors/Door_trusted_readjusted
+        - Appendix Room Area Doors/Door_trusted_readjusted2
+        - Appendix Room Area Doors/Door_trusted_readjusted3
+        - Appendix Room Area Doors/Door_trusted_readjusted4
+        - Appendix Room Area Doors/Door_trusted_readjusted5
+        - Appendix Room Area Doors/Door_trusted_readjusted6
+        - Appendix Room Area Doors/Door_trusted_readjusted7
+        - Appendix Room Area Doors/Door_trusted_readjusted8
+        - Appendix Room Area Doors/Door_trusted_readjusted9
+        - Appendix Room Area Doors/Door_trusted_readjusted10
+        - Appendix Room Area Doors/Door_trusted_readjusted11
+        - Appendix Room Area Doors/Door_trusted_readjusted12
+        - Appendix Room Area Doors/Door_trusted_readjusted13
+      include_reduce: True
+      location_name: Knight Night Room - TRUSTED
+      item_name: Knight Night Room - Exit
+      panels:
+        - TRUSTED
+Knight Night Exit:
+  entrances:
+    Knight Night (Outer Ring):
+      room: Knight Night (Final)
+      door: Exit
+    Orange Tower Third Floor:
+      room: Knight Night (Final)
+      door: Exit
+    Outside The Initiated:
+      room: Knight Night (Final)
+      door: Exit
+  panels:
+    SEVEN (1):
+      id: Backside Room/Panel_seven_seven_7
+      tag: midwhite
+      hunt: True
+      required_door:
+        - room: Number Hunt
+          door: Sevens
+    SEVEN (2):
+      id: Backside Room/Panel_seven_seven_3
+      tag: midwhite
+      hunt: True
+      required_door:
+        - room: Number Hunt
+          door: Sevens
+    SEVEN (3):
+      id: Backside Room/Panel_seven_seven_4
+      tag: midwhite
+      hunt: True
+      required_door:
+        - room: Number Hunt
+          door: Sevens
+    DEAD END:
+      id: Appendix Room/Panel_deadend_deadend
+      tag: midwhite
+    WARNER:
+      id: Appendix Room/Panel_warner_corner
+      colors: purple
+      tag: toppurp
+The Artistic (Smiley):
+  entrances:
+    Dead End Area:
+      painting: True
+    Crossroads:
+      painting: True
+    Hot Crusts Area:
+      painting: True
+    Outside The Initiated:
+      painting: True
+    Directional Gallery:
+      painting: True
+    Number Hunt:
+      room: Number Hunt
+      door: Eights
+      painting: True
+    Art Gallery:
+      painting: True
+    The Eyes They See:
+      painting: True
+    The Artistic (Panda):
+      door: Door to Panda
+    The Artistic (Apple):
+      room: The Artistic (Apple)
+      door: Door to Smiley
+    Elements Area:
+      room: Hallway Room (4)
+      door: Exit
+  panels:
+    Achievement:
+      id: Countdown Panels/Panel_artistic_artistic
+      colors:
+        - red
+        - black
+        - yellow
+        - blue
+      tag: forbid
+      required_room:
+        - The Artistic (Panda)
+        - The Artistic (Apple)
+        - The Artistic (Lattice)
+      check: True
+      achievement: The Artistic
+    FINE:
+      id: Ceiling Room/Panel_yellow_top_5
+      colors:
+        - yellow
+        - blue
+      tag: yellow top blue bot
+      subtag: top
+      link: yxu KNIFE
+    BLADE:
+      id: Ceiling Room/Panel_blue_bot_5
+      colors:
+        - blue
+        - yellow
+      tag: yellow top blue bot
+      subtag: bot
+      link: yxu KNIFE
+    RED:
+      id: Ceiling Room/Panel_blue_top_6
+      colors:
+        - blue
+        - yellow
+      tag: blue top yellow mid
+      subtag: top
+      link: uyx BREAD
+    BEARD:
+      id: Ceiling Room/Panel_yellow_mid_6
+      colors:
+        - yellow
+        - blue
+      tag: blue top yellow mid
+      subtag: mid
+      link: uyx BREAD
+    ICE:
+      id: Ceiling Room/Panel_blue_mid_7
+      colors:
+        - blue
+        - yellow
+      tag: blue mid yellow bot
+      subtag: mid
+      link: xuy SPICE
+    ROOT:
+      id: Ceiling Room/Panel_yellow_bot_7
+      colors:
+        - yellow
+        - blue
+      tag: blue mid yellow bot
+      subtag: bot
+      link: xuy SPICE
+  doors:
+    Door to Panda:
+      id:
+        - Ceiling Room Doors/Door_blue
+        - Ceiling Room Doors/Door_blue2
+      location_name: The Artistic - Smiley and Panda
+      group: Artistic Doors
+      panels:
+        - FINE
+        - BLADE
+        - RED
+        - BEARD
+        - ICE
+        - ROOT
+        - room: The Artistic (Panda)
+          panel: EYE (Top)
+        - room: The Artistic (Panda)
+          panel: EYE (Bottom)
+        - room: The Artistic (Panda)
+          panel: LADYLIKE
+        - room: The Artistic (Panda)
+          panel: WATER
+        - room: The Artistic (Panda)
+          panel: OURS
+        - room: The Artistic (Panda)
+          panel: DAYS
+        - room: The Artistic (Panda)
+          panel: NIGHTTIME
+        - room: The Artistic (Panda)
+          panel: NIGHT
+  paintings:
+    - id: smile_painting_9
+      orientation: north
+      exit_only: True
+The Artistic (Panda):
+  entrances:
+    Orange Tower Sixth Floor:
+      painting: True
+    Outside The Agreeable:
+      painting: True
+    The Artistic (Smiley):
+      room: The Artistic (Smiley)
+      door: Door to Panda
+    The Artistic (Lattice):
+      door: Door to Lattice
+  panels:
+    EYE (Top):
+      id: Ceiling Room/Panel_blue_top_1
+      colors:
+        - blue
+        - red
+      tag: blue top red bot
+      subtag: top
+      link: uxr IRIS
+    EYE (Bottom):
+      id: Ceiling Room/Panel_red_bot_1
+      colors:
+        - red
+        - blue
+      tag: blue top red bot
+      subtag: bot
+      link: uxr IRIS
+    LADYLIKE:
+      id: Ceiling Room/Panel_red_mid_2
+      colors:
+        - red
+        - blue
+      tag: red mid blue bot
+      subtag: mid
+      link: xru LAKE
+    WATER:
+      id: Ceiling Room/Panel_blue_bot_2
+      colors:
+        - blue
+        - red
+      tag: red mid blue bot
+      subtag: bot
+      link: xru LAKE
+    OURS:
+      id: Ceiling Room/Panel_blue_mid_3
+      colors:
+        - blue
+        - red
+      tag: blue mid red bot
+      subtag: mid
+      link: xur HOURS
+    DAYS:
+      id: Ceiling Room/Panel_red_bot_3
+      colors:
+        - red
+        - blue
+      tag: blue mid red bot
+      subtag: bot
+      link: xur HOURS
+    NIGHTTIME:
+      id: Ceiling Room/Panel_red_top_4
+      colors:
+        - red
+        - blue
+      tag: red top mid blue
+      subtag: top
+      link: rux KNIGHT
+    NIGHT:
+      id: Ceiling Room/Panel_blue_mid_4
+      colors:
+        - blue
+        - red
+      tag: red top mid blue
+      subtag: mid
+      link: rux KNIGHT
+  doors:
+    Door to Lattice:
+      id:
+        - Ceiling Room Doors/Door_red
+        - Ceiling Room Doors/Door_red2
+      location_name: The Artistic - Panda and Lattice
+      group: Artistic Doors
+      panels:
+        - EYE (Top)
+        - EYE (Bottom)
+        - LADYLIKE
+        - WATER
+        - OURS
+        - DAYS
+        - NIGHTTIME
+        - NIGHT
+        - room: The Artistic (Lattice)
+          panel: POSH
+        - room: The Artistic (Lattice)
+          panel: MALL
+        - room: The Artistic (Lattice)
+          panel: DEICIDE
+        - room: The Artistic (Lattice)
+          panel: WAVER
+        - room: The Artistic (Lattice)
+          panel: REPAID
+        - room: The Artistic (Lattice)
+          panel: BABY
+        - room: The Artistic (Lattice)
+          panel: LOBE
+        - room: The Artistic (Lattice)
+          panel: BOWELS
+  paintings:
+    - id: panda_painting_3
+      exit_only: True
+      orientation: south
+      required_when_no_doors: True
+The Artistic (Lattice):
+  entrances:
+    Directional Gallery:
+      painting: True
+    The Artistic (Panda):
+      room: The Artistic (Panda)
+      door: Door to Lattice
+    The Artistic (Apple):
+      door: Door to Apple
+  panels:
+    POSH:
+      id: Ceiling Room/Panel_black_top_12
+      colors:
+        - black
+        - red
+      tag: black top red bot
+      subtag: top
+      link: bxr SHOP
+    MALL:
+      id: Ceiling Room/Panel_red_bot_12
+      colors:
+        - red
+        - black
+      tag: black top red bot
+      subtag: bot
+      link: bxr SHOP
+    DEICIDE:
+      id: Ceiling Room/Panel_red_top_13
+      colors:
+        - red
+        - black
+      tag: red top black bot
+      subtag: top
+      link: rxb DECIDE
+    WAVER:
+      id: Ceiling Room/Panel_black_bot_13
+      colors:
+        - black
+        - red
+      tag: red top black bot
+      subtag: bot
+      link: rxb DECIDE
+    REPAID:
+      id: Ceiling Room/Panel_black_mid_14
+      colors:
+        - black
+        - red
+      tag: black mid red bot
+      subtag: mid
+      link: xbr DIAPER
+    BABY:
+      id: Ceiling Room/Panel_red_bot_14
+      colors:
+        - red
+        - black
+      tag: black mid red bot
+      subtag: bot
+      link: xbr DIAPER
+    LOBE:
+      id: Ceiling Room/Panel_black_top_15
+      colors:
+        - black
+        - red
+      tag: black top red mid
+      subtag: top
+      link: brx BOWL
+    BOWELS:
+      id: Ceiling Room/Panel_red_mid_15
+      colors:
+        - red
+        - black
+      tag: black top red mid
+      subtag: mid
+      link: brx BOWL
+  doors:
+    Door to Apple:
+      id:
+        - Ceiling Room Doors/Door_black
+        - Ceiling Room Doors/Door_black2
+      location_name: The Artistic - Lattice and Apple
+      group: Artistic Doors
+      panels:
+        - POSH
+        - MALL
+        - DEICIDE
+        - WAVER
+        - REPAID
+        - BABY
+        - LOBE
+        - BOWELS
+        - room: The Artistic (Apple)
+          panel: SPRIG
+        - room: The Artistic (Apple)
+          panel: RELEASES
+        - room: The Artistic (Apple)
+          panel: MUCH
+        - room: The Artistic (Apple)
+          panel: FISH
+        - room: The Artistic (Apple)
+          panel: MASK
+        - room: The Artistic (Apple)
+          panel: HILL
+        - room: The Artistic (Apple)
+          panel: TINE
+        - room: The Artistic (Apple)
+          panel: THING
+  paintings:
+    - id: boxes_painting2
+      orientation: south
+      exit_only: True
+      required_when_no_doors: True
+The Artistic (Apple):
+  entrances:
+    Orange Tower Sixth Floor:
+      painting: True
+    Directional Gallery:
+      painting: True
+    The Artistic (Lattice):
+      room: The Artistic (Lattice)
+      door: Door to Apple
+    The Artistic (Smiley):
+      door: Door to Smiley
+  panels:
+    SPRIG:
+      id: Ceiling Room/Panel_yellow_mid_8
+      colors:
+        - yellow
+        - black
+      tag: yellow mid black bot
+      subtag: mid
+      link: xyb GRIPS
+    RELEASES:
+      id: Ceiling Room/Panel_black_bot_8
+      colors:
+        - black
+        - yellow
+      tag: yellow mid black bot
+      subtag: bot
+      link: xyb GRIPS
+    MUCH:
+      id: Ceiling Room/Panel_black_top_9
+      colors:
+        - black
+        - yellow
+      tag: black top yellow bot
+      subtag: top
+      link: bxy CHUM
+    FISH:
+      id: Ceiling Room/Panel_yellow_bot_9
+      colors:
+        - yellow
+        - black
+      tag: black top yellow bot
+      subtag: bot
+      link: bxy CHUM
+    MASK:
+      id: Ceiling Room/Panel_yellow_top_10
+      colors:
+        - yellow
+        - black
+      tag: yellow top black bot
+      subtag: top
+      link: yxb CHASM
+    HILL:
+      id: Ceiling Room/Panel_black_bot_10
+      colors:
+        - black
+        - yellow
+      tag: yellow top black bot
+      subtag: bot
+      link: yxb CHASM
+    TINE:
+      id: Ceiling Room/Panel_black_top_11
+      colors:
+        - black
+        - yellow
+      tag: black top yellow mid
+      subtag: top
+      link: byx NIGHT
+    THING:
+      id: Ceiling Room/Panel_yellow_mid_11
+      colors:
+        - yellow
+        - black
+      tag: black top yellow mid
+      subtag: mid
+      link: byx NIGHT
+  doors:
+    Door to Smiley:
+      id:
+        - Ceiling Room Doors/Door_yellow
+        - Ceiling Room Doors/Door_yellow2
+      location_name: The Artistic - Apple and Smiley
+      group: Artistic Doors
+      panels:
+        - SPRIG
+        - RELEASES
+        - MUCH
+        - FISH
+        - MASK
+        - HILL
+        - TINE
+        - THING
+        - room: The Artistic (Smiley)
+          panel: FINE
+        - room: The Artistic (Smiley)
+          panel: BLADE
+        - room: The Artistic (Smiley)
+          panel: RED
+        - room: The Artistic (Smiley)
+          panel: BEARD
+        - room: The Artistic (Smiley)
+          panel: ICE
+        - room: The Artistic (Smiley)
+          panel: ROOT
+  paintings:
+    - id: cherry_painting3
+      orientation: north
+      exit_only: True
+      required_when_no_doors: True
+The Artistic (Hint Room):
+  entrances:
+    The Artistic (Lattice):
+      room: The Artistic (Lattice)
+      door: Door to Apple
+  panels:
+    THEME:
+      id: Ceiling Room/Panel_answer_1
+      colors: red
+      tag: midred
+    PAINTS:
+      id: Ceiling Room/Panel_answer_2
+      colors: yellow
+      tag: botyellow
+    I:
+      id: Ceiling Room/Panel_answer_3
+      colors: blue
+      tag: midblue
+    KIT:
+      id: Ceiling Room/Panel_answer_4
+      colors: black
+      tag: topblack
+The Discerning:
+  entrances:
+    Crossroads:
+      room: Crossroads
+      door: Discerning Entrance
+  panels:
+    Achievement:
+      id: Countdown Panels/Panel_discerning_scramble
+      colors: yellow
+      tag: forbid
+      check: True
+      achievement: The Discerning
+    HITS:
+      id: Sun Room/Panel_hits_this
+      colors: yellow
+      tag: midyellow
+    WARRED:
+      id: Sun Room/Panel_warred_drawer
+      colors: yellow
+      tag: double midyellow
+      subtag: left
+      link: ana DRAWER
+    REDRAW:
+      id: Sun Room/Panel_redraw_drawer
+      colors: yellow
+      tag: double midyellow
+      subtag: right
+      link: ana DRAWER
+    ADDER:
+      id: Sun Room/Panel_adder_dread
+      colors: yellow
+      tag: midyellow
+    LAUGHTERS:
+      id: Sun Room/Panel_laughters_slaughter
+      colors: yellow
+      tag: midyellow
+    STONE:
+      id: Sun Room/Panel_stone_notes
+      colors: yellow
+      tag: double midyellow
+      subtag: left
+      link: ana NOTES
+    ONSET:
+      id: Sun Room/Panel_onset_notes
+      colors: yellow
+      tag: double midyellow
+      subtag: right
+      link: ana NOTES
+    RAT:
+      id: Sun Room/Panel_rat_art
+      colors: yellow
+      tag: midyellow
+    DUSTY:
+      id: Sun Room/Panel_dusty_study
+      colors: yellow
+      tag: midyellow
+    ARTS:
+      id: Sun Room/Panel_arts_star
+      colors: yellow
+      tag: double midyellow
+      subtag: left
+      link: ana STAR
+    TSAR:
+      id: Sun Room/Panel_tsar_star
+      colors: yellow
+      tag: double midyellow
+      subtag: right
+      link: ana STAR
+    STATE:
+      id: Sun Room/Panel_state_taste
+      colors: yellow
+      tag: midyellow
+    REACT:
+      id: Sun Room/Panel_react_trace
+      colors: yellow
+      tag: midyellow
+    DEAR:
+      id: Sun Room/Panel_dear_read
+      colors: yellow
+      tag: double midyellow
+      subtag: left
+      link: ana READ
+    DARE:
+      id: Sun Room/Panel_dare_read
+      colors: yellow
+      tag: double midyellow
+      subtag: right
+      link: ana READ
+    SEAM:
+      id: Sun Room/Panel_seam_same
+      colors: yellow
+      tag: midyellow
+The Eyes They See:
+  entrances:
+    Crossroads:
+      room: Crossroads
+      door: Eye Wall
+      painting: True
+    Wondrous Lobby:
+      door: Exit
+    Directional Gallery: True
+  panels:
+    NEAR:
+      id: Shuffle Room/Panel_near_near
+      tag: midwhite
+    EIGHT:
+      id: Backside Room/Panel_eight_eight_4
+      tag: midwhite
+      hunt: True
+      required_door:
         room: Number Hunt
         door: Eights
-        painting: True
-      Art Gallery:
-        painting: True
-      The Eyes They See:
-        painting: True
-      The Artistic (Panda):
-        door: Door to Panda
-      The Artistic (Apple):
-        room: The Artistic (Apple)
-        door: Door to Smiley
-      Elements Area:
-        room: Hallway Room (4)
+  doors:
+    Exit:
+      id: Count Up Room Area Doors/Door_near_near
+      group: Crossroads Doors
+      panels:
+        - NEAR
+  paintings:
+    - id: eye_painting_2
+      orientation: west
+    - id: smile_painting_2
+      orientation: north
+Far Window:
+  entrances:
+    Crossroads:
+      room: Crossroads
+      door: Eye Wall
+    The Eyes They See: True
+  panels:
+    FAR:
+      id: Shuffle Room/Panel_far_far
+      tag: midwhite
+Wondrous Lobby:
+  entrances:
+    Directional Gallery: True
+    The Eyes They See:
+      room: The Eyes They See
+      door: Exit
+  paintings:
+    - id: arrows_painting_5
+      orientation: east
+Outside The Wondrous:
+  entrances:
+    Wondrous Lobby: True
+    The Wondrous (Doorknob):
+      door: Wondrous Entrance
+    The Wondrous (Window): True
+  panels:
+    SHRINK:
+      id: Wonderland Room/Panel_shrink_shrink
+      tag: midwhite
+  doors:
+    Wondrous Entrance:
+      id: Red Blue Purple Room Area Doors/Door_wonderland
+      item_name: The Wondrous - Entrance
+      panels:
+        - SHRINK
+The Wondrous (Doorknob):
+  entrances:
+    Outside The Wondrous:
+      room: Outside The Wondrous
+      door: Wondrous Entrance
+    Starting Room:
+      door: Painting Shortcut
+      painting: True
+    The Wondrous (Chandelier):
+      painting: True
+    The Wondrous (Table): True # There is a way that doesn't use the painting
+  doors:
+    Painting Shortcut:
+      painting_id:
+        - symmetry_painting_a_starter
+        - arrows_painting2
+      skip_location: True
+      item_name: Starting Room - Symmetry Painting
+      panels:
+        - room: Outside The Wondrous
+          panel: SHRINK
+  paintings:
+    - id: symmetry_painting_a_1
+      orientation: east
+      exit_only: True
+    - id: symmetry_painting_b_1
+      orientation: south
+The Wondrous (Bookcase):
+  entrances:
+    The Wondrous (Doorknob): True
+  panels:
+    CASE:
+      id: Wonderland Room/Panel_case_bookcase
+      colors: blue
+      tag: midblue
+  paintings:
+    - id: symmetry_painting_a_3
+      orientation: west
+      exit_only: True
+    - id: symmetry_painting_b_3
+      disable: True
+The Wondrous (Chandelier):
+  entrances:
+    The Wondrous (Bookcase): True
+  panels:
+    CANDLE HEIR:
+      id: Wonderland Room/Panel_candleheir_chandelier
+      colors: yellow
+      tag: midyellow
+  paintings:
+    - id: symmetry_painting_a_5
+      orientation: east
+    - id: symmetry_painting_a_5
+      disable: True
+The Wondrous (Window):
+  entrances:
+    The Wondrous (Bookcase): True
+  panels:
+    GLASS:
+      id: Wonderland Room/Panel_glass_window
+      colors: brown
+      tag: botbrown
+  paintings:
+    - id: symmetry_painting_b_4
+      orientation: north
+      exit_only: True
+    - id: symmetry_painting_a_4
+      disable: True
+The Wondrous (Table):
+  entrances:
+    The Wondrous (Doorknob):
+      painting: True
+    The Wondrous:
+      painting: True
+  panels:
+    WOOD:
+      id: Wonderland Room/Panel_wood_table
+      colors: brown
+      tag: botbrown
+    BROOK NOD:
+      # This panel, while physically being in the first room, is facing upward
+      # and is only really solvable while standing on the windowsill, which is
+      # a location you can only get to from Table.
+      id: Wonderland Room/Panel_brooknod_doorknob
+      colors: yellow
+      tag: midyellow
+  paintings:
+    - id: symmetry_painting_a_2
+      orientation: west
+    - id: symmetry_painting_b_2
+      orientation: south
+      exit_only: True
+      required: True
+The Wondrous:
+  entrances:
+    The Wondrous (Table): True
+    Arrow Garden:
+      door: Exit
+  panels:
+    FIREPLACE:
+      id: Wonderland Room/Panel_fireplace_fire
+      colors: red
+      tag: midred
+    Achievement:
+      id: Countdown Panels/Panel_wondrous_wondrous
+      required_panel:
+        - panel: FIREPLACE
+        - room: The Wondrous (Table)
+          panel: BROOK NOD
+        - room: The Wondrous (Bookcase)
+          panel: CASE
+        - room: The Wondrous (Chandelier)
+          panel: CANDLE HEIR
+        - room: The Wondrous (Window)
+          panel: GLASS
+        - room: The Wondrous (Table)
+          panel: WOOD
+      tag: forbid
+      achievement: The Wondrous
+  doors:
+    Exit:
+      id: Red Blue Purple Room Area Doors/Door_wonderland_exit
+      painting_id: arrows_painting_9
+      include_reduce: True
+      panels:
+        - Achievement
+  paintings:
+    - id: arrows_painting_9
+      enter_only: True
+      orientation: south
+      move: True
+      required_door:
         door: Exit
-    panels:
-      Achievement:
-        id: Countdown Panels/Panel_artistic_artistic
-        colors:
-          - red
-          - black
-          - yellow
-          - blue
-        tag: forbid
-        required_room:
-          - The Artistic (Panda)
-          - The Artistic (Apple)
-          - The Artistic (Lattice)
-        check: True
-        achievement: The Artistic
-      FINE:
-        id: Ceiling Room/Panel_yellow_top_5
-        colors:
-          - yellow
-          - blue
-        tag: yellow top blue bot
-        subtag: top
-        link: yxu KNIFE
-      BLADE:
-        id: Ceiling Room/Panel_blue_bot_5
-        colors:
-          - blue
-          - yellow
-        tag: yellow top blue bot
-        subtag: bot
-        link: yxu KNIFE
-      RED:
-        id: Ceiling Room/Panel_blue_top_6
-        colors:
-          - blue
-          - yellow
-        tag: blue top yellow mid
-        subtag: top
-        link: uyx BREAD
-      BEARD:
-        id: Ceiling Room/Panel_yellow_mid_6
-        colors:
-          - yellow
-          - blue
-        tag: blue top yellow mid
-        subtag: mid
-        link: uyx BREAD
-      ICE:
-        id: Ceiling Room/Panel_blue_mid_7
-        colors:
-          - blue
-          - yellow
-        tag: blue mid yellow bot
-        subtag: mid
-        link: xuy SPICE
-      ROOT:
-        id: Ceiling Room/Panel_yellow_bot_7
-        colors:
-          - yellow
-          - blue
-        tag: blue mid yellow bot
-        subtag: bot
-        link: xuy SPICE
-    doors:
-      Door to Panda:
-        id:
-          - Ceiling Room Doors/Door_blue
-          - Ceiling Room Doors/Door_blue2
-        location_name: The Artistic - Smiley and Panda
-        group: Artistic Doors
-        panels:
-          - FINE
-          - BLADE
-          - RED
-          - BEARD
-          - ICE
-          - ROOT
-          - room: The Artistic (Panda)
-            panel: EYE (Top)
-          - room: The Artistic (Panda)
-            panel: EYE (Bottom)
-          - room: The Artistic (Panda)
-            panel: LADYLIKE
-          - room: The Artistic (Panda)
-            panel: WATER
-          - room: The Artistic (Panda)
-            panel: OURS
-          - room: The Artistic (Panda)
-            panel: DAYS
-          - room: The Artistic (Panda)
-            panel: NIGHTTIME
-          - room: The Artistic (Panda)
-            panel: NIGHT
-    paintings:
-      - id: smile_painting_9
-        orientation: north
-        exit_only: True
-  The Artistic (Panda):
-    entrances:
-      Orange Tower Sixth Floor:
-        painting: True
-      Outside The Agreeable:
-        painting: True
-      The Artistic (Smiley):
-        room: The Artistic (Smiley)
-        door: Door to Panda
-      The Artistic (Lattice):
-        door: Door to Lattice
-    panels:
-      EYE (Top):
-        id: Ceiling Room/Panel_blue_top_1
-        colors:
-          - blue
-          - red
-        tag: blue top red bot
-        subtag: top
-        link: uxr IRIS
-      EYE (Bottom):
-        id: Ceiling Room/Panel_red_bot_1
-        colors:
-          - red
-          - blue
-        tag: blue top red bot
-        subtag: bot
-        link: uxr IRIS
-      LADYLIKE:
-        id: Ceiling Room/Panel_red_mid_2
-        colors:
-          - red
-          - blue
-        tag: red mid blue bot
-        subtag: mid
-        link: xru LAKE
-      WATER:
-        id: Ceiling Room/Panel_blue_bot_2
-        colors:
-          - blue
-          - red
-        tag: red mid blue bot
-        subtag: bot
-        link: xru LAKE
-      OURS:
-        id: Ceiling Room/Panel_blue_mid_3
-        colors:
-          - blue
-          - red
-        tag: blue mid red bot
-        subtag: mid
-        link: xur HOURS
-      DAYS:
-        id: Ceiling Room/Panel_red_bot_3
-        colors:
-          - red
-          - blue
-        tag: blue mid red bot
-        subtag: bot
-        link: xur HOURS
-      NIGHTTIME:
-        id: Ceiling Room/Panel_red_top_4
-        colors:
-          - red
-          - blue
-        tag: red top mid blue
-        subtag: top
-        link: rux KNIGHT
-      NIGHT:
-        id: Ceiling Room/Panel_blue_mid_4
-        colors:
-          - blue
-          - red
-        tag: red top mid blue
-        subtag: mid
-        link: rux KNIGHT
-    doors:
-      Door to Lattice:
-        id:
-          - Ceiling Room Doors/Door_red
-          - Ceiling Room Doors/Door_red2
-        location_name: The Artistic - Panda and Lattice
-        group: Artistic Doors
-        panels:
-          - EYE (Top)
-          - EYE (Bottom)
-          - LADYLIKE
-          - WATER
-          - OURS
-          - DAYS
-          - NIGHTTIME
-          - NIGHT
-          - room: The Artistic (Lattice)
-            panel: POSH
-          - room: The Artistic (Lattice)
-            panel: MALL
-          - room: The Artistic (Lattice)
-            panel: DEICIDE
-          - room: The Artistic (Lattice)
-            panel: WAVER
-          - room: The Artistic (Lattice)
-            panel: REPAID
-          - room: The Artistic (Lattice)
-            panel: BABY
-          - room: The Artistic (Lattice)
-            panel: LOBE
-          - room: The Artistic (Lattice)
-            panel: BOWELS
-    paintings:
-      - id: panda_painting_3
-        exit_only: True
-        orientation: south
-        required_when_no_doors: True
-  The Artistic (Lattice):
-    entrances:
-      Directional Gallery:
-        painting: True
-      The Artistic (Panda):
-        room: The Artistic (Panda)
-        door: Door to Lattice
-      The Artistic (Apple):
-        door: Door to Apple
-    panels:
-      POSH:
-        id: Ceiling Room/Panel_black_top_12
-        colors:
-          - black
-          - red
-        tag: black top red bot
-        subtag: top
-        link: bxr SHOP
-      MALL:
-        id: Ceiling Room/Panel_red_bot_12
-        colors:
-          - red
-          - black
-        tag: black top red bot
-        subtag: bot
-        link: bxr SHOP
-      DEICIDE:
-        id: Ceiling Room/Panel_red_top_13
-        colors:
-          - red
-          - black
-        tag: red top black bot
-        subtag: top
-        link: rxb DECIDE
-      WAVER:
-        id: Ceiling Room/Panel_black_bot_13
-        colors:
-          - black
-          - red
-        tag: red top black bot
-        subtag: bot
-        link: rxb DECIDE
-      REPAID:
-        id: Ceiling Room/Panel_black_mid_14
-        colors:
-          - black
-          - red
-        tag: black mid red bot
-        subtag: mid
-        link: xbr DIAPER
-      BABY:
-        id: Ceiling Room/Panel_red_bot_14
-        colors:
-          - red
-          - black
-        tag: black mid red bot
-        subtag: bot
-        link: xbr DIAPER
-      LOBE:
-        id: Ceiling Room/Panel_black_top_15
-        colors:
-          - black
-          - red
-        tag: black top red mid
-        subtag: top
-        link: brx BOWL
-      BOWELS:
-        id: Ceiling Room/Panel_red_mid_15
-        colors:
-          - red
-          - black
-        tag: black top red mid
-        subtag: mid
-        link: brx BOWL
-    doors:
-      Door to Apple:
-        id:
-          - Ceiling Room Doors/Door_black
-          - Ceiling Room Doors/Door_black2
-        location_name: The Artistic - Lattice and Apple
-        group: Artistic Doors
-        panels:
-          - POSH
-          - MALL
-          - DEICIDE
-          - WAVER
-          - REPAID
-          - BABY
-          - LOBE
-          - BOWELS
-          - room: The Artistic (Apple)
-            panel: SPRIG
-          - room: The Artistic (Apple)
-            panel: RELEASES
-          - room: The Artistic (Apple)
-            panel: MUCH
-          - room: The Artistic (Apple)
-            panel: FISH
-          - room: The Artistic (Apple)
-            panel: MASK
-          - room: The Artistic (Apple)
-            panel: HILL
-          - room: The Artistic (Apple)
-            panel: TINE
-          - room: The Artistic (Apple)
-            panel: THING
-    paintings:
-      - id: boxes_painting2
-        orientation: south
-        exit_only: True
-        required_when_no_doors: True
-  The Artistic (Apple):
-    entrances:
-      Orange Tower Sixth Floor:
-        painting: True
-      Directional Gallery:
-        painting: True
-      The Artistic (Lattice):
-        room: The Artistic (Lattice)
-        door: Door to Apple
-      The Artistic (Smiley):
-        door: Door to Smiley
-    panels:
-      SPRIG:
-        id: Ceiling Room/Panel_yellow_mid_8
-        colors:
-          - yellow
-          - black
-        tag: yellow mid black bot
-        subtag: mid
-        link: xyb GRIPS
-      RELEASES:
-        id: Ceiling Room/Panel_black_bot_8
-        colors:
-          - black
-          - yellow
-        tag: yellow mid black bot
-        subtag: bot
-        link: xyb GRIPS
-      MUCH:
-        id: Ceiling Room/Panel_black_top_9
-        colors:
-          - black
-          - yellow
-        tag: black top yellow bot
-        subtag: top
-        link: bxy CHUM
-      FISH:
-        id: Ceiling Room/Panel_yellow_bot_9
-        colors:
-          - yellow
-          - black
-        tag: black top yellow bot
-        subtag: bot
-        link: bxy CHUM
-      MASK:
-        id: Ceiling Room/Panel_yellow_top_10
-        colors:
-          - yellow
-          - black
-        tag: yellow top black bot
-        subtag: top
-        link: yxb CHASM
-      HILL:
-        id: Ceiling Room/Panel_black_bot_10
-        colors:
-          - black
-          - yellow
-        tag: yellow top black bot
-        subtag: bot
-        link: yxb CHASM
-      TINE:
-        id: Ceiling Room/Panel_black_top_11
-        colors:
-          - black
-          - yellow
-        tag: black top yellow mid
-        subtag: top
-        link: byx NIGHT
-      THING:
-        id: Ceiling Room/Panel_yellow_mid_11
-        colors:
-          - yellow
-          - black
-        tag: black top yellow mid
-        subtag: mid
-        link: byx NIGHT
-    doors:
-      Door to Smiley:
-        id:
-          - Ceiling Room Doors/Door_yellow
-          - Ceiling Room Doors/Door_yellow2
-        location_name: The Artistic - Apple and Smiley
-        group: Artistic Doors
-        panels:
-          - SPRIG
-          - RELEASES
-          - MUCH
-          - FISH
-          - MASK
-          - HILL
-          - TINE
-          - THING
-          - room: The Artistic (Smiley)
-            panel: FINE
-          - room: The Artistic (Smiley)
-            panel: BLADE
-          - room: The Artistic (Smiley)
-            panel: RED
-          - room: The Artistic (Smiley)
-            panel: BEARD
-          - room: The Artistic (Smiley)
-            panel: ICE
-          - room: The Artistic (Smiley)
-            panel: ROOT
-    paintings:
-      - id: cherry_painting3
-        orientation: north
-        exit_only: True
-        required_when_no_doors: True
-  The Artistic (Hint Room):
-    entrances:
-      The Artistic (Lattice):
-        room: The Artistic (Lattice)
-        door: Door to Apple
-    panels:
-      THEME:
-        id: Ceiling Room/Panel_answer_1
-        colors: red
-        tag: midred
-      PAINTS:
-        id: Ceiling Room/Panel_answer_2
-        colors: yellow
-        tag: botyellow
-      I:
-        id: Ceiling Room/Panel_answer_3
-        colors: blue
-        tag: midblue
-      KIT:
-        id: Ceiling Room/Panel_answer_4
-        colors: black
-        tag: topblack
-  The Discerning:
-    entrances:
-      Crossroads:
-        room: Crossroads
-        door: Discerning Entrance
-    panels:
-      Achievement:
-        id: Countdown Panels/Panel_discerning_scramble
-        colors: yellow
-        tag: forbid
-        check: True
-        achievement: The Discerning
-      HITS:
-        id: Sun Room/Panel_hits_this
-        colors: yellow
-        tag: midyellow
-      WARRED:
-        id: Sun Room/Panel_warred_drawer
-        colors: yellow
-        tag: double midyellow
-        subtag: left
-        link: ana DRAWER
-      REDRAW:
-        id: Sun Room/Panel_redraw_drawer
-        colors: yellow
-        tag: double midyellow
-        subtag: right
-        link: ana DRAWER
-      ADDER:
-        id: Sun Room/Panel_adder_dread
-        colors: yellow
-        tag: midyellow
-      LAUGHTERS:
-        id: Sun Room/Panel_laughters_slaughter
-        colors: yellow
-        tag: midyellow
-      STONE:
-        id: Sun Room/Panel_stone_notes
-        colors: yellow
-        tag: double midyellow
-        subtag: left
-        link: ana NOTES
-      ONSET:
-        id: Sun Room/Panel_onset_notes
-        colors: yellow
-        tag: double midyellow
-        subtag: right
-        link: ana NOTES
-      RAT:
-        id: Sun Room/Panel_rat_art
-        colors: yellow
-        tag: midyellow
-      DUSTY:
-        id: Sun Room/Panel_dusty_study
-        colors: yellow
-        tag: midyellow
-      ARTS:
-        id: Sun Room/Panel_arts_star
-        colors: yellow
-        tag: double midyellow
-        subtag: left
-        link: ana STAR
-      TSAR:
-        id: Sun Room/Panel_tsar_star
-        colors: yellow
-        tag: double midyellow
-        subtag: right
-        link: ana STAR
-      STATE:
-        id: Sun Room/Panel_state_taste
-        colors: yellow
-        tag: midyellow
-      REACT:
-        id: Sun Room/Panel_react_trace
-        colors: yellow
-        tag: midyellow
-      DEAR:
-        id: Sun Room/Panel_dear_read
-        colors: yellow
-        tag: double midyellow
-        subtag: left
-        link: ana READ
-      DARE:
-        id: Sun Room/Panel_dare_read
-        colors: yellow
-        tag: double midyellow
-        subtag: right
-        link: ana READ
-      SEAM:
-        id: Sun Room/Panel_seam_same
-        colors: yellow
-        tag: midyellow
-  The Eyes They See:
-    entrances:
-      Crossroads:
-        room: Crossroads
-        door: Eye Wall
-        painting: True
-      Wondrous Lobby:
-        door: Exit
-      Directional Gallery: True
-    panels:
-      NEAR:
-        id: Shuffle Room/Panel_near_near
-        tag: midwhite
-      EIGHT:
-        id: Backside Room/Panel_eight_eight_4
-        tag: midwhite
-        hunt: True
-        required_door:
-          room: Number Hunt
-          door: Eights
-    doors:
-      Exit:
-        id: Count Up Room Area Doors/Door_near_near
-        group: Crossroads Doors
-        panels:
-          - NEAR
-    paintings:
-      - id: eye_painting_2
-        orientation: west
-      - id: smile_painting_2
-        orientation: north
-  Far Window:
-    entrances:
-      Crossroads:
-        room: Crossroads
-        door: Eye Wall
-      The Eyes They See: True
-    panels:
-      FAR:
-        id: Shuffle Room/Panel_far_far
-        tag: midwhite
-  Wondrous Lobby:
-    entrances:
-      Directional Gallery: True
-      The Eyes They See:
-        room: The Eyes They See
-        door: Exit
-    paintings:
-      - id: arrows_painting_5
-        orientation: east
-  Outside The Wondrous:
-    entrances:
-      Wondrous Lobby: True
-      The Wondrous (Doorknob):
-        door: Wondrous Entrance
-      The Wondrous (Window): True
-    panels:
-      SHRINK:
-        id: Wonderland Room/Panel_shrink_shrink
-        tag: midwhite
-    doors:
-      Wondrous Entrance:
-        id: Red Blue Purple Room Area Doors/Door_wonderland
-        item_name: The Wondrous - Entrance
-        panels:
-          - SHRINK
-  The Wondrous (Doorknob):
-    entrances:
-      Outside The Wondrous:
-        room: Outside The Wondrous
-        door: Wondrous Entrance
-      Starting Room:
-        door: Painting Shortcut
-        painting: True
-      The Wondrous (Chandelier):
-        painting: True
-      The Wondrous (Table): True # There is a way that doesn't use the painting
-    doors:
-      Painting Shortcut:
-        painting_id:
-          - symmetry_painting_a_starter
-          - arrows_painting2
-        skip_location: True
-        item_name: Starting Room - Symmetry Painting
-        panels:
-          - room: Outside The Wondrous
-            panel: SHRINK
-    paintings:
-      - id: symmetry_painting_a_1
-        orientation: east
-        exit_only: True
-      - id: symmetry_painting_b_1
-        orientation: south
-  The Wondrous (Bookcase):
-    entrances:
-      The Wondrous (Doorknob): True
-    panels:
-      CASE:
-        id: Wonderland Room/Panel_case_bookcase
-        colors: blue
-        tag: midblue
-    paintings:
-      - id: symmetry_painting_a_3
-        orientation: west
-        exit_only: True
-      - id: symmetry_painting_b_3
-        disable: True
-  The Wondrous (Chandelier):
-    entrances:
-      The Wondrous (Bookcase): True
-    panels:
-      CANDLE HEIR:
-        id: Wonderland Room/Panel_candleheir_chandelier
-        colors: yellow
-        tag: midyellow
-    paintings:
-      - id: symmetry_painting_a_5
-        orientation: east
-      - id: symmetry_painting_a_5
-        disable: True
-  The Wondrous (Window):
-    entrances:
-      The Wondrous (Bookcase): True
-    panels:
-      GLASS:
-        id: Wonderland Room/Panel_glass_window
-        colors: brown
-        tag: botbrown
-    paintings:
-      - id: symmetry_painting_b_4
-        orientation: north
-        exit_only: True
-      - id: symmetry_painting_a_4
-        disable: True
-  The Wondrous (Table):
-    entrances:
-      The Wondrous (Doorknob):
-        painting: True
-      The Wondrous:
-        painting: True
-    panels:
-      WOOD:
-        id: Wonderland Room/Panel_wood_table
-        colors: brown
-        tag: botbrown
-      BROOK NOD:
-        # This panel, while physically being in the first room, is facing upward
-        # and is only really solvable while standing on the windowsill, which is
-        # a location you can only get to from Table.
-        id: Wonderland Room/Panel_brooknod_doorknob
-        colors: yellow
-        tag: midyellow
-    paintings:
-      - id: symmetry_painting_a_2
-        orientation: west
-      - id: symmetry_painting_b_2
-        orientation: south
-        exit_only: True
-        required: True
-  The Wondrous:
-    entrances:
-      The Wondrous (Table): True
-      Arrow Garden:
-        door: Exit
-    panels:
-      FIREPLACE:
-        id: Wonderland Room/Panel_fireplace_fire
-        colors: red
-        tag: midred
-      Achievement:
-        id: Countdown Panels/Panel_wondrous_wondrous
-        required_panel:
-          - panel: FIREPLACE
-          - room: The Wondrous (Table)
-            panel: BROOK NOD
-          - room: The Wondrous (Bookcase)
-            panel: CASE
-          - room: The Wondrous (Chandelier)
-            panel: CANDLE HEIR
-          - room: The Wondrous (Window)
-            panel: GLASS
-          - room: The Wondrous (Table)
-            panel: WOOD
-        tag: forbid
-        achievement: The Wondrous
-    doors:
-      Exit:
-        id: Red Blue Purple Room Area Doors/Door_wonderland_exit
-        painting_id: arrows_painting_9
-        include_reduce: True
-        panels:
-          - Achievement
-    paintings:
-      - id: arrows_painting_9
-        enter_only: True
-        orientation: south
-        move: True
-        required_door:
-          door: Exit
-        req_blocked_when_no_doors: True # the wondrous (table) in vanilla doors
-      - id: symmetry_painting_a_6
-        orientation: west
-        exit_only: True
-      - id: symmetry_painting_b_6
-        orientation: north
-        req_blocked_when_no_doors: True # the wondrous (table) in vanilla doors
-  Arrow Garden:
-    entrances:
-      The Wondrous:
-        room: The Wondrous
-        door: Exit
-      Roof: True
-    panels:
-      MASTERY:
-        id: Master Room/Panel_mastery_mastery4
-        tag: midwhite
-        hunt: True
-        required_door:
-          room: Orange Tower Seventh Floor
-          door: Mastery
-      SHARP:
-        id: Open Areas/Panel_rainy_rainbow2
-        tag: midwhite
-    paintings:
-      - id: flower_painting_6
-        orientation: south
-  Hallway Room (2):
-    entrances:
-      Outside The Agreeable:
-        room: Outside The Agreeable
-        door: Hallway Door
-      Elements Area: True
-    panels:
-      WISE:
-        id: Hallway Room/Panel_counterclockwise_1
-        colors: blue
-        tag: quad mid blue
-        link: qmb COUNTERCLOCKWISE
-      CLOCK:
-        id: Hallway Room/Panel_counterclockwise_2
-        colors: blue
-        tag: quad mid blue
-        link: qmb COUNTERCLOCKWISE
-      ER:
-        id: Hallway Room/Panel_counterclockwise_3
-        colors: blue
-        tag: quad mid blue
-        link: qmb COUNTERCLOCKWISE
-      COUNT:
-        id: Hallway Room/Panel_counterclockwise_4
-        colors: blue
-        tag: quad mid blue
-        link: qmb COUNTERCLOCKWISE
-    doors:
-      Exit:
-        id: Red Blue Purple Room Area Doors/Door_room_3
-        location_name: Hallway Room - Second Room
-        group: Hallway Room Doors
-        panels:
-          - WISE
-          - CLOCK
-          - ER
-          - COUNT
-  Hallway Room (3):
-    entrances:
-      Hallway Room (2):
-        room: Hallway Room (2)
-        door: Exit
-      # No entrance from Elements Area. The winding hallway does not connect.
-    panels:
-      TRANCE:
-        id: Hallway Room/Panel_transformation_1
-        colors: blue
-        tag: quad top blue
-        link: qtb TRANSFORMATION
-      FORM:
-        id: Hallway Room/Panel_transformation_2
-        colors: blue
-        tag: quad top blue
-        link: qtb TRANSFORMATION
-      A:
-        id: Hallway Room/Panel_transformation_3
-        colors: blue
-        tag: quad top blue
-        link: qtb TRANSFORMATION
-      SHUN:
-        id: Hallway Room/Panel_transformation_4
-        colors: blue
-        tag: quad top blue
-        link: qtb TRANSFORMATION
-    doors:
-      Exit:
-        id: Red Blue Purple Room Area Doors/Door_room_4
-        location_name: Hallway Room - Third Room
-        group: Hallway Room Doors
-        panels:
-          - TRANCE
-          - FORM
-          - A
-          - SHUN
-  Hallway Room (4):
-    entrances:
-      Hallway Room (3):
-        room: Hallway Room (3)
-        door: Exit
-      Elements Area: True
-    panels:
-      WHEEL:
-        id: Hallway Room/Panel_room_5
-        colors: blue
-        tag: full stack blue
-    doors:
-      Exit:
-        id:
-          - Red Blue Purple Room Area Doors/Door_room_5
-          - Red Blue Purple Room Area Doors/Door_room_6 # this is the connection to The Artistic
-        group: Hallway Room Doors
-        location_name: Hallway Room - Fourth Room
-        panels:
-          - WHEEL
-        include_reduce: True
-  Elements Area:
-    entrances:
-      Roof: True
-      Hallway Room (4):
-        room: Hallway Room (4)
-        door: Exit
-      The Artistic (Smiley):
-        room: Hallway Room (4)
-        door: Exit
-    panels:
-      A:
-        id: Strand Room/Panel_a_strands
-        colors: blue
-        tag: forbid
-        hunt: True
-      NINE:
-        id: Backside Room/Panel_nine_nine_7
-        tag: midwhite
-        hunt: True
-        required_door:
-          room: Number Hunt
-          door: Nines
-      UNDISTRACTED:
-        id: Open Areas/Panel_undistracted
-        check: True
-        exclude_reduce: True
-        tag: midwhite
-      MASTERY:
-        id: Master Room/Panel_mastery_mastery13
-        tag: midwhite
-        hunt: True
-        required_door:
-          room: Orange Tower Seventh Floor
-          door: Mastery
-      EARTH:
-        id: Cross Room/Panel_earth_earth
-        tag: midwhite
-      WATER:
-        id: Cross Room/Panel_water_water
-        tag: midwhite
-      AIR:
-        id: Cross Room/Panel_air_air
-        tag: midwhite
-    paintings:
-      - id: south_afar
-        orientation: south
-  Outside The Wanderer:
-    entrances:
-      Orange Tower First Floor:
-        door: Tower Entrance
-      Rhyme Room (Cross):
-        room: Rhyme Room (Cross)
-        door: Exit
-      Roof: True
-    panels:
-      WANDERLUST:
-        id: Tower Room/Panel_wanderlust_1234567890
-        colors: orange
-        tag: midorange
-    doors:
-      Wanderer Entrance:
-        id: Tower Room Area Doors/Door_wanderer_entrance
-        item_name: The Wanderer - Entrance
-        panels:
-          - WANDERLUST
-      Tower Entrance:
-        id: Tower Room Area Doors/Door_wanderlust_start
-        skip_location: True
-        panels:
-          - room: The Wanderer
-            panel: Achievement
-  The Wanderer:
-    entrances:
-      Outside The Wanderer:
-        room: Outside The Wanderer
-        door: Wanderer Entrance
-    panels:
-      Achievement:
-        id: Countdown Panels/Panel_1234567890_wanderlust
-        colors: orange
-        check: True
-        tag: forbid
-        achievement: The Wanderer
-      "7890":
-        id: Orange Room/Panel_lust
-        colors: orange
-        tag: midorange
-      "6524":
-        id: Orange Room/Panel_read
-        colors: orange
-        tag: midorange
-      "951":
-        id: Orange Room/Panel_sew
-        colors: orange
-        tag: midorange
-      "4524":
-        id: Orange Room/Panel_dead
-        colors: orange
-        tag: midorange
-      LEARN:
-        id: Orange Room/Panel_learn
-        colors: orange
-        tag: midorange
-      DUST:
-        id: Orange Room/Panel_dust
-        colors: orange
-        tag: midorange
-      STAR:
-        id: Orange Room/Panel_star
-        colors: orange
-        tag: midorange
-      WANDER:
-        id: Orange Room/Panel_wander
-        colors: orange
-        tag: midorange
-  Art Gallery:
-    entrances:
-      Orange Tower Third Floor: True
-      Art Gallery (Second Floor): True
-      Art Gallery (Third Floor): True
-      Art Gallery (Fourth Floor): True
-      Orange Tower Fifth Floor:
-        door: Exit
-    panels:
-      EIGHT:
-        id: Backside Room/Panel_eight_eight_6
-        tag: midwhite
-        hunt: True
-        required_door:
-          room: Number Hunt
-          door: Eights
-      EON:
-        id: Painting Room/Panel_eon_one
-        colors: yellow
-        tag: midyellow
-      TRUSTWORTHY:
-        id: Painting Room/Panel_to_two
-        colors: red
-        tag: midred
-      FREE:
-        id: Painting Room/Panel_free_three
-        colors: purple
-        tag: midpurp
-      OUR:
-        id: Painting Room/Panel_our_four
-        colors: blue
-        tag: midblue
-      ORDER:
-        id: Painting Room/Panel_order_onepathmanyturns
-        tag: forbid
-        colors:
-          - yellow
-          - blue
-          - gray
-          - brown
-          - orange
-        required_door:
-          door: Fifth Floor
-    doors:
-      Second Floor:
-        painting_id:
-          - scenery_painting_2b
-          - scenery_painting_2c
-        skip_location: True
-        panels:
-          - EON
-      First Floor Puzzles:
-        skip_item: True
-        location_name: Art Gallery - First Floor Puzzles
-        panels:
-          - EON
-          - TRUSTWORTHY
-          - FREE
-          - OUR
-      Third Floor:
-        painting_id:
-          - scenery_painting_3b
-          - scenery_painting_3c
-        skip_location: True
-        panels:
-          - room: Art Gallery (Second Floor)
-            panel: PATH
-      Fourth Floor:
-        painting_id:
-          - scenery_painting_4b
-          - scenery_painting_4c
-        skip_location: True
-        panels:
-          - room: Art Gallery (Third Floor)
-            panel: ANY
-      Fifth Floor:
-        id: Tower Room Area Doors/Door_painting_backroom
-        painting_id:
-          - scenery_painting_5b
-          - scenery_painting_5c
-        skip_location: True
-        panels:
-          - room: Art Gallery (Fourth Floor)
-            panel: SEND - USE
-      Exit:
-        id: Tower Room Area Doors/Door_painting_exit
-        include_reduce: True
-        item_name: Orange Tower Fifth Floor - Quadruple Intersection
-        panels:
-          - ORDER
-    paintings:
-      - id: smile_painting_3
-        orientation: west
-      - id: flower_painting_2
-        orientation: east
-      - id: scenery_painting_0a
-        orientation: north
-      - id: map_painting
-        orientation: east
-      - id: fruitbowl_painting4
-        orientation: south
-    progression:
-      Progressive Art Gallery:
-        - Second Floor
-        - Third Floor
-        - Fourth Floor
-        - Fifth Floor
-  Art Gallery (Second Floor):
-    entrances:
-      Art Gallery:
-        room: Art Gallery
-        door: Second Floor
-    panels:
-      HOUSE:
-        id: Painting Room/Panel_house_neighborhood
-        colors: blue
-        tag: botblue
-      PATH:
-        id: Painting Room/Panel_path_road
-        colors: brown
-        tag: botbrown
-      PARK:
-        id: Painting Room/Panel_park_drive
-        colors: black
-        tag: botblack
-      CARRIAGE:
-        id: Painting Room/Panel_carriage_horse
-        colors: red
-        tag: botred
-    doors:
-      Puzzles:
-        skip_item: True
-        location_name: Art Gallery - Second Floor Puzzles
-        panels:
-          - HOUSE
-          - PATH
-          - PARK
-          - CARRIAGE
-  Art Gallery (Third Floor):
-    entrances:
-      Art Gallery:
-        room: Art Gallery
-        door: Third Floor
-    panels:
-      AN:
-        id: Painting Room/Panel_an_many
-        colors: blue
-        tag: midblue
-      MAY:
-        id: Painting Room/Panel_may_many
-        colors: blue
-        tag: midblue
-      ANY:
-        id: Painting Room/Panel_any_many
-        colors: blue
-        tag: midblue
-      MAN:
-        id: Painting Room/Panel_man_many
-        colors: blue
-        tag: midblue
-    doors:
-      Puzzles:
-        skip_item: True
-        location_name: Art Gallery - Third Floor Puzzles
-        panels:
-          - AN
-          - MAY
-          - ANY
-          - MAN
-  Art Gallery (Fourth Floor):
-    entrances:
-      Art Gallery:
-        room: Art Gallery
-        door: Fourth Floor
-    panels:
-      URNS:
-        id: Painting Room/Panel_urns_turns
-        colors: blue
-        tag: midblue
-      LEARNS:
-        id: Painting Room/Panel_learns_turns
-        colors: purple
-        tag: midpurp
-      RUNTS:
-        id: Painting Room/Panel_runts_turns
-        colors: yellow
-        tag: midyellow
-      SEND - USE:
-        id: Painting Room/Panel_send_use_turns
-        colors: orange
-        tag: midorange
-      TRUST:
-        id: Painting Room/Panel_trust_06890
-        colors: orange
-        tag: midorange
-      "062459":
-        id: Painting Room/Panel_06890_trust
-        colors: orange
-        tag: midorange
-    doors:
-      Puzzles:
-        skip_item: True
-        location_name: Art Gallery - Fourth Floor Puzzles
-        panels:
-          - URNS
-          - LEARNS
-          - RUNTS
-          - SEND - USE
-          - TRUST
-          - "062459"
-  Rhyme Room (Smiley):
-    entrances:
-      Orange Tower Third Floor:
-        room: Orange Tower Third Floor
-        door: Rhyme Room Entrance
-      Rhyme Room (Circle):
-        room: Rhyme Room (Circle)
-        door: Door to Smiley
-      Rhyme Room (Cross): True # one-way
-    panels:
-      LOANS:
-        id: Double Room/Panel_bones_rhyme
-        colors: purple
-        tag: syn rhyme
-        subtag: top
-        link: rhyme BONES
-      SKELETON:
-        id: Double Room/Panel_bones_syn
-        tag: syn rhyme
-        colors: purple
-        subtag: bot
-        link: rhyme BONES
-      REPENTANCE:
-        id: Double Room/Panel_sentence_rhyme
-        colors:
-          - purple
-          - blue
-        tag: whole rhyme
-        subtag: top
-        link: rhyme SENTENCE
-      WORD:
-        id: Double Room/Panel_sentence_whole
-        colors:
-          - purple
-          - blue
-        tag: whole rhyme
-        subtag: bot
-        link: rhyme SENTENCE
-      SCHEME:
-        id: Double Room/Panel_dream_rhyme
-        colors: purple
-        tag: syn rhyme
-        subtag: top
-        link: rhyme DREAM
-      FANTASY:
-        id: Double Room/Panel_dream_syn
-        colors: purple
-        tag: syn rhyme
-        subtag: bot
-        link: rhyme DREAM
-      HISTORY:
-        id: Double Room/Panel_mystery_rhyme
-        colors: purple
-        tag: syn rhyme
-        subtag: top
-        link: rhyme MYSTERY
-      SECRET:
-        id: Double Room/Panel_mystery_syn
-        colors: purple
-        tag: syn rhyme
-        subtag: bot
-        link: rhyme MYSTERY
-    doors:
-      # This is complicated. I want the location in here to just be the four
-      # panels against the wall toward Target. But in vanilla, you also need to
-      # solve the panels in Circle that are against the Smiley wall. Logic needs
-      # to know this so that it can handle no door shuffle properly. So we split
-      # the item and location up.
-      Door to Target:
-        id:
-          - Double Room Area Doors/Door_room_3a
-          - Double Room Area Doors/Door_room_3bc
-        skip_location: True
-        group: Rhyme Room Doors
-        panels:
-          - SCHEME
-          - FANTASY
-          - HISTORY
-          - SECRET
-          - room: Rhyme Room (Circle)
-            panel: BIRD
-          - room: Rhyme Room (Circle)
-            panel: LETTER
-          - room: Rhyme Room (Circle)
-            panel: VIOLENT
-          - room: Rhyme Room (Circle)
-            panel: MUTE
-      Door to Target (Location):
-        location_name: Rhyme Room (Smiley) - Puzzles Toward Target
-        skip_item: True
-        panels:
-          - SCHEME
-          - FANTASY
-          - HISTORY
-          - SECRET
-  Rhyme Room (Cross):
-    entrances:
-      Rhyme Room (Target): # one-way
-        room: Rhyme Room (Target)
-        door: Door to Cross
-      Rhyme Room (Looped Square):
-        room: Rhyme Room (Looped Square)
-        door: Door to Cross
-    panels:
-      NINE:
-        id: Backside Room/Panel_nine_nine_9
-        tag: midwhite
-        hunt: True
-        required_door:
-          room: Number Hunt
-          door: Nines
-      FERN:
-        id: Double Room/Panel_return_rhyme
-        colors:
-          - purple
-          - black
-        tag: ant rhyme
-        subtag: top
-        link: rhyme RETURN
-      STAY:
-        id: Double Room/Panel_return_ant
-        colors:
-          - purple
-          - black
-        tag: ant rhyme
-        subtag: bot
-        link: rhyme RETURN
-      FRIEND:
-        id: Double Room/Panel_descend_rhyme
-        colors:
-          - purple
-          - black
-        tag: ant rhyme
-        subtag: top
-        link: rhyme DESCEND
-      RISE:
-        id: Double Room/Panel_descend_ant
-        colors:
-          - purple
-          - black
-        tag: ant rhyme
-        subtag: bot
-        link: rhyme DESCEND
-      PLUMP:
-        id: Double Room/Panel_jump_rhyme
-        colors: purple
-        tag: syn rhyme
-        subtag: top
-        link: rhyme JUMP
-      BOUNCE:
-        id: Double Room/Panel_jump_syn
-        colors: purple
-        tag: syn rhyme
-        subtag: bot
-        link: rhyme JUMP
-      SCRAWL:
-        id: Double Room/Panel_fall_rhyme
-        colors: purple
-        tag: syn rhyme
-        subtag: top
-        link: rhyme FALL
-      PLUNGE:
-        id: Double Room/Panel_fall_syn
-        colors: purple
-        tag: syn rhyme
-        subtag: bot
-        link: rhyme FALL
-      LEAP:
-        id: Double Room/Panel_leap_leap
-        tag: midwhite
-    doors:
-      Exit:
-        id: Double Room Area Doors/Door_room_exit
-        location_name: Rhyme Room (Cross) - Exit Puzzles
-        group: Rhyme Room Doors
-        panels:
-          - PLUMP
-          - BOUNCE
-          - SCRAWL
-          - PLUNGE
-  Rhyme Room (Circle):
-    entrances:
-      Rhyme Room (Looped Square):
-        room: Rhyme Room (Looped Square)
-        door: Door to Circle
-      Hidden Room:
-        room: Hidden Room
-        door: Rhyme Room Entrance
-      Rhyme Room (Smiley):
-        door: Door to Smiley
-    panels:
-      BIRD:
-        id: Double Room/Panel_word_rhyme
-        colors:
-          - purple
-          - blue
-        tag: whole rhyme
-        subtag: top
-        link: rhyme WORD
-      LETTER:
-        id: Double Room/Panel_word_whole
-        colors:
-          - purple
-          - blue
-        tag: whole rhyme
-        subtag: bot
-        link: rhyme WORD
-      FORBIDDEN:
-        id: Double Room/Panel_hidden_rhyme
-        colors: purple
-        tag: syn rhyme
-        subtag: top
-        link: rhyme HIDDEN
-      CONCEALED:
-        id: Double Room/Panel_hidden_syn
-        colors: purple
-        tag: syn rhyme
-        subtag: bot
-        link: rhyme HIDDEN
-      VIOLENT:
-        id: Double Room/Panel_silent_rhyme
-        colors: purple
-        tag: syn rhyme
-        subtag: top
-        link: rhyme SILENT
-      MUTE:
-        id: Double Room/Panel_silent_syn
-        colors: purple
-        tag: syn rhyme
-        subtag: bot
-        link: rhyme SILENT
-    doors:
-      Door to Smiley:
-        id:
-          - Double Room Area Doors/Door_room_2b
-          - Double Room Area Doors/Door_room_3b
-        location_name: Rhyme Room - Circle/Smiley Wall
-        group: Rhyme Room Doors
-        panels:
-          - BIRD
-          - LETTER
-          - VIOLENT
-          - MUTE
-          - room: Rhyme Room (Smiley)
-            panel: LOANS
-          - room: Rhyme Room (Smiley)
-            panel: SKELETON
-          - room: Rhyme Room (Smiley)
-            panel: REPENTANCE
-          - room: Rhyme Room (Smiley)
-            panel: WORD
-    paintings:
-      - id: arrows_painting_3
-        orientation: north
-  Rhyme Room (Looped Square):
-    entrances:
-      Starting Room:
-        room: Starting Room
-        door: Rhyme Room Entrance
-      Rhyme Room (Circle):
-        door: Door to Circle
-      Rhyme Room (Cross):
-        door: Door to Cross
-      Rhyme Room (Target):
-        door: Door to Target
-    panels:
-      WALKED:
-        id: Double Room/Panel_blocked_rhyme
-        colors: purple
-        tag: syn rhyme
-        subtag: top
-        link: rhyme BLOCKED
-      OBSTRUCTED:
-        id: Double Room/Panel_blocked_syn
-        colors: purple
-        tag: syn rhyme
-        subtag: bot
-        link: rhyme BLOCKED
-      SKIES:
-        id: Double Room/Panel_rise_rhyme
-        colors: purple
-        tag: syn rhyme
-        subtag: top
-        link: rhyme RISE
-      SWELL:
-        id: Double Room/Panel_rise_syn
-        colors: purple
-        tag: syn rhyme
-        subtag: bot
-        link: rhyme RISE
-      PENNED:
-        id: Double Room/Panel_ascend_rhyme
-        colors: purple
-        tag: syn rhyme
-        subtag: top
-        link: rhyme ASCEND
-      CLIMB:
-        id: Double Room/Panel_ascend_syn
-        colors: purple
-        tag: syn rhyme
-        subtag: bot
-        link: rhyme ASCEND
-      TROUBLE:
-        id: Double Room/Panel_double_rhyme
-        colors: purple
-        tag: syn rhyme
-        subtag: top
-        link: rhyme DOUBLE
-      DUPLICATE:
-        id: Double Room/Panel_double_syn
-        colors: purple
-        tag: syn rhyme
-        subtag: bot
-        link: rhyme DOUBLE
-    doors:
-      Door to Circle:
-        id:
-          - Double Room Area Doors/Door_room_2a
-          - Double Room Area Doors/Door_room_1c
-        location_name: Rhyme Room - Circle/Looped Square Wall
-        group: Rhyme Room Doors
-        panels:
-          - WALKED
-          - OBSTRUCTED
-          - SKIES
-          - SWELL
-          - room: Rhyme Room (Circle)
-            panel: BIRD
-          - room: Rhyme Room (Circle)
-            panel: LETTER
-          - room: Rhyme Room (Circle)
-            panel: FORBIDDEN
-          - room: Rhyme Room (Circle)
-            panel: CONCEALED
-      Door to Cross:
-        id:
-          - Double Room Area Doors/Door_room_1a
-          - Double Room Area Doors/Door_room_5a
-        location_name: Rhyme Room - Cross/Looped Square Wall
-        group: Rhyme Room Doors
-        panels:
-          - SKIES
-          - SWELL
-          - PENNED
-          - CLIMB
-          - room: Rhyme Room (Cross)
-            panel: FERN
-          - room: Rhyme Room (Cross)
-            panel: STAY
-          - room: Rhyme Room (Cross)
-            panel: FRIEND
-          - room: Rhyme Room (Cross)
-            panel: RISE
-      Door to Target:
-        id:
-          - Double Room Area Doors/Door_room_1b
-          - Double Room Area Doors/Door_room_4b
-        location_name: Rhyme Room - Target/Looped Square Wall
-        group: Rhyme Room Doors
-        panels:
-          - PENNED
-          - CLIMB
-          - TROUBLE
-          - DUPLICATE
-          - room: Rhyme Room (Target)
-            panel: WILD
-          - room: Rhyme Room (Target)
-            panel: KID
-          - room: Rhyme Room (Target)
-            panel: PISTOL
-          - room: Rhyme Room (Target)
-            panel: GEM
-  Rhyme Room (Target):
-    entrances:
-      Rhyme Room (Smiley): # one-way
-        room: Rhyme Room (Smiley)
-        door: Door to Target
-      Rhyme Room (Looped Square):
-        room: Rhyme Room (Looped Square)
-        door: Door to Target
-    panels:
-      WILD:
-        id: Double Room/Panel_child_rhyme
-        colors: purple
-        tag: syn rhyme
-        subtag: top
-        link: rhyme CHILD
-      KID:
-        id: Double Room/Panel_child_syn
-        colors: purple
-        tag: syn rhyme
-        subtag: bot
-        link: rhyme CHILD
-      PISTOL:
-        id: Double Room/Panel_crystal_rhyme
-        colors: purple
-        tag: syn rhyme
-        subtag: top
-        link: rhyme CRYSTAL
-      GEM:
-        id: Double Room/Panel_crystal_syn
-        colors: purple
-        tag: syn rhyme
-        subtag: bot
-        link: rhyme CRYSTAL
-      INNOVATIVE (Top):
-        id: Double Room/Panel_creative_rhyme
-        colors: purple
-        tag: syn rhyme
-        subtag: top
-        link: rhyme CREATIVE
-      INNOVATIVE (Bottom):
-        id: Double Room/Panel_creative_syn
-        colors: purple
-        tag: syn rhyme
-        subtag: bot
-        link: rhyme CREATIVE
-    doors:
-      Door to Cross:
-        id: Double Room Area Doors/Door_room_4a
-        location_name: Rhyme Room (Target) - Puzzles Toward Cross
-        group: Rhyme Room Doors
-        panels:
-          - PISTOL
-          - GEM
-          - INNOVATIVE (Top)
-          - INNOVATIVE (Bottom)
-    paintings:
-      - id: arrows_painting_4
-        orientation: north
-  Room Room:
-    # This is a bit of a weird room. You can't really get to it from the roof.
-    # And even if you were to go through the shortcut on the fifth floor into
-    # the basement and up the stairs, you'd be blocked by the backsides of the
-    # ROOM panels, which isn't ideal. So we will, at least for now, say that
-    # this room is vanilla.
-    #
-    # For pretty much the same reason, I don't want to shuffle the paintings in
-    # here.
-    entrances:
-      Orange Tower Fourth Floor: True
-    panels:
-      DOOR (1):
-        id: Panel Room/Panel_room_door_1
-        colors: gray
-        tag: forbid
-      DOOR (2):
-        id: Panel Room/Panel_room_door_2
-        colors: gray
-        tag: forbid
-      WINDOW:
-        id: Panel Room/Panel_room_window_1
-        colors: gray
-        tag: forbid
-      STAIRS:
-        id: Panel Room/Panel_room_stairs_1
-        colors: gray
-        tag: forbid
-      PAINTING:
-        id: Panel Room/Panel_room_painting_1
-        colors: gray
-        tag: forbid
-      FLOOR (1):
-        id: Panel Room/Panel_room_floor_1
-        colors: gray
-        tag: forbid
-      FLOOR (2):
-        id: Panel Room/Panel_room_floor_2
-        colors: gray
-        tag: forbid
-      FLOOR (3):
-        id: Panel Room/Panel_room_floor_3
-        colors: gray
-        tag: forbid
-      FLOOR (4):
-        id: Panel Room/Panel_room_floor_4
-        colors: gray
-        tag: forbid
-      FLOOR (5):
-        id: Panel Room/Panel_room_floor_5
-        colors: gray
-        tag: forbid
-      FLOOR (6):
-        id: Panel Room/Panel_room_floor_7
-        colors: gray
-        tag: forbid
-      FLOOR (7):
-        id: Panel Room/Panel_room_floor_8
-        colors: gray
-        tag: forbid
-      FLOOR (8):
-        id: Panel Room/Panel_room_floor_9
-        colors: gray
-        tag: forbid
-      CEILING (1):
-        id: Panel Room/Panel_room_ceiling_1
-        colors: gray
-        tag: forbid
-      CEILING (2):
-        id: Panel Room/Panel_room_ceiling_2
-        colors: gray
-        tag: forbid
-      CEILING (3):
-        id: Panel Room/Panel_room_ceiling_3
-        colors: gray
-        tag: forbid
-      CEILING (4):
-        id: Panel Room/Panel_room_ceiling_4
-        colors: gray
-        tag: forbid
-      CEILING (5):
-        id: Panel Room/Panel_room_ceiling_5
-        colors: gray
-        tag: forbid
-      CEILING (6):
-        id: Panel Room/Panel_room_floor_10
-        colors: gray
-        tag: forbid
-      WALL (1):
-        id: Panel Room/Panel_room_wall_1
-        colors: gray
-        tag: forbid
-      WALL (2):
-        id: Panel Room/Panel_room_wall_2
-        colors: gray
-        tag: forbid
-      WALL (3):
-        id: Panel Room/Panel_room_wall_3
-        colors: gray
-        tag: forbid
-      WALL (4):
-        id: Panel Room/Panel_room_wall_4
-        colors: gray
-        tag: forbid
-      WALL (5):
-        id: Panel Room/Panel_room_wall_5
-        colors: gray
-        tag: forbid
-      WALL (6):
-        id: Panel Room/Panel_room_wall_6
-        colors: gray
-        tag: forbid
-      WALL (7):
-        id: Panel Room/Panel_room_wall_7
-        colors: gray
-        tag: forbid
-      WALL (8):
-        id: Panel Room/Panel_room_wall_8
-        colors: gray
-        tag: forbid
-      WALL (9):
-        id: Panel Room/Panel_room_wall_9
-        colors: gray
-        tag: forbid
-      WALL (10):
-        id: Panel Room/Panel_room_wall_10
-        colors: gray
-        tag: forbid
-      WALL (11):
-        id: Panel Room/Panel_room_wall_11
-        colors: gray
-        tag: forbid
-      WALL (12):
-        id: Panel Room/Panel_room_wall_12
-        colors: gray
-        tag: forbid
-      WALL (13):
-        id: Panel Room/Panel_room_wall_13
-        colors: gray
-        tag: forbid
-      WALL (14):
-        id: Panel Room/Panel_room_wall_14
-        colors: gray
-        tag: forbid
-      WALL (15):
-        id: Panel Room/Panel_room_wall_15
-        colors: gray
-        tag: forbid
-      WALL (16):
-        id: Panel Room/Panel_room_wall_16
-        colors: gray
-        tag: forbid
-      WALL (17):
-        id: Panel Room/Panel_room_wall_17
-        colors: gray
-        tag: forbid
-      WALL (18):
-        id: Panel Room/Panel_room_wall_18
-        colors: gray
-        tag: forbid
-      WALL (19):
-        id: Panel Room/Panel_room_wall_19
-        colors: gray
-        tag: forbid
-      WALL (20):
-        id: Panel Room/Panel_room_wall_20
-        colors: gray
-        tag: forbid
-      WALL (21):
-        id: Panel Room/Panel_room_wall_21
-        colors: gray
-        tag: forbid
-      BROOMED:
-        id: Panel Room/Panel_broomed_bedroom
-        colors: yellow
-        tag: midyellow
-        required_door:
-          door: Excavation
-      LAYS:
-        id: Panel Room/Panel_lays_maze
-        colors: purple
-        tag: toppurp
-        required_panel:
-          panel: BROOMED
-      BASE:
-        id: Panel Room/Panel_base_basement
-        colors: blue
-        tag: midblue
-        required_panel:
-          panel: LAYS
-      MASTERY:
-        id: Master Room/Panel_mastery_mastery
-        tag: midwhite
-        colors: gray
-        required_door:
-          room: Orange Tower Seventh Floor
-          door: Mastery
-    doors:
-      Excavation:
-        event: True
-        panels:
-          - WALL (1)
-      Cellar Exit:
-        id:
-          - Tower Room Area Doors/Door_panel_basement
-          - Tower Room Area Doors/Door_panel_basement2
-        panels:
-          - BASE
-  Cellar:
-    entrances:
-      Room Room:
-        room: Room Room
+      req_blocked_when_no_doors: True # the wondrous (table) in vanilla doors
+    - id: symmetry_painting_a_6
+      orientation: west
+      exit_only: True
+    - id: symmetry_painting_b_6
+      orientation: north
+      req_blocked_when_no_doors: True # the wondrous (table) in vanilla doors
+Arrow Garden:
+  entrances:
+    The Wondrous:
+      room: The Wondrous
+      door: Exit
+    Roof: True
+  panels:
+    MASTERY:
+      id: Master Room/Panel_mastery_mastery4
+      tag: midwhite
+      hunt: True
+      required_door:
+        room: Orange Tower Seventh Floor
+        door: Mastery
+    SHARP:
+      id: Open Areas/Panel_rainy_rainbow2
+      tag: midwhite
+  paintings:
+    - id: flower_painting_6
+      orientation: south
+Hallway Room (2):
+  entrances:
+    Outside The Agreeable:
+      room: Outside The Agreeable
+      door: Hallway Door
+    Elements Area: True
+  panels:
+    WISE:
+      id: Hallway Room/Panel_counterclockwise_1
+      colors: blue
+      tag: quad mid blue
+      link: qmb COUNTERCLOCKWISE
+    CLOCK:
+      id: Hallway Room/Panel_counterclockwise_2
+      colors: blue
+      tag: quad mid blue
+      link: qmb COUNTERCLOCKWISE
+    ER:
+      id: Hallway Room/Panel_counterclockwise_3
+      colors: blue
+      tag: quad mid blue
+      link: qmb COUNTERCLOCKWISE
+    COUNT:
+      id: Hallway Room/Panel_counterclockwise_4
+      colors: blue
+      tag: quad mid blue
+      link: qmb COUNTERCLOCKWISE
+  doors:
+    Exit:
+      id: Red Blue Purple Room Area Doors/Door_room_3
+      location_name: Hallway Room - Second Room
+      group: Hallway Room Doors
+      panels:
+        - WISE
+        - CLOCK
+        - ER
+        - COUNT
+Hallway Room (3):
+  entrances:
+    Hallway Room (2):
+      room: Hallway Room (2)
+      door: Exit
+    # No entrance from Elements Area. The winding hallway does not connect.
+  panels:
+    TRANCE:
+      id: Hallway Room/Panel_transformation_1
+      colors: blue
+      tag: quad top blue
+      link: qtb TRANSFORMATION
+    FORM:
+      id: Hallway Room/Panel_transformation_2
+      colors: blue
+      tag: quad top blue
+      link: qtb TRANSFORMATION
+    A:
+      id: Hallway Room/Panel_transformation_3
+      colors: blue
+      tag: quad top blue
+      link: qtb TRANSFORMATION
+    SHUN:
+      id: Hallway Room/Panel_transformation_4
+      colors: blue
+      tag: quad top blue
+      link: qtb TRANSFORMATION
+  doors:
+    Exit:
+      id: Red Blue Purple Room Area Doors/Door_room_4
+      location_name: Hallway Room - Third Room
+      group: Hallway Room Doors
+      panels:
+        - TRANCE
+        - FORM
+        - A
+        - SHUN
+Hallway Room (4):
+  entrances:
+    Hallway Room (3):
+      room: Hallway Room (3)
+      door: Exit
+    Elements Area: True
+  panels:
+    WHEEL:
+      id: Hallway Room/Panel_room_5
+      colors: blue
+      tag: full stack blue
+  doors:
+    Exit:
+      id:
+        - Red Blue Purple Room Area Doors/Door_room_5
+        - Red Blue Purple Room Area Doors/Door_room_6 # this is the connection to The Artistic
+      group: Hallway Room Doors
+      location_name: Hallway Room - Fourth Room
+      panels:
+        - WHEEL
+      include_reduce: True
+Elements Area:
+  entrances:
+    Roof: True
+    Hallway Room (4):
+      room: Hallway Room (4)
+      door: Exit
+    The Artistic (Smiley):
+      room: Hallway Room (4)
+      door: Exit
+  panels:
+    A:
+      id: Strand Room/Panel_a_strands
+      colors: blue
+      tag: forbid
+      hunt: True
+    NINE:
+      id: Backside Room/Panel_nine_nine_7
+      tag: midwhite
+      hunt: True
+      required_door:
+        room: Number Hunt
+        door: Nines
+    UNDISTRACTED:
+      id: Open Areas/Panel_undistracted
+      check: True
+      exclude_reduce: True
+      tag: midwhite
+    MASTERY:
+      id: Master Room/Panel_mastery_mastery13
+      tag: midwhite
+      hunt: True
+      required_door:
+        room: Orange Tower Seventh Floor
+        door: Mastery
+    EARTH:
+      id: Cross Room/Panel_earth_earth
+      tag: midwhite
+    WATER:
+      id: Cross Room/Panel_water_water
+      tag: midwhite
+    AIR:
+      id: Cross Room/Panel_air_air
+      tag: midwhite
+  paintings:
+    - id: south_afar
+      orientation: south
+Outside The Wanderer:
+  entrances:
+    Orange Tower First Floor:
+      door: Tower Entrance
+    Rhyme Room (Cross):
+      room: Rhyme Room (Cross)
+      door: Exit
+    Roof: True
+  panels:
+    WANDERLUST:
+      id: Tower Room/Panel_wanderlust_1234567890
+      colors: orange
+      tag: midorange
+  doors:
+    Wanderer Entrance:
+      id: Tower Room Area Doors/Door_wanderer_entrance
+      item_name: The Wanderer - Entrance
+      panels:
+        - WANDERLUST
+    Tower Entrance:
+      id: Tower Room Area Doors/Door_wanderlust_start
+      skip_location: True
+      panels:
+        - room: The Wanderer
+          panel: Achievement
+The Wanderer:
+  entrances:
+    Outside The Wanderer:
+      room: Outside The Wanderer
+      door: Wanderer Entrance
+  panels:
+    Achievement:
+      id: Countdown Panels/Panel_1234567890_wanderlust
+      colors: orange
+      check: True
+      tag: forbid
+      achievement: The Wanderer
+    "7890":
+      id: Orange Room/Panel_lust
+      colors: orange
+      tag: midorange
+    "6524":
+      id: Orange Room/Panel_read
+      colors: orange
+      tag: midorange
+    "951":
+      id: Orange Room/Panel_sew
+      colors: orange
+      tag: midorange
+    "4524":
+      id: Orange Room/Panel_dead
+      colors: orange
+      tag: midorange
+    LEARN:
+      id: Orange Room/Panel_learn
+      colors: orange
+      tag: midorange
+    DUST:
+      id: Orange Room/Panel_dust
+      colors: orange
+      tag: midorange
+    STAR:
+      id: Orange Room/Panel_star
+      colors: orange
+      tag: midorange
+    WANDER:
+      id: Orange Room/Panel_wander
+      colors: orange
+      tag: midorange
+Art Gallery:
+  entrances:
+    Orange Tower Third Floor: True
+    Art Gallery (Second Floor): True
+    Art Gallery (Third Floor): True
+    Art Gallery (Fourth Floor): True
+    Orange Tower Fifth Floor:
+      door: Exit
+  panels:
+    EIGHT:
+      id: Backside Room/Panel_eight_eight_6
+      tag: midwhite
+      hunt: True
+      required_door:
+        room: Number Hunt
+        door: Eights
+    EON:
+      id: Painting Room/Panel_eon_one
+      colors: yellow
+      tag: midyellow
+    TRUSTWORTHY:
+      id: Painting Room/Panel_to_two
+      colors: red
+      tag: midred
+    FREE:
+      id: Painting Room/Panel_free_three
+      colors: purple
+      tag: midpurp
+    OUR:
+      id: Painting Room/Panel_our_four
+      colors: blue
+      tag: midblue
+    ORDER:
+      id: Painting Room/Panel_order_onepathmanyturns
+      tag: forbid
+      colors:
+        - yellow
+        - blue
+        - gray
+        - brown
+        - orange
+      required_door:
+        door: Fifth Floor
+  doors:
+    Second Floor:
+      painting_id:
+        - scenery_painting_2b
+        - scenery_painting_2c
+      skip_location: True
+      panels:
+        - EON
+    First Floor Puzzles:
+      skip_item: True
+      location_name: Art Gallery - First Floor Puzzles
+      panels:
+        - EON
+        - TRUSTWORTHY
+        - FREE
+        - OUR
+    Third Floor:
+      painting_id:
+        - scenery_painting_3b
+        - scenery_painting_3c
+      skip_location: True
+      panels:
+        - room: Art Gallery (Second Floor)
+          panel: PATH
+    Fourth Floor:
+      painting_id:
+        - scenery_painting_4b
+        - scenery_painting_4c
+      skip_location: True
+      panels:
+        - room: Art Gallery (Third Floor)
+          panel: ANY
+    Fifth Floor:
+      id: Tower Room Area Doors/Door_painting_backroom
+      painting_id:
+        - scenery_painting_5b
+        - scenery_painting_5c
+      skip_location: True
+      panels:
+        - room: Art Gallery (Fourth Floor)
+          panel: SEND - USE
+    Exit:
+      id: Tower Room Area Doors/Door_painting_exit
+      include_reduce: True
+      item_name: Orange Tower Fifth Floor - Quadruple Intersection
+      panels:
+        - ORDER
+  paintings:
+    - id: smile_painting_3
+      orientation: west
+    - id: flower_painting_2
+      orientation: east
+    - id: scenery_painting_0a
+      orientation: north
+    - id: map_painting
+      orientation: east
+    - id: fruitbowl_painting4
+      orientation: south
+  progression:
+    Progressive Art Gallery:
+      - Second Floor
+      - Third Floor
+      - Fourth Floor
+      - Fifth Floor
+Art Gallery (Second Floor):
+  entrances:
+    Art Gallery:
+      room: Art Gallery
+      door: Second Floor
+  panels:
+    HOUSE:
+      id: Painting Room/Panel_house_neighborhood
+      colors: blue
+      tag: botblue
+    PATH:
+      id: Painting Room/Panel_path_road
+      colors: brown
+      tag: botbrown
+    PARK:
+      id: Painting Room/Panel_park_drive
+      colors: black
+      tag: botblack
+    CARRIAGE:
+      id: Painting Room/Panel_carriage_horse
+      colors: red
+      tag: botred
+  doors:
+    Puzzles:
+      skip_item: True
+      location_name: Art Gallery - Second Floor Puzzles
+      panels:
+        - HOUSE
+        - PATH
+        - PARK
+        - CARRIAGE
+Art Gallery (Third Floor):
+  entrances:
+    Art Gallery:
+      room: Art Gallery
+      door: Third Floor
+  panels:
+    AN:
+      id: Painting Room/Panel_an_many
+      colors: blue
+      tag: midblue
+    MAY:
+      id: Painting Room/Panel_may_many
+      colors: blue
+      tag: midblue
+    ANY:
+      id: Painting Room/Panel_any_many
+      colors: blue
+      tag: midblue
+    MAN:
+      id: Painting Room/Panel_man_many
+      colors: blue
+      tag: midblue
+  doors:
+    Puzzles:
+      skip_item: True
+      location_name: Art Gallery - Third Floor Puzzles
+      panels:
+        - AN
+        - MAY
+        - ANY
+        - MAN
+Art Gallery (Fourth Floor):
+  entrances:
+    Art Gallery:
+      room: Art Gallery
+      door: Fourth Floor
+  panels:
+    URNS:
+      id: Painting Room/Panel_urns_turns
+      colors: blue
+      tag: midblue
+    LEARNS:
+      id: Painting Room/Panel_learns_turns
+      colors: purple
+      tag: midpurp
+    RUNTS:
+      id: Painting Room/Panel_runts_turns
+      colors: yellow
+      tag: midyellow
+    SEND - USE:
+      id: Painting Room/Panel_send_use_turns
+      colors: orange
+      tag: midorange
+    TRUST:
+      id: Painting Room/Panel_trust_06890
+      colors: orange
+      tag: midorange
+    "062459":
+      id: Painting Room/Panel_06890_trust
+      colors: orange
+      tag: midorange
+  doors:
+    Puzzles:
+      skip_item: True
+      location_name: Art Gallery - Fourth Floor Puzzles
+      panels:
+        - URNS
+        - LEARNS
+        - RUNTS
+        - SEND - USE
+        - TRUST
+        - "062459"
+Rhyme Room (Smiley):
+  entrances:
+    Orange Tower Third Floor:
+      room: Orange Tower Third Floor
+      door: Rhyme Room Entrance
+    Rhyme Room (Circle):
+      room: Rhyme Room (Circle)
+      door: Door to Smiley
+    Rhyme Room (Cross): True # one-way
+  panels:
+    LOANS:
+      id: Double Room/Panel_bones_rhyme
+      colors: purple
+      tag: syn rhyme
+      subtag: top
+      link: rhyme BONES
+    SKELETON:
+      id: Double Room/Panel_bones_syn
+      tag: syn rhyme
+      colors: purple
+      subtag: bot
+      link: rhyme BONES
+    REPENTANCE:
+      id: Double Room/Panel_sentence_rhyme
+      colors:
+        - purple
+        - blue
+      tag: whole rhyme
+      subtag: top
+      link: rhyme SENTENCE
+    WORD:
+      id: Double Room/Panel_sentence_whole
+      colors:
+        - purple
+        - blue
+      tag: whole rhyme
+      subtag: bot
+      link: rhyme SENTENCE
+    SCHEME:
+      id: Double Room/Panel_dream_rhyme
+      colors: purple
+      tag: syn rhyme
+      subtag: top
+      link: rhyme DREAM
+    FANTASY:
+      id: Double Room/Panel_dream_syn
+      colors: purple
+      tag: syn rhyme
+      subtag: bot
+      link: rhyme DREAM
+    HISTORY:
+      id: Double Room/Panel_mystery_rhyme
+      colors: purple
+      tag: syn rhyme
+      subtag: top
+      link: rhyme MYSTERY
+    SECRET:
+      id: Double Room/Panel_mystery_syn
+      colors: purple
+      tag: syn rhyme
+      subtag: bot
+      link: rhyme MYSTERY
+  doors:
+    # This is complicated. I want the location in here to just be the four
+    # panels against the wall toward Target. But in vanilla, you also need to
+    # solve the panels in Circle that are against the Smiley wall. Logic needs
+    # to know this so that it can handle no door shuffle properly. So we split
+    # the item and location up.
+    Door to Target:
+      id:
+        - Double Room Area Doors/Door_room_3a
+        - Double Room Area Doors/Door_room_3bc
+      skip_location: True
+      group: Rhyme Room Doors
+      panels:
+        - SCHEME
+        - FANTASY
+        - HISTORY
+        - SECRET
+        - room: Rhyme Room (Circle)
+          panel: BIRD
+        - room: Rhyme Room (Circle)
+          panel: LETTER
+        - room: Rhyme Room (Circle)
+          panel: VIOLENT
+        - room: Rhyme Room (Circle)
+          panel: MUTE
+    Door to Target (Location):
+      location_name: Rhyme Room (Smiley) - Puzzles Toward Target
+      skip_item: True
+      panels:
+        - SCHEME
+        - FANTASY
+        - HISTORY
+        - SECRET
+Rhyme Room (Cross):
+  entrances:
+    Rhyme Room (Target): # one-way
+      room: Rhyme Room (Target)
+      door: Door to Cross
+    Rhyme Room (Looped Square):
+      room: Rhyme Room (Looped Square)
+      door: Door to Cross
+  panels:
+    NINE:
+      id: Backside Room/Panel_nine_nine_9
+      tag: midwhite
+      hunt: True
+      required_door:
+        room: Number Hunt
+        door: Nines
+    FERN:
+      id: Double Room/Panel_return_rhyme
+      colors:
+        - purple
+        - black
+      tag: ant rhyme
+      subtag: top
+      link: rhyme RETURN
+    STAY:
+      id: Double Room/Panel_return_ant
+      colors:
+        - purple
+        - black
+      tag: ant rhyme
+      subtag: bot
+      link: rhyme RETURN
+    FRIEND:
+      id: Double Room/Panel_descend_rhyme
+      colors:
+        - purple
+        - black
+      tag: ant rhyme
+      subtag: top
+      link: rhyme DESCEND
+    RISE:
+      id: Double Room/Panel_descend_ant
+      colors:
+        - purple
+        - black
+      tag: ant rhyme
+      subtag: bot
+      link: rhyme DESCEND
+    PLUMP:
+      id: Double Room/Panel_jump_rhyme
+      colors: purple
+      tag: syn rhyme
+      subtag: top
+      link: rhyme JUMP
+    BOUNCE:
+      id: Double Room/Panel_jump_syn
+      colors: purple
+      tag: syn rhyme
+      subtag: bot
+      link: rhyme JUMP
+    SCRAWL:
+      id: Double Room/Panel_fall_rhyme
+      colors: purple
+      tag: syn rhyme
+      subtag: top
+      link: rhyme FALL
+    PLUNGE:
+      id: Double Room/Panel_fall_syn
+      colors: purple
+      tag: syn rhyme
+      subtag: bot
+      link: rhyme FALL
+    LEAP:
+      id: Double Room/Panel_leap_leap
+      tag: midwhite
+  doors:
+    Exit:
+      id: Double Room Area Doors/Door_room_exit
+      location_name: Rhyme Room (Cross) - Exit Puzzles
+      group: Rhyme Room Doors
+      panels:
+        - PLUMP
+        - BOUNCE
+        - SCRAWL
+        - PLUNGE
+Rhyme Room (Circle):
+  entrances:
+    Rhyme Room (Looped Square):
+      room: Rhyme Room (Looped Square)
+      door: Door to Circle
+    Hidden Room:
+      room: Hidden Room
+      door: Rhyme Room Entrance
+    Rhyme Room (Smiley):
+      door: Door to Smiley
+  panels:
+    BIRD:
+      id: Double Room/Panel_word_rhyme
+      colors:
+        - purple
+        - blue
+      tag: whole rhyme
+      subtag: top
+      link: rhyme WORD
+    LETTER:
+      id: Double Room/Panel_word_whole
+      colors:
+        - purple
+        - blue
+      tag: whole rhyme
+      subtag: bot
+      link: rhyme WORD
+    FORBIDDEN:
+      id: Double Room/Panel_hidden_rhyme
+      colors: purple
+      tag: syn rhyme
+      subtag: top
+      link: rhyme HIDDEN
+    CONCEALED:
+      id: Double Room/Panel_hidden_syn
+      colors: purple
+      tag: syn rhyme
+      subtag: bot
+      link: rhyme HIDDEN
+    VIOLENT:
+      id: Double Room/Panel_silent_rhyme
+      colors: purple
+      tag: syn rhyme
+      subtag: top
+      link: rhyme SILENT
+    MUTE:
+      id: Double Room/Panel_silent_syn
+      colors: purple
+      tag: syn rhyme
+      subtag: bot
+      link: rhyme SILENT
+  doors:
+    Door to Smiley:
+      id:
+        - Double Room Area Doors/Door_room_2b
+        - Double Room Area Doors/Door_room_3b
+      location_name: Rhyme Room - Circle/Smiley Wall
+      group: Rhyme Room Doors
+      panels:
+        - BIRD
+        - LETTER
+        - VIOLENT
+        - MUTE
+        - room: Rhyme Room (Smiley)
+          panel: LOANS
+        - room: Rhyme Room (Smiley)
+          panel: SKELETON
+        - room: Rhyme Room (Smiley)
+          panel: REPENTANCE
+        - room: Rhyme Room (Smiley)
+          panel: WORD
+  paintings:
+    - id: arrows_painting_3
+      orientation: north
+Rhyme Room (Looped Square):
+  entrances:
+    Starting Room:
+      room: Starting Room
+      door: Rhyme Room Entrance
+    Rhyme Room (Circle):
+      door: Door to Circle
+    Rhyme Room (Cross):
+      door: Door to Cross
+    Rhyme Room (Target):
+      door: Door to Target
+  panels:
+    WALKED:
+      id: Double Room/Panel_blocked_rhyme
+      colors: purple
+      tag: syn rhyme
+      subtag: top
+      link: rhyme BLOCKED
+    OBSTRUCTED:
+      id: Double Room/Panel_blocked_syn
+      colors: purple
+      tag: syn rhyme
+      subtag: bot
+      link: rhyme BLOCKED
+    SKIES:
+      id: Double Room/Panel_rise_rhyme
+      colors: purple
+      tag: syn rhyme
+      subtag: top
+      link: rhyme RISE
+    SWELL:
+      id: Double Room/Panel_rise_syn
+      colors: purple
+      tag: syn rhyme
+      subtag: bot
+      link: rhyme RISE
+    PENNED:
+      id: Double Room/Panel_ascend_rhyme
+      colors: purple
+      tag: syn rhyme
+      subtag: top
+      link: rhyme ASCEND
+    CLIMB:
+      id: Double Room/Panel_ascend_syn
+      colors: purple
+      tag: syn rhyme
+      subtag: bot
+      link: rhyme ASCEND
+    TROUBLE:
+      id: Double Room/Panel_double_rhyme
+      colors: purple
+      tag: syn rhyme
+      subtag: top
+      link: rhyme DOUBLE
+    DUPLICATE:
+      id: Double Room/Panel_double_syn
+      colors: purple
+      tag: syn rhyme
+      subtag: bot
+      link: rhyme DOUBLE
+  doors:
+    Door to Circle:
+      id:
+        - Double Room Area Doors/Door_room_2a
+        - Double Room Area Doors/Door_room_1c
+      location_name: Rhyme Room - Circle/Looped Square Wall
+      group: Rhyme Room Doors
+      panels:
+        - WALKED
+        - OBSTRUCTED
+        - SKIES
+        - SWELL
+        - room: Rhyme Room (Circle)
+          panel: BIRD
+        - room: Rhyme Room (Circle)
+          panel: LETTER
+        - room: Rhyme Room (Circle)
+          panel: FORBIDDEN
+        - room: Rhyme Room (Circle)
+          panel: CONCEALED
+    Door to Cross:
+      id:
+        - Double Room Area Doors/Door_room_1a
+        - Double Room Area Doors/Door_room_5a
+      location_name: Rhyme Room - Cross/Looped Square Wall
+      group: Rhyme Room Doors
+      panels:
+        - SKIES
+        - SWELL
+        - PENNED
+        - CLIMB
+        - room: Rhyme Room (Cross)
+          panel: FERN
+        - room: Rhyme Room (Cross)
+          panel: STAY
+        - room: Rhyme Room (Cross)
+          panel: FRIEND
+        - room: Rhyme Room (Cross)
+          panel: RISE
+    Door to Target:
+      id:
+        - Double Room Area Doors/Door_room_1b
+        - Double Room Area Doors/Door_room_4b
+      location_name: Rhyme Room - Target/Looped Square Wall
+      group: Rhyme Room Doors
+      panels:
+        - PENNED
+        - CLIMB
+        - TROUBLE
+        - DUPLICATE
+        - room: Rhyme Room (Target)
+          panel: WILD
+        - room: Rhyme Room (Target)
+          panel: KID
+        - room: Rhyme Room (Target)
+          panel: PISTOL
+        - room: Rhyme Room (Target)
+          panel: GEM
+Rhyme Room (Target):
+  entrances:
+    Rhyme Room (Smiley): # one-way
+      room: Rhyme Room (Smiley)
+      door: Door to Target
+    Rhyme Room (Looped Square):
+      room: Rhyme Room (Looped Square)
+      door: Door to Target
+  panels:
+    WILD:
+      id: Double Room/Panel_child_rhyme
+      colors: purple
+      tag: syn rhyme
+      subtag: top
+      link: rhyme CHILD
+    KID:
+      id: Double Room/Panel_child_syn
+      colors: purple
+      tag: syn rhyme
+      subtag: bot
+      link: rhyme CHILD
+    PISTOL:
+      id: Double Room/Panel_crystal_rhyme
+      colors: purple
+      tag: syn rhyme
+      subtag: top
+      link: rhyme CRYSTAL
+    GEM:
+      id: Double Room/Panel_crystal_syn
+      colors: purple
+      tag: syn rhyme
+      subtag: bot
+      link: rhyme CRYSTAL
+    INNOVATIVE (Top):
+      id: Double Room/Panel_creative_rhyme
+      colors: purple
+      tag: syn rhyme
+      subtag: top
+      link: rhyme CREATIVE
+    INNOVATIVE (Bottom):
+      id: Double Room/Panel_creative_syn
+      colors: purple
+      tag: syn rhyme
+      subtag: bot
+      link: rhyme CREATIVE
+  doors:
+    Door to Cross:
+      id: Double Room Area Doors/Door_room_4a
+      location_name: Rhyme Room (Target) - Puzzles Toward Cross
+      group: Rhyme Room Doors
+      panels:
+        - PISTOL
+        - GEM
+        - INNOVATIVE (Top)
+        - INNOVATIVE (Bottom)
+  paintings:
+    - id: arrows_painting_4
+      orientation: north
+Room Room:
+  # This is a bit of a weird room. You can't really get to it from the roof.
+  # And even if you were to go through the shortcut on the fifth floor into
+  # the basement and up the stairs, you'd be blocked by the backsides of the
+  # ROOM panels, which isn't ideal. So we will, at least for now, say that
+  # this room is vanilla.
+  #
+  # For pretty much the same reason, I don't want to shuffle the paintings in
+  # here.
+  entrances:
+    Orange Tower Fourth Floor: True
+  panels:
+    DOOR (1):
+      id: Panel Room/Panel_room_door_1
+      colors: gray
+      tag: forbid
+    DOOR (2):
+      id: Panel Room/Panel_room_door_2
+      colors: gray
+      tag: forbid
+    WINDOW:
+      id: Panel Room/Panel_room_window_1
+      colors: gray
+      tag: forbid
+    STAIRS:
+      id: Panel Room/Panel_room_stairs_1
+      colors: gray
+      tag: forbid
+    PAINTING:
+      id: Panel Room/Panel_room_painting_1
+      colors: gray
+      tag: forbid
+    FLOOR (1):
+      id: Panel Room/Panel_room_floor_1
+      colors: gray
+      tag: forbid
+    FLOOR (2):
+      id: Panel Room/Panel_room_floor_2
+      colors: gray
+      tag: forbid
+    FLOOR (3):
+      id: Panel Room/Panel_room_floor_3
+      colors: gray
+      tag: forbid
+    FLOOR (4):
+      id: Panel Room/Panel_room_floor_4
+      colors: gray
+      tag: forbid
+    FLOOR (5):
+      id: Panel Room/Panel_room_floor_5
+      colors: gray
+      tag: forbid
+    FLOOR (6):
+      id: Panel Room/Panel_room_floor_7
+      colors: gray
+      tag: forbid
+    FLOOR (7):
+      id: Panel Room/Panel_room_floor_8
+      colors: gray
+      tag: forbid
+    FLOOR (8):
+      id: Panel Room/Panel_room_floor_9
+      colors: gray
+      tag: forbid
+    CEILING (1):
+      id: Panel Room/Panel_room_ceiling_1
+      colors: gray
+      tag: forbid
+    CEILING (2):
+      id: Panel Room/Panel_room_ceiling_2
+      colors: gray
+      tag: forbid
+    CEILING (3):
+      id: Panel Room/Panel_room_ceiling_3
+      colors: gray
+      tag: forbid
+    CEILING (4):
+      id: Panel Room/Panel_room_ceiling_4
+      colors: gray
+      tag: forbid
+    CEILING (5):
+      id: Panel Room/Panel_room_ceiling_5
+      colors: gray
+      tag: forbid
+    CEILING (6):
+      id: Panel Room/Panel_room_floor_10
+      colors: gray
+      tag: forbid
+    WALL (1):
+      id: Panel Room/Panel_room_wall_1
+      colors: gray
+      tag: forbid
+    WALL (2):
+      id: Panel Room/Panel_room_wall_2
+      colors: gray
+      tag: forbid
+    WALL (3):
+      id: Panel Room/Panel_room_wall_3
+      colors: gray
+      tag: forbid
+    WALL (4):
+      id: Panel Room/Panel_room_wall_4
+      colors: gray
+      tag: forbid
+    WALL (5):
+      id: Panel Room/Panel_room_wall_5
+      colors: gray
+      tag: forbid
+    WALL (6):
+      id: Panel Room/Panel_room_wall_6
+      colors: gray
+      tag: forbid
+    WALL (7):
+      id: Panel Room/Panel_room_wall_7
+      colors: gray
+      tag: forbid
+    WALL (8):
+      id: Panel Room/Panel_room_wall_8
+      colors: gray
+      tag: forbid
+    WALL (9):
+      id: Panel Room/Panel_room_wall_9
+      colors: gray
+      tag: forbid
+    WALL (10):
+      id: Panel Room/Panel_room_wall_10
+      colors: gray
+      tag: forbid
+    WALL (11):
+      id: Panel Room/Panel_room_wall_11
+      colors: gray
+      tag: forbid
+    WALL (12):
+      id: Panel Room/Panel_room_wall_12
+      colors: gray
+      tag: forbid
+    WALL (13):
+      id: Panel Room/Panel_room_wall_13
+      colors: gray
+      tag: forbid
+    WALL (14):
+      id: Panel Room/Panel_room_wall_14
+      colors: gray
+      tag: forbid
+    WALL (15):
+      id: Panel Room/Panel_room_wall_15
+      colors: gray
+      tag: forbid
+    WALL (16):
+      id: Panel Room/Panel_room_wall_16
+      colors: gray
+      tag: forbid
+    WALL (17):
+      id: Panel Room/Panel_room_wall_17
+      colors: gray
+      tag: forbid
+    WALL (18):
+      id: Panel Room/Panel_room_wall_18
+      colors: gray
+      tag: forbid
+    WALL (19):
+      id: Panel Room/Panel_room_wall_19
+      colors: gray
+      tag: forbid
+    WALL (20):
+      id: Panel Room/Panel_room_wall_20
+      colors: gray
+      tag: forbid
+    WALL (21):
+      id: Panel Room/Panel_room_wall_21
+      colors: gray
+      tag: forbid
+    BROOMED:
+      id: Panel Room/Panel_broomed_bedroom
+      colors: yellow
+      tag: midyellow
+      required_door:
         door: Excavation
-      Orange Tower Fifth Floor:
-        room: Room Room
-        door: Cellar Exit
-      Outside The Agreeable:
-        room: Outside The Agreeable
-        door: Lookout Entrance
-  Outside The Wise:
-    entrances:
-      Orange Tower Sixth Floor:
-        painting: True
-      Outside The Initiated:
-        painting: True
-    panels:
-      KITTEN:
-        id: Clock Room/Panel_kitten_cat
-        colors: brown
-        tag: botbrown
-      CAT:
-        id: Clock Room/Panel_cat_kitten
-        tag: bot brown black
-        colors:
-          - brown
-          - black
-    doors:
-      Wise Entrance:
-        id: Clock Room Area Doors/Door_time_start
-        item_name: The Wise - Entrance
-        panels:
-          - KITTEN
-          - CAT
-    paintings:
-      - id: arrows_painting_2
-        orientation: east
-      - id: clock_painting_2
-        orientation: east
-        exit_only: True
-        required: True
-  The Wise:
-    entrances:
-      Outside The Wise:
-        room: Outside The Wise
-        door: Wise Entrance
-    panels:
-      Achievement:
-        id: Countdown Panels/Panel_intelligent_wise
-        colors:
-          - brown
-          - black
-        tag: forbid
-        check: True
-        achievement: The Wise
-      PUPPY:
-        id: Clock Room/Panel_puppy_dog
-        colors: brown
-        tag: botbrown
-      ADULT:
-        id: Clock Room/Panel_adult_child
-        colors:
-          - brown
-          - black
-        tag: bot brown black
-      BREAD:
-        id: Clock Room/Panel_bread_mold
-        colors: brown
-        tag: botbrown
-      DINOSAUR:
-        id: Clock Room/Panel_dinosaur_fossil
-        colors: brown
-        tag: botbrown
-      OAK:
-        id: Clock Room/Panel_oak_acorn
-        colors:
-          - brown
-          - black
-        tag: bot brown black
-      CORPSE:
-        id: Clock Room/Panel_corpse_skeleton
-        colors: brown
-        tag: botbrown
-      BEFORE:
-        id: Clock Room/Panel_before_ere
-        colors:
-          - brown
-          - black
-        tag: mid brown black
-      YOUR:
-        id: Clock Room/Panel_your_thy
-        colors:
-          - brown
-          - black
-        tag: mid brown black
-      BETWIXT:
-        id: Clock Room/Panel_betwixt_between
-        colors: brown
-        tag: midbrown
-      NIGH:
-        id: Clock Room/Panel_nigh_near
-        colors: brown
-        tag: midbrown
-      CONNEXION:
-        id: Clock Room/Panel_connexion_connection
-        colors: brown
-        tag: midbrown
-      THOU:
-        id: Clock Room/Panel_thou_you
-        colors: brown
-        tag: midbrown
-    paintings:
-      - id: clock_painting_3
-        orientation: east
-        req_blocked: True # outside the wise (with or without door shuffle)
-  The Red:
-    entrances:
-      Roof: True
-    panels:
-      Achievement:
-        id: Countdown Panels/Panel_grandfathered_red
-        colors: red
-        tag: forbid
-        check: True
-        achievement: The Red
-      PANDEMIC (1):
-        id: Hangry Room/Panel_red_top_1
-        colors: red
-        tag: topred
-      TRINITY:
-        id: Hangry Room/Panel_red_top_2
-        colors: red
-        tag: topred
-      CHEMISTRY:
-        id: Hangry Room/Panel_red_top_3
-        colors: red
-        tag: topred
-      FLUSTERED:
-        id: Hangry Room/Panel_red_top_4
-        colors: red
-        tag: topred
-      PANDEMIC (2):
-        id: Hangry Room/Panel_red_mid_1
-        colors: red
-        tag: midred
-      COUNTERCLOCKWISE:
-        id: Hangry Room/Panel_red_mid_2
-        colors: red
-        tag: red top red mid black bot
-      FEARLESS:
-        id: Hangry Room/Panel_red_mid_3
-        colors: red
-        tag: midred
-      DEFORESTATION:
-        id: Hangry Room/Panel_red_mid_4
-        colors: red
-        tag: red mid bot
-        subtag: mid
-        link: rmb FORE
-      CRAFTSMANSHIP:
-        id: Hangry Room/Panel_red_mid_5
-        colors: red
-        tag: red mid bot
-        subtag: mid
-        link: rmb AFT
-      CAMEL:
-        id: Hangry Room/Panel_red_bot_1
-        colors: red
-        tag: botred
-      LION:
-        id: Hangry Room/Panel_red_bot_2
-        colors: red
-        tag: botred
-      TIGER:
-        id: Hangry Room/Panel_red_bot_3
-        colors: red
-        tag: botred
-      SHIP (1):
-        id: Hangry Room/Panel_red_bot_4
-        colors: red
-        tag: red mid bot
-        subtag: bot
-        link: rmb FORE
-      SHIP (2):
-        id: Hangry Room/Panel_red_bot_5
-        colors: red
-        tag: red mid bot
-        subtag: bot
-        link: rmb AFT
-      GIRAFFE:
-        id: Hangry Room/Panel_red_bot_6
-        colors: red
-        tag: botred
-  The Ecstatic:
-    entrances:
-      Roof: True
-    panels:
-      Achievement:
-        id: Countdown Panels/Panel_ecstatic_ecstatic
-        colors: yellow
-        tag: forbid
-        check: True
-        achievement: The Ecstatic
-      FORM (1):
-        id: Smiley Room/Panel_soundgram_1
-        colors: yellow
-        tag: yellow top bot
-        subtag: bottom
-        link: ytb FORM
-      WIND:
-        id: Smiley Room/Panel_soundgram_2
-        colors: yellow
-        tag: botyellow
-      EGGS:
-        id: Smiley Room/Panel_scrambled_1
-        colors: yellow
-        tag: botyellow
-      VEGETABLES:
-        id: Smiley Room/Panel_scrambled_2
-        colors: yellow
-        tag: botyellow
-      WATER:
-        id: Smiley Room/Panel_anagram_6_1
-        colors: yellow
-        tag: botyellow
-      FRUITS:
-        id: Smiley Room/Panel_anagram_6_2
-        colors: yellow
-        tag: botyellow
-      LEAVES:
-        id: Smiley Room/Panel_anagram_7_1
-        colors: yellow
-        tag: topyellow
-      VINES:
-        id: Smiley Room/Panel_anagram_7_2
-        colors: yellow
-        tag: topyellow
-      ICE:
-        id: Smiley Room/Panel_anagram_7_3
-        colors: yellow
-        tag: topyellow
-      STYLE:
-        id: Smiley Room/Panel_anagram_7_4
-        colors: yellow
-        tag: topyellow
-      FIR:
-        id: Smiley Room/Panel_anagram_8_1
-        colors: yellow
-        tag: topyellow
-      REEF:
-        id: Smiley Room/Panel_anagram_8_2
-        colors: yellow
-        tag: topyellow
-      ROTS:
-        id: Smiley Room/Panel_anagram_8_3
-        colors: yellow
-        tag: topyellow
-      FORM (2):
-        id: Smiley Room/Panel_anagram_9_1
-        colors: yellow
-        tag: yellow top bot
-        subtag: top
-        link: ytb FORM
-  Outside The Scientific:
-    entrances:
-      Roof: True
-      The Scientific:
-        door: Scientific Entrance
-    panels:
-      OPEN:
-        id: Chemistry Room/Panel_open
-        tag: midwhite
-      CLOSE:
-        id: Chemistry Room/Panel_close
-        colors: black
-        tag: botblack
-      AHEAD:
-        id: Chemistry Room/Panel_ahead
-        colors: black
-        tag: botblack
-    doors:
-      Scientific Entrance:
-        id: Red Blue Purple Room Area Doors/Door_chemistry_lab
-        item_name: The Scientific - Entrance
-        panels:
-          - OPEN
-  The Scientific:
-    entrances:
-      Outside The Scientific:
-        room: Outside The Scientific
-        door: Scientific Entrance
-    panels:
-      Achievement:
-        id: Countdown Panels/Panel_scientific_scientific
-        colors:
-          - yellow
-          - red
-          - blue
-          - brown
-          - black
-          - purple
-        tag: forbid
-        check: True
-        achievement: The Scientific
-      HYDROGEN (1):
-        id: Chemistry Room/Panel_blue_bot_3
-        colors: blue
-        tag: tri botblue
-        link: tbb WATER
-      OXYGEN:
-        id: Chemistry Room/Panel_blue_bot_2
-        colors: blue
-        tag: tri botblue
-        link: tbb WATER
-      HYDROGEN (2):
-        id: Chemistry Room/Panel_blue_bot_4
-        colors: blue
-        tag: tri botblue
-        link: tbb WATER
-      SUGAR (1):
-        id: Chemistry Room/Panel_sugar_1
-        colors: red
-        tag: botred
-      SUGAR (2):
-        id: Chemistry Room/Panel_sugar_2
-        colors: red
-        tag: botred
-      SUGAR (3):
-        id: Chemistry Room/Panel_sugar_3
-        colors: red
-        tag: botred
-      CHLORINE:
-        id: Chemistry Room/Panel_blue_bot_5
-        colors: blue
-        tag: double botblue
-        subtag: left
-        link: holo SALT
-      SODIUM:
-        id: Chemistry Room/Panel_blue_bot_6
-        colors: blue
-        tag: double botblue
-        subtag: right
-        link: holo SALT
-      FOREST:
-        id: Chemistry Room/Panel_long_bot_1
-        colors:
-          - red
-          - blue
-        tag: chain red bot blue top
-      POUND:
-        id: Chemistry Room/Panel_long_top_1
-        colors:
-          - red
-          - blue
-        tag: chain blue mid red bot
-      ICE:
-        id: Chemistry Room/Panel_brown_bot_1
-        colors: brown
-        tag: botbrown
-      FISSION:
-        id: Chemistry Room/Panel_black_bot_1
-        colors: black
-        tag: botblack
-      FUSION:
-        id: Chemistry Room/Panel_black_bot_2
-        colors: black
-        tag: botblack
-      MISS:
-        id: Chemistry Room/Panel_blue_top_1
-        colors: blue
-        tag: double topblue
-        subtag: left
-        link: exp CHEMISTRY
-      TREE (1):
-        id: Chemistry Room/Panel_blue_top_2
-        colors: blue
-        tag: double topblue
-        subtag: right
-        link: exp CHEMISTRY
-      BIOGRAPHY:
-        id: Chemistry Room/Panel_biology_9
-        colors: purple
-        tag: midpurp
-      CACTUS:
-        id: Chemistry Room/Panel_biology_4
-        colors: red
-        tag: double botred
-        subtag: right
-        link: mero SPINE
-      VERTEBRATE:
-        id: Chemistry Room/Panel_biology_8
-        colors: red
-        tag: double botred
-        subtag: left
-        link: mero SPINE
-      ROSE:
-        id: Chemistry Room/Panel_biology_2
-        colors: red
-        tag: botred
-      TREE (2):
-        id: Chemistry Room/Panel_biology_3
-        colors: red
-        tag: botred
-      FRUIT:
-        id: Chemistry Room/Panel_biology_1
-        colors: red
-        tag: botred
-      MAMMAL:
-        id: Chemistry Room/Panel_biology_5
-        colors: red
-        tag: botred
-      BIRD:
-        id: Chemistry Room/Panel_biology_6
-        colors: red
-        tag: botred
-      FISH:
-        id: Chemistry Room/Panel_biology_7
-        colors: red
-        tag: botred
-      GRAVELY:
-        id: Chemistry Room/Panel_physics_9
-        colors: purple
-        tag: double midpurp
-        subtag: left
-        link: change GRAVITY
-      BREVITY:
-        id: Chemistry Room/Panel_biology_10
-        colors: purple
-        tag: double midpurp
-        subtag: right
-        link: change GRAVITY
-      PART:
-        id: Chemistry Room/Panel_physics_2
-        colors:
-          - blue
-          - red
-        tag: blue mid red bot
-        subtag: mid
-        link: xur PARTICLE
-      MATTER:
-        id: Chemistry Room/Panel_physics_1
-        colors:
-          - blue
-          - red
-        tag: blue mid red bot
-        subtag: bot
-        link: xur PARTICLE
-      ELECTRIC:
-        id: Chemistry Room/Panel_physics_6
-        colors:
-          - purple
-          - red
-        tag: purple mid red bot
-        subtag: mid
-        link: xpr ELECTRON
-      ATOM (1):
-        id: Chemistry Room/Panel_physics_3
-        colors:
-          - purple
-          - red
-        tag: purple mid red bot
-        subtag: bot
-        link: xpr ELECTRON
-      NEUTRAL:
-        id: Chemistry Room/Panel_physics_7
-        colors:
-          - purple
-          - red
-        tag: purple mid red bot
-        subtag: mid
-        link: xpr NEUTRON
-      ATOM (2):
-        id: Chemistry Room/Panel_physics_4
-        colors:
-          - purple
-          - red
-        tag: purple mid red bot
-        subtag: bot
-        link: xpr NEUTRON
-      PROPEL:
-        id: Chemistry Room/Panel_physics_8
-        colors:
-          - purple
-          - red
-        tag: purple mid red bot
-        subtag: mid
-        link: xpr PROTON
-      ATOM (3):
-        id: Chemistry Room/Panel_physics_5
-        colors:
-          - purple
-          - red
-        tag: purple mid red bot
-        subtag: bot
-        link: xpr PROTON
-      ORDER:
-        id: Chemistry Room/Panel_physics_11
-        colors: brown
-        tag: botbrown
-      OPTICS:
-        id: Chemistry Room/Panel_physics_10
-        colors: yellow
-        tag: midyellow
-      GRAPHITE:
-        id: Chemistry Room/Panel_yellow_bot_1
-        colors: yellow
-        tag: botyellow
-      HOT RYE:
-        id: Chemistry Room/Panel_anagram_1
-        colors: yellow
-        tag: midyellow
-      SIT SHY HOPE:
-        id: Chemistry Room/Panel_anagram_2
-        colors: yellow
-        tag: midyellow
-      ME NEXT PIER:
-        id: Chemistry Room/Panel_anagram_3
-        colors: yellow
-        tag: midyellow
-      RUT LESS:
-        id: Chemistry Room/Panel_anagram_4
-        colors: yellow
-        tag: midyellow
-      SON COUNCIL:
-        id: Chemistry Room/Panel_anagram_5
-        colors: yellow
-        tag: midyellow
-    doors:
-      Chemistry Puzzles:
-        skip_item: True
-        location_name: The Scientific - Chemistry Puzzles
-        panels:
-          - HYDROGEN (1)
-          - OXYGEN
-          - HYDROGEN (2)
-          - SUGAR (1)
-          - SUGAR (2)
-          - SUGAR (3)
-          - CHLORINE
-          - SODIUM
-          - FOREST
-          - POUND
-          - ICE
-          - FISSION
-          - FUSION
-          - MISS
-          - TREE (1)
-      Biology Puzzles:
-        skip_item: True
-        location_name: The Scientific - Biology Puzzles
-        panels:
-          - BIOGRAPHY
-          - CACTUS
-          - VERTEBRATE
-          - ROSE
-          - TREE (2)
-          - FRUIT
-          - MAMMAL
-          - BIRD
-          - FISH
-      Physics Puzzles:
-        skip_item: True
-        location_name: The Scientific - Physics Puzzles
-        panels:
-          - GRAVELY
-          - BREVITY
-          - PART
-          - MATTER
-          - ELECTRIC
-          - ATOM (1)
-          - NEUTRAL
-          - ATOM (2)
-          - PROPEL
-          - ATOM (3)
-          - ORDER
-          - OPTICS
-    paintings:
-      - id: hi_solved_painting4
-        orientation: south
-        req_blocked_when_no_doors: True # owl hallway in vanilla doors
-  Challenge Room:
-    entrances:
-      Welcome Back Area:
-        door: Welcome Door
-      Number Hunt:
-        room: Outside The Undeterred
-        door: Challenge Entrance
-    panels:
-      WELCOME:
-        id: Challenge Room/Panel_welcome_welcome
-        tag: midwhite
-      CHALLENGE:
-        id: Challenge Room/Panel_challenge_challenge
-        tag: midwhite
-      Achievement:
-        id: Countdown Panels/Panel_challenged_unchallenged
-        check: True
-        colors:
-          - black
-          - gray
-          - red
-          - blue
-          - yellow
-          - purple
-          - brown
-          - orange
-        tag: forbid
-        achievement: The Unchallenged
-      OPEN:
-        id: Challenge Room/Panel_open_nepotism
-        colors:
-          - black
-          - blue
-        tag: chain mid black !!! blue
-      SINGED:
-        id: Challenge Room/Panel_singed_singsong
-        colors:
-          - red
-          - blue
-        tag: chain mid red blue
-      NEVER TRUSTED:
-        id: Challenge Room/Panel_nevertrusted_maladjusted
-        colors: purple
-        tag: midpurp
-      CORNER:
-        id: Challenge Room/Panel_corner_corn
-        colors: red
-        tag: midred
-      STRAWBERRIES:
-        id: Challenge Room/Panel_strawberries_mold
-        colors: brown
-        tag: double botbrown
-        subtag: left
-        link: time MOLD
-      GRUB:
-        id: Challenge Room/Panel_grub_burger
-        colors:
-          - black
-          - blue
-        tag: chain mid black blue
-      CHEESE:
-        id: Challenge Room/Panel_bread_mold
-        colors: brown
-        tag: double botbrown
-        subtag: right
-        link: time MOLD
-      COLOR:
-        id: Challenge Room/Panel_color_gray
-        colors: gray
-        tag: forbid
-      WRITER:
-        id: Challenge Room/Panel_writer_songwriter
-        colors: blue
-        tag: midblue
-      "02759":
-        id: Challenge Room/Panel_tales_stale
-        colors:
-          - orange
-          - yellow
-        tag: chain mid orange yellow
-      REAL EYES:
-        id: Challenge Room/Panel_realeyes_realize
-        tag: topwhite
-      LOBS:
-        id: Challenge Room/Panel_lobs_lobster
-        colors: blue
-        tag: midblue
-      PEST ALLY:
-        id: Challenge Room/Panel_double_anagram_1
-        colors: yellow
-        tag: midyellow
-      GENIAL HALO:
-        id: Challenge Room/Panel_double_anagram_2
-        colors: yellow
-        tag: midyellow
-      DUCK LOGO:
-        id: Challenge Room/Panel_double_anagram_3
-        colors: yellow
-        tag: midyellow
-      AVIAN GREEN:
-        id: Challenge Room/Panel_double_anagram_4
-        colors: yellow
-        tag: midyellow
-      FEVER TEAR:
-        id: Challenge Room/Panel_double_anagram_5
-        colors: yellow
-        tag: midyellow
-      FACTS (Chain):
-        id: Challenge Room/Panel_facts
-        colors:
-          - red
-          - blue
-        tag: forbid
-      FACTS (1):
-        id: Challenge Room/Panel_facts2
-        colors: red
-        tag: forbid
-      FACTS (2):
-        id: Challenge Room/Panel_facts3
-        tag: forbid
-      FACTS (3):
-        id: Challenge Room/Panel_facts4
-        colors: blue
-        tag: forbid
-      FACTS (4):
-        id: Challenge Room/Panel_facts5
-        colors: blue
-        tag: forbid
-      FACTS (5):
-        id: Challenge Room/Panel_facts6
-        colors: blue
-        tag: forbid
-      LAPEL SHEEP:
-        id: Challenge Room/Panel_double_anagram_6
-        colors: yellow
-        tag: midyellow
-    doors:
-      Welcome Door:
-        id: Entry Room Area Doors/Door_challenge_challenge
-        panels:
-          - WELCOME+    LAYS:
+      id: Panel Room/Panel_lays_maze
+      colors: purple
+      tag: toppurp
+      required_panel:
+        panel: BROOMED
+    BASE:
+      id: Panel Room/Panel_base_basement
+      colors: blue
+      tag: midblue
+      required_panel:
+        panel: LAYS
+    MASTERY:
+      id: Master Room/Panel_mastery_mastery
+      tag: midwhite
+      colors: gray
+      required_door:
+        room: Orange Tower Seventh Floor
+        door: Mastery
+  doors:
+    Excavation:
+      event: True
+      panels:
+        - WALL (1)
+    Cellar Exit:
+      id:
+        - Tower Room Area Doors/Door_panel_basement
+        - Tower Room Area Doors/Door_panel_basement2
+      panels:
+        - BASE
+Cellar:
+  entrances:
+    Room Room:
+      room: Room Room
+      door: Excavation
+    Orange Tower Fifth Floor:
+      room: Room Room
+      door: Cellar Exit
+    Outside The Agreeable:
+      room: Outside The Agreeable
+      door: Lookout Entrance
+Outside The Wise:
+  entrances:
+    Orange Tower Sixth Floor:
+      painting: True
+    Outside The Initiated:
+      painting: True
+  panels:
+    KITTEN:
+      id: Clock Room/Panel_kitten_cat
+      colors: brown
+      tag: botbrown
+    CAT:
+      id: Clock Room/Panel_cat_kitten
+      tag: bot brown black
+      colors:
+        - brown
+        - black
+  doors:
+    Wise Entrance:
+      id: Clock Room Area Doors/Door_time_start
+      item_name: The Wise - Entrance
+      panels:
+        - KITTEN
+        - CAT
+  paintings:
+    - id: arrows_painting_2
+      orientation: east
+    - id: clock_painting_2
+      orientation: east
+      exit_only: True
+      required: True
+The Wise:
+  entrances:
+    Outside The Wise:
+      room: Outside The Wise
+      door: Wise Entrance
+  panels:
+    Achievement:
+      id: Countdown Panels/Panel_intelligent_wise
+      colors:
+        - brown
+        - black
+      tag: forbid
+      check: True
+      achievement: The Wise
+    PUPPY:
+      id: Clock Room/Panel_puppy_dog
+      colors: brown
+      tag: botbrown
+    ADULT:
+      id: Clock Room/Panel_adult_child
+      colors:
+        - brown
+        - black
+      tag: bot brown black
+    BREAD:
+      id: Clock Room/Panel_bread_mold
+      colors: brown
+      tag: botbrown
+    DINOSAUR:
+      id: Clock Room/Panel_dinosaur_fossil
+      colors: brown
+      tag: botbrown
+    OAK:
+      id: Clock Room/Panel_oak_acorn
+      colors:
+        - brown
+        - black
+      tag: bot brown black
+    CORPSE:
+      id: Clock Room/Panel_corpse_skeleton
+      colors: brown
+      tag: botbrown
+    BEFORE:
+      id: Clock Room/Panel_before_ere
+      colors:
+        - brown
+        - black
+      tag: mid brown black
+    YOUR:
+      id: Clock Room/Panel_your_thy
+      colors:
+        - brown
+        - black
+      tag: mid brown black
+    BETWIXT:
+      id: Clock Room/Panel_betwixt_between
+      colors: brown
+      tag: midbrown
+    NIGH:
+      id: Clock Room/Panel_nigh_near
+      colors: brown
+      tag: midbrown
+    CONNEXION:
+      id: Clock Room/Panel_connexion_connection
+      colors: brown
+      tag: midbrown
+    THOU:
+      id: Clock Room/Panel_thou_you
+      colors: brown
+      tag: midbrown
+  paintings:
+    - id: clock_painting_3
+      orientation: east
+      req_blocked: True # outside the wise (with or without door shuffle)
+The Red:
+  entrances:
+    Roof: True
+  panels:
+    Achievement:
+      id: Countdown Panels/Panel_grandfathered_red
+      colors: red
+      tag: forbid
+      check: True
+      achievement: The Red
+    PANDEMIC (1):
+      id: Hangry Room/Panel_red_top_1
+      colors: red
+      tag: topred
+    TRINITY:
+      id: Hangry Room/Panel_red_top_2
+      colors: red
+      tag: topred
+    CHEMISTRY:
+      id: Hangry Room/Panel_red_top_3
+      colors: red
+      tag: topred
+    FLUSTERED:
+      id: Hangry Room/Panel_red_top_4
+      colors: red
+      tag: topred
+    PANDEMIC (2):
+      id: Hangry Room/Panel_red_mid_1
+      colors: red
+      tag: midred
+    COUNTERCLOCKWISE:
+      id: Hangry Room/Panel_red_mid_2
+      colors: red
+      tag: red top red mid black bot
+    FEARLESS:
+      id: Hangry Room/Panel_red_mid_3
+      colors: red
+      tag: midred
+    DEFORESTATION:
+      id: Hangry Room/Panel_red_mid_4
+      colors: red
+      tag: red mid bot
+      subtag: mid
+      link: rmb FORE
+    CRAFTSMANSHIP:
+      id: Hangry Room/Panel_red_mid_5
+      colors: red
+      tag: red mid bot
+      subtag: mid
+      link: rmb AFT
+    CAMEL:
+      id: Hangry Room/Panel_red_bot_1
+      colors: red
+      tag: botred
+    LION:
+      id: Hangry Room/Panel_red_bot_2
+      colors: red
+      tag: botred
+    TIGER:
+      id: Hangry Room/Panel_red_bot_3
+      colors: red
+      tag: botred
+    SHIP (1):
+      id: Hangry Room/Panel_red_bot_4
+      colors: red
+      tag: red mid bot
+      subtag: bot
+      link: rmb FORE
+    SHIP (2):
+      id: Hangry Room/Panel_red_bot_5
+      colors: red
+      tag: red mid bot
+      subtag: bot
+      link: rmb AFT
+    GIRAFFE:
+      id: Hangry Room/Panel_red_bot_6
+      colors: red
+      tag: botred
+The Ecstatic:
+  entrances:
+    Roof: True
+  panels:
+    Achievement:
+      id: Countdown Panels/Panel_ecstatic_ecstatic
+      colors: yellow
+      tag: forbid
+      check: True
+      achievement: The Ecstatic
+    FORM (1):
+      id: Smiley Room/Panel_soundgram_1
+      colors: yellow
+      tag: yellow top bot
+      subtag: bottom
+      link: ytb FORM
+    WIND:
+      id: Smiley Room/Panel_soundgram_2
+      colors: yellow
+      tag: botyellow
+    EGGS:
+      id: Smiley Room/Panel_scrambled_1
+      colors: yellow
+      tag: botyellow
+    VEGETABLES:
+      id: Smiley Room/Panel_scrambled_2
+      colors: yellow
+      tag: botyellow
+    WATER:
+      id: Smiley Room/Panel_anagram_6_1
+      colors: yellow
+      tag: botyellow
+    FRUITS:
+      id: Smiley Room/Panel_anagram_6_2
+      colors: yellow
+      tag: botyellow
+    LEAVES:
+      id: Smiley Room/Panel_anagram_7_1
+      colors: yellow
+      tag: topyellow
+    VINES:
+      id: Smiley Room/Panel_anagram_7_2
+      colors: yellow
+      tag: topyellow
+    ICE:
+      id: Smiley Room/Panel_anagram_7_3
+      colors: yellow
+      tag: topyellow
+    STYLE:
+      id: Smiley Room/Panel_anagram_7_4
+      colors: yellow
+      tag: topyellow
+    FIR:
+      id: Smiley Room/Panel_anagram_8_1
+      colors: yellow
+      tag: topyellow
+    REEF:
+      id: Smiley Room/Panel_anagram_8_2
+      colors: yellow
+      tag: topyellow
+    ROTS:
+      id: Smiley Room/Panel_anagram_8_3
+      colors: yellow
+      tag: topyellow
+    FORM (2):
+      id: Smiley Room/Panel_anagram_9_1
+      colors: yellow
+      tag: yellow top bot
+      subtag: top
+      link: ytb FORM
+Outside The Scientific:
+  entrances:
+    Roof: True
+    The Scientific:
+      door: Scientific Entrance
+  panels:
+    OPEN:
+      id: Chemistry Room/Panel_open
+      tag: midwhite
+    CLOSE:
+      id: Chemistry Room/Panel_close
+      colors: black
+      tag: botblack
+    AHEAD:
+      id: Chemistry Room/Panel_ahead
+      colors: black
+      tag: botblack
+  doors:
+    Scientific Entrance:
+      id: Red Blue Purple Room Area Doors/Door_chemistry_lab
+      item_name: The Scientific - Entrance
+      panels:
+        - OPEN
+The Scientific:
+  entrances:
+    Outside The Scientific:
+      room: Outside The Scientific
+      door: Scientific Entrance
+  panels:
+    Achievement:
+      id: Countdown Panels/Panel_scientific_scientific
+      colors:
+        - yellow
+        - red
+        - blue
+        - brown
+        - black
+        - purple
+      tag: forbid
+      check: True
+      achievement: The Scientific
+    HYDROGEN (1):
+      id: Chemistry Room/Panel_blue_bot_3
+      colors: blue
+      tag: tri botblue
+      link: tbb WATER
+    OXYGEN:
+      id: Chemistry Room/Panel_blue_bot_2
+      colors: blue
+      tag: tri botblue
+      link: tbb WATER
+    HYDROGEN (2):
+      id: Chemistry Room/Panel_blue_bot_4
+      colors: blue
+      tag: tri botblue
+      link: tbb WATER
+    SUGAR (1):
+      id: Chemistry Room/Panel_sugar_1
+      colors: red
+      tag: botred
+    SUGAR (2):
+      id: Chemistry Room/Panel_sugar_2
+      colors: red
+      tag: botred
+    SUGAR (3):
+      id: Chemistry Room/Panel_sugar_3
+      colors: red
+      tag: botred
+    CHLORINE:
+      id: Chemistry Room/Panel_blue_bot_5
+      colors: blue
+      tag: double botblue
+      subtag: left
+      link: holo SALT
+    SODIUM:
+      id: Chemistry Room/Panel_blue_bot_6
+      colors: blue
+      tag: double botblue
+      subtag: right
+      link: holo SALT
+    FOREST:
+      id: Chemistry Room/Panel_long_bot_1
+      colors:
+        - red
+        - blue
+      tag: chain red bot blue top
+    POUND:
+      id: Chemistry Room/Panel_long_top_1
+      colors:
+        - red
+        - blue
+      tag: chain blue mid red bot
+    ICE:
+      id: Chemistry Room/Panel_brown_bot_1
+      colors: brown
+      tag: botbrown
+    FISSION:
+      id: Chemistry Room/Panel_black_bot_1
+      colors: black
+      tag: botblack
+    FUSION:
+      id: Chemistry Room/Panel_black_bot_2
+      colors: black
+      tag: botblack
+    MISS:
+      id: Chemistry Room/Panel_blue_top_1
+      colors: blue
+      tag: double topblue
+      subtag: left
+      link: exp CHEMISTRY
+    TREE (1):
+      id: Chemistry Room/Panel_blue_top_2
+      colors: blue
+      tag: double topblue
+      subtag: right
+      link: exp CHEMISTRY
+    BIOGRAPHY:
+      id: Chemistry Room/Panel_biology_9
+      colors: purple
+      tag: midpurp
+    CACTUS:
+      id: Chemistry Room/Panel_biology_4
+      colors: red
+      tag: double botred
+      subtag: right
+      link: mero SPINE
+    VERTEBRATE:
+      id: Chemistry Room/Panel_biology_8
+      colors: red
+      tag: double botred
+      subtag: left
+      link: mero SPINE
+    ROSE:
+      id: Chemistry Room/Panel_biology_2
+      colors: red
+      tag: botred
+    TREE (2):
+      id: Chemistry Room/Panel_biology_3
+      colors: red
+      tag: botred
+    FRUIT:
+      id: Chemistry Room/Panel_biology_1
+      colors: red
+      tag: botred
+    MAMMAL:
+      id: Chemistry Room/Panel_biology_5
+      colors: red
+      tag: botred
+    BIRD:
+      id: Chemistry Room/Panel_biology_6
+      colors: red
+      tag: botred
+    FISH:
+      id: Chemistry Room/Panel_biology_7
+      colors: red
+      tag: botred
+    GRAVELY:
+      id: Chemistry Room/Panel_physics_9
+      colors: purple
+      tag: double midpurp
+      subtag: left
+      link: change GRAVITY
+    BREVITY:
+      id: Chemistry Room/Panel_biology_10
+      colors: purple
+      tag: double midpurp
+      subtag: right
+      link: change GRAVITY
+    PART:
+      id: Chemistry Room/Panel_physics_2
+      colors:
+        - blue
+        - red
+      tag: blue mid red bot
+      subtag: mid
+      link: xur PARTICLE
+    MATTER:
+      id: Chemistry Room/Panel_physics_1
+      colors:
+        - blue
+        - red
+      tag: blue mid red bot
+      subtag: bot
+      link: xur PARTICLE
+    ELECTRIC:
+      id: Chemistry Room/Panel_physics_6
+      colors:
+        - purple
+        - red
+      tag: purple mid red bot
+      subtag: mid
+      link: xpr ELECTRON
+    ATOM (1):
+      id: Chemistry Room/Panel_physics_3
+      colors:
+        - purple
+        - red
+      tag: purple mid red bot
+      subtag: bot
+      link: xpr ELECTRON
+    NEUTRAL:
+      id: Chemistry Room/Panel_physics_7
+      colors:
+        - purple
+        - red
+      tag: purple mid red bot
+      subtag: mid
+      link: xpr NEUTRON
+    ATOM (2):
+      id: Chemistry Room/Panel_physics_4
+      colors:
+        - purple
+        - red
+      tag: purple mid red bot
+      subtag: bot
+      link: xpr NEUTRON
+    PROPEL:
+      id: Chemistry Room/Panel_physics_8
+      colors:
+        - purple
+        - red
+      tag: purple mid red bot
+      subtag: mid
+      link: xpr PROTON
+    ATOM (3):
+      id: Chemistry Room/Panel_physics_5
+      colors:
+        - purple
+        - red
+      tag: purple mid red bot
+      subtag: bot
+      link: xpr PROTON
+    ORDER:
+      id: Chemistry Room/Panel_physics_11
+      colors: brown
+      tag: botbrown
+    OPTICS:
+      id: Chemistry Room/Panel_physics_10
+      colors: yellow
+      tag: midyellow
+    GRAPHITE:
+      id: Chemistry Room/Panel_yellow_bot_1
+      colors: yellow
+      tag: botyellow
+    HOT RYE:
+      id: Chemistry Room/Panel_anagram_1
+      colors: yellow
+      tag: midyellow
+    SIT SHY HOPE:
+      id: Chemistry Room/Panel_anagram_2
+      colors: yellow
+      tag: midyellow
+    ME NEXT PIER:
+      id: Chemistry Room/Panel_anagram_3
+      colors: yellow
+      tag: midyellow
+    RUT LESS:
+      id: Chemistry Room/Panel_anagram_4
+      colors: yellow
+      tag: midyellow
+    SON COUNCIL:
+      id: Chemistry Room/Panel_anagram_5
+      colors: yellow
+      tag: midyellow
+  doors:
+    Chemistry Puzzles:
+      skip_item: True
+      location_name: The Scientific - Chemistry Puzzles
+      panels:
+        - HYDROGEN (1)
+        - OXYGEN
+        - HYDROGEN (2)
+        - SUGAR (1)
+        - SUGAR (2)
+        - SUGAR (3)
+        - CHLORINE
+        - SODIUM
+        - FOREST
+        - POUND
+        - ICE
+        - FISSION
+        - FUSION
+        - MISS
+        - TREE (1)
+    Biology Puzzles:
+      skip_item: True
+      location_name: The Scientific - Biology Puzzles
+      panels:
+        - BIOGRAPHY
+        - CACTUS
+        - VERTEBRATE
+        - ROSE
+        - TREE (2)
+        - FRUIT
+        - MAMMAL
+        - BIRD
+        - FISH
+    Physics Puzzles:
+      skip_item: True
+      location_name: The Scientific - Physics Puzzles
+      panels:
+        - GRAVELY
+        - BREVITY
+        - PART
+        - MATTER
+        - ELECTRIC
+        - ATOM (1)
+        - NEUTRAL
+        - ATOM (2)
+        - PROPEL
+        - ATOM (3)
+        - ORDER
+        - OPTICS
+  paintings:
+    - id: hi_solved_painting4
+      orientation: south
+      req_blocked_when_no_doors: True # owl hallway in vanilla doors
+Challenge Room:
+  entrances:
+    Welcome Back Area:
+      door: Welcome Door
+    Number Hunt:
+      room: Outside The Undeterred
+      door: Challenge Entrance
+  panels:
+    WELCOME:
+      id: Challenge Room/Panel_welcome_welcome
+      tag: midwhite
+    CHALLENGE:
+      id: Challenge Room/Panel_challenge_challenge
+      tag: midwhite
+    Achievement:
+      id: Countdown Panels/Panel_challenged_unchallenged
+      check: True
+      colors:
+        - black
+        - gray
+        - red
+        - blue
+        - yellow
+        - purple
+        - brown
+        - orange
+      tag: forbid
+      achievement: The Unchallenged
+    OPEN:
+      id: Challenge Room/Panel_open_nepotism
+      colors:
+        - black
+        - blue
+      tag: chain mid black !!! blue
+    SINGED:
+      id: Challenge Room/Panel_singed_singsong
+      colors:
+        - red
+        - blue
+      tag: chain mid red blue
+    NEVER TRUSTED:
+      id: Challenge Room/Panel_nevertrusted_maladjusted
+      colors: purple
+      tag: midpurp
+    CORNER:
+      id: Challenge Room/Panel_corner_corn
+      colors: red
+      tag: midred
+    STRAWBERRIES:
+      id: Challenge Room/Panel_strawberries_mold
+      colors: brown
+      tag: double botbrown
+      subtag: left
+      link: time MOLD
+    GRUB:
+      id: Challenge Room/Panel_grub_burger
+      colors:
+        - black
+        - blue
+      tag: chain mid black blue
+    CHEESE:
+      id: Challenge Room/Panel_bread_mold
+      colors: brown
+      tag: double botbrown
+      subtag: right
+      link: time MOLD
+    COLOR:
+      id: Challenge Room/Panel_color_gray
+      colors: gray
+      tag: forbid
+    WRITER:
+      id: Challenge Room/Panel_writer_songwriter
+      colors: blue
+      tag: midblue
+    "02759":
+      id: Challenge Room/Panel_tales_stale
+      colors:
+        - orange
+        - yellow
+      tag: chain mid orange yellow
+    REAL EYES:
+      id: Challenge Room/Panel_realeyes_realize
+      tag: topwhite
+    LOBS:
+      id: Challenge Room/Panel_lobs_lobster
+      colors: blue
+      tag: midblue
+    PEST ALLY:
+      id: Challenge Room/Panel_double_anagram_1
+      colors: yellow
+      tag: midyellow
+    GENIAL HALO:
+      id: Challenge Room/Panel_double_anagram_2
+      colors: yellow
+      tag: midyellow
+    DUCK LOGO:
+      id: Challenge Room/Panel_double_anagram_3
+      colors: yellow
+      tag: midyellow
+    AVIAN GREEN:
+      id: Challenge Room/Panel_double_anagram_4
+      colors: yellow
+      tag: midyellow
+    FEVER TEAR:
+      id: Challenge Room/Panel_double_anagram_5
+      colors: yellow
+      tag: midyellow
+    FACTS (Chain):
+      id: Challenge Room/Panel_facts
+      colors:
+        - red
+        - blue
+      tag: forbid
+    FACTS (1):
+      id: Challenge Room/Panel_facts2
+      colors: red
+      tag: forbid
+    FACTS (2):
+      id: Challenge Room/Panel_facts3
+      tag: forbid
+    FACTS (3):
+      id: Challenge Room/Panel_facts4
+      colors: blue
+      tag: forbid
+    FACTS (4):
+      id: Challenge Room/Panel_facts5
+      colors: blue
+      tag: forbid
+    FACTS (5):
+      id: Challenge Room/Panel_facts6
+      colors: blue
+      tag: forbid
+    LAPEL SHEEP:
+      id: Challenge Room/Panel_double_anagram_6
+      colors: yellow
+      tag: midyellow
+  doors:
+    Welcome Door:
+      id: Entry Room Area Doors/Door_challenge_challenge
+      panels:
+        - WELCOME