--- conflicted
+++ resolved
@@ -997,10 +997,6 @@
     Traveled Entrance:
       item: 444433
       location: 444438
-<<<<<<< HEAD
-    Lost Door:
-      item: 444435
-      location: 444440
   Sunwarps:
     1 Sunwarp:
       item: 444581
@@ -1014,8 +1010,6 @@
       item: 444587
     6 Sunwarp:
       item: 444584
-=======
->>>>>>> 40f843f5
   Pilgrim Antechamber:
     Sun Painting:
       item: 444436
