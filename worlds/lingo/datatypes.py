from enum import Enum
from typing import List, NamedTuple, Optional


class RoomAndDoor(NamedTuple):
    room: Optional[str]
    door: str


class RoomAndPanel(NamedTuple):
    room: Optional[str]
    panel: str


class EntranceType(Enum):
    NORMAL = 1
    PAINTING = 2
    SUNWARP = 3
    WARP = 4
    CROSSROADS_ROOF_ACCESS = 5


class RoomEntrance(NamedTuple):
    room: str  # source room
    door: Optional[RoomAndDoor]
    type: EntranceType


class Room(NamedTuple):
    name: str
    entrances: List[RoomEntrance]


class DoorType(Enum):
    NORMAL = 1
    SUNWARP = 2
    SUN_PAINTING = 3


class Door(NamedTuple):
    name: str
    item_name: str
    location_name: Optional[str]
    panels: Optional[List[RoomAndPanel]]
    skip_location: bool
    skip_item: bool
    has_doors: bool
    painting_ids: List[str]
    event: bool
    door_group: Optional[str]
    include_reduce: bool
    junk_item: bool
<<<<<<< HEAD
    type: DoorType
=======
    item_group: Optional[str]
>>>>>>> 40f843f5


class Panel(NamedTuple):
    required_rooms: List[str]
    required_doors: List[RoomAndDoor]
    required_panels: List[RoomAndPanel]
    colors: List[str]
    check: bool
    event: bool
    exclude_reduce: bool
    achievement: bool
    non_counting: bool


class Painting(NamedTuple):
    id: str
    room: str
    enter_only: bool
    exit_only: bool
    required: bool
    required_when_no_doors: bool
    required_door: Optional[RoomAndDoor]
    disable: bool
    req_blocked: bool
    req_blocked_when_no_doors: bool


class Progression(NamedTuple):
    item_name: str
    index: int<|MERGE_RESOLUTION|>--- conflicted
+++ resolved
@@ -50,11 +50,8 @@
     door_group: Optional[str]
     include_reduce: bool
     junk_item: bool
-<<<<<<< HEAD
     type: DoorType
-=======
     item_group: Optional[str]
->>>>>>> 40f843f5
 
 
 class Panel(NamedTuple):
