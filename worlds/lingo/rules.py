--- conflicted
+++ resolved
@@ -59,11 +59,10 @@
             if not state.has(color.capitalize(), world.player):
                 return False
 
-<<<<<<< HEAD
+    if access.the_master and not lingo_can_use_mastery_location(state, world):
+        return False
+
     if access.postgame and state.has("Prevent Victory", world.player):
-=======
-    if access.the_master and not lingo_can_use_mastery_location(state, world):
->>>>>>> fb2c194e
         return False
 
     return True
