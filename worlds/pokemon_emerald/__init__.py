--- conflicted
+++ resolved
@@ -18,14 +18,9 @@
                    TrainerData, data as emerald_data)
 from .items import (ITEM_GROUPS, PokemonEmeraldItem, create_item_label_to_code_map, get_item_classification,
                     offset_item_value)
-<<<<<<< HEAD
-from .locations import PokemonEmeraldLocation, create_location_label_to_id_map, create_locations_with_tags
-from .options import (Goal, ItemPoolType, RandomizeWildPokemon, RandomizeBadges, RandomizeTrainerParties, RandomizeHms,
-=======
 from .locations import (LOCATION_GROUPS, PokemonEmeraldLocation, create_location_label_to_id_map,
                         create_locations_with_tags)
-from .options import (ItemPoolType, RandomizeWildPokemon, RandomizeBadges, RandomizeTrainerParties, RandomizeHms,
->>>>>>> 41d02268
+from .options import (Goal, ItemPoolType, RandomizeWildPokemon, RandomizeBadges, RandomizeTrainerParties, RandomizeHms,
                       RandomizeStarters, LevelUpMoves, RandomizeAbilities, RandomizeTypes, TmCompatibility,
                       HmCompatibility, RandomizeStaticEncounters, NormanRequirement, ReceiveItemMessages,
                       PokemonEmeraldOptions)
@@ -859,16 +854,6 @@
                         LEGENDARY_POKEMON if allow_legendaries else set()
                     )
 
-<<<<<<< HEAD
-                    # TMs and HMs compatible with the species. Could cache this per species
-                    tm_hm_movepool = list({
-                        self.modified_tmhm_moves[i]
-                        for i, is_compatible in enumerate(int_to_bool_array(new_species.tm_hm_compatibility))
-                        if is_compatible
-                    })
-
-                    # Moves the pokemon could have learned by now
-=======
                     if new_species.species_id not in per_species_tmhm_moves:
                         per_species_tmhm_moves[new_species.species_id] = list({
                             self.modified_tmhm_moves[i]
@@ -876,8 +861,10 @@
                             if is_compatible
                         })
 
+                    # TMs and HMs compatible with the species. Could cache this per species
                     tm_hm_movepool = per_species_tmhm_moves[new_species.species_id]
->>>>>>> 41d02268
+
+                    # Moves the pokemon could have learned by now
                     level_up_movepool = list({
                         move.move_id
                         for move in new_species.learnset
