"""
Archipelago World definition for Pokemon Emerald Version
"""
from collections import Counter
import copy
import logging
import os
from typing import Any, Set, List, Dict, Optional, Tuple, ClassVar

from BaseClasses import ItemClassification, MultiWorld, Tutorial
from Fill import fill_restrictive
from Options import Toggle
import settings
from worlds.AutoWorld import WebWorld, World

from .client import PokemonEmeraldClient  # Unused, but required to register with BizHawkClient
from .data import (PokemonEmeraldData, EncounterTableData, LearnsetMove, TrainerPokemonData, StaticEncounterData,
                   data as emerald_data)
from .items import (ITEM_GROUPS, PokemonEmeraldItem, create_item_label_to_code_map, get_item_classification,
                    offset_item_value)
from .locations import PokemonEmeraldLocation, create_location_label_to_id_map, create_locations_with_tags
from .options import (Goal, ItemPoolType, RandomizeWildPokemon, RandomizeBadges, RandomizeTrainerParties, RandomizeHms,
                      RandomizeStarters, LevelUpMoves, RandomizeAbilities, RandomizeTypes, TmCompatibility,
                      HmCompatibility, RandomizeStaticEncounters, NormanRequirement, ReceiveItemMessages,
                      PokemonEmeraldOptions)
from .pokemon import get_random_species, get_random_move, get_random_damaging_move, get_random_type
from .regions import create_regions
from .rom import PokemonEmeraldDeltaPatch, generate_output, location_visited_event_to_id_map
<<<<<<< HEAD
from .rules import (set_default_rules, set_overworld_item_rules, set_hidden_item_rules, set_npc_gift_rules,
                    add_hidden_item_itemfinder_rules, add_flash_rules)
=======
from .rules import set_rules
>>>>>>> a5bb8dce
from .sanity_check import validate_regions
from .util import int_to_bool_array, bool_array_to_int, get_easter_egg


class PokemonEmeraldWebWorld(WebWorld):
    """
    Webhost info for Pokemon Emerald
    """
    theme = "ocean"
    setup_en = Tutorial(
        "Multiworld Setup Guide",
        "A guide to playing Pokémon Emerald with Archipelago.",
        "English",
        "setup_en.md",
        "setup/en",
        ["Zunawe"]
    )

    tutorials = [setup_en]


class PokemonEmeraldSettings(settings.Group):
    class PokemonEmeraldRomFile(settings.UserFilePath):
        """File name of your English Pokemon Emerald ROM"""
        description = "Pokemon Emerald ROM File"
        copy_to = "Pokemon - Emerald Version (USA, Europe).gba"
        md5s = [PokemonEmeraldDeltaPatch.hash]

    rom_file: PokemonEmeraldRomFile = PokemonEmeraldRomFile(PokemonEmeraldRomFile.copy_to)


class PokemonEmeraldWorld(World):
    """
    Pokémon Emerald is the definitive Gen III Pokémon game and one of the most beloved in the franchise.
    Catch, train, and battle Pokémon, explore the Hoenn region, thwart the plots
    of Team Magma and Team Aqua, challenge gyms, and become the Pokémon champion!
    """
    game = "Pokemon Emerald"
    web = PokemonEmeraldWebWorld()
    topology_present = True

    settings_key = "pokemon_emerald_settings"
    settings: ClassVar[PokemonEmeraldSettings]

    options_dataclass = PokemonEmeraldOptions
    options: PokemonEmeraldOptions

    item_name_to_id = create_item_label_to_code_map()
    location_name_to_id = create_location_label_to_id_map()
    item_name_groups = ITEM_GROUPS

    data_version = 1
    required_client_version = (0, 4, 3)

    badge_shuffle_info: Optional[List[Tuple[PokemonEmeraldLocation, PokemonEmeraldItem]]]
    hm_shuffle_info: Optional[List[Tuple[PokemonEmeraldLocation, PokemonEmeraldItem]]]
    free_fly_location_id: int
    modified_data: PokemonEmeraldData

    def __init__(self, multiworld, player):
        super(PokemonEmeraldWorld, self).__init__(multiworld, player)
        self.badge_shuffle_info = None
        self.hm_shuffle_info = None
        self.free_fly_location_id = 0
        self.modified_data = copy.deepcopy(emerald_data)

    @classmethod
    def stage_assert_generate(cls, multiworld: MultiWorld) -> None:
        if not os.path.exists(cls.settings.rom_file):
            raise FileNotFoundError(cls.settings.rom_file)

        assert validate_regions()

    def get_filler_item_name(self) -> str:
        return "Great Ball"

    def generate_early(self) -> None:
        # In race mode we don't patch any item location information into the ROM
        if self.multiworld.is_race and not self.options.remote_items:
            logging.warning("Pokemon Emerald: Forcing Player %s (%s) to use remote items due to race mode.",
                            self.player, self.multiworld.player_name[self.player])
            self.options.remote_items.value = Toggle.option_true

        # With remote items turned on, players may not see any feedback
        # that an item was picked up or given to them if they're filtering
        # incoming items. There's no supported way for the client to tell
        # whether an item was sent from its own world to trick the filter,
        # so for now we just force the message filter to off.
        if self.options.remote_items:
            logging.warning("Pokemon Emerald: Remote items setting for Player %s (%s) requires receive_item_messages "
                            "to be set to all. Forcibly changing their setting.", self.player,
                            self.multiworld.player_name[self.player])
            self.options.receive_item_messages.value = ReceiveItemMessages.option_all

        if self.options.goal == Goal.option_legendary_hunt:
            # Prevent turning off all legendary encounters
            if len(self.options.allowed_legendary_hunt_encounters.value) == 0:
                raise ValueError("Pokemon Emerald: Player %s (%s) needs to allow at least one legendary encounter.")

            # Prevent setting the number of required legendaries higher than the number of enabled legendaries
            if self.options.legendary_hunt_count.value > len(self.options.allowed_legendary_hunt_encounters.value):
                logging.warning("Pokemon Emerald: Legendary hunt count for Player %s (%s) higher than number of allowed "
                                "legendary encounters. Reducing to number of allowed encounters.", self.player,
                                self.multiworld.player_name[self.player])
                self.options.legendary_hunt_count.value = len(self.options.allowed_legendary_hunt_encounters.value)

        # If badges or HMs are vanilla, Norman locks you from using Surf,
        # which means you're not guaranteed to be able to reach Fortree Gym,
        # Mossdeep Gym, or Sootopolis Gym. So we can't require reaching those
        # gyms to challenge Norman or it creates a circular dependency.
        #
        # This is never a problem for completely random badges/hms because the
        # algo will not place Surf/Balance Badge on Norman on its own. It's
        # never a problem for shuffled badges/hms because there is no scenario
        # where Cut or the Stone Badge can be a lynchpin for access to any gyms,
        # so they can always be put on Norman in a worst case scenario.
        #
        # This will also be a problem in warp rando if direct access to Norman's
        # room requires Surf or if access any gym leader in general requires
        # Surf. We will probably have to force this to 0 in that case.
        max_norman_count = 7

        if self.options.badges == RandomizeBadges.option_vanilla:
            max_norman_count = 4

        if self.options.hms == RandomizeHms.option_vanilla:
            if self.options.norman_requirement == NormanRequirement.option_badges:
                if self.options.badges != RandomizeBadges.option_completely_random:
                    max_norman_count = 4
            if self.options.norman_requirement == NormanRequirement.option_gyms:
                max_norman_count = 4

        if self.options.norman_count.value > max_norman_count:
            logging.warning("Pokemon Emerald: Norman requirements for Player %s (%s) are unsafe in combination with "
                            "other settings. Reducing to 4.", self.player, self.multiworld.player_name[self.player])
            self.options.norman_count.value = max_norman_count

    def create_regions(self) -> None:
        tags = {"Badge", "HM", "KeyItem", "Rod", "Bike"}  # Tags with progression items always included
        if self.options.overworld_items:
            tags.add("OverworldItem")
        if self.options.hidden_items:
            tags.add("HiddenItem")
        if self.options.npc_gifts:
            tags.add("NpcGift")
        if self.options.berry_trees:
            tags.add("BerryTree")

        create_regions(self)
        create_locations_with_tags(self, tags)

    def create_items(self) -> None:
        item_locations: List[PokemonEmeraldLocation] = [
            location
            for location in self.multiworld.get_locations(self.player)
            if location.address is not None
        ]

        # Filter progression items which shouldn't be shuffled into the itempool.
        # Their locations will still exist, but event items will be placed and
        # locked at their vanilla locations instead.
        filter_tags = set()

        if not self.options.key_items:
            filter_tags.add("KeyItem")
        if not self.options.rods:
            filter_tags.add("Rod")
        if not self.options.bikes:
            filter_tags.add("Bike")

        if self.options.badges in {RandomizeBadges.option_vanilla, RandomizeBadges.option_shuffle}:
            filter_tags.add("Badge")
        if self.options.hms in {RandomizeHms.option_vanilla, RandomizeHms.option_shuffle}:
            filter_tags.add("HM")

        # If Badges and HMs are set to the `shuffle` option, don't add them to
        # the normal item pool, but do create their items and save them and
        # their locations for use in `pre_fill` later.
        if self.options.badges == RandomizeBadges.option_shuffle:
            self.badge_shuffle_info = [
                (location, self.create_item_by_code(location.default_item_code))
                for location in [l for l in item_locations if "Badge" in l.tags]
            ]
        if self.options.hms == RandomizeHms.option_shuffle:
            self.hm_shuffle_info = [
                (location, self.create_item_by_code(location.default_item_code))
                for location in [l for l in item_locations if "HM" in l.tags]
            ]

        # Filter down locations to actual items that will be filled and create
        # the itempool.
        item_locations = [location for location in item_locations if len(filter_tags & location.tags) == 0]
        default_itempool = [self.create_item_by_code(location.default_item_code) for location in item_locations]

        # Take the itempool as is
        if self.options.item_pool_type == ItemPoolType.option_shuffled:
            self.multiworld.itempool += default_itempool

        # Recreate the itempool from random items
        elif self.options.item_pool_type in {ItemPoolType.option_diverse, ItemPoolType.option_diverse_balanced}:
            item_categories = ["Ball", "Heal", "Vitamin", "EvoStone", "Money", "TM", "Held", "Misc", "Berry"]

            # Count occurrences of types of vanilla items in pool
            item_category_counter = Counter()
            for item in default_itempool:
                if not item.advancement:
                    item_category_counter.update([tag for tag in item.tags if tag in item_categories])

            item_category_weights = [item_category_counter.get(category) for category in item_categories]
            item_category_weights = [weight if weight is not None else 0 for weight in item_category_weights]

            # Create lists of item codes that can be used to fill
            fill_item_candidates = emerald_data.items.values()

            fill_item_candidates = [item for item in fill_item_candidates if "Unique" not in item.tags]

            fill_item_candidates_by_category = {category: [] for category in item_categories}
            for item_data in fill_item_candidates:
                for category in item_categories:
                    if category in item_data.tags:
                        fill_item_candidates_by_category[category].append(offset_item_value(item_data.item_id))

            for category in fill_item_candidates_by_category:
                fill_item_candidates_by_category[category].sort()

            # Ignore vanilla occurrences and pick completely randomly
            if self.options.item_pool_type == ItemPoolType.option_diverse:
                item_category_weights = [
                    len(category_list)
                    for category_list in fill_item_candidates_by_category.values()
                ]

            # TMs should not have duplicates until every TM has been used already
            all_tm_choices = fill_item_candidates_by_category["TM"].copy()

            def refresh_tm_choices() -> None:
                fill_item_candidates_by_category["TM"] = all_tm_choices.copy()
                self.random.shuffle(fill_item_candidates_by_category["TM"])

            # Create items
            for item in default_itempool:
                if not item.advancement and "Unique" not in item.tags:
                    category = self.random.choices(item_categories, item_category_weights)[0]
                    if category == "TM":
                        if len(fill_item_candidates_by_category["TM"]) == 0:
                            refresh_tm_choices()
                        item_code = fill_item_candidates_by_category["TM"].pop()
                    else:
                        item_code = self.random.choice(fill_item_candidates_by_category[category])
                    item = self.create_item_by_code(item_code)

                self.multiworld.itempool.append(item)

    def set_rules(self) -> None:
<<<<<<< HEAD
        set_default_rules(self.multiworld, self.player)

        # Set rules for locations which only exist with certain settings
        if self.options.overworld_items:
            set_overworld_item_rules(self.multiworld, self.player)

        if self.options.hidden_items:
            set_hidden_item_rules(self.multiworld, self.player)

        if self.options.npc_gifts:
            set_npc_gift_rules(self.multiworld, self.player)

        # Modify some rules based on settings
        if self.options.require_itemfinder:
            add_hidden_item_itemfinder_rules(self.multiworld, self.player)

        if self.options.require_flash:
            add_flash_rules(self.multiworld, self.player)
=======
        set_rules(self)
>>>>>>> a5bb8dce

    def generate_basic(self) -> None:
        # Randomize wild encounters
        # Must be done here for Wailord/Relicanth, and eventually for dexsanity
        if self.options.wild_pokemon != RandomizeWildPokemon.option_vanilla:
            should_match_bst = self.options.wild_pokemon in {
                RandomizeWildPokemon.option_match_base_stats,
                RandomizeWildPokemon.option_match_base_stats_and_type
            }
            should_match_type = self.options.wild_pokemon in {
                RandomizeWildPokemon.option_match_type,
                RandomizeWildPokemon.option_match_base_stats_and_type
            }
            should_allow_legendaries = self.options.allow_wild_legendaries.value == Toggle.option_true

            # If doing legendary hunt, blacklist Latios from wild encounters so
            # it can be tracked as the roamer. Otherwise it may be impossible
            # to tell whether a highlighted route is the roamer or a wild
            # encounter.
            wild_encounter_blacklist: Set[int] = set()
            if self.options.goal == Goal.option_legendary_hunt:
                wild_encounter_blacklist.add(emerald_data.constants["SPECIES_LATIOS"])

            placed_wailord = False
            placed_relicanth = False

            # Loop over map data to modify their encounter slots
            for map_data in self.modified_data.maps.values():
                new_encounters: List[Optional[EncounterTableData]] = [None, None, None]
                old_encounters = [map_data.land_encounters, map_data.water_encounters, map_data.fishing_encounters]

                for i, table in enumerate(old_encounters):
                    if table is not None:
                        # Create a map from the original species to new species
                        # instead of just randomizing every slot.
                        # Force area 1-to-1 mapping, in other words.
                        species_old_to_new_map: Dict[int, int] = {}
                        for species_id in table.slots:
                            if species_id not in species_old_to_new_map:
                                original_species = emerald_data.species[species_id]
                                target_bst = sum(original_species.base_stats) if should_match_bst else None
                                target_type = self.random.choice(original_species.types) if should_match_type else None

                                species_old_to_new_map[species_id] = get_random_species(
                                    self.random,
                                    self.modified_data.species,
                                    target_bst,
                                    target_type,
                                    should_allow_legendaries,
                                    wild_encounter_blacklist
                                ).species_id

                        # Actually create the new list of slots and encounter table
                        new_slots: List[int] = []
                        for species_id in table.slots:
                            new_slots.append(species_old_to_new_map[species_id])

                        new_encounters[i] = EncounterTableData(new_slots, table.address)

                        # Rename event items for the new wild pokemon species
                        slot_category: Tuple[str, List[Tuple[Optional[str], range]]] = [
                            ("LAND", [(None, range(0, 12))]),
                            ("WATER", [(None, range(0, 5))]),
                            ("FISHING", [("OLD_ROD", range(0, 2)), ("GOOD_ROD", range(2, 5)), ("SUPER_ROD", range(5, 10))])
                        ][i]
                        for j, new_species_id in enumerate(new_slots):
                            # Get the subcategory for rods
                            subcategory = next(sc for sc in slot_category[1] if j in sc[1])
                            subcategory_species = []
                            for k in subcategory[1]:
                                if new_slots[k] not in subcategory_species:
                                    subcategory_species.append(new_slots[k])

                            # Create the name of the location that corresponds to this encounter slot
                            # Fishing locations include the rod name
                            subcategory_str = "" if subcategory[0] is None else "_" + subcategory[0]
                            encounter_location_index = subcategory_species.index(new_species_id) + 1
                            encounter_location_name = f"{map_data.name}_{slot_category[0]}_ENCOUNTERS{subcategory_str}_{encounter_location_index}"
                            try:
                                # Get the corresponding location and change the event name to reflect the new species
                                slot_location = self.multiworld.get_location(encounter_location_name, self.player)
                                slot_location.item.name = f"CATCH_{emerald_data.species[new_species_id].name}"

                                # Mark Wailord and Relicanth as placed somewhere in logic
                                if new_species_id == emerald_data.constants["SPECIES_WAILORD"]:
                                    placed_wailord = True
                                elif new_species_id == emerald_data.constants["SPECIES_RELICANTH"]:
                                    placed_relicanth = True
                            except KeyError:
                                pass  # Map probably isn't included; should be careful here about bad encounter location names

                map_data.land_encounters = new_encounters[0]
                map_data.water_encounters = new_encounters[1]
                map_data.fishing_encounters = new_encounters[2]

            # If we somehow didn't place any Wailord or Relicanth, force them
            # into some easy to access places. These species are required for
            # access to the Sealed Chamber
            if not placed_wailord:
                self.modified_data.maps["MAP_RUSTURF_TUNNEL"].land_encounters = EncounterTableData(
                    [313] * 12,
                    self.modified_data.maps["MAP_RUSTURF_TUNNEL"].land_encounters.address
                )
                self.multiworld.get_location(
                    "MAP_RUSTURF_TUNNEL_LAND_ENCOUNTERS_1",
                    self.player
                ).item.name = "CATCH_SPECIES_WAILORD"
            if not placed_relicanth:
                self.modified_data.maps["MAP_PETALBURG_CITY"].water_encounters = EncounterTableData(
                    [381] * 5,
                    self.modified_data.maps["MAP_PETALBURG_CITY"].water_encounters.address
                )
                self.multiworld.get_location(
                    "MAP_PETALBURG_CITY_WATER_ENCOUNTERS_1",
                    self.player
                ).item.name = "CATCH_SPECIES_RELICANTH"

        # Set our free fly location
        # If not enabled, set it to Littleroot Town by default
        fly_location_name = "EVENT_VISITED_LITTLEROOT_TOWN"
        if self.options.free_fly_location:
            fly_location_name = self.random.choice([
                "EVENT_VISITED_SLATEPORT_CITY",
                "EVENT_VISITED_MAUVILLE_CITY",
                "EVENT_VISITED_VERDANTURF_TOWN",
                "EVENT_VISITED_FALLARBOR_TOWN",
                "EVENT_VISITED_LAVARIDGE_TOWN",
                "EVENT_VISITED_FORTREE_CITY",
                "EVENT_VISITED_LILYCOVE_CITY",
                "EVENT_VISITED_MOSSDEEP_CITY",
                "EVENT_VISITED_SOOTOPOLIS_CITY",
                "EVENT_VISITED_EVER_GRANDE_CITY"
            ])

        self.free_fly_location_id = location_visited_event_to_id_map[fly_location_name]

        free_fly_location_location = self.multiworld.get_location("FREE_FLY_LOCATION", self.player)
        free_fly_location_location.item = None
        free_fly_location_location.place_locked_item(self.create_event(fly_location_name))

        # Set Marine Cave and Terra Cave entrances
        terra_cave_location_name = self.random.choice([
            "TERRA_CAVE_ROUTE_114_1",
            "TERRA_CAVE_ROUTE_114_2",
            "TERRA_CAVE_ROUTE_115_1",
            "TERRA_CAVE_ROUTE_115_2",
            "TERRA_CAVE_ROUTE_116_1",
            "TERRA_CAVE_ROUTE_116_2",
            "TERRA_CAVE_ROUTE_118_1",
            "TERRA_CAVE_ROUTE_118_2"
        ])

        terra_cave_location_location = self.multiworld.get_location("TERRA_CAVE_LOCATION", self.player)
        terra_cave_location_location.item = None
        terra_cave_location_location.place_locked_item(self.create_event(terra_cave_location_name))
        
        marine_cave_location_name = self.random.choice([
            "MARINE_CAVE_ROUTE_105_1",
            "MARINE_CAVE_ROUTE_105_2",
            "MARINE_CAVE_ROUTE_125_1",
            "MARINE_CAVE_ROUTE_125_2",
            "MARINE_CAVE_ROUTE_127_1",
            "MARINE_CAVE_ROUTE_127_2",
            "MARINE_CAVE_ROUTE_129_1",
            "MARINE_CAVE_ROUTE_129_2"
        ])

        marine_cave_location_location = self.multiworld.get_location("MARINE_CAVE_LOCATION", self.player)
        marine_cave_location_location.item = None
        marine_cave_location_location.place_locked_item(self.create_event(marine_cave_location_name))

        # Key items which are considered in access rules but not randomized are converted to events and placed
        # in their vanilla locations so that the player can have them in their inventory for logic.
        def convert_unrandomized_items_to_events(tag: str) -> None:
            for location in self.multiworld.get_locations(self.player):
                if location.tags is not None and tag in location.tags:
                    location.place_locked_item(self.create_event(self.item_id_to_name[location.default_item_code]))
                    location.address = None

        if self.options.badges == RandomizeBadges.option_vanilla:
            convert_unrandomized_items_to_events("Badge")
        if self.options.hms == RandomizeHms.option_vanilla:
            convert_unrandomized_items_to_events("HM")
        if not self.options.rods:
            convert_unrandomized_items_to_events("Rod")
        if not self.options.bikes:
            convert_unrandomized_items_to_events("Bike")
        if not self.options.key_items:
            convert_unrandomized_items_to_events("KeyItem")

    def pre_fill(self) -> None:
        # Badges and HMs that are set to shuffle need to be placed at
        # their own subset of locations
        if self.options.badges == RandomizeBadges.option_shuffle:
            badge_locations = [location for location, _ in self.badge_shuffle_info]
            badge_items = [item for _, item in self.badge_shuffle_info]

            collection_state = self.multiworld.get_all_state(False)

            # If HM shuffle is on, HMs are not placed and not in the pool, so
            # `get_all_state` did not contain them. Collect them manually for
            # this fill. We know that they will be included in all state after
            # this stage.
            if self.hm_shuffle_info is not None:
                for _, item in self.hm_shuffle_info:
                    collection_state.collect(item)

            self.random.shuffle(badge_locations)
            self.random.shuffle(badge_items)

            fill_restrictive(self.multiworld, collection_state, badge_locations, badge_items, True, True)

        # Badges are guaranteed to be either placed or in the multiworld's itempool now
        if self.options.hms == RandomizeHms.option_shuffle:
            hm_locations = [location for location, _ in self.hm_shuffle_info]
            hm_items = [item for _, item in self.hm_shuffle_info]

            collection_state = self.multiworld.get_all_state(False)

            self.random.shuffle(hm_locations)
            self.random.shuffle(hm_items)

            fill_restrictive(self.multiworld, collection_state, hm_locations, hm_items, True, True)

    def generate_output(self, output_directory: str) -> None:
        def randomize_abilities() -> None:
            # Creating list of potential abilities
            ability_label_to_value = {ability.label.lower(): ability.ability_id for ability in emerald_data.abilities}

            ability_blacklist_labels = {"cacophony"}  # Cacophony is defined and has a description, but no effect
            option_ability_blacklist = self.options.ability_blacklist.value
            if option_ability_blacklist is not None:
                ability_blacklist_labels |= {ability_label.lower() for ability_label in option_ability_blacklist}

            ability_blacklist = {ability_label_to_value[label] for label in ability_blacklist_labels}
            ability_whitelist = [a.ability_id for a in emerald_data.abilities if a.ability_id not in ability_blacklist]

            if self.options.abilities == RandomizeAbilities.option_follow_evolutions:
                already_modified: Set[int] = set()

                # Loops through species and only tries to modify abilities if the pokemon has no pre-evolution
                # or if the pre-evolution has already been modified. Then tries to modify all species that evolve
                # from this one which have the same abilities.
                #
                # The outer while loop only runs three times for vanilla ordering: Once for a first pass, once for
                # Hitmonlee/Hitmonchan, and once to verify that there's nothing left to do.
                while True:
                    had_clean_pass = True
                    for species in self.modified_data.species:
                        if species is None:
                            continue
                        if species.species_id in already_modified:
                            continue
                        if species.pre_evolution is not None and species.pre_evolution not in already_modified:
                            continue

                        had_clean_pass = False

                        old_abilities = species.abilities
                        # 0 is the value for "no ability"; species with only 1 ability have the other set to 0
                        new_abilities = (
                            0 if old_abilities[0] == 0 else self.random.choice(ability_whitelist),
                            0 if old_abilities[1] == 0 else self.random.choice(ability_whitelist)
                        )

                        # Recursively modify the abilities of anything that evolves from this pokemon
                        # until the evolution doesn't have a matching set of abilities
                        evolutions = [species]
                        while len(evolutions) > 0:
                            evolution = evolutions.pop()
                            if evolution.abilities == old_abilities:
                                evolution.abilities = new_abilities
                                already_modified.add(evolution.species_id)
                                evolutions += [
                                    self.modified_data.species[evolution.species_id]
                                    for evolution in evolution.evolutions
                                    if evolution.species_id not in already_modified
                                ]

                    if had_clean_pass:
                        break
            else:  # Not following evolutions
                for species in self.modified_data.species:
                    if species is None:
                        continue

                    old_abilities = species.abilities
                    # 0 is the value for "no ability"; species with only 1 ability have the other set to 0
                    new_abilities = (
                        0 if old_abilities[0] == 0 else self.random.choice(ability_whitelist),
                        0 if old_abilities[1] == 0 else self.random.choice(ability_whitelist)
                    )

                    species.abilities = new_abilities

        def randomize_types() -> None:
            if self.options.types == RandomizeTypes.option_shuffle:
                type_map = list(range(18))
                self.random.shuffle(type_map)

                # We never want to map to the ??? type, so swap whatever index maps to ??? with ???
                # which forces ??? to always map to itself. There are no pokemon which have the ??? type
                mystery_type_index = type_map.index(9)
                type_map[mystery_type_index], type_map[9] = type_map[9], type_map[mystery_type_index]

                for species in self.modified_data.species:
                    if species is not None:
                        species.types = (type_map[species.types[0]], type_map[species.types[1]])
            elif self.options.types == RandomizeTypes.option_completely_random:
                for species in self.modified_data.species:
                    if species is not None:
                        new_type_1 = get_random_type(self.random)
                        new_type_2 = new_type_1
                        if species.types[0] != species.types[1]:
                            while new_type_1 == new_type_2:
                                new_type_2 = get_random_type(self.random)

                        species.types = (new_type_1, new_type_2)
            elif self.options.types == RandomizeTypes.option_follow_evolutions:
                already_modified: Set[int] = set()

                # Similar to follow evolutions for abilities, but only needs to loop through once.
                # For every pokemon without a pre-evolution, generates a random mapping from old types to new types
                # and then walks through the evolution tree applying that map. This means that evolutions that share
                # types will have those types mapped to the same new types, and evolutions with new or diverging types
                # will still have new or diverging types.
                # Consider:
                # - Charmeleon (Fire/Fire) -> Charizard (Fire/Flying)
                # - Onyx (Rock/Ground) -> Steelix (Steel/Ground)
                # - Nincada (Bug/Ground) -> Ninjask (Bug/Flying) && Shedinja (Bug/Ghost)
                # - Azurill (Normal/Normal) -> Marill (Water/Water)
                for species in self.modified_data.species:
                    if species is None:
                        continue
                    if species.species_id in already_modified:
                        continue
                    if species.pre_evolution is not None and species.pre_evolution not in already_modified:
                        continue

                    type_map = list(range(18))
                    self.random.shuffle(type_map)

                    # We never want to map to the ??? type, so swap whatever index maps to ??? with ???
                    # which forces ??? to always map to itself. There are no pokemon which have the ??? type
                    mystery_type_index = type_map.index(9)
                    type_map[mystery_type_index], type_map[9] = type_map[9], type_map[mystery_type_index]

                    evolutions = [species]
                    while len(evolutions) > 0:
                        evolution = evolutions.pop()
                        evolution.types = (type_map[evolution.types[0]], type_map[evolution.types[1]])
                        already_modified.add(evolution.species_id)
                        evolutions += [self.modified_data.species[evo.species_id] for evo in evolution.evolutions]

        def randomize_learnsets() -> None:
            type_bias = self.options.move_match_type_bias.value
            normal_bias = self.options.move_normal_type_bias.value

            for species in self.modified_data.species:
                if species is None:
                    continue

                old_learnset = species.learnset
                new_learnset: List[LearnsetMove] = []

                # All species have 4 moves at level 0. Up to 3 of them are blank spaces reserved for the
                # start with four moves option. This either replaces those moves or leaves it blank
                # and moves the cursor.
                i = 0
                while old_learnset[i].move_id == 0:
                    if self.options.level_up_moves == LevelUpMoves.option_start_with_four_moves:
                        new_move = get_random_move(self.random, {move.move_id for move in new_learnset}, type_bias,
                                                   normal_bias, species.types)
                    else:
                        new_move = 0
                    new_learnset.append(LearnsetMove(old_learnset[i].level, new_move))
                    i += 1

                # All moves from here onward are actual moves.
                while i < len(old_learnset):
                    # Guarantees the starter has a good damaging move; i will always be <=3 when entering this loop
                    if i == 3:
                        new_move = get_random_damaging_move(self.random, {move.move_id for move in new_learnset})
                    else:
                        new_move = get_random_move(self.random, {move.move_id for move in new_learnset}, type_bias,
                                                   normal_bias, species.types)
                    new_learnset.append(LearnsetMove(old_learnset[i].level, new_move))
                    i += 1

                species.learnset = new_learnset

        def randomize_tm_hm_compatibility() -> None:
            for species in self.modified_data.species:
                if species is None:
                    continue

                # TM and HM compatibility is stored as a 64-bit bitfield
                combatibility_array = int_to_bool_array(species.tm_hm_compatibility)

                # TMs
                for i in range(0, 50):
                    if self.options.tm_compatibility == TmCompatibility.option_fully_compatible:
                        combatibility_array[i] = True
                    elif self.options.tm_compatibility == TmCompatibility.option_completely_random:
                        combatibility_array[i] = self.random.choice([True, False])

                # HMs
                for i in range(50, 58):
                    if self.options.hm_compatibility == HmCompatibility.option_fully_compatible:
                        combatibility_array[i] = True
                    elif self.options.hm_compatibility == HmCompatibility.option_completely_random:
                        combatibility_array[i] = self.random.choice([True, False])

                species.tm_hm_compatibility = bool_array_to_int(combatibility_array)

        def randomize_tm_moves() -> None:
            new_moves: Set[int] = set()

            for i in range(50):
                new_move = get_random_move(self.random, new_moves)
                new_moves.add(new_move)
                self.modified_data.tmhm_moves[i] = new_move

        def randomize_static_encounters() -> None:
            if self.options.static_encounters == RandomizeStaticEncounters.option_shuffle:
                # Just take the existing species and shuffle them
                shuffled_species = [encounter.species_id for encounter in emerald_data.static_encounters]
                self.random.shuffle(shuffled_species)

                self.modified_data.static_encounters = []
                for i, encounter in enumerate(emerald_data.static_encounters):
                    self.modified_data.static_encounters.append(StaticEncounterData(
                        shuffled_species[i],
                        encounter.address
                    ))
            else:
                should_match_bst = self.options.static_encounters in {
                    RandomizeStaticEncounters.option_match_base_stats,
                    RandomizeStaticEncounters.option_match_base_stats_and_type
                }
                should_match_type = self.options.static_encounters in {
                    RandomizeStaticEncounters.option_match_type,
                    RandomizeStaticEncounters.option_match_base_stats_and_type
                }

                for encounter in emerald_data.static_encounters:
                    original_species = self.modified_data.species[encounter.species_id]
                    target_bst = sum(original_species.base_stats) if should_match_bst else None
                    target_type = self.random.choice(original_species.types) if should_match_type else None

                    self.modified_data.static_encounters.append(StaticEncounterData(
                        get_random_species(self.random, self.modified_data.species, target_bst, target_type).species_id,
                        encounter.address
                    ))

        def randomize_opponent_parties() -> None:
            should_match_bst = self.options.trainer_parties in {
                RandomizeTrainerParties.option_match_base_stats,
                RandomizeTrainerParties.option_match_base_stats_and_type
            }
            should_match_type = self.options.trainer_parties in {
                RandomizeTrainerParties.option_match_type,
                RandomizeTrainerParties.option_match_base_stats_and_type
            }
            allow_legendaries = self.options.allow_trainer_legendaries == Toggle.option_true

            for trainer in self.modified_data.trainers:
                new_party = []
                for pokemon in trainer.party.pokemon:
                    original_species = emerald_data.species[pokemon.species_id]
                    target_bst = sum(original_species.base_stats) if should_match_bst else None
                    target_type = self.random.choice(original_species.types) if should_match_type else None

                    new_species = get_random_species(
                        self.random,
                        self.modified_data.species,
                        target_bst,
                        target_type,
                        allow_legendaries
                    )

                    # TMs and HMs compatible with the species. Could cache this per species
                    tm_hm_movepool = list({
                        self.modified_data.tmhm_moves[i]
                        for i, is_compatible in enumerate(int_to_bool_array(new_species.tm_hm_compatibility))
                        if is_compatible
                    })

                    # Moves the pokemon could have learned by now
                    level_up_movepool = list({
                        move.move_id
                        for move in new_species.learnset
                        if move.level <= pokemon.level
                    })

                    # 25% chance to pick a move from TMs or HMs
                    new_moves = (
                        self.random.choice(tm_hm_movepool if self.random.random() < 0.25 and len(tm_hm_movepool) > 0 else level_up_movepool),
                        self.random.choice(tm_hm_movepool if self.random.random() < 0.25 and len(tm_hm_movepool) > 0 else level_up_movepool),
                        self.random.choice(tm_hm_movepool if self.random.random() < 0.25 and len(tm_hm_movepool) > 0 else level_up_movepool),
                        self.random.choice(tm_hm_movepool if self.random.random() < 0.25 and len(tm_hm_movepool) > 0 else level_up_movepool)
                    )

                    new_party.append(TrainerPokemonData(new_species.species_id, pokemon.level, new_moves))

                trainer.party.pokemon = new_party

        def randomize_starters() -> None:
            match_bst = self.options.starters in {
                RandomizeStarters.option_match_base_stats,
                RandomizeStarters.option_match_base_stats_and_type
            }
            match_type = self.options.starters in {
                RandomizeStarters.option_match_type,
                RandomizeStarters.option_match_base_stats_and_type
            }
            allow_legendaries = self.options.allow_starter_legendaries == Toggle.option_true

            starter_bsts = (
                sum(emerald_data.species[emerald_data.starters[0]].base_stats) if match_bst else None,
                sum(emerald_data.species[emerald_data.starters[1]].base_stats) if match_bst else None,
                sum(emerald_data.species[emerald_data.starters[2]].base_stats) if match_bst else None
            )

            starter_types = (
                self.random.choice(emerald_data.species[emerald_data.starters[0]].types) if match_type else None,
                self.random.choice(emerald_data.species[emerald_data.starters[1]].types) if match_type else None,
                self.random.choice(emerald_data.species[emerald_data.starters[2]].types) if match_type else None
            )

            starter_1 = get_random_species(self.random, self.modified_data.species, starter_bsts[0], starter_types[0],
                                           allow_legendaries)
            starter_2 = get_random_species(self.random, self.modified_data.species, starter_bsts[1], starter_types[1],
                                           allow_legendaries, {starter_1.species_id})
            starter_3 = get_random_species(self.random, self.modified_data.species, starter_bsts[2], starter_types[2],
                                           allow_legendaries, {starter_1.species_id, starter_2.species_id})
            new_starters = (starter_1, starter_2, starter_3)

            easter_egg_type, easter_egg_value = get_easter_egg(self.options.easter_egg.value)
            if easter_egg_type == 1:
                new_starters = (
                    self.modified_data.species[easter_egg_value],
                    self.modified_data.species[easter_egg_value],
                    self.modified_data.species[easter_egg_value],
                )

            self.modified_data.starters = (
                new_starters[0].species_id,
                new_starters[1].species_id,
                new_starters[2].species_id
            )

            # Putting the unchosen starter onto the rival's team
            # (trainer name, index of starter in team, whether the starter is evolved)
            rival_teams = [
                [
                    ("TRAINER_BRENDAN_ROUTE_103_TREECKO", 0, False),
                    ("TRAINER_BRENDAN_RUSTBORO_TREECKO",  1, False),
                    ("TRAINER_BRENDAN_ROUTE_110_TREECKO", 2, True ),
                    ("TRAINER_BRENDAN_ROUTE_119_TREECKO", 2, True ),
                    ("TRAINER_BRENDAN_LILYCOVE_TREECKO",  3, True ),
                    ("TRAINER_MAY_ROUTE_103_TREECKO",     0, False),
                    ("TRAINER_MAY_RUSTBORO_TREECKO",      1, False),
                    ("TRAINER_MAY_ROUTE_110_TREECKO",     2, True ),
                    ("TRAINER_MAY_ROUTE_119_TREECKO",     2, True ),
                    ("TRAINER_MAY_LILYCOVE_TREECKO",      3, True )
                ],
                [
                    ("TRAINER_BRENDAN_ROUTE_103_TORCHIC", 0, False),
                    ("TRAINER_BRENDAN_RUSTBORO_TORCHIC",  1, False),
                    ("TRAINER_BRENDAN_ROUTE_110_TORCHIC", 2, True ),
                    ("TRAINER_BRENDAN_ROUTE_119_TORCHIC", 2, True ),
                    ("TRAINER_BRENDAN_LILYCOVE_TORCHIC",  3, True ),
                    ("TRAINER_MAY_ROUTE_103_TORCHIC",     0, False),
                    ("TRAINER_MAY_RUSTBORO_TORCHIC",      1, False),
                    ("TRAINER_MAY_ROUTE_110_TORCHIC",     2, True ),
                    ("TRAINER_MAY_ROUTE_119_TORCHIC",     2, True ),
                    ("TRAINER_MAY_LILYCOVE_TORCHIC",      3, True )
                ],
                [
                    ("TRAINER_BRENDAN_ROUTE_103_MUDKIP", 0, False),
                    ("TRAINER_BRENDAN_RUSTBORO_MUDKIP",  1, False),
                    ("TRAINER_BRENDAN_ROUTE_110_MUDKIP", 2, True ),
                    ("TRAINER_BRENDAN_ROUTE_119_MUDKIP", 2, True ),
                    ("TRAINER_BRENDAN_LILYCOVE_MUDKIP",  3, True ),
                    ("TRAINER_MAY_ROUTE_103_MUDKIP",     0, False),
                    ("TRAINER_MAY_RUSTBORO_MUDKIP",      1, False),
                    ("TRAINER_MAY_ROUTE_110_MUDKIP",     2, True ),
                    ("TRAINER_MAY_ROUTE_119_MUDKIP",     2, True ),
                    ("TRAINER_MAY_LILYCOVE_MUDKIP",      3, True )
                ]
            ]

            for i, starter in enumerate([new_starters[1], new_starters[2], new_starters[0]]):
                potential_evolutions = [evolution.species_id for evolution in starter.evolutions]
                picked_evolution = starter.species_id
                if len(potential_evolutions) > 0:
                    picked_evolution = self.random.choice(potential_evolutions)

                for trainer_name, starter_position, is_evolved in rival_teams[i]:
                    trainer_data = self.modified_data.trainers[emerald_data.constants[trainer_name]]
                    trainer_data.party.pokemon[starter_position].species_id = picked_evolution if is_evolved else starter.species_id

        # Randomize species data
        if self.options.abilities != RandomizeAbilities.option_vanilla:
            randomize_abilities()

        if self.options.types != RandomizeTypes.option_vanilla:
            randomize_types()

        if self.options.level_up_moves != LevelUpMoves.option_vanilla:
            randomize_learnsets()

        randomize_tm_hm_compatibility()  # Options are checked within this function

        min_catch_rate = min(self.options.min_catch_rate.value, 255)
        for species in self.modified_data.species:
            if species is not None:
                species.catch_rate = max(species.catch_rate, min_catch_rate)

        if self.options.tm_moves:
            randomize_tm_moves()

        # Randomize static encounters
        if self.options.static_encounters != RandomizeStaticEncounters.option_vanilla:
            randomize_static_encounters()

        # Randomize opponents
        if self.options.trainer_parties != RandomizeTrainerParties.option_vanilla:
            randomize_opponent_parties()

        # Randomize starters
        if self.options.starters != RandomizeStarters.option_vanilla:
            randomize_starters()

        generate_output(self, output_directory)

    def fill_slot_data(self) -> Dict[str, Any]:
        slot_data: Dict[str, Any] = {}

        sent_options = [
            "goal",
            "badges",
            "hms",
            "key_items",
            "bikes",
            "rods",
            "overworld_items",
            "hidden_items",
            "npc_gifts",
            "berry_trees",
            "require_itemfinder",
            "require_flash",
            "elite_four_requirement",
            "elite_four_count",
            "norman_requirement",
            "norman_count",
            "legendary_hunt_catch",
            "legendary_hunt_count",
            "extra_boulders",
            "extra_bumpy_slope",
            "free_fly_location",
            "fly_without_badge",
            "remote_items",
        ]

        for option_name in sent_options:
            option = getattr(self.options, option_name)
            slot_data[option_name] = option.value

        slot_data["free_fly_location_id"] = self.free_fly_location_id
        slot_data["remove_roadblocks"] = list(self.options.remove_roadblocks.value)
        slot_data["allowed_legendary_hunt_encounters"] = list(self.options.allowed_legendary_hunt_encounters.value)

        return slot_data

    def create_item(self, name: str) -> PokemonEmeraldItem:
        return self.create_item_by_code(self.item_name_to_id[name])

    def create_item_by_code(self, item_code: int) -> PokemonEmeraldItem:
        return PokemonEmeraldItem(
            self.item_id_to_name[item_code],
            get_item_classification(item_code),
            item_code,
            self.player
        )

    def create_event(self, name: str) -> PokemonEmeraldItem:
        return PokemonEmeraldItem(
            name,
            ItemClassification.progression_skip_balancing,
            None,
            self.player
        )<|MERGE_RESOLUTION|>--- conflicted
+++ resolved
@@ -26,12 +26,7 @@
 from .pokemon import get_random_species, get_random_move, get_random_damaging_move, get_random_type
 from .regions import create_regions
 from .rom import PokemonEmeraldDeltaPatch, generate_output, location_visited_event_to_id_map
-<<<<<<< HEAD
-from .rules import (set_default_rules, set_overworld_item_rules, set_hidden_item_rules, set_npc_gift_rules,
-                    add_hidden_item_itemfinder_rules, add_flash_rules)
-=======
 from .rules import set_rules
->>>>>>> a5bb8dce
 from .sanity_check import validate_regions
 from .util import int_to_bool_array, bool_array_to_int, get_easter_egg
 
@@ -286,28 +281,7 @@
                 self.multiworld.itempool.append(item)
 
     def set_rules(self) -> None:
-<<<<<<< HEAD
-        set_default_rules(self.multiworld, self.player)
-
-        # Set rules for locations which only exist with certain settings
-        if self.options.overworld_items:
-            set_overworld_item_rules(self.multiworld, self.player)
-
-        if self.options.hidden_items:
-            set_hidden_item_rules(self.multiworld, self.player)
-
-        if self.options.npc_gifts:
-            set_npc_gift_rules(self.multiworld, self.player)
-
-        # Modify some rules based on settings
-        if self.options.require_itemfinder:
-            add_hidden_item_itemfinder_rules(self.multiworld, self.player)
-
-        if self.options.require_flash:
-            add_flash_rules(self.multiworld, self.player)
-=======
         set_rules(self)
->>>>>>> a5bb8dce
 
     def generate_basic(self) -> None:
         # Randomize wild encounters
