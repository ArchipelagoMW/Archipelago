"""
Classes and functions related to creating a ROM patch
"""
import copy
import os
import pkgutil
from typing import TYPE_CHECKING, Dict, List, Tuple

import bsdiff4

from worlds.Files import APDeltaPatch
from settings import get_settings

from .data import PokemonEmeraldData, TrainerPokemonDataTypeEnum, BASE_OFFSET, data
from .items import reverse_offset_item_value
from .options import RandomizeWildPokemon, RandomizeTrainerParties, EliteFourRequirement, NormanRequirement
from .pokemon import get_random_species, get_random_move
from .util import encode_string, get_easter_egg

if TYPE_CHECKING:
    from . import PokemonEmeraldWorld
else:
    PokemonEmeraldWorld = object


_LOOPING_MUSIC = [
    "MUS_GSC_ROUTE38", "MUS_GSC_PEWTER", "MUS_ROUTE101", "MUS_ROUTE110", "MUS_ROUTE120", "MUS_ROUTE122",
    "MUS_PETALBURG", "MUS_OLDALE", "MUS_GYM", "MUS_SURF", "MUS_PETALBURG_WOODS", "MUS_LEVEL_UP", "MUS_LILYCOVE_MUSEUM",
    "MUS_OCEANIC_MUSEUM", "MUS_ENCOUNTER_GIRL", "MUS_ENCOUNTER_MALE", "MUS_ABANDONED_SHIP", "MUS_FORTREE",
    "MUS_BIRCH_LAB", "MUS_B_TOWER_RS", "MUS_ENCOUNTER_SWIMMER", "MUS_CAVE_OF_ORIGIN", "MUS_ENCOUNTER_RICH",
    "MUS_VERDANTURF", "MUS_RUSTBORO", "MUS_POKE_CENTER", "MUS_CAUGHT", "MUS_VICTORY_GYM_LEADER", "MUS_VICTORY_LEAGUE",
    "MUS_VICTORY_WILD", "MUS_C_VS_LEGEND_BEAST", "MUS_ROUTE104", "MUS_ROUTE119", "MUS_CYCLING", "MUS_POKE_MART",
    "MUS_LITTLEROOT", "MUS_MT_CHIMNEY", "MUS_ENCOUNTER_FEMALE", "MUS_LILYCOVE", "MUS_DESERT", "MUS_HELP",
    "MUS_UNDERWATER", "MUS_VICTORY_TRAINER", "MUS_ENCOUNTER_MAY", "MUS_ENCOUNTER_INTENSE", "MUS_ENCOUNTER_COOL",
    "MUS_ROUTE113", "MUS_ENCOUNTER_AQUA", "MUS_FOLLOW_ME", "MUS_ENCOUNTER_BRENDAN", "MUS_EVER_GRANDE",
    "MUS_ENCOUNTER_SUSPICIOUS", "MUS_VICTORY_AQUA_MAGMA", "MUS_GAME_CORNER", "MUS_DEWFORD", "MUS_SAFARI_ZONE",
    "MUS_VICTORY_ROAD", "MUS_AQUA_MAGMA_HIDEOUT", "MUS_SAILING", "MUS_MT_PYRE", "MUS_SLATEPORT", "MUS_MT_PYRE_EXTERIOR",
    "MUS_SCHOOL", "MUS_HALL_OF_FAME", "MUS_FALLARBOR", "MUS_SEALED_CHAMBER", "MUS_CONTEST_WINNER", "MUS_CONTEST",
    "MUS_ENCOUNTER_MAGMA", "MUS_ABNORMAL_WEATHER", "MUS_WEATHER_GROUDON", "MUS_SOOTOPOLIS", "MUS_HALL_OF_FAME_ROOM",
    "MUS_TRICK_HOUSE", "MUS_ENCOUNTER_TWINS", "MUS_ENCOUNTER_ELITE_FOUR", "MUS_ENCOUNTER_HIKER", "MUS_CONTEST_LOBBY",
    "MUS_ENCOUNTER_INTERVIEWER", "MUS_ENCOUNTER_CHAMPION", "MUS_END", "MUS_B_FRONTIER", "MUS_B_ARENA", "MUS_B_PYRAMID",
    "MUS_B_PYRAMID_TOP", "MUS_B_PALACE", "MUS_B_TOWER", "MUS_B_DOME", "MUS_B_PIKE", "MUS_B_FACTORY", "MUS_VS_RAYQUAZA",
    "MUS_VS_FRONTIER_BRAIN", "MUS_VS_MEW", "MUS_B_DOME_LOBBY", "MUS_VS_WILD", "MUS_VS_AQUA_MAGMA", "MUS_VS_TRAINER",
    "MUS_VS_GYM_LEADER", "MUS_VS_CHAMPION", "MUS_VS_REGI", "MUS_VS_KYOGRE_GROUDON", "MUS_VS_RIVAL", "MUS_VS_ELITE_FOUR",
    "MUS_VS_AQUA_MAGMA_LEADER", "MUS_RG_FOLLOW_ME", "MUS_RG_GAME_CORNER", "MUS_RG_ROCKET_HIDEOUT", "MUS_RG_GYM",
    "MUS_RG_CINNABAR", "MUS_RG_LAVENDER", "MUS_RG_CYCLING", "MUS_RG_ENCOUNTER_ROCKET", "MUS_RG_ENCOUNTER_GIRL",
    "MUS_RG_ENCOUNTER_BOY", "MUS_RG_HALL_OF_FAME", "MUS_RG_VIRIDIAN_FOREST", "MUS_RG_MT_MOON", "MUS_RG_POKE_MANSION",
    "MUS_RG_ROUTE1", "MUS_RG_ROUTE24", "MUS_RG_ROUTE3", "MUS_RG_ROUTE11", "MUS_RG_VICTORY_ROAD", "MUS_RG_VS_GYM_LEADER",
    "MUS_RG_VS_TRAINER", "MUS_RG_VS_WILD", "MUS_RG_VS_CHAMPION", "MUS_RG_PALLET", "MUS_RG_OAK_LAB", "MUS_RG_OAK",
    "MUS_RG_POKE_CENTER", "MUS_RG_SS_ANNE", "MUS_RG_SURF", "MUS_RG_POKE_TOWER", "MUS_RG_SILPH", "MUS_RG_FUCHSIA",
    "MUS_RG_CELADON", "MUS_RG_VICTORY_TRAINER", "MUS_RG_VICTORY_WILD", "MUS_RG_VICTORY_GYM_LEADER", "MUS_RG_VERMILLION",
    "MUS_RG_PEWTER", "MUS_RG_ENCOUNTER_RIVAL", "MUS_RG_RIVAL_EXIT", "MUS_RG_CAUGHT", "MUS_RG_POKE_JUMP",
    "MUS_RG_UNION_ROOM", "MUS_RG_NET_CENTER", "MUS_RG_MYSTERY_GIFT", "MUS_RG_BERRY_PICK", "MUS_RG_SEVII_CAVE",
    "MUS_RG_TEACHY_TV_SHOW", "MUS_RG_SEVII_ROUTE", "MUS_RG_SEVII_DUNGEON", "MUS_RG_SEVII_123", "MUS_RG_SEVII_45",
    "MUS_RG_SEVII_67", "MUS_RG_VS_DEOXYS", "MUS_RG_VS_MEWTWO", "MUS_RG_VS_LEGEND", "MUS_RG_ENCOUNTER_GYM_LEADER",
    "MUS_RG_ENCOUNTER_DEOXYS", "MUS_RG_TRAINER_TOWER", "MUS_RG_SLOW_PALLET", "MUS_RG_TEACHY_TV_MENU"
]

_FANFARES = [
    "MUS_OBTAIN_BADGE", "MUS_OBTAIN_ITEM", "MUS_EVOLVED", "MUS_OBTAIN_TMHM", "MUS_OBTAIN_BERRY", "MUS_HEAL",
    "MUS_MOVE_DELETED", "MUS_TOO_BAD", "MUS_OBTAIN_B_POINTS", "MUS_REGISTER_MATCH_CALL", "MUS_OBTAIN_SYMBOL",
    "MUS_RG_JIGGLYPUFF", "MUS_RG_HEAL", "MUS_RG_DEX_RATING", "MUS_RG_OBTAIN_KEY_ITEM", "MUS_RG_CAUGHT_INTRO",
    "MUS_RG_PHOTO", "MUS_RG_POKE_FLUTE"
]


class PokemonEmeraldDeltaPatch(APDeltaPatch):
    game = "Pokemon Emerald"
    hash = "605b89b67018abcea91e693a4dd25be3"
    patch_file_ending = ".apemerald"
    result_file_ending = ".gba"

    @classmethod
    def get_source_data(cls) -> bytes:
        return get_base_rom_as_bytes()


location_visited_event_to_id_map = {
    "EVENT_VISITED_LITTLEROOT_TOWN": 0,
    "EVENT_VISITED_OLDALE_TOWN": 1,
    "EVENT_VISITED_PETALBURG_CITY": 2,
    "EVENT_VISITED_RUSTBORO_CITY": 3,
    "EVENT_VISITED_DEWFORD_TOWN": 4,
    "EVENT_VISITED_SLATEPORT_CITY": 5,
    "EVENT_VISITED_MAUVILLE_CITY": 6,
    "EVENT_VISITED_VERDANTURF_TOWN": 7,
    "EVENT_VISITED_FALLARBOR_TOWN": 8,
    "EVENT_VISITED_LAVARIDGE_TOWN": 9,
    "EVENT_VISITED_FORTREE_CITY": 10,
    "EVENT_VISITED_LILYCOVE_CITY": 11,
    "EVENT_VISITED_MOSSDEEP_CITY": 12,
    "EVENT_VISITED_SOOTOPOLIS_CITY": 13,
    "EVENT_VISITED_PACIFIDLOG_TOWN": 14,
    "EVENT_VISITED_EVER_GRANDE_CITY": 15,
    "EVENT_VISITED_BATTLE_FRONTIER": 16,
    "EVENT_VISITED_SOUTHERN_ISLAND": 17
}

cave_event_to_id_map = {
    "TERRA_CAVE_ROUTE_114_1": 1,
    "TERRA_CAVE_ROUTE_114_2": 2,
    "TERRA_CAVE_ROUTE_115_1": 3,
    "TERRA_CAVE_ROUTE_115_2": 4,
    "TERRA_CAVE_ROUTE_116_1": 5,
    "TERRA_CAVE_ROUTE_116_2": 6,
    "TERRA_CAVE_ROUTE_118_1": 7,
    "TERRA_CAVE_ROUTE_118_2": 8,
    "MARINE_CAVE_ROUTE_105_1": 9,
    "MARINE_CAVE_ROUTE_105_2": 10,
    "MARINE_CAVE_ROUTE_125_1": 11,
    "MARINE_CAVE_ROUTE_125_2": 12,
    "MARINE_CAVE_ROUTE_127_1": 13,
    "MARINE_CAVE_ROUTE_127_2": 14,
    "MARINE_CAVE_ROUTE_129_1": 15,
    "MARINE_CAVE_ROUTE_129_2": 16
}


def generate_output(world: PokemonEmeraldWorld, output_directory: str) -> None:
    base_rom = get_base_rom_as_bytes()
    base_patch = pkgutil.get_data(__name__, "data/base_patch.bsdiff4")
    patched_rom = bytearray(bsdiff4.patch(base_rom, base_patch))

    # Set free fly location
    if world.options.free_fly_location:
        _set_bytes_little_endian(
            patched_rom,
            data.rom_addresses["gArchipelagoOptions"] + 0x16,
            1,
            world.free_fly_location_id
        )

    location_info: List[Tuple[int, int, str]] = []
    for location in world.multiworld.get_locations(world.player):
        if location.address is None:
            continue

        if location.item is None:
            continue

        # Set local item values
        if not world.options.remote_items and location.item.player == world.player:
            if type(location.item_address) is int:
                _set_bytes_little_endian(
                    patched_rom,
                    location.item_address,
                    2,
                    reverse_offset_item_value(location.item.code)
                )
            elif type(location.item_address) is list:
                for address in location.item_address:
                    _set_bytes_little_endian(patched_rom, address, 2, reverse_offset_item_value(location.item.code))
        else:
            if type(location.item_address) is int:
                _set_bytes_little_endian(
                    patched_rom,
                    location.item_address,
                    2,
                    data.constants["ITEM_ARCHIPELAGO_PROGRESSION"]
                )
            elif type(location.item_address) is list:
                for address in location.item_address:
                    _set_bytes_little_endian(patched_rom, address, 2, data.constants["ITEM_ARCHIPELAGO_PROGRESSION"])

            # Creates a list of item information to store in tables later. Those tables are used to display the item and
            # player name in a text box. In the case of not enough space, the game will default to "found an ARCHIPELAGO
            # ITEM"
            location_info.append((location.address - BASE_OFFSET, location.item.player, location.item.name))

    player_name_ids: Dict[str, int] = {world.multiworld.player_name[world.player]: 0}
    item_name_offsets: Dict[str, int] = {}
    next_item_name_offset = 0
    for i, (flag, item_player, item_name) in enumerate(sorted(location_info, key=lambda t: t[0])):
        # The player's own items are still set in the table with the value 0 to indicate the game should not show any
        # message (the message for receiving an item will pop up when the client eventually gives it to them).
        # In race mode, no item location data is included, and only recieved (or own) items will show any text box.
        if item_player == world.player or world.multiworld.is_race:
            _set_bytes_little_endian(patched_rom, data.rom_addresses["gArchipelagoNameTable"] + (i * 5) + 0, 2, flag)
            _set_bytes_little_endian(patched_rom, data.rom_addresses["gArchipelagoNameTable"] + (i * 5) + 2, 2, 0)
            _set_bytes_little_endian(patched_rom, data.rom_addresses["gArchipelagoNameTable"] + (i * 5) + 4, 1, 0)
        else:
            player_name = world.multiworld.player_name[item_player]

            if player_name not in player_name_ids:
                # Only space for 50 player names
                if len(player_name_ids) >= 50:
                    continue

                player_name_ids[player_name] = len(player_name_ids)
                for j, b in enumerate(encode_string(player_name, 17)):
                    _set_bytes_little_endian(
                        patched_rom,
                        data.rom_addresses["gArchipelagoPlayerNames"] + (player_name_ids[player_name] * 17) + j,
                        1,
                        b
                    )

            if item_name not in item_name_offsets:
                if len(item_name) > 35:
                    item_name = item_name[:34] + "…"

                # Only 36 * 250 bytes for item names
                if next_item_name_offset + len(item_name) + 1 > 36 * 250:
                    continue

                item_name_offsets[item_name] = next_item_name_offset
                next_item_name_offset += len(item_name) + 1
                for j, b in enumerate(encode_string(item_name) + b"\xFF"):
                    _set_bytes_little_endian(
                        patched_rom,
                        data.rom_addresses["gArchipelagoItemNames"] + (item_name_offsets[item_name]) + j,
                        1,
                        b
                    )

            # There should always be enough space for one entry per location
            _set_bytes_little_endian(patched_rom, data.rom_addresses["gArchipelagoNameTable"] + (i * 5) + 0, 2, flag)
            _set_bytes_little_endian(patched_rom, data.rom_addresses["gArchipelagoNameTable"] + (i * 5) + 2, 2, item_name_offsets[item_name])
            _set_bytes_little_endian(patched_rom, data.rom_addresses["gArchipelagoNameTable"] + (i * 5) + 4, 1, player_name_ids[player_name])

    easter_egg = get_easter_egg(world.options.easter_egg.value)

    # Set start inventory
    start_inventory = world.options.start_inventory.value.copy()

    starting_badges = 0
    if start_inventory.pop("Stone Badge", 0) > 0:
        starting_badges |= (1 << 0)
    if start_inventory.pop("Knuckle Badge", 0) > 0:
        starting_badges |= (1 << 1)
    if start_inventory.pop("Dynamo Badge", 0) > 0:
        starting_badges |= (1 << 2)
    if start_inventory.pop("Heat Badge", 0) > 0:
        starting_badges |= (1 << 3)
    if start_inventory.pop("Balance Badge", 0) > 0:
        starting_badges |= (1 << 4)
    if start_inventory.pop("Feather Badge", 0) > 0:
        starting_badges |= (1 << 5)
    if start_inventory.pop("Mind Badge", 0) > 0:
        starting_badges |= (1 << 6)
    if start_inventory.pop("Rain Badge", 0) > 0:
        starting_badges |= (1 << 7)

    pc_slots: List[Tuple[str, int]] = []
    while any(qty > 0 for qty in start_inventory.values()):
        if len(pc_slots) >= 19:
            break

        for i, item_name in enumerate(start_inventory.keys()):
            if len(pc_slots) >= 19:
                break

            quantity = min(start_inventory[item_name], 999)
            if quantity == 0:
                continue

            start_inventory[item_name] -= quantity

            pc_slots.append((item_name, quantity))

    pc_slots.sort(reverse=True)

    for i, slot in enumerate(pc_slots):
        address = data.rom_addresses["sNewGamePCItems"] + (i * 4)
        item = reverse_offset_item_value(world.item_name_to_id[slot[0]])
        _set_bytes_little_endian(patched_rom, address + 0, 2, item)
        _set_bytes_little_endian(patched_rom, address + 2, 2, slot[1])

    # Set species data
<<<<<<< HEAD
    _set_species_info(world.modified_data, patched_rom, easter_egg)
=======
    _set_species_info(world, patched_rom)
>>>>>>> 46acae79

    # Set encounter tables
    if world.options.wild_pokemon != RandomizeWildPokemon.option_vanilla:
        _set_encounter_tables(world, patched_rom)

    # Set opponent data
<<<<<<< HEAD
    if world.options.trainer_parties != RandomizeTrainerParties.option_vanilla or easter_egg[0] == 2:
        _set_opponents(world.modified_data, patched_rom, easter_egg)
=======
    if world.options.trainer_parties != RandomizeTrainerParties.option_vanilla:
        _set_opponents(world, patched_rom)
>>>>>>> 46acae79

    # Set static pokemon
    _set_static_encounters(world, patched_rom)

    # Set starters
    _set_starters(world, patched_rom)

    # Set TM moves
<<<<<<< HEAD
    _set_tm_moves(world.modified_data, patched_rom, easter_egg)

    # Randomize move tutor moves
    if world.options.move_tutor_moves or easter_egg[0] == 2:
        _randomize_move_tutor_moves(world, patched_rom, easter_egg)
=======
    _set_tm_moves(world, patched_rom)
>>>>>>> 46acae79

    # Set TM/HM compatibility
    _set_tmhm_compatibility(world, patched_rom)

    # Randomize opponent double or single
    _randomize_opponent_battle_type(world, patched_rom)

    # Options
    # struct ArchipelagoOptions
    # {
    #     /* 0x00 */ bool8 advanceTextWithHoldA;
    #     /* 0x01 */ u8 terraCaveLocationId:4;
    #                u8 marineCaveLocationId:4;
    #     /* 0x02 */ bool8 areTrainersBlind;
    #     /* 0x03 */ bool8 canFlyWithoutBadge;
    #     /* 0x04 */ u16 expMultiplierNumerator;
    #     /* 0x06 */ u16 expMultiplierDenominator;
    #     /* 0x08 */ u16 birchPokemon;
    #     /* 0x0A */ bool8 guaranteedCatch;
    #     /* 0x0B */ bool8 betterShopsEnabled;
    #     /* 0x0C */ bool8 eliteFourRequiresGyms;
    #     /* 0x0D */ u8 eliteFourRequiredCount;
    #     /* 0x0E */ bool8 normanRequiresGyms;
    #     /* 0x0F */ u8 normanRequiredCount;
    #     /* 0x10 */ u8 startingBadges;
    #     /* 0x11 */ u8 receivedItemMessageFilter; // 0 = Show All; 1 = Show Progression Only; 2 = Show None
    #     /* 0x12 */ bool8 reusableTms;
    #     /* 0x13 */ bool8 addRoute115Boulders;
    #     /* 0x14 */ u16 removedBlockers;
    #     /* 0x16 */ u8 freeFlyLocation;
    #     /* 0x17 */ bool8 matchTrainerLevels;
    #     /* 0x18 */ u8 activeEasterEgg;
    #     /* 0x19 */ s8 matchTrainerLevelBonus;
    #     /* 0x1A */ bool8 berryTreesRandomized;
    #     /* 0x1B */ bool8 isWarpRando;
    #     /* 0x1C */ bool8 addBumpySlopes;
    #     /* 0x1D */ bool8 isDexsanity;
    # };
    options_address = data.rom_addresses["gArchipelagoOptions"]

    # Set hold A to advance text
    turbo_a = 1 if world.options.turbo_a else 0
    _set_bytes_little_endian(patched_rom, options_address + 0x00, 1, turbo_a)

    # Set terra/marine cave locations
    terra_cave_id = cave_event_to_id_map[world.multiworld.get_location("TERRA_CAVE_LOCATION", world.player).item.name]
    marine_cave_id = cave_event_to_id_map[world.multiworld.get_location("MARINE_CAVE_LOCATION", world.player).item.name]
    _set_bytes_little_endian(patched_rom, options_address + 0x01, 1, terra_cave_id | (marine_cave_id << 4))

    # Set blind trainers
    blind_trainers = 1 if world.options.blind_trainers else 0
    _set_bytes_little_endian(patched_rom, options_address + 0x02, 1, blind_trainers)

    # Set HM badge requirements
    hms_requiring_badge_bitfield = 0
    hms_requiring_badge_bitfield |= (1 << 0) if "HM01 Cut" in world.options.hms_requiring_badge.value else 0
    hms_requiring_badge_bitfield |= (1 << 1) if "HM02 Fly" in world.options.hms_requiring_badge.value else 0
    hms_requiring_badge_bitfield |= (1 << 2) if "HM03 Surf" in world.options.hms_requiring_badge.value else 0
    hms_requiring_badge_bitfield |= (1 << 3) if "HM04 Strength" in world.options.hms_requiring_badge.value else 0
    hms_requiring_badge_bitfield |= (1 << 4) if "HM05 Flash" in world.options.hms_requiring_badge.value else 0
    hms_requiring_badge_bitfield |= (1 << 5) if "HM06 Rock Smash" in world.options.hms_requiring_badge.value else 0
    hms_requiring_badge_bitfield |= (1 << 6) if "HM07 Waterfall" in world.options.hms_requiring_badge.value else 0
    hms_requiring_badge_bitfield |= (1 << 7) if "HM08 Dive" in world.options.hms_requiring_badge.value else 0
    _set_bytes_little_endian(patched_rom, options_address + 0x03, 1, hms_requiring_badge_bitfield)

    # Set exp modifier
    numerator = min(max(world.options.exp_modifier.value, 0), 2**16 - 1)
    _set_bytes_little_endian(patched_rom, options_address + 0x04, 2, numerator)
    _set_bytes_little_endian(patched_rom, options_address + 0x06, 2, 100)

    # Set Birch pokemon
    _set_bytes_little_endian(
        patched_rom,
        options_address + 0x08,
        2,
        get_random_species(world.random, data.species).species_id
    )

    # Set guaranteed catch
    guaranteed_catch = 1 if world.options.guaranteed_catch else 0
    _set_bytes_little_endian(patched_rom, options_address + 0x0A, 1, guaranteed_catch)

    # Set better shops
    better_shops = 1 if world.options.better_shops else 0
    _set_bytes_little_endian(patched_rom, options_address + 0x0B, 1, better_shops)

    # Set elite four requirement
    elite_four_requires_gyms = 1 if world.options.elite_four_requirement == EliteFourRequirement.option_gyms else 0
    _set_bytes_little_endian(patched_rom, options_address + 0x0C, 1, elite_four_requires_gyms)

    # Set elite four count
    elite_four_count = min(max(world.options.elite_four_count.value, 0), 8)
    _set_bytes_little_endian(patched_rom, options_address + 0x0D, 1, elite_four_count)

    # Set norman requirement
    norman_requires_gyms = 1 if world.options.norman_requirement == NormanRequirement.option_gyms else 0
    _set_bytes_little_endian(patched_rom, options_address + 0x0E, 1, norman_requires_gyms)

    # Set norman count
    norman_count = min(max(world.options.norman_count.value, 0), 8)
    _set_bytes_little_endian(patched_rom, options_address + 0x0F, 1, norman_count)

    # Set starting badges
    _set_bytes_little_endian(patched_rom, options_address + 0x10, 1, starting_badges)

    # Set receive item messages type
    receive_item_messages_type = world.options.receive_item_messages.value
    _set_bytes_little_endian(patched_rom, options_address + 0x11, 1, receive_item_messages_type)

    # Set reusable TMs
    reusable_tms = 1 if world.options.reusable_tms else 0
    _set_bytes_little_endian(patched_rom, options_address + 0x12, 1, reusable_tms)

    # Set route 115 boulders
    route_115_boulders = 1 if world.options.extra_boulders else 0
    _set_bytes_little_endian(patched_rom, options_address + 0x13, 1, route_115_boulders)

    # Set removed blockers
    removed_roadblocks = world.options.remove_roadblocks.value
    removed_roadblocks_bitfield = 0
    removed_roadblocks_bitfield |= (1 << 0) if "Safari Zone Construction Workers" in removed_roadblocks else 0
    removed_roadblocks_bitfield |= (1 << 1) if "Lilycove City Wailmer" in removed_roadblocks else 0
    removed_roadblocks_bitfield |= (1 << 2) if "Route 110 Aqua Grunts" in removed_roadblocks else 0
    removed_roadblocks_bitfield |= (1 << 3) if "Aqua Hideout Grunts" in removed_roadblocks else 0
    removed_roadblocks_bitfield |= (1 << 4) if "Route 119 Aqua Grunts" in removed_roadblocks else 0
    removed_roadblocks_bitfield |= (1 << 5) if "Route 112 Magma Grunts" in removed_roadblocks else 0
    removed_roadblocks_bitfield |= (1 << 6) if "Seafloor Cavern Aqua Grunt" in removed_roadblocks else 0
    _set_bytes_little_endian(patched_rom, options_address + 0x14, 2, removed_roadblocks_bitfield)

    # Set match trainer levels
    match_trainer_levels = 1 if world.options.match_trainer_levels else 0
    _set_bytes_little_endian(patched_rom, options_address + 0x17, 1, match_trainer_levels)

    # Set easter egg data
    _set_bytes_little_endian(patched_rom, options_address + 0x18, 1, easter_egg[0])

    if easter_egg[0] == 2:
        _set_bytes_little_endian(patched_rom, data.rom_addresses["gBattleMoves"] + (easter_egg[1] * 12) + 4, 1, 50)
        _set_bytes_little_endian(patched_rom, data.rom_addresses["gBattleMoves"] + (data.constants["MOVE_CUT"] * 12) + 4, 1, 1)
        _set_bytes_little_endian(patched_rom, data.rom_addresses["gBattleMoves"] + (data.constants["MOVE_FLY"] * 12) + 4, 1, 1)
        _set_bytes_little_endian(patched_rom, data.rom_addresses["gBattleMoves"] + (data.constants["MOVE_SURF"] * 12) + 4, 1, 1)
        _set_bytes_little_endian(patched_rom, data.rom_addresses["gBattleMoves"] + (data.constants["MOVE_STRENGTH"] * 12) + 4, 1, 1)
        _set_bytes_little_endian(patched_rom, data.rom_addresses["gBattleMoves"] + (data.constants["MOVE_FLASH"] * 12) + 4, 1, 1)
        _set_bytes_little_endian(patched_rom, data.rom_addresses["gBattleMoves"] + (data.constants["MOVE_ROCK_SMASH"] * 12) + 4, 1, 1)
        _set_bytes_little_endian(patched_rom, data.rom_addresses["gBattleMoves"] + (data.constants["MOVE_WATERFALL"] * 12) + 4, 1, 1)
        _set_bytes_little_endian(patched_rom, data.rom_addresses["gBattleMoves"] + (data.constants["MOVE_DIVE"] * 12) + 4, 1, 1)
        _set_bytes_little_endian(patched_rom, data.rom_addresses["gBattleMoves"] + (data.constants["MOVE_DIG"] * 12) + 4, 1, 1)

    # Set match trainer levels multiplier
    match_trainer_levels_bonus = max(min(world.options.match_trainer_levels_bonus.value, 100), -100)
    _set_bytes_little_endian(patched_rom, options_address + 0x19, 1, match_trainer_levels_bonus)  # Works with negatives

    # Mark berry trees as randomized
    berry_trees = 1 if world.options.berry_trees else 0
    _set_bytes_little_endian(patched_rom, options_address + 0x1A, 1, berry_trees)

    # Swap route 115 layout if bumpy slope enabled
    extra_bumpy_slope = 1 if world.options.extra_bumpy_slope else 0
    _set_bytes_little_endian(patched_rom, options_address + 0x1C, 1, extra_bumpy_slope)

    # Mark dexsanity as enabled
    dexsanity = 1 if world.options.dexsanity else 0
    _set_bytes_little_endian(patched_rom, options_address + 0x1D, 1, dexsanity)

    # Set slot name
    for i, byte in enumerate(world.multiworld.player_name[world.player].encode("utf-8")):
        _set_bytes_little_endian(patched_rom, data.rom_addresses["gArchipelagoInfo"] + i, 1, byte)

    # Randomize music
    if world.options.music:
        randomized_looping_music = copy.copy(_LOOPING_MUSIC)
        world.random.shuffle(randomized_looping_music)
        for original_music, randomized_music in zip(_LOOPING_MUSIC, randomized_looping_music):
            _set_bytes_little_endian(
                patched_rom,
                data.rom_addresses["gRandomizedSoundTable"] + (data.constants[original_music] * 2),
                2,
                data.constants[randomized_music]
            )

    # Randomize fanfares
    if world.options.fanfares:
        randomized_fanfares = copy.copy(_FANFARES)
        world.random.shuffle(randomized_fanfares)
        for original_fanfare, randomized_fanfare in zip(_FANFARES, randomized_fanfares):
            _set_bytes_little_endian(
                patched_rom,
                data.rom_addresses["gRandomizedSoundTable"] + (data.constants[original_fanfare] * 2),
                2,
                data.constants[randomized_fanfare]
            )

    # Write Output
    out_file_name = world.multiworld.get_out_file_name_base(world.player)
    output_path = os.path.join(output_directory, f"{out_file_name}.gba")
    with open(output_path, "wb") as out_file:
        out_file.write(patched_rom)
    patch = PokemonEmeraldDeltaPatch(os.path.splitext(output_path)[0] + ".apemerald", player=world.player,
                                     player_name=world.multiworld.player_name[world.player], patched_path=output_path)

    patch.write()
    os.unlink(output_path)


def get_base_rom_as_bytes() -> bytes:
    with open(get_settings().pokemon_emerald_settings.rom_file, "rb") as infile:
        base_rom_bytes = bytes(infile.read())

    return base_rom_bytes


def _set_bytes_little_endian(byte_array: bytearray, address: int, size: int, value: int) -> None:
    offset = 0
    while size > 0:
        byte_array[address + offset] = value & 0xFF
        value = value >> 8
        offset += 1
        size -= 1


def _set_encounter_tables(world: PokemonEmeraldWorld, rom: bytearray) -> None:
    """
    Encounter tables are lists of
    struct {
        min_level:  0x01 bytes,
        max_level:  0x01 bytes,
        species_id: 0x02 bytes
    }
    """

<<<<<<< HEAD
    for map_data in modified_data.maps.values():
=======
    for map_data in world.modified_maps:
>>>>>>> 46acae79
        tables = [map_data.land_encounters, map_data.water_encounters, map_data.fishing_encounters]
        for table in tables:
            if table is not None:
                for i, species_id in enumerate(table.slots):
                    address = table.address + 2 + (4 * i)
                    _set_bytes_little_endian(rom, address, 2, species_id)


<<<<<<< HEAD
def _set_species_info(modified_data: PokemonEmeraldData, rom: bytearray, easter_egg: Tuple[int, int]) -> None:
    for species in modified_data.species:
=======
def _set_species_info(world: PokemonEmeraldWorld, rom: bytearray) -> None:
    for species in world.modified_species:
>>>>>>> 46acae79
        if species is not None:
            _set_bytes_little_endian(rom, species.address + 6, 1, species.types[0])
            _set_bytes_little_endian(rom, species.address + 7, 1, species.types[1])
            _set_bytes_little_endian(rom, species.address + 8, 1, species.catch_rate)
            _set_bytes_little_endian(rom, species.address + 22, 1, species.abilities[0])
            _set_bytes_little_endian(rom, species.address + 23, 1, species.abilities[1])

            if easter_egg[0] == 3:
                _set_bytes_little_endian(rom, species.address + 22, 1, easter_egg[1])
                _set_bytes_little_endian(rom, species.address + 23, 1, easter_egg[1])

            for i, learnset_move in enumerate(species.learnset):
                level_move = learnset_move.level << 9 | learnset_move.move_id
                if easter_egg[0] == 2:
                    level_move = learnset_move.level << 9 | easter_egg[1]

                _set_bytes_little_endian(rom, species.learnset_address + (i * 2), 2, level_move)

<<<<<<< HEAD

def _set_opponents(modified_data: PokemonEmeraldData, rom: bytearray, easter_egg: Tuple[int, int]) -> None:
    for trainer in modified_data.trainers:
        party_address = trainer.party.address
=======
def _set_opponents(world: PokemonEmeraldWorld, rom: bytearray) -> None:
    for trainer in world.modified_trainers:
        party_address = trainer.party.rom_address
>>>>>>> 46acae79

        pokemon_data_size: int
        if trainer.party.pokemon_data_type in {TrainerPokemonDataTypeEnum.NO_ITEM_DEFAULT_MOVES, TrainerPokemonDataTypeEnum.ITEM_DEFAULT_MOVES}:
            pokemon_data_size = 8
        else:  # Custom Moves
            pokemon_data_size = 16

        for i, pokemon in enumerate(trainer.party.pokemon):
            pokemon_address = party_address + (i * pokemon_data_size)

            # Replace species
            _set_bytes_little_endian(rom, pokemon_address + 0x04, 2, pokemon.species_id)

            # Replace custom moves if applicable
            if trainer.party.pokemon_data_type == TrainerPokemonDataTypeEnum.NO_ITEM_CUSTOM_MOVES:
                if easter_egg[0] == 2:
                    _set_bytes_little_endian(rom, pokemon_address + 0x06, 2, easter_egg[1])
                    _set_bytes_little_endian(rom, pokemon_address + 0x08, 2, easter_egg[1])
                    _set_bytes_little_endian(rom, pokemon_address + 0x0A, 2, easter_egg[1])
                    _set_bytes_little_endian(rom, pokemon_address + 0x0C, 2, easter_egg[1])
                else:
                    _set_bytes_little_endian(rom, pokemon_address + 0x06, 2, pokemon.moves[0])
                    _set_bytes_little_endian(rom, pokemon_address + 0x08, 2, pokemon.moves[1])
                    _set_bytes_little_endian(rom, pokemon_address + 0x0A, 2, pokemon.moves[2])
                    _set_bytes_little_endian(rom, pokemon_address + 0x0C, 2, pokemon.moves[3])
            elif trainer.party.pokemon_data_type == TrainerPokemonDataTypeEnum.ITEM_CUSTOM_MOVES:
                if easter_egg[0] == 2:
                    _set_bytes_little_endian(rom, pokemon_address + 0x08, 2, easter_egg[1])
                    _set_bytes_little_endian(rom, pokemon_address + 0x0A, 2, easter_egg[1])
                    _set_bytes_little_endian(rom, pokemon_address + 0x0C, 2, easter_egg[1])
                    _set_bytes_little_endian(rom, pokemon_address + 0x0E, 2, easter_egg[1])
                else:
                    _set_bytes_little_endian(rom, pokemon_address + 0x08, 2, pokemon.moves[0])
                    _set_bytes_little_endian(rom, pokemon_address + 0x0A, 2, pokemon.moves[1])
                    _set_bytes_little_endian(rom, pokemon_address + 0x0C, 2, pokemon.moves[2])
                    _set_bytes_little_endian(rom, pokemon_address + 0x0E, 2, pokemon.moves[3])


<<<<<<< HEAD
def _set_static_encounters(modified_data: PokemonEmeraldData, rom: bytearray) -> None:
    for encounter in modified_data.static_encounters:
        _set_bytes_little_endian(rom, encounter.address, 2, encounter.species_id)
=======
def _set_static_encounters(world: PokemonEmeraldWorld, rom: bytearray) -> None:
    for encounter in world.modified_static_encounters:
        _set_bytes_little_endian(rom, encounter.rom_address, 2, encounter.species_id)
>>>>>>> 46acae79


def _set_starters(world: PokemonEmeraldWorld, rom: bytearray) -> None:
    address = data.rom_addresses["sStarterMon"]
    (starter_1, starter_2, starter_3) = world.modified_starters

    _set_bytes_little_endian(rom, address + 0, 2, starter_1)
    _set_bytes_little_endian(rom, address + 2, 2, starter_2)
    _set_bytes_little_endian(rom, address + 4, 2, starter_3)


<<<<<<< HEAD
def _set_tm_moves(modified_data: PokemonEmeraldData, rom: bytearray, easter_egg: Tuple[int, int]) -> None:
=======
def _set_tm_moves(world: PokemonEmeraldWorld, rom: bytearray) -> None:
>>>>>>> 46acae79
    tmhm_list_address = data.rom_addresses["sTMHMMoves"]

    for i, move in enumerate(world.modified_tmhm_moves):
        # Don't modify HMs
        if i >= 50:
            break

        _set_bytes_little_endian(rom, tmhm_list_address + (i * 2), 2, move)
        if easter_egg[0] == 2:
            _set_bytes_little_endian(rom, tmhm_list_address + (i * 2), 2, easter_egg[1])


def _set_tmhm_compatibility(world: PokemonEmeraldWorld, rom: bytearray) -> None:
    learnsets_address = data.rom_addresses["gTMHMLearnsets"]

    for species in world.modified_species:
        if species is not None:
            _set_bytes_little_endian(rom, learnsets_address + (species.species_id * 8), 8, species.tm_hm_compatibility)


def _randomize_opponent_battle_type(world: PokemonEmeraldWorld, rom: bytearray) -> None:
    probability = world.options.double_battle_chance.value / 100

    battle_type_map = {
        0: 4,
        1: 8,
        2: 6,
        3: 13,
    }

    for trainer_data in data.trainers:
        if trainer_data.script_address != 0 and len(trainer_data.party.pokemon) > 1:
            if world.random.random() < probability:
                # Set the trainer to be a double battle
                _set_bytes_little_endian(rom, trainer_data.address + 0x18, 1, 1)

                # Swap the battle type in the script for the purpose of loading the right text
                # and setting data to the right places
                original_battle_type = rom[trainer_data.script_address + 1]
                if original_battle_type in battle_type_map:
                    _set_bytes_little_endian(
                        rom,
                        trainer_data.script_address + 1,
                        1,
                        battle_type_map[original_battle_type]
                    )


def _randomize_move_tutor_moves(world: PokemonEmeraldWorld, rom: bytearray, easter_egg: Tuple[int, int]) -> None:
    for i in range(30):
        if i == 24:
            continue  # Don't overwrite the Dig tutor

        if easter_egg[0] == 2:
            _set_bytes_little_endian(rom, data.rom_addresses["gTutorMoves"] + (i * 2), 2, easter_egg[1])
        else:
            _set_bytes_little_endian(
                rom,
                data.rom_addresses["gTutorMoves"] + (i * 2),
                2,
                get_random_move(world.random, {data.constants["MOVE_CUT"],
                                               data.constants["MOVE_FLY"],
                                               data.constants["MOVE_SURF"],
                                               data.constants["MOVE_STRENGTH"],
                                               data.constants["MOVE_FLASH"],
                                               data.constants["MOVE_ROCK_SMASH"],
                                               data.constants["MOVE_WATERFALL"],
                                               data.constants["MOVE_DIVE"]})
            )<|MERGE_RESOLUTION|>--- conflicted
+++ resolved
@@ -267,24 +267,15 @@
         _set_bytes_little_endian(patched_rom, address + 2, 2, slot[1])
 
     # Set species data
-<<<<<<< HEAD
-    _set_species_info(world.modified_data, patched_rom, easter_egg)
-=======
-    _set_species_info(world, patched_rom)
->>>>>>> 46acae79
+    _set_species_info(world, patched_rom, easter_egg)
 
     # Set encounter tables
     if world.options.wild_pokemon != RandomizeWildPokemon.option_vanilla:
         _set_encounter_tables(world, patched_rom)
 
     # Set opponent data
-<<<<<<< HEAD
     if world.options.trainer_parties != RandomizeTrainerParties.option_vanilla or easter_egg[0] == 2:
-        _set_opponents(world.modified_data, patched_rom, easter_egg)
-=======
-    if world.options.trainer_parties != RandomizeTrainerParties.option_vanilla:
-        _set_opponents(world, patched_rom)
->>>>>>> 46acae79
+        _set_opponents(world, patched_rom, easter_egg)
 
     # Set static pokemon
     _set_static_encounters(world, patched_rom)
@@ -293,15 +284,11 @@
     _set_starters(world, patched_rom)
 
     # Set TM moves
-<<<<<<< HEAD
-    _set_tm_moves(world.modified_data, patched_rom, easter_egg)
+    _set_tm_moves(world, patched_rom, easter_egg)
 
     # Randomize move tutor moves
     if world.options.move_tutor_moves or easter_egg[0] == 2:
         _randomize_move_tutor_moves(world, patched_rom, easter_egg)
-=======
-    _set_tm_moves(world, patched_rom)
->>>>>>> 46acae79
 
     # Set TM/HM compatibility
     _set_tmhm_compatibility(world, patched_rom)
@@ -531,12 +518,7 @@
         species_id: 0x02 bytes
     }
     """
-
-<<<<<<< HEAD
-    for map_data in modified_data.maps.values():
-=======
-    for map_data in world.modified_maps:
->>>>>>> 46acae79
+    for map_data in world.modified_maps.values():
         tables = [map_data.land_encounters, map_data.water_encounters, map_data.fishing_encounters]
         for table in tables:
             if table is not None:
@@ -545,13 +527,8 @@
                     _set_bytes_little_endian(rom, address, 2, species_id)
 
 
-<<<<<<< HEAD
-def _set_species_info(modified_data: PokemonEmeraldData, rom: bytearray, easter_egg: Tuple[int, int]) -> None:
-    for species in modified_data.species:
-=======
-def _set_species_info(world: PokemonEmeraldWorld, rom: bytearray) -> None:
+def _set_species_info(world: PokemonEmeraldWorld, rom: bytearray, easter_egg: Tuple[int, int]) -> None:
     for species in world.modified_species:
->>>>>>> 46acae79
         if species is not None:
             _set_bytes_little_endian(rom, species.address + 6, 1, species.types[0])
             _set_bytes_little_endian(rom, species.address + 7, 1, species.types[1])
@@ -570,16 +547,10 @@
 
                 _set_bytes_little_endian(rom, species.learnset_address + (i * 2), 2, level_move)
 
-<<<<<<< HEAD
-
-def _set_opponents(modified_data: PokemonEmeraldData, rom: bytearray, easter_egg: Tuple[int, int]) -> None:
-    for trainer in modified_data.trainers:
+
+def _set_opponents(world: PokemonEmeraldWorld, rom: bytearray, easter_egg: Tuple[int, int]) -> None:
+    for trainer in world.modified_trainers:
         party_address = trainer.party.address
-=======
-def _set_opponents(world: PokemonEmeraldWorld, rom: bytearray) -> None:
-    for trainer in world.modified_trainers:
-        party_address = trainer.party.rom_address
->>>>>>> 46acae79
 
         pokemon_data_size: int
         if trainer.party.pokemon_data_type in {TrainerPokemonDataTypeEnum.NO_ITEM_DEFAULT_MOVES, TrainerPokemonDataTypeEnum.ITEM_DEFAULT_MOVES}:
@@ -618,15 +589,9 @@
                     _set_bytes_little_endian(rom, pokemon_address + 0x0E, 2, pokemon.moves[3])
 
 
-<<<<<<< HEAD
-def _set_static_encounters(modified_data: PokemonEmeraldData, rom: bytearray) -> None:
-    for encounter in modified_data.static_encounters:
-        _set_bytes_little_endian(rom, encounter.address, 2, encounter.species_id)
-=======
 def _set_static_encounters(world: PokemonEmeraldWorld, rom: bytearray) -> None:
     for encounter in world.modified_static_encounters:
-        _set_bytes_little_endian(rom, encounter.rom_address, 2, encounter.species_id)
->>>>>>> 46acae79
+        _set_bytes_little_endian(rom, encounter.address, 2, encounter.species_id)
 
 
 def _set_starters(world: PokemonEmeraldWorld, rom: bytearray) -> None:
@@ -638,11 +603,7 @@
     _set_bytes_little_endian(rom, address + 4, 2, starter_3)
 
 
-<<<<<<< HEAD
-def _set_tm_moves(modified_data: PokemonEmeraldData, rom: bytearray, easter_egg: Tuple[int, int]) -> None:
-=======
-def _set_tm_moves(world: PokemonEmeraldWorld, rom: bytearray) -> None:
->>>>>>> 46acae79
+def _set_tm_moves(world: PokemonEmeraldWorld, rom: bytearray, easter_egg: Tuple[int, int]) -> None:
     tmhm_list_address = data.rom_addresses["sTMHMMoves"]
 
     for i, move in enumerate(world.modified_tmhm_moves):
