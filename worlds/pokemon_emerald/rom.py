--- conflicted
+++ resolved
@@ -4,11 +4,7 @@
 import copy
 import os
 import pkgutil
-<<<<<<< HEAD
-from typing import Dict, List, Tuple
-=======
-from typing import TYPE_CHECKING, List, Tuple
->>>>>>> a5bb8dce
+from typing import TYPE_CHECKING, Dict, List, Tuple
 
 import bsdiff4
 
@@ -20,6 +16,11 @@
 from .options import RandomizeWildPokemon, RandomizeTrainerParties, EliteFourRequirement, NormanRequirement
 from .pokemon import get_random_species, get_random_move
 from .util import encode_string, get_easter_egg
+
+if TYPE_CHECKING:
+    from . import PokemonEmeraldWorld
+else:
+    PokemonEmeraldWorld = object
 
 
 _LOOPING_MUSIC = [
@@ -63,12 +64,6 @@
 ]
 
 
-if TYPE_CHECKING:
-    from . import PokemonEmeraldWorld
-else:
-    PokemonEmeraldWorld = object
-
-
 class PokemonEmeraldDeltaPatch(APDeltaPatch):
     game = "Pokemon Emerald"
     hash = "605b89b67018abcea91e693a4dd25be3"
@@ -126,18 +121,17 @@
     base_patch = pkgutil.get_data(__name__, "data/base_patch.bsdiff4")
     patched_rom = bytearray(bsdiff4.patch(base_rom, base_patch))
 
-<<<<<<< HEAD
     # Set free fly location
-    if multiworld.free_fly_location[player]:
+    if world.options.free_fly_location:
         _set_bytes_little_endian(
             patched_rom,
             data.rom_addresses["gArchipelagoOptions"] + 0x16,
             1,
-            multiworld.worlds[player].free_fly_location_id
+            world.free_fly_location_id
         )
 
     location_info: List[Tuple[int, int, str]] = []
-    for location in multiworld.get_locations(player):
+    for location in world.multiworld.get_locations(world.player):
         if location.address is None:
             continue
 
@@ -145,7 +139,7 @@
             continue
 
         # Set local item values
-        if not multiworld.remote_items[player] and location.item.player == player:
+        if not world.remote_items and location.item.player == world.player:
             if type(location.item_address) is int:
                 _set_bytes_little_endian(
                     patched_rom,
@@ -156,28 +150,6 @@
             elif type(location.item_address) is list:
                 for address in location.item_address:
                     _set_bytes_little_endian(patched_rom, address, 2, reverse_offset_item_value(location.item.code))
-=======
-    # Set item values
-    for location in world.multiworld.get_locations(world.player):
-        # Set free fly location
-        if location.address is None:
-            if world.options.free_fly_location and location.name == "EVENT_VISITED_LITTLEROOT_TOWN":
-                _set_bytes_little_endian(
-                    patched_rom,
-                    data.rom_addresses["gArchipelagoOptions"] + 0x16,
-                    1,
-                    world.free_fly_location_id
-                )
-            continue
-
-        if location.item and location.item.player == world.player:
-            _set_bytes_little_endian(
-                patched_rom,
-                location.rom_address,
-                2,
-                reverse_offset_item_value(location.item.code)
-            )
->>>>>>> a5bb8dce
         else:
             if type(location.item_address) is int:
                 _set_bytes_little_endian(
@@ -195,19 +167,19 @@
             # ITEM"
             location_info.append((location.address - BASE_OFFSET, location.item.player, location.item.name))
 
-    player_name_ids: Dict[str, int] = {multiworld.player_name[player]: 0}
+    player_name_ids: Dict[str, int] = {world.multiworld.player_name[world.player]: 0}
     item_name_offsets: Dict[str, int] = {}
     next_item_name_offset = 0
     for i, (flag, item_player, item_name) in enumerate(sorted(location_info, key=lambda t: t[0])):
         # The player's own items are still set in the table with the value 0 to indicate the game should not show any
         # message (the message for receiving an item will pop up when the client eventually gives it to them).
         # In race mode, no item location data is included, and only recieved (or own) items will show any text box.
-        if item_player == player or multiworld.is_race:
+        if item_player == world.player or world.multiworld.is_race:
             _set_bytes_little_endian(patched_rom, data.rom_addresses["gArchipelagoNameTable"] + (i * 5) + 0, 2, flag)
             _set_bytes_little_endian(patched_rom, data.rom_addresses["gArchipelagoNameTable"] + (i * 5) + 2, 2, 0)
             _set_bytes_little_endian(patched_rom, data.rom_addresses["gArchipelagoNameTable"] + (i * 5) + 4, 1, 0)
         else:
-            player_name = multiworld.player_name[item_player]
+            player_name = world.multiworld.player_name[item_player]
 
             if player_name not in player_name_ids:
                 # Only space for 50 player names
@@ -246,7 +218,7 @@
             _set_bytes_little_endian(patched_rom, data.rom_addresses["gArchipelagoNameTable"] + (i * 5) + 2, 2, item_name_offsets[item_name])
             _set_bytes_little_endian(patched_rom, data.rom_addresses["gArchipelagoNameTable"] + (i * 5) + 4, 1, player_name_ids[player_name])
 
-    easter_egg = get_easter_egg(multiworld.easter_egg[player].value)
+    easter_egg = get_easter_egg(world.options.easter_egg.value)
 
     # Set start inventory
     start_inventory = world.options.start_inventory.value.copy()
@@ -295,24 +267,15 @@
         _set_bytes_little_endian(patched_rom, address + 2, 2, slot[1])
 
     # Set species data
-<<<<<<< HEAD
-    _set_species_info(modified_data, patched_rom, easter_egg)
-=======
-    _set_species_info(world.modified_data, patched_rom)
->>>>>>> a5bb8dce
+    _set_species_info(world.modified_data, patched_rom, easter_egg)
 
     # Set encounter tables
     if world.options.wild_pokemon != RandomizeWildPokemon.option_vanilla:
         _set_encounter_tables(world.modified_data, patched_rom)
 
     # Set opponent data
-<<<<<<< HEAD
-    if multiworld.trainer_parties[player] != RandomizeTrainerParties.option_vanilla or easter_egg[0] == 2:
-        _set_opponents(modified_data, patched_rom, easter_egg)
-=======
-    if world.options.trainer_parties != RandomizeTrainerParties.option_vanilla:
-        _set_opponents(world.modified_data, patched_rom)
->>>>>>> a5bb8dce
+    if world.options.trainer_parties != RandomizeTrainerParties.option_vanilla or easter_egg[0] == 2:
+        _set_opponents(world.modified_data, patched_rom, easter_egg)
 
     # Set static pokemon
     _set_static_encounters(world.modified_data, patched_rom)
@@ -321,15 +284,11 @@
     _set_starters(world.modified_data, patched_rom)
 
     # Set TM moves
-<<<<<<< HEAD
-    _set_tm_moves(modified_data, patched_rom, easter_egg)
+    _set_tm_moves(world.modified_data, patched_rom, easter_egg)
 
     # Randomize move tutor moves
-    if multiworld.move_tutor_moves[player] or easter_egg[0] == 2:
-        _randomize_move_tutor_moves(multiworld, player, patched_rom, easter_egg)
-=======
-    _set_tm_moves(world.modified_data, patched_rom)
->>>>>>> a5bb8dce
+    if world.options.move_tutor_moves or easter_egg[0] == 2:
+        _randomize_move_tutor_moves(world, patched_rom, easter_egg)
 
     # Set TM/HM compatibility
     _set_tmhm_compatibility(world.modified_data, patched_rom)
@@ -376,16 +335,10 @@
     turbo_a = 1 if world.options.turbo_a else 0
     _set_bytes_little_endian(patched_rom, options_address + 0x00, 1, turbo_a)
 
-<<<<<<< HEAD
     # Set terra/marine cave locations
-    terra_cave_id = cave_event_to_id_map[multiworld.get_location("TERRA_CAVE_LOCATION", player).item.name]
-    marine_cave_id = cave_event_to_id_map[multiworld.get_location("MARINE_CAVE_LOCATION", player).item.name]
+    terra_cave_id = cave_event_to_id_map[world.multiworld.get_location("TERRA_CAVE_LOCATION", world.player).item.name]
+    marine_cave_id = cave_event_to_id_map[world.multiworld.get_location("MARINE_CAVE_LOCATION", world.player).item.name]
     _set_bytes_little_endian(patched_rom, options_address + 0x01, 1, terra_cave_id | (marine_cave_id << 4))
-=======
-    # Set ferry enabled
-    enable_ferry = 1 if world.options.enable_ferry else 0
-    _set_bytes_little_endian(patched_rom, options_address + 0x01, 1, enable_ferry)
->>>>>>> a5bb8dce
 
     # Set blind trainers
     blind_trainers = 1 if world.options.blind_trainers else 0
@@ -460,7 +413,7 @@
     _set_bytes_little_endian(patched_rom, options_address + 0x14, 2, removed_roadblocks_bitfield)
 
     # Set match trainer levels
-    match_trainer_levels = 1 if multiworld.match_trainer_levels[player] else 0
+    match_trainer_levels = 1 if world.options.match_trainer_levels else 0
     _set_bytes_little_endian(patched_rom, options_address + 0x17, 1, match_trainer_levels)
 
     # Set easter egg data
@@ -479,16 +432,16 @@
         _set_bytes_little_endian(patched_rom, data.rom_addresses["gBattleMoves"] + (data.constants["MOVE_DIG"] * 12) + 4, 1, 1)
 
     # Set match trainer levels multiplier
-    match_trainer_levels_multiplier = min(max(multiworld.match_trainer_levels_multiplier[player].value, 0), 2**16 - 1)
+    match_trainer_levels_multiplier = min(max(world.options.match_trainer_levels_multiplier.value, 0), 2**16 - 1)
     _set_bytes_little_endian(patched_rom, options_address + 0x19, 2, match_trainer_levels_multiplier)
     _set_bytes_little_endian(patched_rom, options_address + 0x1B, 2, 100)
 
     # Mark berry trees as randomized
-    berry_trees = 1 if multiworld.berry_trees[player] else 0
+    berry_trees = 1 if world.options.berry_trees else 0
     _set_bytes_little_endian(patched_rom, options_address + 0x1D, 1, berry_trees)
 
     # Swap route 115 layout if bumpy slope enabled
-    extra_bumpy_slope = 1 if multiworld.extra_bumpy_slope[player] else 0
+    extra_bumpy_slope = 1 if world.options.extra_bumpy_slope else 0
     _set_bytes_little_endian(patched_rom, options_address + 0x1F, 1, extra_bumpy_slope)
 
     # Set slot name
@@ -496,9 +449,9 @@
         _set_bytes_little_endian(patched_rom, data.rom_addresses["gArchipelagoInfo"] + i, 1, byte)
 
     # Randomize music
-    if multiworld.music[player]:
+    if world.options.music:
         randomized_looping_music = copy.copy(_LOOPING_MUSIC)
-        multiworld.worlds[player].random.shuffle(randomized_looping_music)
+        world.random.shuffle(randomized_looping_music)
         for original_music, randomized_music in zip(_LOOPING_MUSIC, randomized_looping_music):
             _set_bytes_little_endian(
                 patched_rom,
@@ -508,9 +461,9 @@
             )
 
     # Randomize fanfares
-    if multiworld.fanfares[player]:
+    if world.options.fanfares:
         randomized_fanfares = copy.copy(_FANFARES)
-        multiworld.worlds[player].random.shuffle(randomized_fanfares)
+        world.random.shuffle(randomized_fanfares)
         for original_fanfare, randomized_fanfare in zip(_FANFARES, randomized_fanfares):
             _set_bytes_little_endian(
                 patched_rom,
@@ -677,13 +630,8 @@
     }
 
     for trainer_data in data.trainers:
-<<<<<<< HEAD
         if trainer_data.script_address != 0 and len(trainer_data.party.pokemon) > 1:
-            if multiworld.per_slot_randoms[player].random() < probability:
-=======
-        if trainer_data.battle_script_rom_address != 0 and len(trainer_data.party.pokemon) > 1:
             if world.random.random() < probability:
->>>>>>> a5bb8dce
                 # Set the trainer to be a double battle
                 _set_bytes_little_endian(rom, trainer_data.address + 0x18, 1, 1)
 
@@ -699,7 +647,7 @@
                     )
 
 
-def _randomize_move_tutor_moves(multiworld: MultiWorld, player: int, rom: bytearray, easter_egg: Tuple[int, int]) -> None:
+def _randomize_move_tutor_moves(world: PokemonEmeraldWorld, rom: bytearray, easter_egg: Tuple[int, int]) -> None:
     for i in range(30):
         if i == 24:
             continue  # Don't overwrite the Dig tutor
@@ -711,12 +659,12 @@
                 rom,
                 data.rom_addresses["gTutorMoves"] + (i * 2),
                 2,
-                get_random_move(multiworld.worlds[player].random, {data.constants["MOVE_CUT"],
-                                                                   data.constants["MOVE_FLY"],
-                                                                   data.constants["MOVE_SURF"],
-                                                                   data.constants["MOVE_STRENGTH"],
-                                                                   data.constants["MOVE_FLASH"],
-                                                                   data.constants["MOVE_ROCK_SMASH"],
-                                                                   data.constants["MOVE_WATERFALL"],
-                                                                   data.constants["MOVE_DIVE"]})
+                get_random_move(world.random, {data.constants["MOVE_CUT"],
+                                               data.constants["MOVE_FLY"],
+                                               data.constants["MOVE_SURF"],
+                                               data.constants["MOVE_STRENGTH"],
+                                               data.constants["MOVE_FLASH"],
+                                               data.constants["MOVE_ROCK_SMASH"],
+                                               data.constants["MOVE_WATERFALL"],
+                                               data.constants["MOVE_DIVE"]})
             )