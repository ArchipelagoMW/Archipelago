"""
Logic rule definitions for Pokemon Emerald
"""
from typing import TYPE_CHECKING

from BaseClasses import CollectionState
from worlds.generic.Rules import add_rule, set_rule

from .data import data
from .options import DarkCavesRequireFlash, EliteFourRequirement, NormanRequirement, Goal
from .options import EliteFourRequirement, NormanRequirement, Goal

if TYPE_CHECKING:
    from . import PokemonEmeraldWorld
else:
    PokemonEmeraldWorld = object


<<<<<<< HEAD
def _can_cut(state: CollectionState, player: int) -> bool:
    return state.has("HM01 Cut", player) and state.has("Stone Badge", player)


def _can_surf(state: CollectionState, player: int) -> bool:
    return state.has("HM03 Surf", player) and state.has("Balance Badge", player)


def _can_strength(state: CollectionState, player: int) -> bool:
    return state.has("HM04 Strength", player) and state.has("Heat Badge", player)


def _can_flash(state: CollectionState, player: int) -> bool:
    return state.has("HM05 Flash", player) and state.has("Knuckle Badge", player)


def _can_rock_smash(state: CollectionState, player: int) -> bool:
    return state.has("HM06 Rock Smash", player) and state.has("Dynamo Badge", player)


def _can_waterfall(state: CollectionState, player: int) -> bool:
    return state.has("HM07 Waterfall", player) and state.has("Rain Badge", player)


def _can_dive(state: CollectionState, player: int) -> bool:
    return state.has("HM08 Dive", player) and state.has("Mind Badge", player)


def _can_use_mach_bike(state: CollectionState, player: int) -> bool:
    return state.has("Mach Bike", player)


def _can_use_acro_bike(state: CollectionState, player: int) -> bool:
    return state.has("Acro Bike", player)


def _defeated_n_gym_leaders(state: CollectionState, player: int, n: int) -> bool:
    num_gym_leaders_defeated = 0
    num_gym_leaders_defeated += 1 if state.has("EVENT_DEFEAT_ROXANNE", player) else 0
    num_gym_leaders_defeated += 1 if state.has("EVENT_DEFEAT_BRAWLY", player) else 0
    num_gym_leaders_defeated += 1 if state.has("EVENT_DEFEAT_WATTSON", player) else 0
    num_gym_leaders_defeated += 1 if state.has("EVENT_DEFEAT_FLANNERY", player) else 0
    num_gym_leaders_defeated += 1 if state.has("EVENT_DEFEAT_NORMAN", player) else 0
    num_gym_leaders_defeated += 1 if state.has("EVENT_DEFEAT_WINONA", player) else 0
    num_gym_leaders_defeated += 1 if state.has("EVENT_DEFEAT_TATE_AND_LIZA", player) else 0
    num_gym_leaders_defeated += 1 if state.has("EVENT_DEFEAT_JUAN", player) else 0
    return num_gym_leaders_defeated >= n


def _encountered_n_legendaries(state: CollectionState, player: int, n: int) -> bool:
    num_encounters = 0
    num_encounters += 1 if state.has("EVENT_ENCOUNTER_GROUDON", player) else 0
    num_encounters += 1 if state.has("EVENT_ENCOUNTER_KYOGRE", player) else 0
    num_encounters += 1 if state.has("EVENT_ENCOUNTER_RAYQUAZA", player) else 0
    num_encounters += 1 if state.has("EVENT_ENCOUNTER_LATIAS", player) else 0
    num_encounters += 1 if state.has("EVENT_ENCOUNTER_LATIOS", player) else 0
    num_encounters += 1 if state.has("EVENT_ENCOUNTER_REGIROCK", player) else 0
    num_encounters += 1 if state.has("EVENT_ENCOUNTER_REGICE", player) else 0
    num_encounters += 1 if state.has("EVENT_ENCOUNTER_REGISTEEL", player) else 0
    num_encounters += 1 if state.has("EVENT_ENCOUNTER_MEW", player) else 0
    num_encounters += 1 if state.has("EVENT_ENCOUNTER_DEOXYS", player) else 0
    num_encounters += 1 if state.has("EVENT_ENCOUNTER_HO_OH", player) else 0
    num_encounters += 1 if state.has("EVENT_ENCOUNTER_LUGIA", player) else 0
    return num_encounters >= n


=======
>>>>>>> 4f0911fe
# Rules are organized by town/route/dungeon and ordered approximately
# by when you would first reach that place in a vanilla playthrough.
def set_rules(world: PokemonEmeraldWorld) -> None:
    def can_cut(state: CollectionState):
        return state.has("HM01 Cut", world.player) and state.has("Stone Badge", world.player)

    def can_surf(state: CollectionState):
        return state.has("HM03 Surf", world.player) and state.has("Balance Badge", world.player)

    def can_strength(state: CollectionState):
        return state.has("HM04 Strength", world.player) and state.has("Heat Badge", world.player)

    def can_flash(state: CollectionState):
        return state.has("HM05 Flash", world.player) and state.has("Knuckle Badge", world.player)

    def can_rock_smash(state: CollectionState):
        return state.has("HM06 Rock Smash", world.player) and state.has("Dynamo Badge", world.player)

    def can_waterfall(state: CollectionState):
        return state.has("HM07 Waterfall", world.player) and state.has("Rain Badge", world.player)

    def can_dive(state: CollectionState):
        return state.has("HM08 Dive", world.player) and state.has("Mind Badge", world.player)

    def has_acro_bike(state: CollectionState):
        return state.has("Acro Bike", world.player)

    def has_mach_bike(state: CollectionState):
        return state.has("Mach Bike", world.player)
    
    def defeated_n_gym_leaders(state: CollectionState, n: int) -> bool:
        num_gym_leaders_defeated = 0
        num_gym_leaders_defeated += 1 if state.has("EVENT_DEFEAT_ROXANNE", world.player) else 0
        num_gym_leaders_defeated += 1 if state.has("EVENT_DEFEAT_BRAWLY", world.player) else 0
        num_gym_leaders_defeated += 1 if state.has("EVENT_DEFEAT_WATTSON", world.player) else 0
        num_gym_leaders_defeated += 1 if state.has("EVENT_DEFEAT_FLANNERY", world.player) else 0
        num_gym_leaders_defeated += 1 if state.has("EVENT_DEFEAT_NORMAN", world.player) else 0
        num_gym_leaders_defeated += 1 if state.has("EVENT_DEFEAT_WINONA", world.player) else 0
        num_gym_leaders_defeated += 1 if state.has("EVENT_DEFEAT_TATE_AND_LIZA", world.player) else 0
        num_gym_leaders_defeated += 1 if state.has("EVENT_DEFEAT_JUAN", world.player) else 0
        return num_gym_leaders_defeated >= n

    def get_entrance(entrance: str):
        return world.multiworld.get_entrance(entrance, world.player)

    def get_location(location: str):
        if location in data.locations:
            location = data.locations[location].label

        return world.multiworld.get_location(location, world.player)

    if world.options.goal == Goal.option_champion:
        completion_condition = lambda state: state.has("EVENT_DEFEAT_CHAMPION", world.player)
    elif world.options.goal == Goal.option_steven:
        completion_condition = lambda state: state.has("EVENT_DEFEAT_STEVEN", world.player)
    elif world.options.goal == Goal.option_norman:
        completion_condition = lambda state: state.has("EVENT_DEFEAT_NORMAN", world.player)
    elif world.options.goal == Goal.option_legendary_hunt:
        completion_condition = lambda state: _encountered_n_legendaries(state, world.player, world.options.legendary_hunt_count.value)

    world.multiworld.completion_condition[world.player] = completion_condition

    if world.options.legendary_hunt_catch:
        set_rule(get_location("EVENT_ENCOUNTER_GROUDON"),
                 lambda state: state.has("EVENT_DEFEAT_CHAMPION", world.player))
        set_rule(get_location("EVENT_ENCOUNTER_KYOGRE"),
                 lambda state: state.has("EVENT_DEFEAT_CHAMPION", world.player))
        set_rule(get_location("EVENT_ENCOUNTER_RAYQUAZA"),
                 lambda state: state.has("EVENT_DEFEAT_CHAMPION", world.player))
        set_rule(get_location("EVENT_ENCOUNTER_LATIAS"),
                 lambda state: state.has("EVENT_DEFEAT_CHAMPION", world.player))
        # Latios already only requires defeating the champion and access to Route 117
        # set_rule(get_location("EVENT_ENCOUNTER_LATIOS"),
        #          lambda state: state.has("EVENT_DEFEAT_CHAMPION", world.player))
        set_rule(get_location("EVENT_ENCOUNTER_REGIROCK"),
                 lambda state: state.has("EVENT_DEFEAT_CHAMPION", world.player))
        set_rule(get_location("EVENT_ENCOUNTER_REGICE"),
                 lambda state: state.has("EVENT_DEFEAT_CHAMPION", world.player))
        set_rule(get_location("EVENT_ENCOUNTER_REGISTEEL"),
                 lambda state: state.has("EVENT_DEFEAT_CHAMPION", world.player))
        set_rule(get_location("EVENT_ENCOUNTER_MEW"),
                 lambda state: state.has("EVENT_DEFEAT_CHAMPION", world.player))
        set_rule(get_location("EVENT_ENCOUNTER_DEOXYS"),
                 lambda state: state.has("EVENT_DEFEAT_CHAMPION", world.player))
        set_rule(get_location("EVENT_ENCOUNTER_HO_OH"),
                 lambda state: state.has("EVENT_DEFEAT_CHAMPION", world.player))
        set_rule(get_location("EVENT_ENCOUNTER_LUGIA"),
                 lambda state: state.has("EVENT_DEFEAT_CHAMPION", world.player))

    # Sky
    if world.options.fly_without_badge:
        set_rule(
            get_entrance("REGION_LITTLEROOT_TOWN/MAIN -> REGION_SKY"),
            lambda state: state.has("HM02 Fly", world.player)
        )
    else:
        set_rule(
            get_entrance("REGION_LITTLEROOT_TOWN/MAIN -> REGION_SKY"),
            lambda state: state.has("HM02 Fly", world.player) and state.has("Feather Badge", world.player)
        )
    set_rule(
        get_entrance("REGION_SKY -> REGION_LITTLEROOT_TOWN/MAIN"),
        lambda state: state.has("EVENT_VISITED_LITTLEROOT_TOWN", world.player)
    )
    set_rule(
        get_entrance("REGION_SKY -> REGION_OLDALE_TOWN/MAIN"),
        lambda state: state.has("EVENT_VISITED_OLDALE_TOWN", world.player)
    )
    set_rule(
        get_entrance("REGION_SKY -> REGION_PETALBURG_CITY/MAIN"),
        lambda state: state.has("EVENT_VISITED_PETALBURG_CITY", world.player)
    )
    set_rule(
        get_entrance("REGION_SKY -> REGION_RUSTBORO_CITY/MAIN"),
        lambda state: state.has("EVENT_VISITED_RUSTBORO_CITY", world.player)
    )
    set_rule(
        get_entrance("REGION_SKY -> REGION_DEWFORD_TOWN/MAIN"),
        lambda state: state.has("EVENT_VISITED_DEWFORD_TOWN", world.player)
    )
    set_rule(
        get_entrance("REGION_SKY -> REGION_SLATEPORT_CITY/MAIN"),
        lambda state: state.has("EVENT_VISITED_SLATEPORT_CITY", world.player)
    )
    set_rule(
        get_entrance("REGION_SKY -> REGION_MAUVILLE_CITY/MAIN"),
        lambda state: state.has("EVENT_VISITED_MAUVILLE_CITY", world.player)
    )
    set_rule(
        get_entrance("REGION_SKY -> REGION_VERDANTURF_TOWN/MAIN"),
        lambda state: state.has("EVENT_VISITED_VERDANTURF_TOWN", world.player)
    )
    set_rule(
        get_entrance("REGION_SKY -> REGION_FALLARBOR_TOWN/MAIN"),
        lambda state: state.has("EVENT_VISITED_FALLARBOR_TOWN", world.player)
    )
    set_rule(
        get_entrance("REGION_SKY -> REGION_LAVARIDGE_TOWN/MAIN"),
        lambda state: state.has("EVENT_VISITED_LAVARIDGE_TOWN", world.player)
    )
    set_rule(
        get_entrance("REGION_SKY -> REGION_FORTREE_CITY/MAIN"),
        lambda state: state.has("EVENT_VISITED_FORTREE_CITY", world.player)
    )
    set_rule(
        get_entrance("REGION_SKY -> REGION_LILYCOVE_CITY/MAIN"),
        lambda state: state.has("EVENT_VISITED_LILYCOVE_CITY", world.player)
    )
    set_rule(
        get_entrance("REGION_SKY -> REGION_MOSSDEEP_CITY/MAIN"),
        lambda state: state.has("EVENT_VISITED_MOSSDEEP_CITY", world.player)
    )
    set_rule(
        get_entrance("REGION_SKY -> REGION_SOOTOPOLIS_CITY/EAST"),
        lambda state: state.has("EVENT_VISITED_SOOTOPOLIS_CITY", world.player)
    )
    set_rule(
        get_entrance("REGION_SKY -> REGION_EVER_GRANDE_CITY/SOUTH"),
        lambda state: state.has("EVENT_VISITED_EVER_GRANDE_CITY", world.player)
    )

    # Route 102
    set_rule(
        get_entrance("REGION_ROUTE102/MAIN -> REGION_ROUTE102/POND"),
        can_surf
    )

    # Route 103
    set_rule(
        get_entrance("REGION_ROUTE103/EAST -> REGION_ROUTE103/WATER"),
        can_surf
    )
    set_rule(
        get_entrance("REGION_ROUTE103/WEST -> REGION_ROUTE103/WATER"),
        can_surf
    )
    set_rule(
        get_entrance("REGION_ROUTE103/EAST -> REGION_ROUTE103/EAST_TREE_MAZE"),
        can_cut
    )

    # Petalburg City
    set_rule(
        get_entrance("REGION_PETALBURG_CITY/MAIN -> REGION_PETALBURG_CITY/SOUTH_POND"),
        can_surf
    )
    set_rule(
        get_entrance("REGION_PETALBURG_CITY/MAIN -> REGION_PETALBURG_CITY/NORTH_POND"),
        can_surf
    )
    set_rule(
        get_location("NPC_GIFT_RECEIVED_HM_SURF"),
        lambda state: state.has("EVENT_DEFEAT_NORMAN", world.player)
    )
    if world.options.norman_requirement == NormanRequirement.option_badges:
        set_rule(
            get_entrance("MAP_PETALBURG_CITY_GYM:2/MAP_PETALBURG_CITY_GYM:3"),
            lambda state: state.has_group("Badge", world.player, world.options.norman_count.value)
        )
        set_rule(
            get_entrance("MAP_PETALBURG_CITY_GYM:5/MAP_PETALBURG_CITY_GYM:6"),
            lambda state: state.has_group("Badge", world.player, world.options.norman_count.value)
        )
    else:
        set_rule(
            get_entrance("MAP_PETALBURG_CITY_GYM:2/MAP_PETALBURG_CITY_GYM:3"),
            lambda state: defeated_n_gym_leaders(state, world.options.norman_count.value)
        )
        set_rule(
            get_entrance("MAP_PETALBURG_CITY_GYM:5/MAP_PETALBURG_CITY_GYM:6"),
            lambda state: defeated_n_gym_leaders(state, world.options.norman_count.value)
        )

    # Route 104
    set_rule(
        get_entrance("REGION_ROUTE104/SOUTH -> REGION_ROUTE104/SOUTH_WATER"),
        can_surf
    )
    set_rule(
        get_entrance("REGION_ROUTE104/NORTH -> REGION_ROUTE104/NORTH_POND"),
        can_surf
    )
    set_rule(
        get_entrance("REGION_ROUTE104/NORTH -> REGION_ROUTE104/TREE_ALCOVE_2"),
        can_cut
    )
    set_rule(
        get_entrance("REGION_ROUTE104_MR_BRINEYS_HOUSE/MAIN -> REGION_DEWFORD_TOWN/MAIN"),
        lambda state: state.has("EVENT_TALK_TO_MR_STONE", world.player)
    )

    # Petalburg Woods
    set_rule(
        get_entrance("REGION_PETALBURG_WOODS/WEST_PATH -> REGION_PETALBURG_WOODS/EAST_PATH"),
        can_cut
    )

    # Rustboro City
    set_rule(
        get_location("EVENT_RETURN_DEVON_GOODS"),
        lambda state: state.has("EVENT_RECOVER_DEVON_GOODS", world.player)
    )

    # Devon Corp
    set_rule(
        get_entrance("MAP_RUSTBORO_CITY_DEVON_CORP_1F:2/MAP_RUSTBORO_CITY_DEVON_CORP_2F:0"),
        lambda state: state.has("EVENT_RETURN_DEVON_GOODS", world.player)
    )

    # Route 116
    set_rule(
        get_entrance("REGION_ROUTE116/WEST -> REGION_ROUTE116/WEST_ABOVE_LEDGE"),
        can_cut
    )
    set_rule(
        get_entrance("REGION_ROUTE116/EAST -> REGION_TERRA_CAVE_ENTRANCE/MAIN"),
        lambda state: state.has("EVENT_DEFEAT_CHAMPION", world.player) and \
            state.has("TERRA_CAVE_ROUTE_116_1", world.player) and \
            state.has("EVENT_DEFEAT_SHELLY", world.player)
    )
    set_rule(
        get_entrance("REGION_ROUTE116/WEST -> REGION_TERRA_CAVE_ENTRANCE/MAIN"),
        lambda state: state.has("EVENT_DEFEAT_CHAMPION", world.player) and \
            state.has("TERRA_CAVE_ROUTE_116_2", world.player) and \
            state.has("EVENT_DEFEAT_SHELLY", world.player)
    )

    # Rusturf Tunnel
    set_rule(
        get_entrance("REGION_RUSTURF_TUNNEL/WEST -> REGION_RUSTURF_TUNNEL/EAST"),
        can_rock_smash
    )
    set_rule(
        get_entrance("REGION_RUSTURF_TUNNEL/EAST -> REGION_RUSTURF_TUNNEL/WEST"),
        can_rock_smash
    )
    set_rule(
        get_location("NPC_GIFT_RECEIVED_HM_STRENGTH"),
        can_rock_smash
    )
    set_rule(
        get_location("EVENT_RECOVER_DEVON_GOODS"),
        lambda state: state.has("EVENT_DEFEAT_ROXANNE", world.player)
    )

    # Route 115
    set_rule(
        get_entrance("REGION_ROUTE115/SOUTH_BELOW_LEDGE -> REGION_ROUTE115/SEA"),
        can_surf
    )
    set_rule(
        get_entrance("REGION_ROUTE115/SOUTH_BEACH_NEAR_CAVE -> REGION_ROUTE115/SEA"),
        can_surf
    )
    set_rule(
        get_entrance("REGION_ROUTE115/SOUTH_ABOVE_LEDGE -> REGION_ROUTE115/SOUTH_BEHIND_ROCK"),
        can_rock_smash
    )
    set_rule(
        get_entrance("REGION_ROUTE115/NORTH_BELOW_SLOPE -> REGION_ROUTE115/SEA"),
        can_surf
    )
    set_rule(
        get_entrance("REGION_ROUTE115/NORTH_BELOW_SLOPE -> REGION_ROUTE115/NORTH_ABOVE_SLOPE"),
        lambda state: has_mach_bike(state)
    )
    set_rule(
        get_entrance("REGION_ROUTE115/NORTH_BELOW_SLOPE -> REGION_TERRA_CAVE_ENTRANCE/MAIN"),
        lambda state: state.has("EVENT_DEFEAT_CHAMPION", world.player) and \
            state.has("TERRA_CAVE_ROUTE_115_1", world.player) and \
            state.has("EVENT_DEFEAT_SHELLY",  world.player)
    )
    set_rule(
        get_entrance("REGION_ROUTE115/NORTH_ABOVE_SLOPE -> REGION_TERRA_CAVE_ENTRANCE/MAIN"),
        lambda state: state.has("EVENT_DEFEAT_CHAMPION", world.player) and \
            state.has("TERRA_CAVE_ROUTE_115_2", world.player) and \
            state.has("EVENT_DEFEAT_SHELLY",  world.player)
    )

    if world.options.extra_boulders:
        set_rule(
            get_entrance("REGION_ROUTE115/SOUTH_BEACH_NEAR_CAVE -> REGION_ROUTE115/SOUTH_ABOVE_LEDGE"),
            can_strength
        )
        set_rule(
            get_entrance("REGION_ROUTE115/SOUTH_ABOVE_LEDGE -> REGION_ROUTE115/SOUTH_BEACH_NEAR_CAVE"),
            can_strength
        )

    if world.options.extra_bumpy_slope:
        set_rule(
            get_entrance("REGION_ROUTE115/SOUTH_BELOW_LEDGE -> REGION_ROUTE115/SOUTH_ABOVE_LEDGE"),
            lambda state: _can_use_acro_bike(state, world.player)
        )
    else:
        set_rule(
            get_entrance("REGION_ROUTE115/SOUTH_BELOW_LEDGE -> REGION_ROUTE115/SOUTH_ABOVE_LEDGE"),
            lambda state: False
        )

    # Route 105
    set_rule(
        get_entrance("REGION_UNDERWATER_ROUTE105/MARINE_CAVE_ENTRANCE_1 -> REGION_UNDERWATER_MARINE_CAVE/MAIN"),
        lambda state: can_dive(state) and \
            state.has("EVENT_DEFEAT_CHAMPION", world.player) and \
            state.has("MARINE_CAVE_ROUTE_105_1", world.player) and \
            state.has("EVENT_DEFEAT_SHELLY", world.player)
    )
    set_rule(
        get_entrance("REGION_UNDERWATER_ROUTE105/MARINE_CAVE_ENTRANCE_2 -> REGION_UNDERWATER_MARINE_CAVE/MAIN"),
        lambda state: can_dive(state) and \
            state.has("EVENT_DEFEAT_CHAMPION", world.player) and \
            state.has("MARINE_CAVE_ROUTE_105_2", world.player) and \
            state.has("EVENT_DEFEAT_SHELLY", world.player)
    )
    set_rule(
        get_entrance("MAP_ROUTE105:0/MAP_ISLAND_CAVE:0"),
        lambda state: state.has("EVENT_UNDO_REGI_SEAL", world.player)
    )

    # Route 106
    set_rule(
        get_entrance("REGION_ROUTE106/EAST -> REGION_ROUTE106/SEA"),
        can_surf
    )
    set_rule(
        get_entrance("REGION_ROUTE106/WEST -> REGION_ROUTE106/SEA"),
        can_surf
    )

    # Dewford Town
    set_rule(
        get_entrance("REGION_DEWFORD_TOWN/MAIN -> REGION_ROUTE109/BEACH"),
        lambda state:
            state.can_reach("REGION_ROUTE104_MR_BRINEYS_HOUSE/MAIN -> REGION_DEWFORD_TOWN/MAIN", "Entrance", world.player)
            and state.has("EVENT_TALK_TO_MR_STONE", world.player)
            and state.has("EVENT_DELIVER_LETTER", world.player)
    )
    set_rule(
        get_entrance("REGION_DEWFORD_TOWN/MAIN -> REGION_ROUTE104_MR_BRINEYS_HOUSE/MAIN"),
        lambda state:
            state.can_reach("REGION_ROUTE104_MR_BRINEYS_HOUSE/MAIN -> REGION_DEWFORD_TOWN/MAIN", "Entrance", world.player)
            and state.has("EVENT_TALK_TO_MR_STONE", world.player)
    )

    # Granite Cave
    set_rule(
        get_entrance("REGION_GRANITE_CAVE_STEVENS_ROOM/MAIN -> REGION_GRANITE_CAVE_STEVENS_ROOM/LETTER_DELIVERED"),
        lambda state: state.has("Letter", world.player)
    )
    set_rule(
        get_entrance("REGION_GRANITE_CAVE_B1F/LOWER -> REGION_GRANITE_CAVE_B1F/UPPER"),
        lambda state: has_mach_bike(state)
    )

    # Route 107
    set_rule(
        get_entrance("REGION_DEWFORD_TOWN/MAIN -> REGION_ROUTE107/MAIN"),
        can_surf
    )

    # Route 109
    set_rule(
        get_entrance("REGION_ROUTE109/BEACH -> REGION_DEWFORD_TOWN/MAIN"),
        lambda state:
            state.can_reach("REGION_ROUTE104_MR_BRINEYS_HOUSE/MAIN -> REGION_DEWFORD_TOWN/MAIN", "Entrance", world.player)
            and state.can_reach("REGION_DEWFORD_TOWN/MAIN -> REGION_ROUTE109/BEACH", "Entrance", world.player)
            and state.has("EVENT_TALK_TO_MR_STONE", world.player)
            and state.has("EVENT_DELIVER_LETTER", world.player)
    )
    set_rule(
        get_entrance("REGION_ROUTE109/BEACH -> REGION_ROUTE109/SEA"),
        can_surf
    )

    # Slateport City
    set_rule(
        get_entrance("REGION_SLATEPORT_CITY/MAIN -> REGION_ROUTE134/WEST"),
        can_surf
    )
    set_rule(
        get_location("EVENT_TALK_TO_DOCK"),
        lambda state: state.has("Devon Goods", world.player)
    )
    set_rule(
        get_entrance("MAP_SLATEPORT_CITY:5,7/MAP_SLATEPORT_CITY_OCEANIC_MUSEUM_1F:0,1"),
        lambda state: state.has("EVENT_TALK_TO_DOCK", world.player)
    )
    set_rule(
        get_location("EVENT_AQUA_STEALS_SUBMARINE"),
        lambda state: state.has("EVENT_RELEASE_GROUDON", world.player)
    )
    set_rule(
        get_entrance("REGION_SLATEPORT_CITY_HARBOR/MAIN -> REGION_SS_TIDAL_CORRIDOR/MAIN"),
        lambda state: state.has("S.S. Ticket", world.player)
    )

    # Route 110
    set_rule(
        get_entrance("REGION_ROUTE110/MAIN -> REGION_ROUTE110/SOUTH_WATER"),
        can_surf
    )
    set_rule(
        get_entrance("REGION_ROUTE110/MAIN -> REGION_ROUTE110/NORTH_WATER"),
        can_surf
    )
    set_rule(
        get_entrance("REGION_ROUTE110_SEASIDE_CYCLING_ROAD_SOUTH_ENTRANCE/WEST -> REGION_ROUTE110_SEASIDE_CYCLING_ROAD_SOUTH_ENTRANCE/EAST"),
        lambda state: has_acro_bike(state) or has_mach_bike(state)
    )
    set_rule(
        get_entrance("REGION_ROUTE110_SEASIDE_CYCLING_ROAD_NORTH_ENTRANCE/WEST -> REGION_ROUTE110_SEASIDE_CYCLING_ROAD_NORTH_ENTRANCE/EAST"),
        lambda state: has_acro_bike(state) or has_mach_bike(state)
    )
    if "Route 110 Aqua Grunts" not in world.options.remove_roadblocks.value:
        set_rule(
            get_entrance("REGION_ROUTE110/SOUTH -> REGION_ROUTE110/MAIN"),
            lambda state: state.has("EVENT_RESCUE_CAPT_STERN", world.player)
        )
        set_rule(
            get_entrance("REGION_ROUTE110/MAIN -> REGION_ROUTE110/SOUTH"),
            lambda state: state.has("EVENT_RESCUE_CAPT_STERN", world.player)
        )

    # Trick House
    set_rule(
        get_entrance("REGION_ROUTE110_TRICK_HOUSE_PUZZLE1/ENTRANCE -> REGION_ROUTE110_TRICK_HOUSE_PUZZLE1/REWARDS"),
        can_cut
    )
    set_rule(
        get_entrance("REGION_ROUTE110_TRICK_HOUSE_ENTRANCE/MAIN -> REGION_ROUTE110_TRICK_HOUSE_PUZZLE2/ENTRANCE"),
        lambda state: state.has("Dynamo Badge", world.player) and state.has("EVENT_COMPLETE_TRICK_HOUSE_1", world.player)
    )
    set_rule(
        get_entrance("REGION_ROUTE110_TRICK_HOUSE_ENTRANCE/MAIN -> REGION_ROUTE110_TRICK_HOUSE_PUZZLE3/ENTRANCE"),
        lambda state: state.has("Heat Badge", world.player) and state.has("EVENT_COMPLETE_TRICK_HOUSE_2", world.player)
    )
    set_rule(
        get_entrance("REGION_ROUTE110_TRICK_HOUSE_PUZZLE3/ENTRANCE -> REGION_ROUTE110_TRICK_HOUSE_PUZZLE3/REWARDS"),
        can_rock_smash
    )
    set_rule(
        get_entrance("REGION_ROUTE110_TRICK_HOUSE_ENTRANCE/MAIN -> REGION_ROUTE110_TRICK_HOUSE_PUZZLE4/ENTRANCE"),
        lambda state: state.has("Balance Badge", world.player) and state.has("EVENT_COMPLETE_TRICK_HOUSE_3", world.player)
    )
    set_rule(
        get_entrance("REGION_ROUTE110_TRICK_HOUSE_PUZZLE4/ENTRANCE -> REGION_ROUTE110_TRICK_HOUSE_PUZZLE4/REWARDS"),
        can_strength
    )
    set_rule(
        get_entrance("REGION_ROUTE110_TRICK_HOUSE_ENTRANCE/MAIN -> REGION_ROUTE110_TRICK_HOUSE_PUZZLE5/ENTRANCE"),
        lambda state: state.has("Feather Badge", world.player) and state.has("EVENT_COMPLETE_TRICK_HOUSE_4", world.player)
    )
    set_rule(
        get_entrance("REGION_ROUTE110_TRICK_HOUSE_ENTRANCE/MAIN -> REGION_ROUTE110_TRICK_HOUSE_PUZZLE6/ENTRANCE"),
        lambda state: state.has("Mind Badge", world.player) and state.has("EVENT_COMPLETE_TRICK_HOUSE_5", world.player)
    )
    set_rule(
        get_entrance("REGION_ROUTE110_TRICK_HOUSE_ENTRANCE/MAIN -> REGION_ROUTE110_TRICK_HOUSE_PUZZLE7/ENTRANCE"),
        lambda state: state.has("Rain Badge", world.player) and state.has("EVENT_COMPLETE_TRICK_HOUSE_6", world.player)
    )
    set_rule(
        get_entrance("REGION_ROUTE110_TRICK_HOUSE_ENTRANCE/MAIN -> REGION_ROUTE110_TRICK_HOUSE_PUZZLE8/ENTRANCE"),
        lambda state: state.has("EVENT_DEFEAT_CHAMPION", world.player) and state.has("EVENT_COMPLETE_TRICK_HOUSE_7", world.player)
    )

    # Mauville City
    set_rule(
        get_location("NPC_GIFT_GOT_BASEMENT_KEY_FROM_WATTSON"),
        lambda state: state.has("EVENT_DEFEAT_NORMAN", world.player)
    )

    # Route 117
    set_rule(
        get_entrance("REGION_ROUTE117/MAIN -> REGION_ROUTE117/PONDS"),
        can_surf
    )
    set_rule(
        get_location("EVENT_ENCOUNTER_LATIOS"),
        lambda state: state.has("EVENT_DEFEAT_CHAMPION", world.player)
    )

    # Route 111
    set_rule(
        get_entrance("REGION_ROUTE111/MIDDLE -> REGION_ROUTE111/DESERT"),
        lambda state: state.has("Go Goggles", world.player)
    )
    set_rule(
        get_entrance("REGION_ROUTE111/NORTH -> REGION_ROUTE111/DESERT"),
        lambda state: state.has("Go Goggles", world.player)
    )
    set_rule(
        get_entrance("REGION_ROUTE111/MIDDLE -> REGION_ROUTE111/SOUTH"),
        can_rock_smash
    )
    set_rule(
        get_entrance("REGION_ROUTE111/SOUTH -> REGION_ROUTE111/SOUTH_POND"),
        can_surf
    )
    set_rule(
        get_entrance("REGION_ROUTE111/SOUTH -> REGION_ROUTE111/MIDDLE"),
        can_rock_smash
    )
    set_rule(
        get_entrance("MAP_ROUTE111:4/MAP_TRAINER_HILL_ENTRANCE:0"),
        lambda state: state.has("EVENT_DEFEAT_CHAMPION", world.player)
    )
    set_rule(
        get_entrance("MAP_ROUTE111:1/MAP_DESERT_RUINS:0"),
        lambda state: state.has("EVENT_UNDO_REGI_SEAL", world.player)
    )
    set_rule(
        get_entrance("MAP_DESERT_RUINS:0/MAP_ROUTE111:1"),
        can_rock_smash
    )

    # Route 112
    if "Route 112 Magma Grunts" not in world.options.remove_roadblocks.value:
        set_rule(
            get_entrance("REGION_ROUTE112/SOUTH_EAST -> REGION_ROUTE112/CABLE_CAR_STATION_ENTRANCE"),
            lambda state: state.has("EVENT_MAGMA_STEALS_METEORITE", world.player)
        )
        set_rule(
            get_entrance("REGION_ROUTE112/CABLE_CAR_STATION_ENTRANCE -> REGION_ROUTE112/SOUTH_EAST"),
            lambda state: state.has("EVENT_MAGMA_STEALS_METEORITE", world.player)
        )

    # Fiery Path
    set_rule(
        get_entrance("REGION_FIERY_PATH/MAIN -> REGION_FIERY_PATH/BEHIND_BOULDER"),
        can_strength
    )

    # Route 114
    set_rule(
        get_entrance("REGION_ROUTE114/MAIN -> REGION_ROUTE114/WATER"),
        can_surf
    )
    set_rule(
        get_entrance("REGION_ROUTE114/WATER -> REGION_ROUTE114/ABOVE_WATERFALL"),
        can_waterfall
    )
    set_rule(
        get_entrance("MAP_ROUTE114_FOSSIL_MANIACS_TUNNEL:2/MAP_DESERT_UNDERPASS:0"),
        lambda state: state.has("EVENT_DEFEAT_CHAMPION", world.player)
    )
    set_rule(
        get_entrance("REGION_ROUTE114/ABOVE_WATERFALL -> REGION_TERRA_CAVE_ENTRANCE/MAIN"),
        lambda state: state.has("EVENT_DEFEAT_CHAMPION", world.player) and \
            state.has("TERRA_CAVE_ROUTE_114_1", world.player) and \
            state.has("EVENT_DEFEAT_SHELLY", world.player)
    )
    set_rule(
        get_entrance("REGION_ROUTE114/MAIN -> REGION_TERRA_CAVE_ENTRANCE/MAIN"),
        lambda state: state.has("EVENT_DEFEAT_CHAMPION", world.player) and \
            state.has("TERRA_CAVE_ROUTE_114_2", world.player) and \
            state.has("EVENT_DEFEAT_SHELLY", world.player)
    )

    # Meteor Falls
    set_rule(
        get_entrance("REGION_METEOR_FALLS_1F_1R/MAIN -> REGION_METEOR_FALLS_1F_1R/WATER"),
        can_surf
    )
    set_rule(
        get_entrance("REGION_METEOR_FALLS_1F_1R/WATER -> REGION_METEOR_FALLS_1F_1R/WATER_ABOVE_WATERFALL"),
        can_waterfall
    )
    set_rule(
        get_entrance("REGION_METEOR_FALLS_1F_1R/ABOVE_WATERFALL -> REGION_METEOR_FALLS_1F_1R/WATER_ABOVE_WATERFALL"),
        can_surf
    )
    set_rule(
        get_entrance("MAP_METEOR_FALLS_1F_1R:5/MAP_METEOR_FALLS_STEVENS_CAVE:0"),
        lambda state: state.has("EVENT_DEFEAT_CHAMPION", world.player)
    )
    set_rule(
        get_entrance("REGION_METEOR_FALLS_1F_2R/LEFT_SPLIT -> REGION_METEOR_FALLS_1F_2R/LEFT_SPLIT_WATER"),
        can_surf
    )
    set_rule(
        get_entrance("REGION_METEOR_FALLS_1F_2R/RIGHT_SPLIT -> REGION_METEOR_FALLS_1F_2R/RIGHT_SPLIT_WATER"),
        can_surf
    )
    set_rule(
        get_entrance("REGION_METEOR_FALLS_B1F_1R/HIGHEST_LADDER -> REGION_METEOR_FALLS_B1F_1R/WATER"),
        can_surf
    )
    set_rule(
        get_entrance("REGION_METEOR_FALLS_B1F_1R/NORTH_SHORE -> REGION_METEOR_FALLS_B1F_1R/WATER"),
        can_surf
    )
    set_rule(
        get_entrance("REGION_METEOR_FALLS_B1F_1R/SOUTH_SHORE -> REGION_METEOR_FALLS_B1F_1R/WATER"),
        can_surf
    )
    set_rule(
        get_entrance("REGION_METEOR_FALLS_B1F_2R/ENTRANCE -> REGION_METEOR_FALLS_B1F_2R/WATER"),
        can_surf
    )

    # Jagged Pass
    set_rule(
        get_entrance("REGION_JAGGED_PASS/BOTTOM -> REGION_JAGGED_PASS/MIDDLE"),
        lambda state: has_acro_bike(state)
    )
    set_rule(
        get_entrance("REGION_JAGGED_PASS/MIDDLE -> REGION_JAGGED_PASS/TOP"),
        lambda state: has_acro_bike(state)
    )
    set_rule(
        get_entrance("MAP_JAGGED_PASS:4/MAP_MAGMA_HIDEOUT_1F:0"),
        lambda state: state.has("Magma Emblem", world.player)
    )

    # Lavaridge Town
    set_rule(
        get_location("NPC_GIFT_RECEIVED_GO_GOGGLES"),
        lambda state: state.has("EVENT_DEFEAT_FLANNERY", world.player)
    )

    # Mirage Tower
    set_rule(
        get_entrance("REGION_MIRAGE_TOWER_2F/TOP -> REGION_MIRAGE_TOWER_2F/BOTTOM"),
        lambda state: has_mach_bike(state)
    )
    set_rule(
        get_entrance("REGION_MIRAGE_TOWER_2F/BOTTOM -> REGION_MIRAGE_TOWER_2F/TOP"),
        lambda state: has_mach_bike(state)
    )
    set_rule(
        get_entrance("REGION_MIRAGE_TOWER_3F/TOP -> REGION_MIRAGE_TOWER_3F/BOTTOM"),
        can_rock_smash
    )
    set_rule(
        get_entrance("REGION_MIRAGE_TOWER_3F/BOTTOM -> REGION_MIRAGE_TOWER_3F/TOP"),
        can_rock_smash
    )
    set_rule(
        get_entrance("REGION_MIRAGE_TOWER_4F/MAIN -> REGION_MIRAGE_TOWER_4F/FOSSIL_PLATFORM"),
        can_rock_smash
    )

    # Abandoned Ship
    set_rule(
        get_entrance("REGION_ABANDONED_SHIP_ROOMS_B1F/CENTER -> REGION_ABANDONED_SHIP_UNDERWATER1/MAIN"),
        can_dive
    )
    set_rule(
        get_entrance("REGION_ABANDONED_SHIP_HIDDEN_FLOOR_CORRIDORS/MAIN -> REGION_ABANDONED_SHIP_UNDERWATER2/MAIN"),
        can_dive
    )
    set_rule(
        get_entrance("MAP_ABANDONED_SHIP_HIDDEN_FLOOR_CORRIDORS:0/MAP_ABANDONED_SHIP_HIDDEN_FLOOR_ROOMS:0"),
        lambda state: state.has("Room 1 Key", world.player)
    )
    set_rule(
        get_entrance("MAP_ABANDONED_SHIP_HIDDEN_FLOOR_CORRIDORS:1/MAP_ABANDONED_SHIP_HIDDEN_FLOOR_ROOMS:2"),
        lambda state: state.has("Room 2 Key", world.player)
    )
    set_rule(
        get_entrance("MAP_ABANDONED_SHIP_HIDDEN_FLOOR_CORRIDORS:3/MAP_ABANDONED_SHIP_HIDDEN_FLOOR_ROOMS:6"),
        lambda state: state.has("Room 4 Key", world.player)
    )
    set_rule(
        get_entrance("MAP_ABANDONED_SHIP_HIDDEN_FLOOR_CORRIDORS:5/MAP_ABANDONED_SHIP_HIDDEN_FLOOR_ROOMS:8"),
        lambda state: state.has("Room 6 Key", world.player)
    )
    set_rule(
        get_entrance("MAP_ABANDONED_SHIP_CORRIDORS_B1F:5/MAP_ABANDONED_SHIP_ROOM_B1F:0"),
        lambda state: state.has("Storage Key", world.player)
    )

    # New Mauville
    set_rule(
        get_entrance("MAP_NEW_MAUVILLE_ENTRANCE:1/MAP_NEW_MAUVILLE_INSIDE:0"),
        lambda state: state.has("Basement Key", world.player)
    )

    # Route 118
    set_rule(
        get_entrance("REGION_ROUTE118/WEST -> REGION_ROUTE118/WATER"),
        can_surf
    )
    set_rule(
        get_entrance("REGION_ROUTE118/EAST -> REGION_ROUTE118/WATER"),
        can_surf
    )
    set_rule(
        get_entrance("REGION_ROUTE118/EAST -> REGION_TERRA_CAVE_ENTRANCE/MAIN"),
        lambda state: state.has("EVENT_DEFEAT_CHAMPION", world.player) and \
            state.has("TERRA_CAVE_ROUTE_118_1", world.player) and \
            state.has("EVENT_DEFEAT_SHELLY", world.player)
    )
    set_rule(
        get_entrance("REGION_ROUTE118/WEST -> REGION_TERRA_CAVE_ENTRANCE/MAIN"),
        lambda state: state.has("EVENT_DEFEAT_CHAMPION", world.player) and \
            state.has("TERRA_CAVE_ROUTE_118_2", world.player) and \
            state.has("EVENT_DEFEAT_SHELLY", world.player)
    )

    # Route 119
    set_rule(
        get_entrance("REGION_ROUTE119/LOWER -> REGION_ROUTE119/LOWER_WATER"),
        can_surf
    )
    set_rule(
        get_entrance("REGION_ROUTE119/LOWER -> REGION_ROUTE119/LOWER_ACROSS_RAILS"),
        lambda state: has_acro_bike(state)
    )
    set_rule(
        get_entrance("REGION_ROUTE119/LOWER_ACROSS_RAILS -> REGION_ROUTE119/LOWER"),
        lambda state: has_acro_bike(state)
    )
    set_rule(
        get_entrance("REGION_ROUTE119/UPPER -> REGION_ROUTE119/MIDDLE_RIVER"),
        can_surf
    )
    set_rule(
        get_entrance("REGION_ROUTE119/MIDDLE_RIVER -> REGION_ROUTE119/ABOVE_WATERFALL"),
        can_waterfall
    )
    set_rule(
        get_entrance("REGION_ROUTE119/ABOVE_WATERFALL -> REGION_ROUTE119/MIDDLE_RIVER"),
        can_waterfall
    )
    set_rule(
        get_entrance("REGION_ROUTE119/ABOVE_WATERFALL -> REGION_ROUTE119/ABOVE_WATERFALL_ACROSS_RAILS"),
        lambda state: has_acro_bike(state)
    )
    if "Route 119 Aqua Grunts" not in world.options.remove_roadblocks.value:
        set_rule(
            get_entrance("REGION_ROUTE119/MIDDLE -> REGION_ROUTE119/UPPER"),
            lambda state: state.has("EVENT_DEFEAT_SHELLY", world.player)
        )
        set_rule(
            get_entrance("REGION_ROUTE119/UPPER -> REGION_ROUTE119/MIDDLE"),
            lambda state: state.has("EVENT_DEFEAT_SHELLY", world.player)
        )

    # Fortree City
    set_rule(
        get_entrance("REGION_FORTREE_CITY/MAIN -> REGION_FORTREE_CITY/BEFORE_GYM"),
        lambda state: state.has("Devon Scope", world.player)
    )
    set_rule(
        get_entrance("REGION_FORTREE_CITY/BEFORE_GYM -> REGION_FORTREE_CITY/MAIN"),
        lambda state: state.has("Devon Scope", world.player)
    )

    # Route 120
    set_rule(
        get_entrance("REGION_ROUTE120/NORTH -> REGION_ROUTE120/NORTH_POND_SHORE"),
        lambda state: state.has("Devon Scope", world.player)
    )
    set_rule(
        get_entrance("REGION_ROUTE120/NORTH_POND_SHORE -> REGION_ROUTE120/NORTH"),
        lambda state: state.has("Devon Scope", world.player)
    )
    set_rule(
        get_entrance("REGION_ROUTE120/NORTH_POND_SHORE -> REGION_ROUTE120/NORTH_POND"),
        can_surf
    )
    set_rule(
        get_entrance("REGION_ROUTE120/SOUTH -> REGION_ROUTE120/SOUTH_ALCOVE"),
        can_cut
    )
    set_rule(
        get_entrance("REGION_ROUTE120/SOUTH -> REGION_ROUTE120/SOUTH_PONDS"),
        can_surf
    )
    set_rule(
        get_entrance("REGION_ROUTE120/SOUTH_ALCOVE -> REGION_ROUTE120/SOUTH"),
        can_cut
    )
    set_rule(
        get_entrance("MAP_ROUTE120:0/MAP_ANCIENT_TOMB:0"),
        lambda state: state.has("EVENT_UNDO_REGI_SEAL", world.player)
    )
    set_rule(
        get_entrance("MAP_ANCIENT_TOMB:1/MAP_ANCIENT_TOMB:2"),
        can_flash
    )

    # Route 121
    set_rule(
        get_entrance("REGION_ROUTE121/EAST -> REGION_ROUTE121/WEST"),
        can_cut
    )
    set_rule(
        get_entrance("REGION_ROUTE121/EAST -> REGION_ROUTE121/WATER", world.player),
        can_surf
    )

    # Safari Zone
    set_rule(
        get_entrance("MAP_ROUTE121_SAFARI_ZONE_ENTRANCE:0,1/MAP_SAFARI_ZONE_SOUTH:0"),
        lambda state: state.has("Pokeblock Case", world.player)
    )
    set_rule(
        get_entrance("REGION_SAFARI_ZONE_NORTHWEST/MAIN -> REGION_SAFARI_ZONE_NORTHWEST/POND"),
        can_surf
    )
    set_rule(
        get_entrance("REGION_SAFARI_ZONE_SOUTH/MAIN -> REGION_SAFARI_ZONE_NORTH/MAIN"),
        lambda state: has_acro_bike(state)
    )
    set_rule(
        get_entrance("REGION_SAFARI_ZONE_SOUTHWEST/MAIN -> REGION_SAFARI_ZONE_NORTHWEST/MAIN"),
        lambda state: has_mach_bike(state)
    )
    set_rule(
        get_entrance("REGION_SAFARI_ZONE_SOUTHWEST/MAIN -> REGION_SAFARI_ZONE_SOUTHWEST/POND"),
        can_surf
    )
    set_rule(
        get_entrance("REGION_SAFARI_ZONE_SOUTHEAST/MAIN -> REGION_SAFARI_ZONE_SOUTHEAST/WATER"),
        can_surf
    )
    if "Safari Zone Construction Workers" not in world.options.remove_roadblocks.value:
        set_rule(
            get_entrance("REGION_SAFARI_ZONE_SOUTH/MAIN -> REGION_SAFARI_ZONE_SOUTHEAST/MAIN"),
            lambda state: state.has("EVENT_DEFEAT_CHAMPION", world.player)
        )

    # Route 122
    set_rule(
        get_entrance("REGION_ROUTE122/MT_PYRE_ENTRANCE -> REGION_ROUTE122/SEA"),
        can_surf
    )

    # Route 123
    set_rule(
        get_entrance("REGION_ROUTE123/EAST -> REGION_ROUTE122/SEA"),
        can_surf
    )
    set_rule(
        get_entrance("REGION_ROUTE123/EAST -> REGION_ROUTE123/POND"),
        can_surf
    )
    set_rule(
        get_entrance("REGION_ROUTE123/EAST -> REGION_ROUTE123/EAST_BEHIND_TREE"),
        can_cut
    )

    # Lilycove City
    set_rule(
        get_entrance("REGION_LILYCOVE_CITY/MAIN -> REGION_LILYCOVE_CITY/SEA"),
        can_surf
    )
    set_rule(
        get_entrance("REGION_LILYCOVE_CITY_HARBOR/MAIN -> REGION_SS_TIDAL_CORRIDOR/MAIN"),
        lambda state: state.has("S.S. Ticket", world.player)
    )
    set_rule(
        get_entrance("REGION_LILYCOVE_CITY_HARBOR/MAIN -> REGION_SOUTHERN_ISLAND_EXTERIOR/MAIN"),
        lambda state: state.has("Eon Ticket", world.player)
    )
    set_rule(
        get_entrance("REGION_LILYCOVE_CITY_HARBOR/MAIN -> REGION_FARAWAY_ISLAND_ENTRANCE/MAIN"),
        lambda state: state.has("Old Sea Map", world.player)
    )
    set_rule(
        get_entrance("REGION_LILYCOVE_CITY_HARBOR/MAIN -> REGION_BIRTH_ISLAND_HARBOR/MAIN"),
        lambda state: state.has("Aurora Ticket", world.player)
    )
    set_rule(
        get_entrance("REGION_LILYCOVE_CITY_HARBOR/MAIN -> REGION_NAVEL_ROCK_HARBOR/MAIN"),
        lambda state: state.has("Mystic Ticket", world.player)
    )

    if "Lilycove City Wailmer" not in world.options.remove_roadblocks.value:
        set_rule(
            get_entrance("REGION_LILYCOVE_CITY/SEA -> REGION_ROUTE124/MAIN"),
            lambda state: state.has("EVENT_CLEAR_AQUA_HIDEOUT", world.player)
        )

    # Magma Hideout
    set_rule(
        get_entrance("REGION_MAGMA_HIDEOUT_1F/ENTRANCE -> REGION_MAGMA_HIDEOUT_1F/MAIN"),
        can_strength
    )
    set_rule(
        get_entrance("REGION_MAGMA_HIDEOUT_1F/MAIN -> REGION_MAGMA_HIDEOUT_1F/ENTRANCE"),
        can_strength
    )

    # Aqua Hideout
    if "Aqua Hideout Grunts" not in world.options.remove_roadblocks.value:
        set_rule(
            get_entrance("REGION_AQUA_HIDEOUT_1F/WATER -> REGION_AQUA_HIDEOUT_1F/MAIN"),
            lambda state: state.has("EVENT_AQUA_STEALS_SUBMARINE", world.player)
        )
        set_rule(
            get_entrance("REGION_AQUA_HIDEOUT_1F/MAIN -> REGION_AQUA_HIDEOUT_1F/WATER"),
            lambda state: can_surf(state) and state.has("EVENT_AQUA_STEALS_SUBMARINE", world.player)
        )

    # Route 124
    set_rule(
        get_entrance("REGION_ROUTE124/MAIN -> REGION_UNDERWATER_ROUTE124/BIG_AREA"),
        can_dive
    )
    set_rule(
        get_entrance("REGION_ROUTE124/MAIN -> REGION_UNDERWATER_ROUTE124/SMALL_AREA_1"),
        can_dive
    )
    set_rule(
        get_entrance("REGION_ROUTE124/MAIN -> REGION_UNDERWATER_ROUTE124/SMALL_AREA_2"),
        can_dive
    )
    set_rule(
        get_entrance("REGION_ROUTE124/MAIN -> REGION_UNDERWATER_ROUTE124/SMALL_AREA_3"),
        can_dive
    )
    set_rule(
        get_entrance("REGION_ROUTE124/MAIN -> REGION_UNDERWATER_ROUTE124/TUNNEL_1"),
        can_dive
    )
    set_rule(
        get_entrance("REGION_ROUTE124/MAIN -> REGION_UNDERWATER_ROUTE124/TUNNEL_2"),
        can_dive
    )
    set_rule(
        get_entrance("REGION_ROUTE124/MAIN -> REGION_UNDERWATER_ROUTE124/TUNNEL_3"),
        can_dive
    )
    set_rule(
        get_entrance("REGION_ROUTE124/MAIN -> REGION_UNDERWATER_ROUTE124/TUNNEL_4"),
        can_dive
    )
    set_rule(
        get_entrance("REGION_ROUTE124/NORTH_ENCLOSED_AREA_1 -> REGION_UNDERWATER_ROUTE124/TUNNEL_1"),
        can_dive
    )
    set_rule(
        get_entrance("REGION_ROUTE124/NORTH_ENCLOSED_AREA_2 -> REGION_UNDERWATER_ROUTE124/TUNNEL_1"),
        can_dive
    )
    set_rule(
        get_entrance("REGION_ROUTE124/NORTH_ENCLOSED_AREA_3 -> REGION_UNDERWATER_ROUTE124/TUNNEL_2"),
        can_dive
    )
    set_rule(
        get_entrance("REGION_ROUTE124/SOUTH_ENCLOSED_AREA_1 -> REGION_UNDERWATER_ROUTE124/TUNNEL_3"),
        can_dive
    )
    set_rule(
        get_entrance("REGION_ROUTE124/SOUTH_ENCLOSED_AREA_2 -> REGION_UNDERWATER_ROUTE124/TUNNEL_3"),
        can_dive
    )
    set_rule(
        get_entrance("REGION_ROUTE124/SOUTH_ENCLOSED_AREA_3 -> REGION_UNDERWATER_ROUTE124/TUNNEL_4"),
        can_dive
    )

    # Mossdeep City
    set_rule(
        get_entrance("REGION_MOSSDEEP_CITY/MAIN -> REGION_MOSSDEEP_CITY/WATER"),
        can_surf
    )
    set_rule(
        get_entrance("REGION_MOSSDEEP_CITY/MAIN -> REGION_ROUTE124/MAIN"),
        can_surf
    )
    set_rule(
        get_entrance("REGION_MOSSDEEP_CITY/MAIN -> REGION_ROUTE125/SEA"),
        can_surf
    )
    set_rule(
        get_entrance("REGION_MOSSDEEP_CITY/MAIN -> REGION_ROUTE127/MAIN"),
        can_surf
    )
    set_rule(
        get_location("EVENT_DEFEAT_MAXIE_AT_SPACE_STATION"),
        lambda state: state.has("EVENT_DEFEAT_TATE_AND_LIZA", world.player)
    )
    set_rule(
        get_location("EVENT_STEVEN_GIVES_DIVE"),
        lambda state: state.has("EVENT_DEFEAT_MAXIE_AT_SPACE_STATION", world.player)
    )
    set_rule(
        get_location("NPC_GIFT_RECEIVED_HM_DIVE"),
        lambda state: state.has("EVENT_DEFEAT_MAXIE_AT_SPACE_STATION", world.player)
    )

    # Route 125
    set_rule(
        get_entrance("REGION_UNDERWATER_ROUTE125/MARINE_CAVE_ENTRANCE_1 -> REGION_UNDERWATER_MARINE_CAVE/MAIN"),
        lambda state: can_dive(state) and \
            state.has("EVENT_DEFEAT_CHAMPION", world.player) and \
            state.has("MARINE_CAVE_ROUTE_125_1", world.player) and \
            state.has("EVENT_DEFEAT_SHELLY", world.player)
    )
    set_rule(
        get_entrance("REGION_UNDERWATER_ROUTE125/MARINE_CAVE_ENTRANCE_2 -> REGION_UNDERWATER_MARINE_CAVE/MAIN"),
        lambda state: can_dive(state) and \
            state.has("EVENT_DEFEAT_CHAMPION", world.player) and \
            state.has("MARINE_CAVE_ROUTE_125_2", world.player) and \
            state.has("EVENT_DEFEAT_SHELLY", world.player)
    )

    # Shoal Cave
    set_rule(
        get_entrance("REGION_SHOAL_CAVE_ENTRANCE_ROOM/SOUTH -> REGION_SHOAL_CAVE_ENTRANCE_ROOM/HIGH_TIDE_WATER"),
        can_surf
    )
    set_rule(
        get_entrance("REGION_SHOAL_CAVE_ENTRANCE_ROOM/NORTH_WEST_CORNER -> REGION_SHOAL_CAVE_ENTRANCE_ROOM/HIGH_TIDE_WATER"),
        can_surf
    )
    set_rule(
        get_entrance("REGION_SHOAL_CAVE_ENTRANCE_ROOM/NORTH_EAST_CORNER -> REGION_SHOAL_CAVE_ENTRANCE_ROOM/HIGH_TIDE_WATER"),
        can_surf
    )
    set_rule(
        get_entrance("REGION_SHOAL_CAVE_INNER_ROOM/HIGH_TIDE_EAST_MIDDLE_GROUND -> REGION_SHOAL_CAVE_INNER_ROOM/SOUTH_EAST_WATER"),
        can_surf
    )
    set_rule(
        get_entrance("REGION_SHOAL_CAVE_INNER_ROOM/HIGH_TIDE_EAST_MIDDLE_GROUND -> REGION_SHOAL_CAVE_INNER_ROOM/EAST_WATER"),
        can_surf
    )
    set_rule(
        get_entrance("REGION_SHOAL_CAVE_INNER_ROOM/HIGH_TIDE_EAST_MIDDLE_GROUND -> REGION_SHOAL_CAVE_INNER_ROOM/NORTH_WEST_WATER"),
        can_surf
    )
    set_rule(
        get_entrance("REGION_SHOAL_CAVE_INNER_ROOM/SOUTH_WEST_CORNER -> REGION_SHOAL_CAVE_INNER_ROOM/NORTH_WEST_WATER"),
        can_surf
    )
    set_rule(
        get_entrance("REGION_SHOAL_CAVE_INNER_ROOM/RARE_CANDY_PLATFORM -> REGION_SHOAL_CAVE_INNER_ROOM/SOUTH_EAST_WATER"),
        can_surf
    )
    set_rule(
        get_entrance("REGION_SHOAL_CAVE_LOW_TIDE_LOWER_ROOM/NORTH_WEST -> REGION_SHOAL_CAVE_LOW_TIDE_LOWER_ROOM/EAST"),
        can_strength
    )
    set_rule(
        get_entrance("REGION_SHOAL_CAVE_LOW_TIDE_LOWER_ROOM/EAST -> REGION_SHOAL_CAVE_LOW_TIDE_LOWER_ROOM/NORTH_WEST"),
        can_strength
    )

    # Route 126
    set_rule(
        get_entrance("REGION_ROUTE126/MAIN -> REGION_UNDERWATER_ROUTE126/MAIN"),
        can_dive
    )
    set_rule(
        get_entrance("REGION_ROUTE126/MAIN -> REGION_UNDERWATER_ROUTE126/SMALL_AREA_2"),
        can_dive
    )
    set_rule(
        get_entrance("REGION_ROUTE126/NEAR_ROUTE_124 -> REGION_UNDERWATER_ROUTE126/TUNNEL"),
        can_dive
    )
    set_rule(
        get_entrance("REGION_ROUTE126/NORTH_WEST_CORNER -> REGION_UNDERWATER_ROUTE126/TUNNEL"),
        can_dive
    )
    set_rule(
        get_entrance("REGION_ROUTE126/WEST -> REGION_UNDERWATER_ROUTE126/MAIN"),
        can_dive
    )
    set_rule(
        get_entrance("REGION_ROUTE126/WEST -> REGION_UNDERWATER_ROUTE126/SMALL_AREA_1"),
        can_dive
    )

    # Sootopolis City
    set_rule(
        get_entrance("REGION_SOOTOPOLIS_CITY/WATER -> REGION_UNDERWATER_SOOTOPOLIS_CITY/MAIN"),
        can_dive
    )
    set_rule(
        get_entrance("REGION_SOOTOPOLIS_CITY/EAST -> REGION_SOOTOPOLIS_CITY/WATER"),
        can_surf
    )
    set_rule(
        get_entrance("REGION_SOOTOPOLIS_CITY/WEST -> REGION_SOOTOPOLIS_CITY/WATER"),
        can_surf
    )
    set_rule(
        get_entrance("REGION_SOOTOPOLIS_CITY/ISLAND -> REGION_SOOTOPOLIS_CITY/WATER"),
        can_surf
    )
    set_rule(
        get_entrance("MAP_SOOTOPOLIS_CITY:3/MAP_CAVE_OF_ORIGIN_ENTRANCE:0"),
        lambda state: state.has("EVENT_RELEASE_KYOGRE", world.player)
    )
    set_rule(
        get_entrance("MAP_SOOTOPOLIS_CITY:2/MAP_SOOTOPOLIS_CITY_GYM_1F:0"),
        lambda state: state.has("EVENT_RAYQUAZA_STOPS_FIGHT", world.player)
    )
    set_rule(
        get_location("NPC_GIFT_RECEIVED_HM_WATERFALL"),
        lambda state: state.has("EVENT_RAYQUAZA_STOPS_FIGHT", world.player)
    )
    set_rule(
        get_location("EVENT_RAYQUAZA_STOPS_FIGHT"),
        lambda state: state.has("EVENT_RELEASE_KYOGRE", world.player)
    )

    # Route 127
    set_rule(
        get_entrance("REGION_ROUTE127/MAIN -> REGION_UNDERWATER_ROUTE127/MAIN"),
        can_dive
    )
    set_rule(
        get_entrance("REGION_ROUTE127/MAIN -> REGION_UNDERWATER_ROUTE127/TUNNEL"),
        can_dive
    )
    set_rule(
        get_entrance("REGION_ROUTE127/MAIN -> REGION_UNDERWATER_ROUTE127/AREA_1"),
        can_dive
    )
    set_rule(
        get_entrance("REGION_ROUTE127/MAIN -> REGION_UNDERWATER_ROUTE127/AREA_2"),
        can_dive
    )
    set_rule(
        get_entrance("REGION_ROUTE127/MAIN -> REGION_UNDERWATER_ROUTE127/AREA_3"),
        can_dive
    )
    set_rule(
        get_entrance("REGION_ROUTE127/ENCLOSED_AREA -> REGION_UNDERWATER_ROUTE127/TUNNEL"),
        can_dive
    )
    set_rule(
        get_entrance("REGION_UNDERWATER_ROUTE127/MARINE_CAVE_ENTRANCE_1 -> REGION_UNDERWATER_MARINE_CAVE/MAIN"),
        lambda state: can_dive(state) and \
            state.has("EVENT_DEFEAT_CHAMPION", world.player) and \
            state.has("MARINE_CAVE_ROUTE_127_1", world.player) and \
            state.has("EVENT_DEFEAT_SHELLY", world.player)
    )
    set_rule(
        get_entrance("REGION_UNDERWATER_ROUTE127/MARINE_CAVE_ENTRANCE_2 -> REGION_UNDERWATER_MARINE_CAVE/MAIN"),
        lambda state: can_dive(state) and \
            state.has("EVENT_DEFEAT_CHAMPION", world.player) and \
            state.has("MARINE_CAVE_ROUTE_127_2", world.player) and \
            state.has("EVENT_DEFEAT_SHELLY", world.player)
    )

    # Route 128
    set_rule(
        get_entrance("REGION_ROUTE128/MAIN -> REGION_UNDERWATER_ROUTE128/MAIN"),
        can_dive
    )
    set_rule(
        get_entrance("REGION_ROUTE128/MAIN -> REGION_UNDERWATER_ROUTE128/AREA_1"),
        can_dive
    )
    set_rule(
        get_entrance("REGION_ROUTE128/MAIN -> REGION_UNDERWATER_ROUTE128/AREA_2"),
        can_dive
    )

    # Seafloor Cavern
    set_rule(
        get_entrance("REGION_SEAFLOOR_CAVERN_ENTRANCE/MAIN -> REGION_SEAFLOOR_CAVERN_ENTRANCE/WATER"),
        can_surf
    )
    set_rule(
        get_entrance("REGION_SEAFLOOR_CAVERN_ENTRANCE/WATER -> REGION_UNDERWATER_SEAFLOOR_CAVERN/MAIN"),
        can_dive
    )
    set_rule(
        get_entrance("REGION_SEAFLOOR_CAVERN_ROOM1/SOUTH -> REGION_SEAFLOOR_CAVERN_ROOM1/NORTH"),
        lambda state: can_rock_smash(state) and can_strength(state)
    )
    set_rule(
        get_entrance("REGION_SEAFLOOR_CAVERN_ROOM1/NORTH -> REGION_SEAFLOOR_CAVERN_ROOM1/SOUTH"),
        can_strength
    )
    set_rule(
        get_entrance("REGION_SEAFLOOR_CAVERN_ROOM2/SOUTH_WEST -> REGION_SEAFLOOR_CAVERN_ROOM2/NORTH_WEST"),
        can_strength
    )
    set_rule(
        get_entrance("REGION_SEAFLOOR_CAVERN_ROOM2/NORTH_WEST -> REGION_SEAFLOOR_CAVERN_ROOM2/SOUTH_WEST"),
        can_strength
    )
    set_rule(
        get_entrance("REGION_SEAFLOOR_CAVERN_ROOM2/SOUTH_WEST -> REGION_SEAFLOOR_CAVERN_ROOM2/SOUTH_EAST"),
        can_rock_smash
    )
    set_rule(
        get_entrance("REGION_SEAFLOOR_CAVERN_ROOM2/SOUTH_EAST -> REGION_SEAFLOOR_CAVERN_ROOM2/SOUTH_WEST"),
        can_rock_smash
    )
    set_rule(
        get_entrance("REGION_SEAFLOOR_CAVERN_ROOM2/NORTH_WEST -> REGION_SEAFLOOR_CAVERN_ROOM2/NORTH_EAST"),
        lambda state: can_rock_smash(state) and can_strength(state)
    )
    set_rule(
        get_entrance("REGION_SEAFLOOR_CAVERN_ROOM2/NORTH_WEST -> REGION_SEAFLOOR_CAVERN_ROOM2/SOUTH_EAST"),
        lambda state: can_rock_smash(state) and can_strength(state)
    )
    set_rule(
        get_entrance("REGION_SEAFLOOR_CAVERN_ROOM5/NORTH_WEST -> REGION_SEAFLOOR_CAVERN_ROOM5/EAST"),
        lambda state: can_rock_smash(state) and can_strength(state)
    )
    set_rule(
        get_entrance("REGION_SEAFLOOR_CAVERN_ROOM5/EAST -> REGION_SEAFLOOR_CAVERN_ROOM5/NORTH_WEST"),
        can_strength
    )
    set_rule(
        get_entrance("REGION_SEAFLOOR_CAVERN_ROOM5/NORTH_WEST -> REGION_SEAFLOOR_CAVERN_ROOM5/SOUTH_WEST"),
        lambda state: can_rock_smash(state) and can_strength(state)
    )
    set_rule(
        get_entrance("REGION_SEAFLOOR_CAVERN_ROOM5/SOUTH_WEST -> REGION_SEAFLOOR_CAVERN_ROOM5/NORTH_WEST"),
        lambda state: can_rock_smash(state) and can_strength(state)
    )
    set_rule(
        get_entrance("REGION_SEAFLOOR_CAVERN_ROOM6/NORTH_WEST -> REGION_SEAFLOOR_CAVERN_ROOM6/WATER"),
        can_surf
    )
    set_rule(
        get_entrance("REGION_SEAFLOOR_CAVERN_ROOM6/SOUTH -> REGION_SEAFLOOR_CAVERN_ROOM6/WATER"),
        can_surf
    )
    set_rule(
        get_entrance("REGION_SEAFLOOR_CAVERN_ROOM7/SOUTH -> REGION_SEAFLOOR_CAVERN_ROOM7/WATER"),
        can_surf
    )
    set_rule(
        get_entrance("REGION_SEAFLOOR_CAVERN_ROOM7/NORTH -> REGION_SEAFLOOR_CAVERN_ROOM7/WATER"),
        can_surf
    )
    set_rule(
        get_entrance("REGION_SEAFLOOR_CAVERN_ROOM8/NORTH -> REGION_SEAFLOOR_CAVERN_ROOM8/SOUTH"),
        can_strength
    )
    set_rule(
        get_entrance("REGION_SEAFLOOR_CAVERN_ROOM8/SOUTH -> REGION_SEAFLOOR_CAVERN_ROOM8/NORTH"),
        can_strength
    )
    if "Seafloor Cavern Aqua Grunt" not in world.options.remove_roadblocks.value:
        set_rule(
            get_entrance("MAP_SEAFLOOR_CAVERN_ENTRANCE:1/MAP_SEAFLOOR_CAVERN_ROOM1:0"),
            lambda state: state.has("EVENT_STEVEN_GIVES_DIVE", world.player)
        )

    # Route 129
    set_rule(
        get_entrance("REGION_UNDERWATER_ROUTE129/MARINE_CAVE_ENTRANCE_1 -> REGION_UNDERWATER_MARINE_CAVE/MAIN"),
        lambda state: can_dive(state) and \
            state.has("EVENT_DEFEAT_CHAMPION", world.player) and \
            state.has("MARINE_CAVE_ROUTE_129_1", world.player) and \
            state.has("EVENT_DEFEAT_SHELLY", world.player)
    )
    set_rule(
        get_entrance("REGION_UNDERWATER_ROUTE129/MARINE_CAVE_ENTRANCE_2 -> REGION_UNDERWATER_MARINE_CAVE/MAIN"),
        lambda state: can_dive(state) and \
            state.has("EVENT_DEFEAT_CHAMPION", world.player) and \
            state.has("MARINE_CAVE_ROUTE_129_2", world.player) and \
            state.has("EVENT_DEFEAT_SHELLY", world.player)
    )

    # Pacifidlog Town
    set_rule(
        get_entrance("REGION_PACIFIDLOG_TOWN/MAIN -> REGION_PACIFIDLOG_TOWN/WATER"),
        can_surf
    )
    set_rule(
        get_entrance("REGION_PACIFIDLOG_TOWN/MAIN -> REGION_ROUTE131/MAIN"),
        can_surf
    )
    set_rule(
        get_entrance("REGION_PACIFIDLOG_TOWN/MAIN -> REGION_ROUTE132/EAST"),
        can_surf
    )

    # Sky Pillar
    set_rule(
        get_entrance("MAP_SKY_PILLAR_OUTSIDE:1/MAP_SKY_PILLAR_1F:0"),
        lambda state: state.has("EVENT_RELEASE_KYOGRE", world.player)
    )
    add_rule(
        get_location("EVENT_ENCOUNTER_RAYQUAZA"),
        lambda state: state.has("EVENT_RAYQUAZA_STOPS_FIGHT", world.player)
    )
    # Sky Pillar does not require the mach bike until Rayquaza returns, which means the top
    # is only logically locked behind the mach bike after the top has been reached already
    # set_rule(
    #     get_entrance("REGION_SKY_PILLAR_2F/RIGHT -> REGION_SKY_PILLAR_2F/LEFT"),
    #     lambda state: has_mach_bike(state)
    # )
    # set_rule(
    #     get_entrance("REGION_SKY_PILLAR_2F/LEFT -> REGION_SKY_PILLAR_2F/RIGHT"),
    #     lambda state: has_mach_bike(state)
    # )
    # set_rule(
    #     get_entrance("REGION_SKY_PILLAR_4F/MAIN -> REGION_SKY_PILLAR_4F/ABOVE_3F_TOP_CENTER"),
    #     lambda state: has_mach_bike(state)
    # )

    # Route 134
    set_rule(
        get_entrance("REGION_ROUTE134/MAIN -> REGION_UNDERWATER_ROUTE134/MAIN"),
        can_dive
    )
    set_rule(
        get_location("EVENT_UNDO_REGI_SEAL"),
        lambda state: state.has("CATCH_SPECIES_WAILORD", world.player) and state.has("CATCH_SPECIES_RELICANTH", world.player)
    )
    set_rule(
        get_entrance("REGION_SEALED_CHAMBER_OUTER_ROOM/MAIN -> REGION_SEALED_CHAMBER_OUTER_ROOM/CRUMBLED_WALL"),
        lambda state: state.has("EVENT_MOVE_TUTOR_DIG", world.player)
    )

    # Ever Grande City
    set_rule(
        get_entrance("REGION_EVER_GRANDE_CITY/SEA -> REGION_EVER_GRANDE_CITY/SOUTH"),
        can_waterfall
    )
    set_rule(
        get_entrance("REGION_EVER_GRANDE_CITY/SOUTH -> REGION_EVER_GRANDE_CITY/SEA"),
        can_surf
    )

    # Victory Road
    set_rule(
        get_entrance("REGION_VICTORY_ROAD_B1F/SOUTH_WEST_MAIN -> REGION_VICTORY_ROAD_B1F/SOUTH_WEST_LADDER_UP"),
        lambda state: can_rock_smash(state) and can_strength(state)
    )
    set_rule(
        get_entrance("REGION_VICTORY_ROAD_B1F/SOUTH_WEST_LADDER_UP -> REGION_VICTORY_ROAD_B1F/SOUTH_WEST_MAIN"),
        lambda state: can_rock_smash(state) and can_strength(state)
    )
    set_rule(
        get_entrance("REGION_VICTORY_ROAD_B1F/MAIN_UPPER -> REGION_VICTORY_ROAD_B1F/MAIN_LOWER_EAST"),
        lambda state: can_rock_smash(state) and can_strength(state)
    )
    set_rule(
        get_entrance("REGION_VICTORY_ROAD_B1F/MAIN_LOWER_EAST -> REGION_VICTORY_ROAD_B1F/MAIN_LOWER_WEST"),
        can_rock_smash
    )
    set_rule(
        get_entrance("REGION_VICTORY_ROAD_B1F/MAIN_LOWER_WEST -> REGION_VICTORY_ROAD_B1F/MAIN_LOWER_EAST"),
        lambda state: can_rock_smash(state) and can_strength(state)
    )
    set_rule(
        get_entrance("REGION_VICTORY_ROAD_B1F/MAIN_LOWER_WEST -> REGION_VICTORY_ROAD_B1F/MAIN_UPPER"),
        lambda state: can_rock_smash(state) and can_strength(state)
    )
    set_rule(
        get_entrance("REGION_VICTORY_ROAD_B2F/LOWER_WEST -> REGION_VICTORY_ROAD_B2F/LOWER_WEST_WATER"),
        can_surf
    )
    set_rule(
        get_entrance("REGION_VICTORY_ROAD_B2F/LOWER_WEST_ISLAND -> REGION_VICTORY_ROAD_B2F/LOWER_WEST_WATER"),
        can_surf
    )
    set_rule(
        get_entrance("REGION_VICTORY_ROAD_B2F/LOWER_EAST -> REGION_VICTORY_ROAD_B2F/LOWER_EAST_WATER"),
        can_surf
    )
    set_rule(
        get_entrance("REGION_VICTORY_ROAD_B2F/LOWER_WEST_WATER -> REGION_VICTORY_ROAD_B2F/UPPER_WATER"),
        can_waterfall
    )
    set_rule(
        get_entrance("REGION_VICTORY_ROAD_B2F/LOWER_EAST_WATER -> REGION_VICTORY_ROAD_B2F/UPPER_WATER"),
        can_waterfall
    )
    set_rule(
        get_entrance("REGION_VICTORY_ROAD_B2F/UPPER -> REGION_VICTORY_ROAD_B2F/UPPER_WATER"),
        can_surf
    )
    set_rule(
        get_entrance("REGION_VICTORY_ROAD_B2F/UPPER -> REGION_VICTORY_ROAD_B2F/LOWER_EAST_WATER"),
        can_surf
    )

    # Pokemon League
    if world.options.elite_four_requirement == EliteFourRequirement.option_badges:
        set_rule(
            get_entrance("REGION_EVER_GRANDE_CITY_POKEMON_LEAGUE_1F/MAIN -> REGION_EVER_GRANDE_CITY_POKEMON_LEAGUE_1F/BEHIND_BADGE_CHECKERS"),
            lambda state: state.has_group("Badge", world.player, world.options.elite_four_count.value)
        )
    else:
        set_rule(
            get_entrance("REGION_EVER_GRANDE_CITY_POKEMON_LEAGUE_1F/MAIN -> REGION_EVER_GRANDE_CITY_POKEMON_LEAGUE_1F/BEHIND_BADGE_CHECKERS"),
            lambda state: defeated_n_gym_leaders(state, world.options.elite_four_count.value)
        )

    # Battle Frontier
    set_rule(
        get_entrance("REGION_BATTLE_FRONTIER_OUTSIDE_WEST/DOCK -> REGION_SS_TIDAL_CORRIDOR/MAIN"),
        lambda state: state.has("S.S. Ticket", world.player)
    )
    set_rule(
        get_entrance("REGION_BATTLE_FRONTIER_OUTSIDE_WEST/CAVE_ENTRANCE -> REGION_BATTLE_FRONTIER_OUTSIDE_WEST/WATER"),
        can_surf
    )
    set_rule(
        get_entrance("REGION_BATTLE_FRONTIER_OUTSIDE_EAST/MAIN -> REGION_BATTLE_FRONTIER_OUTSIDE_EAST/ABOVE_WATERFALL"),
        lambda state: state.has("Wailmer Pail", world.player) and can_surf(state)
    )
    set_rule(
        get_entrance("REGION_BATTLE_FRONTIER_OUTSIDE_EAST/ABOVE_WATERFALL -> REGION_BATTLE_FRONTIER_OUTSIDE_EAST/MAIN"),
        lambda state: state.has("Wailmer Pail", world.player)
    )
    set_rule(
        get_entrance("REGION_BATTLE_FRONTIER_OUTSIDE_EAST/WATER -> REGION_BATTLE_FRONTIER_OUTSIDE_EAST/ABOVE_WATERFALL"),
        can_waterfall
    )

    # Overworld Items
    if world.options.overworld_items:
        # Route 117
        set_rule(
            get_location("ITEM_ROUTE_117_REVIVE"),
            can_cut
        )

        # Route 114
        set_rule(
            get_location("ITEM_ROUTE_114_PROTEIN"),
            can_rock_smash
        )

        # Victory Road
        set_rule(
            get_location("ITEM_VICTORY_ROAD_B1F_FULL_RESTORE"),
            lambda state: can_rock_smash(state) and can_strength(state)
        )

    # Hidden Items
    if world.options.hidden_items:
        # Route 120
        set_rule(
            get_location("HIDDEN_ITEM_ROUTE_120_RARE_CANDY_1"),
            can_cut
        )

        # Route 121
        set_rule(
            get_location("HIDDEN_ITEM_ROUTE_121_NUGGET"),
            can_cut
        )

    # NPC Gifts
    if world.options.npc_gifts:
        # Littleroot Town
        set_rule(
            get_location("NPC_GIFT_RECEIVED_AMULET_COIN"),
            lambda state: state.has("EVENT_TALK_TO_MR_STONE", world.player) and state.has("Balance Badge", world.player)
        )
        set_rule(
            get_location("NPC_GIFT_RECEIVED_SS_TICKET"),
            lambda state: state.has("EVENT_DEFEAT_CHAMPION", world.player)
        )
        set_rule(
            get_location("NPC_GIFT_RECEIVED_AURORA_TICKET"),
            lambda state: state.has("EVENT_DEFEAT_CHAMPION", world.player)
        )
        set_rule(
            get_location("NPC_GIFT_RECEIVED_EON_TICKET"),
            lambda state: state.has("EVENT_DEFEAT_CHAMPION", world.player)
        )
        set_rule(
            get_location("NPC_GIFT_RECEIVED_MYSTIC_TICKET"),
            lambda state: state.has("EVENT_DEFEAT_CHAMPION", world.player)
        )
        set_rule(
            get_location("NPC_GIFT_RECEIVED_OLD_SEA_MAP"),
            lambda state: state.has("EVENT_DEFEAT_CHAMPION", world.player)
        )

        # Route 104
        set_rule(
            get_location("NPC_GIFT_RECEIVED_WHITE_HERB"),
            lambda state: state.has("Dynamo Badge", world.player) and state.has("EVENT_MEET_FLOWER_SHOP_OWNER", world.player)
        )

        # Devon Corp
        set_rule(
            get_location("NPC_GIFT_RECEIVED_EXP_SHARE"),
            lambda state: state.has("EVENT_DELIVER_LETTER", world.player)
        )

        # Route 116
        set_rule(
            get_location("NPC_GIFT_RECEIVED_REPEAT_BALL"),
            lambda state: state.has("EVENT_RESCUE_CAPT_STERN", world.player)
        )

        # Dewford Town
        set_rule(
            get_location("NPC_GIFT_RECEIVED_TM_SLUDGE_BOMB"),
            lambda state: state.has("EVENT_DEFEAT_NORMAN", world.player)
        )

        # Slateport City
        set_rule(
            get_location("NPC_GIFT_RECEIVED_DEEP_SEA_TOOTH"),
            lambda state: state.has("EVENT_AQUA_STEALS_SUBMARINE", world.player)
                          and state.has("Scanner", world.player)
                          and state.has("Mind Badge", world.player)
        )
        set_rule(
            get_location("NPC_GIFT_RECEIVED_DEEP_SEA_SCALE"),
            lambda state: state.has("EVENT_AQUA_STEALS_SUBMARINE", world.player)
                          and state.has("Scanner", world.player)
                          and state.has("Mind Badge", world.player)
        )

        # Mauville City
        set_rule(
            get_location("NPC_GIFT_GOT_TM_THUNDERBOLT_FROM_WATTSON"),
            lambda state: state.has("EVENT_DEFEAT_NORMAN", world.player) and state.has("EVENT_TURN_OFF_GENERATOR", world.player)
        )
        set_rule(
            get_location("NPC_GIFT_RECEIVED_COIN_CASE"),
            lambda state: state.has("EVENT_BUY_HARBOR_MAIL", world.player)
        )

        # Fallarbor Town
        set_rule(
            get_location("NPC_GIFT_RECEIVED_TM_RETURN"),
            lambda state: state.has("EVENT_RECOVER_METEORITE", world.player) and state.has("Meteorite", world.player)
        )

        # Fortree City
        set_rule(
            get_location("NPC_GIFT_RECEIVED_MENTAL_HERB"),
            lambda state: state.has("EVENT_WINGULL_QUEST_2", world.player)
        )

        # Fallarbor Town
        set_rule(
            get_location("NPC_GIFT_RECEIVED_TM27"),
            lambda state: state.has("EVENT_RECOVER_METEORITE", world.player) and state.has("Meteorite", world.player)
        )

        # Fortree City
        set_rule(
            get_location("NPC_GIFT_RECEIVED_MENTAL_HERB"),
            lambda state: state.has("EVENT_WINGULL_QUEST_2", world.player)
        )

    # Ferry Items
    if world.options.enable_ferry:
        set_rule(
            get_location("NPC_GIFT_RECEIVED_SS_TICKET"),
            lambda state: state.has("EVENT_DEFEAT_CHAMPION", world.player)
        )
        set_rule(
            get_entrance("REGION_SLATEPORT_CITY_HARBOR/MAIN -> REGION_SS_TIDAL_CORRIDOR/MAIN"),
            lambda state: state.has("S.S. Ticket", world.player)
        )
        set_rule(
            get_entrance("REGION_LILYCOVE_CITY_HARBOR/MAIN -> REGION_SS_TIDAL_CORRIDOR/MAIN"),
            lambda state: state.has("S.S. Ticket", world.player)
        )

    # Add Itemfinder requirement to hidden items
    if world.options.require_itemfinder:
        for location in world.multiworld.get_locations(world.player):
            if location.tags is not None and "HiddenItem" in location.tags:
                add_rule(
                    location,
                    lambda state: state.has("Itemfinder", world.player)
                )

    # Add Flash requirements to dark caves
    # Granite Cave
    if world.options.require_flash in [DarkCavesRequireFlash.option_only_granite_cave, DarkCavesRequireFlash.option_both]:
        add_rule(
            get_entrance("MAP_GRANITE_CAVE_1F:2/MAP_GRANITE_CAVE_B1F:1"),
            can_flash
        )
        add_rule(
            get_entrance("MAP_GRANITE_CAVE_B1F:3/MAP_GRANITE_CAVE_B2F:1"),
            can_flash
        )

    # Victory Road
    if world.options.require_flash in [DarkCavesRequireFlash.option_only_victory_road, DarkCavesRequireFlash.option_both]:
        add_rule(
            get_entrance("MAP_VICTORY_ROAD_1F:2/MAP_VICTORY_ROAD_B1F:5"),
            can_flash
        )
        add_rule(
            get_entrance("MAP_VICTORY_ROAD_1F:4/MAP_VICTORY_ROAD_B1F:4"),
            can_flash
        )
        add_rule(
            get_entrance("MAP_VICTORY_ROAD_1F:3/MAP_VICTORY_ROAD_B1F:2"),
            can_flash
        )
        add_rule(
            get_entrance("MAP_VICTORY_ROAD_B1F:3/MAP_VICTORY_ROAD_B2F:1"),
            can_flash
        )
        add_rule(
            get_entrance("MAP_VICTORY_ROAD_B1F:1/MAP_VICTORY_ROAD_B2F:2"),
            can_flash
        )
        add_rule(
            get_entrance("MAP_VICTORY_ROAD_B1F:6/MAP_VICTORY_ROAD_B2F:3"),
            can_flash
        )
        add_rule(
            get_entrance("MAP_VICTORY_ROAD_B1F:0/MAP_VICTORY_ROAD_B2F:0"),
            can_flash
        )
        add_rule(
            get_entrance("MAP_VICTORY_ROAD_B2F:3/MAP_VICTORY_ROAD_B1F:6"),
            can_flash
        )
        add_rule(
            get_entrance("MAP_VICTORY_ROAD_B2F:2/MAP_VICTORY_ROAD_B1F:1"),
            can_flash
        )
        add_rule(
            get_entrance("MAP_VICTORY_ROAD_B2F:0/MAP_VICTORY_ROAD_B1F:0"),
            can_flash
        )
        add_rule(
            get_entrance("MAP_VICTORY_ROAD_B2F:1/MAP_VICTORY_ROAD_B1F:3"),
            can_flash
        )<|MERGE_RESOLUTION|>--- conflicted
+++ resolved
@@ -16,75 +16,6 @@
     PokemonEmeraldWorld = object
 
 
-<<<<<<< HEAD
-def _can_cut(state: CollectionState, player: int) -> bool:
-    return state.has("HM01 Cut", player) and state.has("Stone Badge", player)
-
-
-def _can_surf(state: CollectionState, player: int) -> bool:
-    return state.has("HM03 Surf", player) and state.has("Balance Badge", player)
-
-
-def _can_strength(state: CollectionState, player: int) -> bool:
-    return state.has("HM04 Strength", player) and state.has("Heat Badge", player)
-
-
-def _can_flash(state: CollectionState, player: int) -> bool:
-    return state.has("HM05 Flash", player) and state.has("Knuckle Badge", player)
-
-
-def _can_rock_smash(state: CollectionState, player: int) -> bool:
-    return state.has("HM06 Rock Smash", player) and state.has("Dynamo Badge", player)
-
-
-def _can_waterfall(state: CollectionState, player: int) -> bool:
-    return state.has("HM07 Waterfall", player) and state.has("Rain Badge", player)
-
-
-def _can_dive(state: CollectionState, player: int) -> bool:
-    return state.has("HM08 Dive", player) and state.has("Mind Badge", player)
-
-
-def _can_use_mach_bike(state: CollectionState, player: int) -> bool:
-    return state.has("Mach Bike", player)
-
-
-def _can_use_acro_bike(state: CollectionState, player: int) -> bool:
-    return state.has("Acro Bike", player)
-
-
-def _defeated_n_gym_leaders(state: CollectionState, player: int, n: int) -> bool:
-    num_gym_leaders_defeated = 0
-    num_gym_leaders_defeated += 1 if state.has("EVENT_DEFEAT_ROXANNE", player) else 0
-    num_gym_leaders_defeated += 1 if state.has("EVENT_DEFEAT_BRAWLY", player) else 0
-    num_gym_leaders_defeated += 1 if state.has("EVENT_DEFEAT_WATTSON", player) else 0
-    num_gym_leaders_defeated += 1 if state.has("EVENT_DEFEAT_FLANNERY", player) else 0
-    num_gym_leaders_defeated += 1 if state.has("EVENT_DEFEAT_NORMAN", player) else 0
-    num_gym_leaders_defeated += 1 if state.has("EVENT_DEFEAT_WINONA", player) else 0
-    num_gym_leaders_defeated += 1 if state.has("EVENT_DEFEAT_TATE_AND_LIZA", player) else 0
-    num_gym_leaders_defeated += 1 if state.has("EVENT_DEFEAT_JUAN", player) else 0
-    return num_gym_leaders_defeated >= n
-
-
-def _encountered_n_legendaries(state: CollectionState, player: int, n: int) -> bool:
-    num_encounters = 0
-    num_encounters += 1 if state.has("EVENT_ENCOUNTER_GROUDON", player) else 0
-    num_encounters += 1 if state.has("EVENT_ENCOUNTER_KYOGRE", player) else 0
-    num_encounters += 1 if state.has("EVENT_ENCOUNTER_RAYQUAZA", player) else 0
-    num_encounters += 1 if state.has("EVENT_ENCOUNTER_LATIAS", player) else 0
-    num_encounters += 1 if state.has("EVENT_ENCOUNTER_LATIOS", player) else 0
-    num_encounters += 1 if state.has("EVENT_ENCOUNTER_REGIROCK", player) else 0
-    num_encounters += 1 if state.has("EVENT_ENCOUNTER_REGICE", player) else 0
-    num_encounters += 1 if state.has("EVENT_ENCOUNTER_REGISTEEL", player) else 0
-    num_encounters += 1 if state.has("EVENT_ENCOUNTER_MEW", player) else 0
-    num_encounters += 1 if state.has("EVENT_ENCOUNTER_DEOXYS", player) else 0
-    num_encounters += 1 if state.has("EVENT_ENCOUNTER_HO_OH", player) else 0
-    num_encounters += 1 if state.has("EVENT_ENCOUNTER_LUGIA", player) else 0
-    return num_encounters >= n
-
-
-=======
->>>>>>> 4f0911fe
 # Rules are organized by town/route/dungeon and ordered approximately
 # by when you would first reach that place in a vanilla playthrough.
 def set_rules(world: PokemonEmeraldWorld) -> None:
@@ -127,6 +58,23 @@
         num_gym_leaders_defeated += 1 if state.has("EVENT_DEFEAT_JUAN", world.player) else 0
         return num_gym_leaders_defeated >= n
 
+
+    def encountered_n_legendaries(state: CollectionState, n: int) -> bool:
+        num_encounters = 0
+        num_encounters += 1 if state.has("EVENT_ENCOUNTER_GROUDON", world.player) else 0
+        num_encounters += 1 if state.has("EVENT_ENCOUNTER_KYOGRE", world.player) else 0
+        num_encounters += 1 if state.has("EVENT_ENCOUNTER_RAYQUAZA", world.player) else 0
+        num_encounters += 1 if state.has("EVENT_ENCOUNTER_LATIAS", world.player) else 0
+        num_encounters += 1 if state.has("EVENT_ENCOUNTER_LATIOS", world.player) else 0
+        num_encounters += 1 if state.has("EVENT_ENCOUNTER_REGIROCK", world.player) else 0
+        num_encounters += 1 if state.has("EVENT_ENCOUNTER_REGICE", world.player) else 0
+        num_encounters += 1 if state.has("EVENT_ENCOUNTER_REGISTEEL", world.player) else 0
+        num_encounters += 1 if state.has("EVENT_ENCOUNTER_MEW", world.player) else 0
+        num_encounters += 1 if state.has("EVENT_ENCOUNTER_DEOXYS", world.player) else 0
+        num_encounters += 1 if state.has("EVENT_ENCOUNTER_HO_OH", world.player) else 0
+        num_encounters += 1 if state.has("EVENT_ENCOUNTER_LUGIA", world.player) else 0
+        return num_encounters >= n
+
     def get_entrance(entrance: str):
         return world.multiworld.get_entrance(entrance, world.player)
 
@@ -143,7 +91,7 @@
     elif world.options.goal == Goal.option_norman:
         completion_condition = lambda state: state.has("EVENT_DEFEAT_NORMAN", world.player)
     elif world.options.goal == Goal.option_legendary_hunt:
-        completion_condition = lambda state: _encountered_n_legendaries(state, world.player, world.options.legendary_hunt_count.value)
+        completion_condition = lambda state: encountered_n_legendaries(state, world.player, world.options.legendary_hunt_count.value)
 
     world.multiworld.completion_condition[world.player] = completion_condition
 
@@ -417,7 +365,7 @@
     if world.options.extra_bumpy_slope:
         set_rule(
             get_entrance("REGION_ROUTE115/SOUTH_BELOW_LEDGE -> REGION_ROUTE115/SOUTH_ABOVE_LEDGE"),
-            lambda state: _can_use_acro_bike(state, world.player)
+            lambda state: has_acro_bike(state)
         )
     else:
         set_rule(
