from typing import Union

from BaseClasses import Tutorial, CollectionState
from worlds.AutoWorld import WebWorld, World
from . import Options
from .Items import DLCQuestItem, ItemData, create_items, item_table, items_by_group, Group
from .Locations import DLCQuestLocation, location_table
from .Options import DLCQuestOptions
from .Regions import create_regions
from .Rules import set_rules

client_version = 0


class DLCqwebworld(WebWorld):
<<<<<<< HEAD
    tutorials = [Tutorial(
        "Multiworld Setup Guide",
=======
    setup_en = Tutorial(
        "Multiworld Setup Tutorial",
>>>>>>> 6f3bc3a7
        "A guide to setting up the Archipelago DLCQuest game on your computer.",
        "English",
        "setup_en.md",
        "setup/en",
        ["axe_y"]
    )
    setup_fr = Tutorial(
        "Guide de configuration MultiWorld",
        "Un guide pour configurer DLCQuest sur votre PC.",
        "Français",
        "setup_fr.md",
        "setup/fr",
        ["Deoxis"]
    )
    tutorials = [setup_en, setup_fr]


class DLCqworld(World):
    """
    DLCQuest is a metroid ish game where everything is an in-game dlc.
    """
    game = "DLCQuest"
    topology_present = False
    web = DLCqwebworld()

    item_name_to_id = {name: data.code for name, data in item_table.items()}
    location_name_to_id = location_table

    data_version = 1

    options_dataclass = DLCQuestOptions
    options: DLCQuestOptions

    def create_regions(self):
        create_regions(self.multiworld, self.player, self.options)

    def set_rules(self):
        set_rules(self.multiworld, self.player, self.options)

    def create_event(self, event: str):
        return DLCQuestItem(event, True, None, self.player)

    def create_items(self):
        self.precollect_coinsanity()
        locations_count = len([location
                               for location in self.multiworld.get_locations(self.player)
                               if not location.event])

        items_to_exclude = [excluded_items
                            for excluded_items in self.multiworld.precollected_items[self.player]]

        created_items = create_items(self, self.options, locations_count + len(items_to_exclude), self.multiworld.random)

        self.multiworld.itempool += created_items

        if self.options.campaign == Options.Campaign.option_basic or self.options.campaign == Options.Campaign.option_both:
            self.multiworld.early_items[self.player]["Movement Pack"] = 1

        for item in items_to_exclude:
            if item in self.multiworld.itempool:
                self.multiworld.itempool.remove(item)

    def precollect_coinsanity(self):
        if self.options.campaign == Options.Campaign.option_basic:
            if self.options.coinsanity == Options.CoinSanity.option_coin and self.options.coinbundlequantity >= 5:
                self.multiworld.push_precollected(self.create_item("Movement Pack"))

    def create_item(self, item: Union[str, ItemData]) -> DLCQuestItem:
        if isinstance(item, str):
            item = item_table[item]

        return DLCQuestItem(item.name, item.classification, item.code, self.player)

    def get_filler_item_name(self) -> str:
        trap = self.multiworld.random.choice(items_by_group[Group.Trap])
        return trap.name

    def fill_slot_data(self):
        options_dict = self.options.as_dict(
            "death_link", "ending_choice", "campaign", "coinsanity", "item_shuffle"
        )
        options_dict.update({
            "coinbundlerange": self.options.coinbundlequantity.value,
            "seed": self.random.randrange(99999999)
        })
        return options_dict

    def collect(self, state: CollectionState, item: DLCQuestItem) -> bool:
        change = super().collect(state, item)
        if change:
            suffix = item.coin_suffix
            if suffix:
                state.prog_items[self.player][suffix] += item.coins
        return change

    def remove(self, state: CollectionState, item: DLCQuestItem) -> bool:
        change = super().remove(state, item)
        if change:
            suffix = item.coin_suffix
            if suffix:
                state.prog_items[self.player][suffix] -= item.coins
        return change<|MERGE_RESOLUTION|>--- conflicted
+++ resolved
@@ -13,13 +13,8 @@
 
 
 class DLCqwebworld(WebWorld):
-<<<<<<< HEAD
-    tutorials = [Tutorial(
+    setup_en = Tutorial(
         "Multiworld Setup Guide",
-=======
-    setup_en = Tutorial(
-        "Multiworld Setup Tutorial",
->>>>>>> 6f3bc3a7
         "A guide to setting up the Archipelago DLCQuest game on your computer.",
         "English",
         "setup_en.md",
