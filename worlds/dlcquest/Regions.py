import math
from typing import List

from BaseClasses import Entrance, MultiWorld, Region
from . import Options
from .Locations import DLCQuestLocation, location_table
from .Rules import create_event

DLCQuestRegion = ["Movement Pack", "Behind Tree", "Psychological Warfare", "Double Jump Left",
                  "Double Jump Behind the Tree", "The Forest", "Final Room"]


<<<<<<< HEAD
def add_coin_freemium(region: Region, Coin: int, player: int):
    number_coin = f"{Coin} coins freemium"
    location_coin = f"{region.name} coins freemium"
    location = DLCQuestLocation(player, location_coin, None, region)
    region.locations.append(location)
    event = create_event(player, number_coin)
    event.freemium_coins = Coin
    location.place_locked_item(event)
=======
def add_coin_lfod(region: Region, coin: int, player: int):
    add_coin(region, coin, player, " coins freemium")

>>>>>>> 38c9ee14

def add_coin_dlcquest(region: Region, coin: int, player: int):
    add_coin(region, coin, player, " coins")


def add_coin(region: Region, coin: int, player: int, suffix: str):
    number_coin = f"{coin}{suffix}"
    location_coin = f"{region.name}{suffix}"
    location = DLCQuestLocation(player, location_coin, None, region)
    region.locations.append(location)
    event = create_event(player, number_coin)
    event.coins = Coin
    location.place_locked_item(event)


def create_regions(multiworld: MultiWorld, player: int, world_options: Options.DLCQuestOptions):
    region_menu = Region("Menu", player, multiworld)
    has_campaign_basic = world_options.campaign == Options.Campaign.option_basic or world_options.campaign == Options.Campaign.option_both
    has_campaign_lfod = world_options.campaign == Options.Campaign.option_live_freemium_or_die or world_options.campaign == Options.Campaign.option_both
    has_coinsanity = world_options.coinsanity == Options.CoinSanity.option_coin
    coin_bundle_size = world_options.coinbundlequantity.value
    has_item_shuffle = world_options.item_shuffle == Options.ItemShuffle.option_shuffled

    multiworld.regions.append(region_menu)

    create_regions_basic_campaign(has_campaign_basic, region_menu, has_item_shuffle, has_coinsanity, coin_bundle_size, player, multiworld)

    create_regions_lfod_campaign(coin_bundle_size, has_campaign_lfod, has_coinsanity, has_item_shuffle, multiworld, player, region_menu)


def create_regions_basic_campaign(has_campaign_basic: bool, region_menu: Region, has_item_shuffle: bool, has_coinsanity: bool,
                                  coin_bundle_size: int, player: int, world: MultiWorld):
    if not has_campaign_basic:
        return

    region_menu.exits += [Entrance(player, "DLC Quest Basic", region_menu)]
    locations_move_right = ["Movement Pack", "Animation Pack", "Audio Pack", "Pause Menu Pack"]
    region_move_right = create_region_and_locations_basic("Move Right", locations_move_right, ["Moving"], player, world, 4)
    create_coinsanity_locations_dlc_quest(has_coinsanity, coin_bundle_size, player, region_move_right)
    locations_movement_pack = ["Time is Money Pack", "Psychological Warfare Pack", "Armor for your Horse Pack", "Shepherd Sheep"]
    locations_movement_pack += conditional_location(has_item_shuffle, "Sword")
    create_region_and_locations_basic("Movement Pack", locations_movement_pack, ["Tree", "Cloud"], player, world, 46)
    locations_behind_tree = ["Double Jump Pack", "Map Pack", "Between Trees Sheep", "Hole in the Wall Sheep"] + conditional_location(has_item_shuffle, "Gun")
    create_region_and_locations_basic("Behind Tree", locations_behind_tree, ["Behind Tree Double Jump", "Forest Entrance"], player, world, 60)
    create_region_and_locations_basic("Psychological Warfare", ["West Cave Sheep"], ["Cloud Double Jump"], player, world, 100)
    locations_double_jump_left = ["Pet Pack", "Top Hat Pack", "North West Alcove Sheep"]
    create_region_and_locations_basic("Double Jump Total Left", locations_double_jump_left, ["Cave Tree", "Cave Roof"], player, world, 50)
    create_region_and_locations_basic("Double Jump Total Left Cave", ["Top Hat Sheep"], [], player, world, 9)
    create_region_and_locations_basic("Double Jump Total Left Roof", ["North West Ceiling Sheep"], [], player, world, 10)
    locations_double_jump_left_ceiling = ["Sexy Outfits Pack", "Double Jump Alcove Sheep", "Sexy Outfits Sheep"]
    create_region_and_locations_basic("Double Jump Behind Tree", locations_double_jump_left_ceiling, ["True Double Jump"], player, world, 89)
    create_region_and_locations_basic("True Double Jump Behind Tree", ["Double Jump Floating Sheep", "Cutscene Sheep"], [], player, world, 7)
    create_region_and_locations_basic("The Forest", ["Gun Pack", "Night Map Pack"], ["Behind Ogre", "Forest Double Jump"], player, world, 171)
    create_region_and_locations_basic("The Forest with double Jump", ["The Zombie Pack", "Forest Low Sheep"], ["Forest True Double Jump"], player, world, 76)
    create_region_and_locations_basic("The Forest with double Jump Part 2", ["Forest High Sheep"], [], player, world, 203)
    region_final_boss_room = create_region_and_locations_basic("The Final Boss Room", ["Finish the Fight Pack"], [], player, world)

    create_victory_event(region_final_boss_room, "Winning Basic", "Victory Basic", player)

    connect_entrances_basic(player, world)


def create_regions_lfod_campaign(coin_bundle_size, has_campaign_lfod, has_coinsanity, has_item_shuffle, multiworld, player, region_menu):
    if not has_campaign_lfod:
        return

    region_menu.exits += [Entrance(player, "Live Freemium or Die", region_menu)]
    locations_lfod_start = ["Particles Pack", "Day One Patch Pack", "Checkpoint Pack", "Incredibly Important Pack",
                            "Nice Try", "Story is Important", "I Get That Reference!"] + conditional_location(has_item_shuffle, "Wooden Sword")
    region_lfod_start = create_region_and_locations_lfod("Freemium Start", locations_lfod_start, ["Vines"], player, multiworld, 50)
    create_coinsanity_locations_lfod(has_coinsanity, coin_bundle_size, player, region_lfod_start)
    locations_behind_vines = ["Wall Jump Pack", "Health Bar Pack", "Parallax Pack"] + conditional_location(has_item_shuffle, "Pickaxe")
    create_region_and_locations_lfod("Behind the Vines", locations_behind_vines, ["Wall Jump Entrance"], player, multiworld, 95)
    locations_wall_jump = ["Harmless Plants Pack", "Death of Comedy Pack", "Canadian Dialog Pack", "DLC NPC Pack"]
    create_region_and_locations_lfod("Wall Jump", locations_wall_jump, ["Harmless Plants", "Pickaxe Hard Cave"], player, multiworld, 150)
    create_region_and_locations_lfod("Fake Ending", ["Cut Content Pack", "Name Change Pack"], ["Name Change Entrance", "Cut Content Entrance"], player,
                                     multiworld)
    create_region_and_locations_lfod("Hard Cave", [], ["Hard Cave Wall Jump"], player, multiworld, 20)
    create_region_and_locations_lfod("Hard Cave Wall Jump", ["Increased HP Pack"], [], player, multiworld, 130)
    create_region_and_locations_lfod("Cut Content", conditional_location(has_item_shuffle, "Humble Indie Bindle"), [], player, multiworld, 200)
    create_region_and_locations_lfod("Name Change", conditional_location(has_item_shuffle, "Box of Various Supplies"), ["Behind Rocks"], player, multiworld)
    create_region_and_locations_lfod("Top Right", ["Season Pass", "High Definition Next Gen Pack"], ["Blizzard"], player, multiworld, 90)
    create_region_and_locations_lfod("Season", ["Remove Ads Pack", "Not Exactly Noble"], ["Boss Door"], player, multiworld, 154)
    region_final_boss = create_region_and_locations_lfod("Final Boss", ["Big Sword Pack", "Really Big Sword Pack", "Unfathomable Sword Pack"], [], player, multiworld)

    create_victory_event(region_final_boss, "Winning Freemium", "Victory Freemium", player)

    connect_entrances_lfod(multiworld, player)


def conditional_location(condition: bool, location: str) -> List[str]:
    return conditional_locations(condition, [location])


def conditional_locations(condition: bool, locations: List[str]) -> List[str]:
    return locations if condition else []


def create_region_and_locations_basic(region_name: str, locations: List[str], exits: List[str], player: int, multiworld: MultiWorld,
                                      number_coins: int = 0) -> Region:
    return create_region_and_locations(region_name, locations, exits, player, multiworld, number_coins, 0)


def create_region_and_locations_lfod(region_name: str, locations: List[str], exits: List[str], player: int, multiworld: MultiWorld,
                                     number_coins: int = 0) -> Region:
    return create_region_and_locations(region_name, locations, exits, player, multiworld, 0, number_coins)


def create_region_and_locations(region_name: str, locations: List[str], exits: List[str], player: int, multiworld: MultiWorld,
                                number_coins_basic: int, number_coins_lfod: int) -> Region:
    region = Region(region_name, player, multiworld)
    region.exits = [Entrance(player, exit_name, region) for exit_name in exits]
    region.locations += [DLCQuestLocation(player, name, location_table[name], region) for name in locations]
    if number_coins_basic > 0:
        add_coin_dlcquest(region, number_coins_basic, player)
    if number_coins_lfod > 0:
        add_coin_lfod(region, number_coins_lfod, player)
    multiworld.regions.append(region)
    return region


def create_victory_event(region_victory: Region, event_name: str, item_name: str, player: int):
    location_victory = DLCQuestLocation(player, event_name, None, region_victory)
    region_victory.locations.append(location_victory)
    location_victory.place_locked_item(create_event(player, item_name))


def connect_entrances_basic(player, world):
    world.get_entrance("DLC Quest Basic", player).connect(world.get_region("Move Right", player))
    world.get_entrance("Moving", player).connect(world.get_region("Movement Pack", player))
    world.get_entrance("Tree", player).connect(world.get_region("Behind Tree", player))
    world.get_entrance("Cloud", player).connect(world.get_region("Psychological Warfare", player))
    world.get_entrance("Cloud Double Jump", player).connect(world.get_region("Double Jump Total Left", player))
    world.get_entrance("Cave Tree", player).connect(world.get_region("Double Jump Total Left Cave", player))
    world.get_entrance("Cave Roof", player).connect(world.get_region("Double Jump Total Left Roof", player))
    world.get_entrance("Forest Entrance", player).connect(world.get_region("The Forest", player))
    world.get_entrance("Behind Tree Double Jump", player).connect(world.get_region("Double Jump Behind Tree", player))
    world.get_entrance("Behind Ogre", player).connect(world.get_region("The Final Boss Room", player))
    world.get_entrance("Forest Double Jump", player).connect(world.get_region("The Forest with double Jump", player))
    world.get_entrance("Forest True Double Jump", player).connect(world.get_region("The Forest with double Jump Part 2", player))
    world.get_entrance("True Double Jump", player).connect(world.get_region("True Double Jump Behind Tree", player))


def connect_entrances_lfod(multiworld, player):
    multiworld.get_entrance("Live Freemium or Die", player).connect(multiworld.get_region("Freemium Start", player))
    multiworld.get_entrance("Vines", player).connect(multiworld.get_region("Behind the Vines", player))
    multiworld.get_entrance("Wall Jump Entrance", player).connect(multiworld.get_region("Wall Jump", player))
    multiworld.get_entrance("Harmless Plants", player).connect(multiworld.get_region("Fake Ending", player))
    multiworld.get_entrance("Pickaxe Hard Cave", player).connect(multiworld.get_region("Hard Cave", player))
    multiworld.get_entrance("Hard Cave Wall Jump", player).connect(multiworld.get_region("Hard Cave Wall Jump", player))
    multiworld.get_entrance("Name Change Entrance", player).connect(multiworld.get_region("Name Change", player))
    multiworld.get_entrance("Cut Content Entrance", player).connect(multiworld.get_region("Cut Content", player))
    multiworld.get_entrance("Behind Rocks", player).connect(multiworld.get_region("Top Right", player))
    multiworld.get_entrance("Blizzard", player).connect(multiworld.get_region("Season", player))
    multiworld.get_entrance("Boss Door", player).connect(multiworld.get_region("Final Boss", player))


def create_coinsanity_locations_dlc_quest(has_coinsanity: bool, coin_bundle_size: int, player: int, region_move_right: Region):
    create_coinsanity_locations(has_coinsanity, coin_bundle_size, player, region_move_right, 825, "DLC Quest")


def create_coinsanity_locations_lfod(has_coinsanity: bool, coin_bundle_size: int, player: int, region_lfod_start: Region):
    create_coinsanity_locations(has_coinsanity, coin_bundle_size, player, region_lfod_start, 889, "Live Freemium or Die")


def create_coinsanity_locations(has_coinsanity: bool, coin_bundle_size: int, player: int, region: Region, last_coin_number: int, campaign_prefix: str):
    if not has_coinsanity:
        return

    coin_bundle_needed = math.ceil(last_coin_number / coin_bundle_size)
    for i in range(1, coin_bundle_needed + 1):
        number_coins = min(last_coin_number, coin_bundle_size * i)
        item_coin = f"{campaign_prefix}: {number_coins} Coin"
        region.locations += [DLCQuestLocation(player, item_coin, location_table[item_coin], region)]<|MERGE_RESOLUTION|>--- conflicted
+++ resolved
@@ -10,20 +10,9 @@
                   "Double Jump Behind the Tree", "The Forest", "Final Room"]
 
 
-<<<<<<< HEAD
-def add_coin_freemium(region: Region, Coin: int, player: int):
-    number_coin = f"{Coin} coins freemium"
-    location_coin = f"{region.name} coins freemium"
-    location = DLCQuestLocation(player, location_coin, None, region)
-    region.locations.append(location)
-    event = create_event(player, number_coin)
-    event.freemium_coins = Coin
-    location.place_locked_item(event)
-=======
 def add_coin_lfod(region: Region, coin: int, player: int):
     add_coin(region, coin, player, " coins freemium")
 
->>>>>>> 38c9ee14
 
 def add_coin_dlcquest(region: Region, coin: int, player: int):
     add_coin(region, coin, player, " coins")
@@ -35,7 +24,7 @@
     location = DLCQuestLocation(player, location_coin, None, region)
     region.locations.append(location)
     event = create_event(player, number_coin)
-    event.coins = Coin
+    event.freemium_coins = Coin
     location.place_locked_item(event)
 
 
