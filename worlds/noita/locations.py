# Locations are specific points that you would obtain an item at.
from enum import IntEnum
from typing import Dict, NamedTuple, Optional, Set

from BaseClasses import Location


class NoitaLocation(Location):
    game: str = "Noita"


class LocationData(NamedTuple):
    id: int
    flag: int = 0
    ltype: str = "Shop"


class LocationFlag(IntEnum):
    none = 0
    main_path = 1
    side_path = 2
    main_world = 3
    parallel_worlds = 4


# Mapping of items in each region.
# Only the first Hidden Chest and Pedestal are mapped here, the others are created in Regions.
<<<<<<< HEAD
# ltype key: "Chest" = Hidden Chests, "Pedestal" = Pedestals, "Boss" = Boss, "Orb" = Orb.
# 110000-110668
=======
# ltype key: "chest" = Hidden Chests, "pedestal" = Pedestals, "boss" = Boss, "orb" = Orb.
# 110000-110671
>>>>>>> c3060a8b
location_region_mapping: Dict[str, Dict[str, LocationData]] = {
    "Coal Pits Holy Mountain": {
        "Coal Pits Holy Mountain Shop Item 1":   LocationData(110000),
        "Coal Pits Holy Mountain Shop Item 2":   LocationData(110001),
        "Coal Pits Holy Mountain Shop Item 3":   LocationData(110002),
        "Coal Pits Holy Mountain Shop Item 4":   LocationData(110003),
        "Coal Pits Holy Mountain Shop Item 5":   LocationData(110004),
        "Coal Pits Holy Mountain Spell Refresh": LocationData(110005),
    },
    "Snowy Depths Holy Mountain": {
        "Snowy Depths Holy Mountain Shop Item 1":   LocationData(110006),
        "Snowy Depths Holy Mountain Shop Item 2":   LocationData(110007),
        "Snowy Depths Holy Mountain Shop Item 3":   LocationData(110008),
        "Snowy Depths Holy Mountain Shop Item 4":   LocationData(110009),
        "Snowy Depths Holy Mountain Shop Item 5":   LocationData(110010),
        "Snowy Depths Holy Mountain Spell Refresh": LocationData(110011),
    },
    "Hiisi Base Holy Mountain": {
        "Hiisi Base Holy Mountain Shop Item 1":   LocationData(110012),
        "Hiisi Base Holy Mountain Shop Item 2":   LocationData(110013),
        "Hiisi Base Holy Mountain Shop Item 3":   LocationData(110014),
        "Hiisi Base Holy Mountain Shop Item 4":   LocationData(110015),
        "Hiisi Base Holy Mountain Shop Item 5":   LocationData(110016),
        "Hiisi Base Holy Mountain Spell Refresh": LocationData(110017),
    },
    "Underground Jungle Holy Mountain": {
        "Underground Jungle Holy Mountain Shop Item 1":   LocationData(110018),
        "Underground Jungle Holy Mountain Shop Item 2":   LocationData(110019),
        "Underground Jungle Holy Mountain Shop Item 3":   LocationData(110020),
        "Underground Jungle Holy Mountain Shop Item 4":   LocationData(110021),
        "Underground Jungle Holy Mountain Shop Item 5":   LocationData(110022),
        "Underground Jungle Holy Mountain Spell Refresh": LocationData(110023),
    },
    "Vault Holy Mountain": {
        "Vault Holy Mountain Shop Item 1":   LocationData(110024),
        "Vault Holy Mountain Shop Item 2":   LocationData(110025),
        "Vault Holy Mountain Shop Item 3":   LocationData(110026),
        "Vault Holy Mountain Shop Item 4":   LocationData(110027),
        "Vault Holy Mountain Shop Item 5":   LocationData(110028),
        "Vault Holy Mountain Spell Refresh": LocationData(110029),
    },
    "Temple of the Art Holy Mountain": {
        "Temple of the Art Holy Mountain Shop Item 1":   LocationData(110030),
        "Temple of the Art Holy Mountain Shop Item 2":   LocationData(110031),
        "Temple of the Art Holy Mountain Shop Item 3":   LocationData(110032),
        "Temple of the Art Holy Mountain Shop Item 4":   LocationData(110033),
        "Temple of the Art Holy Mountain Shop Item 5":   LocationData(110034),
        "Temple of the Art Holy Mountain Spell Refresh": LocationData(110035),
    },
    "Laboratory Holy Mountain": {
        "Laboratory Holy Mountain Shop Item 1":   LocationData(110036),
        "Laboratory Holy Mountain Shop Item 2":   LocationData(110037),
        "Laboratory Holy Mountain Shop Item 3":   LocationData(110038),
        "Laboratory Holy Mountain Shop Item 4":   LocationData(110039),
        "Laboratory Holy Mountain Shop Item 5":   LocationData(110040),
        "Laboratory Holy Mountain Spell Refresh": LocationData(110041),
    },
    "Secret Shop": {
        "Secret Shop Item 1": LocationData(110042),
        "Secret Shop Item 2": LocationData(110043),
        "Secret Shop Item 3": LocationData(110044),
        "Secret Shop Item 4": LocationData(110045),
    },
    "The Sky": {
        "Kivi": LocationData(110670, LocationFlag.main_world, "boss"),
    },
    "Floating Island": {
        "Floating Island Orb": LocationData(110658, LocationFlag.main_path, "Orb"),
    },
    "Pyramid": {
        "Kolmisilmän Koipi": LocationData(110649, LocationFlag.main_world, "Boss"),
        "Pyramid Orb":       LocationData(110659, LocationFlag.main_world, "Orb"),
        "Sandcave Orb":      LocationData(110662, LocationFlag.main_world, "Orb"),
    },
    "Overgrown Cavern": {
        "Overgrown Cavern Chest":    LocationData(110526, LocationFlag.main_world, "Chest"),
        "Overgrown Cavern Pedestal": LocationData(110546, LocationFlag.main_world, "Pedestal"),
    },
    "Lake": {
<<<<<<< HEAD
        "Syväolento": LocationData(110651, LocationFlag.main_world, "Boss"),
=======
        "Syväolento": LocationData(110651, LocationFlag.main_world, "boss"),
        "Tapion vasalli": LocationData(110669, LocationFlag.main_world, "boss"),
>>>>>>> c3060a8b
    },
    "Frozen Vault": {
        "Frozen Vault Orb":      LocationData(110660, LocationFlag.main_world, "Orb"),
        "Frozen Vault Chest":    LocationData(110566, LocationFlag.main_world, "Chest"),
        "Frozen Vault Pedestal": LocationData(110586, LocationFlag.main_world, "Pedestal"),
    },
    "Mines": {
        "Mines Chest":    LocationData(110046, LocationFlag.main_path, "Chest"),
        "Mines Pedestal": LocationData(110066, LocationFlag.main_path, "Pedestal"),
    },
    # Collapsed Mines is a very small area, combining it with the Mines. Leaving this here in case we change our minds.
    # "Collapsed Mines": {
    #     "Collapsed Mines Chest":    LocationData(110086, LocationFlag.main_path, "Chest"),
    #     "Collapsed Mines Pedestal": LocationData(110106, LocationFlag.main_path, "Pedestal"),
    # },
    "Ancient Laboratory": {
        "Ylialkemisti": LocationData(110656, LocationFlag.side_path, "Boss"),
    },
    "Abyss Orb Room": {
        "Sauvojen Tuntija": LocationData(110650, LocationFlag.side_path, "Boss"),
        "Abyss Orb":        LocationData(110665, LocationFlag.main_path, "Orb"),
    },
    "Below Lava Lake": {
        "Lava Lake Orb": LocationData(110661, LocationFlag.side_path, "Orb"),
    },
    "Coal Pits": {
        "Coal Pits Chest":    LocationData(110126, LocationFlag.main_path, "Chest"),
        "Coal Pits Pedestal": LocationData(110146, LocationFlag.main_path, "Pedestal"),
    },
    "Fungal Caverns": {
        "Fungal Caverns Chest":    LocationData(110166, LocationFlag.side_path, "Chest"),
        "Fungal Caverns Pedestal": LocationData(110186, LocationFlag.side_path, "Pedestal"),
    },
    "Snowy Depths": {
        "Snowy Depths Chest":    LocationData(110206, LocationFlag.main_path, "Chest"),
        "Snowy Depths Pedestal": LocationData(110226, LocationFlag.main_path, "Pedestal"),
    },
    "Magical Temple": {
        "Magical Temple Orb":  LocationData(110663, LocationFlag.side_path, "Orb"),
    },
    "Hiisi Base": {
        "Hiisi Base Chest":    LocationData(110246, LocationFlag.main_path, "Chest"),
        "Hiisi Base Pedestal": LocationData(110266, LocationFlag.main_path, "Pedestal"),
    },
    "Underground Jungle": {
        "Suomuhauki":                  LocationData(110648, LocationFlag.main_path, "Boss"),
        "Underground Jungle Chest":    LocationData(110286, LocationFlag.main_path, "Chest"),
        "Underground Jungle Pedestal": LocationData(110306, LocationFlag.main_path, "Pedestal"),
    },
    "Lukki Lair": {
        "Lukki Lair Orb":      LocationData(110664, LocationFlag.side_path, "Orb"),
        "Lukki Lair Chest":    LocationData(110326, LocationFlag.side_path, "Chest"),
        "Lukki Lair Pedestal": LocationData(110346, LocationFlag.side_path, "Pedestal"),
    },
    "The Vault": {
        "The Vault Chest":    LocationData(110366, LocationFlag.main_path, "Chest"),
        "The Vault Pedestal": LocationData(110386, LocationFlag.main_path, "Pedestal"),
    },
    "Temple of the Art": {
        "Gate Guardian":              LocationData(110652, LocationFlag.main_path, "Boss"),
        "Temple of the Art Chest":    LocationData(110406, LocationFlag.main_path, "Chest"),
        "Temple of the Art Pedestal": LocationData(110426, LocationFlag.main_path, "Pedestal"),
    },
    "The Tower": {
        "The Tower Chest":    LocationData(110606, LocationFlag.main_world, "Chest"),
        "The Tower Pedestal": LocationData(110626, LocationFlag.main_world, "Pedestal"),
    },
    "Wizards' Den": {
        "Mestarien Mestari":     LocationData(110655, LocationFlag.main_world, "Boss"),
        "Wizards' Den Orb":      LocationData(110668, LocationFlag.main_world, "Orb"),
        "Wizards' Den Chest":    LocationData(110446, LocationFlag.main_world, "Chest"),
        "Wizards' Den Pedestal": LocationData(110466, LocationFlag.main_world, "Pedestal"),
    },
    "Powerplant": {
        "Kolmisilmän silmä":    LocationData(110657, LocationFlag.main_world, "Boss"),
        "Power Plant Chest":    LocationData(110486, LocationFlag.main_world, "Chest"),
        "Power Plant Pedestal": LocationData(110506, LocationFlag.main_world, "Pedestal"),
    },
    "Snow Chasm": {
        "Unohdettu":      LocationData(110653, LocationFlag.main_world, "Boss"),
        "Snow Chasm Orb": LocationData(110667, LocationFlag.main_world, "Orb"),
    },
    "Deep Underground": {
        "Limatoukka": LocationData(110647, LocationFlag.main_world, "Boss"),
    },
    "West Meat Realm": {
        "Kolmisilmän sydän": LocationData(110671, LocationFlag.main_world, "boss"),
    },
    "The Laboratory": {
        "Kolmisilmä": LocationData(110646, LocationFlag.main_path, "Boss"),
    },
    "Friend Cave": {
        "Toveri": LocationData(110654, LocationFlag.main_world, "Boss"),
    },
    "The Work (Hell)": {
        "The Work (Hell) Orb": LocationData(110666, LocationFlag.main_world, "Orb"),
    },
}


def make_location_range(location_name: str, base_id: int, amt: int) -> Dict[str, int]:
    if amt == 1:
        return {location_name: base_id}
    return {f"{location_name} {i+1}": base_id + i for i in range(amt)}


location_name_groups: Dict[str, Set[str]] = {"Shop": set(), "Orb": set(), "Boss": set(), "Chest": set(),
                                             "Pedestal": set()}
location_name_to_id: Dict[str, int] = {}


for region_name, location_group in location_region_mapping.items():
    location_name_groups[region_name] = set()
    for locname, locinfo in location_group.items():
        # Iterating the hidden chest and pedestal locations here to avoid clutter above
        amount = 20 if locinfo.ltype in ["Chest", "Pedestal"] else 1
        entries = make_location_range(locname, locinfo.id, amount)

        location_name_to_id.update(entries)
        location_name_groups[locinfo.ltype].update(entries.keys())
        location_name_groups[region_name].update(entries.keys())

shop_locations = {name for name in location_name_to_id.keys() if "Shop Item" in name}<|MERGE_RESOLUTION|>--- conflicted
+++ resolved
@@ -25,13 +25,8 @@
 
 # Mapping of items in each region.
 # Only the first Hidden Chest and Pedestal are mapped here, the others are created in Regions.
-<<<<<<< HEAD
-# ltype key: "Chest" = Hidden Chests, "Pedestal" = Pedestals, "Boss" = Boss, "Orb" = Orb.
-# 110000-110668
-=======
 # ltype key: "chest" = Hidden Chests, "pedestal" = Pedestals, "boss" = Boss, "orb" = Orb.
 # 110000-110671
->>>>>>> c3060a8b
 location_region_mapping: Dict[str, Dict[str, LocationData]] = {
     "Coal Pits Holy Mountain": {
         "Coal Pits Holy Mountain Shop Item 1":   LocationData(110000),
@@ -111,12 +106,8 @@
         "Overgrown Cavern Pedestal": LocationData(110546, LocationFlag.main_world, "Pedestal"),
     },
     "Lake": {
-<<<<<<< HEAD
         "Syväolento": LocationData(110651, LocationFlag.main_world, "Boss"),
-=======
-        "Syväolento": LocationData(110651, LocationFlag.main_world, "boss"),
-        "Tapion vasalli": LocationData(110669, LocationFlag.main_world, "boss"),
->>>>>>> c3060a8b
+        "Tapion vasalli": LocationData(110669, LocationFlag.main_world, "Boss"),
     },
     "Frozen Vault": {
         "Frozen Vault Orb":      LocationData(110660, LocationFlag.main_world, "Orb"),
