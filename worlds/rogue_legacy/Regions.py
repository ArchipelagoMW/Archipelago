from typing import Dict, List, NamedTuple, Optional

from BaseClasses import MultiWorld, Region, Entrance
from .Items import RLItem
from .Locations import RLLocation, location_table, get_locations_by_category


class RLRegionData(NamedTuple):
    locations: Optional[List[str]]
    exits: Optional[List[str]]


def create_regions(multiworld: MultiWorld, player: int):
    regions: Dict[str, RLRegionData] = {
        "Menu": RLRegionData(None, ["Castle Hamson"]),
        "The Manor": RLRegionData([], []),
        "Castle Hamson": RLRegionData([], ["Forest Abkhazia",
                                           "The Maya",
                                           "Land of Darkness",
                                           "The Fountain Room",
                                           "The Manor"]),
        "Forest Abkhazia": RLRegionData([], []),
        "The Maya": RLRegionData([], []),
        "Land of Darkness": RLRegionData([], []),
        "The Fountain Room": RLRegionData([], None),
    }

    # Diaries
    for diary in range(0, 25):
        region: str
        if 0 <= diary < 6:
            region = "Castle Hamson"
        elif 6 <= diary < 12:
            region = "Forest Abkhazia"
        elif 12 <= diary < 18:
            region = "The Maya"
        elif 18 <= diary < 24:
            region = "Land of Darkness"
        else:
            region = "The Fountain Room"

        regions[region].locations.append(f"Diary {diary + 1}")

    # Manor & Special
    for manor in get_locations_by_category("Manor").keys():
        regions["The Manor"].locations.append(manor)
    for special in get_locations_by_category("Special").keys():
        regions["Castle Hamson"].locations.append(special)

    # Boss Rewards
    regions["Castle Hamson"].locations.append("Castle Hamson Boss Reward")
    regions["Forest Abkhazia"].locations.append("Forest Abkhazia Boss Reward")
    regions["The Maya"].locations.append("The Maya Boss Reward")
    regions["Land of Darkness"].locations.append("Land of Darkness Boss Reward")

    # Events
    regions["Castle Hamson"].locations.append("Castle Hamson Boss Room")
    regions["Forest Abkhazia"].locations.append("Forest Abkhazia Boss Room")
    regions["The Maya"].locations.append("The Maya Boss Room")
    regions["Land of Darkness"].locations.append("Land of Darkness Boss Room")
    regions["The Fountain Room"].locations.append("Fountain Room")

    # Chests
    chests = int(multiworld.chests_per_zone[player])
    for i in range(0, chests):
        if multiworld.universal_chests[player]:
            regions["Castle Hamson"].locations.append(f"Chest {i + 1}")
            regions["Forest Abkhazia"].locations.append(f"Chest {i + 1 + chests}")
            regions["The Maya"].locations.append(f"Chest {i + 1 + (chests * 2)}")
            regions["Land of Darkness"].locations.append(f"Chest {i + 1 + (chests * 3)}")
        else:
            regions["Castle Hamson"].locations.append(f"Castle Hamson - Chest {i + 1}")
            regions["Forest Abkhazia"].locations.append(f"Forest Abkhazia - Chest {i + 1}")
            regions["The Maya"].locations.append(f"The Maya - Chest {i + 1}")
            regions["Land of Darkness"].locations.append(f"Land of Darkness - Chest {i + 1}")

    # Fairy Chests
    chests = int(multiworld.fairy_chests_per_zone[player])
    for i in range(0, chests):
        if multiworld.universal_fairy_chests[player]:
            regions["Castle Hamson"].locations.append(f"Fairy Chest {i + 1}")
            regions["Forest Abkhazia"].locations.append(f"Fairy Chest {i + 1 + chests}")
            regions["The Maya"].locations.append(f"Fairy Chest {i + 1 + (chests * 2)}")
            regions["Land of Darkness"].locations.append(f"Fairy Chest {i + 1 + (chests * 3)}")
        else:
            regions["Castle Hamson"].locations.append(f"Castle Hamson - Fairy Chest {i + 1}")
            regions["Forest Abkhazia"].locations.append(f"Forest Abkhazia - Fairy Chest {i + 1}")
            regions["The Maya"].locations.append(f"The Maya - Fairy Chest {i + 1}")
            regions["Land of Darkness"].locations.append(f"Land of Darkness - Fairy Chest {i + 1}")

    # Set up the regions correctly.
    for name, data in regions.items():
        multiworld.regions.append(create_region(multiworld, player, name, data.locations, data.exits))

    multiworld.get_entrance("Castle Hamson", player).connect(multiworld.get_region("Castle Hamson", player))
    multiworld.get_entrance("The Manor", player).connect(multiworld.get_region("The Manor", player))
    multiworld.get_entrance("Forest Abkhazia", player).connect(multiworld.get_region("Forest Abkhazia", player))
    multiworld.get_entrance("The Maya", player).connect(multiworld.get_region("The Maya", player))
    multiworld.get_entrance("Land of Darkness", player).connect(multiworld.get_region("Land of Darkness", player))
    multiworld.get_entrance("The Fountain Room", player).connect(multiworld.get_region("The Fountain Room", player))


<<<<<<< HEAD
def create_region(world: MultiWorld, player: int, name: str, locations=None, exits=None):
    ret = Region(name, player, world)
=======
def create_region(multiworld: MultiWorld, player: int, name: str, locations=None, exits=None):
    ret = Region(name, RegionType.Generic, name, player)
    ret.multiworld = multiworld
>>>>>>> ff1f5569
    if locations:
        for loc_name in locations:
            loc_data = location_table.get(loc_name)
            location = RLLocation(player, loc_name, loc_data.code if loc_data else None, ret)

            # Special rule handling for fairy chests.
            if "Fairy" in loc_name:
                location.access_rule = lambda state: state.has("Dragons", player) or (
                        state.has("Enchantress", player) and (
                        state.has("Vault Runes", player) or
                        state.has("Sprint Runes", player) or
                        state.has("Sky Runes", player)))
            ret.locations.append(location)
    if exits:
        for exit in exits:
            entrance = Entrance(player, exit, ret)
            ret.exits.append(entrance)
    return ret<|MERGE_RESOLUTION|>--- conflicted
+++ resolved
@@ -100,14 +100,8 @@
     multiworld.get_entrance("The Fountain Room", player).connect(multiworld.get_region("The Fountain Room", player))
 
 
-<<<<<<< HEAD
-def create_region(world: MultiWorld, player: int, name: str, locations=None, exits=None):
-    ret = Region(name, player, world)
-=======
 def create_region(multiworld: MultiWorld, player: int, name: str, locations=None, exits=None):
-    ret = Region(name, RegionType.Generic, name, player)
-    ret.multiworld = multiworld
->>>>>>> ff1f5569
+    ret = Region(name, player, multiworld)
     if locations:
         for loc_name in locations:
             loc_data = location_table.get(loc_name)
