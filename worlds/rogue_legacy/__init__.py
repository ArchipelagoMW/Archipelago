--- conflicted
+++ resolved
@@ -38,51 +38,13 @@
     web = RLWeb()
 
     item_name_to_id = {name: data.code for name, data in item_table.items()}
-<<<<<<< HEAD
-    location_name_to_id = location_table
-
-    def _get_slot_data(self):
-        return {
-            "starting_gender": self.multiworld.starting_gender[self.player],
-            "starting_class": self.multiworld.starting_class[self.player],
-            "new_game_plus": self.multiworld.new_game_plus[self.player],
-            "fairy_chests_per_zone": self.multiworld.fairy_chests_per_zone[self.player],
-            "chests_per_zone": self.multiworld.chests_per_zone[self.player],
-            "universal_fairy_chests": self.multiworld.universal_fairy_chests[self.player],
-            "universal_chests": self.multiworld.universal_chests[self.player],
-            "vendors": self.multiworld.vendors[self.player],
-            "architect_fee": self.multiworld.architect_fee[self.player],
-            "disable_charon": self.multiworld.disable_charon[self.player],
-            "require_purchasing": self.multiworld.require_purchasing[self.player],
-            "gold_gain_multiplier": self.multiworld.gold_gain_multiplier[self.player],
-            "number_of_children": self.multiworld.number_of_children[self.player],
-            "khidr": self.multiworld.khidr[self.player],
-            "alexander": self.multiworld.alexander[self.player],
-            "leon": self.multiworld.leon[self.player],
-            "herodotus": self.multiworld.herodotus[self.player],
-            "allow_default_names": self.multiworld.allow_default_names[self.player],
-            "additional_sir_names": self.multiworld.additional_sir_names[self.player],
-            "additional_lady_names": self.multiworld.additional_lady_names[self.player],
-            "death_link": self.multiworld.death_link[self.player],
-        }
-
-    def _create_items(self, name: str):
-        data = item_table[name]
-        return [self.create_item(name) for _ in range(data.quantity)]
-
-    def fill_slot_data(self) -> dict:
-        slot_data = self._get_slot_data()
-        for option_name in legacy_options:
-            option = getattr(self.multiworld, option_name)[self.player]
-            slot_data[option_name] = option.value
-=======
     location_name_to_id = {name: data.code for name, data in location_table.items()}
 
     item_pool: List[RLItem] = []
     prefill_items: List[RLItem] = []
 
     def setting(self, name: str):
-        return getattr(self.world, name)[self.player]
+        return getattr(self.multiworld, name)[self.player]
 
     def fill_slot_data(self) -> dict:
         return {option_name: self.setting(option_name).value for option_name in rl_options}
@@ -99,7 +61,6 @@
                 raise Exception(
                     f"allow_default_names is off, but not enough names are defined in additional_lady_names. "
                     f"Expected {int(self.setting('number_of_children'))}, Got {additional_lady_names}")
->>>>>>> 87f4a97f
 
             if additional_sir_names < int(self.setting("number_of_children")):
                 raise Exception(
@@ -113,15 +74,6 @@
             self.prefill_items += [self.create_item("Architect")]
 
     def generate_basic(self):
-<<<<<<< HEAD
-        itempool: typing.List[LegacyItem] = []
-        total_required_locations = 64 + (self.multiworld.chests_per_zone[self.player] * 4) + (self.multiworld.fairy_chests_per_zone[self.player] * 4)
-
-        # Fill item pool with all required items
-        for item in {**skill_unlocks_table, **runes_table}:
-            # if Haggling, do not add if Disable Charon.
-            if item == ItemName.haggling and self.multiworld.disable_charon[self.player] == 1:
-=======
         self.item_pool = []
         total_locations = 64 + (self.setting("chests_per_zone") * 4) + (self.setting("fairy_chests_per_zone") * 4)
 
@@ -134,104 +86,21 @@
                 if self.setting("architect") == "disabled" or self.setting("architect") == "early":
                     continue
                 if self.setting("architect") == "start_unlocked":
-                    self.world.push_precollected(self.create_item(name))
+                    self.multiworld.push_precollected(self.create_item(name))
                     continue
 
             # Blacksmith and Enchantress
             if name == "Blacksmith" or name == "Enchantress":
                 if self.setting("vendors") == "start_unlocked":
-                    self.world.push_precollected(self.create_item(name))
+                    self.multiworld.push_precollected(self.create_item(name))
                     continue
                 if self.setting("vendors") == "early":
                     continue
 
             # Haggling
             if name == "Haggling" and self.setting("disable_charon"):
->>>>>>> 87f4a97f
                 continue
 
-<<<<<<< HEAD
-        # Blueprints
-        if self.multiworld.progressive_blueprints[self.player]:
-            itempool += [self.create_item(ItemName.progressive_blueprints) for _ in range(15)]
-        else:
-            for item in blueprints_table:
-                itempool += self._create_items(item)
-
-        # Check Pool settings to add a certain amount of these items.
-        itempool += [self.create_item(ItemName.health) for _ in range(self.multiworld.health_pool[self.player])]
-        itempool += [self.create_item(ItemName.mana) for _ in range(self.multiworld.mana_pool[self.player])]
-        itempool += [self.create_item(ItemName.attack) for _ in range(self.multiworld.attack_pool[self.player])]
-        itempool += [self.create_item(ItemName.magic_damage) for _ in range(self.multiworld.magic_damage_pool[self.player])]
-        itempool += [self.create_item(ItemName.armor) for _ in range(self.multiworld.armor_pool[self.player])]
-        itempool += [self.create_item(ItemName.equip) for _ in range(self.multiworld.equip_pool[self.player])]
-        itempool += [self.create_item(ItemName.crit_chance) for _ in range(self.multiworld.crit_chance_pool[self.player])]
-        itempool += [self.create_item(ItemName.crit_damage) for _ in range(self.multiworld.crit_damage_pool[self.player])]
-
-        classes = self.multiworld.available_classes[self.player]
-        if "Dragon" in classes:
-            itempool.append(self.create_item(ItemName.dragon))
-        if "Traitor" in classes:
-            itempool.append(self.create_item(ItemName.traitor))
-        if self.multiworld.starting_class[self.player] == "knight":
-            itempool.append(self.create_item(ItemName.progressive_knight))
-        elif "Knight" in classes:
-            itempool.extend(self._create_items(ItemName.progressive_knight))
-        if self.multiworld.starting_class[self.player] == "mage":
-            itempool.append(self.create_item(ItemName.progressive_mage))
-        elif "Mage" in classes:
-            itempool.extend(self._create_items(ItemName.progressive_mage))
-        if self.multiworld.starting_class[self.player] == "barbarian":
-            itempool.append(self.create_item(ItemName.progressive_barbarian))
-        elif "Barbarian" in classes:
-            itempool.extend(self._create_items(ItemName.progressive_barbarian))
-        if self.multiworld.starting_class[self.player] == "knave":
-            itempool.append(self.create_item(ItemName.progressive_knave))
-        elif "Knave" in classes:
-            itempool.extend(self._create_items(ItemName.progressive_knave))
-        if self.multiworld.starting_class[self.player] == "shinobi":
-            itempool.append(self.create_item(ItemName.progressive_shinobi))
-        elif "Shinobi" in classes:
-            itempool.extend(self._create_items(ItemName.progressive_shinobi))
-        if self.multiworld.starting_class[self.player] == "miner":
-            itempool.append(self.create_item(ItemName.progressive_miner))
-        elif "Miner" in classes:
-            itempool.extend(self._create_items(ItemName.progressive_miner))
-        if self.multiworld.starting_class[self.player] == "lich":
-            itempool.append(self.create_item(ItemName.progressive_lich))
-        elif "Lich" in classes:
-            itempool.extend(self._create_items(ItemName.progressive_lich))
-        if self.multiworld.starting_class[self.player] == "spellthief":
-            itempool.append(self.create_item(ItemName.progressive_spellthief))
-        elif "Spellthief" in classes:
-            itempool.extend(self._create_items(ItemName.progressive_spellthief))
-
-        # Check if we need to start with these vendors or put them in the pool.
-        if self.multiworld.vendors[self.player] == "start_unlocked":
-            self.multiworld.push_precollected(self.multiworld.create_item(ItemName.blacksmith, self.player))
-            self.multiworld.push_precollected(self.multiworld.create_item(ItemName.enchantress, self.player))
-        else:
-            itempool += [self.create_item(ItemName.blacksmith), self.create_item(ItemName.enchantress)]
-
-        # Add Architect.
-        if self.multiworld.architect[self.player] == "start_unlocked":
-            self.multiworld.push_precollected(self.create_item(ItemName.architect))
-        elif self.multiworld.architect[self.player] != "disabled":
-            itempool.append(self.create_item(ItemName.architect))
-
-        # Fill item pool with the remaining
-        for _ in range(len(itempool), total_required_locations):
-            item = self.multiworld.random.choice(list(misc_items_table.keys()))
-            itempool.append(self.create_item(item))
-
-        self.multiworld.itempool += itempool
-
-    def get_filler_item_name(self) -> str:
-        return self.multiworld.random.choice(list(misc_items_table.keys()))
-
-    def create_regions(self):
-        create_regions(self.multiworld, self.player)
-=======
             # Blueprints
             if data.category == "Blueprints":
                 # No progressive blueprints if progressive_blueprints are disabled.
@@ -326,11 +195,11 @@
         while len(self.item_pool) + len(self.prefill_items) < total_locations:
             self.item_pool.append(self.create_item(self.get_filler_item_name()))
 
-        self.world.itempool += self.item_pool
+        self.multiworld.itempool += self.item_pool
 
     def pre_fill(self) -> None:
-        reachable = [loc for loc in self.world.get_reachable_locations(player=self.player) if not loc.item]
-        self.world.random.shuffle(reachable)
+        reachable = [loc for loc in self.multiworld.get_reachable_locations(player=self.player) if not loc.item]
+        self.multiworld.random.shuffle(reachable)
         items = self.prefill_items.copy()
         for item in items:
             reachable.pop().place_locked_item(item)
@@ -341,7 +210,7 @@
     def get_filler_item_name(self) -> str:
         fillers = get_items_by_category("Filler")
         weights = [data.weight for data in fillers.values()]
-        return self.world.random.choices([filler for filler in fillers.keys()], weights, k=1)[0]
+        return self.multiworld.random.choices([filler for filler in fillers.keys()], weights, k=1)[0]
 
     def create_item(self, name: str) -> RLItem:
         data = item_table[name]
@@ -352,51 +221,45 @@
         return RLItem(name, data.classification, data.code, self.player)
 
     def set_rules(self):
-        set_rules(self.world, self.player)
+        set_rules(self.multiworld, self.player)
 
     def create_regions(self):
-        create_regions(self.world, self.player)
+        create_regions(self.multiworld, self.player)
         self._place_events()
->>>>>>> 87f4a97f
 
     def _place_events(self):
         # Fountain
-        self.world.get_location("Fountain Room", self.player).place_locked_item(
+        self.multiworld.get_location("Fountain Room", self.player).place_locked_item(
             self.create_event("Defeat The Fountain"))
 
-<<<<<<< HEAD
-    def set_rules(self):
-        set_rules(self.multiworld, self.player)
-=======
         # Khidr / Neo Khidr
         if self.setting("khidr") == "vanilla":
-            self.world.get_location("Castle Hamson Boss Room", self.player).place_locked_item(
+            self.multiworld.get_location("Castle Hamson Boss Room", self.player).place_locked_item(
                 self.create_event("Defeat Khidr"))
         else:
-            self.world.get_location("Castle Hamson Boss Room", self.player).place_locked_item(
+            self.multiworld.get_location("Castle Hamson Boss Room", self.player).place_locked_item(
                 self.create_event("Defeat Neo Khidr"))
 
         # Alexander / Alexander IV
         if self.setting("alexander") == "vanilla":
-            self.world.get_location("Forest Abkhazia Boss Room", self.player).place_locked_item(
+            self.multiworld.get_location("Forest Abkhazia Boss Room", self.player).place_locked_item(
                 self.create_event("Defeat Alexander"))
         else:
-            self.world.get_location("Forest Abkhazia Boss Room", self.player).place_locked_item(
+            self.multiworld.get_location("Forest Abkhazia Boss Room", self.player).place_locked_item(
                 self.create_event("Defeat Alexander IV"))
 
         # Ponce de Leon / Ponce de Freon
         if self.setting("leon") == "vanilla":
-            self.world.get_location("The Maya Boss Room", self.player).place_locked_item(
+            self.multiworld.get_location("The Maya Boss Room", self.player).place_locked_item(
                 self.create_event("Defeat Ponce de Leon"))
         else:
-            self.world.get_location("The Maya Boss Room", self.player).place_locked_item(
+            self.multiworld.get_location("The Maya Boss Room", self.player).place_locked_item(
                 self.create_event("Defeat Ponce de Freon"))
 
         # Herodotus / Astrodotus
         if self.setting("herodotus") == "vanilla":
-            self.world.get_location("Land of Darkness Boss Room", self.player).place_locked_item(
+            self.multiworld.get_location("Land of Darkness Boss Room", self.player).place_locked_item(
                 self.create_event("Defeat Herodotus"))
         else:
-            self.world.get_location("Land of Darkness Boss Room", self.player).place_locked_item(
-                self.create_event("Defeat Astrodotus"))
->>>>>>> 87f4a97f
+            self.multiworld.get_location("Land of Darkness Boss Room", self.player).place_locked_item(
+                self.create_event("Defeat Astrodotus"))