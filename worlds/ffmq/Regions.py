from BaseClasses import Region, MultiWorld, Entrance, Location, LocationProgressType, ItemClassification
from worlds.generic.Rules import add_rule
from .data.rooms import rooms, entrances
from .Items import item_groups, yaml_item

entrance_names = {entrance["id"]: entrance["name"] for entrance in entrances}

object_id_table = {}
object_type_table = {}
offset = {"Chest": 0x420000, "Box": 0x420000, "NPC": 0x420000 + 300, "BattlefieldItem": 0x420000 + 350}
for room in rooms:
    for object in room["game_objects"]:
        if "Hero Chest" in object["name"] or object["type"] == "Trigger":
            continue
        if object["type"] in ("BattlefieldItem", "BattlefieldXp", "BattlefieldGp"):
            object_type_table[object["name"]] = "BattlefieldItem"
        elif object["type"] in ("Chest", "NPC", "Box"):
            object_type_table[object["name"]] = object["type"]
        object_id_table[object["name"]] = object["object_id"]

location_table = {loc_name: offset[object_type_table[loc_name]] + obj_id for loc_name, obj_id in
                  object_id_table.items()}

weapons = ("Claw", "Bomb", "Sword", "Axe")
crest_warps = [51, 52, 53, 76, 96, 108, 158, 171, 175, 191, 275, 276, 277, 308, 334, 336, 396, 397]


def process_rules(spot, access):
    for weapon in weapons:
        if weapon in access:
            add_rule(spot, lambda state, w=weapon: state.has_any(item_groups[w + "s"], spot.player))
    access = [yaml_item(rule) for rule in access if rule not in weapons]
    add_rule(spot, lambda state: state.has_all(access, spot.player))


def create_region(world: MultiWorld, player: int, name: str, room_id=None, locations=None, links=None):
    if links is None:
        links = []
    ret = Region(name, player, world)
    if locations:
        for location in locations:
            location.parent_region = ret
            ret.locations.append(location)
    ret.links = links
    ret.id = room_id
    return ret


def get_entrance_to(entrance_to):
    for room in rooms:
        if room["id"] == entrance_to["target_room"]:
            for link in room["links"]:
                if link["target_room"] == entrance_to["room"]:
                    return link
    else:
        raise Exception(f"Did not find entrance {entrance_to}")


def create_regions(self):

    menu_region = create_region(self.multiworld, self.player, "Menu")
    self.multiworld.regions.append(menu_region)

    for room in self.rooms:
        self.multiworld.regions.append(create_region(self.multiworld, self.player, room["name"], room["id"],
            [FFMQLocation(self.player, object["name"], location_table[object["name"]] if object["name"] in
            location_table else None, object["type"], object["access"],
            self.create_item(yaml_item(object["on_trigger"][0])) if object["type"] == "Trigger" else None) for object in
            room["game_objects"] if "Hero Chest" not in object["name"] and object["type"] not in ("BattlefieldGp",
            "BattlefieldXp") and (object["type"] != "Box" or self.options.brown_boxes == "include") and
            not (object["name"] == "Kaeli Companion" and not object["on_trigger"])], room["links"]))

    dark_king_room = self.multiworld.get_region("Doom Castle Dark King Room", self.player)
    dark_king = FFMQLocation(self.player, "Dark King", None, "Trigger", [])
    dark_king.parent_region = dark_king_room
    dark_king.place_locked_item(self.create_item("Dark King"))
    dark_king_room.locations.append(dark_king)

    connection = Entrance(self.player, f"Enter Overworld", menu_region)
    connection.connect(self.multiworld.get_region("Overworld", self.player))
    menu_region.exits.append(connection)

    for region in self.multiworld.get_regions(self.player):
        for link in region.links:
            for connect_room in self.multiworld.get_regions(self.player):
                if connect_room.id == link["target_room"]:
                    connection = Entrance(self.player, entrance_names[link["entrance"]] if "entrance" in link and
                                          link["entrance"] != -1 else f"{region.name} to {connect_room.name}", region)
                    if "entrance" in link and link["entrance"] != -1:
                        spoiler = False
                        if link["entrance"] in crest_warps:
                            if self.options.crest_shuffle:
                                spoiler = True
                        elif self.options.map_shuffle == "everything":
                            spoiler = True
                        elif "Subregion" in region.name and self.options.map_shuffle not in ("dungeons", "none"):
                            spoiler = True
                        elif "Subregion" not in region.name and self.options.map_shuffle not in ("none", "overworld"):
                            spoiler = True

                        if spoiler:
                            self.multiworld.spoiler.set_entrance(entrance_names[link["entrance"]], connect_room.name,
                                                                 'both', self.player)
                    if link["access"]:
                        process_rules(connection, link["access"])
                    region.exits.append(connection)
                    connection.connect(connect_room)
                    break


non_dead_end_crest_rooms = [
    'Libra Temple', 'Aquaria Gemini Room', "GrenadeMan's Mobius Room", 'Fireburg Gemini Room',
    'Sealed Temple', 'Alive Forest', 'Kaidge Temple Upper Ledge',
    'Windia Kid House Basement', 'Windia Old People House Basement'
]

non_dead_end_crest_warps = [
    'Libra Temple - Libra Tile Script', 'Aquaria Gemini Room - Gemini Script',
    'GrenadeMan Mobius Room - Mobius Teleporter Script', 'Fireburg Gemini Room - Gemini Teleporter Script',
    'Sealed Temple - Gemini Tile Script', 'Alive Forest - Libra Teleporter Script',
    'Alive Forest - Gemini Teleporter Script', 'Alive Forest - Mobius Teleporter Script',
    'Kaidge Temple - Mobius Teleporter Script', 'Windia Kid House Basement - Mobius Teleporter',
    'Windia Old People House Basement - Mobius Teleporter Script',
]


vendor_locations = ["Aquaria - Vendor", "Fireburg - Vendor", "Windia - Vendor"]


def set_rules(self) -> None:
    self.multiworld.completion_condition[self.player] = lambda state: state.has("Dark King", self.player)

    def hard_boss_logic(state):
        return state.has_all(["River Coin", "Sand Coin"], self.player)

    add_rule(self.multiworld.get_location("Pazuzu 1F", self.player), hard_boss_logic)
    add_rule(self.multiworld.get_location("Gidrah", self.player), hard_boss_logic)
    add_rule(self.multiworld.get_location("Dullahan", self.player), hard_boss_logic)

    if self.options.map_shuffle:
        for boss in ("Freezer Crab", "Ice Golem", "Jinn", "Medusa", "Dualhead Hydra"):
            loc = self.multiworld.get_location(boss, self.player)
            checked_regions = {loc.parent_region}

            def check_foresta(region):
                if region.name == "Subregion Foresta":
                    add_rule(loc, hard_boss_logic)
                    return True
                elif "Subregion" in region.name:
                    return True
                for entrance in region.entrances:
                    if entrance.parent_region not in checked_regions:
                        checked_regions.add(entrance.parent_region)
                        if check_foresta(entrance.parent_region):
                            return True
            check_foresta(loc.parent_region)

    if self.options.logic == "friendly":
        process_rules(self.multiworld.get_entrance("Overworld - Ice Pyramid", self.player),
                      ["MagicMirror"])
        process_rules(self.multiworld.get_entrance("Overworld - Volcano", self.player),
                      ["Mask"])
        if self.options.map_shuffle in ("none", "overworld"):
            process_rules(self.multiworld.get_entrance("Overworld - Bone Dungeon", self.player),
                          ["Bomb"])
            process_rules(self.multiworld.get_entrance("Overworld - Wintry Cave", self.player),
                          ["Bomb", "Claw"])
            process_rules(self.multiworld.get_entrance("Overworld - Ice Pyramid", self.player),
                          ["Bomb", "Claw"])
            process_rules(self.multiworld.get_entrance("Overworld - Mine", self.player),
                          ["MegaGrenade", "Claw", "Reuben1"])
            process_rules(self.multiworld.get_entrance("Overworld - Lava Dome", self.player),
                          ["MegaGrenade"])
            process_rules(self.multiworld.get_entrance("Overworld - Giant Tree", self.player),
                          ["DragonClaw", "Axe"])
            process_rules(self.multiworld.get_entrance("Overworld - Mount Gale", self.player),
                          ["DragonClaw"])
            process_rules(self.multiworld.get_entrance("Overworld - Pazuzu Tower", self.player),
                          ["DragonClaw", "Bomb"])
            process_rules(self.multiworld.get_entrance("Overworld - Mac Ship", self.player),
                          ["DragonClaw", "CaptainCap"])
            process_rules(self.multiworld.get_entrance("Overworld - Mac Ship Doom", self.player),
                          ["DragonClaw", "CaptainCap"])

    if self.options.logic == "expert":
        if self.options.map_shuffle == "none" and not self.options.crest_shuffle:
            inner_room = self.multiworld.get_region("Wintry Temple Inner Room", self.player)
            connection = Entrance(self.player, "Sealed Temple Exit Trick", inner_room)
            connection.connect(self.multiworld.get_region("Wintry Temple Outer Room", self.player))
            connection.access_rule = lambda state: state.has("Exit Book", self.player)
            inner_room.exits.append(connection)
    else:
        for crest_warp in non_dead_end_crest_warps:
            entrance = self.multiworld.get_entrance(crest_warp, self.player)
            if entrance.connected_region.name in non_dead_end_crest_rooms:
                entrance.access_rule = lambda state: False

    if self.options.sky_coin_mode == "shattered_sky_coin":
        logic_coins = [16, 24, 32, 32, 38][self.options.shattered_sky_coin_quantity.value]
        self.multiworld.get_entrance("Focus Tower 1F - Sky Door", self.player).access_rule = \
            lambda state: state.has("Sky Fragment", self.player, logic_coins)
    elif self.options.sky_coin_mode == "save_the_crystals":
        self.multiworld.get_entrance("Focus Tower 1F - Sky Door", self.player).access_rule = \
            lambda state: state.has_all(["Flamerus Rex", "Dualhead Hydra", "Ice Golem", "Pazuzu"], self.player)
    elif self.options.sky_coin_mode in ("standard", "start_with"):
        self.multiworld.get_entrance("Focus Tower 1F - Sky Door", self.player).access_rule = \
            lambda state: state.has("Sky Coin", self.player)


def stage_set_rules(multiworld):
    # If there's no enemies, there's no repeatable income sources
    no_enemies_players = [player for player in multiworld.get_game_players("Final Fantasy Mystic Quest")
                          if multiworld.worlds[player].options.enemies_density == "none"]
    if (len([item for item in multiworld.itempool if item.classification in (ItemClassification.filler,
            ItemClassification.trap)]) > len([player for player in no_enemies_players if
                                              multiworld.worlds[player].options.accessibility == "minimal"]) * 3):
        for player in no_enemies_players:
            for location in vendor_locations:
<<<<<<< HEAD
                if multiworld.accessibility[player] == "full":
=======
                if multiworld.worlds[player].options.accessibility == "locations":
>>>>>>> e764da3d
                    multiworld.get_location(location, player).progress_type = LocationProgressType.EXCLUDED
                else:
                    multiworld.get_location(location, player).access_rule = lambda state: False
    else:
        # There are not enough junk items to fill non-minimal players' vendors. Just set an item rule not allowing
        # advancement items so that useful items can be placed.
        for player in no_enemies_players:
            for location in vendor_locations:
                multiworld.get_location(location, player).item_rule = lambda item: not item.advancement


class FFMQLocation(Location):
    game = "Final Fantasy Mystic Quest"

    def __init__(self, player, name, address, loc_type, access=None, event=None):
        super(FFMQLocation, self).__init__(
            player, name,
            address
        )
        self.type = loc_type
        if access:
            process_rules(self, access)
        if event:
            self.place_locked_item(event)<|MERGE_RESOLUTION|>--- conflicted
+++ resolved
@@ -216,11 +216,7 @@
                                               multiworld.worlds[player].options.accessibility == "minimal"]) * 3):
         for player in no_enemies_players:
             for location in vendor_locations:
-<<<<<<< HEAD
-                if multiworld.accessibility[player] == "full":
-=======
-                if multiworld.worlds[player].options.accessibility == "locations":
->>>>>>> e764da3d
+                if multiworld.worlds[player].options.accessibility == "full":
                     multiworld.get_location(location, player).progress_type = LocationProgressType.EXCLUDED
                 else:
                     multiworld.get_location(location, player).access_rule = lambda state: False
