--- conflicted
+++ resolved
@@ -3,12 +3,9 @@
 import json
 import struct
 import zipfile
-<<<<<<< HEAD
 from enum import IntEnum
-=======
 import os
 import threading
->>>>>>> f54f8622
 
 from typing import ClassVar, Dict, Tuple, Any, Optional, Union, BinaryIO, List
 
