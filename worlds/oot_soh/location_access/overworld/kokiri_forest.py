from typing import TYPE_CHECKING

from ...Enums import *
from ...LogicHelpers import (add_locations, connect_regions, is_adult, can_attack,
                                         is_child, can_use, can_do_trick, call_gossip_fairy_except_suns,
                                         can_cut_shrubs, can_break_pots, has_bottle, call_gossip_fairy,
                                         can_break_lower_hives, can_open_storms_grotto, can_pass_enemy,
                                         hookshot_or_boomerang, can_get_nighttime_gs, add_events)


if TYPE_CHECKING:
    from worlds.oot_soh import SohWorld


<<<<<<< HEAD
=======
class EventLocations(str, Enum):
    MIDO = "Mido's Location"
    MIDO_OUTSIDE = "Mido's Location From Outside Deku Tree"
    KOKIRI_FOREST_SOFT_SOIL = "Kokiri Forest Soft Soil"


class LocalEvents(str, Enum):
    MIDO_SWORD_AND_SHIELD = "Showed Mido the Sword and Shield"

>>>>>>> 79c078b4

def set_region_rules(world: "SohWorld") -> None:

    player = world.player

    ## Kokiri Forest
    # Locations
    add_locations(Regions.KOKIRI_FOREST, world, [
        [Locations.KF_KOKIRI_SWORD_CHEST.value, lambda state: is_child(state, world)],
        [Locations.KF_GS_KNOW_IT_ALL_HOUSE.value, lambda state: (can_attack(state, world) and
                                                                        is_child(state, world) and
                                                                        can_get_nighttime_gs(state,world))],
        [Locations.KF_GS_BEAN_PATCH.value, lambda state: can_attack(state, world) and
                                                         is_child(state, world) and
                                                         can_use(Items.BOTTLE_WITH_BUGS.value, state, world)],
        [Locations.KF_GS_HOUSE_OF_TWINS.value, lambda state: is_adult(state, world) and
                                                             (hookshot_or_boomerang(state, world)
                                                              or (can_do_trick("Kokiri Forest Gold Skulltula with Hover Boots", state, world)
                                                                  and can_use(Items.HOVER_BOOTS, state, world))) and can_get_nighttime_gs(state, world)],
        [Locations.KF_BEAN_SPROUT_FAIRY1.value, lambda state: is_child(state, world)
                                                              and state.has(Events.KOKIRI_FOREST_BEAN_PLANTED, player)
                                                              and can_use(Items.SONG_OF_STORMS.value, state, world)],
        [Locations.KF_BEAN_SPROUT_FAIRY2.value, lambda state: is_child(state, world)
                                                              and state.has(Events.KOKIRI_FOREST_BEAN_PLANTED, player)
                                                              and can_use(Items.SONG_OF_STORMS.value, state, world)],
        [Locations.KF_BEAN_SPROUT_FAIRY3.value, lambda state: is_child(state, world)
                                                              and state.has(Events.KOKIRI_FOREST_BEAN_PLANTED, player)
                                                              and can_use(Items.SONG_OF_STORMS.value, state, world)],
        [Locations.KF_GOSSIP_STONE_FAIRY.value, lambda state: call_gossip_fairy_except_suns(state, world)],
        [Locations.KF_GOSSIP_STONE_BIG_FAIRY.value, lambda state: can_use(Items.SONG_OF_STORMS.value, state, world)],
        [Locations.KF_BRIDGE_RUPEE.value, lambda state: is_child(state,world)],
        [Locations.KF_BEHIND_MIDOS_HOUSE_RUPEE.value, lambda state: is_child(state,world)],
        [Locations.KF_SOUTH_GRASS_WEST_RUPEE.value, lambda state: is_child(state,world)],
        [Locations.KF_SOUTH_GRASS_EAST_RUPEE.value, lambda state: is_child(state ,world)],
        [Locations.KF_NORTH_GRASS_WEST_RUPEE.value, lambda state: is_child(state, world)],
        [Locations.KF_NORTH_GRASS_EAST_RUPEE.value, lambda state: is_child(state, world)],
        [Locations.KF_BOULDER_MAZE_FIRST_RUPEE.value, lambda state: is_child(state, world)],
        [Locations.KF_BOULDER_MAZE_SECOND_RUPEE.value, lambda state: is_child(state, world)],
        [Locations.KF_BEAN_PLATFORM_RUPEE1.value, lambda state: is_adult(state, world) and (Items.HOVER_BOOTS.value, state, world or
                                                                   can_use(Items.BOOMERANG.value, state, world) or
                                                                   state.has(Events.KOKIRI_FOREST_BEAN_PLANTED.value, player))],
        [Locations.KF_BEAN_PLATFORM_RUPEE2.value, lambda state: is_adult(state, world) and (Items.HOVER_BOOTS.value, state, world or
                                                                   can_use(Items.BOOMERANG.value, state, world) or
                                                                   state.has(Events.KOKIRI_FOREST_BEAN_PLANTED.value, player))],
        [Locations.KF_BEAN_PLATFORM_RUPEE3.value, lambda state: is_adult(state, world) and (Items.HOVER_BOOTS.value, state, world or
                                                                   can_use(Items.BOOMERANG.value, state, world) or
                                                                   state.has(Events.KOKIRI_FOREST_BEAN_PLANTED.value, player))],
        [Locations.KF_BEAN_PLATFORM_RUPEE4.value, lambda state: is_adult(state, world) and (Items.HOVER_BOOTS.value, state, world or
                                                                   can_use(Items.BOOMERANG.value, state, world) or
                                                                   state.has(Events.KOKIRI_FOREST_BEAN_PLANTED.value, player))],
        [Locations.KF_BEAN_PLATFORM_RUPEE5.value, lambda state: is_adult(state, world) and (Items.HOVER_BOOTS.value, state, world or
                                                                   can_use(Items.BOOMERANG.value, state, world) or
                                                                   state.has(Events.KOKIRI_FOREST_BEAN_PLANTED.value, player))],
        [Locations.KF_BEAN_PLATFORM_RUPEE6.value, lambda state:  is_adult(state, world) and (Items.HOVER_BOOTS.value, state, world or
                                                                   can_use(Items.BOOMERANG.value, state, world) or
                                                                   state.has(Events.KOKIRI_FOREST_BEAN_PLANTED.value, player))],
        [Locations.KF_BEAN_PLATFORM_RED_RUPEE.value, lambda state: is_adult(state, world) and (Items.HOVER_BOOTS.value, state, world or
                                                                   can_use(Items.BOOMERANG.value, state, world) or
                                                                   state.has(Events.KOKIRI_FOREST_BEAN_PLANTED.value, player))],
        [Locations.KF_SARIAS_ROOF_EAST_HEART.value, lambda state: is_child(state, world)],
        [Locations.KF_SARIAS_ROOF_NORTH_HEART.value, lambda state: is_child(state, world)],
        [Locations.KF_SARIAS_ROOF_WEST_HEART.value, lambda state: is_child(state, world)],
        [Locations.KF_CHILD_GRASS1.value, lambda state: (is_child(state, world)
                                                        and can_cut_shrubs(state, world))],
        [Locations.KF_CHILD_GRASS2.value, lambda state: (is_child(state, world)
                                                        and can_cut_shrubs(state, world))],
        [Locations.KF_CHILD_GRASS3.value, lambda state: (is_child(state, world)
                                                        and can_cut_shrubs(state, world))],
        [Locations.KF_CHILD_GRASS4.value, lambda state: (is_child(state, world)
                                                        and can_cut_shrubs(state, world))],
        [Locations.KF_CHILD_GRASS5.value, lambda state: (is_child(state, world)
                                                        and can_cut_shrubs(state, world))],
        [Locations.KF_CHILD_GRASS6.value, lambda state: (is_child(state, world)
                                                        and can_cut_shrubs(state, world))],
        [Locations.KF_CHILD_GRASS7.value, lambda state: (is_child(state, world)
                                                        and can_cut_shrubs(state, world))],
        [Locations.KF_CHILD_GRASS8.value, lambda state: (is_child(state, world)
                                                        and can_cut_shrubs(state, world))],
        [Locations.KF_CHILD_GRASS9.value, lambda state: (is_child(state, world)
                                                        and can_cut_shrubs(state, world))],
        [Locations.KF_CHILD_GRASS10.value, lambda state: (is_child(state, world)
                                                        and can_cut_shrubs(state, world))],
        [Locations.KF_CHILD_GRASS11.value, lambda state: (is_child(state, world)
                                                        and can_cut_shrubs(state, world))],
        [Locations.KF_CHILD_GRASS12.value, lambda state: (is_child(state, world)
                                                        and can_cut_shrubs(state, world))],
        [Locations.KF_CHILD_GRASS_MAZE1.value, lambda state: (is_child(state, world)
                                                        and can_cut_shrubs(state, world))],
        [Locations.KF_CHILD_GRASS_MAZE2.value, lambda state: (is_child(state, world)
                                                        and can_cut_shrubs(state, world))],
        [Locations.KF_CHILD_GRASS_MAZE3.value, lambda state: (is_child(state, world)
                                                        and can_cut_shrubs(state, world))],
        [Locations.KF_ADULT_GRASS1.value, lambda state: (is_adult(state, world)
                                                        and can_cut_shrubs(state, world))],
        [Locations.KF_ADULT_GRASS2.value, lambda state: (is_adult(state, world)
                                                        and can_cut_shrubs(state, world))],
        [Locations.KF_ADULT_GRASS3.value, lambda state: (is_adult(state, world)
                                                        and can_cut_shrubs(state, world))],
        [Locations.KF_ADULT_GRASS4.value, lambda state: (is_adult(state, world)
                                                        and can_cut_shrubs(state, world))],
        [Locations.KF_ADULT_GRASS5.value, lambda state: (is_adult(state, world)
                                                        and can_cut_shrubs(state, world))],
        [Locations.KF_ADULT_GRASS6.value, lambda state: (is_adult(state, world)
                                                        and can_cut_shrubs(state, world))],
        [Locations.KF_ADULT_GRASS7.value, lambda state: (is_adult(state, world)
                                                        and can_cut_shrubs(state, world))],
        [Locations.KF_ADULT_GRASS8.value, lambda state: (is_adult(state, world)
                                                        and can_cut_shrubs(state, world))],
        [Locations.KF_ADULT_GRASS9.value, lambda state: (is_adult(state, world)
                                                        and can_cut_shrubs(state, world))],
        [Locations.KF_ADULT_GRASS10.value, lambda state: (is_adult(state, world)
                                                        and can_cut_shrubs(state, world))],
        [Locations.KF_ADULT_GRASS11.value, lambda state: (is_adult(state, world)
                                                        and can_cut_shrubs(state, world))],
        [Locations.KF_ADULT_GRASS12.value, lambda state: (is_adult(state, world)
                                                        and can_cut_shrubs(state, world))],
        [Locations.KF_ADULT_GRASS13.value, lambda state: (is_adult(state, world)
                                                        and can_cut_shrubs(state, world))],
        [Locations.KF_ADULT_GRASS14.value, lambda state: (is_adult(state, world)
                                                        and can_cut_shrubs(state, world))],
        [Locations.KF_ADULT_GRASS15.value, lambda state: (is_adult(state, world)
                                                        and can_cut_shrubs(state, world))],
        [Locations.KF_ADULT_GRASS16.value, lambda state: (is_adult(state, world)
                                                        and can_cut_shrubs(state, world))],
        [Locations.KF_ADULT_GRASS17.value, lambda state: (is_adult(state, world)
                                                        and can_cut_shrubs(state, world))],
        [Locations.KF_ADULT_GRASS19.value, lambda state: (is_adult(state, world)
                                                        and can_cut_shrubs(state, world))],
        [Locations.KF_ADULT_GRASS20.value, lambda state: (is_adult(state, world))]
    ])
    # Connections
    connect_regions(Regions.KOKIRI_FOREST.value, world, [
        [Regions.KF_LINKS_HOUSE.value, lambda state: True],
        [Regions.KF_MIDOS_HOUSE.value, lambda state: True],
        [Regions.KF_SARIAS_HOUSE.value, lambda state: True],
        [Regions.KF_HOUSE_OF_TWINS.value, lambda state: True],
        [Regions.KF_KNOW_IT_ALL_HOUSE.value, lambda state: True],
        [Regions.KF_KOKIRI_SHOP.value, lambda state: True],
        [Regions.KF_OUTSIDE_DEKU_TREE.value, lambda state: (is_adult(state, world) and
                                                             (can_pass_enemy(state, world, Enemies.BIG_SKULLTULA) or
                                                             state.has(Events.CLEARED_FOREST_TEMPLE.value, player)))
                                                            or state.has(LocalEvents.MIDO_SWORD_AND_SHIELD.value, player)
                                                           or world.options.closed_forest==2],
        [Regions.LOST_WOODS.value, lambda state: True],
        [Regions.LW_BRIDGE_FROM_FOREST.value, lambda state: world.options.closed_forest>=1 or is_adult(state, world) or
                                                            state.has(Events.CLEARED_DEKU_TREE.value, player)],
        [Regions.KF_STORMS_GROTTO.value, lambda state: can_open_storms_grotto(state, world)]
    ])
    # Events
    add_events(Regions.KOKIRI_FOREST.value, world, [
        [EventLocations.MIDO.value, LocalEvents.MIDO_SWORD_AND_SHIELD.value, lambda state: Items.KOKIRI_SWORD.value and
                                                          Items.DEKU_SHIELD.value],
        [EventLocations.KOKIRI_FOREST_SOFT_SOIL.value, Events.KOKIRI_FOREST_BEAN_PLANTED.value, lambda state: is_child(state, world) and
                                                     can_use(Items.MAGIC_BEAN.value, state, world)],
    ])

    ## KF Link's House
    # Locations
    add_locations(Regions.KF_LINKS_HOUSE, world, [
        [Locations.KF_LINKS_HOUSE_COW.value, lambda state: is_adult(state, world) and
                                                           can_use(Items.EPONAS_SONG.value, state, world) and
                                                           state.has(Events.GOTTEN_LINKS_COW.value, player)],
        [Locations.KF_LINKS_HOUSE_POT.value, lambda state: can_break_pots(state, world)]

    ])
    # Connections
    connect_regions(Regions.KF_LINKS_HOUSE.value, world, [
        [Regions.KOKIRI_FOREST.value, lambda state: True]
    ])

    ## KF Mido's House
    # Locations
    add_locations(Regions.KF_MIDOS_HOUSE, world, [
        [Locations.KF_MIDO_TOP_LEFT_CHEST.value, lambda state: True],
        [Locations.KF_MIDO_TOP_RIGHT_CHEST.value, lambda state: True],
        [Locations.KF_MIDO_BOTTOM_LEFT_CHEST.value, lambda state: True],
        [Locations.KF_MIDO_BOTTOM_RIGHT_CHEST.value, lambda state: True]
    ])
    # Connections
    connect_regions(Regions.KF_MIDOS_HOUSE.value, world, [
        [Regions.KOKIRI_FOREST.value, lambda state: True]
    ])

    ## KF Saria's House
    # Locations
    add_locations(Regions.KF_SARIAS_HOUSE, world, [
        [Locations.KF_SARIAS_HOUSE_TOP_LEFT_HEART.value, lambda state: True],
        [Locations.KF_SARIAS_HOUSE_TOP_RIGHT_HEART.value, lambda state: True],
        [Locations.KF_SARIAS_HOUSE_BOTTOM_LEFT_HEART.value, lambda state: True],
        [Locations.KF_SARIAS_HOUSE_BOTTOM_RIGHT_HEART.value, lambda state: True]
    ])
    # Connections
    connect_regions(Regions.KF_SARIAS_HOUSE.value, world, [
        [Regions.KOKIRI_FOREST.value, lambda state: True]
    ])

    ## KF House of Twins
    # Locations
    add_locations(Regions.KF_HOUSE_OF_TWINS, world, [
        [Locations.KF_TWINS_HOUSE_POT1.value, lambda state: can_break_pots(state, world)],
        [Locations.KF_TWINS_HOUSE_POT2.value, lambda state: can_break_pots(state, world)]

    ])
    # Connections
    connect_regions(Regions.KF_HOUSE_OF_TWINS.value, world, [
        [Regions.KOKIRI_FOREST.value, lambda state: True]
    ])

    ## KF Know it All House
    # Locations
    add_locations(Regions.KF_KNOW_IT_ALL_HOUSE, world, [
        [Locations.KF_BROTHERS_HOUSE_POT1.value, lambda state: can_break_pots(state, world)],
        [Locations.KF_BROTHERS_HOUSE_POT2.value, lambda state: can_break_pots(state, world)]

    ])
    # Connections
    connect_regions(Regions.KF_KNOW_IT_ALL_HOUSE.value, world, [
        [Regions.KOKIRI_FOREST.value, lambda state: True]
    ])

    ## KF Kokiri Shop
    # Locations
    add_locations(Regions.KF_KOKIRI_SHOP.value, world, [
        [Locations.KF_SHOP_ITEM1.value, lambda state: True],
        [Locations.KF_SHOP_ITEM2.value, lambda state: True],
        [Locations.KF_SHOP_ITEM3.value, lambda state: True],
        [Locations.KF_SHOP_ITEM4.value, lambda state: True],
        [Locations.KF_SHOP_ITEM5.value, lambda state: True],
        [Locations.KF_SHOP_ITEM6.value, lambda state: True],
        [Locations.KF_SHOP_ITEM7.value, lambda state: True],
        [Locations.KF_SHOP_ITEM8.value, lambda state: True]
    ])
    # Connections
    connect_regions(Regions.KF_KOKIRI_SHOP.value, world, [
        [Regions.KOKIRI_FOREST.value, lambda state: True]
    ])

    ## KF Outside Deku Tree
    # Locations
    add_locations(Regions.KF_OUTSIDE_DEKU_TREE, world, [
        [Locations.KF_DEKU_TREE_LEFT_GOSSIP_STONE_FAIRY.value, lambda state: call_gossip_fairy_except_suns(state, world)],
        [Locations.KF_DEKU_TREE_LEFT_GOSSIP_STONE_BIG_FAIRY.value, lambda state: can_use(Items.SONG_OF_STORMS.value, state, world)],
        [Locations.KF_DEKU_TREE_RIGHT_GOSSIP_STONE_FAIRY.value, lambda state: call_gossip_fairy_except_suns(state, world)],
        [Locations.KF_DEKU_TREE_RIGHT_GOSSIP_STONE_BIG_FAIRY.value, lambda state: can_use(Items.SONG_OF_STORMS.value, state, world)]
    ])
    # Connections
    connect_regions(Regions.KF_OUTSIDE_DEKU_TREE.value, world, [
        [Regions.DEKU_TREE_ENTRYWAY.value, lambda state: (is_child(state, world))
                                                         and (world.options.closed_forest==2
                                                            or state.has(LocalEvents.MIDO_SWORD_AND_SHIELD, player))],
        [Regions.KOKIRI_FOREST.value, lambda state:  (is_adult(state, world) and
                                                             (can_pass_enemy(state, world, Enemies.BIG_SKULLTULA) or
                                                             state.has(Events.CLEARED_FOREST_TEMPLE, player)))
                                                            or state.has(LocalEvents.MIDO_SWORD_AND_SHIELD, player)
                                                           or world.options.closed_forest==2]
    ])
    add_events(Regions.KF_OUTSIDE_DEKU_TREE.value, world, [
        [EventLocations.MIDO_OUTSIDE.value, LocalEvents.MIDO_SWORD_AND_SHIELD, lambda state: Items.KOKIRI_SWORD.value and
                                                  Items.DEKU_SHIELD.value],
    ])

    ## KF Storms Grotto
    # Locations
    add_locations(Regions.KF_STORMS_GROTTO, world, [
        [Locations.KF_STORMS_GROTTO_CHEST.value, lambda state: True],
        [Locations.KF_STORMS_GROTTO_FISH.value, lambda state: has_bottle(state, world)],
        [Locations.KF_STORMS_GOSSIP_STONE_FAIRY.value, lambda state: call_gossip_fairy(state, world)],
        [Locations.KF_STORMS_GOSSIP_STONE_BIG_FAIRY.value, lambda state: can_use(Items.SONG_OF_STORMS.value, state, world)],
        [Locations.KF_STORMS_GROTTO_BEEHIVE_LEFT.value, lambda state: can_break_lower_hives(state, world)],
        [Locations.KF_STORMS_GROTTO_BEEHIVE_RIGHT.value, lambda state: can_break_lower_hives(state, world)],
        [Locations.KF_STORMS_GROTTO_GRASS1.value, lambda state: can_cut_shrubs(state, world)],
        [Locations.KF_STORMS_GROTTO_GRASS2.value, lambda state: can_cut_shrubs(state, world)],
        [Locations.KF_STORMS_GROTTO_GRASS3.value, lambda state: can_cut_shrubs(state, world)],
        [Locations.KF_STORMS_GROTTO_GRASS4.value, lambda state: can_cut_shrubs(state, world)],
    ])
    # Connections
    connect_regions(Regions.KF_STORMS_GROTTO.value, world, [
        [Regions.KOKIRI_FOREST.value, lambda state: True]
    ])



<|MERGE_RESOLUTION|>--- conflicted
+++ resolved
@@ -12,8 +12,6 @@
     from worlds.oot_soh import SohWorld
 
 
-<<<<<<< HEAD
-=======
 class EventLocations(str, Enum):
     MIDO = "Mido's Location"
     MIDO_OUTSIDE = "Mido's Location From Outside Deku Tree"
@@ -23,7 +21,6 @@
 class LocalEvents(str, Enum):
     MIDO_SWORD_AND_SHIELD = "Showed Mido the Sword and Shield"
 
->>>>>>> 79c078b4
 
 def set_region_rules(world: "SohWorld") -> None:
 
