--- conflicted
+++ resolved
@@ -1,21 +1,13 @@
 from typing import TYPE_CHECKING
 
-<<<<<<< HEAD
+
 from ...Rules import set_rule
 from ...Regions import double_link_regions
 from ...Items import SohItem
 from ...Locations import SohLocation, SohLocationData
 from ...Enums import *
-from ...LogicHelpers import (add_locations, connect_regions, is_child, can_kill_enemy, can_cut_shrubs,
-                                         is_adult, blast_or_smash, can_use, can_do_trick, can_attack,
-                                         can_get_nighttime_gs, call_gossip_fairy, can_open_storms_grotto, can_live,
-                                         has_bottle, can_break_lower_hives, can_stun_deku, can_break_upper_hives,
-                                         add_events)
-
-=======
-from ...Enums import *
 from ...LogicHelpers import *
->>>>>>> 79c078b4
+
 
 if TYPE_CHECKING:
     from worlds.oot_soh import SohWorld
@@ -39,7 +31,6 @@
 
     ## ZR Front
     # Locations
-
     add_locations(Regions.ZR_FRONT.value, world, [
         [Locations.ZR_GS_TREE.value, lambda state: is_child(state, world) and
                                                       can_kill_enemy(state, world, Enemies.GOLD_SKULLTULA)],
@@ -71,8 +62,6 @@
         [EventLocations.ZORAS_RIVER_SHRUB.value, Events.BUG_ACCESS.value, lambda state: can_cut_shrubs(state, world)]
     ])
     # Locations
-<<<<<<< HEAD
-    
     add_locations(Regions.ZORA_RIVER.value, world, [
         [Locations.ZR_MAGIC_BEAN_SALESMAN.value, lambda state: is_child(state, world)],
         [Locations.ZR_FROGS_OCARINA_GAME.value, lambda state: (is_child(state, world) and
@@ -142,34 +131,6 @@
                                                                           can_use(Items.IRON_BOOTS.value, state, world) or
                                                                           can_use(Items.BOOMERANG.value, state, world))],
         [Locations.ZR_NEAR_FREESTANDING_PO_HGRASS.value, lambda state: can_cut_shrubs(state, world)]
-=======
-    add_locations(Regions.ZORA_RIVER, world, [
-        [Locations.ZR_MAGIC_BEAN_SALESMAN.value, lambda state: True],
-        [Locations.ZR_FROGS_OCARINA_GAME.value, lambda state: True],
-        [Locations.ZR_FROGS_IN_THE_RAIN.value, lambda state: True],
-        [Locations.ZR_FROGS_ZELDAS_LULLABY.value, lambda state: True],
-        [Locations.ZR_FROGS_EPONAS_SONG.value, lambda state: True],
-        [Locations.ZR_FROGS_SARIAS_SONG.value, lambda state: True],
-        [Locations.ZR_FROGS_SUNS_SONG.value, lambda state: True],
-        [Locations.ZR_FROGS_SONG_OF_TIME.value, lambda state: True],
-        [Locations.ZR_NEAR_OPEN_GROTTO_FREESTANDING_PO_H.value, lambda state: True],
-        [Locations.ZR_NEAR_DOMAIN_FREESTANDING_PO_H.value, lambda state: True],
-        [Locations.ZR_GS_LADDER.value, lambda state: True],
-        [Locations.ZR_GS_NEAR_RAISED_GROTTOS.value, lambda state: True],
-        [Locations.ZR_GS_ABOVE_BRIDGE.value, lambda state: True],
-        [Locations.ZR_BEAN_SPROUT_FAIRY1.value, lambda state: True],
-        [Locations.ZR_BEAN_SPROUT_FAIRY2.value, lambda state: True],
-        [Locations.ZR_BEAN_SPROUT_FAIRY3.value, lambda state: True],
-        [Locations.ZR_NEAR_GROTTOS_GOSSIP_STONE_FAIRY.value, lambda state: True],
-        [Locations.ZR_NEAR_GROTTOS_GOSSIP_STONE_BIG_FAIRY.value, lambda state: True],
-        [Locations.ZR_NEAR_DOMAIN_GOSSIP_STONE_FAIRY.value, lambda state: True],
-        [Locations.ZR_NEAR_DOMAIN_GOSSIP_STONE_BIG_FAIRY.value, lambda state: True],
-        [Locations.ZR_BENEATH_DOMAIN_RED_LEFT_RUPEE.value, lambda state: True],
-        [Locations.ZR_BENEATH_DOMAIN_RED_MIDDLE_LEFT_RUPEE.value, lambda state: True],
-        [Locations.ZR_BENEATH_DOMAIN_RED_MIDDLE_RIGHT_RUPEE.value, lambda state: True],
-        [Locations.ZR_BENEATH_DOMAIN_RED_RIGHT_RUPEE.value, lambda state: True],
-        [Locations.ZR_NEAR_FREESTANDING_PO_HGRASS.value, lambda state: True]
->>>>>>> 79c078b4
     ])
     # Connections
     connect_regions(Regions.ZORA_RIVER.value, world, [
