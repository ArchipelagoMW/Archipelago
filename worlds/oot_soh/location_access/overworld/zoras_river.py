--- conflicted
+++ resolved
@@ -5,42 +5,31 @@
 from worlds.oot_soh.Items import SohItem
 from worlds.oot_soh.Locations import SohLocation, SohLocationData
 from worlds.oot_soh.Enums import *
-<<<<<<< HEAD
-from worlds.oot_soh.LogicHelpers import (set_location_rules, connect_regions, is_child, can_kill_enemy, can_cut_shrubs,
+
+from worlds.oot_soh.LogicHelpers import (add_locations, connect_regions, is_child, can_kill_enemy, can_cut_shrubs,
                                          is_adult, blast_or_smash, can_use, can_do_trick, can_attack,
                                          can_get_nighttimeGS, call_gossip_fairy, can_open_storms_grotto, can_live,
                                          has_bottle, can_break_lower_hives, can_stun_deku, can_break_upper_hives)
-=======
-from worlds.oot_soh.LogicHelpers import (add_locations, connect_regions)
->>>>>>> e4d6c2e9
 
 if TYPE_CHECKING:
     from worlds.oot_soh import SohWorld
 
 
-<<<<<<< HEAD
+
 events: dict[str, SohLocationData] = {
     "BugShrub": SohLocationData(Regions.ZORA_RIVER.value,
                                    event_item="Shrub Bugs"),
 }
 
 
-def create_regions_and_rules(world: "SohWorld") -> None:
-    for event_name, data in events.items():
-        region = world.get_region(data.region)
-        region.add_event(event_name, data.event_item, location_type=SohLocation, item_type=SohItem)
-
-    set_rules(world)
-
-def set_rules(world: "SohWorld") -> None:
-=======
+
 def set_region_rules(world: "SohWorld") -> None:
->>>>>>> e4d6c2e9
+
     player = world.player
     
     ## ZR Front
     # Locations
-<<<<<<< HEAD
+
     set_location_rules(world, [
         [Locations.ZR_GS_TREE.value, lambda state: is_child(state, world) and
                                                       can_kill_enemy(state, world, Enemies.GOLD_SKULLTULA)],
@@ -56,22 +45,7 @@
         [Locations.ZR_NEAR_TREE_GRASS10.value, lambda state: can_cut_shrubs(state, world)],
         [Locations.ZR_NEAR_TREE_GRASS11.value, lambda state: can_cut_shrubs(state, world)],
         [Locations.ZR_NEAR_TREE_GRASS12.value, lambda state: can_cut_shrubs(state, world)]
-=======
-    add_locations(Regions.ZR_FRONT.value, world, [
-        [Locations.ZR_GS_TREE.value, lambda state: True],
-        [Locations.ZR_NEAR_TREE_GRASS1.value, lambda state: True],
-        [Locations.ZR_NEAR_TREE_GRASS2.value, lambda state: True],
-        [Locations.ZR_NEAR_TREE_GRASS3.value, lambda state: True],
-        [Locations.ZR_NEAR_TREE_GRASS4.value, lambda state: True],
-        [Locations.ZR_NEAR_TREE_GRASS5.value, lambda state: True],
-        [Locations.ZR_NEAR_TREE_GRASS6.value, lambda state: True],
-        [Locations.ZR_NEAR_TREE_GRASS7.value, lambda state: True],
-        [Locations.ZR_NEAR_TREE_GRASS8.value, lambda state: True],
-        [Locations.ZR_NEAR_TREE_GRASS9.value, lambda state: True],
-        [Locations.ZR_NEAR_TREE_GRASS10.value, lambda state: True],
-        [Locations.ZR_NEAR_TREE_GRASS11.value, lambda state: True],
-        [Locations.ZR_NEAR_TREE_GRASS12.value, lambda state: True]
->>>>>>> e4d6c2e9
+
     ])
     # Connections
     connect_regions(Regions.ZR_FRONT.value, world, [
@@ -81,7 +55,6 @@
 
     ## Zora River
     # Locations
-<<<<<<< HEAD
     set_location_rules(world, [
         ["BugShrub", lambda state: can_cut_shrubs(state, world)],
         [Locations.ZR_MAGIC_BEAN_SALESMAN.value, lambda state: is_child(state, world)],
@@ -152,34 +125,6 @@
                                                                           can_use(Items.IRON_BOOTS.value, state, world) or
                                                                           can_use(Items.BOOMERANG.value, state, world))],
         [Locations.ZR_NEAR_FREESTANDING_PO_HGRASS.value, lambda state: can_cut_shrubs(state, world)]
-=======
-    add_locations(Regions.ZORA_RIVER.value, world, [
-        [Locations.ZR_MAGIC_BEAN_SALESMAN.value, lambda state: True],
-        [Locations.ZR_FROGS_OCARINA_GAME.value, lambda state: True],
-        [Locations.ZR_FROGS_IN_THE_RAIN.value, lambda state: True],
-        [Locations.ZR_FROGS_ZELDAS_LULLABY.value, lambda state: True],
-        [Locations.ZR_FROGS_EPONAS_SONG.value, lambda state: True],
-        [Locations.ZR_FROGS_SARIAS_SONG.value, lambda state: True],
-        [Locations.ZR_FROGS_SUNS_SONG.value, lambda state: True],
-        [Locations.ZR_FROGS_SONG_OF_TIME.value, lambda state: True],
-        [Locations.ZR_NEAR_OPEN_GROTTO_FREESTANDING_PO_H.value, lambda state: True],
-        [Locations.ZR_NEAR_DOMAIN_FREESTANDING_PO_H.value, lambda state: True],
-        [Locations.ZR_GS_LADDER.value, lambda state: True],
-        [Locations.ZR_GS_NEAR_RAISED_GROTTOS.value, lambda state: True],
-        [Locations.ZR_GS_ABOVE_BRIDGE.value, lambda state: True],
-        [Locations.ZR_BEAN_SPROUT_FAIRY1.value, lambda state: True],
-        [Locations.ZR_BEAN_SPROUT_FAIRY2.value, lambda state: True],
-        [Locations.ZR_BEAN_SPROUT_FAIRY3.value, lambda state: True],
-        [Locations.ZR_NEAR_GROTTOS_GOSSIP_STONE_FAIRY.value, lambda state: True],
-        [Locations.ZR_NEAR_GROTTOS_GOSSIP_STONE_BIG_FAIRY.value, lambda state: True],
-        [Locations.ZR_NEAR_DOMAIN_GOSSIP_STONE_FAIRY.value, lambda state: True],
-        [Locations.ZR_NEAR_DOMAIN_GOSSIP_STONE_BIG_FAIRY.value, lambda state: True],
-        [Locations.ZR_BENEATH_DOMAIN_RED_LEFT_RUPEE.value, lambda state: True],
-        [Locations.ZR_BENEATH_DOMAIN_RED_MIDDLE_LEFT_RUPEE.value, lambda state: True],
-        [Locations.ZR_BENEATH_DOMAIN_RED_MIDDLE_RIGHT_RUPEE.value, lambda state: True],
-        [Locations.ZR_BENEATH_DOMAIN_RED_RIGHT_RUPEE.value, lambda state: True],
-        [Locations.ZR_NEAR_FREESTANDING_PO_HGRASS.value, lambda state: True]
->>>>>>> e4d6c2e9
     ])
     # Connections
     connect_regions(Regions.ZORA_RIVER.value, world, [
@@ -232,10 +177,6 @@
     ])
     # Connections
     connect_regions(Regions.ZR_OPEN_GROTTO.value, world, [
-<<<<<<< HEAD
-
-=======
->>>>>>> e4d6c2e9
         [Regions.ZORA_RIVER.value, lambda state: True]
     ])
 
@@ -252,29 +193,17 @@
         [Locations.ZR_FAIRY_GROTTO_FAIRY8.value, lambda state: True]
     ])
     # Connections
-<<<<<<< HEAD
-
     connect_regions(Regions.ZR_FAIRY_GROTTO.value, world, [
-
-=======
-    connect_regions(Regions.ZR_FAIRY_GROTTO.value, world, [
->>>>>>> e4d6c2e9
         [Regions.ZORA_RIVER.value, lambda state: True]
     ])
 
     ## ZR Storms Grotto
     # Locations
-<<<<<<< HEAD
     set_location_rules(world, [
         [Locations.ZR_DEKU_SCRUB_GROTTO_FRONT.value, lambda state: can_stun_deku(state, world)],
         [Locations.ZR_DEKU_SCRUB_GROTTO_REAR.value, lambda state: can_stun_deku(state, world)],
         [Locations.ZR_STORMS_GROTTO_BEEHIVE.value, lambda state: can_break_upper_hives(state, world)]
-=======
-    add_locations(Regions.ZR_STORMS_GROTTO.value, world, [
-        [Locations.ZR_DEKU_SCRUB_GROTTO_FRONT.value, lambda state: True],
-        [Locations.ZR_DEKU_SCRUB_GROTTO_REAR.value, lambda state: True],
-        [Locations.ZR_STORMS_GROTTO_BEEHIVE.value, lambda state: True]
->>>>>>> e4d6c2e9
+
     ])
     # Connections
     connect_regions(Regions.ZR_STORMS_GROTTO.value, world, [
