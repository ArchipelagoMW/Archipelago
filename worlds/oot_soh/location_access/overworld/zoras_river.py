--- conflicted
+++ resolved
@@ -1,19 +1,12 @@
 from typing import TYPE_CHECKING
 
 from worlds.generic.Rules import set_rule
-<<<<<<< HEAD
 from worlds.oot_soh.Regions import double_link_regions
 from worlds.oot_soh.Items import SohItem
 from worlds.oot_soh.Locations import SohLocation, SohLocationData
 from worlds.oot_soh.Enums import *
 from worlds.oot_soh.LogicHelpers import (add_locations, connect_regions, can_cut_shrubs)
-=======
-from ...Regions import double_link_regions
-from ...Items import SohItem
-from ...Locations import SohLocation, SohLocationData
-from ...Enums import *
-from ...LogicHelpers import add_locations, connect_regions
->>>>>>> 36b351f0
+
 
 if TYPE_CHECKING:
     from worlds.oot_soh import SohWorld
