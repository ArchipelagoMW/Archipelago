--- conflicted
+++ resolved
@@ -1,8 +1,7 @@
 from ...LogicHelpers import *
 
 if TYPE_CHECKING:
-<<<<<<< HEAD
-    from worlds.oot_soh import SohWorld
+    from ... import SohWorld
     
 class EventLocations(str, Enum):
     MARKET_GUARD_HOUSE = "Market Guard House"
@@ -12,13 +11,9 @@
     MARKET_MASK_SHOP_BUNNY_HOOD = "Market Mask Shop Bunny Hood"
     MARKET_BOMBCHU_BOWLING = "Market Bombchu Bowling"
 
-
 class LocalEvents(str, Enum):
     CAN_EMPTY_BIG_POES = "Can Empty Big Poes"
     CAN_PLAY_BOWLING = "Can Play Bombchu Bowling"
-=======
-    from ... import SohWorld
->>>>>>> aea57b51
 
 
 def set_region_rules(world: "SohWorld") -> None:
