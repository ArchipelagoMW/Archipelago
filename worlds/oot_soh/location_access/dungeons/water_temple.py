--- conflicted
+++ resolved
@@ -1,8 +1,7 @@
 from ...LogicHelpers import *
 
 if TYPE_CHECKING:
-<<<<<<< HEAD
-    from worlds.oot_soh import SohWorld
+    from ... import SohWorld
     
 class EventLocations(str, Enum):
     WATER_TEMPLE_EAST_LOWER = "Water Temple East Lower"
@@ -16,9 +15,6 @@
     WATER_TEMPLE_WATER_LOW_FROM_HIGH = "Water Temple Water Low From High"
     WATER_TEMPLE_WATER_MIDDLE = "Water Temple Water Middle"
     WATER_TEMPLE_WATER_HIGH = "Water Temple Water High"
-=======
-    from ... import SohWorld
->>>>>>> aea57b51
 
 
 def set_region_rules(world: "SohWorld") -> None:
