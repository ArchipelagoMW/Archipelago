--- conflicted
+++ resolved
@@ -4,11 +4,7 @@
 from worlds.oot_soh.Regions import double_link_regions
 from worlds.oot_soh.Items import SohItem
 from worlds.oot_soh.Locations import SohLocation, SohLocationData
-<<<<<<< HEAD
 from worlds.oot_soh.Enums import Regions, Items, Locations, Enemies, EnemyDistance
-=======
-from worlds.oot_soh.Enums import Regions, Items, Locations, Enemies, CombatRanges
->>>>>>> e4d6c2e9
 from worlds.oot_soh.LogicHelpers import (can_break_mud_walls, is_adult, has_explosives, can_attack, take_damage, can_shield, can_kill_enemy,
                                   has_fire_source_with_torch, can_use, can_do_trick, can_jump_slash, blast_or_smash)
 
@@ -71,19 +67,11 @@
 
     world.get_region(Regions.DODONGOS_CAVERN_LOWER_LIZALFOS.value).connect(
         world.get_region(Regions.DODONGOS_CAVERN_NEAR_LOWER_LIZALFOS.value),
-<<<<<<< HEAD
         rule=lambda state: can_kill_enemy(state, world, Enemies.LIZALFOS.value, EnemyDistance.CLOSE.value, quantity=2))
 
     world.get_region(Regions.DODONGOS_CAVERN_LOWER_LIZALFOS.value).connect(
         world.get_region(Regions.DODONGOS_CAVERN_DODONGO_ROOM.value),
         rule=lambda state: can_kill_enemy(state, world, Enemies.LIZALFOS.value, EnemyDistance.CLOSE.value, quantity=2))
-=======
-        rule=lambda state: can_kill_enemy(state, world, Enemies.LIZALFOS.value, CombatRanges.CLOSE.value, quantity=2))
-
-    world.get_region(Regions.DODONGOS_CAVERN_LOWER_LIZALFOS.value).connect(
-        world.get_region(Regions.DODONGOS_CAVERN_DODONGO_ROOM.value),
-        rule=lambda state: can_kill_enemy(state, world, Enemies.LIZALFOS.value, CombatRanges.CLOSE.value, quantity=2))
->>>>>>> e4d6c2e9
 
     world.get_region(Regions.DODONGOS_CAVERN_DODONGO_ROOM.value).connect(
         world.get_region(Regions.DODONGOS_CAVERN_LOBBY_SWITCH.value),
@@ -241,8 +229,4 @@
              rule=lambda state: can_break_mud_walls(state, world))
 
     set_rule(world.get_location("Dodongos Cavern Lower Lizalfos"),
-<<<<<<< HEAD
-             rule=lambda state: can_kill_enemy(state, world, Enemies.LIZALFOS.value, EnemyDistance.CLOSE.value, quantity=2))
-=======
-             rule=lambda state: can_kill_enemy(state, world, Enemies.LIZALFOS.value, CombatRanges.CLOSE.value, quantity=2))
->>>>>>> e4d6c2e9
+             rule=lambda state: can_kill_enemy(state, world, Enemies.LIZALFOS.value, EnemyDistance.CLOSE.value, quantity=2))