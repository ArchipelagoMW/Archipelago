from typing import TYPE_CHECKING

from worlds.generic.Rules import set_rule
<<<<<<< HEAD
from ...Regions import double_link_regions
from ...Items import SohItem
from ...Locations import SohLocation, SohLocationData
from ...Enums import Regions, Items, Locations, Enemies, Combat_Ranges
from ...LogicHelpers import (can_break_mud_walls, is_adult, has_explosives, can_attack, take_damage, can_shield, can_kill_enemy,
=======
from worlds.oot_soh.Regions import double_link_regions
from worlds.oot_soh.Items import SohItem
from worlds.oot_soh.Locations import SohLocation, SohLocationData
from worlds.oot_soh.Enums import Regions, Items, Locations, Enemies, CombatRanges
from worlds.oot_soh.LogicHelpers import (can_break_mud_walls, is_adult, has_explosives, can_attack, take_damage, can_shield, can_kill_enemy,
>>>>>>> e4d6c2e9
                                  has_fire_source_with_torch, can_use, can_do_trick, can_jump_slash, blast_or_smash)

if TYPE_CHECKING:
    from worlds.oot_soh import SohWorld


def set_region_rules(world: "SohWorld") -> None:
    player = world.player

    # Entry to main lobby requires breaking mud walls or strength upgrade
    world.get_region(Regions.DODONGOS_CAVERN_BEGINNING.value).connect(
        world.get_region(Regions.DODONGOS_CAVERN_LOBBY.value),
        rule=lambda state: blast_or_smash(state, world) or state.has(Items.STRENGTH_UPGRADE.value, player))

    world.get_region(Regions.DODONGOS_CAVERN_LOBBY.value).connect(
        world.get_region(Regions.DODONGOS_CAVERN_BEGINNING.value))

    world.get_region(Regions.DODONGOS_CAVERN_LOBBY.value).connect(
        world.get_region(Regions.DODONGOS_CAVERN_LOBBY_SWITCH.value),
        rule=lambda state: is_adult(state, world))

    world.get_region(Regions.DODONGOS_CAVERN_LOBBY.value).connect(
        world.get_region(Regions.DODONGOS_CAVERN_SE_CORRIDOR.value),
        rule=lambda state: can_break_mud_walls(state, world)
        or state.has(Items.STRENGTH_UPGRADE.value, player))

    world.get_region(Regions.DODONGOS_CAVERN_LOBBY.value).connect(
        world.get_region(Regions.DODONGOS_CAVERN_STAIRS_LOWER.value),
        rule=lambda state: True)
        # rule=lambda state: state.has("Dodongos Cavern Lobby Switch Activated", player))
        # add above as event

    world.get_region(Regions.DODONGOS_CAVERN_LOBBY.value).connect(
        world.get_region(Regions.DODONGOS_CAVERN_BOSS_REGION.value),
        rule=lambda state: True)  # Simplified for early access

    world.get_region(Regions.DODONGOS_CAVERN_LOBBY_SWITCH.value).connect(
        world.get_region(Regions.DODONGOS_CAVERN_LOBBY.value))

    world.get_region(Regions.DODONGOS_CAVERN_LOBBY_SWITCH.value).connect(
        world.get_region(Regions.DODONGOS_CAVERN_DODONGO_ROOM.value))

    world.get_region(Regions.DODONGOS_CAVERN_SE_CORRIDOR.value).connect(
        world.get_region(Regions.DODONGOS_CAVERN_LOBBY.value))

    world.get_region(Regions.DODONGOS_CAVERN_SE_CORRIDOR.value).connect(
        world.get_region(Regions.DODONGOS_CAVERN_SE_ROOM.value),
        rule=lambda state: can_break_mud_walls(state, world)
        or can_attack(state, world)
        or (take_damage(state, world) and can_shield(state, world)))

    double_link_regions(world, Regions.DODONGOS_CAVERN_SE_CORRIDOR.value, Regions.DODONGOS_CAVERN_NEAR_LOWER_LIZALFOS.value)

    world.get_region(Regions.DODONGOS_CAVERN_SE_ROOM.value).connect(
        world.get_region(Regions.DODONGOS_CAVERN_SE_CORRIDOR.value))

    world.get_region(Regions.DODONGOS_CAVERN_NEAR_LOWER_LIZALFOS.value).connect(
        world.get_region(Regions.DODONGOS_CAVERN_LOWER_LIZALFOS.value))

    world.get_region(Regions.DODONGOS_CAVERN_LOWER_LIZALFOS.value).connect(
        world.get_region(Regions.DODONGOS_CAVERN_NEAR_LOWER_LIZALFOS.value),
        rule=lambda state: can_kill_enemy(state, world, Enemies.LIZALFOS.value, CombatRanges.CLOSE.value, quantity=2))

    world.get_region(Regions.DODONGOS_CAVERN_LOWER_LIZALFOS.value).connect(
        world.get_region(Regions.DODONGOS_CAVERN_DODONGO_ROOM.value),
        rule=lambda state: can_kill_enemy(state, world, Enemies.LIZALFOS.value, CombatRanges.CLOSE.value, quantity=2))

    world.get_region(Regions.DODONGOS_CAVERN_DODONGO_ROOM.value).connect(
        world.get_region(Regions.DODONGOS_CAVERN_LOBBY_SWITCH.value),
        rule=lambda state: has_fire_source_with_torch(state, world))

    world.get_region(Regions.DODONGOS_CAVERN_DODONGO_ROOM.value).connect(
        world.get_region(Regions.DODONGOS_CAVERN_LOWER_LIZALFOS.value))

    world.get_region(Regions.DODONGOS_CAVERN_DODONGO_ROOM.value).connect(
        world.get_region(Regions.DODONGOS_CAVERN_NEAR_DODONGO_ROOM.value),
        rule=lambda state: can_break_mud_walls(state, world)
        or state.has(Items.STRENGTH_UPGRADE.value, player))

    world.get_region(Regions.DODONGOS_CAVERN_NEAR_DODONGO_ROOM.value).connect(
        world.get_region(Regions.DODONGOS_CAVERN_DODONGO_ROOM.value))

    world.get_region(Regions.DODONGOS_CAVERN_STAIRS_LOWER.value).connect(
        world.get_region(Regions.DODONGOS_CAVERN_LOBBY.value))

    world.get_region(Regions.DODONGOS_CAVERN_STAIRS_LOWER.value).connect(
        world.get_region(Regions.DODONGOS_CAVERN_STAIRS_UPPER.value),
        rule=lambda state: has_explosives(state, world)
        or state.has(Items.STRENGTH_UPGRADE.value, player)
        or can_use(Items.DINS_FIRE.value, state, world)
        or (can_do_trick("DC Stairs With Bow", state, world) and can_use(Items.PROGRESSIVE_BOW.value, state, world)))

    world.get_region(Regions.DODONGOS_CAVERN_STAIRS_LOWER.value).connect(
        world.get_region(Regions.DODONGOS_CAVERN_COMPASS_ROOM.value),
        rule=lambda state: can_break_mud_walls(state, world)
        or state.has(Items.STRENGTH_UPGRADE.value, player))

    world.get_region(Regions.DODONGOS_CAVERN_STAIRS_UPPER.value).connect(
        world.get_region(Regions.DODONGOS_CAVERN_STAIRS_LOWER.value))

    world.get_region(Regions.DODONGOS_CAVERN_STAIRS_UPPER.value).connect(
        world.get_region(Regions.DODONGOS_CAVERN_ARMOS_ROOM.value))

    world.get_region(Regions.DODONGOS_CAVERN_COMPASS_ROOM.value).connect(
        world.get_region(Regions.DODONGOS_CAVERN_STAIRS_LOWER.value),
        rule=lambda state: can_use(Items.MASTER_SWORD.value, state, world)
        or can_use(Items.BIGGORONS_SWORD.value, state, world)
        or can_use(Items.MEGATON_HAMMER.value, state, world)
        or has_explosives(state, world)
        or state.has(Items.STRENGTH_UPGRADE.value, player))

    world.get_region(Regions.DODONGOS_CAVERN_ARMOS_ROOM.value).connect(
        world.get_region(Regions.DODONGOS_CAVERN_STAIRS_UPPER.value))

    world.get_region(Regions.DODONGOS_CAVERN_ARMOS_ROOM.value).connect(
        world.get_region(Regions.DODONGOS_CAVERN_BOMB_ROOM_LOWER.value))

    world.get_region(Regions.DODONGOS_CAVERN_BOMB_ROOM_LOWER.value).connect(
        world.get_region(Regions.DODONGOS_CAVERN_ARMOS_ROOM.value))

    world.get_region(Regions.DODONGOS_CAVERN_BOMB_ROOM_LOWER.value).connect(
        world.get_region(Regions.DODONGOS_CAVERN_2F_SIDE_ROOM.value),
        rule=lambda state: can_break_mud_walls(state, world)
        or (can_do_trick("DC Scrub Room", state, world) and state.has(Items.STRENGTH_UPGRADE.value, player)))

    world.get_region(Regions.DODONGOS_CAVERN_BOMB_ROOM_LOWER.value).connect(
        world.get_region(Regions.DODONGOS_CAVERN_FIRST_SLINGSHOT_ROOM.value),
        rule=lambda state: can_break_mud_walls(state, world)
        or state.has(Items.STRENGTH_UPGRADE.value, player))

    world.get_region(Regions.DODONGOS_CAVERN_BOMB_ROOM_LOWER.value).connect(
        world.get_region(Regions.DODONGOS_CAVERN_BOMB_ROOM_UPPER.value),
        rule=lambda state: (is_adult(state, world) and can_do_trick("DC Jump", state, world))
        or can_use(Items.HOVER_BOOTS.value, state, world)
        or (is_adult(state, world) and can_use(Items.PROGRESSIVE_HOOKSHOT.value, state, world))
        or (can_do_trick("Damage Boost Simple", state, world) and has_explosives(state, world)
            and can_jump_slash(state, world)))

    world.get_region(Regions.DODONGOS_CAVERN_2F_SIDE_ROOM.value).connect(
        world.get_region(Regions.DODONGOS_CAVERN_BOMB_ROOM_LOWER.value))

    world.get_region(Regions.DODONGOS_CAVERN_FIRST_SLINGSHOT_ROOM.value).connect(
        world.get_region(Regions.DODONGOS_CAVERN_BOMB_ROOM_LOWER.value))

    world.get_region(Regions.DODONGOS_CAVERN_UPPER_LIZALFOS.value).connect(
        world.get_region(Regions.DODONGOS_CAVERN_BOMB_ROOM_LOWER.value),
        rule=lambda state: can_use(Items.PROGRESSIVE_SLINGSHOT.value, state, world)
        or can_use(Items.PROGRESSIVE_BOW.value, state, world)
        or can_do_trick("DC Slingshot Skip", state, world))

    world.get_region(Regions.DODONGOS_CAVERN_UPPER_LIZALFOS.value).connect(
        world.get_region(Regions.DODONGOS_CAVERN_LOWER_LIZALFOS.value))

    world.get_region(Regions.DODONGOS_CAVERN_UPPER_LIZALFOS.value).connect(
        world.get_region(Regions.DODONGOS_CAVERN_FIRST_SLINGSHOT_ROOM.value),
        rule = lambda state: True)
        # rule=lambda state: state.has("Defeated Dodongos Cavern Lower Lizalfos", player))
        # add above as event

    world.get_region(Regions.DODONGOS_CAVERN_UPPER_LIZALFOS.value).connect(
        world.get_region(Regions.DODONGOS_CAVERN_SECOND_SLINGSHOT_ROOM.value),
        rule = lambda state: True)
        # rule=lambda state: state.has("Defeated Dodongos Cavern Lower Lizalfos", player))
        # add above as event

    world.get_region(Regions.DODONGOS_CAVERN_SECOND_SLINGSHOT_ROOM.value).connect(
        world.get_region(Regions.DODONGOS_CAVERN_UPPER_LIZALFOS.value))

    world.get_region(Regions.DODONGOS_CAVERN_SECOND_SLINGSHOT_ROOM.value).connect(
        world.get_region(Regions.DODONGOS_CAVERN_BOMB_ROOM_UPPER.value),
        rule=lambda state: can_use(Items.PROGRESSIVE_SLINGSHOT.value, state, world)
        or can_use(Items.PROGRESSIVE_BOW.value, state, world)
        or can_do_trick("DC Slingshot Skip", state, world))

    world.get_region(Regions.DODONGOS_CAVERN_BOMB_ROOM_UPPER.value).connect(
        world.get_region(Regions.DODONGOS_CAVERN_BOMB_ROOM_LOWER.value))

    world.get_region(Regions.DODONGOS_CAVERN_BOMB_ROOM_UPPER.value).connect(
        world.get_region(Regions.DODONGOS_CAVERN_SECOND_SLINGSHOT_ROOM.value))

    world.get_region(Regions.DODONGOS_CAVERN_BOMB_ROOM_UPPER.value).connect(
        world.get_region(Regions.DODONGOS_CAVERN_FAR_BRIDGE.value))

    world.get_region(Regions.DODONGOS_CAVERN_FAR_BRIDGE.value).connect(
        world.get_region(Regions.DODONGOS_CAVERN_BOMB_ROOM_UPPER.value))

    world.get_region(Regions.DODONGOS_CAVERN_FAR_BRIDGE.value).connect(
        world.get_region(Regions.DODONGOS_CAVERN_LOBBY.value))

    world.get_region(Regions.DODONGOS_CAVERN_BOSS_REGION.value).connect(
        world.get_region(Regions.DODONGOS_CAVERN_LOBBY.value))

    world.get_region(Regions.DODONGOS_CAVERN_BOSS_REGION.value).connect(
        world.get_region(Regions.DODONGOS_CAVERN_BACK_ROOM.value),
        rule=lambda state: can_break_mud_walls(state, world))

    world.get_region(Regions.DODONGOS_CAVERN_BOSS_REGION.value).connect(
        world.get_region(Regions.DODONGOS_CAVERN_BOSS_ENTRYWAY.value))

    world.get_region(Regions.DODONGOS_CAVERN_BOSS_ENTRYWAY.value).connect(
        world.get_region(Regions.DODONGOS_CAVERN_BOSS_REGION.value))

    world.get_region(Regions.DODONGOS_CAVERN_BOSS_ENTRYWAY.value).connect(
        world.get_region(Regions.DODONGOS_CAVERN_BOSS_ROOM.value))

    world.get_region(Regions.DODONGOS_CAVERN_BOSS_ROOM.value).connect(
        world.get_region(Regions.DODONGOS_CAVERN_BOSS_ENTRYWAY.value))

    world.get_region(Regions.DODONGOS_CAVERN_BACK_ROOM.value).connect(
        world.get_region(Regions.DODONGOS_CAVERN_BOSS_REGION.value))


def set_location_rules(world: "SohWorld") -> None:
    player = world.player

    set_rule(world.get_location(Locations.DODONGOS_CAVERN_MAP_CHEST.value),
             rule=lambda state: can_break_mud_walls(state, world)
             or state.has(Items.STRENGTH_UPGRADE.value, player))

    set_rule(world.get_location(Locations.DODONGOS_CAVERN_END_OF_BRIDGE_CHEST.value),
             rule=lambda state: can_break_mud_walls(state, world))

    set_rule(world.get_location("Dodongos Cavern Lower Lizalfos"),
             rule=lambda state: can_kill_enemy(state, world, Enemies.LIZALFOS.value, CombatRanges.CLOSE.value, quantity=2))<|MERGE_RESOLUTION|>--- conflicted
+++ resolved
@@ -1,19 +1,11 @@
 from typing import TYPE_CHECKING
 
 from worlds.generic.Rules import set_rule
-<<<<<<< HEAD
 from ...Regions import double_link_regions
 from ...Items import SohItem
 from ...Locations import SohLocation, SohLocationData
-from ...Enums import Regions, Items, Locations, Enemies, Combat_Ranges
+from ...Enums import Regions, Items, Locations, Enemies, CombatRanges
 from ...LogicHelpers import (can_break_mud_walls, is_adult, has_explosives, can_attack, take_damage, can_shield, can_kill_enemy,
-=======
-from worlds.oot_soh.Regions import double_link_regions
-from worlds.oot_soh.Items import SohItem
-from worlds.oot_soh.Locations import SohLocation, SohLocationData
-from worlds.oot_soh.Enums import Regions, Items, Locations, Enemies, CombatRanges
-from worlds.oot_soh.LogicHelpers import (can_break_mud_walls, is_adult, has_explosives, can_attack, take_damage, can_shield, can_kill_enemy,
->>>>>>> e4d6c2e9
                                   has_fire_source_with_torch, can_use, can_do_trick, can_jump_slash, blast_or_smash)
 
 if TYPE_CHECKING:
