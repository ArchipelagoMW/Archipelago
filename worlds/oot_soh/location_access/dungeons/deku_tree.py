from typing import TYPE_CHECKING

from worlds.generic.Rules import set_rule
from worlds.oot_soh.Regions import double_link_regions
from worlds.oot_soh.Items import SohItem
from worlds.oot_soh.Locations import SohLocation, SohLocationData
from worlds.oot_soh.Enums import *
from worlds.oot_soh.LogicHelpers import (is_child, is_adult, can_attack, can_kill_enemy,
                                  has_fire_source_with_torch, can_use, can_cut_shrubs, 
                                  can_pass_enemy, can_reflect_nuts, can_do_trick,
                                  can_hit_eye_targets, blast_or_smash, has_item,
                                  hookshot_or_boomerang)

if TYPE_CHECKING:
    from worlds.oot_soh import SohWorld


events: dict[str, SohLocationData] = {
    "Deku Tree Lobby Switch": SohLocationData(Regions.DEKU_TREE_LOBBY.value,
                                             event_item="Deku Tree Lobby Switch Activated"),
    "Deku Tree Basement Push Block": SohLocationData(Regions.DEKU_TREE_BASEMENT_LOWER.value,
                                                    event_item="Deku Tree Basement Push Block Moved"),
}


def create_regions_and_rules(world: "SohWorld") -> None:
    for event_name, data in events.items():
        region = world.get_region(data.region)
        region.add_event(event_name, data.event_item, location_type=SohLocation, item_type=SohItem)

    set_region_rules(world)
    set_location_rules(world)


def set_region_rules(world: "SohWorld") -> None:
    player = world.player

    double_link_regions(world, Regions.DEKU_TREE_ENTRYWAY.value, Regions.ROOT.value)

    double_link_regions(world, Regions.DEKU_TREE_ENTRYWAY.value, Regions.DEKU_TREE_LOBBY.value)

    # Lobby connections
    # Slingshot Room access requires shield
    world.get_region(Regions.DEKU_TREE_LOBBY.value).connect(
        world.get_region(Regions.DEKU_TREE_2F_MIDDLE_ROOM.value))

    # Compass Room - simple access from lobby
    world.get_region(Regions.DEKU_TREE_LOBBY.value).connect(
        world.get_region(Regions.DEKU_TREE_COMPASS_ROOM))
    
    # Basement access requires ability to deal with enemies or adult
    world.get_region(Regions.DEKU_TREE_LOBBY.value).connect(
        world.get_region(Regions.DEKU_TREE_BASEMENT_LOWER.value),
        rule=lambda state: can_attack(state, world) or can_use(Items.NUTS.value, state, world))

    # Deku F2 middle room
    world.get_region(Regions.DEKU_TREE_2F_MIDDLE_ROOM.value).connect(
        world.get_region(Regions.DEKU_TREE_LOBBY),
        rule=lambda state: can_reflect_nuts(state, world) or can_use(Items.MEGATON_HAMMER.value, state, world))

    world.get_region(Regions.DEKU_TREE_2F_MIDDLE_ROOM.value).connect(
        world.get_region(Regions.DEKU_TREE_SLINGSHOT_ROOM),
        rule=lambda state: can_reflect_nuts(state, world) or can_use(Items.MEGATON_HAMMER.value, state, world))
    
    # Deku slingshot room
    world.get_region(Regions.DEKU_TREE_SLINGSHOT_ROOM.value).connect(
        world.get_region(Regions.DEKU_TREE_2F_MIDDLE_ROOM.value),
        rule=lambda state: can_use(Items.FAIRY_SLINGSHOT) or can_use(Items.HOVER_BOOTS))

    # Deku compass room
    world.get_region(Regions.DEKU_TREE_COMPASS_ROOM.value).connect(
        world.get_region(Regions.DEKU_TREE_LOBBY),
        #rule=lambda state: has_fire_source_with_torch(state, world))
        # Above commented out because it can't succeed without stick pot event implemented
    )

    # Deku Basement Lower
    world.get_region(Regions.DEKU_TREE_BASEMENT_LOWER.value).connect(
        world.get_region(Regions.DEKU_TREE_LOBBY.value))

    world.get_region(Regions.DEKU_TREE_BASEMENT_LOWER.value).connect(
        world.get_region(Regions.DEKU_TREE_BASEMENT_SCRUB_ROOM.value),
        #rule=lambda state: has_fire_source_with_torch(state, world) or can_use(Items.FAIRY_BOW.value, state, world))
        # Above commented out because it can't succeed without stick pot event implemented
    )

    world.get_region(Regions.DEKU_TREE_BASEMENT_LOWER.value).connect(
        world.get_region(Regions.DEKU_TREE_BASEMENT_UPPER.value),
        # Todo figure this one out 
        rule=lambda state: is_adult(state, world) or can_do_trick("Deku B1 Skip")
        or world.get_region(Regions.DEKU_TREE_BASEMENT_LOWER.value).can_reach(Regions.DEKU_TREE_BASEMENT_UPPER, state, world) 
    )

    # Deku basement shrub room
    world.get_region(Regions.DEKU_TREE_BASEMENT_SCRUB_ROOM.value).connect(
        world.get_region(Regions.DEKU_TREE_BASEMENT_LOWER.value))
    
    world.get_region(Regions.DEKU_TREE_BASEMENT_SCRUB_ROOM.value).connect(
        world.get_region(Regions.DEKU_TREE_BASEMENT_WATER_ROOM_FRONT.value),
        rule=lambda state: can_hit_eye_targets(state, world))

    # Deku basement water room front
    world.get_region(Regions.DEKU_TREE_BASEMENT_WATER_ROOM_FRONT.value).connect(
        world.get_region(Regions.DEKU_TREE_BASEMENT_SCRUB_ROOM.value))
    
    world.get_region(Regions.DEKU_TREE_BASEMENT_WATER_ROOM_FRONT.value).connect(
        world.get_region(Regions.DEKU_TREE_BASEMENT_WATER_ROOM_BACK.value),
        rule=lambda state: has_item(Items.BRONZE_SCALE.value, state, world) or can_do_trick("Deku B1 backflip over spiked log"))

    # Deku basement water room back
    world.get_region(Regions.DEKU_TREE_BASEMENT_WATER_ROOM_BACK.value).connect(
        world.get_region(Regions.DEKU_TREE_BASEMENT_WATER_ROOM_FRONT.value),
        rule=lambda state: has_item(Items.BRONZE_SCALE.value, state, world) or can_do_trick("Deku B1 backflip over spiked log"))

    world.get_region(Regions.DEKU_TREE_BASEMENT_WATER_ROOM_BACK.value).connect(
        world.get_region(Regions.DEKU_TREE_BASEMENT_TORCH_ROOM.value))

    # Deku tree basement torch room
    world.get_region(Regions.DEKU_TREE_BASEMENT_TORCH_ROOM.value).connect(
        world.get_region(Regions.DEKU_TREE_BASEMENT_WATER_ROOM_BACK.value))

    world.get_region(Regions.DEKU_TREE_BASEMENT_TORCH_ROOM.value).connect(
        world.get_region(Regions.DEKU_TREE_BASEMENT_BACK_LOBBY.value),
        #rule=lambda state: has_fire_source_with_torch(state, world) or can_use(Items.FAIRY_BOW.value, state, world))
        # Above commented out because it can't succeed without stick pot event implemented
    )

    # Deku basement back lobby
    world.get_region(Regions.DEKU_TREE_BASEMENT_BACK_LOBBY.value).connect(
        world.get_region(Regions.DEKU_TREE_BASEMENT_TORCH_ROOM.value))
    
    world.get_region(Regions.DEKU_TREE_BASEMENT_BACK_LOBBY.value).connect(
        world.get_region(Regions.DEKU_TREE_BASEMENT_BACK_ROOM.value),
        #rule=lambda state: (has_fire_source_with_torch(state, world) or can_use(Items.FAIRY_BOW.value, state, world)) 
        #    and blast_or_smash(state, world))
        # Above commented out because it can't succeed without stick pot event implemented
    )

    world.get_region(Regions.DEKU_TREE_BASEMENT_BACK_LOBBY.value).connect(
        world.get_region(Regions.DEKU_TREE_BASEMENT_UPPER.value),
        #rule=lambda state: (has_fire_source_with_torch(state, world) or can_use(Items.FAIRY_BOW.value, state, world))
        #    and is_child(state, world))
        # Above commented out because it can't succeed without stick pot event implemented
    )

    # Deku basement back room
    world.get_region(Regions.DEKU_TREE_BASEMENT_BACK_ROOM.value).connect(
        world.get_region(Regions.DEKU_TREE_BASEMENT_BACK_LOBBY.value))

    # Deku basement upper
    world.get_region(Regions.DEKU_TREE_BASEMENT_UPPER.value).connect(
        world.get_region(Regions.DEKU_TREE_BASEMENT_LOWER.value))
    
    world.get_region(Regions.DEKU_TREE_BASEMENT_UPPER.value).connect(
        world.get_region(Regions.DEKU_TREE_BASEMENT_BACK_LOBBY.value),
        rule=lambda state: is_child(state, world))

    world.get_region(Regions.DEKU_TREE_BASEMENT_UPPER.value).connect(
        world.get_region(Regions.DEKU_TREE_OUTSIDE_BOSS_ROOM.value),
        #rule=lambda state: has_fire_source_with_torch(state, world) or 
        #    (can_do_trick("Deku B1 bow webs") and is_adult(state, world) and can_use(Items.FAIRY_BOW.value)))
        # Above commented out because it can't succeed without stick pot event implemented
    )

    # Deku outside boss room
    world.get_region(Regions.DEKU_TREE_OUTSIDE_BOSS_ROOM.value).connect(
        world.get_region(Regions.DEKU_TREE_BASEMENT_UPPER.value))

    world.get_region(Regions.DEKU_TREE_OUTSIDE_BOSS_ROOM.value).connect(
        world.get_region(Regions.DEKU_TREE_BOSS_ENTRYWAY.value),
        rule=lambda state: (has_item(Items.BRONZE_SCALE.value, state, world) or can_use(Items.IRON_BOOTS.value))
            and can_reflect_nuts(state, world))
    
    # Skipping master quest for now

    # Deku Boss room entryway
    world.get_region(Regions.DEKU_TREE_BOSS_ENTRYWAY.value).connect(
        world.get_region(Regions.DEKU_TREE_BOSS_ROOM.value))
    
    # Deku boss exit
    world.get_region(Regions.DEKU_TREE_BOSS_EXIT.value).connect(
        world.get_region(Regions.DEKU_TREE_OUTSIDE_BOSS_ROOM.value))
    # skipping mq connection

    # Deku Tree boss room
    world.get_region(Regions.DEKU_TREE_BOSS_ROOM.value).connect(
        world.get_region(Regions.DEKU_TREE_BOSS_EXIT.value))
    
    world.get_region(Regions.DEKU_TREE_BOSS_ROOM.value).connect(
        world.get_region(Regions.ROOT.value),
        rule=lambda state: can_kill_enemy(state, world, "gohma"))


def set_location_rules(world: "SohWorld") -> None:
    player = world.player

    # Deku Lobby
    set_rule(world.get_location(Locations.DEKU_TREE_MAP_CHEST.value),
             rule=lambda state: True)  # Always accessible

    # Deku Slingshot Room
    set_rule(world.get_location(Locations.DEKU_TREE_SLINGSHOT_CHEST.value),
             rule=lambda state: True)
    set_rule(world.get_location(Locations.DEKU_TREE_SLINGSHOT_ROOM_SIDE_CHEST.value),
             rule=lambda state: True)

    # Deku Compass Room
    set_rule(world.get_location(Locations.DEKU_TREE_COMPASS_CHEST.value),
             rule=lambda state: True)
    set_rule(world.get_location(Locations.DEKU_TREE_COMPASS_ROOM_SIDE_CHEST.value),
             rule=lambda state: True)

    # Deku Basement Lower
    set_rule(world.get_location(Locations.DEKU_TREE_BASEMENT_CHEST.value),
             rule=lambda state: True)

    # Deku Boss room
    set_rule(world.get_location(Locations.QUEEN_GOHMA.value),
             rule=lambda state: can_kill_enemy(state, world, "gohma"))
    set_rule(world.get_location(Locations.DEKU_TREE_QUEEN_GOHMA_HEART_CONTAINER.value),
             rule=lambda state: can_kill_enemy(state, world, "gohma"))

    # Only set rule on freestanding items if they are shuffled
    if world.options.shuffle_freestanding_items in ["dungeon", "all"]:
        # Deku Lobby
        set_rule(world.get_location(Locations.DEKU_TREE_LOBBY_LOWER_HEART.value),
                    rule=lambda state: True)
        set_rule(world.get_location(Locations.DEKU_TREE_LOBBY_UPPER_HEART.value),
<<<<<<< HEAD
                    rule=lambda state: can_pass_enemy(state, world, "big_skulltula"))
        
        # Deku Outside boss room
        for underwater_heart in (Locations.DEKU_TREE_FINAL_ROOM_LEFT_FRONT_HEART, 
                                 Locations.DEKU_TREE_FINAL_ROOM_LEFT_BACK_HEART, 
                                 Locations.DEKU_TREE_FINAL_ROOM_RIGHT_HEART):
            set_rule(world.getLocation(underwater_heart.value),
                rule=lambda state: has_item(Items.BRONZE_SCALE, state, world) 
                    or can_use(Items.IRON_BOOTS, state, world) 
                    or can_use(Items.IRON_BOOTS, state, world))
=======
                    rule=lambda state: can_pass_enemy(state, world, Enemies.BIG_SKULLTULA.value))
>>>>>>> 91f2d966

    # Only set rule on grass items if they are shuffled
    if world.options.shuffle_grass in ["dungeon", "all"]:
        # Normal Grass
        for grass_spot in (Locations.DEKU_TREE_LOBBY_GRASS1,
                Locations.DEKU_TREE_LOBBY_GRASS2,
                Locations.DEKU_TREE_LOBBY_GRASS3,
                Locations.DEKU_TREE_LOBBY_GRASS4,
                Locations.DEKU_TREE_LOBBY_GRASS5,
                Locations.DEKU_TREE_COMPASS_GRASS1,
                Locations.DEKU_TREE_COMPASS_GRASS2,
                Locations.DEKU_TREE_BASEMENT_GRASS1,
                Locations.DEKU_TREE_BASEMENT_GRASS2,
                Locations.DEKU_TREE_EYE_SWITCH_GRASS1,
                Locations.DEKU_TREE_EYE_SWITCH_GRASS2,
                Locations.DEKU_TREE_EYE_SWITCH_GRASS3,
                Locations.DEKU_TREE_EYE_SWITCH_GRASS4,
                Locations.DEKU_TREE_SPIKE_ROLLER_GRASS1,
                Locations.DEKU_TREE_SPIKE_ROLLER_GRASS2,
                Locations.DEKU_TREE_TORCHES_GRASS1,
                Locations.DEKU_TREE_TORCHES_GRASS2,
                Locations.DEKU_TREE_LARVAE_GRASS1,
                Locations.DEKU_TREE_LARVAE_GRASS2,
                Locations.DEKU_TREE_QUEEN_GOHMA_GRASS1,
                Locations.DEKU_TREE_QUEEN_GOHMA_GRASS2,
                Locations.DEKU_TREE_QUEEN_GOHMA_GRASS3,
                Locations.DEKU_TREE_QUEEN_GOHMA_GRASS4,
                Locations.DEKU_TREE_QUEEN_GOHMA_GRASS5,
                Locations.DEKU_TREE_QUEEN_GOHMA_GRASS6,
                Locations.DEKU_TREE_QUEEN_GOHMA_GRASS7,
                Locations.DEKU_TREE_QUEEN_GOHMA_GRASS8):
            set_rule(grass_spot.value, rule=lambda state: can_cut_shrubs(state, world))

        # Scrub reflect grass,   # can reflect is probably a mistake in SoH
        for grass_spot in (Locations.DEKU_TREE_SLINGSHOT_GRASS1,
                Locations.DEKU_TREE_SLINGSHOT_GRASS2,
                Locations.DEKU_TREE_SLINGSHOT_GRASS3,
                Locations.DEKU_TREE_SLINGSHOT_GRASS4):
            set_rule(grass_spot.value, rule=lambda state: can_cut_shrubs(state, world) and can_reflect_nuts(state, world))

        # Requires fire grass
        for grass_spot in (Locations.DEKU_TREE_BEFORE_BOSS_GRASS1,
                Locations.DEKU_TREE_BEFORE_BOSS_GRASS2,
                Locations.DEKU_TREE_BEFORE_BOSS_GRASS3):
            #set_rule(grass_spot.value, rule=lambda state: can_cut_shrubs(state, world) and has_fire_source_with_torch(state, world))
            # Above commented out because it can't succeed without stick pot event implemented
            set_rule(grass_spot.value, rule=lambda state: can_cut_shrubs(state, world))

    # Only set rule on Gold Skulltula tokens if they are shuffled
    if world.options.shuffle_skull_tokens in ["dungeon", "all"]:
        # Deku Compass room
        set_rule(world.get_location(Locations.DEKU_TREE_GS_COMPASS_ROOM.value),
<<<<<<< HEAD
                    rule=lambda state: can_kill_enemy(state, world, "gold_skulltula"))
        
        # Deku Basment Lower
        set_rule(world.get_location(Locations.DEKU_TREE_GS_BASEMENT_GATE.value),
                    rule=lambda state: can_kill_enemy(state, world, "gold_skulltula", "short_jumpslash"))
        set_rule(world.get_location(Locations.DEKU_TREE_GS_BASEMENT_VINES.value),
                    rule=lambda state: can_kill_enemy(state, world, "gold_skulltula", "short_jumpslash" if can_do_trick("Deku MQ Compass GS") else "bomb_throw"))
        
        # Deku Basement back room
        set_rule(world.get_location(Locations.DEKU_TREE_GS_BASEMENT_BACK_ROOM.value),
                    rule=lambda state: hookshot_or_boomerang(state, world))
=======
                    rule=lambda state: can_kill_enemy(state, world, Enemies.GOLD_SKULLTULA.value))
        set_rule(world.get_location(Locations.DEKU_TREE_GS_BASEMENT_GATE.value),
                    rule=lambda state: can_kill_enemy(state, world, Enemies.GOLD_SKULLTULA.value))
        set_rule(world.get_location(Locations.DEKU_TREE_GS_BASEMENT_VINES.value),
                    rule=lambda state: can_kill_enemy(state, world, Enemies.GOLD_SKULLTULA.value))
        set_rule(world.get_location(Locations.DEKU_TREE_GS_BASEMENT_BACK_ROOM.value),
                    rule=lambda state: can_kill_enemy(state, world, Enemies.GOLD_SKULLTULA.value))
>>>>>>> 91f2d966
<|MERGE_RESOLUTION|>--- conflicted
+++ resolved
@@ -226,8 +226,7 @@
         set_rule(world.get_location(Locations.DEKU_TREE_LOBBY_LOWER_HEART.value),
                     rule=lambda state: True)
         set_rule(world.get_location(Locations.DEKU_TREE_LOBBY_UPPER_HEART.value),
-<<<<<<< HEAD
-                    rule=lambda state: can_pass_enemy(state, world, "big_skulltula"))
+                    rule=lambda state: can_pass_enemy(state, world, Enemies.BIG_SKULLTULA.value))
         
         # Deku Outside boss room
         for underwater_heart in (Locations.DEKU_TREE_FINAL_ROOM_LEFT_FRONT_HEART, 
@@ -237,9 +236,6 @@
                 rule=lambda state: has_item(Items.BRONZE_SCALE, state, world) 
                     or can_use(Items.IRON_BOOTS, state, world) 
                     or can_use(Items.IRON_BOOTS, state, world))
-=======
-                    rule=lambda state: can_pass_enemy(state, world, Enemies.BIG_SKULLTULA.value))
->>>>>>> 91f2d966
 
     # Only set rule on grass items if they are shuffled
     if world.options.shuffle_grass in ["dungeon", "all"]:
@@ -292,24 +288,14 @@
     if world.options.shuffle_skull_tokens in ["dungeon", "all"]:
         # Deku Compass room
         set_rule(world.get_location(Locations.DEKU_TREE_GS_COMPASS_ROOM.value),
-<<<<<<< HEAD
-                    rule=lambda state: can_kill_enemy(state, world, "gold_skulltula"))
+                    rule=lambda state: can_kill_enemy(state, world, Enemies.GOLD_SKULLTULA.value))
         
         # Deku Basment Lower
         set_rule(world.get_location(Locations.DEKU_TREE_GS_BASEMENT_GATE.value),
-                    rule=lambda state: can_kill_enemy(state, world, "gold_skulltula", "short_jumpslash"))
+                    rule=lambda state: can_kill_enemy(state, world, Enemies.GOLD_SKULLTULA.value, "short_jumpslash"))
         set_rule(world.get_location(Locations.DEKU_TREE_GS_BASEMENT_VINES.value),
-                    rule=lambda state: can_kill_enemy(state, world, "gold_skulltula", "short_jumpslash" if can_do_trick("Deku MQ Compass GS") else "bomb_throw"))
+                    rule=lambda state: can_kill_enemy(state, world, Enemies.GOLD_SKULLTULA.value, "short_jumpslash" if can_do_trick("Deku MQ Compass GS") else "bomb_throw"))
         
         # Deku Basement back room
         set_rule(world.get_location(Locations.DEKU_TREE_GS_BASEMENT_BACK_ROOM.value),
-                    rule=lambda state: hookshot_or_boomerang(state, world))
-=======
-                    rule=lambda state: can_kill_enemy(state, world, Enemies.GOLD_SKULLTULA.value))
-        set_rule(world.get_location(Locations.DEKU_TREE_GS_BASEMENT_GATE.value),
-                    rule=lambda state: can_kill_enemy(state, world, Enemies.GOLD_SKULLTULA.value))
-        set_rule(world.get_location(Locations.DEKU_TREE_GS_BASEMENT_VINES.value),
-                    rule=lambda state: can_kill_enemy(state, world, Enemies.GOLD_SKULLTULA.value))
-        set_rule(world.get_location(Locations.DEKU_TREE_GS_BASEMENT_BACK_ROOM.value),
-                    rule=lambda state: can_kill_enemy(state, world, Enemies.GOLD_SKULLTULA.value))
->>>>>>> 91f2d966
+                    rule=lambda state: hookshot_or_boomerang(state, world))