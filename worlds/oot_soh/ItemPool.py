<<<<<<< HEAD
from typing import TYPE_CHECKING
=======
from typing import Dict, TYPE_CHECKING
>>>>>>> 2a0fa4c4
import math

from .Enums import *
from .Items import item_data_table, filler_items, filler_bottles

if TYPE_CHECKING:
    from . import SohWorld


def create_item_pool(world: "SohWorld") -> None:
<<<<<<< HEAD
    items_to_create: dict[Enum, int] = {item: data.quantity_in_item_pool for item, data in item_data_table.items()}
=======
    items_to_create: Dict[str, int] = {item: data.quantity_in_item_pool for item, data in item_data_table.items()}
>>>>>>> 2a0fa4c4

    filler_bottle_amount: int = 2

    # King Zora
    if world.options.zoras_fountain == "open":
        items_to_create[Items.BOTTLE_WITH_RUTOS_LETTER] = 0
        filler_bottle_amount += 1

    # Overworld door keys
    if world.options.lock_overworld_doors:
        items_to_create[Items.GUARD_HOUSE_KEY] = 1
        items_to_create[Items.MARKET_BAZAAR_KEY] = 1
        items_to_create[Items.MARKET_POTION_SHOP_KEY] = 1
        items_to_create[Items.MASK_SHOP_KEY] = 1
        items_to_create[Items.MARKET_SHOOTING_GALLERY_KEY] = 1
        items_to_create[Items.BOMBCHU_BOWLING_KEY] = 1
        items_to_create[Items.TREASURE_CHEST_GAME_BUILDING_KEY] = 1
        items_to_create[Items.BOMBCHU_SHOP_KEY] = 1
        items_to_create[Items.RICHARDS_HOUSE_KEY] = 1
        items_to_create[Items.ALLEY_HOUSE_KEY] = 1
        items_to_create[Items.KAK_BAZAAR_KEY] = 1
        items_to_create[Items.KAK_POTION_SHOP_KEY] = 1
        items_to_create[Items.BOSS_HOUSE_KEY] = 1
        items_to_create[Items.GRANNYS_POTION_SHOP_KEY] = 1
        items_to_create[Items.SKULLTULA_HOUSE_KEY] = 1
        items_to_create[Items.IMPAS_HOUSE_KEY] = 1
        items_to_create[Items.WINDMILL_KEY] = 1
        items_to_create[Items.KAK_SHOOTING_GALLERY_KEY] = 1
        items_to_create[Items.DAMPES_HUT_KEY] = 1
        items_to_create[Items.TALONS_HOUSE_KEY] = 1
        items_to_create[Items.STABLES_KEY] = 1
        items_to_create[Items.BACK_TOWER_KEY] = 1
        items_to_create[Items.HYLIA_LAB_KEY] = 1
        items_to_create[Items.FISHING_HOLE_KEY] = 1

    # Gerudo Fortress Keys
    if world.options.fortress_carpenters == "fast":
            items_to_create[Items.GERUDO_FORTRESS_SMALL_KEY] = 1

    if world.options.fortress_carpenters == "free":
        items_to_create[Items.GERUDO_FORTRESS_SMALL_KEY] = 0
    
    # Triforce pieces
    if world.options.triforce_hunt:
        total_triforce_pieces = math.floor(world.options.triforce_hunt_required_pieces * (1 + (world.options.triforce_hunt_extra_pieces_percentage / 100)))
        if total_triforce_pieces > 100:
            total_triforce_pieces = 100
        items_to_create[Items.TRIFORCE_PIECE] = total_triforce_pieces

    # Overworld Skull Tokens
    if world.options.shuffle_skull_tokens == "overworld" or world.options.shuffle_skull_tokens == "all":
        items_to_create[Items.GOLD_SKULLTULA_TOKEN] += 56

    # Dungeon Skull Tokens
    if world.options.shuffle_skull_tokens == "dungeon" or world.options.shuffle_skull_tokens == "all":
        items_to_create[Items.GOLD_SKULLTULA_TOKEN] += 44

    # Master Sword
    if world.options.shuffle_master_sword:
        items_to_create[Items.MASTER_SWORD] = 1

    # Child's Wallet
    if world.options.shuffle_childs_wallet:
        items_to_create[Items.PROGRESSIVE_WALLET] += 1

    # Ocarina Buttons
    if world.options.shuffle_ocarina_buttons:
        items_to_create[Items.OCARINA_A_BUTTON] = 1
        items_to_create[Items.OCARINA_CDOWN_BUTTON] = 1
        items_to_create[Items.OCARINA_CLEFT_BUTTON] = 1
        items_to_create[Items.OCARINA_CRIGHT_BUTTON] = 1
        items_to_create[Items.OCARINA_CUP_BUTTON] = 1

    # Swim
    if world.options.shuffle_swim:
        items_to_create[Items.PROGRESSIVE_SCALE] += 1

    # Weird Egg
    if not world.options.skip_child_zelda and world.options.shuffle_weird_egg:
        items_to_create[Items.WEIRD_EGG] = 1

    # Fishing Pole
    if world.options.shuffle_fishing_pole:
        items_to_create[Items.FISHING_POLE] = 1

    # Deku Stick Bag
    if world.options.shuffle_deku_stick_bag:
        items_to_create[Items.PROGRESSIVE_STICK_CAPACITY] += 1

    # Deku Nut Bag
    if world.options.shuffle_deku_nut_bag:
        items_to_create[Items.PROGRESSIVE_NUT_CAPACITY] += 1

    # Merchants
    if world.options.shuffle_merchants == "bean_merchant_only" or world.options.shuffle_merchants == "all":
        items_to_create[Items.MAGIC_BEAN_PACK] = 1

    if world.options.shuffle_merchants == "all_but_beans" or world.options.shuffle_merchants == "all":
        items_to_create[Items.GIANTS_KNIFE] = 1

    # Adult Trade Items
    if world.options.shuffle_adult_trade_items:
        items_to_create[Items.POCKET_EGG] = 1
        items_to_create[Items.COJIRO] = 1
        items_to_create[Items.ODD_MUSHROOM] = 1
        items_to_create[Items.ODD_POTION] = 1
        items_to_create[Items.POACHERS_SAW] = 1
        items_to_create[Items.BROKEN_GORONS_SWORD] = 1
        items_to_create[Items.PRESCRIPTION] = 1
        items_to_create[Items.EYEBALL_FROG] = 1
        items_to_create[Items.WORLDS_FINEST_EYEDROPS] = 1

    # Boss Souls
    if world.options.shuffle_boss_souls:
        items_to_create[Items.GOHMAS_SOUL] = 1
        items_to_create[Items.KING_DODONGOS_SOUL] = 1
        items_to_create[Items.BARINADES_SOUL] = 1
        items_to_create[Items.PHANTOM_GANONS_SOUL] = 1
        items_to_create[Items.VOLVAGIAS_SOUL] = 1
        items_to_create[Items.MORPHAS_SOUL] = 1
        items_to_create[Items.BONGO_BONGOS_SOUL] = 1
        items_to_create[Items.TWINROVAS_SOUL] = 1
    
    if world.options.shuffle_boss_souls == "on_plus_ganons":
        items_to_create[Items.GANONS_SOUL] = 1

    # Dungeon Rewards
    if world.options.shuffle_dungeon_rewards == "anywhere":
        items_to_create[Items.KOKIRIS_EMERALD] = 1
        items_to_create[Items.GORONS_RUBY] = 1
        items_to_create[Items.ZORAS_SAPPHIRE] = 1
        items_to_create[Items.FOREST_MEDALLION] = 1
        items_to_create[Items.FIRE_MEDALLION] = 1
        items_to_create[Items.WATER_MEDALLION] = 1
        items_to_create[Items.SPIRIT_MEDALLION] = 1
        items_to_create[Items.SHADOW_MEDALLION] = 1
        items_to_create[Items.LIGHT_MEDALLION] = 1

    # Maps and Compasses
    if world.options.maps_and_compasses:
        items_to_create[Items.GREAT_DEKU_TREE_MAP] = 1
        items_to_create[Items.DODONGOS_CAVERN_MAP] = 1
        items_to_create[Items.JABU_JABUS_BELLY_MAP] = 1
        items_to_create[Items.FOREST_TEMPLE_MAP] = 1
        items_to_create[Items.FIRE_TEMPLE_MAP] = 1
        items_to_create[Items.WATER_TEMPLE_MAP] = 1
        items_to_create[Items.SPIRIT_TEMPLE_MAP] = 1
        items_to_create[Items.SHADOW_TEMPLE_MAP] = 1
        items_to_create[Items.BOTTOM_OF_THE_WELL_MAP] = 1
        items_to_create[Items.ICE_CAVERN_MAP] = 1
        items_to_create[Items.GREAT_DEKU_TREE_COMPASS] = 1
        items_to_create[Items.DODONGOS_CAVERN_COMPASS] = 1
        items_to_create[Items.JABU_JABUS_BELLY_COMPASS] = 1
        items_to_create[Items.FOREST_TEMPLE_COMPASS] = 1
        items_to_create[Items.FIRE_TEMPLE_COMPASS] = 1
        items_to_create[Items.WATER_TEMPLE_COMPASS] = 1
        items_to_create[Items.SPIRIT_TEMPLE_COMPASS] = 1
        items_to_create[Items.SHADOW_TEMPLE_COMPASS] = 1
        items_to_create[Items.BOTTOM_OF_THE_WELL_COMPASS] = 1
        items_to_create[Items.ICE_CAVERN_COMPASS] = 1

    # Ganon's Castle Boss Key
    if world.options.ganons_castle_boss_key == "anywhere" and not world.options.triforce_hunt:
        items_to_create[Items.GANONS_CASTLE_BOSS_KEY] = 1

    # Key Rings
    if world.options.key_rings:
        items_to_create[Items.FOREST_TEMPLE_SMALL_KEY] = 0
        items_to_create[Items.FIRE_TEMPLE_SMALL_KEY] = 0
        items_to_create[Items.WATER_TEMPLE_SMALL_KEY] = 0
        items_to_create[Items.SPIRIT_TEMPLE_SMALL_KEY] = 0
        items_to_create[Items.SHADOW_TEMPLE_SMALL_KEY] = 0
        items_to_create[Items.BOTTOM_OF_THE_WELL_SMALL_KEY] = 0
        items_to_create[Items.TRAINING_GROUND_SMALL_KEY] = 0
        items_to_create[Items.GANONS_CASTLE_SMALL_KEY] = 0
        items_to_create[Items.FOREST_TEMPLE_KEY_RING] = 1
        items_to_create[Items.FIRE_TEMPLE_KEY_RING] = 1
        items_to_create[Items.WATER_TEMPLE_KEY_RING] = 1
        items_to_create[Items.SPIRIT_TEMPLE_KEY_RING] = 1
        items_to_create[Items.SHADOW_TEMPLE_KEY_RING] = 1
        items_to_create[Items.BOTTOM_OF_THE_WELL_KEY_RING] = 1
        items_to_create[Items.TRAINING_GROUND_KEY_RING] = 1
        items_to_create[Items.GANONS_CASTLE_KEY_RING] = 1
        if world.options.fortress_carpenters == "normal":
            items_to_create[Items.GERUDO_FORTRESS_SMALL_KEY] = 0
            items_to_create[Items.GERUDO_FORTRESS_KEY_RING] = 1

    # Big Poe Bottle
    if world.options.big_poe_target_count == 0:
        items_to_create[Items.BOTTLE_WITH_BIG_POE] = 0
        filler_bottle_amount += 1

    # Bombchu bag
    if world.options.bombchu_bag:
        items_to_create[Items.BOMBCHUS_5] = 0
        items_to_create[Items.BOMBCHUS_10] = 0
        items_to_create[Items.BOMBCHUS_20] = 0
        items_to_create[Items.PROGRESSIVE_BOMBCHU] = 5

    # Infinite Upgrades
    if world.options.infinite_upgrades == "progressive":
        items_to_create[Items.PROGRESSIVE_BOMB_BAG] += 1
        items_to_create[Items.PROGRESSIVE_BOW] += 1
        items_to_create[Items.PROGRESSIVE_NUT_CAPACITY] += 1
        items_to_create[Items.PROGRESSIVE_SLINGSHOT] += 1
        items_to_create[Items.PROGRESSIVE_STICK_CAPACITY] += 1
        items_to_create[Items.PROGRESSIVE_MAGIC_METER] += 1
        items_to_create[Items.PROGRESSIVE_WALLET] += 1

    # Skeleton Key
    if world.options.skeleton_key:
        items_to_create[Items.SKELETON_KEY] = 1

    # Add regular item pool
    for item, quantity in items_to_create.items():
        for _ in range(quantity):
            world.item_pool.append(world.create_item(item))

    # Add random filler bottles
    world.item_pool += [world.create_item(get_filler_bottle(world)) for _ in range(filler_bottle_amount)]

def get_filler_item(world: "SohWorld") -> str:
    return world.random.choice(filler_items)

def get_filler_bottle(world: "SohWorld") -> str:
    return world.random.choice(filler_bottles)<|MERGE_RESOLUTION|>--- conflicted
+++ resolved
@@ -1,8 +1,4 @@
-<<<<<<< HEAD
 from typing import TYPE_CHECKING
-=======
-from typing import Dict, TYPE_CHECKING
->>>>>>> 2a0fa4c4
 import math
 
 from .Enums import *
@@ -13,11 +9,7 @@
 
 
 def create_item_pool(world: "SohWorld") -> None:
-<<<<<<< HEAD
-    items_to_create: dict[Enum, int] = {item: data.quantity_in_item_pool for item, data in item_data_table.items()}
-=======
-    items_to_create: Dict[str, int] = {item: data.quantity_in_item_pool for item, data in item_data_table.items()}
->>>>>>> 2a0fa4c4
+    items_to_create: dict[str, int] = {item: data.quantity_in_item_pool for item, data in item_data_table.items()}
 
     filler_bottle_amount: int = 2
 
