--- conflicted
+++ resolved
@@ -229,11 +229,7 @@
 
         if world.options.fortress_carpenters == "fast":
             for location_name in (Locations.GF_GERUDO_MEMBERSHIP_CARD, Locations.TH_1_TORCH_CARPENTER):
-<<<<<<< HEAD
-                world.included_locations[location_name.value] = carpenters_location_table[location_name.value]
-=======
                 world.included_locations[location_name] = carpenters_location_table[location_name]
->>>>>>> f2d7b742
 
         if world.options.shuffle_100_gs_reward:
             world.included_locations.update(hundred_skulls_location_table)
