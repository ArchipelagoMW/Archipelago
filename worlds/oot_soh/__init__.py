from typing import Any

from BaseClasses import CollectionState, Item, Tutorial
from Utils import visualize_regions
from worlds.AutoWorld import WebWorld, World
from .Items import SohItem, item_data_table, item_table, item_name_groups, progressive_items
from .Locations import location_table
from .Options import SohOptions, soh_option_groups
from .Regions import create_regions_and_locations, place_locked_items, dungeon_reward_item_mapping
from .Enums import *
from .ItemPool import create_item_pool, get_filler_item
from .LogicHelpers import increment_current_count
from . import RegionAgeAccess
from .ShopItems import fill_shop_items, all_shop_locations
from Fill import fill_restrictive

import logging
logger = logging.getLogger("SOH_OOT")

class SohWebWorld(WebWorld):
    theme = "ice"
    
    setup_en = Tutorial(
        tutorial_name="Start Guide",
        description="A guide to playing Ship of Harkinian.",
        language="English",
        file_name="guide_en.md",
        link="guide/en",
        authors=["aMannus"]
    )
    
    tutorials = [setup_en]
    game_info_languages = ["en"]
    option_groups = soh_option_groups


class SohWorld(World):
    """A PC Port of Ocarina of Time"""

    game = "Ship of Harkinian"
    web = SohWebWorld()
    options: SohOptions
    options_dataclass = SohOptions
    location_name_to_id = location_table
    item_name_to_id = item_table
    item_name_groups = item_name_groups

    def __init__(self, multiworld, player):
        super().__init__(multiworld, player)
        self.item_pool = list[SohItem]()
        self.included_locations = dict[str, int]()
        self.shop_prices = dict[str, int]()
        self.shop_vanilla_items = dict[str, str]()
        self.scrub_prices = dict[str, int]()

    def generate_early(self) -> None:
        # If door of time is set to closed and dungeon rewards aren't shuffled, force child spawn
        if self.options.door_of_time.value == 0 and self.options.shuffle_dungeon_rewards.value == 0:
            self.options.starting_age.value = 0

    def create_item(self, name: str) -> SohItem:
        item_entry = Items(name)
        return SohItem(name, item_data_table[item_entry].classification, item_data_table[item_entry].item_id, self.player)

    def create_items(self) -> None:
        # these are for making the progressive items collect/remove work properly
        # when adding another progressive item that is option-dependent like these,
        # be sure to also update LogicHelpers.increment_current_count with it too
        if not self.options.shuffle_swim:
            self.push_precollected(self.create_item(Items.BRONZE_SCALE))
        if not self.options.shuffle_deku_stick_bag:
            self.push_precollected(self.create_item(Items.DEKU_STICK_BAG))
        if not self.options.shuffle_deku_nut_bag:
            self.push_precollected(self.create_item(Items.DEKU_NUT_BAG))
        if not self.options.bombchu_bag:
            self.push_precollected(self.create_item(Items.BOMBCHU_BAG))
        
        create_item_pool(self)

    def create_regions(self) -> None: 
        create_regions_and_locations(self)
        place_locked_items(self)

    def set_rules(self) -> None:
        # Completion condition.
        self.multiworld.completion_condition[self.player] = lambda state: state.has(Events.GAME_COMPLETED.value, self.player)

    def pre_fill(self) -> None:
        # Prefill Dungeon Rewards. Need to collect the item pool and vanilla shop items before doing so.
        if self.options.shuffle_dungeon_rewards.value == 1:
            # Create a filled copy of the state so the multiworld can place the dungeon rewards using logic
            prefill_state = CollectionState(self.multiworld)
            for item in self.item_pool:
                prefill_state.collect(item, False)
            for region, shop in all_shop_locations:
                for slot, item in shop.items():
                    prefill_state.collect(self.create_item(item), False)
            prefill_state.sweep_for_advancements()

            dungeon_reward_locations = [self.get_location(location.value) for location in dungeon_reward_item_mapping.keys()]
            dungeon_reward_items = [self.create_item(item.value) for item in dungeon_reward_item_mapping.values()]

            # Place dungeon rewards
            fill_restrictive(self.multiworld, prefill_state, dungeon_reward_locations, dungeon_reward_items, single_player_placement=True, lock=True)

        fill_shop_items(self)

<<<<<<< HEAD
    def fill_slot_data(self) -> dict[str, Any]:
=======
        open_location_count: int = sum(1 for loc in self.get_locations() if not loc.locked)
        filler_item_count: int = open_location_count - len(self.item_pool)

        # Ice Trap Count
        for _ in range(min(filler_item_count, self.options.ice_trap_count.value)):
            self.item_pool += [self.create_item(Items.ICE_TRAP)]
            filler_item_count -= 1

        # Ice Trap Filler Replacement
        places_to_fill: int = int(filler_item_count * (self.options.ice_trap_filler_replacement.value * .01))
        for _ in range(places_to_fill):
            self.item_pool += [self.create_item(Items.ICE_TRAP)]
            filler_item_count -= 1

        # Add junk items to fill remaining locations
        for _ in range(filler_item_count):
            self.item_pool += [self.create_item(get_filler_item(self))]

        self.multiworld.itempool += self.item_pool

    def fill_slot_data(self) -> Dict[str, Any]:
>>>>>>> 2a0fa4c4
        return {
            "closed_forest": self.options.closed_forest.value,
            "kakariko_gate": self.options.kakariko_gate.value,
            "door_of_time": self.options.door_of_time.value,
            "zoras_fountain": self.options.zoras_fountain.value,
            "sleeping_waterfall": self.options.sleeping_waterfall.value,
            "jabu_jabu": self.options.jabu_jabu.value,
            "lock_overworld_doors": self.options.lock_overworld_doors.value,
            "fortress_carpenters": self.options.fortress_carpenters.value,
            "rainbow_bridge": self.options.rainbow_bridge.value,
            "rainbow_bridge_greg_modifier": self.options.rainbow_bridge_greg_modifier.value,
            "rainbow_bridge_stones_required": self.options.rainbow_bridge_stones_required.value,
            "rainbow_bridge_medallions_required": self.options.rainbow_bridge_medallions_required.value,
            "rainbow_bridge_dungeon_rewards_required": self.options.rainbow_bridge_dungeon_rewards_required.value,
            "rainbow_bridge_dungeons_required": self.options.rainbow_bridge_dungeons_required.value,
            "rainbow_bridge_skull_tokens_required": self.options.rainbow_bridge_skull_tokens_required.value,
            "skip_ganons_trials": self.options.skip_ganons_trials.value,
            "triforce_hunt": self.options.triforce_hunt.value,
            "triforce_hunt_required_pieces": self.options.triforce_hunt_required_pieces.value,
            "triforce_hunt_extra_pieces_percentage": self.options.triforce_hunt_extra_pieces_percentage.value,
            "shuffle_skull_tokens": self.options.shuffle_skull_tokens.value,
            "skull_sun_song": self.options.skull_sun_song.value,
            "shuffle_master_sword": self.options.shuffle_master_sword.value,
            "shuffle_childs_wallet": self.options.shuffle_childs_wallet.value,
            "shuffle_ocarina_buttons": self.options.shuffle_ocarina_buttons.value,
            "shuffle_swim": self.options.shuffle_swim.value,
            "shuffle_weird_egg": self.options.shuffle_weird_egg.value,
            "shuffle_fishing_pole": self.options.shuffle_fishing_pole.value,
            "shuffle_deku_stick_bag": self.options.shuffle_deku_stick_bag.value,
            "shuffle_deku_nut_bag": self.options.shuffle_deku_nut_bag.value,
            "shuffle_freestanding_items": self.options.shuffle_freestanding_items.value,
            "shuffle_shops": self.options.shuffle_shops.value,
            "shuffle_fish": self.options.shuffle_fish.value,
            "shuffle_scrubs": self.options.shuffle_scrubs.value,
            "shuffle_beehives": self.options.shuffle_beehives.value,
            "shuffle_cows": self.options.shuffle_cows.value,
            "shuffle_pots": self.options.shuffle_pots.value,
            "shuffle_crates": self.options.shuffle_crates.value,
            "shuffle_trees": self.options.shuffle_trees.value,
            "shuffle_merchants": self.options.shuffle_merchants.value,
            "shuffle_frog_song_rupees": self.options.shuffle_frog_song_rupees.value,
            "shuffle_adult_trade_items": self.options.shuffle_adult_trade_items.value,
            "shuffle_boss_souls": self.options.shuffle_boss_souls.value,
            "shuffle_fountain_fairies": self.options.shuffle_fountain_fairies.value,
            "shuffle_stone_fairies": self.options.shuffle_stone_fairies.value,
            "shuffle_bean_fairies": self.options.shuffle_bean_fairies.value,
            "shuffle_song_fairies": self.options.shuffle_song_fairies.value,
            "shuffle_grass": self.options.shuffle_grass.value,
            "shuffle_dungeon_rewards": self.options.shuffle_dungeon_rewards.value,
            "maps_and_compasses": self.options.maps_and_compasses.value,
            "ganons_castle_boss_key": self.options.ganons_castle_boss_key.value,
            "ganons_castle_boss_key_greg_modifier": self.options.ganons_castle_boss_key_greg_modifier.value,
            "ganons_castle_boss_key_stones_required": self.options.ganons_castle_boss_key_stones_required.value,
            "ganons_castle_boss_key_medallions_required": self.options.ganons_castle_boss_key_medallions_required.value,
            "ganons_castle_boss_key_dungeon_rewards_required": self.options.ganons_castle_boss_key_dungeon_rewards_required.value,
            "ganons_castle_boss_key_dungeons_required": self.options.ganons_castle_boss_key_dungeons_required.value,
            "ganons_castle_boss_key_skull_tokens_required": self.options.ganons_castle_boss_key_skull_tokens_required.value,
            "key_rings": self.options.key_rings.value,
            "big_poe_target_count": self.options.big_poe_target_count.value,
            "skip_child_zelda": self.options.skip_child_zelda.value,
            "skip_epona_race": self.options.skip_epona_race.value,
            "complete_mask_quest": self.options.complete_mask_quest.value,
            "skip_scarecrows_song": self.options.skip_scarecrows_song.value,
            "full_wallets": self.options.full_wallets.value,
            "bombchu_bag": self.options.bombchu_bag.value,
            "bombchu_drops": self.options.bombchu_drops.value,
            "blue_fire_arrows": self.options.blue_fire_arrows.value,
            "sunlight_arrows": self.options.sunlight_arrows.value,
            "infinite_upgrades": self.options.infinite_upgrades.value,
            "skeleton_key": self.options.skeleton_key.value,
            "slingbow_break_beehives": self.options.slingbow_break_beehives.value,
            "starting_age": self.options.starting_age.value,
            "shuffle_100_gs_reward": self.options.shuffle_100_gs_reward.value,
            "ice_trap_count": self.options.ice_trap_count.value,
            "ice_trap_filler_replacement": self.options.ice_trap_filler_replacement.value,
            "shop_prices": self.shop_prices,
            "shop_vanilla_items": self.shop_vanilla_items,
            "scrub_prices": self.scrub_prices,
        }

    def collect(self, state: CollectionState, item: Item) -> bool:
        state._soh_stale[self.player] = True # type: ignore

        if item.name in progressive_items:
            current_count = state.prog_items[self.player][item.name] + 1
            current_count = increment_current_count(self, item, current_count)
            for non_prog_version in progressive_items[item.name]:
                state.prog_items[self.player][non_prog_version] = 1
                current_count -= 1
                if not current_count:
                    break

        return super().collect(state, item)
    
    def remove(self, state: CollectionState, item: Item) -> bool:
        changed = super().remove(state, item)
        if changed:
            state._soh_invalidate(self.player) # type: ignore

        if item.name in progressive_items:
            current_count = state.prog_items[self.player][item.name]
            current_count = increment_current_count(self, item, current_count)
            for i, non_prog_version in enumerate(progressive_items[item.name]):
                if i + 1 > current_count:
                    state.prog_items[self.player][non_prog_version] = 0

        return changed

    def generate_output(self, output_directory: str):
    
        visualize_regions(self.multiworld.get_region(self.origin_region_name, self.player), f"SOH-Player{self.player}.puml",
                        show_entrance_names=True,
                        regions_to_highlight=self.multiworld.get_all_state().reachable_regions[
                            self.player])<|MERGE_RESOLUTION|>--- conflicted
+++ resolved
@@ -105,9 +105,6 @@
 
         fill_shop_items(self)
 
-<<<<<<< HEAD
-    def fill_slot_data(self) -> dict[str, Any]:
-=======
         open_location_count: int = sum(1 for loc in self.get_locations() if not loc.locked)
         filler_item_count: int = open_location_count - len(self.item_pool)
 
@@ -129,7 +126,6 @@
         self.multiworld.itempool += self.item_pool
 
     def fill_slot_data(self) -> Dict[str, Any]:
->>>>>>> 2a0fa4c4
         return {
             "closed_forest": self.options.closed_forest.value,
             "kakariko_gate": self.options.kakariko_gate.value,
