--- conflicted
+++ resolved
@@ -154,16 +154,11 @@
             "skeleton_key": self.options.skeleton_key.value,
             "starting_age": self.options.starting_age.value,
             "shuffle_100_gs_reward": self.options.shuffle_100_gs_reward.value,
-<<<<<<< HEAD
             "ice_trap_count": self.options.ice_trap_count,
             "ice_trap_filler_replacement": self.options.ice_trap_filler_replacement,
             "shop_prices": self.shop_prices,
             "shop_vanilla_items": self.shop_vanilla_items,
             "scrub_prices": self.scrub_prices,
-=======
-            "ice_trap_count": self.options.ice_trap_count.value,
-            "ice_trap_filler_replacement": self.options.ice_trap_filler_replacement.value
->>>>>>> a0c2aa18
         }
 
     def collect(self, state: CollectionState, item: Item) -> bool:
