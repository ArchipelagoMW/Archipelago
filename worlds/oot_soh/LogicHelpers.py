--- conflicted
+++ resolved
@@ -4,11 +4,7 @@
 from .Locations import SohLocation
 from worlds.generic.Rules import set_rule
 from .Enums import *
-<<<<<<< HEAD
-from .Items import item_data_table, ItemType, no_rules_bottles
-=======
-from .Items import SohItem
->>>>>>> 0ece194d
+from .Items import SohItem, item_data_table, ItemType, no_rules_bottles
 from .RegionAgeAccess import can_access_entrance_as_adult, can_access_entrance_as_child, can_access_region_as_adult, can_access_region_as_child
 
 if TYPE_CHECKING:
@@ -17,17 +13,8 @@
 import logging
 logger = logging.getLogger("SOH_OOT.Logic")
 
-<<<<<<< HEAD
-
-def connect_regions(parent_region: str, world: "SohWorld", child_regions = [[]]) -> None:
-    for region in child_regions:
-        world.get_region(parent_region).connect(world.get_region(region[0]), rule=region[1])
-
 
 def add_locations(parent_region: str, world: "SohWorld", locations: list[str]) -> None:
-=======
-def add_locations(parent_region: str, world: "SohWorld", locations = [[]]) -> None:
->>>>>>> 0ece194d
     for location in locations:
         locationName = location[0]
         locationRule = lambda state: True
@@ -38,7 +25,17 @@
             world.get_region(parent_region).add_locations({locationName: locationAddress}, SohLocation)
             set_rule(world.get_location(locationName), locationRule)
 
-<<<<<<< HEAD
+
+def connect_regions(parent_region: str, world: "SohWorld", child_regions: list[str]) -> None:
+    for region in child_regions:
+        world.get_region(parent_region).connect(world.get_region(region[0]), rule=region[1])
+
+
+def add_event(parent_region, event_location, event_item, rule, world):
+    event = SohLocation(world.player, event_location, None, parent_region)
+    event.place_locked_item(SohItem(event_item, IC.progression, None, world.player))
+    set_rule(event, rule)
+
 
 # TODO account for starting nuts being disabled
 # TODO account for starting sticks being disabled
@@ -49,26 +46,6 @@
     player = world.player
 
     def can_use_item(name: str):
-=======
-def connect_regions(parent_region: str, world: "SohWorld", child_regions = [[]]) -> None:
-    for region in child_regions:
-        world.get_region(parent_region).connect(world.get_region(region[0]), rule=region[1])
-
-def add_event(parent_region, event_location, event_item, rule, world):
-    event = SohLocation(world.player, event_location, None, parent_region)
-    event.place_locked_item(SohItem(event_item, IC.progression, None, world.player))
-    set_rule(event, rule)
-
-def has_item(itemName: str, state: CollectionState, world: "SohWorld", count:int = 1, can_be_child: bool = True, can_be_adult: bool = True) -> bool:
-    def has(itemName, count=1): 
-        if itemName in state.prog_items[world.player]:
-            result = state.has(itemName, world.player, count) #To shorten the many calls in this function
-            if result:
-                logger.debug(f"We HasItem({itemName})")
-            return result
-        return False
-    def can_use_item(name, count=1):
->>>>>>> 0ece194d
         return can_use(name, state, world, can_be_child, can_be_adult)
 
     if itemName in (Items.PROGRESSIVE_BOMBCHU.value, Items.BOMBCHUS_5.value, Items.BOMBCHUS_10.value, Items.BOMBCHUS_20.value):
@@ -140,10 +117,10 @@
 
     if data[name].item_type == ItemType.song:
         return can_play_song(state, world, name)
-    
+
     if name in (Items.FIRE_ARROW.value, Items.ICE_ARROW.value, Items.LIGHT_ARROW.value):
         return can_use_item(Items.FAIRY_BOW.value)
-    
+
     if "Bombchu" in name:
         return bombchu_refill(state, world) and bombchus_enabled(state, world)
 
@@ -321,7 +298,7 @@
 def can_standing_shield(state: CollectionState, world: "SohWorld") -> bool:
     """Check if Link can use a shield for standing blocks."""
     return (can_use(Items.MIRROR_SHIELD.value, state, world) or  # Only adult can use mirror shield
-            (is_adult(state, world) and can_use(Items.HYLIAN_SHIELD.value, state, world)) or 
+            (is_adult(state, world) and can_use(Items.HYLIAN_SHIELD.value, state, world)) or
             can_use(Items.DEKU_SHIELD.value, state, world))  # Only child can use deku shield
 
 
