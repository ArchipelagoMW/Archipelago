--- conflicted
+++ resolved
@@ -32,13 +32,6 @@
     for region in child_regions:
         world.get_region(parent_region).connect(world.get_region(region[0]), rule=region[1])
 
-<<<<<<< HEAD
-
-def add_event(parent_region, event_location, event_item, rule, world):
-    event = SohLocation(world.player, event_location, None, parent_region)
-    event.place_locked_item(SohItem(event_item, IC.progression, None, world.player))
-    set_rule(event, rule)
-=======
 def add_events(parent_region, world: "SohWorld", events = [[]]):
     for event in events:
         event_location = event[0]
@@ -47,7 +40,6 @@
         new_event = SohLocation(world.player, event_location, None, parent_region)
         new_event.place_locked_item(SohItem(event_item, IC.progression, None, world.player))
         set_rule(new_event, event_rule)
->>>>>>> e4d6c2e9
 
 
 # TODO account for starting nuts being disabled
@@ -414,12 +406,7 @@
 
     return False
 
-<<<<<<< HEAD
-
-# todo: this should probably have a LogicMixin cache for speed, definitely a much later thing
-=======
->>>>>>> e4d6c2e9
-def can_kill_enemy(state: CollectionState, world: "SohWorld", enemy: str, combat_range: str = CombatRanges.CLOSE.value,
+def can_kill_enemy(state: CollectionState, world: "SohWorld", enemy: str, combat_range: str = Combat_Ranges.CLOSE.value,
                    wall_or_floor: bool = True, quantity: int = 1, timer: bool = False, in_water: bool = False) -> bool:
     """
     Check if Link can kill a specific enemy at a given combat range.
@@ -483,12 +470,8 @@
 
     # Dodongo (requires explosives or specific attacks)
     if enemy == Enemies.DODONGO.value:
-        if combat_range in [CombatRanges.CLOSE.value, CombatRanges.SHORT_JUMPSLASH.value, CombatRanges.MASTER_SWORD_JUMPSLASH.value, CombatRanges.LONG_JUMPSLASH.value]:
-<<<<<<< HEAD
-            return can_jump_slash(state, world) or has_explosives(state, world)
-=======
+        if combat_range in [Combat_Ranges.CLOSE.value, Combat_Ranges.SHORT_JUMPSLASH.value, Combat_Ranges.MASTER_SWORD_JUMPSLASH.value, Combat_Ranges.LONG_JUMPSLASH.value]:
             return (can_jump_slash(state, world) or has_explosives(state, world))
->>>>>>> e4d6c2e9
         return has_explosives(state, world)
 
     # Lizalfos (requires good weapons)
