from typing import Callable, TYPE_CHECKING

from BaseClasses import CollectionState, ItemClassification as IC
from .Locations import SohLocation
from worlds.generic.Rules import set_rule
from .Enums import *
from .Items import SohItem
from .RegionAgeAccess import can_access_entrance_as_adult, can_access_entrance_as_child, can_access_region_as_adult, can_access_region_as_child


if TYPE_CHECKING:
    from . import SohWorld

import logging
logger = logging.getLogger("SOH_OOT.Logic")

def add_locations(parent_region: str, world: "SohWorld", locations = [[]]) -> None:
    for location in locations:
        locationName = location[0]
        locationRule = lambda state: True
        if(len(location) < 2):
            locationRule = location[1]
        if locationName in world.included_locations:
            locationAddress = world.included_locations.pop(location[0])
            world.get_region(parent_region).add_locations({locationName: locationAddress}, SohLocation)
            set_rule(world.get_location(locationName), locationRule)

def connect_regions(parent_region: str, world: "SohWorld", child_regions = [[]]) -> None:
    for region in child_regions:
        world.get_region(parent_region).connect(world.get_region(region[0]), rule=region[1])

def add_events(parent_region, world: "SohWorld", events = [[]]):
    for event in events:
        event_location = event[0]
        event_item = event[1]
        event_rule = event[2]
        new_event = SohLocation(world.player, event_location, None, parent_region)
        new_event.place_locked_item(SohItem(event_item, IC.progression, None, world.player))
        set_rule(new_event, event_rule)

def has_item(itemName: str, state: CollectionState, world: "SohWorld", count:int = 1, can_be_child: bool = True, can_be_adult: bool = True) -> bool:
    def has(itemName, count=1): 
        if itemName in state.prog_items[world.player]:
            result = state.has(itemName, world.player, count) #To shorten the many calls in this function
            if result:
                logger.debug(f"We HasItem({itemName})")
            return result
        return False
    def can_use_item(name, count=1):
        return can_use(name, state, world, can_be_child, can_be_adult)
    match itemName:
        case Items.FAIRY_OCARINA.value:
            return has(Items.FAIRY_OCARINA.value) or has(Items.OCARINA_OF_TIME.value) or has(Items.PROGRESSIVE_OCARINA.value, 1)
        case Items.OCARINA_OF_TIME.value:
            return has(Items.OCARINA_OF_TIME.value) or has(Items.PROGRESSIVE_OCARINA.value, 2)
        case Items.STICKS.value:
            return True #TODO account for starting sticks being disabled
        case Items.PROGRESSIVE_STICK_CAPACITY.value:
            return True
        case Items.NUTS.value: #TODO account for starting nuts being disabled
            return True
        case Items.PROGRESSIVE_BOMBCHU.value:
            return (bombchus_enabled(state, world) and state.has_any([Events.CAN_BUY_BOMBCHUS, Events.COULD_PLAY_BOWLING, Events.CARPET_MERCHANT], world.player)) \
                or state.has_any([Items.BOMBCHUS_5.value, Items.BOMBCHUS_10.value, Items.BOMBCHUS_20.value, Items.PROGRESSIVE_BOMBCHU.value], world.player)
        case Items.BOMBCHUS_5.value:
            return (bombchus_enabled(state, world) and state.has_any([Events.CAN_BUY_BOMBCHUS, Events.COULD_PLAY_BOWLING, Events.CARPET_MERCHANT], world.player)) \
                or state.has_any([Items.BOMBCHUS_5.value, Items.BOMBCHUS_10.value, Items.BOMBCHUS_20.value, Items.PROGRESSIVE_BOMBCHU.value], world.player)
        case Items.BOMBCHUS_10.value:
            return (bombchus_enabled(state, world) and state.has_any([Events.CAN_BUY_BOMBCHUS, Events.COULD_PLAY_BOWLING, Events.CARPET_MERCHANT], world.player)) \
                or state.has_any([Items.BOMBCHUS_5.value, Items.BOMBCHUS_10.value, Items.BOMBCHUS_20.value, Items.PROGRESSIVE_BOMBCHU.value], world.player)
        case Items.BOMBCHUS_20.value:
            return (bombchus_enabled(state, world) and state.has_any([Events.CAN_BUY_BOMBCHUS, Events.COULD_PLAY_BOWLING, Events.CARPET_MERCHANT], world.player)) \
                or state.has_any([Items.BOMBCHUS_5.value, Items.BOMBCHUS_10.value, Items.BOMBCHUS_20.value, Items.PROGRESSIVE_BOMBCHU.value], world.player)
        case Items.SCARECROW.value:
            return scarecrows_song(state, world) and can_use_item(Items.HOOKSHOT.value)
        case Items.DISTANT_SCARECROW.value:
            return scarecrows_song(state, world) and can_use_item(Items.LONGSHOT.value)
        case Items.DEKU_SHIELD.value:
            return has(Events.CAN_BUY_DEKU_SHIELD)
        case Items.PROGRESSIVE_GORON_SWORD.value:
            return has(Items.GIANTS_KNIFE.value) or has(Items.BIGGORONS_SWORD.value) or has(Items.PROGRESSIVE_GORON_SWORD.value)
        case Items.GORONS_BRACELET.value:
            return has(Items.GORONS_BRACELET.value) or has(Items.STRENGTH_UPGRADE.value)
        case Items.SILVER_GAUNTLETS.value:
            return has(Items.SILVER_GAUNTLETS.value) or has(Items.STRENGTH_UPGRADE.value, 2)
        case Items.GOLDEN_GAUNTLETS.value: 
            return has(Items.GOLDEN_GAUNTLETS.value) or has(Items.STRENGTH_UPGRADE.value, 3)
        case Items.MAGIC_SINGLE.value:
            return has(Items.MAGIC_SINGLE.value) or has(Items.PROGRESSIVE_MAGIC_METER.value)
        case Items.MAGIC_DOUBLE:
            return has(Items.MAGIC_DOUBLE.value) or has(Items.PROGRESSIVE_MAGIC_METER.value, 2)
        case Items.CHILD_WALLET.value:
            return True #TODO add child wallet options
        case Items.ADULT_WALLET.value:
            return has(Items.ADULT_WALLET.value) or has(Items.PROGRESSIVE_WALLET.value)
        case Items.GIANT_WALLET.value: 
            return has(Items.GIANT_WALLET.value) or has(Items.PROGRESSIVE_WALLET.value, 2)
        case Items.TYCOON_WALLET.value:
            return has(Items.TYCOON_WALLET.value) or has(Items.PROGRESSIVE_WALLET.value, 3)
        case Items.BRONZE_SCALE.value:
            return True #TODO add bronze scale options
        case Items.SILVER_SCALE.value:
            return has(Items.SILVER_SCALE.value) or has(Items.PROGRESSIVE_SCALE.value)
        case Items.GOLDEN_SCALE.value:
            return has(Items.GOLDEN_SCALE.value) or has(Items.PROGRESSIVE_SCALE.value, 2)
        case Items.BOTTLE_WITH_BIG_POE.value:
            return has_bottle(state, world)
        case Items.MAGIC_BEAN.value:
            return has_bottle(state, world)
        case Items.BOTTLE_WITH_BUGS.value:
            return has_bottle(state, world)
        case _:
            return has(itemName, count)
        
def can_use(name: str, state: CollectionState, world: "SohWorld", can_be_child: bool = True, can_be_adult: bool = True) -> bool:
    if not has_item(name, state, world):
        return False
    def has(name, count=1): 
        return has_item(name, state, world, count, can_be_child, can_be_adult)
    def can_use_item(name, count=1):
        return can_use(name, state, world, can_be_child, can_be_adult)
    match name:
        case Items.MAGIC_SINGLE.value:
            return has(Events.AMMO_CAN_DROP) or (has_bottle(state, world) and has(Events.CAN_BUY_GREEN_POTION))
        case Items.DINS_FIRE.value:
            return can_use_item(Items.MAGIC_SINGLE.value)
        case Items.NAYRUS_LOVE.value:
            return can_use_item(Items.MAGIC_SINGLE.value)
        case Items.FARORES_WIND.value:
            return can_use_item(Items.MAGIC_SINGLE.value)
        case Items.LENS_OF_TRUTH.value:
            return can_use_item(Items.MAGIC_SINGLE.value)
        case Items.FIRE_ARROW.value:
            return can_use_item(Items.MAGIC_SINGLE.value) and can_use_item(Items.FAIRY_BOW.value)
        case Items.ICE_ARROW.value:
            return can_use_item(Items.MAGIC_SINGLE.value) and can_use_item(Items.FAIRY_BOW.value)
        case Items.LIGHT_ARROW.value:
            return can_use_item(Items.MAGIC_SINGLE.value) and can_use_item(Items.FAIRY_BOW.value)
        case Items.FAIRY_BOW.value:
            return can_be_adult and (has(Events.AMMO_CAN_DROP) or has(Events.CAN_BUY_ARROWS))
        case Items.MEGATON_HAMMER.value:
            return can_be_adult
        case Items.IRON_BOOTS.value:
            return can_be_adult
        case Items.HOVER_BOOTS.value:
            return can_be_adult
        case Items.HOOKSHOT.value:
            return can_be_adult
        case Items.LONGSHOT.value:
            return can_be_adult
        case Items.SCARECROW.value:
            return can_be_adult
        case Items.DISTANT_SCARECROW.value:
            return can_be_adult
        case Items.GORON_TUNIC.value:
            return can_be_adult
        case Items.ZORA_TUNIC.value:
            return can_be_adult
        case Items.MIRROR_SHIELD.value:
            return can_be_adult
        case Items.MASTER_SWORD.value:
            return can_be_adult
        case Items.BIGGORONS_SWORD.value:
            return can_be_adult
        case Items.SILVER_GAUNTLETS.value:
            return can_be_adult
        case Items.GOLDEN_GAUNTLETS.value:
            return can_be_adult
        case Items.POCKET_EGG.value:
            return can_be_adult
        case Items.COJIRO.value:
            return can_be_adult
        case Items.ODD_MUSHROOM.value:
            return can_be_adult
        case Items.ODD_POTION.value:
            return can_be_adult
        case Items.POACHERS_SAW.value:
            return can_be_adult
        case Items.BROKEN_GORONS_SWORD.value:
            return can_be_adult
        case Items.PRESCRIPTION.value:
            return can_be_adult
        case Items.EYEBALL_FROG.value:
            return can_be_adult
        case Items.WORLDS_FINEST_EYEDROPS.value:
            return can_be_adult
        case Items.CLAIM_CHECK.value:
            return can_be_adult
        case Items.FAIRY_SLINGSHOT.value:
            return can_be_child and (has(Events.AMMO_CAN_DROP) or has(Events.CAN_BUY_SEEDS))
        case Items.BOOMERANG.value:
            return can_be_child
        case Items.KOKIRI_SWORD.value:
            return can_be_child
        case Items.NUTS.value:
            return (has(Events.NUT_POT) or has(Events.NUT_CRATE) or has(Events.DEKU_BABA_NUTS)) and has(Events.AMMO_CAN_DROP)
        case Items.STICKS.value:
            return can_be_child and (has(Events.STICK_POT) or has(Events.DEKU_BABA_STICKS))
        case Items.DEKU_SHIELD.value:
            return can_be_child
        case Items.PROGRESSIVE_BOMB_BAG.value:
            return has(Events.AMMO_CAN_DROP) or has(Events.CAN_BUY_BOMBS)
        case Items.BOMB_BAG.value:
            return has(Events.AMMO_CAN_DROP) or has(Events.CAN_BUY_BOMBS)
        case Items.PROGRESSIVE_BOMBCHU.value:
            return bombchu_refill(state, world) and bombchus_enabled(state, world)
        case Items.BOMBCHUS_5.value:
            return bombchu_refill(state, world) and bombchus_enabled(state, world)
        case Items.BOMBCHUS_10.value:
            return bombchu_refill(state, world) and bombchus_enabled(state, world)
        case Items.BOMBCHUS_20.value:
            return bombchu_refill(state, world) and bombchus_enabled(state, world)
        case Items.WEIRD_EGG.value:
            return can_be_child
        case Items.BOTTLE_WITH_RUTOS_LETTER.value:
            return can_be_child
        case Items.BOTTLE_WITH_BUGS.value:
            return has(Events.CAN_SPAWN_SOIL_GS) #Returns false for some reason but I don't know why? ToDO: Fix this
        case Items.MAGIC_BEAN.value:
            return can_be_child
        case Items.ZELDAS_LULLABY.value:
            return can_play_song(state, world, Items.OCARINA_CLEFT_BUTTON.value, Items.OCARINA_CRIGHT_BUTTON.value, Items.OCARINA_CUP_BUTTON.value)
        case Items.EPONAS_SONG.value:
            return can_play_song(state, world, Items.OCARINA_CLEFT_BUTTON.value, Items.OCARINA_CRIGHT_BUTTON.value, Items.OCARINA_CUP_BUTTON.value)
        case Items.PRELUDE_OF_LIGHT.value:
            return can_play_song(state, world, Items.OCARINA_CLEFT_BUTTON.value, Items.OCARINA_CRIGHT_BUTTON.value, Items.OCARINA_CUP_BUTTON.value)
        case Items.SARIAS_SONG.value:
            return can_play_song(state, world, Items.OCARINA_CLEFT_BUTTON.value, Items.OCARINA_CRIGHT_BUTTON.value, Items.OCARINA_CDOWN_BUTTON.value)
        case Items.SUNS_SONG.value:
            return can_play_song(state, world, Items.OCARINA_CRIGHT_BUTTON.value, Items.OCARINA_CUP_BUTTON.value, Items.OCARINA_CDOWN_BUTTON.value)
        case Items.SONG_OF_TIME.value:
            return can_play_song(state, world, Items.OCARINA_ABUTTON.value, Items.OCARINA_CRIGHT_BUTTON.value, Items.OCARINA_CDOWN_BUTTON.value)
        case Items.BOLERO_OF_FIRE.value:
            return can_play_song(state, world, Items.OCARINA_ABUTTON.value, Items.OCARINA_CRIGHT_BUTTON.value, Items.OCARINA_CDOWN_BUTTON.value)
        case Items.REQUIEM_OF_SPIRIT.value:
            return can_play_song(state, world, Items.OCARINA_ABUTTON.value, Items.OCARINA_CRIGHT_BUTTON.value, Items.OCARINA_CDOWN_BUTTON.value)
        case Items.SONG_OF_STORMS.value:
            return can_play_song(state, world, Items.OCARINA_ABUTTON.value, Items.OCARINA_CUP_BUTTON.value, Items.OCARINA_CDOWN_BUTTON.value)
        case Items.MINUET_OF_FOREST.value:
            return can_play_song(state, world, Items.OCARINA_ABUTTON.value, Items.OCARINA_CLEFT_BUTTON.value, Items.OCARINA_CRIGHT_BUTTON.value, Items.OCARINA_CUP_BUTTON.value)
        case Items.SERENADE_OF_WATER.value:
            return can_play_song(state, world, Items.OCARINA_ABUTTON.value, Items.OCARINA_CLEFT_BUTTON.value, Items.OCARINA_CRIGHT_BUTTON.value, Items.OCARINA_CDOWN_BUTTON.value)
        case Items.FISHING_POLE.value:
            return has(Items.CHILD_WALLET.value) # as long as you have enough rubies
        case _:
            return False

def scarecrows_song(state: CollectionState, world: "SohWorld") -> bool:
    #TODO handle scarecrow song option in place of the False
    return (False and has_item(Items.FAIRY_OCARINA.value, state, world) and ocarina_buttons(state, world) > 2) or \
        (has_item(Events.CHILD_SCARECROW, state, world) and has_item(Events.ADULT_SCARECROW, state, world))

def has_bottle(state: CollectionState, world: "SohWorld") -> bool: # soup
    return bottle_count(state, world) >= 1

def bottle_count(state: CollectionState, world: "SohWorld") -> int:
    count = 0
    for name in [Items.EMPTY_BOTTLE.value, Items.BOTTLE_WITH_BLUE_POTION.value, Items.BOTTLE_WITH_BUGS.value, Items.BOTTLE_WITH_FAIRY.value, Items.BOTTLE_WITH_FISH.value, \
                  Items.BOTTLE_WITH_GREEN_POTION.value, Items.BOTTLE_WITH_GREEN_POTION.value, Items.BOTTLE_WITH_BLUE_FIRE.value, Items.BOTTLE_WITH_MILK.value, Items.BOTTLE_WITH_RED_POTION.value]:
        count += state.count(name, world.player)
    if state.has(Events.DELIVER_LETTER, world.player):
        count += state.count(Items.BOTTLE_WITH_RUTOS_LETTER.value, world.player)
    if state.has(Events.CAN_EMPTY_BIG_POES, world.player):
        count += state.count(Items.BOTTLE_WITH_BIG_POE.value, world.player)
    return count

def bombchu_refill(state: CollectionState, world: "SohWorld") -> bool:
    return state.has_any([Events.CAN_BUY_BOMBCHUS, Events.COULD_PLAY_BOWLING, Events.CARPET_MERCHANT], world.player) or False #TODO put enable bombchu drops option here

def bombchus_enabled(state: CollectionState, world: "SohWorld") -> bool:
    if False: #TODO bombchu bag enabled
        return HasItem(state, world, Items.BOMBCHU_BAG.value)
    return has_item(Items.BOMB_BAG.value, state, world)

def can_play_song(state: CollectionState, world: "SohWorld", *buttons: str) -> bool:
    if not has_item(Items.FAIRY_OCARINA.value, state, world):
        return False
    for button in buttons:
        if button in state.prog_items.values(): #if this is false, then button shuffle is disabled
            if not state.has(button, world.player):
                return False
        else: #button shuffle disabled
            return True
    return True

def ocarina_buttons(state: CollectionState, world: "SohWorld") -> int:
    return state.count_from_list([Items.OCARINA_ABUTTON.value, Items.OCARINA_CDOWN_BUTTON.value, Items.OCARINA_CLEFT_BUTTON.value, \
                                  Items.OCARINA_CUP_BUTTON.value, Items.OCARINA_CRIGHT_BUTTON.value], world.player)

def has_explosives(state: CollectionState, world: "SohWorld") -> bool:
    """Check if Link has access to explosives (bombs or bombchus)."""
    return can_use(Items.PROGRESSIVE_BOMB_BAG.value, state, world) or can_use(Items.PROGRESSIVE_BOMBCHU.value, state, world)

def blast_or_smash(state: CollectionState, world: "SohWorld") -> bool:
    """Check if Link can blast or smash obstacles."""
    return has_explosives(state, world) or can_use(Items.MEGATON_HAMMER.value, state, world)

def blue_fire(state: CollectionState, world: "SohWorld") -> bool:
    """Check if Link has access to blue fire."""
    return can_use(Items.BOTTLE_WITH_BLUE_FIRE.value, state, world)  # or blue fire arrows

def can_use_sword(state: CollectionState, world: "SohWorld") -> bool:
    """Check if Link can use any sword."""
    return (can_use(Items.KOKIRI_SWORD.value, state, world) or
            can_use(Items.MASTER_SWORD.value, state, world) or
            can_use(Items.BIGGORONS_SWORD.value, state, world))

def has_projectile(state: CollectionState, world: "SohWorld", age: str = "either") -> bool:
    """Check if Link has access to projectiles."""
    if has_explosives(state, world):
        return True
    child_projectiles = (can_use(Items.PROGRESSIVE_SLINGSHOT.value, state, world) or 
                        can_use(Items.BOOMERANG.value, state, world))
    adult_projectiles = (can_use(Items.PROGRESSIVE_HOOKSHOT.value, state, world) or 
                        can_use(Items.PROGRESSIVE_BOW.value, state, world))
    
    if age == "child":
        return child_projectiles
    elif age == "adult":
        return adult_projectiles
    elif age == "both":
        return child_projectiles and adult_projectiles
    else:  # "either"
        return child_projectiles or adult_projectiles

def can_use_projectile(state: CollectionState, world: "SohWorld", age: str = "either") -> bool:
    return (has_explosives(state, world) or can_use(Items.PROGRESSIVE_SLINGSHOT.value, state, world) or
            can_use(Items.BOOMERANG.value, state, world) or can_use(Items.PROGRESSIVE_HOOKSHOT.value, state, world) or
            can_use(Items.PROGRESSIVE_BOW.value, state, world))

def can_break_mud_walls(state: CollectionState, world: "SohWorld") -> bool:
    return blast_or_smash(state, world) or (can_do_trick("Blue Fire Mud Walls", state, world) and blue_fire(state, world))

def can_get_deku_baba_sticks(state: CollectionState, world: "SohWorld") -> bool:
    return can_use(Items.DEKU_STICK_1.value, state, world) or can_use(Items.BOOMERANG.value, state, world)

def can_get_deku_baba_nuts(state: CollectionState, world: "SohWorld") -> bool:
    return can_use_sword(state, world) or can_use(Items.BOOMERANG.value, state, world)

def is_adult(state: CollectionState, world: "SohWorld") -> bool:
    # For now, return True as a placeholder since age logic is complex and context-dependent
    # The real age checking should be done through the CanUse function's can_be_adult parameter
    # TODO: Implement proper age checking based on world settings and progression
    return True

def is_child(state: CollectionState, world: "SohWorld") -> bool:
<<<<<<< HEAD
    # So basically for the same reason as up here, feels like it would make sense to have this check
    # Because it could be useful for starting adult/various entrance randomizer settings
    # Todo: Fix this
=======
    # For now, return True as a placeholder since age logic is complex and context-dependent
    # The real age checking should be done through the CanUse function's can_be_adult parameter
    # TODO: Implement proper age checking based on world settings and progression
>>>>>>> e4d6c2e9
    return True

def can_damage(state: CollectionState, world: "SohWorld") -> bool:
    """Check if Link can deal damage to enemies."""
    return (can_use(Items.PROGRESSIVE_SLINGSHOT.value, state, world) or 
            can_jump_slash(state, world) or 
            has_explosives(state, world) or 
            can_use(Items.DINS_FIRE.value, state, world) or
            can_use(Items.PROGRESSIVE_BOW.value, state, world))


def can_attack(state: CollectionState, world: "SohWorld") -> bool:
    """Check if Link can attack enemies (damage or stun)."""
    return (can_damage(state, world) or 
            can_use(Items.BOOMERANG.value, state, world) or
            can_use(Items.PROGRESSIVE_HOOKSHOT.value, state, world))

def can_standing_shield(state: CollectionState, world: "SohWorld") -> bool:
    """Check if Link can use a shield for standing blocks."""
    return (can_use(Items.MIRROR_SHIELD.value, state, world) or # Only adult can use mirror shield
            (is_adult(state, world) and can_use(Items.HYLIAN_SHIELD.value, state, world)) or
            can_use(Items.DEKU_SHIELD.value, state, world)) # Only child can use deku shield

def can_shield(state: CollectionState, world: "SohWorld") -> bool:
    """Check if Link can use a shield for blocking or stunning."""
    return (can_use(Items.MIRROR_SHIELD.value, state, world) or
            can_use(Items.HYLIAN_SHIELD.value, state, world) or
            can_use(Items.DEKU_SHIELD.value, state, world))

def take_damage(state: CollectionState, world: "SohWorld") -> bool:
    # return CanUse(RG_BOTTLE_WITH_FAIRY) || EffectiveHealth() != 1 || CanUse(RG_NAYRUS_LOVE);
    return (can_use(Items.BOTTLE_WITH_FAIRY.value, state, world) or can_use(Items.NAYRUS_LOVE.value, state, world)
            or True)  #TODO: Implement "|| EffectiveHealth()"

def can_do_trick(trick: str, state: CollectionState, world: "SohWorld") -> bool:
    # TODO: Implement specific trick logic based on world settings
    # For now, return False for safety (no tricks assumed)
    return False

def can_get_nighttimeGS(state: CollectionState, world: "SohWorld") -> bool:
    return (can_use(Items.SUNS_SONG.value, state, world ) or
            can_do_trick("Nighttime Gold Skulltulas", state, world))


def can_break_pots(state: CollectionState, world: "SohWorld") -> bool:
    """Check if Link can break pots for items."""
    return (can_jump_slash(state, world) or 
           can_use(Items.BOOMERANG.value, state, world) or
           has_explosives(state, world) or
           can_use(Items.PROGRESSIVE_HOOKSHOT.value, state, world))


def can_break_crates(state: CollectionState, world: "SohWorld") -> bool:
    """Check if Link can break crates."""
    return (can_jump_slash(state, world) or 
           has_explosives(state, world))


def can_hit_eye_targets(state: CollectionState, world: "SohWorld") -> bool:
    """Check if Link can hit eye switches/targets."""
    return (can_use(Items.PROGRESSIVE_BOW.value, state, world) or 
           can_use(Items.PROGRESSIVE_SLINGSHOT.value, state, world) or
           can_use(Items.PROGRESSIVE_HOOKSHOT.value, state, world) or
           can_use(Items.BOOMERANG.value, state, world))


def can_stun_deku(state: CollectionState, world: "SohWorld") -> bool:
    """Check if Link can stun Deku Scrubs."""
    return can_attack(state, world) or can_use(Items.DEKU_NUT_BAG.value, state, world) or can_shield(state, world) # Is this right for nuts?


def can_reflect_nuts(state: CollectionState, world: "SohWorld") -> bool:
    """Check if Link can reflect Deku Nuts back at enemies."""
    return can_stun_deku(state, world)

def has_fire_source_with_torch(state: CollectionState, world: "SohWorld") -> bool:
    """Check if Link has a fire source that can be used with a torch."""
    return has_fire_source(state, world) or can_use(Items.STICKS, state, world)

def has_fire_source(state: CollectionState, world: "SohWorld") -> bool:
    """Check if Link has any fire source."""
    return (can_use(Items.DINS_FIRE.value, state, world) or 
           can_use(Items.FIRE_ARROW.value, state, world))


def can_jump_slash(state: CollectionState, world: "SohWorld") -> bool:
    """Check if Link can perform a jump slash with any sword."""
    return (can_use(Items.KOKIRI_SWORD.value, state, world) or 
            can_use(Items.MASTER_SWORD.value, state, world) or 
            can_use(Items.BIGGORONS_SWORD.value, state, world) or
            can_use(Items.MEGATON_HAMMER.value, state, world))  # Hammer can substitute for sword in some cases

def call_gossip_fairy_except_suns(state: CollectionState, world: "SohWorld") -> bool:
    return (can_use(Items.ZELDAS_LULLABY.value, state, world) or
            can_use(Items.EPONAS_SONG.value, state, world) or
            can_use(Items.SONG_OF_TIME.value, state, world))

def call_gossip_fairy(state: CollectionState, world: "SohWorld") -> bool:
    return (call_gossip_fairy_except_suns(state, world) or
            can_use(Items.SUNS_SONG.value, state, world))
def can_break_lower_hives(state: CollectionState, world: "SohWorld") -> bool:
    return can_break_upper_hives(state, world) or can_use(Items.PROGRESSIVE_BOMB_BAG.value, state, world)

def can_break_upper_hives(state: CollectionState, world: "SohWorld") -> bool:
    return (can_use(Items.PROGRESSIVE_HOOKSHOT.value, state, world) or
            can_use(Items.BOOMERANG.value, state, world) or
            (can_do_trick("Beehives With Bombchus", state, world)
             and can_use(Items.PROGRESSIVE_BOMBCHU. value, state, world)))

def can_open_storms_grotto(state: CollectionState, world: "SohWorld") -> bool:
    return (can_use(Items.SONG_OF_STORMS.value, state, world) and
            (has_item(Items.STONE_OF_AGONY.value, state, world)
             or can_do_trick("Hidden Grottos without Stone of Agony", state, world)))

def can_live(state: CollectionState, world: "SohWorld") -> bool:
    if state.has_any_count({"Heart Container": 1, "Heart Piece": 4}, world.player):
        return True
    else:
        return False

# BELOW IS AI SLOP
# Based on C++ Logic

def can_hit_switch(state: CollectionState, world: "SohWorld", distance: str = "close",
                   in_water: bool = False) -> bool:
    if distance == "close":
        return (can_jump_slash(state, world) or
                has_explosives(state, world) or
                can_use(Items.BOOMERANG.value, state, world) or
                can_use(Items.PROGRESSIVE_HOOKSHOT.value, state, world))

    elif distance in ["short_jumpslash", "master_sword_jumpslash", "long_jumpslash"]:
        return can_jump_slash(state, world)

    elif distance == "bomb_throw":
        return has_explosives(state, world)

    elif distance == "boomerang":
        return can_use(Items.BOOMERANG.value, state, world)

    elif distance in ["hookshot", "longshot"]:
        return can_use(Items.PROGRESSIVE_HOOKSHOT.value, state, world)

    elif distance == "far":
        return (can_use(Items.PROGRESSIVE_BOW.value, state, world) or
                can_use(Items.PROGRESSIVE_HOOKSHOT.value, state, world) or
                has_explosives(state, world))

    return False

def can_kill_enemy(state: CollectionState, world: "SohWorld", enemy: str, combat_range: str = CombatRanges.CLOSE.value,
                   wall_or_floor: bool = True, quantity: int = 1, timer: bool = False, in_water: bool = False) -> bool:
    """
    Check if Link can kill a specific enemy at a given combat range.
    Based on the C++ Logic::CanKillEnemy implementation.

    Args:
        enemy: Enemy type (e.g., "gold_skulltula", "keese", etc.)
        combat_range: Combat range - "close", "short_jumpslash", "master_sword_jumpslash",
                     "long_jumpslash", "bomb_throw", "boomerang", "hookshot", "longshot", "far"
        wall_or_floor: Whether enemy is on wall or floor
        quantity: Number of enemies (for ammo considerations)
        timer: Whether there's a timer constraint
        in_water: Whether the fight is underwater
    """

    # Define what weapons work at each range
    def can_hit_at_range(range_type: str) -> bool:
        if range_type == CombatRanges.CLOSE.value:
            return (can_jump_slash(state, world) or
                    has_explosives(state, world) or
                    can_use(Items.DINS_FIRE.value, state, world))

        elif range_type in [CombatRanges.SHORT_JUMPSLASH.value, CombatRanges.MASTER_SWORD_JUMPSLASH.value, CombatRanges.LONG_JUMPSLASH.value]:
            return can_jump_slash(state, world)

        elif range_type == CombatRanges.BOMB_THROW.value:
            return has_explosives(state, world)

        elif range_type == CombatRanges.BOOMERANG.value:
            return can_use(Items.BOOMERANG.value, state, world)

        elif range_type == CombatRanges.HOOKSHOT.value:
            return can_use(Items.PROGRESSIVE_HOOKSHOT.value, state, world)

        elif range_type == CombatRanges.LONGSHOT.value:
            return can_use(Items.PROGRESSIVE_HOOKSHOT.value, state, world)  # Longshot is progressive hookshot level 2

        elif range_type == CombatRanges.FAR.value:
            return (can_use(Items.PROGRESSIVE_BOW.value, state, world) or
                    can_use(Items.PROGRESSIVE_SLINGSHOT.value, state, world) or
                    can_use(Items.PROGRESSIVE_HOOKSHOT.value, state, world) or
                    has_explosives(state, world))

        return False

    # Enemy-specific logic based on C++ implementation

    # Guards (need specific items or tricks)
    if enemy in [Enemies.GERUDO_GUARD.value, Enemies.BREAK_ROOM_GUARD.value]:
        return (can_use(Items.PROGRESSIVE_BOW.value, state, world) or
                can_use(Items.PROGRESSIVE_HOOKSHOT.value, state, world) or
                has_explosives(state, world))

    # Gold Skulltulas and similar enemies that can be hit at various ranges
    if enemy in [Enemies.GOLD_SKULLTULA.value, Enemies.BIG_SKULLTULA.value]:
        return can_hit_at_range(combat_range)

    # Small enemies that are easy to kill
    if enemy in [Enemies.GOHMA_LARVA.value, Enemies.MAD_SCRUB.value, Enemies.DEKU_BABA.value, Enemies.WITHERED_DEKU_BABA.value]:
        return can_hit_at_range(combat_range)

    # Dodongo (requires explosives or specific attacks)
    if enemy == Enemies.DODONGO.value:
        if combat_range in [CombatRanges.CLOSE.value, CombatRanges.SHORT_JUMPSLASH.value, CombatRanges.MASTER_SWORD_JUMPSLASH.value, CombatRanges.LONG_JUMPSLASH.value]:
            return (can_jump_slash(state, world) or has_explosives(state, world))
        return has_explosives(state, world)

    # Lizalfos (requires good weapons)
    if enemy == Enemies.LIZALFOS.value:
        return (can_jump_slash(state, world) or
                can_use(Items.PROGRESSIVE_BOW.value, state, world) or
                has_explosives(state, world))

    # Flying enemies
    if enemy in [Enemies.KEESE.value, Enemies.FIRE_KEESE.value]:
        return can_hit_at_range(combat_range)

    # Bubbles (need specific attacks)
    if enemy in [Enemies.BLUE_BUBBLE.value, Enemies.GREEN_BUBBLE.value]:
        return (can_jump_slash(state, world) or
                can_use(Items.PROGRESSIVE_BOW.value, state, world) or
                can_use(Items.PROGRESSIVE_HOOKSHOT.value, state, world) or
                can_use(Items.BOOMERANG.value, state, world))

    # Tough enemies
    if enemy in [Enemies.DEAD_HAND.value, Enemies.LIKE_LIKE.value, Enemies.FLOORMASTER.value, Enemies.WALLMASTER.value]:
        return (can_jump_slash(state, world) or
                can_use(Items.PROGRESSIVE_BOW.value, state, world) or
                has_explosives(state, world))

    # Stalfos (needs good weapons)
    if enemy == Enemies.STALFOS.value:
        return can_hit_at_range(combat_range) and (
                can_jump_slash(state, world) or
                can_use(Items.MEGATON_HAMMER.value, state, world))

    # Iron Knuckle (very tough)
    if enemy == Enemies.IRON_KNUCKLE.value:
        return (can_jump_slash(state, world) or
                can_use(Items.MEGATON_HAMMER.value, state, world) or
                has_explosives(state, world))

    # Fire enemies
    if enemy in [Enemies.FLARE_DANCER.value, Enemies.TORCH_SLUG.value]:
        return (can_jump_slash(state, world) or
                can_use(Items.PROGRESSIVE_BOW.value, state, world) or
                can_use(Items.PROGRESSIVE_HOOKSHOT.value, state, world) or
                has_explosives(state, world))

    # Wolfos
    if enemy in [Enemies.WOLFOS.value, Enemies.WHITE_WOLFOS.value]:
        return (can_jump_slash(state, world) or
                can_use(Items.PROGRESSIVE_BOW.value, state, world) or
                has_explosives(state, world))

    # Gerudo Warrior
    if enemy == Enemies.GERUDO_WARRIOR.value:
        return (can_jump_slash(state, world) or
                can_use(Items.PROGRESSIVE_BOW.value, state, world) or
                has_explosives(state, world))

    # ReDeads and Gibdos
    if enemy in [Enemies.GIBDO.value, Enemies.REDEAD.value]:
        return (can_jump_slash(state, world) or
                can_use(Items.PROGRESSIVE_BOW.value, state, world) or
                can_use(Items.SUNS_SONG.value, state, world) or
                has_explosives(state, world))

    # Other enemies
    if enemy in [Enemies.MEG.value, Enemies.ARMOS.value, Enemies.DINOLFOS.value, Enemies.FREEZARD.value, Enemies.SHELL_BLADE.value, Enemies.SPIKE.value, Enemies.STINGER.value]:
        return can_hit_at_range(combat_range)

    # Water enemies
    if enemy in [Enemies.BIG_OCTO.value, Enemies.BARI.value, Enemies.SHABOM.value, Enemies.OCTOROK.value, Enemies.TENTACLE.value]:
        if in_water:
            return (can_use(Items.PROGRESSIVE_HOOKSHOT.value, state, world) or
                    can_use(Items.PROGRESSIVE_BOW.value, state, world) or
                    has_explosives(state, world))
        return can_hit_at_range(combat_range)

    # Bosses
    if enemy in [Enemies.GOHMA.value, Enemies.KING_DODONGO.value, Enemies.BARINADE.value, Enemies.PHANTOM_GANON.value, Enemies.VOLVAGIA.value,
                       Enemies.MORPHA.value, Enemies.BONGO_BONGO.value, Enemies.TWINROVA.value, Enemies.GANONDORF.value, Enemies.GANON.value]:
        # Bosses generally require good weapons and specific strategies
        return (can_jump_slash(state, world) or
                can_use(Items.PROGRESSIVE_BOW.value, state, world) or
                has_explosives(state, world))

    # Dark Link (special case)
    if enemy == Enemies.DARK_LINK.value:
        return (can_use(Items.MEGATON_HAMMER.value, state, world) or
                can_use(Items.PROGRESSIVE_BOW.value, state, world) or
                has_explosives(state, world))

    # Beamos (needs ranged attacks)
    if enemy == Enemies.BEAMOS.value:
        return (can_use(Items.PROGRESSIVE_BOW.value, state, world) or
                can_use(Items.PROGRESSIVE_HOOKSHOT.value, state, world) or
                has_explosives(state, world))

    # Purple Leever
    if enemy == Enemies.PURPLE_LEEVER.value:
        return can_hit_at_range(combat_range)

    # Anubis (tough enemy)
    if enemy == Enemies.ANUBIS.value:
        return (can_jump_slash(state, world) or
                can_use(Items.PROGRESSIVE_BOW.value, state, world) or
                has_explosives(state, world))

    # Default case - assume basic combat is sufficient
    return can_damage(state, world)


def can_pass_enemy(state: CollectionState, world: "SohWorld", enemy: str) -> bool:
    """Check if Link can pass by an enemy (usually by killing or stunning it)."""
    return can_kill_enemy(state, world, enemy) # I think that we can be more permissive here, but for now this is fine


def can_cut_shrubs(state: CollectionState, world: "SohWorld") -> bool:
    """Check if Link can cut shrubs (grass, bushes)."""
    return (can_use_sword(state, world) or
            can_use(Items.BOOMERANG.value, state, world) or 
            has_explosives(state, world) or
            can_use(Items.GORONS_BRACELET.value, state, world) or
            can_use(Items.MEGATON_HAMMER.value, state, world))


def hookshot_or_boomerang(state: CollectionState, world: "SohWorld") -> bool:
    """Check if Link has hookshot or boomerang."""
    return (can_use(Items.PROGRESSIVE_HOOKSHOT.value, state, world) or
            can_use(Items.BOOMERANG.value, state, world))<|MERGE_RESOLUTION|>--- conflicted
+++ resolved
@@ -344,15 +344,9 @@
     return True
 
 def is_child(state: CollectionState, world: "SohWorld") -> bool:
-<<<<<<< HEAD
-    # So basically for the same reason as up here, feels like it would make sense to have this check
-    # Because it could be useful for starting adult/various entrance randomizer settings
-    # Todo: Fix this
-=======
     # For now, return True as a placeholder since age logic is complex and context-dependent
     # The real age checking should be done through the CanUse function's can_be_adult parameter
     # TODO: Implement proper age checking based on world settings and progression
->>>>>>> e4d6c2e9
     return True
 
 def can_damage(state: CollectionState, world: "SohWorld") -> bool:
