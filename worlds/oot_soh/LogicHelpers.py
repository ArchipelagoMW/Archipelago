--- conflicted
+++ resolved
@@ -472,13 +472,8 @@
 
 def can_break_upper_beehives(bundle: tuple[CollectionState, Regions, "SohWorld"]) -> bool:
     return (hookshot_or_boomerang(bundle) or
-<<<<<<< HEAD
             (can_do_trick("Beehives With Bombchus", bundle) and can_use(Items.PROGRESSIVE_BOMBCHU, bundle)) or 
             (False and (can_use(Items.FAIRY_BOW, bundle) or can_use(Items.FAIRY_SLINGSHOT, bundle)))) #TODO implement sling/bow destroy hives option
-=======
-            (can_do_trick(Tricks.BOMBCHU_BEEHIVES, bundle) and can_use(Items.PROGRESSIVE_BOMBCHU, bundle)) and
-            (False and (can_use(Items.FAIRY_BOW, bundle) or can_use(Items.FAIRY_SLINGSHOT, bundle))))
->>>>>>> fdacfb53
 
 
 def can_open_storms_grotto(bundle: tuple[CollectionState, Regions, "SohWorld"]) -> bool:
