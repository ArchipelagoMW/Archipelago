--- conflicted
+++ resolved
@@ -994,11 +994,9 @@
 def can_plant_bean(bundle: tuple[CollectionState, Regions, "SohWorld"]) -> bool:
     return has_item(Items.MAGIC_BEAN, bundle) and can_be_both_ages(bundle)
 
-<<<<<<< HEAD
 # TODO implement when shuffling keys within a dungeon is implemented
 def is_fire_loop_locked(bundle: tuple[CollectionState, Regions, "SohWorld"]) -> bool:
     return True
-=======
+
 def can_ground_jump(bundle: tuple[CollectionState, Regions, "SohWorld"], hasBombFlower: bool = False) -> bool:
     return can_do_trick(Tricks.GROUND_JUMP, bundle) and can_standing_shield(bundle) and (can_use(Items.BOMB_BAG, bundle) or (hasBombFlower and has_item(Items.GORONS_BRACELET, bundle)))
->>>>>>> f4634ee8
