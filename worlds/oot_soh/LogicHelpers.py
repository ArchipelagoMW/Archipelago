from typing import Callable, TYPE_CHECKING

from BaseClasses import CollectionState, ItemClassification as IC
from .Locations import SohLocation
from worlds.generic.Rules import set_rule
from .Enums import *
from .Items import SohItem
from .RegionAgeAccess import can_access_entrance_as_adult, can_access_entrance_as_child, can_access_region_as_adult, can_access_region_as_child
from .Options import * 

if TYPE_CHECKING:
    from . import SohWorld

import logging
logger = logging.getLogger("SOH_OOT.Logic")

<<<<<<< HEAD
def set_location_rules(world: SohWorld, locations = [[]]) -> None:
    for location in locations:
        if location[0] in world.multiworld.regions.location_cache[world.player]:
            set_rule(world.get_location(location[0]), rule=location[1])
    
def connect_regions(parent_region, world: SohWorld, child_regions = [[]]) -> None:
    for region in child_regions:
        world.get_region(parent_region).connect(world.get_region(region[0]), rule=region[1])

def has_item(itemName: Items | Events, state: CollectionState, world: SohWorld, count:int = 1, can_be_child: bool = True, can_be_adult: bool = True) -> bool:
=======
def add_locations(parent_region: str, world: "SohWorld", locations = [[]]) -> None:
    for location in locations:
        locationName = location[0]
        locationRule = lambda state: True
        if(len(location) < 2):
            locationRule = location[1]
        if locationName in world.included_locations:
            locationAddress = world.included_locations.pop(location[0])
            world.get_region(parent_region).add_locations({locationName: locationAddress}, SohLocation)
            set_rule(world.get_location(locationName), locationRule)

def connect_regions(parent_region: str, world: "SohWorld", child_regions = [[]]) -> None:
    for region in child_regions:
        world.get_region(parent_region).connect(world.get_region(region[0]), rule=region[1])

def add_events(parent_region, world: "SohWorld", events = [[]]):
    for event in events:
        event_location = event[0]
        event_item = event[1]
        event_rule = event[2]
        new_event = SohLocation(world.player, event_location, None, parent_region)
        new_event.place_locked_item(SohItem(event_item, IC.progression, None, world.player))
        set_rule(new_event, event_rule)

def has_item(itemName: str, state: CollectionState, world: "SohWorld", count:int = 1, can_be_child: bool = True, can_be_adult: bool = True) -> bool:
>>>>>>> 459e426b
    def has(itemName, count=1): 
        if itemName in state.prog_items[world.player]:
            result = state.has(itemName, world.player, count) #To shorten the many calls in this function
            if result:
                logger.debug(f"We HasItem({itemName})")
            return result
        return False
    def can_use_item(name, count=1):
        return can_use(name, state, world, can_be_child, can_be_adult)
    match itemName:
        case Items.FAIRY_OCARINA.value:
            return has(Items.FAIRY_OCARINA.value) or has(Items.OCARINA_OF_TIME.value) or has(Items.PROGRESSIVE_OCARINA.value, 1)
        case Items.OCARINA_OF_TIME.value:
            return has(Items.OCARINA_OF_TIME.value) or has(Items.PROGRESSIVE_OCARINA.value, 2)
        case Items.STICKS.value:
            return True #TODO account for starting sticks being disabled
        case Items.PROGRESSIVE_STICK_CAPACITY.value:
            return True
        case Items.NUTS.value: #TODO account for starting nuts being disabled
            return True
        case Items.PROGRESSIVE_BOMBCHU.value:
            return (bombchus_enabled(state, world) and state.has_any([Events.CAN_BUY_BOMBCHUS, Events.COULD_PLAY_BOWLING, Events.CARPET_MERCHANT], world.player)) \
                or state.has_any([Items.BOMBCHUS_5.value, Items.BOMBCHUS_10.value, Items.BOMBCHUS_20.value, Items.PROGRESSIVE_BOMBCHU.value], world.player)
        case Items.BOMBCHUS_5.value:
            return (bombchus_enabled(state, world) and state.has_any([Events.CAN_BUY_BOMBCHUS, Events.COULD_PLAY_BOWLING, Events.CARPET_MERCHANT], world.player)) \
                or state.has_any([Items.BOMBCHUS_5.value, Items.BOMBCHUS_10.value, Items.BOMBCHUS_20.value, Items.PROGRESSIVE_BOMBCHU.value], world.player)
        case Items.BOMBCHUS_10.value:
            return (bombchus_enabled(state, world) and state.has_any([Events.CAN_BUY_BOMBCHUS, Events.COULD_PLAY_BOWLING, Events.CARPET_MERCHANT], world.player)) \
                or state.has_any([Items.BOMBCHUS_5.value, Items.BOMBCHUS_10.value, Items.BOMBCHUS_20.value, Items.PROGRESSIVE_BOMBCHU.value], world.player)
        case Items.BOMBCHUS_20.value:
            return (bombchus_enabled(state, world) and state.has_any([Events.CAN_BUY_BOMBCHUS, Events.COULD_PLAY_BOWLING, Events.CARPET_MERCHANT], world.player)) \
                or state.has_any([Items.BOMBCHUS_5.value, Items.BOMBCHUS_10.value, Items.BOMBCHUS_20.value, Items.PROGRESSIVE_BOMBCHU.value], world.player)
        case Items.SCARECROW.value:
            return scarecrows_song(state, world) and can_use_item(Items.HOOKSHOT.value)
        case Items.DISTANT_SCARECROW.value:
            return scarecrows_song(state, world) and can_use_item(Items.LONGSHOT.value)
        case Items.DEKU_SHIELD.value:
            return has(Events.CAN_BUY_DEKU_SHIELD)
        case Items.PROGRESSIVE_GORON_SWORD.value:
            return has(Items.GIANTS_KNIFE.value) or has(Items.BIGGORONS_SWORD.value) or has(Items.PROGRESSIVE_GORON_SWORD.value)
        case Items.GORONS_BRACELET.value:
            return has(Items.GORONS_BRACELET.value) or has(Items.STRENGTH_UPGRADE.value)
        case Items.SILVER_GAUNTLETS.value:
            return has(Items.SILVER_GAUNTLETS.value) or has(Items.STRENGTH_UPGRADE.value, 2)
        case Items.GOLDEN_GAUNTLETS.value: 
            return has(Items.GOLDEN_GAUNTLETS.value) or has(Items.STRENGTH_UPGRADE.value, 3)
        case Items.MAGIC_SINGLE.value:
            return has(Items.MAGIC_SINGLE.value) or has(Items.PROGRESSIVE_MAGIC_METER.value)
        case Items.MAGIC_DOUBLE:
            return has(Items.MAGIC_DOUBLE.value) or has(Items.PROGRESSIVE_MAGIC_METER.value, 2)
        case Items.CHILD_WALLET.value:
            return True #TODO add child wallet options
        case Items.ADULT_WALLET.value:
            return has(Items.ADULT_WALLET.value) or has(Items.PROGRESSIVE_WALLET.value)
        case Items.GIANT_WALLET.value: 
            return has(Items.GIANT_WALLET.value) or has(Items.PROGRESSIVE_WALLET.value, 2)
        case Items.TYCOON_WALLET.value:
            return has(Items.TYCOON_WALLET.value) or has(Items.PROGRESSIVE_WALLET.value, 3)
        case Items.BRONZE_SCALE.value:
            return True #TODO add bronze scale options
        case Items.SILVER_SCALE.value:
            return has(Items.SILVER_SCALE.value) or has(Items.PROGRESSIVE_SCALE.value)
        case Items.GOLDEN_SCALE.value:
            return has(Items.GOLDEN_SCALE.value) or has(Items.PROGRESSIVE_SCALE.value, 2)
        case Items.BOTTLE_WITH_BIG_POE.value:
            return has_bottle(state, world)
        case _:
            return has(itemName, count)
        
def can_use(name: Items, state: CollectionState, world: SohWorld, can_be_child: bool = True, can_be_adult: bool = True) -> bool:
    if not has_item(name, state, world):
        return False
    def has(name, count=1): 
        return has_item(name, state, world, count, can_be_child, can_be_adult)
    def can_use_item(name, count=1):
        return can_use(name, state, world, can_be_child, can_be_adult)
    match name:
        case Items.MAGIC_SINGLE.value:
            return has(Events.AMMO_CAN_DROP) or (has_bottle(state, world) and has(Events.CAN_BUY_GREEN_POTION))
        case Items.DINS_FIRE.value:
            return can_use_item(Items.MAGIC_SINGLE.value)
        case Items.NAYRUS_LOVE.value:
            return can_use_item(Items.MAGIC_SINGLE.value)
        case Items.FARORES_WIND.value:
            return can_use_item(Items.MAGIC_SINGLE.value)
        case Items.LENS_OF_TRUTH.value:
            return can_use_item(Items.MAGIC_SINGLE.value)
        case Items.FIRE_ARROW.value:
            return can_use_item(Items.MAGIC_SINGLE.value) and can_use_item(Items.FAIRY_BOW.value)
        case Items.ICE_ARROW.value:
            return can_use_item(Items.MAGIC_SINGLE.value) and can_use_item(Items.FAIRY_BOW.value)
        case Items.LIGHT_ARROW.value:
            return can_use_item(Items.MAGIC_SINGLE.value) and can_use_item(Items.FAIRY_BOW.value)
        case Items.FAIRY_BOW.value:
            return can_be_adult and (has(Events.AMMO_CAN_DROP) or has(Events.CAN_BUY_ARROWS))
        case Items.MEGATON_HAMMER.value:
            return can_be_adult
        case Items.IRON_BOOTS.value:
            return can_be_adult
        case Items.HOVER_BOOTS.value:
            return can_be_adult
        case Items.HOOKSHOT.value:
            return can_be_adult
        case Items.LONGSHOT.value:
            return can_be_adult
        case Items.SCARECROW.value:
            return can_be_adult
        case Items.DISTANT_SCARECROW.value:
            return can_be_adult
        case Items.GORON_TUNIC.value:
            return can_be_adult
        case Items.ZORA_TUNIC.value:
            return can_be_adult
        case Items.MIRROR_SHIELD.value:
            return can_be_adult
        case Items.MASTER_SWORD.value:
            return can_be_adult
        case Items.BIGGORONS_SWORD.value:
            return can_be_adult
        case Items.SILVER_GAUNTLETS.value:
            return can_be_adult
        case Items.GOLDEN_GAUNTLETS.value:
            return can_be_adult
        case Items.POCKET_EGG.value:
            return can_be_adult
        case Items.COJIRO.value:
            return can_be_adult
        case Items.ODD_MUSHROOM.value:
            return can_be_adult
        case Items.ODD_POTION.value:
            return can_be_adult
        case Items.POACHERS_SAW.value:
            return can_be_adult
        case Items.BROKEN_GORONS_SWORD.value:
            return can_be_adult
        case Items.PRESCRIPTION.value:
            return can_be_adult
        case Items.EYEBALL_FROG.value:
            return can_be_adult
        case Items.WORLDS_FINEST_EYEDROPS.value:
            return can_be_adult
        case Items.CLAIM_CHECK.value:
            return can_be_adult
        case Items.FAIRY_SLINGSHOT.value:
            return can_be_child and (has(Events.AMMO_CAN_DROP) or has(Events.CAN_BUY_SEEDS))
        case Items.BOOMERANG.value:
            return can_be_child
        case Items.KOKIRI_SWORD.value:
            return can_be_child
        case Items.NUTS.value:
            return (has(Events.NUT_POT) or has(Events.NUT_CRATE) or has(Events.DEKU_BABA_NUTS)) and has(Events.AMMO_CAN_DROP)
        case Items.STICKS.value:
            return can_be_child and (has(Events.STICK_POT) or has(Events.DEKU_BABA_STICKS))
        case Items.DEKU_SHIELD.value:
            return can_be_child
        case Items.PROGRESSIVE_BOMB_BAG.value:
            return has(Events.AMMO_CAN_DROP) or has(Events.CAN_BUY_BOMBS)
        case Items.BOMB_BAG.value:
            return has(Events.AMMO_CAN_DROP) or has(Events.CAN_BUY_BOMBS)
        case Items.PROGRESSIVE_BOMBCHU.value:
            return bombchu_refill(state, world) and bombchus_enabled(state, world)
        case Items.BOMBCHUS_5.value:
            return bombchu_refill(state, world) and bombchus_enabled(state, world)
        case Items.BOMBCHUS_10.value:
            return bombchu_refill(state, world) and bombchus_enabled(state, world)
        case Items.BOMBCHUS_20.value:
            return bombchu_refill(state, world) and bombchus_enabled(state, world)
        case Items.WEIRD_EGG.value:
            return can_be_child
        case Items.BOTTLE_WITH_RUTOS_LETTER.value:
            return can_be_child
        case Items.MAGIC_BEAN.value:
            return can_be_child
        case Items.ZELDAS_LULLABY.value:
            return can_play_song(state, world, Items.OCARINA_CLEFT_BUTTON.value, Items.OCARINA_CRIGHT_BUTTON.value, Items.OCARINA_CUP_BUTTON.value)
        case Items.EPONAS_SONG.value:
            return can_play_song(state, world, Items.OCARINA_CLEFT_BUTTON.value, Items.OCARINA_CRIGHT_BUTTON.value, Items.OCARINA_CUP_BUTTON.value)
        case Items.PRELUDE_OF_LIGHT.value:
            return can_play_song(state, world, Items.OCARINA_CLEFT_BUTTON.value, Items.OCARINA_CRIGHT_BUTTON.value, Items.OCARINA_CUP_BUTTON.value)
        case Items.SARIAS_SONG.value:
            return can_play_song(state, world, Items.OCARINA_CLEFT_BUTTON.value, Items.OCARINA_CRIGHT_BUTTON.value, Items.OCARINA_CDOWN_BUTTON.value)
        case Items.SUNS_SONG.value:
            return can_play_song(state, world, Items.OCARINA_CRIGHT_BUTTON.value, Items.OCARINA_CUP_BUTTON.value, Items.OCARINA_CDOWN_BUTTON.value)
        case Items.SONG_OF_TIME.value:
            return can_play_song(state, world, Items.OCARINA_ABUTTON.value, Items.OCARINA_CRIGHT_BUTTON.value, Items.OCARINA_CDOWN_BUTTON.value)
        case Items.BOLERO_OF_FIRE.value:
            return can_play_song(state, world, Items.OCARINA_ABUTTON.value, Items.OCARINA_CRIGHT_BUTTON.value, Items.OCARINA_CDOWN_BUTTON.value)
        case Items.REQUIEM_OF_SPIRIT.value:
            return can_play_song(state, world, Items.OCARINA_ABUTTON.value, Items.OCARINA_CRIGHT_BUTTON.value, Items.OCARINA_CDOWN_BUTTON.value)
        case Items.SONG_OF_STORMS.value:
            return can_play_song(state, world, Items.OCARINA_ABUTTON.value, Items.OCARINA_CUP_BUTTON.value, Items.OCARINA_CDOWN_BUTTON.value)
        case Items.MINUET_OF_FOREST.value:
            return can_play_song(state, world, Items.OCARINA_ABUTTON.value, Items.OCARINA_CLEFT_BUTTON.value, Items.OCARINA_CRIGHT_BUTTON.value, Items.OCARINA_CUP_BUTTON.value)
        case Items.SERENADE_OF_WATER.value:
            return can_play_song(state, world, Items.OCARINA_ABUTTON.value, Items.OCARINA_CLEFT_BUTTON.value, Items.OCARINA_CRIGHT_BUTTON.value, Items.OCARINA_CDOWN_BUTTON.value)
        case Items.FISHING_POLE.value:
            return has(Items.CHILD_WALLET) # as long as you have enough rubies
        case _:
            return False

def scarecrows_song(state: CollectionState, world: SohWorld) -> bool:
    #TODO handle scarecrow song option in place of the False
    return (False and has_item(Items.FAIRY_OCARINA.value, state, world) and OcarinaButtons(state, world) > 2) or \
        (has_item(Events.CHILD_SCARECROW, state, world) and has_item(Events.ADULT_SCARECROW, state, world))

def has_bottle(state: CollectionState, world: SohWorld) -> bool: # soup
    return bottle_count(state, world) >= 1

def bottle_count(state: CollectionState, world: SohWorld) -> int:
    count = 0
    for name in [Items.EMPTY_BOTTLE.value, Items.BOTTLE_WITH_BLUE_POTION.value, Items.BOTTLE_WITH_BUGS.value, Items.BOTTLE_WITH_FAIRY.value, Items.BOTTLE_WITH_FISH.value, \
                  Items.BOTTLE_WITH_GREEN_POTION.value, Items.BOTTLE_WITH_GREEN_POTION.value, Items.BOTTLE_WITH_BLUE_FIRE.value, Items.BOTTLE_WITH_MILK.value, Items.BOTTLE_WITH_RED_POTION.value]:
        count += state.count(name, world.player)
    if state.has(Events.DELIVER_LETTER, world.player):
        count += state.count(Items.BOTTLE_WITH_RUTOS_LETTER.value, world.player)
    if state.has(Events.CAN_EMPTY_BIG_POES, world.player):
        count += state.count(Items.BOTTLE_WITH_BIG_POE.value, world.player)
    return count

def bombchu_refill(state: CollectionState, world: SohWorld) -> bool:
    return state.has_any([Events.CAN_BUY_BOMBCHUS, Events.COULD_PLAY_BOWLING, Events.CARPET_MERCHANT], world.player) or False #TODO put enable bombchu drops option here

def bombchus_enabled(state: CollectionState, world: SohWorld) -> bool:
    if False: #TODO bombchu bag enabled
        return HasItem(state, world, Items.BOMBCHU_BAG.value)
    return has_item(Items.BOMB_BAG, state, world)

def can_play_song(state: CollectionState, world: SohWorld, *buttons: str) -> bool:
    if not has_item(Items.FAIRY_OCARINA, state, world):
        return False
    for button in buttons:
        if button in state.prog_items.values(): #if this is false, then button shuffle is disabled
            if not state.has(button, world.player):
                return False
        else: #button shuffle disabled
            return True
    return True

def ocarina_buttons(state: CollectionState, world: SohWorld) -> int:
    return state.count_from_list([Items.OCARINA_ABUTTON.value, Items.OCARINA_CDOWN_BUTTON.value, Items.OCARINA_CLEFT_BUTTON.value, \
                                  Items.OCARINA_CUP_BUTTON.value, Items.OCARINA_CRIGHT_BUTTON.value], world.player)

def has_explosives(state: CollectionState, world: SohWorld) -> bool:
    """Check if Link has access to explosives (bombs or bombchus)."""
    return can_use(Items.PROGRESSIVE_BOMB_BAG, state, world) or can_use(Items.PROGRESSIVE_BOMBCHU, state, world)

def blast_or_smash(state: CollectionState, world: SohWorld) -> bool:
    """Check if Link can blast or smash obstacles."""
    return has_explosives(state, world) or can_use(Items.MEGATON_HAMMER, state, world)

def blue_fire(state: CollectionState, world: SohWorld) -> bool:
    """Check if Link has access to blue fire."""
    return can_use(Items.BOTTLE_WITH_BLUE_FIRE, state, world)  # or blue fire arrows

def can_use_sword(state: CollectionState, world: SohWorld) -> bool:
    """Check if Link can use any sword."""
    return (can_use(Items.KOKIRI_SWORD, state, world) or
            can_use(Items.MASTER_SWORD, state, world) or
            can_use(Items.BIGGORONS_SWORD, state, world))

def has_projectile(state: CollectionState, world: SohWorld, age: str = "either") -> bool:
    """Check if Link has access to projectiles."""
    if has_explosives(state, world):
        return True
    child_projectiles = (can_use(Items.PROGRESSIVE_SLINGSHOT, state, world) or 
                        can_use(Items.BOOMERANG, state, world))
    adult_projectiles = (can_use(Items.PROGRESSIVE_HOOKSHOT, state, world) or 
                        can_use(Items.PROGRESSIVE_BOW, state, world))
    
    if age == "child":
        return child_projectiles
    elif age == "adult":
        return adult_projectiles
    elif age == "both":
        return child_projectiles and adult_projectiles
    else:  # "either"
        return child_projectiles or adult_projectiles

def can_use_projectile(state: CollectionState, world: SohWorld, age: str = "either") -> bool:
    return (has_explosives(state, world) or can_use(Items.PROGRESSIVE_SLINGSHOT, state, world) or
            can_use(Items.BOOMERANG, state, world) or can_use(Items.PROGRESSIVE_HOOKSHOT, state, world) or
            can_use(Items.PROGRESSIVE_BOW, state, world))

def can_break_mud_walls(state: CollectionState, world: SohWorld) -> bool:
    return blast_or_smash(state, world) or (can_do_trick("Blue Fire Mud Walls", state, world) and blue_fire(state, world))

def can_get_deku_baba_sticks(state: CollectionState, world: SohWorld) -> bool:
    return can_use(Items.DEKU_STICK_1, state, world) or can_use(Items.BOOMERANG, state, world)

def can_get_deku_baba_nuts(state: CollectionState, world: SohWorld) -> bool:
    return can_use_sword(state, world) or can_use(Items.BOOMERANG, state, world)

def is_adult(state: CollectionState, world: SohWorld) -> bool:
    # For now, return True as a placeholder since age logic is complex and context-dependent
    # The real age checking should be done through the CanUse function's can_be_adult parameter
    # TODO: Implement proper age checking based on world settings and progression
    return True

def is_child(state: CollectionState, world: "SohWorld") -> bool:
    # For now, return True as a placeholder since age logic is complex and context-dependent
    # The real age checking should be done through the CanUse function's can_be_adult parameter
    # TODO: Implement proper age checking based on world settings and progression
    return True

def can_damage(state: CollectionState, world: SohWorld) -> bool:
    """Check if Link can deal damage to enemies."""
    return (can_use(Items.PROGRESSIVE_SLINGSHOT, state, world) or 
            can_jump_slash(state, world) or 
            has_explosives(state, world) or 
            can_use(Items.DINS_FIRE, state, world) or
            can_use(Items.PROGRESSIVE_BOW, state, world))


def can_attack(state: CollectionState, world: SohWorld) -> bool:
    """Check if Link can attack enemies (damage or stun)."""
    return (can_damage(state, world) or 
            can_use(Items.BOOMERANG, state, world) or
            can_use(Items.PROGRESSIVE_HOOKSHOT, state, world))

def can_standing_shield(state: CollectionState, world: SohWorld) -> bool:
    """Check if Link can use a shield for standing blocks."""
    return (can_use(Items.MIRROR_SHIELD, state, world) or # Only adult can use mirror shield
            (is_adult(state, world) and can_use(Items.HYLIAN_SHIELD, state, world)) or
            can_use(Items.DEKU_SHIELD, state, world)) # Only child can use deku shield

def can_shield(state: CollectionState, world: SohWorld) -> bool:
    """Check if Link can use a shield for blocking or stunning."""
    return (can_use(Items.MIRROR_SHIELD, state, world) or
            can_use(Items.HYLIAN_SHIELD, state, world) or
            can_use(Items.DEKU_SHIELD, state, world))

def take_damage(state: CollectionState, world: SohWorld) -> bool:
    # return CanUse(RG_BOTTLE_WITH_FAIRY) || EffectiveHealth() != 1 || CanUse(RG_NAYRUS_LOVE);
    return (can_use(Items.BOTTLE_WITH_FAIRY, state, world) or can_use(Items.NAYRUS_LOVE, state, world)
            or True)  #TODO: Implement "|| EffectiveHealth()"

def can_do_trick(trick: str, state: CollectionState, world: SohWorld) -> bool:
    # TODO: Implement specific trick logic based on world settings
    # For now, return False for safety (no tricks assumed)
    return False


def can_break_pots(state: CollectionState, world: SohWorld) -> bool:
    """Check if Link can break pots for items."""
    return (can_jump_slash(state, world) or 
           can_use(Items.BOOMERANG, state, world) or
           has_explosives(state, world) or
           can_use(Items.PROGRESSIVE_HOOKSHOT, state, world))


def can_break_crates(state: CollectionState, world: SohWorld) -> bool:
    """Check if Link can break crates."""
    return (can_jump_slash(state, world) or 
           has_explosives(state, world))


def can_hit_eye_targets(state: CollectionState, world: SohWorld) -> bool:
    """Check if Link can hit eye switches/targets."""
    return (can_use(Items.PROGRESSIVE_BOW, state, world) or 
           can_use(Items.PROGRESSIVE_SLINGSHOT, state, world) or
           can_use(Items.PROGRESSIVE_HOOKSHOT, state, world) or
           can_use(Items.BOOMERANG, state, world))


def can_stun_deku(state: CollectionState, world: SohWorld) -> bool:
    """Check if Link can stun Deku Scrubs."""
    return can_attack(state, world) or can_use(Items.DEKU_NUT_BAG, state, world) or can_shield(state, world) # Is this right for nuts?


def can_reflect_nuts(state: CollectionState, world: SohWorld) -> bool:
    """Check if Link can reflect Deku Nuts back at enemies."""
    return can_stun_deku(state, world)

def has_fire_source_with_torch(state: CollectionState, world: SohWorld) -> bool:
    """Check if Link has a fire source that can be used with a torch."""
    return has_fire_source(state, world) or can_use(Items.STICKS, state, world)

def has_fire_source(state: CollectionState, world: SohWorld) -> bool:
    """Check if Link has any fire source."""
    return (can_use(Items.DINS_FIRE, state, world) or 
           can_use(Items.FIRE_ARROW, state, world))


def can_jump_slash(state: CollectionState, world: SohWorld) -> bool:
    """Check if Link can perform a jump slash with any sword."""
    return (can_jump_slash_except_hammer(state, world) or can_use(Items.MEGATON_HAMMER, state, world))  # Hammer can substitute for sword in some cases

def can_jump_slash_except_hammer(state: CollectionState, world: SohWorld):
    return can_use(Items.KOKIRI_SWORD, state, world) or can_use(Items.MASTER_SWORD, state, world) or can_use(Items.BIGGORONS_SWORD, state, world)


def can_hit_switch(state: CollectionState, world: SohWorld, distance: CombatRanges = CombatRanges.CLOSE,
                   in_water: bool = False) -> bool:
    if distance <= CombatRanges.SHORT_JUMPSLASH and (can_use(Items.KOKIRI_SWORD, state, world) or can_use(Items.MEGATON_HAMMER, state, world)):
        return True
    if distance <= CombatRanges.MASTER_SWORD_JUMPSLASH and can_use(Items.MASTER_SWORD, state, world):
        return True
    if distance <= CombatRanges.LONG_JUMPSLASH and (can_use(Items.BIGGORONS_SWORD, state, world) or can_use(Items.STICKS, state, world)):
        return True
    if distance <= CombatRanges.BOMB_THROW and not in_water and can_use(Items.BOMB_BAG, state, world):
        return True
    if distance <= CombatRanges.HOOKSHOT and (can_use(Items.HOOKSHOT, state, world) or can_use(Items.BOMBCHUS_5, state, world)):
        return True
    if distance <= CombatRanges.LONGSHOT and can_use(Items.LONGSHOT, state, world):
        return True
    if distance <= CombatRanges.FAR and (can_use(Items.FAIRY_SLINGSHOT, state, world) or can_use(Items.FAIRY_BOW, state, world)):
        return True
    return False

<<<<<<< HEAD
def can_kill_enemy(state: CollectionState, world: SohWorld, enemy: Enemies, combat_range: CombatRanges = CombatRanges.CLOSE,
=======
def can_kill_enemy(state: CollectionState, world: "SohWorld", enemy: str, combat_range: str = CombatRanges.CLOSE.value,
>>>>>>> 459e426b
                   wall_or_floor: bool = True, quantity: int = 1, timer: bool = False, in_water: bool = False) -> bool:
    """
    Check if Link can kill a specific enemy at a given combat range.
    Based on the C++ Logic::CanKillEnemy implementation.

    Args:
        enemy: Enemy type (e.g., "gold_skulltula", "keese", etc.)
        combat_range: Combat range - "close", "short_jumpslash", "master_sword_jumpslash",
                     "long_jumpslash", "bomb_throw", "boomerang", "hookshot", "longshot", "far"
        wall_or_floor: Whether enemy is on wall or floor
        quantity: Number of enemies (for ammo considerations)
        timer: Whether there's a timer constraint
        in_water: Whether the fight is underwater
    """
    # Define what weapons work at each range
<<<<<<< HEAD
    def can_hit_at_range(range_type: CombatRanges) -> bool:
        if range_type == CombatRanges.CLOSE and can_use(Items.MEGATON_HAMMER, state, world):
            return True
        if range_type <= CombatRanges.SHORT_JUMPSLASH and can_use(Items.KOKIRI_SWORD, state, world):
            return True
        if range_type <= CombatRanges.MASTER_SWORD_JUMPSLASH and can_use(Items.MASTER_SWORD, state, world):
            return True
        if range_type <= CombatRanges.LONG_JUMPSLASH and (can_use(Items.BIGGORONS_SWORD, state, world) or can_use(Items.STICKS, state, world)):
            return True
        if range_type <= CombatRanges.BOMB_THROW and (not in_water and can_use(Items.BOMB_BAG, state, world)):
            return True
        if range_type <= CombatRanges.HOOKSHOT and (can_use(Items.HOOKSHOT, state, world) or (wall_or_floor and can_use(Items.BOMBCHUS_5, state, world))):
            return True
        if range_type <= CombatRanges.LONGSHOT and can_use(Items.LONGSHOT, state, world):
            return True
        if range_type <= CombatRanges.FAR and (can_use(Items.FAIRY_SLINGSHOT, state, world) or can_use(Items.FAIRY_BOW, state, world)):
            return True
=======
    def can_hit_at_range(range_type: str) -> bool:
        if range_type == CombatRanges.CLOSE.value:
            return (can_jump_slash(state, world) or
                    has_explosives(state, world) or
                    can_use(Items.DINS_FIRE.value, state, world))

        elif range_type in [CombatRanges.SHORT_JUMPSLASH.value, CombatRanges.MASTER_SWORD_JUMPSLASH.value, CombatRanges.LONG_JUMPSLASH.value]:
            return can_jump_slash(state, world)

        elif range_type == CombatRanges.BOMB_THROW.value:
            return has_explosives(state, world)

        elif range_type == CombatRanges.BOOMERANG.value:
            return can_use(Items.BOOMERANG.value, state, world)

        elif range_type == CombatRanges.HOOKSHOT.value:
            return can_use(Items.PROGRESSIVE_HOOKSHOT.value, state, world)

        elif range_type == CombatRanges.LONGSHOT.value:
            return can_use(Items.PROGRESSIVE_HOOKSHOT.value, state, world)  # Longshot is progressive hookshot level 2

        elif range_type == CombatRanges.FAR.value:
            return (can_use(Items.PROGRESSIVE_BOW.value, state, world) or
                    can_use(Items.PROGRESSIVE_SLINGSHOT.value, state, world) or
                    can_use(Items.PROGRESSIVE_HOOKSHOT.value, state, world) or
                    has_explosives(state, world))

>>>>>>> 459e426b
        return False

    # Enemy-specific logic based on C++ implementation

    if enemy in [Enemies.GERUDO_GUARD, Enemies.BREAK_ROOM_GUARD]:
        return False

    if enemy == Enemies.GOLD_SKULLTULA:
        return can_hit_at_range(combat_range) or (combat_range <= CombatRanges.LONGSHOT and (wall_or_floor and can_use(Items.BOMBCHUS_5, state, world))) or \
            (combat_range <= CombatRanges.BOOMERANG and can_use(Items.DINS_FIRE, state, world))

    if enemy == Enemies.BIG_SKULLTULA:
        return can_hit_at_range(combat_range) or (combat_range <= CombatRanges.BOOMERANG and can_use(Items.DINS_FIRE, state, world))

<<<<<<< HEAD
    if enemy in [Enemies.GOHMA_LARVA, Enemies.MAD_SCRUB, Enemies.DEKU_BABA]:
        return can_attack(state, world)
    
    if enemy == Enemies.DODONGO:
        return can_use_sword(state, world) or can_use(Items.MEGATON_HAMMER, state, world) or (quantity <= 5 and can_use(Items.STICKS, state, world)) or \
                has_explosives(state, world) or can_use(Items.FAIRY_SLINGSHOT, state, world) or can_use(Items.FAIRY_BOW, state, world)
=======
    # Dodongo (requires explosives or specific attacks)
    if enemy == Enemies.DODONGO.value:
        if combat_range in [CombatRanges.CLOSE.value, CombatRanges.SHORT_JUMPSLASH.value, CombatRanges.MASTER_SWORD_JUMPSLASH.value, CombatRanges.LONG_JUMPSLASH.value]:
            return (can_jump_slash(state, world) or has_explosives(state, world))
        return has_explosives(state, world)
>>>>>>> 459e426b

    if enemy == Enemies.LIZALFOS:
        return (can_jump_slash(state, world) or can_use(Items.PROGRESSIVE_BOW, state, world) or has_explosives(state, world)) \
            or can_use(Items.FAIRY_SLINGSHOT, state, world)

    if enemy in [Enemies.KEESE, Enemies.FIRE_KEESE]:
        return can_hit_at_range(combat_range) or (combat_range == CombatRanges.CLOSE and can_use(Items.KOKIRI_SWORD, state, world)) \
            or (combat_range <= CombatRanges.BOOMERANG and can_use(Items.BOOMERANG, state, world))

    if enemy in Enemies.BLUE_BUBBLE:
        return blast_or_smash(state, world) or can_use(Items.PROGRESSIVE_BOW, state, world) or \
            ((can_jump_slash_except_hammer(state, world) or can_use(Items.PROGRESSIVE_SLINGSHOT, state, world)) and \
             (can_use(Items.NUTS, state, world) or hookshot_or_boomerang(state, world) or can_standing_shield(state, world)))

    if enemy == Enemies.DEAD_HAND:
        return can_use_sword(state, world) or (can_use(Items.STICKS, state, world) and False) # replace False with ctx->GetTrickOption(RT_BOTW_CHILD_DEADHAND));

    if enemy == Enemies.WITHERED_DEKU_BABA:
        return can_attack(state, world) or can_use(Items.BOOMERANG, state, world)

    if enemy in [Enemies.LIKE_LIKE, Enemies.FLOORMASTER]:
        return can_use_sword(state, world) or (can_use(Items.STICKS, state, world) and False) #TODO replace False with dead hand child option

    if enemy == Enemies.STALFOS:
        return can_hit_at_range(combat_range) or (combat_range == CombatRanges.CLOSE and can_use(Items.KOKIRI_SWORD, state, world))

    if enemy == Enemies.IRON_KNUCKLE:
        return (can_use_sword(state, world) or
                can_use(Items.MEGATON_HAMMER, state, world) or
                has_explosives(state, world))

    if enemy == Enemies.FLARE_DANCER:
        return can_use(Items.MEGATON_HAMMER, state, world) or \
               can_use(Items.PROGRESSIVE_HOOKSHOT, state, world) or \
               (has_explosives(state, world) and (can_jump_slash_except_hammer(state, world) or can_use(Items.PROGRESSIVE_BOW, state, world) or \
                    can_use(Items.PROGRESSIVE_SLINGSHOT, state, world) or can_use(Items.BOOMERANG, state, world)))

    if enemy in [Enemies.WOLFOS, Enemies.WHITE_WOLFOS, Enemies.WALLMASTER]:
        return can_jump_slash(state, world) or can_use(Items.FAIRY_BOW, state, world) or can_use(Items.FAIRY_SLINGSHOT, state, world) or \
                   can_use(Items.BOMBCHUS_5, state, world) or can_use(Items.DINS_FIRE, state, world) or \
                   (can_use(Items.BOMB_BAG, state, world) and (can_use(Items.NUTS, state, world) or can_use(Items.HOOKSHOT, state, world) or can_use(Items.BOOMERANG, state, world)))

    if enemy == Enemies.GERUDO_WARRIOR:
        return can_jump_slash(state, world) or can_use(Items.FAIRY_BOW, state, world) or \
                    (False and #TODO replace False with Gerudo warrior with hard weapon trick option
                    (can_use(Items.FAIRY_SLINGSHOT, state, world) or can_use(Items.BOMBCHUS_5, state, world)))

    if enemy in [Enemies.GIBDO, Enemies.REDEAD]:
        return can_jump_slash(state, world) or \
               can_use(Items.DINS_FIRE, state, world)

    if enemy == Enemies.MEG:
        return can_use(Items.FAIRY_BOW, state, world) or can_use(Items.HOOKSHOT, state, world) or has_explosives(state, world)
    
    if enemy == Enemies.ARMOS:
        return blast_or_smash(state, world) or can_use(Items.MASTER_SWORD, state, world) or can_use(Items.BIGGORONS_SWORD, state, world) or can_use(Items.STICKS, state, world) or \
                   can_use(Items.FAIRY_BOW, state, world) or \
                   ((can_use(Items.NUTS, state, world) or can_use(Items.HOOKSHOT, state, world) or can_use(Items.BOOMERANG, state, world)) and
                    (can_use(Items.KOKIRI_SWORD, state, world) or can_use(Items.FAIRY_SLINGSHOT, state, world)))

    if enemy == Enemies.GREEN_BUBBLE:
        return can_jump_slash(state, world) or can_use(Items.FAIRY_BOW, state, world) or can_use(Items.FAIRY_SLINGSHOT, state, world) or has_explosives(state, world)

    if enemy == Enemies.DINOLFOS:
        return can_jump_slash(state, world) or can_use(Items.FAIRY_BOW, state, world) or can_use(Items.FAIRY_SLINGSHOT, state, world) or \
                   (not timer and can_use(Items.BOMBCHUS_5, state, world))
    
    if enemy == Enemies.TORCH_SLUG:
        return can_jump_slash(state, world) or has_explosives(state, world) or can_use(Items.FAIRY_BOW, state, world)
    
    if enemy == Enemies.FREEZARD:
        return can_use(Items.MASTER_SWORD, state, world) or can_use(Items.BIGGORONS_SWORD, state, world) or can_use(Items.MEGATON_HAMMER, state, world) or \
                   can_use(Items.STICKS, state, world) or has_explosives(state, world) or can_use(Items.HOOKSHOT, state, world) or can_use(Items.DINS_FIRE, state, world) or \
                   can_use(Items.FIRE_ARROW, state, world)

    if enemy == Enemies.SHELL_BLADE:
        return can_jump_slash(state, world) or has_explosives(state, world) or can_use(Items.HOOKSHOT, state, world) or can_use(Items.FAIRY_BOW, state, world) or can_use(Items.DINS_FIRE, state, world)

    if enemy == Enemies.SPIKE:
        return can_use(Items.MASTER_SWORD, state, world) or can_use(Items.BIGGORONS_SWORD, state, world) or can_use(Items.MEGATON_HAMMER, state, world) or \
                can_use(Items.STICKS, state, world) or has_explosives(state, world) or can_use(Items.HOOKSHOT, state, world) or can_use(Items.FAIRY_BOW, state, world) or \
                can_use(Items.DINS_FIRE, state, world)

    if enemy == Enemies.STINGER:
        return can_hit_at_range(combat_range) or (combat_range == CombatRanges.CLOSE and can_use(Items.KOKIRI_SWORD, state, world))

    if enemy == Enemies.BIG_OCTO:
        # If chasing octo is annoying but with rolls you can catch him, and you need rang to get into this room
        # without shenanigans anyway. Bunny makes it free
        return can_use(Items.KOKIRI_SWORD, state, world) or can_use(Items.STICKS, state, world) or can_use(Items.MASTER_SWORD, state, world)
    if enemy == Enemies.GOHMA:
        return has_boss_soul(Items.GOHMAS_SOUL, state, world) and can_jump_slash(state, world) and \
               (can_use(Items.NUTS, state, world) or can_use(Items.FAIRY_SLINGSHOT, state, world) or can_use(Items.FAIRY_BOW, state, world) or hookshot_or_boomerang(state, world))
    if enemy == Enemies.KING_DODONGO:
        return has_boss_soul(Items.KING_DODONGOS_SOUL, state, world) and can_jump_slash(state, world) and \
               (can_use(Items.BOMB_BAG, state, world) or has_item(Items.GORONS_BRACELET, state, world) or \
               (False and can_access_region_as_adult(state, world, Regions.DODONGOS_CAVERN_BOSS_ROOM) and can_use(Items.BOMBCHUS_5, state, world))) #TODO replace False with ctx->get_trick_option(RT_DC_DODONGO_CHU)
    if enemy == Enemies.BARINADE:
        return has_boss_soul(Items.BARINADES_SOUL, state, world) and can_use(Items.BOOMERANG, state, world) and can_jump_slash_except_hammer(state, world)
    if enemy == Enemies.PHANTOM_GANON:
        return has_boss_soul(Items.PHANTOM_GANONS_SOUL, state, world) and can_use_sword(state, world) and \
               (can_use(Items.HOOKSHOT, state, world) or can_use(Items.FAIRY_BOW, state, world) or can_use(Items.FAIRY_SLINGSHOT, state, world))
    if enemy == Enemies.VOLVAGIA:
        return has_boss_soul(Items.VOLVAGIAS_SOUL, state, world) and can_use(Items.MEGATON_HAMMER, state, world)
    if enemy == Enemies.MORPHA:
        return has_boss_soul(Items.MORPHAS_SOUL, state, world) and \
               (can_use(Items.HOOKSHOT, state, world) or \
                (False and has_item("Bronze Scale", state, world))) and \
               (can_use_sword(state, world) or can_use(Items.MEGATON_HAMMER, state, world)) #TODO replace False with ctx->get_trick_option(RT_WATER_MORPHA_WITHOUT_HOOKSHOT)
    if enemy == Enemies.BONGO_BONGO:
        return has_boss_soul(Items.BONGO_BONGOS_SOUL, state, world) and \
               (can_use(Items.LENS_OF_TRUTH, state, world) or False) and can_use_sword(state, world) and \
               (can_use(Items.HOOKSHOT, state, world) or can_use(Items.FAIRY_BOW, state, world) or can_use(Items.FAIRY_SLINGSHOT, state, world) or \
                False) #TODO replace the Falses with ctx->get_trick_option(RT_LENS_BONGO) and ctx->get_trick_option(RT_SHADOW_BONGO)
    if enemy == Enemies.TWINROVA:
        return has_boss_soul(Items.TWINROVAS_SOUL, state, world) and can_use(Items.MIRROR_SHIELD, state, world) and \
               (can_use_sword(state, world) or can_use(Items.MEGATON_HAMMER, state, world))
    if enemy == Enemies.GANONDORF:
        # RANDOTODO: Trick to use hammer (no jumpslash) or stick (only jumpslash) instead of a sword to reflect the
        # energy ball and either of them regardless of jumpslashing to damage and kill ganondorf

        # Bottle is not taken into account since a sword, hammer or stick are required
        # for killing ganondorf and all of those can reflect the energy ball
        # This will not be the case once ammo logic in taken into account as
        # sticks are limited and using a bottle might become a requirement in that case
        return has_boss_soul(Items.GANONS_SOUL, state, world) and can_use(Items.LIGHT_ARROW, state, world) and can_use_sword(state, world)
    if enemy == Enemies.GANON:
        return has_boss_soul(Items.GANONS_SOUL, state, world) and can_use(Items.MASTER_SWORD, state, world)
    if enemy == Enemies.DARK_LINK:
        # RANDOTODO Dark link is buggy right now, retest when he is not
        return can_jump_slash(state, world) or can_use(Items.FAIRY_BOW, state, world)
    if enemy == Enemies.ANUBIS:
        # there's a restoration that allows beating them with mirror shield + some way to trigger their attack
        return has_fire_source(state, world)
    if enemy == Enemies.BEAMOS:
        return has_explosives(state, world)
    if enemy == Enemies.PURPLE_LEEVER:
        # dies on it's own, so this is the conditions to spawn it (killing 10 normal leevers)
        # Sticks and Ice arrows work but will need ammo capacity logic
        # other methods can damage them but not kill them, and they run when hit, making them impractical
        return can_use(Items.MASTER_SWORD, state, world) or can_use(Items.BIGGORONS_SWORD, state, world)
    if enemy == Enemies.TENTACLE:
        return can_use(Items.BOOMERANG, state, world)
    if enemy == Enemies.BARI:
        return hookshot_or_boomerang(state, world) or can_use(Items.FAIRY_BOW, state, world) or has_explosives(state, world) or can_use(Items.MEGATON_HAMMER, state, world) or \
               can_use(Items.STICKS, state, world) or can_use(Items.DINS_FIRE, state, world) or (take_damage(state, world) and can_use_sword(state, world))
    if enemy == Enemies.SHABOM:
        # RANDOTODO when you add better damage logic, you can kill this by taking hits
        return can_use(Items.BOOMERANG, state, world) or can_use(Items.NUTS, state, world) or can_jump_slash(state, world) or can_use(Items.DINS_FIRE, state, world) or \
               can_use(Items.ICE_ARROW, state, world)
    if enemy == Enemies.OCTOROK:
        return can_reflect_nuts(state, world) or hookshot_or_boomerang(state, world) or can_use(Items.FAIRY_BOW, state, world) or can_use(Items.FAIRY_SLINGSHOT, state, world) or \
               can_use(Items.BOMB_BAG, state, world) or (wall_or_floor and can_use(Items.BOMBCHUS_5, state, world))

    return False

def has_boss_soul(soul: Items, state: CollectionState, world: SohWorld):
    soulsanity = world.options.shuffle_boss_souls.value
    if soulsanity == ShuffleBossSouls.option_off:
        return True
    if soul == Items.GANONS_SOUL:
        return True if soulsanity == ShuffleBossSouls.option_on else state.has(Items.GANONS_SOUL, world.player)
    return state.has(soul, world.player)

def can_pass_enemy(state: CollectionState, world: SohWorld, enemy: Enemies) -> bool:
    """Check if Link can pass by an enemy (usually by killing or stunning it)."""
    return can_kill_enemy(state, world, enemy) # I think that we can be more permissive here, but for now this is fine


def can_cut_shrubs(state: CollectionState, world: SohWorld) -> bool:
    """Check if Link can cut shrubs (grass, bushes)."""
    return (can_use_sword(state, world) or
            can_use(Items.BOOMERANG, state, world) or 
            has_explosives(state, world) or
            can_use(Items.GORONS_BRACELET, state, world) or
            can_use(Items.MEGATON_HAMMER, state, world))


def hookshot_or_boomerang(state: CollectionState, world: SohWorld) -> bool:
    """Check if Link has hookshot or boomerang."""
    return (can_use(Items.PROGRESSIVE_HOOKSHOT, state, world) or
            can_use(Items.BOOMERANG, state, world))<|MERGE_RESOLUTION|>--- conflicted
+++ resolved
@@ -14,18 +14,6 @@
 import logging
 logger = logging.getLogger("SOH_OOT.Logic")
 
-<<<<<<< HEAD
-def set_location_rules(world: SohWorld, locations = [[]]) -> None:
-    for location in locations:
-        if location[0] in world.multiworld.regions.location_cache[world.player]:
-            set_rule(world.get_location(location[0]), rule=location[1])
-    
-def connect_regions(parent_region, world: SohWorld, child_regions = [[]]) -> None:
-    for region in child_regions:
-        world.get_region(parent_region).connect(world.get_region(region[0]), rule=region[1])
-
-def has_item(itemName: Items | Events, state: CollectionState, world: SohWorld, count:int = 1, can_be_child: bool = True, can_be_adult: bool = True) -> bool:
-=======
 def add_locations(parent_region: str, world: "SohWorld", locations = [[]]) -> None:
     for location in locations:
         locationName = location[0]
@@ -51,7 +39,6 @@
         set_rule(new_event, event_rule)
 
 def has_item(itemName: str, state: CollectionState, world: "SohWorld", count:int = 1, can_be_child: bool = True, can_be_adult: bool = True) -> bool:
->>>>>>> 459e426b
     def has(itemName, count=1): 
         if itemName in state.prog_items[world.player]:
             result = state.has(itemName, world.player, count) #To shorten the many calls in this function
@@ -461,11 +448,7 @@
         return True
     return False
 
-<<<<<<< HEAD
 def can_kill_enemy(state: CollectionState, world: SohWorld, enemy: Enemies, combat_range: CombatRanges = CombatRanges.CLOSE,
-=======
-def can_kill_enemy(state: CollectionState, world: "SohWorld", enemy: str, combat_range: str = CombatRanges.CLOSE.value,
->>>>>>> 459e426b
                    wall_or_floor: bool = True, quantity: int = 1, timer: bool = False, in_water: bool = False) -> bool:
     """
     Check if Link can kill a specific enemy at a given combat range.
@@ -481,7 +464,6 @@
         in_water: Whether the fight is underwater
     """
     # Define what weapons work at each range
-<<<<<<< HEAD
     def can_hit_at_range(range_type: CombatRanges) -> bool:
         if range_type == CombatRanges.CLOSE and can_use(Items.MEGATON_HAMMER, state, world):
             return True
@@ -499,35 +481,6 @@
             return True
         if range_type <= CombatRanges.FAR and (can_use(Items.FAIRY_SLINGSHOT, state, world) or can_use(Items.FAIRY_BOW, state, world)):
             return True
-=======
-    def can_hit_at_range(range_type: str) -> bool:
-        if range_type == CombatRanges.CLOSE.value:
-            return (can_jump_slash(state, world) or
-                    has_explosives(state, world) or
-                    can_use(Items.DINS_FIRE.value, state, world))
-
-        elif range_type in [CombatRanges.SHORT_JUMPSLASH.value, CombatRanges.MASTER_SWORD_JUMPSLASH.value, CombatRanges.LONG_JUMPSLASH.value]:
-            return can_jump_slash(state, world)
-
-        elif range_type == CombatRanges.BOMB_THROW.value:
-            return has_explosives(state, world)
-
-        elif range_type == CombatRanges.BOOMERANG.value:
-            return can_use(Items.BOOMERANG.value, state, world)
-
-        elif range_type == CombatRanges.HOOKSHOT.value:
-            return can_use(Items.PROGRESSIVE_HOOKSHOT.value, state, world)
-
-        elif range_type == CombatRanges.LONGSHOT.value:
-            return can_use(Items.PROGRESSIVE_HOOKSHOT.value, state, world)  # Longshot is progressive hookshot level 2
-
-        elif range_type == CombatRanges.FAR.value:
-            return (can_use(Items.PROGRESSIVE_BOW.value, state, world) or
-                    can_use(Items.PROGRESSIVE_SLINGSHOT.value, state, world) or
-                    can_use(Items.PROGRESSIVE_HOOKSHOT.value, state, world) or
-                    has_explosives(state, world))
-
->>>>>>> 459e426b
         return False
 
     # Enemy-specific logic based on C++ implementation
@@ -542,20 +495,12 @@
     if enemy == Enemies.BIG_SKULLTULA:
         return can_hit_at_range(combat_range) or (combat_range <= CombatRanges.BOOMERANG and can_use(Items.DINS_FIRE, state, world))
 
-<<<<<<< HEAD
     if enemy in [Enemies.GOHMA_LARVA, Enemies.MAD_SCRUB, Enemies.DEKU_BABA]:
         return can_attack(state, world)
     
     if enemy == Enemies.DODONGO:
         return can_use_sword(state, world) or can_use(Items.MEGATON_HAMMER, state, world) or (quantity <= 5 and can_use(Items.STICKS, state, world)) or \
                 has_explosives(state, world) or can_use(Items.FAIRY_SLINGSHOT, state, world) or can_use(Items.FAIRY_BOW, state, world)
-=======
-    # Dodongo (requires explosives or specific attacks)
-    if enemy == Enemies.DODONGO.value:
-        if combat_range in [CombatRanges.CLOSE.value, CombatRanges.SHORT_JUMPSLASH.value, CombatRanges.MASTER_SWORD_JUMPSLASH.value, CombatRanges.LONG_JUMPSLASH.value]:
-            return (can_jump_slash(state, world) or has_explosives(state, world))
-        return has_explosives(state, world)
->>>>>>> 459e426b
 
     if enemy == Enemies.LIZALFOS:
         return (can_jump_slash(state, world) or can_use(Items.PROGRESSIVE_BOW, state, world) or has_explosives(state, world)) \
