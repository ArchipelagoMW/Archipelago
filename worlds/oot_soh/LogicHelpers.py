from typing import Callable, TYPE_CHECKING

from BaseClasses import CollectionState, ItemClassification as IC
from .Locations import SohLocation
from worlds.generic.Rules import set_rule
from .Enums import *
from .Items import SohItem
from .RegionAgeAccess import can_access_entrance_as_adult, can_access_entrance_as_child, can_access_region_as_adult, can_access_region_as_child

if TYPE_CHECKING:
    from . import SohWorld

import logging
logger = logging.getLogger("SOH_OOT.Logic")

def add_locations(parent_region: str, world: "SohWorld", locations = [[]]) -> None:
    for location in locations:
        locationName = location[0]
        locationRule = lambda state: True
        if(len(location) > 1):
            locationRule = location[1]
        if locationName in world.included_locations:
            locationAddress = world.included_locations.pop(location[0])
            world.get_region(parent_region).add_locations({locationName: locationAddress}, SohLocation)
            set_rule(world.get_location(locationName), locationRule)

def connect_regions(parent_region: str, world: "SohWorld", child_regions = [[]]) -> None:
    for region in child_regions:
        world.get_region(parent_region).connect(world.get_region(region[0]), rule=region[1])

<<<<<<< HEAD
def add_events(parent_region: str, world: "SohWorld", events = [[]]) -> None:
    for event in events:
        event_location = event[0]
        event_item = event[1]
        event_rule = lambda state: True
        if(len(event) > 2):
            event_rule = event[2]
        
        world.get_region(parent_region).add_locations({event_location: None}, SohLocation)
        world.get_location(event_location).place_locked_item(SohItem(event_item, IC.progression, None, world.player))
        set_rule(world.get_location(event_location), event_rule)
=======
def add_events(parent_region, world: "SohWorld", events = [[]]):
    for event in events:
        event_location = event[0]
        event_item = event[1]
        event_rule = event[2]
        new_event = SohLocation(world.player, event_location, None, parent_region)
        new_event.place_locked_item(SohItem(event_item, IC.progression, None, world.player))
        set_rule(new_event, event_rule)
>>>>>>> e4d6c2e9

def has_item(itemName: str, state: CollectionState, world: "SohWorld", count:int = 1, can_be_child: bool = True, can_be_adult: bool = True) -> bool:
    def has(itemName, count=1): 
        if itemName in state.prog_items[world.player]:
            result = state.has(itemName, world.player, count) #To shorten the many calls in this function
            if result:
                logger.debug(f"We HasItem({itemName})")
            return result
        return False
    def can_use_item(name, count=1):
        return can_use(name, state, world, can_be_child, can_be_adult)
    match itemName:
        case Items.FAIRY_OCARINA.value:
            return has(Items.FAIRY_OCARINA.value) or has(Items.OCARINA_OF_TIME.value) or has(Items.PROGRESSIVE_OCARINA.value, 1)
        case Items.OCARINA_OF_TIME.value:
            return has(Items.OCARINA_OF_TIME.value) or has(Items.PROGRESSIVE_OCARINA.value, 2)
        case Items.STICKS.value:
            return True #TODO account for starting sticks being disabled
        case Items.PROGRESSIVE_STICK_CAPACITY.value:
            return True
        case Items.NUTS.value: #TODO account for starting nuts being disabled
            return True
        case Items.PROGRESSIVE_BOMBCHU.value:
            return (bombchus_enabled(state, world) and state.has_any([Events.CAN_BUY_BOMBCHUS, Events.COULD_PLAY_BOWLING, Events.CARPET_MERCHANT], world.player)) \
                or state.has_any([Items.BOMBCHUS_5.value, Items.BOMBCHUS_10.value, Items.BOMBCHUS_20.value, Items.PROGRESSIVE_BOMBCHU.value], world.player)
        case Items.BOMBCHUS_5.value:
            return (bombchus_enabled(state, world) and state.has_any([Events.CAN_BUY_BOMBCHUS, Events.COULD_PLAY_BOWLING, Events.CARPET_MERCHANT], world.player)) \
                or state.has_any([Items.BOMBCHUS_5.value, Items.BOMBCHUS_10.value, Items.BOMBCHUS_20.value, Items.PROGRESSIVE_BOMBCHU.value], world.player)
        case Items.BOMBCHUS_10.value:
            return (bombchus_enabled(state, world) and state.has_any([Events.CAN_BUY_BOMBCHUS, Events.COULD_PLAY_BOWLING, Events.CARPET_MERCHANT], world.player)) \
                or state.has_any([Items.BOMBCHUS_5.value, Items.BOMBCHUS_10.value, Items.BOMBCHUS_20.value, Items.PROGRESSIVE_BOMBCHU.value], world.player)
        case Items.BOMBCHUS_20.value:
            return (bombchus_enabled(state, world) and state.has_any([Events.CAN_BUY_BOMBCHUS, Events.COULD_PLAY_BOWLING, Events.CARPET_MERCHANT], world.player)) \
                or state.has_any([Items.BOMBCHUS_5.value, Items.BOMBCHUS_10.value, Items.BOMBCHUS_20.value, Items.PROGRESSIVE_BOMBCHU.value], world.player)
        case Items.SCARECROW.value:
            return scarecrows_song(state, world) and can_use_item(Items.HOOKSHOT.value)
        case Items.DISTANT_SCARECROW.value:
            return scarecrows_song(state, world) and can_use_item(Items.LONGSHOT.value)
        case Items.DEKU_SHIELD.value:
            return has(Events.CAN_BUY_DEKU_SHIELD)
        case Items.PROGRESSIVE_GORON_SWORD.value:
            return has(Items.GIANTS_KNIFE.value) or has(Items.BIGGORONS_SWORD.value) or has(Items.PROGRESSIVE_GORON_SWORD.value)
        case Items.GORONS_BRACELET.value:
            return has(Items.GORONS_BRACELET.value) or has(Items.STRENGTH_UPGRADE.value)
        case Items.SILVER_GAUNTLETS.value:
            return has(Items.SILVER_GAUNTLETS.value) or has(Items.STRENGTH_UPGRADE.value, 2)
        case Items.GOLDEN_GAUNTLETS.value: 
            return has(Items.GOLDEN_GAUNTLETS.value) or has(Items.STRENGTH_UPGRADE.value, 3)
        case Items.MAGIC_SINGLE.value:
            return has(Items.MAGIC_SINGLE.value) or has(Items.PROGRESSIVE_MAGIC_METER.value)
        case Items.MAGIC_DOUBLE:
            return has(Items.MAGIC_DOUBLE.value) or has(Items.PROGRESSIVE_MAGIC_METER.value, 2)
        case Items.CHILD_WALLET.value:
            return True #TODO add child wallet options
        case Items.ADULT_WALLET.value:
            return has(Items.ADULT_WALLET.value) or has(Items.PROGRESSIVE_WALLET.value)
        case Items.GIANT_WALLET.value: 
            return has(Items.GIANT_WALLET.value) or has(Items.PROGRESSIVE_WALLET.value, 2)
        case Items.TYCOON_WALLET.value:
            return has(Items.TYCOON_WALLET.value) or has(Items.PROGRESSIVE_WALLET.value, 3)
        case Items.BRONZE_SCALE.value:
            return True #TODO add bronze scale options
        case Items.SILVER_SCALE.value:
            return has(Items.SILVER_SCALE.value) or has(Items.PROGRESSIVE_SCALE.value)
        case Items.GOLDEN_SCALE.value:
            return has(Items.GOLDEN_SCALE.value) or has(Items.PROGRESSIVE_SCALE.value, 2)
        case Items.BOTTLE_WITH_BIG_POE.value:
            return has_bottle(state, world)
        case _:
            return has(itemName, count)
        
def can_use(name: str, state: CollectionState, world: "SohWorld", can_be_child: bool = True, can_be_adult: bool = True) -> bool:
    if not has_item(name, state, world):
        return False
    def has(name, count=1): 
        return has_item(name, state, world, count, can_be_child, can_be_adult)
    def can_use_item(name, count=1):
        return can_use(name, state, world, can_be_child, can_be_adult)
    match name:
        case Items.MAGIC_SINGLE.value:
            return has(Events.AMMO_CAN_DROP) or (has_bottle(state, world) and has(Events.CAN_BUY_GREEN_POTION))
        case Items.DINS_FIRE.value:
            return can_use_item(Items.MAGIC_SINGLE.value)
        case Items.NAYRUS_LOVE.value:
            return can_use_item(Items.MAGIC_SINGLE.value)
        case Items.FARORES_WIND.value:
            return can_use_item(Items.MAGIC_SINGLE.value)
        case Items.LENS_OF_TRUTH.value:
            return can_use_item(Items.MAGIC_SINGLE.value)
        case Items.FIRE_ARROW.value:
            return can_use_item(Items.MAGIC_SINGLE.value) and can_use_item(Items.FAIRY_BOW.value)
        case Items.ICE_ARROW.value:
            return can_use_item(Items.MAGIC_SINGLE.value) and can_use_item(Items.FAIRY_BOW.value)
        case Items.LIGHT_ARROW.value:
            return can_use_item(Items.MAGIC_SINGLE.value) and can_use_item(Items.FAIRY_BOW.value)
        case Items.FAIRY_BOW.value:
            return can_be_adult and (has(Events.AMMO_CAN_DROP) or has(Events.CAN_BUY_ARROWS))
        case Items.MEGATON_HAMMER.value:
            return can_be_adult
        case Items.IRON_BOOTS.value:
            return can_be_adult
        case Items.HOVER_BOOTS.value:
            return can_be_adult
        case Items.HOOKSHOT.value:
            return can_be_adult
        case Items.LONGSHOT.value:
            return can_be_adult
        case Items.SCARECROW.value:
            return can_be_adult
        case Items.DISTANT_SCARECROW.value:
            return can_be_adult
        case Items.GORON_TUNIC.value:
            return can_be_adult
        case Items.ZORA_TUNIC.value:
            return can_be_adult
        case Items.MIRROR_SHIELD.value:
            return can_be_adult
        case Items.MASTER_SWORD.value:
            return can_be_adult
        case Items.BIGGORONS_SWORD.value:
            return can_be_adult
        case Items.SILVER_GAUNTLETS.value:
            return can_be_adult
        case Items.GOLDEN_GAUNTLETS.value:
            return can_be_adult
        case Items.POCKET_EGG.value:
            return can_be_adult
        case Items.COJIRO.value:
            return can_be_adult
        case Items.ODD_MUSHROOM.value:
            return can_be_adult
        case Items.ODD_POTION.value:
            return can_be_adult
        case Items.POACHERS_SAW.value:
            return can_be_adult
        case Items.BROKEN_GORONS_SWORD.value:
            return can_be_adult
        case Items.PRESCRIPTION.value:
            return can_be_adult
        case Items.EYEBALL_FROG.value:
            return can_be_adult
        case Items.WORLDS_FINEST_EYEDROPS.value:
            return can_be_adult
        case Items.CLAIM_CHECK.value:
            return can_be_adult
        case Items.FAIRY_SLINGSHOT.value:
            return can_be_child and (has(Events.AMMO_CAN_DROP) or has(Events.CAN_BUY_SEEDS))
        case Items.BOOMERANG.value:
            return can_be_child
        case Items.KOKIRI_SWORD.value:
            return can_be_child
        case Items.NUTS.value:
            return (has(Events.NUT_POT) or has(Events.NUT_CRATE) or has(Events.DEKU_BABA_NUTS)) and has(Events.AMMO_CAN_DROP)
        case Items.STICKS.value:
            return can_be_child and (has(Events.STICK_POT) or has(Events.DEKU_BABA_STICKS))
        case Items.DEKU_SHIELD.value:
            return can_be_child
        case Items.PROGRESSIVE_BOMB_BAG.value:
            return has(Events.AMMO_CAN_DROP) or has(Events.CAN_BUY_BOMBS)
        case Items.BOMB_BAG.value:
            return has(Events.AMMO_CAN_DROP) or has(Events.CAN_BUY_BOMBS)
        case Items.PROGRESSIVE_BOMBCHU.value:
            return bombchu_refill(state, world) and bombchus_enabled(state, world)
        case Items.BOMBCHUS_5.value:
            return bombchu_refill(state, world) and bombchus_enabled(state, world)
        case Items.BOMBCHUS_10.value:
            return bombchu_refill(state, world) and bombchus_enabled(state, world)
        case Items.BOMBCHUS_20.value:
            return bombchu_refill(state, world) and bombchus_enabled(state, world)
        case Items.WEIRD_EGG.value:
            return can_be_child
        case Items.BOTTLE_WITH_RUTOS_LETTER.value:
            return can_be_child
        case Items.MAGIC_BEAN.value:
            return can_be_child
        case Items.ZELDAS_LULLABY.value:
            return can_play_song(state, world, Items.OCARINA_CLEFT_BUTTON.value, Items.OCARINA_CRIGHT_BUTTON.value, Items.OCARINA_CUP_BUTTON.value)
        case Items.EPONAS_SONG.value:
            return can_play_song(state, world, Items.OCARINA_CLEFT_BUTTON.value, Items.OCARINA_CRIGHT_BUTTON.value, Items.OCARINA_CUP_BUTTON.value)
        case Items.PRELUDE_OF_LIGHT.value:
            return can_play_song(state, world, Items.OCARINA_CLEFT_BUTTON.value, Items.OCARINA_CRIGHT_BUTTON.value, Items.OCARINA_CUP_BUTTON.value)
        case Items.SARIAS_SONG.value:
            return can_play_song(state, world, Items.OCARINA_CLEFT_BUTTON.value, Items.OCARINA_CRIGHT_BUTTON.value, Items.OCARINA_CDOWN_BUTTON.value)
        case Items.SUNS_SONG.value:
            return can_play_song(state, world, Items.OCARINA_CRIGHT_BUTTON.value, Items.OCARINA_CUP_BUTTON.value, Items.OCARINA_CDOWN_BUTTON.value)
        case Items.SONG_OF_TIME.value:
            return can_play_song(state, world, Items.OCARINA_ABUTTON.value, Items.OCARINA_CRIGHT_BUTTON.value, Items.OCARINA_CDOWN_BUTTON.value)
        case Items.BOLERO_OF_FIRE.value:
            return can_play_song(state, world, Items.OCARINA_ABUTTON.value, Items.OCARINA_CRIGHT_BUTTON.value, Items.OCARINA_CDOWN_BUTTON.value)
        case Items.REQUIEM_OF_SPIRIT.value:
            return can_play_song(state, world, Items.OCARINA_ABUTTON.value, Items.OCARINA_CRIGHT_BUTTON.value, Items.OCARINA_CDOWN_BUTTON.value)
        case Items.SONG_OF_STORMS.value:
            return can_play_song(state, world, Items.OCARINA_ABUTTON.value, Items.OCARINA_CUP_BUTTON.value, Items.OCARINA_CDOWN_BUTTON.value)
        case Items.MINUET_OF_FOREST.value:
            return can_play_song(state, world, Items.OCARINA_ABUTTON.value, Items.OCARINA_CLEFT_BUTTON.value, Items.OCARINA_CRIGHT_BUTTON.value, Items.OCARINA_CUP_BUTTON.value)
        case Items.SERENADE_OF_WATER.value:
            return can_play_song(state, world, Items.OCARINA_ABUTTON.value, Items.OCARINA_CLEFT_BUTTON.value, Items.OCARINA_CRIGHT_BUTTON.value, Items.OCARINA_CDOWN_BUTTON.value)
        case Items.FISHING_POLE.value:
            return has(Items.CHILD_WALLET.value) # as long as you have enough rubies
        case _:
            return False

def scarecrows_song(state: CollectionState, world: "SohWorld") -> bool:
    #TODO handle scarecrow song option in place of the False
    return (False and has_item(Items.FAIRY_OCARINA.value, state, world) and OcarinaButtons(state, world) > 2) or \
        (has_item(Events.CHILD_SCARECROW, state, world) and has_item(Events.ADULT_SCARECROW, state, world))

def has_bottle(state: CollectionState, world: "SohWorld") -> bool: # soup
    return bottle_count(state, world) >= 1

def bottle_count(state: CollectionState, world: "SohWorld") -> int:
    count = 0
    for name in [Items.EMPTY_BOTTLE.value, Items.BOTTLE_WITH_BLUE_POTION.value, Items.BOTTLE_WITH_BUGS.value, Items.BOTTLE_WITH_FAIRY.value, Items.BOTTLE_WITH_FISH.value, \
                  Items.BOTTLE_WITH_GREEN_POTION.value, Items.BOTTLE_WITH_GREEN_POTION.value, Items.BOTTLE_WITH_BLUE_FIRE.value, Items.BOTTLE_WITH_MILK.value, Items.BOTTLE_WITH_RED_POTION.value]:
        count += state.count(name, world.player)
    if state.has(Events.DELIVER_LETTER, world.player):
        count += state.count(Items.BOTTLE_WITH_RUTOS_LETTER.value, world.player)
    if state.has(Events.CAN_EMPTY_BIG_POES, world.player):
        count += state.count(Items.BOTTLE_WITH_BIG_POE.value, world.player)
    return count

def bombchu_refill(state: CollectionState, world: "SohWorld") -> bool:
    return state.has_any([Events.CAN_BUY_BOMBCHUS, Events.COULD_PLAY_BOWLING, Events.CARPET_MERCHANT], world.player) or False #TODO put enable bombchu drops option here

def bombchus_enabled(state: CollectionState, world: "SohWorld") -> bool:
    if False: #TODO bombchu bag enabled
        return HasItem(state, world, Items.BOMBCHU_BAG.value)
    return has_item(Items.BOMB_BAG.value, state, world)

def can_play_song(state: CollectionState, world: "SohWorld", *buttons: str) -> bool:
    if not has_item(Items.FAIRY_OCARINA.value, state, world):
        return False
    for button in buttons:
        if button in state.prog_items.values(): #if this is false, then button shuffle is disabled
            if not state.has(button, world.player):
                return False
        else: #button shuffle disabled
            return True
    return True

def ocarina_buttons(state: CollectionState, world: "SohWorld") -> int:
    return state.count_from_list([Items.OCARINA_ABUTTON.value, Items.OCARINA_CDOWN_BUTTON.value, Items.OCARINA_CLEFT_BUTTON.value, \
                                  Items.OCARINA_CUP_BUTTON.value, Items.OCARINA_CRIGHT_BUTTON.value], world.player)

def has_explosives(state: CollectionState, world: "SohWorld") -> bool:
    """Check if Link has access to explosives (bombs or bombchus)."""
    return can_use(Items.PROGRESSIVE_BOMB_BAG.value, state, world) or can_use(Items.PROGRESSIVE_BOMBCHU.value, state, world)

def blast_or_smash(state: CollectionState, world: "SohWorld") -> bool:
    """Check if Link can blast or smash obstacles."""
    return has_explosives(state, world) or can_use(Items.MEGATON_HAMMER.value, state, world)

def blue_fire(state: CollectionState, world: "SohWorld") -> bool:
    """Check if Link has access to blue fire."""
    return can_use(Items.BOTTLE_WITH_BLUE_FIRE.value, state, world)  # or blue fire arrows

def can_use_sword(state: CollectionState, world: "SohWorld") -> bool:
    """Check if Link can use any sword."""
    return (can_use(Items.KOKIRI_SWORD.value, state, world) or
            can_use(Items.MASTER_SWORD.value, state, world) or
            can_use(Items.BIGGORONS_SWORD.value, state, world))

def has_projectile(state: CollectionState, world: "SohWorld", age: str = "either") -> bool:
    """Check if Link has access to projectiles."""
    if has_explosives(state, world):
        return True
    child_projectiles = (can_use(Items.PROGRESSIVE_SLINGSHOT.value, state, world) or 
                        can_use(Items.BOOMERANG.value, state, world))
    adult_projectiles = (can_use(Items.PROGRESSIVE_HOOKSHOT.value, state, world) or 
                        can_use(Items.PROGRESSIVE_BOW.value, state, world))
    
    if age == "child":
        return child_projectiles
    elif age == "adult":
        return adult_projectiles
    elif age == "both":
        return child_projectiles and adult_projectiles
    else:  # "either"
        return child_projectiles or adult_projectiles

def can_use_projectile(state: CollectionState, world: "SohWorld", age: str = "either") -> bool:
    return (has_explosives(state, world) or can_use(Items.PROGRESSIVE_SLINGSHOT.value, state, world) or
            can_use(Items.BOOMERANG.value, state, world) or can_use(Items.PROGRESSIVE_HOOKSHOT.value, state, world) or
            can_use(Items.PROGRESSIVE_BOW.value, state, world))

def can_break_mud_walls(state: CollectionState, world: "SohWorld") -> bool:
    return blast_or_smash(state, world) or (can_do_trick("Blue Fire Mud Walls", state, world) and blue_fire(state, world))

def can_get_deku_baba_sticks(state: CollectionState, world: "SohWorld") -> bool:
    return can_use(Items.DEKU_STICK_1.value, state, world) or can_use(Items.BOOMERANG.value, state, world)

def can_get_deku_baba_nuts(state: CollectionState, world: "SohWorld") -> bool:
    return can_use_sword(state, world) or can_use(Items.BOOMERANG.value, state, world)

def is_adult(state: CollectionState, world: "SohWorld") -> bool:
    # For now, return True as a placeholder since age logic is complex and context-dependent
    # The real age checking should be done through the CanUse function's can_be_adult parameter
    # TODO: Implement proper age checking based on world settings and progression
    return True

def is_child(state: CollectionState, world: "SohWorld") -> bool:
    # For now, return True as a placeholder since age logic is complex and context-dependent
    # The real age checking should be done through the CanUse function's can_be_adult parameter
    # TODO: Implement proper age checking based on world settings and progression
    return True

def can_damage(state: CollectionState, world: "SohWorld") -> bool:
    """Check if Link can deal damage to enemies."""
    return (can_use(Items.PROGRESSIVE_SLINGSHOT.value, state, world) or 
            can_jump_slash(state, world) or 
            has_explosives(state, world) or 
            can_use(Items.DINS_FIRE.value, state, world) or
            can_use(Items.PROGRESSIVE_BOW.value, state, world))


def can_attack(state: CollectionState, world: "SohWorld") -> bool:
    """Check if Link can attack enemies (damage or stun)."""
    return (can_damage(state, world) or 
            can_use(Items.BOOMERANG.value, state, world) or
            can_use(Items.PROGRESSIVE_HOOKSHOT.value, state, world))

def can_standing_shield(state: CollectionState, world: "SohWorld") -> bool:
    """Check if Link can use a shield for standing blocks."""
    return (can_use(Items.MIRROR_SHIELD.value, state, world) or # Only adult can use mirror shield
            (is_adult(state, world) and can_use(Items.HYLIAN_SHIELD.value, state, world)) or
            can_use(Items.DEKU_SHIELD.value, state, world)) # Only child can use deku shield

def can_shield(state: CollectionState, world: "SohWorld") -> bool:
    """Check if Link can use a shield for blocking or stunning."""
    return (can_use(Items.MIRROR_SHIELD.value, state, world) or
            can_use(Items.HYLIAN_SHIELD.value, state, world) or
            can_use(Items.DEKU_SHIELD.value, state, world))

def take_damage(state: CollectionState, world: "SohWorld") -> bool:
    # return CanUse(RG_BOTTLE_WITH_FAIRY) || EffectiveHealth() != 1 || CanUse(RG_NAYRUS_LOVE);
    return (can_use(Items.BOTTLE_WITH_FAIRY.value, state, world) or can_use(Items.NAYRUS_LOVE.value, state, world)
            or True)  #TODO: Implement "|| EffectiveHealth()"

def can_do_trick(trick: str, state: CollectionState, world: "SohWorld") -> bool:
    # TODO: Implement specific trick logic based on world settings
    # For now, return False for safety (no tricks assumed)
    return False


def can_break_pots(state: CollectionState, world: "SohWorld") -> bool:
    """Check if Link can break pots for items."""
    return (can_jump_slash(state, world) or 
           can_use(Items.BOOMERANG.value, state, world) or
           has_explosives(state, world) or
           can_use(Items.PROGRESSIVE_HOOKSHOT.value, state, world))


def can_break_crates(state: CollectionState, world: "SohWorld") -> bool:
    """Check if Link can break crates."""
    return (can_jump_slash(state, world) or 
           has_explosives(state, world))


def can_hit_eye_targets(state: CollectionState, world: "SohWorld") -> bool:
    """Check if Link can hit eye switches/targets."""
    return (can_use(Items.PROGRESSIVE_BOW.value, state, world) or 
           can_use(Items.PROGRESSIVE_SLINGSHOT.value, state, world) or
           can_use(Items.PROGRESSIVE_HOOKSHOT.value, state, world) or
           can_use(Items.BOOMERANG.value, state, world))


def can_stun_deku(state: CollectionState, world: "SohWorld") -> bool:
    """Check if Link can stun Deku Scrubs."""
    return can_attack(state, world) or can_use(Items.DEKU_NUT_BAG.value, state, world) or can_shield(state, world) # Is this right for nuts?


def can_reflect_nuts(state: CollectionState, world: "SohWorld") -> bool:
    """Check if Link can reflect Deku Nuts back at enemies."""
    return can_stun_deku(state, world)

def has_fire_source_with_torch(state: CollectionState, world: "SohWorld") -> bool:
    """Check if Link has a fire source that can be used with a torch."""
    return has_fire_source(state, world) or can_use(Items.STICKS, state, world)

def has_fire_source(state: CollectionState, world: "SohWorld") -> bool:
    """Check if Link has any fire source."""
    return (can_use(Items.DINS_FIRE.value, state, world) or 
           can_use(Items.FIRE_ARROW.value, state, world))


def can_jump_slash(state: CollectionState, world: "SohWorld") -> bool:
    """Check if Link can perform a jump slash with any sword."""
    return (can_use(Items.KOKIRI_SWORD.value, state, world) or 
            can_use(Items.MASTER_SWORD.value, state, world) or 
            can_use(Items.BIGGORONS_SWORD.value, state, world) or
            can_use(Items.MEGATON_HAMMER.value, state, world))  # Hammer can substitute for sword in some cases


# BELOW IS AI SLOP
# Based on C++ Logic

def can_hit_switch(state: CollectionState, world: "SohWorld", distance: str = "close",
                   in_water: bool = False) -> bool:
    if distance == "close":
        return (can_jump_slash(state, world) or
                has_explosives(state, world) or
                can_use(Items.BOOMERANG.value, state, world) or
                can_use(Items.PROGRESSIVE_HOOKSHOT.value, state, world))

    elif distance in ["short_jumpslash", "master_sword_jumpslash", "long_jumpslash"]:
        return can_jump_slash(state, world)

    elif distance == "bomb_throw":
        return has_explosives(state, world)

    elif distance == "boomerang":
        return can_use(Items.BOOMERANG.value, state, world)

    elif distance in ["hookshot", "longshot"]:
        return can_use(Items.PROGRESSIVE_HOOKSHOT.value, state, world)

    elif distance == "far":
        return (can_use(Items.PROGRESSIVE_BOW.value, state, world) or
                can_use(Items.PROGRESSIVE_HOOKSHOT.value, state, world) or
                has_explosives(state, world))

    return False

def can_kill_enemy(state: CollectionState, world: "SohWorld", enemy: str, combat_range: str = CombatRanges.CLOSE.value,
                   wall_or_floor: bool = True, quantity: int = 1, timer: bool = False, in_water: bool = False) -> bool:
    """
    Check if Link can kill a specific enemy at a given combat range.
    Based on the C++ Logic::CanKillEnemy implementation.

    Args:
        enemy: Enemy type (e.g., "gold_skulltula", "keese", etc.)
        combat_range: Combat range - "close", "short_jumpslash", "master_sword_jumpslash",
                     "long_jumpslash", "bomb_throw", "boomerang", "hookshot", "longshot", "far"
        wall_or_floor: Whether enemy is on wall or floor
        quantity: Number of enemies (for ammo considerations)
        timer: Whether there's a timer constraint
        in_water: Whether the fight is underwater
    """

    # Define what weapons work at each range
    def can_hit_at_range(range_type: str) -> bool:
        if range_type == CombatRanges.CLOSE.value:
            return (can_jump_slash(state, world) or
                    has_explosives(state, world) or
                    can_use(Items.DINS_FIRE.value, state, world))

        elif range_type in [CombatRanges.SHORT_JUMPSLASH.value, CombatRanges.MASTER_SWORD_JUMPSLASH.value, CombatRanges.LONG_JUMPSLASH.value]:
            return can_jump_slash(state, world)

        elif range_type == CombatRanges.BOMB_THROW.value:
            return has_explosives(state, world)

        elif range_type == CombatRanges.BOOMERANG.value:
            return can_use(Items.BOOMERANG.value, state, world)

        elif range_type == CombatRanges.HOOKSHOT.value:
            return can_use(Items.PROGRESSIVE_HOOKSHOT.value, state, world)

        elif range_type == CombatRanges.LONGSHOT.value:
            return can_use(Items.PROGRESSIVE_HOOKSHOT.value, state, world)  # Longshot is progressive hookshot level 2

        elif range_type == CombatRanges.FAR.value:
            return (can_use(Items.PROGRESSIVE_BOW.value, state, world) or
                    can_use(Items.PROGRESSIVE_SLINGSHOT.value, state, world) or
                    can_use(Items.PROGRESSIVE_HOOKSHOT.value, state, world) or
                    has_explosives(state, world))

        return False

    # Enemy-specific logic based on C++ implementation

    # Guards (need specific items or tricks)
    if enemy in [Enemies.GERUDO_GUARD.value, Enemies.BREAK_ROOM_GUARD.value]:
        return (can_use(Items.PROGRESSIVE_BOW.value, state, world) or
                can_use(Items.PROGRESSIVE_HOOKSHOT.value, state, world) or
                has_explosives(state, world))

    # Gold Skulltulas and similar enemies that can be hit at various ranges
    if enemy in [Enemies.GOLD_SKULLTULA.value, Enemies.BIG_SKULLTULA.value]:
        return can_hit_at_range(combat_range)

    # Small enemies that are easy to kill
    if enemy in [Enemies.GOHMA_LARVA.value, Enemies.MAD_SCRUB.value, Enemies.DEKU_BABA.value, Enemies.WITHERED_DEKU_BABA.value]:
        return can_hit_at_range(combat_range)

    # Dodongo (requires explosives or specific attacks)
    if enemy == Enemies.DODONGO.value:
        if combat_range in [CombatRanges.CLOSE.value, CombatRanges.SHORT_JUMPSLASH.value, CombatRanges.MASTER_SWORD_JUMPSLASH.value, CombatRanges.LONG_JUMPSLASH.value]:
            return (can_jump_slash(state, world) or has_explosives(state, world))
        return has_explosives(state, world)

    # Lizalfos (requires good weapons)
    if enemy == Enemies.LIZALFOS.value:
        return (can_jump_slash(state, world) or
                can_use(Items.PROGRESSIVE_BOW.value, state, world) or
                has_explosives(state, world))

    # Flying enemies
    if enemy in [Enemies.KEESE.value, Enemies.FIRE_KEESE.value]:
        return can_hit_at_range(combat_range)

    # Bubbles (need specific attacks)
    if enemy in [Enemies.BLUE_BUBBLE.value, Enemies.GREEN_BUBBLE.value]:
        return (can_jump_slash(state, world) or
                can_use(Items.PROGRESSIVE_BOW.value, state, world) or
                can_use(Items.PROGRESSIVE_HOOKSHOT.value, state, world) or
                can_use(Items.BOOMERANG.value, state, world))

    # Tough enemies
    if enemy in [Enemies.DEAD_HAND.value, Enemies.LIKE_LIKE.value, Enemies.FLOORMASTER.value, Enemies.WALLMASTER.value]:
        return (can_jump_slash(state, world) or
                can_use(Items.PROGRESSIVE_BOW.value, state, world) or
                has_explosives(state, world))

    # Stalfos (needs good weapons)
    if enemy == Enemies.STALFOS.value:
        return can_hit_at_range(combat_range) and (
                can_jump_slash(state, world) or
                can_use(Items.MEGATON_HAMMER.value, state, world))

    # Iron Knuckle (very tough)
    if enemy == Enemies.IRON_KNUCKLE.value:
        return (can_jump_slash(state, world) or
                can_use(Items.MEGATON_HAMMER.value, state, world) or
                has_explosives(state, world))

    # Fire enemies
    if enemy in [Enemies.FLARE_DANCER.value, Enemies.TORCH_SLUG.value]:
        return (can_jump_slash(state, world) or
                can_use(Items.PROGRESSIVE_BOW.value, state, world) or
                can_use(Items.PROGRESSIVE_HOOKSHOT.value, state, world) or
                has_explosives(state, world))

    # Wolfos
    if enemy in [Enemies.WOLFOS.value, Enemies.WHITE_WOLFOS.value]:
        return (can_jump_slash(state, world) or
                can_use(Items.PROGRESSIVE_BOW.value, state, world) or
                has_explosives(state, world))

    # Gerudo Warrior
    if enemy == Enemies.GERUDO_WARRIOR.value:
        return (can_jump_slash(state, world) or
                can_use(Items.PROGRESSIVE_BOW.value, state, world) or
                has_explosives(state, world))

    # ReDeads and Gibdos
    if enemy in [Enemies.GIBDO.value, Enemies.REDEAD.value]:
        return (can_jump_slash(state, world) or
                can_use(Items.PROGRESSIVE_BOW.value, state, world) or
                can_use(Items.SUNS_SONG.value, state, world) or
                has_explosives(state, world))

    # Other enemies
    if enemy in [Enemies.MEG.value, Enemies.ARMOS.value, Enemies.DINOLFOS.value, Enemies.FREEZARD.value, Enemies.SHELL_BLADE.value, Enemies.SPIKE.value, Enemies.STINGER.value]:
        return can_hit_at_range(combat_range)

    # Water enemies
    if enemy in [Enemies.BIG_OCTO.value, Enemies.BARI.value, Enemies.SHABOM.value, Enemies.OCTOROK.value, Enemies.TENTACLE.value]:
        if in_water:
            return (can_use(Items.PROGRESSIVE_HOOKSHOT.value, state, world) or
                    can_use(Items.PROGRESSIVE_BOW.value, state, world) or
                    has_explosives(state, world))
        return can_hit_at_range(combat_range)

    # Bosses
    if enemy in [Enemies.GOHMA.value, Enemies.KING_DODONGO.value, Enemies.BARINADE.value, Enemies.PHANTOM_GANON.value, Enemies.VOLVAGIA.value,
                       Enemies.MORPHA.value, Enemies.BONGO_BONGO.value, Enemies.TWINROVA.value, Enemies.GANONDORF.value, Enemies.GANON.value]:
        # Bosses generally require good weapons and specific strategies
        return (can_jump_slash(state, world) or
                can_use(Items.PROGRESSIVE_BOW.value, state, world) or
                has_explosives(state, world))

    # Dark Link (special case)
    if enemy == Enemies.DARK_LINK.value:
        return (can_use(Items.MEGATON_HAMMER.value, state, world) or
                can_use(Items.PROGRESSIVE_BOW.value, state, world) or
                has_explosives(state, world))

    # Beamos (needs ranged attacks)
    if enemy == Enemies.BEAMOS.value:
        return (can_use(Items.PROGRESSIVE_BOW.value, state, world) or
                can_use(Items.PROGRESSIVE_HOOKSHOT.value, state, world) or
                has_explosives(state, world))

    # Purple Leever
    if enemy == Enemies.PURPLE_LEEVER.value:
        return can_hit_at_range(combat_range)

    # Anubis (tough enemy)
    if enemy == Enemies.ANUBIS.value:
        return (can_jump_slash(state, world) or
                can_use(Items.PROGRESSIVE_BOW.value, state, world) or
                has_explosives(state, world))

    # Default case - assume basic combat is sufficient
    return can_damage(state, world)


def can_pass_enemy(state: CollectionState, world: "SohWorld", enemy: str) -> bool:
    """Check if Link can pass by an enemy (usually by killing or stunning it)."""
    return can_kill_enemy(state, world, enemy) # I think that we can be more permissive here, but for now this is fine


def can_cut_shrubs(state: CollectionState, world: "SohWorld") -> bool:
    """Check if Link can cut shrubs (grass, bushes)."""
    return (can_use_sword(state, world) or
            can_use(Items.BOOMERANG.value, state, world) or 
            has_explosives(state, world) or
            can_use(Items.GORONS_BRACELET.value, state, world) or
            can_use(Items.MEGATON_HAMMER.value, state, world))


def hookshot_or_boomerang(state: CollectionState, world: "SohWorld") -> bool:
    """Check if Link has hookshot or boomerang."""
    return (can_use(Items.PROGRESSIVE_HOOKSHOT.value, state, world) or
            can_use(Items.BOOMERANG.value, state, world))<|MERGE_RESOLUTION|>--- conflicted
+++ resolved
@@ -28,7 +28,6 @@
     for region in child_regions:
         world.get_region(parent_region).connect(world.get_region(region[0]), rule=region[1])
 
-<<<<<<< HEAD
 def add_events(parent_region: str, world: "SohWorld", events = [[]]) -> None:
     for event in events:
         event_location = event[0]
@@ -40,16 +39,6 @@
         world.get_region(parent_region).add_locations({event_location: None}, SohLocation)
         world.get_location(event_location).place_locked_item(SohItem(event_item, IC.progression, None, world.player))
         set_rule(world.get_location(event_location), event_rule)
-=======
-def add_events(parent_region, world: "SohWorld", events = [[]]):
-    for event in events:
-        event_location = event[0]
-        event_item = event[1]
-        event_rule = event[2]
-        new_event = SohLocation(world.player, event_location, None, parent_region)
-        new_event.place_locked_item(SohItem(event_item, IC.progression, None, world.player))
-        set_rule(new_event, event_rule)
->>>>>>> e4d6c2e9
 
 def has_item(itemName: str, state: CollectionState, world: "SohWorld", count:int = 1, can_be_child: bool = True, can_be_adult: bool = True) -> bool:
     def has(itemName, count=1): 
