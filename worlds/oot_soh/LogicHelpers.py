--- conflicted
+++ resolved
@@ -6,7 +6,6 @@
 from .Enums import *
 from .Items import SohItem, item_data_table, ItemType, no_rules_bottles
 from .RegionAgeAccess import can_access_entrance_as_adult, can_access_entrance_as_child, can_access_region_as_adult, can_access_region_as_child
-from .Options import * 
 
 
 if TYPE_CHECKING:
@@ -43,138 +42,6 @@
         if(len(event) > 2):
             event_rule = event[2]
         
-<<<<<<< HEAD
-def can_use(name: Items, state: CollectionState, world: "SohWorld", can_be_child: bool = True, can_be_adult: bool = True) -> bool:
-    if not has_item(name, state, world):
-        return False
-    def has(name, count=1): 
-        return has_item(name, state, world, count, can_be_child, can_be_adult)
-    def can_use_item(name, count=1):
-        return can_use(name, state, world, can_be_child, can_be_adult)
-    match name:
-        case Items.MAGIC_SINGLE.value:
-            return has(Events.AMMO_CAN_DROP) or (has_bottle(state, world) and has(Events.CAN_BUY_GREEN_POTION))
-        case Items.DINS_FIRE.value:
-            return can_use_item(Items.MAGIC_SINGLE.value)
-        case Items.NAYRUS_LOVE.value:
-            return can_use_item(Items.MAGIC_SINGLE.value)
-        case Items.FARORES_WIND.value:
-            return can_use_item(Items.MAGIC_SINGLE.value)
-        case Items.LENS_OF_TRUTH.value:
-            return can_use_item(Items.MAGIC_SINGLE.value)
-        case Items.FIRE_ARROW.value:
-            return can_use_item(Items.MAGIC_SINGLE.value) and can_use_item(Items.FAIRY_BOW.value)
-        case Items.ICE_ARROW.value:
-            return can_use_item(Items.MAGIC_SINGLE.value) and can_use_item(Items.FAIRY_BOW.value)
-        case Items.LIGHT_ARROW.value:
-            return can_use_item(Items.MAGIC_SINGLE.value) and can_use_item(Items.FAIRY_BOW.value)
-        case Items.FAIRY_BOW.value:
-            return can_be_adult and (has(Events.AMMO_CAN_DROP) or has(Events.CAN_BUY_ARROWS))
-        case Items.MEGATON_HAMMER.value:
-            return can_be_adult
-        case Items.IRON_BOOTS.value:
-            return can_be_adult
-        case Items.HOVER_BOOTS.value:
-            return can_be_adult
-        case Items.HOOKSHOT.value:
-            return can_be_adult
-        case Items.LONGSHOT.value:
-            return can_be_adult
-        case Items.SCARECROW.value:
-            return can_be_adult
-        case Items.DISTANT_SCARECROW.value:
-            return can_be_adult
-        case Items.GORON_TUNIC.value:
-            return can_be_adult
-        case Items.ZORA_TUNIC.value:
-            return can_be_adult
-        case Items.MIRROR_SHIELD.value:
-            return can_be_adult
-        case Items.MASTER_SWORD.value:
-            return can_be_adult
-        case Items.BIGGORONS_SWORD.value:
-            return can_be_adult
-        case Items.SILVER_GAUNTLETS.value:
-            return can_be_adult
-        case Items.GOLDEN_GAUNTLETS.value:
-            return can_be_adult
-        case Items.POCKET_EGG.value:
-            return can_be_adult
-        case Items.COJIRO.value:
-            return can_be_adult
-        case Items.ODD_MUSHROOM.value:
-            return can_be_adult
-        case Items.ODD_POTION.value:
-            return can_be_adult
-        case Items.POACHERS_SAW.value:
-            return can_be_adult
-        case Items.BROKEN_GORONS_SWORD.value:
-            return can_be_adult
-        case Items.PRESCRIPTION.value:
-            return can_be_adult
-        case Items.EYEBALL_FROG.value:
-            return can_be_adult
-        case Items.WORLDS_FINEST_EYEDROPS.value:
-            return can_be_adult
-        case Items.CLAIM_CHECK.value:
-            return can_be_adult
-        case Items.FAIRY_SLINGSHOT.value:
-            return can_be_child and (has(Events.AMMO_CAN_DROP) or has(Events.CAN_BUY_SEEDS))
-        case Items.BOOMERANG.value:
-            return can_be_child
-        case Items.KOKIRI_SWORD.value:
-            return can_be_child
-        case Items.NUTS.value:
-            return (has(Events.NUT_POT) or has(Events.NUT_CRATE) or has(Events.DEKU_BABA_NUTS)) and has(Events.AMMO_CAN_DROP)
-        case Items.STICKS.value:
-            return can_be_child and (has(Events.STICK_POT) or has(Events.DEKU_BABA_STICKS))
-        case Items.DEKU_SHIELD.value:
-            return can_be_child
-        case Items.PROGRESSIVE_BOMB_BAG.value:
-            return has(Events.AMMO_CAN_DROP) or has(Events.CAN_BUY_BOMBS)
-        case Items.BOMB_BAG.value:
-            return has(Events.AMMO_CAN_DROP) or has(Events.CAN_BUY_BOMBS)
-        case Items.PROGRESSIVE_BOMBCHU.value:
-            return bombchu_refill(state, world) and bombchus_enabled(state, world)
-        case Items.BOMBCHUS_5.value:
-            return bombchu_refill(state, world) and bombchus_enabled(state, world)
-        case Items.BOMBCHUS_10.value:
-            return bombchu_refill(state, world) and bombchus_enabled(state, world)
-        case Items.BOMBCHUS_20.value:
-            return bombchu_refill(state, world) and bombchus_enabled(state, world)
-        case Items.WEIRD_EGG.value:
-            return can_be_child
-        case Items.BOTTLE_WITH_RUTOS_LETTER.value:
-            return can_be_child
-        case Items.MAGIC_BEAN.value:
-            return can_be_child
-        case Items.ZELDAS_LULLABY.value:
-            return can_play_song(state, world, Items.OCARINA_CLEFT_BUTTON.value, Items.OCARINA_CRIGHT_BUTTON.value, Items.OCARINA_CUP_BUTTON.value)
-        case Items.EPONAS_SONG.value:
-            return can_play_song(state, world, Items.OCARINA_CLEFT_BUTTON.value, Items.OCARINA_CRIGHT_BUTTON.value, Items.OCARINA_CUP_BUTTON.value)
-        case Items.PRELUDE_OF_LIGHT.value:
-            return can_play_song(state, world, Items.OCARINA_CLEFT_BUTTON.value, Items.OCARINA_CRIGHT_BUTTON.value, Items.OCARINA_CUP_BUTTON.value)
-        case Items.SARIAS_SONG.value:
-            return can_play_song(state, world, Items.OCARINA_CLEFT_BUTTON.value, Items.OCARINA_CRIGHT_BUTTON.value, Items.OCARINA_CDOWN_BUTTON.value)
-        case Items.SUNS_SONG.value:
-            return can_play_song(state, world, Items.OCARINA_CRIGHT_BUTTON.value, Items.OCARINA_CUP_BUTTON.value, Items.OCARINA_CDOWN_BUTTON.value)
-        case Items.SONG_OF_TIME.value:
-            return can_play_song(state, world, Items.OCARINA_ABUTTON.value, Items.OCARINA_CRIGHT_BUTTON.value, Items.OCARINA_CDOWN_BUTTON.value)
-        case Items.BOLERO_OF_FIRE.value:
-            return can_play_song(state, world, Items.OCARINA_ABUTTON.value, Items.OCARINA_CRIGHT_BUTTON.value, Items.OCARINA_CDOWN_BUTTON.value)
-        case Items.REQUIEM_OF_SPIRIT.value:
-            return can_play_song(state, world, Items.OCARINA_ABUTTON.value, Items.OCARINA_CRIGHT_BUTTON.value, Items.OCARINA_CDOWN_BUTTON.value)
-        case Items.SONG_OF_STORMS.value:
-            return can_play_song(state, world, Items.OCARINA_ABUTTON.value, Items.OCARINA_CUP_BUTTON.value, Items.OCARINA_CDOWN_BUTTON.value)
-        case Items.MINUET_OF_FOREST.value:
-            return can_play_song(state, world, Items.OCARINA_ABUTTON.value, Items.OCARINA_CLEFT_BUTTON.value, Items.OCARINA_CRIGHT_BUTTON.value, Items.OCARINA_CUP_BUTTON.value)
-        case Items.SERENADE_OF_WATER.value:
-            return can_play_song(state, world, Items.OCARINA_ABUTTON.value, Items.OCARINA_CLEFT_BUTTON.value, Items.OCARINA_CRIGHT_BUTTON.value, Items.OCARINA_CDOWN_BUTTON.value)
-        case Items.FISHING_POLE.value:
-            return has(Items.CHILD_WALLET) # as long as you have enough rubies
-        case _:
-            return False
-=======
         world.get_region(parent_region).add_locations({event_location: None}, SohLocation)
         world.get_location(event_location).place_locked_item(SohItem(event_item, IC.progression, None, world.player))
         set_rule(world.get_location(event_location), event_rule)
@@ -286,7 +153,6 @@
 
     return True
 
->>>>>>> 6961473f
 
 def scarecrows_song(state: CollectionState, world: "SohWorld") -> bool:
     # TODO handle scarecrow song option in place of the False
@@ -319,14 +185,6 @@
 def bombchu_refill(state: CollectionState, world: "SohWorld") -> bool:
     return state.has_any([Events.CAN_BUY_BOMBCHUS.value, Events.COULD_PLAY_BOWLING.value, Events.CARPET_MERCHANT.value], world.player) or False #TODO put enable bombchu drops option here
 
-<<<<<<< HEAD
-def bombchus_enabled(state: CollectionState, world: "SohWorld") -> bool:
-    if False: #TODO bombchu bag enabled
-        return HasItem(state, world, Items.BOMBCHU_BAG.value)
-    return has_item(Items.BOMB_BAG, state, world)
-
-def can_play_song(state: CollectionState, world: "SohWorld", *buttons: str) -> bool:
-=======
 
 def bombchus_enabled(state: CollectionState, world: "SohWorld") -> bool:
     bombchu_bag_enabled = False
@@ -351,7 +209,6 @@
 
 
 def can_play_song(state: CollectionState, world: "SohWorld", song: Enum) -> bool:
->>>>>>> 6961473f
     if not has_item(Items.FAIRY_OCARINA, state, world):
         return False
     if not world.options.shuffle_ocarina_buttons:
@@ -363,51 +220,33 @@
 def has_explosives(state: CollectionState, world: "SohWorld") -> bool:
     """Check if Link has access to explosives (bombs or bombchus)."""
     return can_use(Items.PROGRESSIVE_BOMB_BAG, state, world) or can_use(Items.PROGRESSIVE_BOMBCHU, state, world)
-<<<<<<< HEAD
-=======
-
->>>>>>> 6961473f
+
 
 def blast_or_smash(state: CollectionState, world: "SohWorld") -> bool:
     """Check if Link can blast or smash obstacles."""
     return has_explosives(state, world) or can_use(Items.MEGATON_HAMMER, state, world)
-<<<<<<< HEAD
-=======
-
->>>>>>> 6961473f
+
 
 def blue_fire(state: CollectionState, world: "SohWorld") -> bool:
     """Check if Link has access to blue fire."""
     return can_use(Items.BOTTLE_WITH_BLUE_FIRE, state, world)  # or blue fire arrows
-<<<<<<< HEAD
-=======
-
->>>>>>> 6961473f
+
 
 def can_use_sword(state: CollectionState, world: "SohWorld") -> bool:
     """Check if Link can use any sword."""
     return (can_use(Items.KOKIRI_SWORD, state, world) or
             can_use(Items.MASTER_SWORD, state, world) or
             can_use(Items.BIGGORONS_SWORD, state, world))
-<<<<<<< HEAD
-=======
-
->>>>>>> 6961473f
+
 
 def has_projectile(state: CollectionState, world: "SohWorld", age: str = "either") -> bool:
     """Check if Link has access to projectiles."""
     if has_explosives(state, world):
         return True
     child_projectiles = (can_use(Items.PROGRESSIVE_SLINGSHOT, state, world) or 
-<<<<<<< HEAD
-                        can_use(Items.BOOMERANG, state, world))
-    adult_projectiles = (can_use(Items.PROGRESSIVE_HOOKSHOT, state, world) or 
-                        can_use(Items.PROGRESSIVE_BOW, state, world))
-=======
                          can_use(Items.BOOMERANG, state, world))
     adult_projectiles = (can_use(Items.PROGRESSIVE_HOOKSHOT, state, world) or 
                          can_use(Items.PROGRESSIVE_BOW, state, world))
->>>>>>> 6961473f
     
     if age == "child":
         return child_projectiles
@@ -423,10 +262,7 @@
     return (has_explosives(state, world) or can_use(Items.PROGRESSIVE_SLINGSHOT, state, world) or
             can_use(Items.BOOMERANG, state, world) or can_use(Items.PROGRESSIVE_HOOKSHOT, state, world) or
             can_use(Items.PROGRESSIVE_BOW, state, world))
-<<<<<<< HEAD
-=======
-
->>>>>>> 6961473f
+
 
 def can_break_mud_walls(state: CollectionState, world: "SohWorld") -> bool:
     return blast_or_smash(state, world) or (can_do_trick("Blue Fire Mud Walls", state, world) and blue_fire(state, world))
@@ -434,17 +270,11 @@
 
 def can_get_deku_baba_sticks(state: CollectionState, world: "SohWorld") -> bool:
     return can_use(Items.DEKU_STICK_1, state, world) or can_use(Items.BOOMERANG, state, world)
-<<<<<<< HEAD
+
 
 def can_get_deku_baba_nuts(state: CollectionState, world: "SohWorld") -> bool:
     return can_use_sword(state, world) or can_use(Items.BOOMERANG, state, world)
-=======
-
-
-def can_get_deku_baba_nuts(state: CollectionState, world: "SohWorld") -> bool:
-    return can_use_sword(state, world) or can_use(Items.BOOMERANG, state, world)
-
->>>>>>> 6961473f
+
 
 def is_adult(state: CollectionState, world: "SohWorld") -> bool:
     # For now, return True as a placeholder since age logic is complex and context-dependent
@@ -474,14 +304,6 @@
     return (can_damage(state, world) or 
             can_use(Items.BOOMERANG, state, world) or
             can_use(Items.PROGRESSIVE_HOOKSHOT, state, world))
-<<<<<<< HEAD
-
-def can_standing_shield(state: CollectionState, world: "SohWorld") -> bool:
-    """Check if Link can use a shield for standing blocks."""
-    return (can_use(Items.MIRROR_SHIELD, state, world) or # Only adult can use mirror shield
-            (is_adult(state, world) and can_use(Items.HYLIAN_SHIELD, state, world)) or
-            can_use(Items.DEKU_SHIELD, state, world)) # Only child can use deku shield
-=======
 
 
 def can_standing_shield(state: CollectionState, world: "SohWorld") -> bool:
@@ -490,17 +312,13 @@
             (is_adult(state, world) and can_use(Items.HYLIAN_SHIELD, state, world)) or
             can_use(Items.DEKU_SHIELD, state, world))  # Only child can use deku shield
 
->>>>>>> 6961473f
 
 def can_shield(state: CollectionState, world: "SohWorld") -> bool:
     """Check if Link can use a shield for blocking or stunning."""
     return (can_use(Items.MIRROR_SHIELD, state, world) or
             can_use(Items.HYLIAN_SHIELD, state, world) or
             can_use(Items.DEKU_SHIELD, state, world))
-<<<<<<< HEAD
-=======
-
->>>>>>> 6961473f
+
 
 def take_damage(state: CollectionState, world: "SohWorld") -> bool:
     # return CanUse(RG_BOTTLE_WITH_FAIRY) || EffectiveHealth() != 1 || CanUse(RG_NAYRUS_LOVE);
@@ -535,15 +353,9 @@
 def can_hit_eye_targets(state: CollectionState, world: "SohWorld") -> bool:
     """Check if Link can hit eye switches/targets."""
     return (can_use(Items.PROGRESSIVE_BOW, state, world) or 
-<<<<<<< HEAD
-           can_use(Items.PROGRESSIVE_SLINGSHOT, state, world) or
-           can_use(Items.PROGRESSIVE_HOOKSHOT, state, world) or
-           can_use(Items.BOOMERANG, state, world))
-=======
             can_use(Items.PROGRESSIVE_SLINGSHOT, state, world) or
             can_use(Items.PROGRESSIVE_HOOKSHOT, state, world) or
             can_use(Items.BOOMERANG, state, world))
->>>>>>> 6961473f
 
 
 def can_stun_deku(state: CollectionState, world: "SohWorld") -> bool:
@@ -564,21 +376,16 @@
 def has_fire_source(state: CollectionState, world: "SohWorld") -> bool:
     """Check if Link has any fire source."""
     return (can_use(Items.DINS_FIRE, state, world) or 
-<<<<<<< HEAD
-           can_use(Items.FIRE_ARROW, state, world))
-=======
             can_use(Items.FIRE_ARROW, state, world))
->>>>>>> 6961473f
 
 
 def can_jump_slash(state: CollectionState, world: "SohWorld") -> bool:
     """Check if Link can perform a jump slash with any sword."""
-<<<<<<< HEAD
     return (can_jump_slash_except_hammer(state, world) or can_use(Items.MEGATON_HAMMER, state, world))  # Hammer can substitute for sword in some cases
 
 def can_jump_slash_except_hammer(state: CollectionState, world: "SohWorld"):
     return can_use(Items.KOKIRI_SWORD, state, world) or can_use(Items.MASTER_SWORD, state, world) or can_use(Items.BIGGORONS_SWORD, state, world)
-=======
+
     return (can_use(Items.KOKIRI_SWORD, state, world) or 
             can_use(Items.MASTER_SWORD, state, world) or 
             can_use(Items.BIGGORONS_SWORD, state, world) or
@@ -609,57 +416,29 @@
 
 def can_live(state: CollectionState, world: "SohWorld") -> bool:
     return state.has_any_count({"Heart Container": 1, "Heart Piece": 4}, world.player)
->>>>>>> 6961473f
-
-
-def can_hit_switch(state: CollectionState, world: "SohWorld", distance: CombatRanges = CombatRanges.CLOSE,
+
+# BELOW IS AI SLOP
+# Based on C++ Logic
+
+def can_hit_switch(state: CollectionState, world: "SohWorld", distance: EnemyDistance = EnemyDistance.CLOSE,
                    in_water: bool = False) -> bool:
-<<<<<<< HEAD
-    if distance <= CombatRanges.SHORT_JUMPSLASH and (can_use(Items.KOKIRI_SWORD, state, world) or can_use(Items.MEGATON_HAMMER, state, world)):
-        return True
-    if distance <= CombatRanges.MASTER_SWORD_JUMPSLASH and can_use(Items.MASTER_SWORD, state, world):
-        return True
-    if distance <= CombatRanges.LONG_JUMPSLASH and (can_use(Items.BIGGORONS_SWORD, state, world) or can_use(Items.STICKS, state, world)):
-        return True
-    if distance <= CombatRanges.BOMB_THROW and not in_water and can_use(Items.BOMB_BAG, state, world):
-        return True
-    if distance <= CombatRanges.HOOKSHOT and (can_use(Items.HOOKSHOT, state, world) or can_use(Items.BOMBCHUS_5, state, world)):
-        return True
-    if distance <= CombatRanges.LONGSHOT and can_use(Items.LONGSHOT, state, world):
-        return True
-    if distance <= CombatRanges.FAR and (can_use(Items.FAIRY_SLINGSHOT, state, world) or can_use(Items.FAIRY_BOW, state, world)):
+    if distance <= EnemyDistance.SHORT_JUMPSLASH and (can_use(Items.KOKIRI_SWORD, state, world) or can_use(Items.MEGATON_HAMMER, state, world)):
+        return True
+    if distance <= EnemyDistance.MASTER_SWORD_JUMPSLASH and can_use(Items.MASTER_SWORD, state, world):
+        return True
+    if distance <= EnemyDistance.LONG_JUMPSLASH and (can_use(Items.BIGGORONS_SWORD, state, world) or can_use(Items.STICKS, state, world)):
+        return True
+    if distance <= EnemyDistance.BOMB_THROW and not in_water and can_use(Items.BOMB_BAG, state, world):
+        return True
+    if distance <= EnemyDistance.HOOKSHOT and (can_use(Items.HOOKSHOT, state, world) or can_use(Items.BOMBCHUS_5, state, world)):
+        return True
+    if distance <= EnemyDistance.LONGSHOT and can_use(Items.LONGSHOT, state, world):
+        return True
+    if distance <= EnemyDistance.FAR and (can_use(Items.FAIRY_SLINGSHOT, state, world) or can_use(Items.FAIRY_BOW, state, world)):
         return True
     return False
 
-def can_kill_enemy(state: CollectionState, world: "SohWorld", enemy: Enemies, combat_range: CombatRanges = CombatRanges.CLOSE,
-=======
-    if distance == "close":
-        return (can_jump_slash(state, world) or
-                has_explosives(state, world) or
-                can_use(Items.BOOMERANG, state, world) or
-                can_use(Items.PROGRESSIVE_HOOKSHOT, state, world))
-
-    elif distance in ["short_jumpslash", "master_sword_jumpslash", "long_jumpslash"]:
-        return can_jump_slash(state, world)
-
-    elif distance == "bomb_throw":
-        return has_explosives(state, world)
-
-    elif distance == "boomerang":
-        return can_use(Items.BOOMERANG, state, world)
-
-    elif distance in ["hookshot", "longshot"]:
-        return can_use(Items.PROGRESSIVE_HOOKSHOT, state, world)
-
-    elif distance == "far":
-        return (can_use(Items.PROGRESSIVE_BOW, state, world) or
-                can_use(Items.PROGRESSIVE_HOOKSHOT, state, world) or
-                has_explosives(state, world))
-
-    return False
-
-def can_kill_enemy(state: CollectionState, world: "SohWorld", enemy: Enum, combat_range: Enum = EnemyDistance.CLOSE,
->>>>>>> 6961473f
+def can_kill_enemy(state: CollectionState, world: "SohWorld", enemy: Enemies, combat_range: EnemyDistance = EnemyDistance.CLOSE,
                    wall_or_floor: bool = True, quantity: int = 1, timer: bool = False, in_water: bool = False) -> bool:
     """
     Check if Link can kill a specific enemy at a given combat range.
@@ -675,67 +454,36 @@
         in_water: Whether the fight is underwater
     """
     # Define what weapons work at each range
-<<<<<<< HEAD
-    def can_hit_at_range(range_type: CombatRanges) -> bool:
-        if range_type == CombatRanges.CLOSE and can_use(Items.MEGATON_HAMMER, state, world):
-            return True
-        if range_type <= CombatRanges.SHORT_JUMPSLASH and can_use(Items.KOKIRI_SWORD, state, world):
-            return True
-        if range_type <= CombatRanges.MASTER_SWORD_JUMPSLASH and can_use(Items.MASTER_SWORD, state, world):
-            return True
-        if range_type <= CombatRanges.LONG_JUMPSLASH and (can_use(Items.BIGGORONS_SWORD, state, world) or can_use(Items.STICKS, state, world)):
-            return True
-        if range_type <= CombatRanges.BOMB_THROW and (not in_water and can_use(Items.BOMB_BAG, state, world)):
-            return True
-        if range_type <= CombatRanges.HOOKSHOT and (can_use(Items.HOOKSHOT, state, world) or (wall_or_floor and can_use(Items.BOMBCHUS_5, state, world))):
-            return True
-        if range_type <= CombatRanges.LONGSHOT and can_use(Items.LONGSHOT, state, world):
-            return True
-        if range_type <= CombatRanges.FAR and (can_use(Items.FAIRY_SLINGSHOT, state, world) or can_use(Items.FAIRY_BOW, state, world)):
-            return True
-=======
-    def can_hit_at_range(range_type: Enum) -> bool:
-        if range_type == EnemyDistance.CLOSE:
-            return (can_jump_slash(state, world) or
-                    has_explosives(state, world) or
-                    can_use(Items.DINS_FIRE, state, world))
-
-        elif range_type in [EnemyDistance.SHORT_JUMPSLASH, EnemyDistance.MASTER_SWORD_JUMPSLASH, EnemyDistance.LONG_JUMPSLASH]:
-            return can_jump_slash(state, world)
-
-        elif range_type == EnemyDistance.BOMB_THROW:
-            return has_explosives(state, world)
-
-        elif range_type == EnemyDistance.BOOMERANG:
-            return can_use(Items.BOOMERANG, state, world)
-
-        elif range_type == EnemyDistance.HOOKSHOT:
-            return can_use(Items.PROGRESSIVE_HOOKSHOT, state, world)
-
-        elif range_type == EnemyDistance.LONGSHOT:
-            return can_use(Items.PROGRESSIVE_HOOKSHOT, state, world)  # Longshot is progressive hookshot level 2
-
-        elif range_type == EnemyDistance.FAR:
-            return (can_use(Items.PROGRESSIVE_BOW, state, world) or
-                    can_use(Items.PROGRESSIVE_SLINGSHOT, state, world) or
-                    can_use(Items.PROGRESSIVE_HOOKSHOT, state, world) or
-                    has_explosives(state, world))
-
->>>>>>> 6961473f
+    def can_hit_at_range(range_type: EnemyDistance) -> bool:
+        if range_type == EnemyDistance.CLOSE and can_use(Items.MEGATON_HAMMER, state, world):
+            return True
+        if range_type <= EnemyDistance.SHORT_JUMPSLASH and can_use(Items.KOKIRI_SWORD, state, world):
+            return True
+        if range_type <= EnemyDistance.MASTER_SWORD_JUMPSLASH and can_use(Items.MASTER_SWORD, state, world):
+            return True
+        if range_type <= EnemyDistance.LONG_JUMPSLASH and (can_use(Items.BIGGORONS_SWORD, state, world) or can_use(Items.STICKS, state, world)):
+            return True
+        if range_type <= EnemyDistance.BOMB_THROW and (not in_water and can_use(Items.BOMB_BAG, state, world)):
+            return True
+        if range_type <= EnemyDistance.HOOKSHOT and (can_use(Items.HOOKSHOT, state, world) or (wall_or_floor and can_use(Items.BOMBCHUS_5, state, world))):
+            return True
+        if range_type <= EnemyDistance.LONGSHOT and can_use(Items.LONGSHOT, state, world):
+            return True
+        if range_type <= EnemyDistance.FAR and (can_use(Items.FAIRY_SLINGSHOT, state, world) or can_use(Items.FAIRY_BOW, state, world)):
+            return True
         return False
 
     # Enemy-specific logic based on C++ implementation
 
-<<<<<<< HEAD
     if enemy in [Enemies.GERUDO_GUARD, Enemies.BREAK_ROOM_GUARD]:
         return False
 
     if enemy == Enemies.GOLD_SKULLTULA:
-        return can_hit_at_range(combat_range) or (combat_range <= CombatRanges.LONGSHOT and (wall_or_floor and can_use(Items.BOMBCHUS_5, state, world))) or \
-            (combat_range <= CombatRanges.BOOMERANG and can_use(Items.DINS_FIRE, state, world))
+        return can_hit_at_range(combat_range) or (combat_range <= EnemyDistance.LONGSHOT and (wall_or_floor and can_use(Items.BOMBCHUS_5, state, world))) or \
+            (combat_range <= EnemyDistance.BOOMERANG and can_use(Items.DINS_FIRE, state, world))
 
     if enemy == Enemies.BIG_SKULLTULA:
-        return can_hit_at_range(combat_range) or (combat_range <= CombatRanges.BOOMERANG and can_use(Items.DINS_FIRE, state, world))
+        return can_hit_at_range(combat_range) or (combat_range <= EnemyDistance.BOOMERANG and can_use(Items.DINS_FIRE, state, world))
 
     if enemy in [Enemies.GOHMA_LARVA, Enemies.MAD_SCRUB, Enemies.DEKU_BABA]:
         return can_attack(state, world)
@@ -749,8 +497,8 @@
             or can_use(Items.FAIRY_SLINGSHOT, state, world)
 
     if enemy in [Enemies.KEESE, Enemies.FIRE_KEESE]:
-        return can_hit_at_range(combat_range) or (combat_range == CombatRanges.CLOSE and can_use(Items.KOKIRI_SWORD, state, world)) \
-            or (combat_range <= CombatRanges.BOOMERANG and can_use(Items.BOOMERANG, state, world))
+        return can_hit_at_range(combat_range) or (combat_range == EnemyDistance.CLOSE and can_use(Items.KOKIRI_SWORD, state, world)) \
+            or (combat_range <= EnemyDistance.BOOMERANG and can_use(Items.BOOMERANG, state, world))
 
     if enemy in Enemies.BLUE_BUBBLE:
         return blast_or_smash(state, world) or can_use(Items.PROGRESSIVE_BOW, state, world) or \
@@ -767,7 +515,7 @@
         return can_use_sword(state, world) or (can_use(Items.STICKS, state, world) and False) #TODO replace False with dead hand child option
 
     if enemy == Enemies.STALFOS:
-        return can_hit_at_range(combat_range) or (combat_range == CombatRanges.CLOSE and can_use(Items.KOKIRI_SWORD, state, world))
+        return can_hit_at_range(combat_range) or (combat_range == EnemyDistance.CLOSE and can_use(Items.KOKIRI_SWORD, state, world))
 
     if enemy == Enemies.IRON_KNUCKLE:
         return (can_use_sword(state, world) or
@@ -827,7 +575,7 @@
                 can_use(Items.DINS_FIRE, state, world)
 
     if enemy == Enemies.STINGER:
-        return can_hit_at_range(combat_range) or (combat_range == CombatRanges.CLOSE and can_use(Items.KOKIRI_SWORD, state, world))
+        return can_hit_at_range(combat_range) or (combat_range == EnemyDistance.CLOSE and can_use(Items.KOKIRI_SWORD, state, world))
 
     if enemy == Enemies.BIG_OCTO:
         # If chasing octo is annoying but with rolls you can catch him, and you need rang to get into this room
@@ -896,146 +644,19 @@
     if enemy == Enemies.OCTOROK:
         return can_reflect_nuts(state, world) or hookshot_or_boomerang(state, world) or can_use(Items.FAIRY_BOW, state, world) or can_use(Items.FAIRY_SLINGSHOT, state, world) or \
                can_use(Items.BOMB_BAG, state, world) or (wall_or_floor and can_use(Items.BOMBCHUS_5, state, world))
-=======
-    # Guards (need specific items or tricks)
-    if enemy in [Enemies.GERUDO_GUARD, Enemies.BREAK_ROOM_GUARD]:
-        return (can_use(Items.PROGRESSIVE_BOW, state, world) or
-                can_use(Items.PROGRESSIVE_HOOKSHOT, state, world) or
-                has_explosives(state, world))
-
-    # Gold Skulltulas and similar enemies that can be hit at various ranges
-    if enemy in [Enemies.GOLD_SKULLTULA, Enemies.BIG_SKULLTULA]:
-        return can_hit_at_range(combat_range)
-
-    # Small enemies that are easy to kill
-    if enemy in [Enemies.GOHMA_LARVA, Enemies.MAD_SCRUB, Enemies.DEKU_BABA, Enemies.WITHERED_DEKU_BABA]:
-        return can_hit_at_range(combat_range)
-
-    # Dodongo (requires explosives or specific attacks)
-    if enemy == Enemies.DODONGO:
-        if combat_range in [EnemyDistance.CLOSE, EnemyDistance.SHORT_JUMPSLASH, EnemyDistance.MASTER_SWORD_JUMPSLASH, EnemyDistance.LONG_JUMPSLASH]:
-            return (can_jump_slash(state, world) or has_explosives(state, world))
-        return has_explosives(state, world)
-
-    # Lizalfos (requires good weapons)
-    if enemy == Enemies.LIZALFOS:
-        return (can_jump_slash(state, world) or
-                can_use(Items.PROGRESSIVE_BOW, state, world) or
-                has_explosives(state, world))
-
-    # Flying enemies
-    if enemy in [Enemies.KEESE, Enemies.FIRE_KEESE]:
-        return can_hit_at_range(combat_range)
-
-    # Bubbles (need specific attacks)
-    if enemy in [Enemies.BLUE_BUBBLE, Enemies.GREEN_BUBBLE]:
-        return (can_jump_slash(state, world) or
-                can_use(Items.PROGRESSIVE_BOW, state, world) or
-                can_use(Items.PROGRESSIVE_HOOKSHOT, state, world) or
-                can_use(Items.BOOMERANG, state, world))
-
-    # Tough enemies
-    if enemy in [Enemies.DEAD_HAND, Enemies.LIKE_LIKE, Enemies.FLOORMASTER, Enemies.WALLMASTER]:
-        return (can_jump_slash(state, world) or
-                can_use(Items.PROGRESSIVE_BOW, state, world) or
-                has_explosives(state, world))
-
-    # Stalfos (needs good weapons)
-    if enemy == Enemies.STALFOS:
-        return can_hit_at_range(combat_range) and (
-                can_jump_slash(state, world) or
-                can_use(Items.MEGATON_HAMMER, state, world))
-
-    # Iron Knuckle (very tough)
-    if enemy == Enemies.IRON_KNUCKLE:
-        return (can_jump_slash(state, world) or
-                can_use(Items.MEGATON_HAMMER, state, world) or
-                has_explosives(state, world))
-
-    # Fire enemies
-    if enemy in [Enemies.FLARE_DANCER, Enemies.TORCH_SLUG]:
-        return (can_jump_slash(state, world) or
-                can_use(Items.PROGRESSIVE_BOW, state, world) or
-                can_use(Items.PROGRESSIVE_HOOKSHOT, state, world) or
-                has_explosives(state, world))
-
-    # Wolfos
-    if enemy in [Enemies.WOLFOS, Enemies.WHITE_WOLFOS]:
-        return (can_jump_slash(state, world) or
-                can_use(Items.PROGRESSIVE_BOW, state, world) or
-                has_explosives(state, world))
-
-    # Gerudo Warrior
-    if enemy == Enemies.GERUDO_WARRIOR:
-        return (can_jump_slash(state, world) or
-                can_use(Items.PROGRESSIVE_BOW, state, world) or
-                has_explosives(state, world))
-
-    # ReDeads and Gibdos
-    if enemy in [Enemies.GIBDO, Enemies.REDEAD]:
-        return (can_jump_slash(state, world) or
-                can_use(Items.PROGRESSIVE_BOW, state, world) or
-                can_use(Items.SUNS_SONG, state, world) or
-                has_explosives(state, world))
-
-    # Other enemies
-    if enemy in [Enemies.MEG, Enemies.ARMOS, Enemies.DINOLFOS, Enemies.FREEZARD, Enemies.SHELL_BLADE, Enemies.SPIKE, Enemies.STINGER]:
-        return can_hit_at_range(combat_range)
-
-    # Water enemies
-    if enemy in [Enemies.BIG_OCTO, Enemies.BARI, Enemies.SHABOM, Enemies.OCTOROK, Enemies.TENTACLE]:
-        if in_water:
-            return (can_use(Items.PROGRESSIVE_HOOKSHOT, state, world) or
-                    can_use(Items.PROGRESSIVE_BOW, state, world) or
-                    has_explosives(state, world))
-        return can_hit_at_range(combat_range)
-
-    # Bosses
-    if enemy in [Enemies.GOHMA, Enemies.KING_DODONGO, Enemies.BARINADE, Enemies.PHANTOM_GANON, Enemies.VOLVAGIA,
-                       Enemies.MORPHA, Enemies.BONGO_BONGO, Enemies.TWINROVA, Enemies.GANONDORF, Enemies.GANON]:
-        # Bosses generally require good weapons and specific strategies
-        return (can_jump_slash(state, world) or
-                can_use(Items.PROGRESSIVE_BOW, state, world) or
-                has_explosives(state, world))
-
-    # Dark Link (special case)
-    if enemy == Enemies.DARK_LINK:
-        return (can_use(Items.MEGATON_HAMMER, state, world) or
-                can_use(Items.PROGRESSIVE_BOW, state, world) or
-                has_explosives(state, world))
-
-    # Beamos (needs ranged attacks)
-    if enemy == Enemies.BEAMOS:
-        return (can_use(Items.PROGRESSIVE_BOW, state, world) or
-                can_use(Items.PROGRESSIVE_HOOKSHOT, state, world) or
-                has_explosives(state, world))
-
-    # Purple Leever
-    if enemy == Enemies.PURPLE_LEEVER:
-        return can_hit_at_range(combat_range)
-
-    # Anubis (tough enemy)
-    if enemy == Enemies.ANUBIS:
-        return (can_jump_slash(state, world) or
-                can_use(Items.PROGRESSIVE_BOW, state, world) or
-                has_explosives(state, world))
->>>>>>> 6961473f
 
     return False
 
 def has_boss_soul(soul: Items, state: CollectionState, world: "SohWorld"):
     soulsanity = world.options.shuffle_boss_souls.value
-    if soulsanity == ShuffleBossSouls.option_off:
+    if soulsanity == 0:
         return True
     if soul == Items.GANONS_SOUL:
-        return True if soulsanity == ShuffleBossSouls.option_on else state.has(Items.GANONS_SOUL, world.player)
+        return True if soulsanity == 1 else state.has(Items.GANONS_SOUL, world.player)
     return state.has(soul, world.player)
 
-<<<<<<< HEAD
-def can_pass_enemy(state: CollectionState, world: "SohWorld", enemy: Enemies) -> bool:
-=======
+
 def can_pass_enemy(state: CollectionState, world: "SohWorld", enemy: Enum) -> bool:
->>>>>>> 6961473f
     """Check if Link can pass by an enemy (usually by killing or stunning it)."""
     return can_kill_enemy(state, world, enemy) # I think that we can be more permissive here, but for now this is fine
 
@@ -1052,9 +673,6 @@
 def hookshot_or_boomerang(state: CollectionState, world: "SohWorld") -> bool:
     """Check if Link has hookshot or boomerang."""
     return (can_use(Items.PROGRESSIVE_HOOKSHOT, state, world) or
-<<<<<<< HEAD
-            can_use(Items.BOOMERANG, state, world))
-=======
             can_use(Items.BOOMERANG, state, world))
 
 def can_open_underwater_chest(state: CollectionState, world: "SohWorld") -> bool:
@@ -1122,5 +740,4 @@
                     or can_use(Items.NAYRUS_LOVE, state, world)
                 ))
 
-            ) 
->>>>>>> 6961473f
+            ) 