--- conflicted
+++ resolved
@@ -404,11 +404,7 @@
 
 def can_get_nighttime_gs(bundle: tuple[CollectionState, Regions, "SohWorld"]) -> bool:
     world = bundle[2]
-<<<<<<< HEAD
     return at_night(bundle) and (can_use(Items.SUNS_SONG, bundle) or not bool(world.options.skull_sun_song))
-=======
-    return at_night(bundle) and (can_use(Items.SUNS_SONG, bundle)) # or bool(world.options.nighttime_gs)) #TODO: Implement the setting
->>>>>>> 2c81765b
 
 
 def can_break_pots(bundle: tuple[CollectionState, Regions, "SohWorld"]) -> bool:
@@ -826,28 +822,28 @@
 
     if key == Items.FOREST_TEMPLE_SMALL_KEY:
         return has_item(Items.FOREST_TEMPLE_KEY_RING, bundle)
-    
+
     if key == Items.FIRE_TEMPLE_SMALL_KEY:
         return has_item(Items.FIRE_TEMPLE_KEY_RING, bundle)
-    
+
     if key == Items.WATER_TEMPLE_SMALL_KEY:
         return has_item(Items.WATER_TEMPLE_KEY_RING, bundle)
-    
+
     if key == Items.BOTTOM_OF_THE_WELL_SMALL_KEY:
         return has_item(Items.BOTTOM_OF_THE_WELL_KEY_RING, bundle)
-    
+
     if key == Items.SHADOW_TEMPLE_SMALL_KEY:
         return has_item(Items.SHADOW_TEMPLE_KEY_RING, bundle)
-    
+
     if key == Items.GERUDO_FORTRESS_SMALL_KEY:
         return has_item(Items.GERUDO_FORTRESS_KEY_RING, bundle)
-    
+
     if key == Items.TRAINING_GROUND_SMALL_KEY:
         return has_item(Items.TRAINING_GROUND_KEY_RING, bundle)
-    
+
     if key == Items.SPIRIT_TEMPLE_SMALL_KEY:
         return has_item(Items.SPIRIT_TEMPLE_KEY_RING, bundle)
-    
+
     if key == Items.GANONS_CASTLE_SMALL_KEY:
         return has_item(Items.GANONS_CASTLE_KEY_RING, bundle)
 
