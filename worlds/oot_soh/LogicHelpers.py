--- conflicted
+++ resolved
@@ -389,24 +389,13 @@
 
 def can_break_pots(bundle: tuple[CollectionState, Regions, "SohWorld"]) -> bool:
     """Check if Link can break pots for items."""
-<<<<<<< HEAD
     return True
-=======
-    return (can_jump_slash(bundle) or 
-           can_use(Items.BOOMERANG, bundle) or
-           has_explosives(bundle) or
-           can_use(Items.PROGRESSIVE_HOOKSHOT, bundle))
->>>>>>> 8bbab4ae
 
 
 def can_break_crates(bundle: tuple[CollectionState, Regions, "SohWorld"]) -> bool:
     """Check if Link can break crates."""
-<<<<<<< HEAD
     return True
-=======
-    return (can_jump_slash(bundle) or 
-            has_explosives(bundle))
->>>>>>> 8bbab4ae
+  
 
 def can_break_small_crates(state: CollectionState, world: "SohWorld") -> bool:
     """Check if Link can break small crates."""
@@ -419,20 +408,12 @@
 
 def can_stun_deku(bundle: tuple[CollectionState, Regions, "SohWorld"]) -> bool:
     """Check if Link can stun Deku Scrubs."""
-<<<<<<< HEAD
-    return (can_attack(state, world) or can_use(Items.DEKU_NUT_BAG, state, world) or can_reflect_nuts(state, world))
-=======
-    return can_attack(bundle) or can_use(Items.DEKU_NUT_BAG, bundle) or can_shield(bundle) # Is this right for nuts?
->>>>>>> 8bbab4ae
+    return (can_attack(bundle) or can_use(Items.DEKU_NUT_BAG, bundle) or can_reflect_nuts(bundle))
 
 
 def can_reflect_nuts(bundle: tuple[CollectionState, Regions, "SohWorld"]) -> bool:
     """Check if Link can reflect Deku Nuts back at enemies."""
-<<<<<<< HEAD
-    return (can_use(Items.DEKU_SHIELD, state, world) or (is_adult(state, world) and has_item(Items.HYLIAN_SHIELD, state, world)))
-=======
-    return can_stun_deku(bundle)
->>>>>>> 8bbab4ae
+    return (can_use(Items.DEKU_SHIELD, bundle) or (is_adult(bundle) and has_item(Items.HYLIAN_SHIELD, bundle)))
 
 
 def has_fire_source_with_torch(bundle: tuple[CollectionState, Regions, "SohWorld"]) -> bool:
@@ -445,59 +426,30 @@
     return (can_use(Items.DINS_FIRE, bundle) or 
             can_use(Items.FIRE_ARROW, bundle))
 
-def can_jump_slash_except_hammer(state: CollectionState, world: "SohWorld") -> bool:
+def can_jump_slash_except_hammer(bundle: tuple[CollectionState, Regions, "SohWorld"]) -> bool:
     """Check if Link can perform a jump slash with any sword."""
-    return (can_use(Items.STICKS, state, world) or can_use_sword(state, world))
-
-<<<<<<< HEAD
-def can_jump_slash(state: CollectionState, world: "SohWorld") -> bool:
+    return (can_use(Items.STICKS, bundle) or can_use_sword(bundle))
+
+def can_jump_slash(bundle: tuple[CollectionState, Regions, "SohWorld"]) -> bool:
     """Check if Link can perform a jump slash at all"""
-    return (can_jump_slash_except_hammer(state, world) or can_use(Items.MEGATON_HAMMER, state, world))
-
-def call_gossip_fairy_except_suns(state: CollectionState, world: "SohWorld") -> bool:
-    return (can_use(Items.ZELDAS_LULLABY, state, world) or
-            can_use(Items.EPONAS_SONG, state, world) or
-            can_use(Items.SONG_OF_TIME, state, world))
-
-def call_gossip_fairy(state: CollectionState, world: "SohWorld") -> bool:
-    return (call_gossip_fairy_except_suns(state, world) or
-            can_use(Items.SUNS_SONG, state, world))
-
-def can_break_lower_hives(state: CollectionState, world: "SohWorld") -> bool:
-    return can_break_upper_beehives(state, world) or can_use(Items.PROGRESSIVE_BOMB_BAG, state, world)
-
-def can_break_upper_beehives(state: CollectionState, world: "SohWorld") -> bool:
-    return (hookshot_or_boomerang(state, world) or
-            (can_do_trick("Beehives With Bombchus", state, world) and can_use(Items.PROGRESSIVE_BOMBCHU, state, world)) and 
-            (False and (can_use(Items.PROGRESSIVE_BOW, state, world) or can_use(Items.PROGRESSIVE_SLINGSHOT, state, world))))
-
-def can_open_storms_grotto(state: CollectionState, world: "SohWorld") -> bool:
-    return (can_use(Items.SONG_OF_STORMS, state, world) and
-            (has_item(Items.STONE_OF_AGONY, state, world)
-             or can_do_trick("Hidden Grottos without Stone of Agony", state, world)))
-
-def can_live(state: CollectionState, world: "SohWorld") -> bool:
-=======
-def can_jump_slash(bundle: tuple[CollectionState, Regions, "SohWorld"]) -> bool:
-    """Check if Link can perform a jump slash with any sword."""
-    # Hammer can substitute for sword in some cases?
-    return can_use_any([Items.KOKIRI_SWORD,Items.MASTER_SWORD,Items.BIGGORONS_SWORD,Items.MEGATON_HAMMER], bundle)
+    return (can_jump_slash_except_hammer(bundle) or can_use(Items.MEGATON_HAMMER, bundle))
 
 def call_gossip_fairy_except_suns(bundle: tuple[CollectionState, Regions, "SohWorld"]) -> bool:
-    return can_use_any([Items.ZELDAS_LULLABY,Items.EPONAS_SONG,Items.SONG_OF_TIME], bundle)
+    return (can_use(Items.ZELDAS_LULLABY, bundle) or
+            can_use(Items.EPONAS_SONG, bundle) or
+            can_use(Items.SONG_OF_TIME, bundle))
 
 def call_gossip_fairy(bundle: tuple[CollectionState, Regions, "SohWorld"]) -> bool:
     return (call_gossip_fairy_except_suns(bundle) or
             can_use(Items.SUNS_SONG, bundle))
 
 def can_break_lower_hives(bundle: tuple[CollectionState, Regions, "SohWorld"]) -> bool:
-    return can_break_upper_hives(bundle) or can_use(Items.PROGRESSIVE_BOMB_BAG, bundle)
-
-def can_break_upper_hives(bundle: tuple[CollectionState, Regions, "SohWorld"]) -> bool:
-    return (can_use(Items.PROGRESSIVE_HOOKSHOT, bundle) or
-            can_use(Items.BOOMERANG, bundle) or
-            (can_do_trick("Beehives With Bombchus", bundle)
-             and can_use(Items.PROGRESSIVE_BOMBCHU, bundle)))
+    return can_break_upper_beehives(bundle) or can_use(Items.PROGRESSIVE_BOMB_BAG, bundle)
+
+def can_break_upper_beehives(bundle: tuple[CollectionState, Regions, "SohWorld"]) -> bool:
+    return (hookshot_or_boomerang(state, world) or
+            (can_do_trick("Beehives With Bombchus", bundle) and can_use(Items.PROGRESSIVE_BOMBCHU, bundle)) and 
+            (False and (can_use(Items.PROGRESSIVE_BOW, bundle) or can_use(Items.PROGRESSIVE_SLINGSHOT, bundle))))
 
 def can_open_storms_grotto(bundle: tuple[CollectionState, Regions, "SohWorld"]) -> bool:
     return (can_use(Items.SONG_OF_STORMS, bundle) and
@@ -508,14 +460,12 @@
     state = bundle[0]
     parent_region = bundle[1]
     world = bundle[2]
->>>>>>> 8bbab4ae
     return state.has_any_count({"Heart Container": 1, "Heart Piece": 4}, world.player)
 
 # BELOW IS AI SLOP
 # Based on C++ Logic
-
-<<<<<<< HEAD
-def can_hit_switch(distance: EnemyDistance, in_water: bool, state: CollectionState, world: "SohWorld") -> bool:
+def can_hit_switch(bundle: tuple[CollectionState, Regions, "SohWorld"], distance: str = "close",
+                   in_water: bool = False) -> bool:
     hit = False
     
     # doesn't really need to be checked. Doesn't do anything
@@ -523,51 +473,25 @@
     #     pass
     
     if(distance.value <= EnemyDistance.SHORT_JUMPSLASH.value):
-        hit = can_use(Items.KOKIRI_SWORD, state, world) or can_use(Items.MEGATON_HAMMER, state, world)
+        hit = can_use(Items.KOKIRI_SWORD, bundle) or can_use(Items.MEGATON_HAMMER, bundle)
 
     if(distance.value <= EnemyDistance.MASTER_SWORD_JUMPSLASH.value):
-        hit = hit or can_use(Items.MASTER_SWORD, state, world)
+        hit = hit or can_use(Items.MASTER_SWORD, bundle)
 
     if(distance.value <= EnemyDistance.LONG_JUMPSLASH.value):
-        hit = hit or can_use(Items.BIGGORONS_SWORD, state, world) or can_use(Items.STICKS, state, world)
+        hit = hit or can_use(Items.BIGGORONS_SWORD, bundle) or can_use(Items.STICKS, bundle)
 
     if(distance.value <= EnemyDistance.BOMB_THROW.value):
-        hit = hit or (not in_water and can_use(Items.BOMB_BAG, state, world))
+        hit = hit or (not in_water and can_use(Items.BOMB_BAG, bundle))
         
     if(distance.value <= EnemyDistance.BOOMERANG.value):
-        hit = hit or can_use(Items.BOOMERANG, state, world)
+        hit = hit or can_use(Items.BOOMERANG, bundle)
 
     if(distance.value <= EnemyDistance.HOOKSHOT.value):
-        hit = hit or has_item(Items.PROGRESSIVE_HOOKSHOT, state, world) or can_use(Items.BOMBCHUS_5, state, world)
+        hit = hit or has_item(Items.PROGRESSIVE_HOOKSHOT, bundle) or can_use(Items.BOMBCHUS_5, bundle)
 
     if(distance.value <= EnemyDistance.LONGSHOT.value):
-        hit = hit or has_item(Items.PROGRESSIVE_HOOKSHOT, state, world, 2)
-=======
-def can_hit_switch(bundle: tuple[CollectionState, Regions, "SohWorld"], distance: str = "close",
-                   in_water: bool = False) -> bool:
-    if distance == "close":
-        return (can_jump_slash(bundle) or
-                has_explosives(bundle) or
-                can_use(Items.BOOMERANG, bundle) or
-                can_use(Items.PROGRESSIVE_HOOKSHOT, bundle))
-
-    elif distance in ["short_jumpslash", "master_sword_jumpslash", "long_jumpslash"]:
-        return can_jump_slash(bundle)
-
-    elif distance == "bomb_throw":
-        return has_explosives(bundle)
-
-    elif distance == "boomerang":
-        return can_use(Items.BOOMERANG, bundle)
-
-    elif distance in ["hookshot", "longshot"]:
-        return can_use(Items.PROGRESSIVE_HOOKSHOT, bundle)
-
-    elif distance == "far":
-        return (can_use(Items.PROGRESSIVE_BOW, bundle) or
-                can_use(Items.PROGRESSIVE_HOOKSHOT, bundle) or
-                has_explosives(bundle))
->>>>>>> 8bbab4ae
+        hit = hit or has_item(Items.PROGRESSIVE_HOOKSHOT, bundle, 2)
 
     if(distance.value <= EnemyDistance.FAR.value):
         hit = hit or can_use(Items.PROGRESSIVE_SLINGSHOT, state, world) or can_use(Items.PROGRESSIVE_BOW, state, world)
