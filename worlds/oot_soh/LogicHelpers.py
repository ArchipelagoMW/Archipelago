from typing import TYPE_CHECKING, Callable

from BaseClasses import CollectionState, ItemClassification as IC, Item
from .Locations import SohLocation
from worlds.generic.Rules import set_rule
from .Enums import *
from .Items import SohItem, item_data_table, ItemType, no_rules_bottles, item_name_groups

if TYPE_CHECKING:
    from . import SohWorld

import logging
logger = logging.getLogger("SOH_OOT.Logic")


class rule_wrapper:
    def __init__(self, parent_region: Regions, rule: Callable[[tuple[CollectionState, Regions, "SohWorld"]], bool], world: "SohWorld"):
        self.parent_region = parent_region
        self.world = world
        self.rule = rule

    @staticmethod
    def wrap(parent_region: Regions, rule: Callable[[tuple[CollectionState, Regions, "SohWorld"]], bool], world: "SohWorld") -> Callable[[CollectionState], bool]:
        wrapper = rule_wrapper(parent_region, rule, world)
        return wrapper.evaluate

    def evaluate(self, state: CollectionState) -> bool:
        return self.rule((state, self.parent_region, self.world))


def add_locations(parent_region: Regions, world: "SohWorld",
                  locations: list[tuple[Locations, Callable[[tuple[CollectionState, Regions, "SohWorld"]], bool]]]) -> None:
    for location in locations:
        locationName = location[0].value
        locationRule = lambda bundle: True
        if len(location) > 1:
            locationRule = location[1]
        if locationName in world.included_locations:
            locationAddress = world.included_locations.pop(location[0])
            world.get_region(parent_region.value).add_locations({locationName: locationAddress}, SohLocation)
            set_rule(world.get_location(locationName), rule_wrapper.wrap(parent_region, locationRule, world))



def connect_regions(parent_region: Regions, world: "SohWorld",
                    child_regions: list[tuple[Regions, Callable[[tuple[CollectionState, Regions, "SohWorld"]], bool]]]) -> None:
    for region in child_regions:
        regionName = region[0]
        regionRule = lambda bundle: True
        if len(region) > 1:
            regionRule = region[1]
        world.get_region(parent_region.value).connect(world.get_region(regionName.value),
                                                      rule=rule_wrapper.wrap(parent_region, regionRule, world))


def add_events(parent_region: Regions, world: "SohWorld",
               events: list[tuple[Enum, Events | Enum, Callable[[tuple[CollectionState, Regions, "SohWorld"]], bool]]]) -> None:
    for event in events:
        event_location = event[0].value
        event_item = event[1].value
        event_rule = event[2]
        
        world.get_region(parent_region.value).add_locations({event_location: None}, SohLocation)
        world.get_location(event_location).place_locked_item(SohItem(event_item, IC.progression, None, world.player))
        set_rule(world.get_location(event_location), rule_wrapper.wrap(parent_region, event_rule, world))


def can_use(item: Enum, bundle: tuple[CollectionState, Regions, "SohWorld"]) -> bool:
    if not has_item(item, bundle):
        return False

    data = item_data_table

    if item in data:
        if data[item.value].adult_only and not is_adult(bundle):
            return False

        if data[item.value].child_only and not is_child(bundle):
            return False
        
        if data[item.value].item_type == ItemType.magic and not has_item(Items.PROGRESSIVE_MAGIC_METER, bundle):
            return False

        if data[item.value].item_type == ItemType.song:
            return can_play_song(item, bundle)
    
    if item in (Items.FIRE_ARROW, Items.ICE_ARROW, Items.LIGHT_ARROW):
        return can_use(Items.FAIRY_BOW, bundle)
    
    if item in (Items.PROGRESSIVE_BOMBCHU,Items.BOMBCHUS_5,Items.BOMBCHUS_10,Items.BOMBCHUS_20):
        return bombchu_refill(bundle) and bombchus_enabled(bundle)
    
    if item == Items.FISHING_POLE:
        return has_item(Items.CHILD_WALLET, bundle)
    
    if item == Items.EPONA:
        return is_adult(bundle) and can_use(Items.EPONAS_SONG, bundle)
    
    return True


def can_use_any(names: list[Enum], bundle: tuple[CollectionState, Regions, "SohWorld"]) -> bool:
    for name in names:
        if can_use(name, bundle):
            return True
    return False


def has_item(item: Items | Events | Enum, bundle: tuple[CollectionState, Regions, "SohWorld"], count: int = 1) -> bool:
    state = bundle[0]
    world = bundle[2]
    player = world.player

    if item == Items.STICKS:
        return state.has_all((Events.CAN_FARM_STICKS, Items.DEKU_STICK_BAG), player)
    
    if item in (Items.PROGRESSIVE_BOMBCHU, Items.BOMBCHUS_5, Items.BOMBCHUS_10, Items.BOMBCHUS_20):
        return (state.has_any((Items.BOMBCHUS_5.value, Items.BOMBCHUS_10.value, Items.BOMBCHUS_20.value,
                               Items.PROGRESSIVE_BOMBCHU.value), world.player)
                or (bombchus_enabled(bundle)
                    and state.has_any((Items.BUY_BOMBCHUS10.value, Items.BUY_BOMBCHUS20.value, Events.COULD_PLAY_BOWLING.value, Events.CARPET_MERCHANT.value), world.player)))
    
    if item == Items.NUTS:
        return state.has_all((Events.CAN_FARM_NUTS, Items.DEKU_NUT_BAG), player)

    if item == Items.MAGIC_BEAN:
        return state.has_any({Items.MAGIC_BEAN_PACK.value, Events.CAN_BUY_BEANS.value}, player)
    
    if item == Items.DEKU_SHIELD:
        return state.has(Items.BUY_DEKU_SHIELD.value, player)
    
    if item == Items.HYLIAN_SHIELD:
        return state.has(Items.BUY_HYLIAN_SHIELD.value, player)
    
    if item == Items.SCARECROW:
        return scarecrows_song(bundle) and can_use(Items.HOOKSHOT, bundle)

    if item == Items.DISTANT_SCARECROW:
        return scarecrows_song(bundle) and can_use(Items.LONGSHOT, bundle)
    
    if item == Items.FISHING_POLE:
        return (not world.options.shuffle_fishing_pole) or state.has(Items.FISHING_POLE.value, player)
    
    if item == Items.EPONA:
        return state.has(Events.FREED_EPONA, player)

    if item in (Items.POCKET_EGG, Items.COJIRO, Items.ODD_MUSHROOM, Items.ODD_POTION, Items.POACHERS_SAW, Items.BROKEN_GORONS_SWORD, Items.PRESCRIPTION, Items.EYEBALL_FROG, Items.WORLDS_FINEST_EYEDROPS):
        return (not world.options.shuffle_adult_trade_items) or state.has(item.value, player)
    
    if item == Items.BOTTLE_WITH_BIG_POE:
        return has_bottle(bundle) and state.has(Events.CAN_DEFEAT_BIG_POE.value, player)
    
    if item == Items.BOTTLE_WITH_BLUE_FIRE:
        return has_bottle(bundle) and (state.has(Events.CAN_ACCESS_BLUE_FIRE.value, player) or state.has(Items.BUY_BLUE_FIRE.value, player))
    
    if item == Items.BOTTLE_WITH_BLUE_POTION:
        return has_bottle(bundle) and state.has(Items.BUY_BLUE_POTION.value, player)
    
    if item == Items.BOTTLE_WITH_BUGS:
        return has_bottle(bundle) and (state.has(Events.CAN_ACCESS_BUGS.value, player) or state.has(Items.BUY_BOTTLE_BUG.value, player))
    
    if item == Items.BOTTLE_WITH_FAIRY:
        return has_bottle(bundle) and (state.has(Events.CAN_ACCESS_FAIRIES.value, player) or state.has(Items.BUY_FAIRYS_SPIRIT.value, player))
    
    if item == Items.BOTTLE_WITH_FISH:
        return has_bottle(bundle) and (state.has(Events.CAN_ACCESS_FISH.value, player) or state.has(Items.BUY_FISH.value, player))
    
    if item == Items.BOTTLE_WITH_GREEN_POTION:
        return has_bottle(bundle) and state.has(Items.BUY_GREEN_POTION.value, player)
    
    if item == Items.BOTTLE_WITH_MILK:
        return has_bottle(bundle)
    
    if item == Items.BOTTLE_WITH_POE:
        return has_bottle(bundle)
    
    if item == Items.BOTTLE_WITH_RED_POTION:
        return has_bottle(bundle)
    
    if item == Items.EMPTY_BOTTLE:
        return has_bottle(bundle)

    return state.has(item.value, player, count)
        

wallet_capacities: dict[str, int] = {
    Items.CHILD_WALLET.value: 99,
    Items.ADULT_WALLET.value: 200,
    Items.GIANT_WALLET.value: 500,
    Items.TYCOON_WALLET.value: 999
}


def can_afford(price: int, bundle: tuple[CollectionState, Regions, "SohWorld"]) -> bool:
    state = bundle[0]
    world = bundle[2]
    player = world.player

    for wallet, amount in wallet_capacities.items():
        if amount >= price:
            return state.has(wallet, player)

    return False


def scarecrows_song(bundle: tuple[CollectionState, Regions, "SohWorld"]) -> bool:
    state = bundle[0]
    world = bundle[2]
    return ((bool(world.options.skip_scarecrows_song) and has_item(Items.FAIRY_OCARINA, bundle)
            and state.has_group_unique("Ocarina Buttons", world.player, 2))
            or (has_item(Events.CHILD_SCARECROW_UNLOCKED, bundle) and has_item(Events.ADULT_SCARECROW_UNLOCKED, bundle)))


def has_bottle(bundle: tuple[CollectionState, Regions, "SohWorld"]) -> bool:  # soup
    return bottle_count(bundle) >= 1


def bottle_count(bundle: tuple[CollectionState, Regions, "SohWorld"]) -> int:
    state = bundle[0]
    world = bundle[2]
    count = 0
    for bottle in no_rules_bottles:
        count += state.count(bottle.value, world.player)
    if state.has(Events.DELIVER_LETTER.value, world.player):
        count += state.count(Items.BOTTLE_WITH_RUTOS_LETTER.value, world.player)
    if state.has(Events.CAN_EMPTY_BIG_POES.value, world.player):
        count += state.count(Items.BOTTLE_WITH_BIG_POE.value, world.player)
    return count


def bombchu_refill(bundle: tuple[CollectionState, Regions, "SohWorld"]) -> bool:
    state = bundle[0]
    world = bundle[2]
    return state.has_any([Items.BUY_BOMBCHUS10.value, Items.BUY_BOMBCHUS20.value, Events.COULD_PLAY_BOWLING.value, Events.CARPET_MERCHANT.value], world.player) or bool(world.options.bombchu_drops)


def bombchus_enabled(bundle: tuple[CollectionState, Regions, "SohWorld"]) -> bool:
    world = bundle[2]
    if world.options.bombchu_bag.value:
        return has_item(Items.BOMBCHU_BAG, bundle)
    return has_item(Items.BOMB_BAG, bundle)


ocarina_buttons_required: dict[str, list[str]] = {
    Items.ZELDAS_LULLABY.value: [Items.OCARINA_CLEFT_BUTTON.value, Items.OCARINA_CRIGHT_BUTTON.value,Items.OCARINA_CUP_BUTTON.value],
    Items.EPONAS_SONG.value: [Items.OCARINA_CLEFT_BUTTON.value, Items.OCARINA_CRIGHT_BUTTON.value, Items.OCARINA_CUP_BUTTON.value],
    Items.PRELUDE_OF_LIGHT.value: [Items.OCARINA_CLEFT_BUTTON.value, Items.OCARINA_CRIGHT_BUTTON.value, Items.OCARINA_CUP_BUTTON.value],
    Items.SARIAS_SONG.value: [Items.OCARINA_CLEFT_BUTTON.value, Items.OCARINA_CRIGHT_BUTTON.value, Items.OCARINA_CDOWN_BUTTON.value],
    Items.SUNS_SONG.value: [Items.OCARINA_CRIGHT_BUTTON.value, Items.OCARINA_CUP_BUTTON.value, Items.OCARINA_CDOWN_BUTTON.value],
    Items.SONG_OF_TIME.value: [Items.OCARINA_A_BUTTON.value, Items.OCARINA_CRIGHT_BUTTON.value, Items.OCARINA_CDOWN_BUTTON.value],
    Items.BOLERO_OF_FIRE.value: [Items.OCARINA_A_BUTTON.value, Items.OCARINA_CRIGHT_BUTTON.value, Items.OCARINA_CDOWN_BUTTON.value],
    Items.REQUIEM_OF_SPIRIT.value: [Items.OCARINA_A_BUTTON.value, Items.OCARINA_CRIGHT_BUTTON.value, Items.OCARINA_CDOWN_BUTTON.value],
    Items.SONG_OF_STORMS.value: [Items.OCARINA_A_BUTTON.value, Items.OCARINA_CUP_BUTTON.value, Items.OCARINA_CDOWN_BUTTON.value],
    Items.MINUET_OF_FOREST.value: [Items.OCARINA_A_BUTTON.value, Items.OCARINA_CLEFT_BUTTON.value, Items.OCARINA_CRIGHT_BUTTON.value, Items.OCARINA_CUP_BUTTON.value],
    Items.SERENADE_OF_WATER.value: [Items.OCARINA_A_BUTTON.value, Items.OCARINA_CLEFT_BUTTON.value, Items.OCARINA_CRIGHT_BUTTON.value, Items.OCARINA_CDOWN_BUTTON.value],
    Items.NOCTURNE_OF_SHADOW.value: [Items.OCARINA_A_BUTTON.value, Items.OCARINA_CLEFT_BUTTON.value, Items.OCARINA_CRIGHT_BUTTON.value, Items.OCARINA_CDOWN_BUTTON.value],
}


def can_play_song(song: Enum, bundle: tuple[CollectionState, Regions, "SohWorld"]) -> bool:
    state = bundle[0]
    world = bundle[2]
    if not has_item(Items.FAIRY_OCARINA, bundle):
        return False
    if not world.options.shuffle_ocarina_buttons:
        return True
    else:
        return state.has_all(ocarina_buttons_required[song.value], world.player)


def has_explosives(bundle: tuple[CollectionState, Regions, "SohWorld"]) -> bool:
    """Check if Link has access to explosives (bombs or bombchus)."""
    return can_use_any([Items.BOMB_BAG, Items.PROGRESSIVE_BOMBCHU], bundle)


def blast_or_smash(bundle: tuple[CollectionState, Regions, "SohWorld"]) -> bool:
    """Check if Link can blast or smash obstacles."""
    return has_explosives(bundle) or can_use(Items.MEGATON_HAMMER, bundle)


def blue_fire(bundle: tuple[CollectionState, Regions, "SohWorld"]) -> bool:
    """Check if Link has access to blue fire."""
    world = bundle[2]
    return ((has_bottle(bundle) and
             (has_item(Events.CAN_ACCESS_BLUE_FIRE, bundle) or
              has_item(Items.BUY_BLUE_FIRE, bundle))) or
            (can_use(Items.ICE_ARROW, bundle) and
             world.options.blue_fire_arrows))


def can_use_sword(bundle: tuple[CollectionState, Regions, "SohWorld"]) -> bool:
    """Check if Link can use any sword."""
    return can_use_any([Items.KOKIRI_SWORD, Items.MASTER_SWORD, Items.BIGGORONS_SWORD], bundle)

def has_projectile(bundle: tuple[CollectionState, Regions, "SohWorld"], age: Ages = Ages.null) -> bool:
    """Check if Link has access to projectiles."""
    if has_explosives(bundle):
        return True
    child_projectiles = (can_use(Items.FAIRY_SLINGSHOT, bundle) or
                         can_use(Items.BOOMERANG, bundle))
    adult_projectiles = (can_use(Items.HOOKSHOT, bundle) or
                         can_use(Items.FAIRY_BOW, bundle))
    
    if age == Ages.CHILD:
        return child_projectiles
    elif age == Ages.ADULT:
        return adult_projectiles
    elif age == Ages.BOTH:
        return child_projectiles and adult_projectiles
    else:  # "either"
        return child_projectiles or adult_projectiles


def can_use_projectile(bundle: tuple[CollectionState, Regions, "SohWorld"]) -> bool:
    return (can_use_any([Items.FAIRY_SLINGSHOT,Items.BOOMERANG,Items.HOOKSHOT,Items.FAIRY_BOW], bundle)
        or has_explosives(bundle))


def can_break_mud_walls(bundle: tuple[CollectionState, Regions, "SohWorld"]) -> bool:
    return blast_or_smash(bundle) or (can_do_trick(Tricks.BLUE_FIRE_MUD_WALLS, bundle) and blue_fire(bundle))


def can_get_deku_baba_sticks(bundle: tuple[CollectionState, Regions, "SohWorld"]) -> bool:
    return can_use_sword(bundle) or can_use(Items.BOOMERANG, bundle)


def can_get_deku_baba_nuts(bundle: tuple[CollectionState, Regions, "SohWorld"]) -> bool:
    return can_use_any([Items.FAIRY_SLINGSHOT, Items.FAIRY_BOW, Items.DINS_FIRE], bundle) or can_jump_slash(bundle) or has_explosives(bundle)


def is_adult(bundle: tuple[CollectionState, Regions, "SohWorld"]) -> bool:
    state = bundle[0]
    parent_region = bundle[1]
    world = bundle[2]
    return state._soh_can_reach_as_age(parent_region, Ages.ADULT, world.player) # type: ignore


def at_day(bundle: tuple[CollectionState, Regions, "SohWorld"]) -> bool:
    # For now, return True as a placeholder since time of day logic is complex and context-dependent
    # TODO: Implement proper time checking based on world settings and progression
    return True


def at_night(bundle: tuple[CollectionState, Regions, "SohWorld"]) -> bool:
    # For now, return True as a placeholder since time of day logic is complex and context-dependent
    # TODO: Implement proper time checking based on world settings and progression
    return True


def is_child(bundle: tuple[CollectionState, Regions, "SohWorld"]) -> bool:
    state = bundle[0]
    parent_region = bundle[1]
    world = bundle[2]
    return state._soh_can_reach_as_age(parent_region, Ages.CHILD, world.player) # type: ignore


def starting_age(bundle: tuple[CollectionState, Regions, "SohWorld"]) -> bool:
    state = bundle[0]
    parent_region = bundle[1]
    world = bundle[2]
    return (world.options.starting_age == 'child' and is_child(bundle)) or (world.options.starting_age == 'adult' and is_adult(bundle))


def can_damage(bundle: tuple[CollectionState, Regions, "SohWorld"]) -> bool:
    """Check if Link can deal damage to enemies."""
    return (can_jump_slash(bundle) or
            has_explosives(bundle) or
            can_use_any([Items.FAIRY_SLINGSHOT, Items.FAIRY_BOW, Items.DINS_FIRE], bundle)
            )


def can_attack(bundle: tuple[CollectionState, Regions, "SohWorld"]) -> bool:
    """Check if Link can attack enemies (damage or stun)."""
    return (can_damage(bundle) or
            can_use(Items.BOOMERANG, bundle) or
            can_use(Items.HOOKSHOT, bundle))


def can_standing_shield(bundle: tuple[CollectionState, Regions, "SohWorld"]) -> bool:
    """Check if Link can use a shield for standing blocks."""
    state = bundle[0]
    parent_region = bundle[1]
    world = bundle[2]
    return (can_use(Items.MIRROR_SHIELD, bundle) or  # Only adult can use mirror shield
            (is_adult(bundle) and can_use(Items.HYLIAN_SHIELD, bundle)) or
            can_use(Items.DEKU_SHIELD, bundle))  # Only child can use deku shield


def can_shield(bundle: tuple[CollectionState, Regions, "SohWorld"]) -> bool:
    """Check if Link can use a shield for blocking or stunning."""
    return can_use_any([Items.MIRROR_SHIELD, Items.HYLIAN_SHIELD, Items.DEKU_SHIELD], bundle)


def take_damage(bundle: tuple[CollectionState, Regions, "SohWorld"]) -> bool:
    return (can_use(Items.BOTTLE_WITH_FAIRY, bundle) or can_use(Items.NAYRUS_LOVE, bundle)
            or effective_health(bundle) != 1)


def can_do_trick(trick: Tricks, bundle: tuple[CollectionState, Regions, "SohWorld"]) -> bool:
    # TODO: Implement specific trick logic based on world settings
    # For now, return False for safety (no tricks assumed)
    return False


def can_get_nighttime_gs(bundle: tuple[CollectionState, Regions, "SohWorld"]) -> bool:
    world = bundle[2]
    return at_night(bundle) and (can_use(Items.SUNS_SONG, bundle)) # or bool(world.options.nighttime_gs)) #TODO: Implement the setting


def can_break_pots(bundle: tuple[CollectionState, Regions, "SohWorld"]) -> bool:
    """Check if Link can break pots for items."""
    return True


def can_break_crates(bundle: tuple[CollectionState, Regions, "SohWorld"]) -> bool:
    """Check if Link can break crates."""
    return True


def can_break_small_crates(bundle: tuple[CollectionState, Regions, "SohWorld"]) -> bool:
    """Check if Link can break small crates."""
    return True


def can_bonk_trees(bundle: tuple[CollectionState, Regions, "SohWorld"]) -> bool:
    """Check if Link can bonk trees."""
    return True


def can_hit_eye_targets(bundle: tuple[CollectionState, Regions, "SohWorld"]) -> bool:
    """Check if Link can hit eye switches/targets."""
    return can_use_any([Items.FAIRY_BOW, Items.FAIRY_SLINGSHOT], bundle)


def can_stun_deku(bundle: tuple[CollectionState, Regions, "SohWorld"]) -> bool:
    """Check if Link can stun Deku Scrubs."""
    return can_attack(bundle) or can_use(Items.NUTS, bundle) or can_reflect_nuts(bundle)


def can_reflect_nuts(bundle: tuple[CollectionState, Regions, "SohWorld"]) -> bool:
    """Check if Link can reflect Deku Nuts back at enemies."""
    return can_use(Items.DEKU_SHIELD, bundle) or (is_adult(bundle) and has_item(Items.HYLIAN_SHIELD, bundle))


def has_fire_source_with_torch(bundle: tuple[CollectionState, Regions, "SohWorld"]) -> bool:
    """Check if Link has a fire source that can be used with a torch."""
    return has_fire_source(bundle) or can_use(Items.STICKS, bundle)


def has_fire_source(bundle: tuple[CollectionState, Regions, "SohWorld"]) -> bool:
    """Check if Link has any fire source."""
    return (can_use(Items.DINS_FIRE, bundle) or
            can_use(Items.FIRE_ARROW, bundle))


def can_jump_slash_except_hammer(bundle: tuple[CollectionState, Regions, "SohWorld"]) -> bool:
    """Check if Link can perform a jump slash with any sword."""
    return can_use(Items.STICKS, bundle) or can_use_sword(bundle)


def can_jump_slash(bundle: tuple[CollectionState, Regions, "SohWorld"]) -> bool:
    """Check if Link can perform a jump slash at all"""
    return can_jump_slash_except_hammer(bundle) or can_use(Items.MEGATON_HAMMER, bundle)


def call_gossip_fairy_except_suns(bundle: tuple[CollectionState, Regions, "SohWorld"]) -> bool:
    return can_use_any([Items.ZELDAS_LULLABY, Items.EPONAS_SONG, Items.SONG_OF_TIME], bundle)


def call_gossip_fairy(bundle: tuple[CollectionState, Regions, "SohWorld"]) -> bool:
    return (call_gossip_fairy_except_suns(bundle) or
            can_use(Items.SUNS_SONG, bundle))


def can_break_lower_hives(bundle: tuple[CollectionState, Regions, "SohWorld"]) -> bool:
    return can_break_upper_beehives(bundle) or can_use(Items.BOMB_BAG, bundle)


def can_break_upper_beehives(bundle: tuple[CollectionState, Regions, "SohWorld"]) -> bool:
    world = bundle[2]
    return (hookshot_or_boomerang(bundle) or
            (can_do_trick(Tricks.BOMBCHU_BEEHIVES, bundle) and can_use(Items.PROGRESSIVE_BOMBCHU, bundle)) or
<<<<<<< HEAD
            (world.options.slingbow_break_beehives and (can_use(Items.FAIRY_BOW, bundle) or can_use(Items.FAIRY_SLINGSHOT, bundle))))
=======
            (False and (can_use(Items.FAIRY_BOW, bundle) or can_use(Items.FAIRY_SLINGSHOT, bundle)))) #TODO implement sling/bow destroy hives option instead of false
>>>>>>> 2c81765b


def can_open_storms_grotto(bundle: tuple[CollectionState, Regions, "SohWorld"]) -> bool:
    return (can_use(Items.SONG_OF_STORMS, bundle) and
            (has_item(Items.STONE_OF_AGONY, bundle)
             or can_do_trick(Tricks.GROTTOS_WITHOUT_AGONY, bundle)))


def can_live(bundle: tuple[CollectionState, Regions, "SohWorld"]) -> bool:
    state = bundle[0]
    parent_region = bundle[1]
    world = bundle[2]
    return state.has_any_count({"Heart Container": 1, "Heart Piece": 4}, world.player)


def can_hit_switch(bundle: tuple[CollectionState, Regions, "SohWorld"], distance: EnemyDistance = EnemyDistance.CLOSE,
                   in_water: bool = False) -> bool:
    if distance <= EnemyDistance.SHORT_JUMPSLASH and (can_use(Items.KOKIRI_SWORD, bundle) or can_use(Items.MEGATON_HAMMER, bundle)):
        return True
    if distance <= EnemyDistance.MASTER_SWORD_JUMPSLASH and can_use(Items.MASTER_SWORD, bundle):
        return True
    if distance <= EnemyDistance.LONG_JUMPSLASH and (can_use(Items.BIGGORONS_SWORD, bundle) or can_use(Items.STICKS, bundle)):
        return True
    if distance <= EnemyDistance.BOMB_THROW and not in_water and can_use(Items.BOMB_BAG, bundle):
        return True
    if distance <= EnemyDistance.BOOMERANG and can_use(Items.BOOMERANG, bundle):
        return True
    if distance <= EnemyDistance.HOOKSHOT and (can_use(Items.HOOKSHOT, bundle) or can_use(Items.BOMBCHUS_5, bundle)):
        return True
    if distance <= EnemyDistance.LONGSHOT and can_use(Items.LONGSHOT, bundle):
        return True
    if distance <= EnemyDistance.FAR and (can_use(Items.FAIRY_SLINGSHOT, bundle) or can_use(Items.FAIRY_BOW, bundle)):
        return True
    return False


def can_kill_enemy(bundle: tuple[CollectionState, Regions, "SohWorld"], enemy: Enemies, distance: EnemyDistance = EnemyDistance.CLOSE,
                   wall_or_floor: bool = True, quantity: int = 1, timer: bool = False, in_water: bool = False) -> bool:
    """
    Check if Link can kill a specific enemy at a given combat range.
    Based on the C++ Logic::CanKillEnemy implementation.

    Args:
        enemy: Enemy type (e.g., "gold_skulltula", "keese", etc.)
        distance: Combat range - "close", "short_jumpslash", "master_sword_jumpslash",
                     "long_jumpslash", "bomb_throw", "boomerang", "hookshot", "longshot", "far"
        wall_or_floor: Whether enemy is on wall or floor
        quantity: Number of enemies (for ammo considerations)
        timer: Whether there's a timer constraint
        in_water: Whether the fight is underwater
    """
    # Define what weapons work at each range
    def can_hit_at_range(distance: EnemyDistance) -> bool:
        if distance == EnemyDistance.CLOSE and can_use(Items.MEGATON_HAMMER, bundle):
            return True
        if distance <= EnemyDistance.SHORT_JUMPSLASH and can_use(Items.KOKIRI_SWORD, bundle):
            return True
        if distance <= EnemyDistance.MASTER_SWORD_JUMPSLASH and can_use(Items.MASTER_SWORD, bundle):
            return True
        if distance <= EnemyDistance.LONG_JUMPSLASH and (can_use(Items.BIGGORONS_SWORD, bundle) or can_use(Items.STICKS, bundle)):
            return True
        if distance <= EnemyDistance.BOMB_THROW and (not in_water and can_use(Items.BOMB_BAG, bundle)):
            return True
        if distance <= EnemyDistance.HOOKSHOT and (can_use(Items.HOOKSHOT, bundle) or (wall_or_floor and can_use(Items.BOMBCHUS_5, bundle))):
            return True
        if distance <= EnemyDistance.LONGSHOT and can_use(Items.LONGSHOT, bundle):
            return True
        if distance <= EnemyDistance.FAR and (can_use(Items.FAIRY_SLINGSHOT, bundle) or can_use(Items.FAIRY_BOW, bundle)):
            return True
        return False

    # Enemy-specific logic based on C++ implementation

    if enemy in [Enemies.GERUDO_GUARD, Enemies.BREAK_ROOM_GUARD]:
        return False

    if enemy == Enemies.GOLD_SKULLTULA:
        return can_hit_at_range(distance) or (distance <= EnemyDistance.LONGSHOT and (wall_or_floor and can_use(Items.BOMBCHUS_5, bundle))) or \
            (distance <= EnemyDistance.BOOMERANG and (can_use_any([Items.DINS_FIRE, Items.BOOMERANG], bundle)))

    if enemy == Enemies.BIG_SKULLTULA:
        return can_hit_at_range(distance) or (distance <= EnemyDistance.BOOMERANG and can_use(Items.DINS_FIRE, bundle))

    if enemy in [Enemies.GOHMA_LARVA, Enemies.MAD_SCRUB, Enemies.DEKU_BABA]:
        return can_attack(bundle)

    if enemy == Enemies.DODONGO:
        return can_use_sword(bundle) or can_use(Items.MEGATON_HAMMER, bundle) or (quantity <= 5 and can_use(Items.STICKS, bundle)) or \
                has_explosives(bundle) or can_use(Items.FAIRY_SLINGSHOT, bundle) or can_use(Items.FAIRY_BOW, bundle)

    if enemy == Enemies.LIZALFOS:
        return (can_jump_slash(bundle) or can_use(Items.FAIRY_BOW, bundle) or has_explosives(bundle)) \
            or can_use(Items.FAIRY_SLINGSHOT, bundle)

    if enemy in [Enemies.KEESE, Enemies.FIRE_KEESE]:
        return can_hit_at_range(distance) or (distance == EnemyDistance.CLOSE and can_use(Items.KOKIRI_SWORD, bundle)) \
            or (distance <= EnemyDistance.BOOMERANG and can_use(Items.BOOMERANG, bundle) or (distance == EnemyDistance.SHORT_JUMPSLASH and can_use(Items.MEGATON_HAMMER, bundle)))

    if enemy == Enemies.BLUE_BUBBLE:
        return blast_or_smash(bundle) or can_use(Items.FAIRY_BOW, bundle) or \
            ((can_jump_slash_except_hammer(bundle) or can_use(Items.FAIRY_SLINGSHOT, bundle)) and \
             (can_use(Items.NUTS, bundle) or hookshot_or_boomerang(bundle) or can_standing_shield(bundle)))

    if enemy == Enemies.DEAD_HAND:
        return can_use_sword(bundle) or (can_use(Items.STICKS, bundle) and can_do_trick(Tricks.BOTW_CHILD_DEADHAND, bundle))

    if enemy == Enemies.WITHERED_DEKU_BABA:
        return can_attack(bundle) or can_use(Items.BOOMERANG, bundle)

    if enemy in [Enemies.LIKE_LIKE, Enemies.FLOORMASTER]:
        return can_damage(bundle)

    if enemy == Enemies.STALFOS:
        if distance <= EnemyDistance.SHORT_JUMPSLASH and (can_use(Items.MEGATON_HAMMER, bundle) or can_use(Items.KOKIRI_SWORD, bundle)):
            return True
        if distance <= EnemyDistance.MASTER_SWORD_JUMPSLASH and can_use(Items.MASTER_SWORD, bundle):
            return True
        if distance <= EnemyDistance.LONG_JUMPSLASH and (can_use(Items.BIGGORONS_SWORD, bundle) or (quantity <= 1 and can_use(Items.STICKS, bundle))):
            return True
        if distance <= EnemyDistance.BOMB_THROW and quantity <= 2 and not timer and not in_water and \
                                (can_use(Items.NUTS, bundle) or hookshot_or_boomerang(bundle)) and can_use(Items.BOMB_BAG, bundle):
            return True
        if distance <= EnemyDistance.HOOKSHOT and wall_or_floor and can_use(Items.BOMBCHUS_5, bundle):
            return True
        if distance <= EnemyDistance.FAR and can_use(Items.FAIRY_BOW, bundle):
            return True
        return False

    if enemy == Enemies.IRON_KNUCKLE:
        return (can_use_sword(bundle) or
                can_use(Items.MEGATON_HAMMER, bundle) or
                has_explosives(bundle))

    if enemy == Enemies.FLARE_DANCER:
        return can_use(Items.MEGATON_HAMMER, bundle) or \
               can_use(Items.HOOKSHOT, bundle) or \
               (has_explosives(bundle) and (can_jump_slash_except_hammer(bundle) or can_use(Items.FAIRY_BOW, bundle) or \
                    can_use(Items.FAIRY_SLINGSHOT, bundle) or can_use(Items.BOOMERANG, bundle)))

    if enemy in [Enemies.WOLFOS, Enemies.WHITE_WOLFOS, Enemies.WALLMASTER]:
        return can_jump_slash(bundle) or can_use(Items.FAIRY_BOW, bundle) or can_use(Items.FAIRY_SLINGSHOT, bundle) or \
                   can_use(Items.BOMBCHUS_5, bundle) or can_use(Items.DINS_FIRE, bundle) or \
                   (can_use(Items.BOMB_BAG, bundle) and (can_use(Items.NUTS, bundle) or can_use(Items.HOOKSHOT, bundle) or can_use(Items.BOOMERANG, bundle)))

    if enemy == Enemies.GERUDO_WARRIOR:
        return can_jump_slash(bundle) or can_use(Items.FAIRY_BOW, bundle) or \
                    (can_do_trick(Tricks.GF_WARRIOR_WITH_DIFFICULT_WEAPON, bundle) and
                    (can_use(Items.FAIRY_SLINGSHOT, bundle) or can_use(Items.BOMBCHUS_5, bundle)))

    if enemy in [Enemies.GIBDO, Enemies.REDEAD]:
        return can_jump_slash(bundle) or \
               can_use(Items.DINS_FIRE, bundle)

    if enemy == Enemies.MEG:
        return can_use(Items.FAIRY_BOW, bundle) or can_use(Items.HOOKSHOT, bundle) or has_explosives(bundle)

    if enemy == Enemies.ARMOS:
        return blast_or_smash(bundle) or can_use(Items.MASTER_SWORD, bundle) or can_use(Items.BIGGORONS_SWORD, bundle) or can_use(Items.STICKS, bundle) or \
                   can_use(Items.FAIRY_BOW, bundle) or \
                   ((can_use(Items.NUTS, bundle) or can_use(Items.HOOKSHOT, bundle) or can_use(Items.BOOMERANG, bundle)) and
                    (can_use(Items.KOKIRI_SWORD, bundle) or can_use(Items.FAIRY_SLINGSHOT, bundle)))

    if enemy == Enemies.GREEN_BUBBLE:
        return can_jump_slash(bundle) or can_use(Items.FAIRY_BOW, bundle) or can_use(Items.FAIRY_SLINGSHOT, bundle) or has_explosives(bundle)

    if enemy == Enemies.DINOLFOS:
        return can_jump_slash(bundle) or can_use(Items.FAIRY_BOW, bundle) or can_use(Items.FAIRY_SLINGSHOT, bundle) or \
                   (not timer and can_use(Items.BOMBCHUS_5, bundle))

    if enemy == Enemies.TORCH_SLUG:
        return can_jump_slash(bundle) or has_explosives(bundle) or can_use(Items.FAIRY_BOW, bundle)

    if enemy == Enemies.FREEZARD:
        return can_use(Items.MASTER_SWORD, bundle) or can_use(Items.BIGGORONS_SWORD, bundle) or can_use(Items.MEGATON_HAMMER, bundle) or \
                   can_use(Items.STICKS, bundle) or has_explosives(bundle) or can_use(Items.HOOKSHOT, bundle) or can_use(Items.DINS_FIRE, bundle) or \
                   can_use(Items.FIRE_ARROW, bundle)

    if enemy == Enemies.SHELL_BLADE:
        return can_jump_slash(bundle) or has_explosives(bundle) or can_use(Items.HOOKSHOT, bundle) or can_use(Items.FAIRY_BOW, bundle) or can_use(Items.DINS_FIRE, bundle)

    if enemy == Enemies.SPIKE:
        return can_use(Items.MASTER_SWORD, bundle) or can_use(Items.BIGGORONS_SWORD, bundle) or can_use(Items.MEGATON_HAMMER, bundle) or \
                can_use(Items.STICKS, bundle) or has_explosives(bundle) or can_use(Items.HOOKSHOT, bundle) or can_use(Items.FAIRY_BOW, bundle) or \
                can_use(Items.DINS_FIRE, bundle)

    if enemy == Enemies.STINGER:
        return can_hit_at_range(distance) or (distance == EnemyDistance.CLOSE and can_use(Items.KOKIRI_SWORD, bundle)) or (distance == EnemyDistance.SHORT_JUMPSLASH and can_use(Items.MEGATON_HAMMER, bundle))

    if enemy == Enemies.BIG_OCTO:
        # If chasing octo is annoying but with rolls you can catch him, and you need rang to get into this room
        # without shenanigans anyway. Bunny makes it free
        return can_use(Items.KOKIRI_SWORD, bundle) or can_use(Items.STICKS, bundle) or can_use(Items.MASTER_SWORD, bundle)
    if enemy == Enemies.GOHMA:
        return has_boss_soul(Items.GOHMAS_SOUL, bundle) and can_jump_slash(bundle) and \
               (can_use(Items.NUTS, bundle) or can_use(Items.FAIRY_SLINGSHOT, bundle) or can_use(Items.FAIRY_BOW, bundle) or hookshot_or_boomerang(bundle))
    if enemy == Enemies.KING_DODONGO:
        return (has_boss_soul(Items.KING_DODONGOS_SOUL, bundle) and can_jump_slash(bundle) and
                (can_use(Items.BOMB_BAG, bundle) or has_item(Items.GORONS_BRACELET, bundle) or
                 (can_do_trick(Tricks.DC_DODONGO_CHU, bundle) and is_adult(bundle) and can_use(Items.BOMBCHUS_5, bundle))))
    if enemy == Enemies.BARINADE:
        return has_boss_soul(Items.BARINADES_SOUL, bundle) and can_use(Items.BOOMERANG, bundle) and can_jump_slash_except_hammer(bundle)
    if enemy == Enemies.PHANTOM_GANON:
        return has_boss_soul(Items.PHANTOM_GANONS_SOUL, bundle) and can_use_sword(bundle) and \
               (can_use(Items.HOOKSHOT, bundle) or can_use(Items.FAIRY_BOW, bundle) or can_use(Items.FAIRY_SLINGSHOT, bundle))
    if enemy == Enemies.VOLVAGIA:
        return has_boss_soul(Items.VOLVAGIAS_SOUL, bundle) and can_use(Items.MEGATON_HAMMER, bundle)
    if enemy == Enemies.MORPHA:
        return (has_boss_soul(Items.MORPHAS_SOUL, bundle) and
               (can_use(Items.HOOKSHOT, bundle) or
                (can_do_trick(Tricks.WATER_MORPHA_WITHOUT_HOOKSHOT, bundle) and has_item(Items.BRONZE_SCALE, bundle))) and
               (can_use_sword(bundle) or can_use(Items.MEGATON_HAMMER, bundle)))
    if enemy == Enemies.BONGO_BONGO:
        return has_boss_soul(Items.BONGO_BONGOS_SOUL, bundle) and \
               (can_use(Items.LENS_OF_TRUTH, bundle) or can_do_trick(Tricks.LENS_BONGO, bundle)) and can_use_sword(bundle) and \
               (can_use(Items.HOOKSHOT, bundle) or can_use(Items.FAIRY_BOW, bundle) or can_use(Items.FAIRY_SLINGSHOT, bundle) or \
                can_do_trick(Tricks.SHADOW_BONGO, bundle))
    if enemy == Enemies.TWINROVA:
        return has_boss_soul(Items.TWINROVAS_SOUL, bundle) and can_use(Items.MIRROR_SHIELD, bundle) and \
               (can_use_sword(bundle) or can_use(Items.MEGATON_HAMMER, bundle))
    if enemy == Enemies.GANONDORF:
        # RANDOTODO: Trick to use hammer (no jumpslash) or stick (only jumpslash) instead of a sword to reflect the
        # energy ball and either of them regardless of jumpslashing to damage and kill ganondorf

        # Bottle is not taken into account since a sword, hammer or stick are required
        # for killing ganondorf and all of those can reflect the energy ball
        # This will not be the case once ammo logic in taken into account as
        # sticks are limited and using a bottle might become a requirement in that case
        return has_boss_soul(Items.GANONS_SOUL, bundle) and can_use(Items.LIGHT_ARROW, bundle) and can_use_sword(bundle)
    if enemy == Enemies.GANON:
        return has_boss_soul(Items.GANONS_SOUL, bundle) and can_use(Items.MASTER_SWORD, bundle)
    if enemy == Enemies.DARK_LINK:
        # RANDOTODO Dark link is buggy right now, retest when he is not
        return can_jump_slash(bundle) or can_use(Items.FAIRY_BOW, bundle)
    if enemy == Enemies.ANUBIS:
        # there's a restoration that allows beating them with mirror shield + some way to trigger their attack
        return has_fire_source(bundle)
    if enemy == Enemies.BEAMOS:
        return has_explosives(bundle)
    if enemy == Enemies.PURPLE_LEEVER:
        # dies on it's own, so this is the conditions to spawn it (killing 10 normal leevers)
        # Sticks and Ice arrows work but will need ammo capacity logic
        # other methods can damage them but not kill them, and they run when hit, making them impractical
        return can_use(Items.MASTER_SWORD, bundle) or can_use(Items.BIGGORONS_SWORD, bundle)
    if enemy == Enemies.TENTACLE:
        return can_use(Items.BOOMERANG, bundle)
    if enemy == Enemies.BARI:
        return hookshot_or_boomerang(bundle) or can_use(Items.FAIRY_BOW, bundle) or has_explosives(bundle) or can_use(Items.MEGATON_HAMMER, bundle) or \
               can_use(Items.STICKS, bundle) or can_use(Items.DINS_FIRE, bundle) or (take_damage(bundle) and can_use_sword(bundle))
    if enemy == Enemies.SHABOM:
        # RANDOTODO when you add better damage logic, you can kill this by taking hits
        return can_use(Items.BOOMERANG, bundle) or can_use(Items.NUTS, bundle) or can_jump_slash(bundle) or can_use(Items.DINS_FIRE, bundle) or \
               can_use(Items.ICE_ARROW, bundle)
    if enemy == Enemies.OCTOROK:
        return can_reflect_nuts(bundle) or hookshot_or_boomerang(bundle) or can_use(Items.FAIRY_BOW, bundle) or can_use(Items.FAIRY_SLINGSHOT, bundle) or \
               can_use(Items.BOMB_BAG, bundle) or (wall_or_floor and can_use(Items.BOMBCHUS_5, bundle))

    return False


def has_boss_soul(soul: Items, bundle: tuple[CollectionState, Regions, "SohWorld"]):
    state = bundle[0]
    world = bundle[2]
    soulsanity = world.options.shuffle_boss_souls.value
    if soulsanity == 0:
        return True
    if soul == Items.GANONS_SOUL:
        return True if soulsanity == 1 else state.has(Items.GANONS_SOUL, world.player)
    return has_item(soul, bundle)


def can_pass_enemy(bundle: tuple[CollectionState, Regions, "SohWorld"], enemy: Enemies, distance: EnemyDistance = EnemyDistance.CLOSE, wall_or_floor: bool = True) -> bool:    
    if enemy in [Enemies.GOLD_SKULLTULA, Enemies.GOHMA_LARVA, Enemies.LIZALFOS, Enemies.DODONGO, Enemies.MAD_SCRUB, Enemies.KEESE, Enemies.FIRE_KEESE, Enemies.BLUE_BUBBLE, Enemies.DEAD_HAND, Enemies.DEKU_BABA, Enemies.WITHERED_DEKU_BABA, Enemies.STALFOS, Enemies.FLARE_DANCER, Enemies.WOLFOS, Enemies.WHITE_WOLFOS, Enemies.FLOORMASTER, Enemies.MEG, Enemies.ARMOS, Enemies.FREEZARD, Enemies.SPIKE, Enemies.DARK_LINK, Enemies.ANUBIS, Enemies.WALLMASTER, Enemies.PURPLE_LEEVER, Enemies.OCTOROK]:
        return True
    
    if enemy == Enemies.GERUDO_GUARD:
        return can_do_trick(Tricks.PASS_GUARDS_WITH_NOTHING, bundle) or has_item(Items.GERUDO_MEMBERSHIP_CARD, bundle) or can_use_any([Items.FAIRY_BOW, Items.HOOKSHOT], bundle)

    if enemy == Enemies.BREAK_ROOM_GUARD:
        return has_item(Items.GERUDO_MEMBERSHIP_CARD, bundle) or can_use_any([Items.FAIRY_BOW, Items.HOOKSHOT], bundle)

    if enemy == Enemies.BIG_SKULLTULA:
        return can_kill_enemy(bundle, enemy, distance, wall_or_floor) or can_use_any([Items.NUTS, Items.BOOMERANG], bundle)

    if enemy == Enemies.LIKE_LIKE:
        return can_kill_enemy(bundle, enemy, distance, wall_or_floor) or can_use_any([Items.HOOKSHOT, Items.BOOMERANG], bundle)

    if enemy in [Enemies.GIBDO, Enemies.REDEAD]:
        return can_kill_enemy(bundle, enemy, distance, wall_or_floor) or can_use_any([Items.HOOKSHOT, Items.SUNS_SONG],bundle)

    if enemy in [Enemies.IRON_KNUCKLE, Enemies.BIG_OCTO]:
        return can_kill_enemy(bundle, enemy, distance, wall_or_floor)

    if enemy == Enemies.GREEN_BUBBLE:
        return can_kill_enemy(bundle, enemy, distance, wall_or_floor) or take_damage(bundle) or can_use_any([Items.NUTS, Items.BOOMERANG, Items.HOOKSHOT],bundle)

    # Case of any other enemy
    return can_kill_enemy(bundle, enemy, distance, wall_or_floor)


def can_cut_shrubs(bundle: tuple[CollectionState, Regions, "SohWorld"]) -> bool:
    """Check if Link can cut shrubs (grass, bushes)."""
    return (can_use_sword(bundle) or
            can_use(Items.BOOMERANG, bundle) or
            has_explosives(bundle) or
            can_use(Items.GORONS_BRACELET, bundle) or
            can_use(Items.MEGATON_HAMMER, bundle))


def hookshot_or_boomerang(bundle: tuple[CollectionState, Regions, "SohWorld"]) -> bool:
    """Check if Link has hookshot or boomerang."""
    return (can_use(Items.HOOKSHOT, bundle) or
            can_use(Items.BOOMERANG, bundle))


def can_open_underwater_chest(bundle: tuple[CollectionState, Regions, "SohWorld"]) -> bool:
    return (can_do_trick(Tricks.OPEN_UNDERWATER_CHEST, bundle) and
            can_use(Items.IRON_BOOTS, bundle) and
            can_use(Items.HOOKSHOT, bundle))


def can_open_overworld_door(key: Items, bundle: tuple[CollectionState, Regions, "SohWorld"]) -> bool:
    world = bundle[2]
    if not world.options.lock_overworld_doors:
        return True

    return has_item(Items.SKELETON_KEY, bundle) or has_item(key, bundle)


def small_keys(key: Items, requiredAmount: int, bundle: tuple[CollectionState, Regions, "SohWorld"]) -> bool:
    state = bundle[0]
    parent_region = bundle[1]
    world = bundle[2]
    if has_item(Items.SKELETON_KEY, bundle) or (world.options.key_rings.value and has_key_ring(key, bundle)):
        return True

    return (state.has(key.value, world.player, requiredAmount))


def has_key_ring(key : Items, bundle: tuple[CollectionState, Regions, "SohWorld"]) -> bool:

    if key == Items.FOREST_TEMPLE_SMALL_KEY:
        return has_item(Items.FOREST_TEMPLE_KEY_RING, bundle)
    
    if key == Items.FIRE_TEMPLE_SMALL_KEY:
        return has_item(Items.FIRE_TEMPLE_KEY_RING, bundle)
    
    if key == Items.WATER_TEMPLE_SMALL_KEY:
        return has_item(Items.WATER_TEMPLE_KEY_RING, bundle)
    
    if key == Items.BOTTOM_OF_THE_WELL_SMALL_KEY:
        return has_item(Items.BOTTOM_OF_THE_WELL_KEY_RING, bundle)
    
    if key == Items.SHADOW_TEMPLE_SMALL_KEY:
        return has_item(Items.SHADOW_TEMPLE_KEY_RING, bundle)
    
    if key == Items.GERUDO_FORTRESS_SMALL_KEY:
        return has_item(Items.GERUDO_FORTRESS_KEY_RING, bundle)
    
    if key == Items.TRAINING_GROUND_SMALL_KEY:
        return has_item(Items.TRAINING_GROUND_KEY_RING, bundle)
    
    if key == Items.SPIRIT_TEMPLE_SMALL_KEY:
        return has_item(Items.SPIRIT_TEMPLE_KEY_RING, bundle)
    
    if key == Items.GANONS_CASTLE_SMALL_KEY:
        return has_item(Items.GANONS_CASTLE_KEY_RING, bundle)

    return False


def can_get_enemy_drop(bundle: tuple[CollectionState, Regions, "SohWorld"], enemy : Enemies, distance : EnemyDistance = EnemyDistance.CLOSE, aboveLink : bool = False) -> bool:
    if not can_kill_enemy(bundle, enemy, distance):
        return False
    
    if distance.value <= EnemyDistance.MASTER_SWORD_JUMPSLASH.value:
        return True

    match enemy:
        case Enemies.GOLD_SKULLTULA:
            if distance <= EnemyDistance.BOOMERANG and can_use(Items.BOOMERANG, bundle):
                return True
            if distance <= EnemyDistance.HOOKSHOT and can_use(Items.HOOKSHOT, bundle):
                return True
            if distance <= EnemyDistance.LONGSHOT and can_use(Items.LONGSHOT, bundle):
                return True
            return False
        case Enemies.KEESE:
            return True
        case Enemies.FIRE_KEESE:
            return True
        case _:
            return aboveLink or (distance.value <= EnemyDistance.BOOMERANG.value and can_use(Items.BOOMERANG, bundle))


def can_detonate_bomb_flowers(bundle: tuple[CollectionState, Regions, "SohWorld"]) -> bool:
    return can_use_any([Items.FAIRY_BOW, Items.DINS_FIRE], bundle) or has_explosives(bundle)


def can_detonate_upright_bomb_flower(bundle: tuple[CollectionState, Regions, "SohWorld"]) -> bool:
    return (can_detonate_bomb_flowers(bundle)
            or has_item(Items.GORONS_BRACELET, bundle)
            or (can_do_trick(Tricks.BLUE_FIRE_MUD_WALLS, bundle)
                and blue_fire(bundle)
                and (effective_health(bundle) != 1
                    or can_use(Items.NAYRUS_LOVE, bundle)
                ))

            )


def item_group_count(bundle: tuple[CollectionState, Regions, "SohWorld"], item_group: str) -> int:
    state = bundle[0]
    world = bundle[2]
    items = item_name_groups[item_group]
    count = 0
    for item in items:
        if (state.has(item, world.player)):
            count += 1
    return count


def ocarina_button_count(bundle: tuple[CollectionState, Regions, "SohWorld"]) -> int:
    if(bundle[2].options.shuffle_ocarina_buttons):
        return item_group_count(bundle, "Ocarina Buttons")

    return 5

def stone_count(bundle: tuple[CollectionState, Regions, "SohWorld"]) -> int:
    return item_group_count(bundle, "Stones")


def medallion_count(bundle: tuple[CollectionState, Regions, "SohWorld"]) -> int:
    return item_group_count(bundle, "Medallions")


dungeon_events: list[Events] = [Events.DEKU_TREE_COMPLETED, Events.DODONGOS_CAVERN_COMPLETED, Events.JABU_JABUS_BELLY_COMPLETED,
                      Events.FOREST_TEMPLE_COMPLETED, Events.FIRE_TEMPLE_COMPLETED, Events.WATER_TEMPLE_COMPLETED,
                      Events.SPIRIT_TEMPLE_COMPLETED, Events.SHADOW_TEMPLE_COMPLETED]
def dungeon_count(bundle: tuple[CollectionState, Regions, "SohWorld"]) -> int:
    count = 0
    for dungeon in dungeon_events:
        if has_item(dungeon, bundle):
            count += 1
    return count


def can_spawn_soil_skull(bundle: tuple[CollectionState, Regions, "SohWorld"]) -> bool:
    return is_child(bundle) and can_use(Items.BOTTLE_WITH_BUGS, bundle)


def fire_timer(bundle: tuple[CollectionState, Regions, "SohWorld"]) -> int:
    return 255 if can_use(Items.GORON_TUNIC, bundle) else ((hearts(bundle) * 8) if can_do_trick(Tricks.FEWER_TUNIC_REQUIREMENTS, bundle) else 0)


def water_timer(bundle: tuple[CollectionState, Regions, "SohWorld"]) -> int:
    return 255 if can_use(Items.ZORA_TUNIC, bundle) else ((hearts(bundle) * 8) if can_do_trick(Tricks.FEWER_TUNIC_REQUIREMENTS, bundle) else 0)


def hearts(bundle: tuple[CollectionState, Regions, "SohWorld"]) -> int:
    state = bundle[0]
    world = bundle[2]
    return 3 + state.count(Items.HEART_CONTAINER.value, world.player) + (state.count(Items.PIECE_OF_HEART.value, world.player) // 4)


def can_open_bomb_grotto(bundle: tuple[CollectionState, Regions, "SohWorld"]) -> bool:
    return blast_or_smash(bundle) and (has_item(Items.STONE_OF_AGONY, bundle) or can_do_trick(Tricks.GROTTOS_WITHOUT_AGONY, bundle))


def trade_quest_step(item: Items, bundle: tuple[CollectionState, Regions, "SohWorld"]) -> bool:
    world = bundle[2]
    # If adult trade shuffle is off, it'll automatically assume the whole trade quest is complete as soon as claim check is obtained.
    if world.options.shuffle_adult_trade_items.value == 0:
        return has_item(Items.CLAIM_CHECK, bundle)

    #Items aren't comparable, so recursion is used to replace fallthrough here
    if item == Items.POCKET_EGG:
        return has_item(Items.POCKET_EGG, bundle) or trade_quest_step(Items.COJIRO, bundle)

    if item == Items.COJIRO:
        return has_item(Items.COJIRO, bundle) or trade_quest_step(Items.ODD_MUSHROOM, bundle)

    if item == Items.ODD_MUSHROOM:
        return has_item(Items.ODD_MUSHROOM, bundle) or trade_quest_step(Items.ODD_POTION, bundle)

    if item == Items.ODD_POTION:
        return has_item(Items.ODD_POTION, bundle) or trade_quest_step(Items.POACHERS_SAW, bundle)

    if item == Items.POACHERS_SAW:
        return has_item(Items.POACHERS_SAW, bundle) or trade_quest_step(Items.BROKEN_GORONS_SWORD, bundle)

    if item == Items.BROKEN_GORONS_SWORD:
        return has_item(Items.BROKEN_GORONS_SWORD, bundle) or trade_quest_step(Items.PRESCRIPTION, bundle)

    if item == Items.PRESCRIPTION:
        return has_item(Items.PRESCRIPTION, bundle) or trade_quest_step(Items.WORLDS_FINEST_EYEDROPS, bundle)

    if item == Items.WORLDS_FINEST_EYEDROPS:
        return has_item(Items.WORLDS_FINEST_EYEDROPS, bundle) or trade_quest_step(Items.CLAIM_CHECK, bundle)

    if item == Items.CLAIM_CHECK:
        return has_item(Items.CLAIM_CHECK, bundle)

    return False


def can_build_rainbow_bridge(bundle: tuple[CollectionState, Regions, "SohWorld"]) -> bool:
    world = bundle[2]

    greg_reward = 0
    if has_item(Items.GREG_THE_GREEN_RUPEE, bundle) and world.options.rainbow_bridge_greg_modifier.value == 1:
        greg_reward = 1

    bridge_setting = world.options.rainbow_bridge.value

    return (bridge_setting == 1 or
            (bridge_setting == 0 and has_item(Items.SHADOW_MEDALLION, bundle) and has_item(Items.SPIRIT_MEDALLION, bundle) and can_use(Items.LIGHT_ARROW, bundle)) or
            (bridge_setting == 2 and ((stone_count(bundle) + greg_reward) >= world.options.rainbow_bridge_stones_required.value)) or
            (bridge_setting == 3 and ((medallion_count(bundle) + greg_reward) >= world.options.rainbow_bridge_medallions_required.value)) or
            (bridge_setting == 4 and ((stone_count(bundle) + medallion_count(bundle) + greg_reward) >= world.options.rainbow_bridge_dungeon_rewards_required.value)) or
            (bridge_setting == 5 and ((dungeon_count(bundle) + greg_reward) >= world.options.rainbow_bridge_dungeons_required.value)) or
            (bridge_setting == 6 and (get_gs_count(bundle) >= world.options.rainbow_bridge_skull_tokens_required.value)) or
            (bridge_setting == 7 and has_item(Items.GREG_THE_GREEN_RUPEE, bundle)))


def get_gs_count(bundle: tuple[CollectionState, Regions, "SohWorld"]) -> int:
    state = bundle[0]
    world = bundle[2]
    return state.count(Items.GOLD_SKULLTULA_TOKEN.value, world.player)


def can_trigger_lacs(bundle: tuple[CollectionState, Regions, "SohWorld"]) -> bool:
    world = bundle[2]

    greg_reward = 0
    if has_item(Items.GREG_THE_GREEN_RUPEE, bundle) and world.options.ganons_castle_boss_key_greg_modifier.value == 1:
        greg_reward = 1

    gbk_setting = world.options.ganons_castle_boss_key.value

    return (((gbk_setting == 0 or gbk_setting == 1 or gbk_setting == 2) and has_item(Items.SHADOW_MEDALLION, bundle) and has_item(Items.SPIRIT_MEDALLION, bundle)) or
            (gbk_setting == 3 and (stone_count(bundle) + greg_reward >= world.options.ganons_castle_boss_key_stones_required.value)) or
            (gbk_setting == 4 and (medallion_count(bundle) + greg_reward >= world.options.ganons_castle_boss_key_medallions_required.value)) or
            (gbk_setting == 5 and (stone_count(bundle) + medallion_count(bundle) + greg_reward >= world.options.ganons_castle_boss_key_dungeon_rewards_required.value)) or
            (gbk_setting == 6 and (dungeon_count(bundle) + greg_reward >= world.options.ganons_castle_boss_key_dungeons_required.value)) or
            (gbk_setting == 7 and (get_gs_count(bundle) >= world.options.ganons_castle_boss_key_skull_tokens_required.value)))


# TODO implement EffectiveHealth(); Returns 2 for now. Requires implementing a damage multiplier option
def effective_health(bundle: tuple[CollectionState, Regions, "SohWorld"]) -> int:
    return 2


# TODO implement when shuffling keys within a dungeon is implemented
def is_fire_loop_locked(bundle: tuple[CollectionState, Regions, "SohWorld"]) -> bool:
    return True


def can_ground_jump(bundle: tuple[CollectionState, Regions, "SohWorld"], hasBombFlower: bool = False) -> bool:
    return can_do_trick(Tricks.GROUND_JUMP, bundle) and can_standing_shield(bundle) and (can_use(Items.BOMB_BAG, bundle) or (hasBombFlower and has_item(Items.GORONS_BRACELET, bundle)))


def increment_current_count(world: "SohWorld", item: Item, current_count: int) -> int:
    """
    If the progressive item count should be increased because of an option (like shuffle_swim), this will increase its current count by 1.
    Does nothing otherwise.
    """
    if ((item.name == Items.PROGRESSIVE_SCALE and not world.options.shuffle_swim)
            or (item.name == Items.PROGRESSIVE_STICK_CAPACITY and not world.options.shuffle_deku_stick_bag)
            or (item.name == Items.PROGRESSIVE_NUT_CAPACITY and not world.options.shuffle_deku_nut_bag)
            or (item.name == Items.PROGRESSIVE_BOMBCHU and not world.options.bombchu_bag)):
        current_count += 1
    return current_count<|MERGE_RESOLUTION|>--- conflicted
+++ resolved
@@ -480,11 +480,7 @@
     world = bundle[2]
     return (hookshot_or_boomerang(bundle) or
             (can_do_trick(Tricks.BOMBCHU_BEEHIVES, bundle) and can_use(Items.PROGRESSIVE_BOMBCHU, bundle)) or
-<<<<<<< HEAD
             (world.options.slingbow_break_beehives and (can_use(Items.FAIRY_BOW, bundle) or can_use(Items.FAIRY_SLINGSHOT, bundle))))
-=======
-            (False and (can_use(Items.FAIRY_BOW, bundle) or can_use(Items.FAIRY_SLINGSHOT, bundle)))) #TODO implement sling/bow destroy hives option instead of false
->>>>>>> 2c81765b
 
 
 def can_open_storms_grotto(bundle: tuple[CollectionState, Regions, "SohWorld"]) -> bool:
@@ -827,28 +823,28 @@
 
     if key == Items.FOREST_TEMPLE_SMALL_KEY:
         return has_item(Items.FOREST_TEMPLE_KEY_RING, bundle)
-    
+
     if key == Items.FIRE_TEMPLE_SMALL_KEY:
         return has_item(Items.FIRE_TEMPLE_KEY_RING, bundle)
-    
+
     if key == Items.WATER_TEMPLE_SMALL_KEY:
         return has_item(Items.WATER_TEMPLE_KEY_RING, bundle)
-    
+
     if key == Items.BOTTOM_OF_THE_WELL_SMALL_KEY:
         return has_item(Items.BOTTOM_OF_THE_WELL_KEY_RING, bundle)
-    
+
     if key == Items.SHADOW_TEMPLE_SMALL_KEY:
         return has_item(Items.SHADOW_TEMPLE_KEY_RING, bundle)
-    
+
     if key == Items.GERUDO_FORTRESS_SMALL_KEY:
         return has_item(Items.GERUDO_FORTRESS_KEY_RING, bundle)
-    
+
     if key == Items.TRAINING_GROUND_SMALL_KEY:
         return has_item(Items.TRAINING_GROUND_KEY_RING, bundle)
-    
+
     if key == Items.SPIRIT_TEMPLE_SMALL_KEY:
         return has_item(Items.SPIRIT_TEMPLE_KEY_RING, bundle)
-    
+
     if key == Items.GANONS_CASTLE_SMALL_KEY:
         return has_item(Items.GANONS_CASTLE_KEY_RING, bundle)
 
