from typing import TYPE_CHECKING, Callable

from BaseClasses import CollectionState, ItemClassification as IC, Item
from .Locations import SohLocation
from worlds.generic.Rules import set_rule
from .Enums import *
from .Items import SohItem, item_data_table, ItemType, no_rules_bottles, item_name_groups

if TYPE_CHECKING:
    from . import SohWorld

import logging
logger = logging.getLogger("SOH_OOT.Logic")


class rule_wrapper:
    def __init__(self, parent_region: Regions, rule: Callable[[tuple[CollectionState, Regions, "SohWorld"]], bool], world: "SohWorld"):
        self.parent_region = parent_region
        self.world = world
        self.rule = rule

    @staticmethod
    def wrap(parent_region: Regions, rule: Callable[[tuple[CollectionState, Regions, "SohWorld"]], bool], world: "SohWorld") -> Callable[[CollectionState], bool]:
        wrapper = rule_wrapper(parent_region, rule, world)
        return wrapper.evaluate

    def evaluate(self, state: CollectionState) -> bool:
        return self.rule((state, self.parent_region, self.world))


def add_locations(parent_region: Regions, world: "SohWorld",
                  locations: list[tuple[Locations, Callable[[tuple[CollectionState, Regions, "SohWorld"]], bool]]]) -> None:
    for location in locations:
        locationName = location[0].value
        locationRule = lambda bundle: True
        if len(location) > 1:
            locationRule = location[1]
        if locationName in world.included_locations:
            locationAddress = world.included_locations.pop(location[0])
            world.get_region(parent_region.value).add_locations({locationName: locationAddress}, SohLocation)
            set_rule(world.get_location(locationName), rule_wrapper.wrap(parent_region, locationRule, world))



def connect_regions(parent_region: Regions, world: "SohWorld",
                    child_regions: list[tuple[Regions, Callable[[tuple[CollectionState, Regions, "SohWorld"]], bool]]]) -> None:
    for region in child_regions:
        regionName = region[0]
        regionRule = lambda bundle: True
        if len(region) > 1:
            regionRule = region[1]
        world.get_region(parent_region.value).connect(world.get_region(regionName.value),
                                                      rule=rule_wrapper.wrap(parent_region, regionRule, world))


def add_events(parent_region: Regions, world: "SohWorld",
               events: list[tuple[Enum, Events | Enum, Callable[[tuple[CollectionState, Regions, "SohWorld"]], bool]]]) -> None:
    for event in events:
        event_location = event[0].value
        event_item = event[1].value
        event_rule = event[2]
        
        world.get_region(parent_region.value).add_locations({event_location: None}, SohLocation)
        world.get_location(event_location).place_locked_item(SohItem(event_item, IC.progression, None, world.player))
        set_rule(world.get_location(event_location), rule_wrapper.wrap(parent_region, event_rule, world))


def can_use(item: Enum, bundle: tuple[CollectionState, Regions, "SohWorld"]) -> bool:
    if not has_item(item, bundle):
        return False

    data = item_data_table

    if data[item.value].adult_only and not is_adult(bundle):
        return False

    if data[item.value].child_only and not is_child(bundle):
        return False

    if data[item.value].item_type == ItemType.magic and not has_item(Items.PROGRESSIVE_MAGIC_METER, bundle):
        return False

    if data[item.value].item_type == ItemType.song:
        return can_play_song(item, bundle)

    if item in (Items.FIRE_ARROW, Items.ICE_ARROW, Items.LIGHT_ARROW):
        return can_use(Items.FAIRY_BOW, bundle)

    if item in [Items.PROGRESSIVE_BOMBCHU,Items.BOMBCHUS_5,Items.BOMBCHUS_10,Items.BOMBCHUS_20]:
        return bombchu_refill(bundle) and bombchus_enabled(bundle)

    if item == Items.SCARECROW:
        return scarecrows_song(bundle) and can_use(Items.HOOKSHOT, bundle)

    if item == Items.DISTANT_SCARECROW:
        return scarecrows_song(bundle) and can_use(Items.LONGSHOT, bundle)

    if item == Items.EPONA:
        return is_adult(bundle) and can_use(Items.EPONAS_SONG, bundle)

    return True


def can_use_any(names: list[Enum], bundle: tuple[CollectionState, Regions, "SohWorld"]) -> bool:
    for name in names:
        if can_use(name, bundle):
            return True
    return False


def has_item(item: Items | Events | Enum, bundle: tuple[CollectionState, Regions, "SohWorld"], count: int = 1) -> bool:
    state = bundle[0]
    world = bundle[2]
    player = world.player

    if item == Items.HOOKSHOT: # 112
        return state.has(Items.PROGRESSIVE_HOOKSHOT.value, player)
    
    if item == Items.FAIRY_BOW: # 80
        return state.has(Items.PROGRESSIVE_BOW.value, player)

    if item == Items.BRONZE_SCALE: # 62
        return state.has(Items.PROGRESSIVE_SCALE.value, player) or world.options.shuffle_swim == 0
    
    if item == Items.GORONS_BRACELET: # 57
        return state.has(Items.STRENGTH_UPGRADE.value, player)
    
    if item == Items.LONGSHOT: # 52
        return state.has(Items.PROGRESSIVE_HOOKSHOT.value, player, 2)
    
    if item == Items.FAIRY_SLINGSHOT: # 37
        return state.has(Items.PROGRESSIVE_SLINGSHOT.value, player)
    
    if item == Items.FISHING_POLE: # 36
        return (not world.options.shuffle_fishing_pole) or state.has(Items.FISHING_POLE.value, player)
    
    if item == Items.MAGIC_BEAN: # 35
        return state.has_any({Items.MAGIC_BEAN_PACK.value, Events.CAN_BUY_BEANS.value}, player)
        
    if item == Items.STICKS: # 33
        return (state.has(Events.CAN_FARM_STICKS.value, player) and (world.options.shuffle_deku_stick_bag.value == 0 or state.has(Items.PROGRESSIVE_STICK_CAPACITY.value, player)))
    
    if item in (Items.PROGRESSIVE_BOMBCHU, Items.BOMBCHUS_5, Items.BOMBCHUS_10, Items.BOMBCHUS_20): # 33
        return (state.has_any((Items.BOMBCHUS_5.value, Items.BOMBCHUS_10.value, Items.BOMBCHUS_20.value,
                               Items.PROGRESSIVE_BOMBCHU.value), world.player)
                or (bombchus_enabled(bundle)
                    and state.has_any((Events.CAN_BUY_BOMBCHUS.value, Events.COULD_PLAY_BOWLING.value, Events.CARPET_MERCHANT.value), world.player)))
<<<<<<< HEAD
    
    if item == Items.SILVER_GAUNTLETS: # 23
        return state.has(Items.STRENGTH_UPGRADE.value, player, 2)

    if item == Items.SILVER_SCALE: # 22
        return state.has(Items.PROGRESSIVE_SCALE.value, player, 2) or (state.has(Items.PROGRESSIVE_SCALE.value, player, 1) and world.options.shuffle_swim == 0)
    
    if item == Items.BOMB_BAG: # 18
        return state.has(Items.PROGRESSIVE_BOMB_BAG.value, player) 
    
    if item in (Items.POCKET_EGG, Items.COJIRO, Items.ODD_MUSHROOM, Items.ODD_POTION, Items.POACHERS_SAW, Items.BROKEN_GORONS_SWORD, Items.PRESCRIPTION, Items.EYEBALL_FROG, Items.WORLDS_FINEST_EYEDROPS): # 17
        return (not world.options.shuffle_adult_trade_items) or state.has(item.value, player)

    if item == Items.CHILD_WALLET: # 16
        return can_afford(99, bundle)
    
    if item == Items.DISTANT_SCARECROW: # 14
        return scarecrows_song(bundle) and can_use(Items.LONGSHOT, bundle)
    
    if item == Items.NUTS: # 11
        return (state.has(Events.CAN_FARM_NUTS.value, player) and (world.options.shuffle_deku_nut_bag.value == 0 or state.has(Items.PROGRESSIVE_NUT_CAPACITY.value, player)))

    if item == Items.GOLDEN_SCALE: # 9
        return state.has(Items.PROGRESSIVE_SCALE.value, player, 3) or (state.has(Items.PROGRESSIVE_SCALE.value, player, 2) and world.options.shuffle_swim == 0)
    
    if item == Items.SCARECROW: # 7
        return scarecrows_song(bundle) and can_use(Items.HOOKSHOT, bundle)
    
    if item == Items.FAIRY_OCARINA: # 6
        return state.has(Items.PROGRESSIVE_OCARINA.value, player)
    
    if item == Items.BOTTLE_WITH_FAIRY: # 5
        return has_bottle(bundle) and state.has(Events.CAN_ACCESS_FAIRIES.value, player) # TODO Should we check if we can buy a fairy?
    
    if item == Items.GOLDEN_GAUNTLETS: # 5
        return state.has(Items.STRENGTH_UPGRADE.value, player, 3)
    
    if item == Items.EPONA: # 5
        return state.has(Events.FREED_EPONA, player)

    if item == Items.ADULT_WALLET: # 4
        return can_afford(200, bundle)
    
    if item == Items.DEKU_SHIELD: # 4
        return state.has(Events.CAN_BUY_DEKU_SHIELD.value, player)
    
    if item == Items.HYLIAN_SHIELD: # 2
        return state.has(Events.CAN_BUY_HYLIAN_SHIELD.value, player)
    
    if item == Items.BOTTLE_WITH_BIG_POE: # 2
        return has_bottle(bundle) and state.has(Events.CAN_DEFEAT_BIG_POE.value, player)
    
    if item == Items.BOTTLE_WITH_BLUE_FIRE: # 2
        return has_bottle(bundle) and state.has(Events.CAN_ACCESS_BLUE_FIRE.value, player) #TODO Should we check if you can buy blue fire?
    
    if item == Items.BOTTLE_WITH_BUGS: # 2
        return has_bottle(bundle) and (state.has(Events.CAN_ACCESS_BUGS.value, player) or state.has(Events.CAN_BUY_BUGS.value, player))
    
    if item == Items.BOTTLE_WITH_FISH: # 1
        return has_bottle(bundle) and state.has(Events.CAN_ACCESS_FISH.value, player) # TODO Should we check if you can buy a fish?

    if item == Items.OCARINA_OF_TIME: # 1
        return state.has(Items.PROGRESSIVE_OCARINA.value, player, 2)
    
    # Should Items with 0 calls even exist?

    if item == Items.GIANT_WALLET: # 0
        return can_afford(500, bundle)
    
    if item == Items.TYCOON_WALLET: # 0
        return can_afford(999, bundle)
=======

    elif item == Items.DEKU_SHIELD:
        return state.has(Events.CAN_BUY_DEKU_SHIELD.value, player)
    elif item == Items.HYLIAN_SHIELD:
        return state.has(Events.CAN_BUY_HYLIAN_SHIELD.value, player)
    elif item == Items.MAGIC_BEAN:
        return state.has_any({Items.MAGIC_BEAN_PACK.value, Events.CAN_BUY_BEANS.value}, player)
    elif item == Items.BOTTLE_WITH_BUGS:
        return has_bottle(bundle) and (state.has(Events.CAN_ACCESS_BUGS.value, player) or state.has(Events.CAN_BUY_BUGS.value, player))
    elif item == Items.STICKS:
        return state.has_all((Events.CAN_FARM_STICKS, Items.DEKU_STICK_BAG), player)
    elif item == Items.NUTS:
        return state.has_all((Events.CAN_FARM_NUTS, Items.DEKU_NUT_BAG), player)
    else:
        return state.has(item.value, player, count)
>>>>>>> 1fee5ee4

    if item == Items.BOTTLE_WITH_BLUE_POTION: # 0
        return has_bottle(bundle) #TODO Should we check if you can buy blue potion?
    
    if item == Items.BOTTLE_WITH_GREEN_POTION: # 0
        return has_bottle(bundle) and state.has(Events.CAN_BUY_GREEN_POTION.value, player)
    
    if item == Items.BOTTLE_WITH_MILK: # 0
        return has_bottle(bundle) # TODO Should we check if we can buy milk? 
    
    if item == Items.BOTTLE_WITH_POE: # 0
        return has_bottle(bundle) # TODO Should we check if we can access poes? 
    
    if item == Items.BOTTLE_WITH_RED_POTION: # 0
        return has_bottle(bundle) # TODO Should we check if we can buy red potion?
    
    if item == Items.EMPTY_BOTTLE: # 0
        return has_bottle(bundle)

    return state.has(item.value, player, count)
        

wallet_capacities: dict[str, int] = {
    Items.CHILD_WALLET.value: 99,
    Items.ADULT_WALLET.value: 200,
    Items.GIANT_WALLET.value: 500,
    Items.TYCOON_WALLET.value: 999
}


def can_afford(price: int, bundle: tuple[CollectionState, Regions, "SohWorld"]) -> bool:
    state = bundle[0]
    world = bundle[2]
    player = world.player

    for wallet, amount in wallet_capacities.items():
        if amount >= price:
            return state.has(wallet, player)

    return False


def scarecrows_song(bundle: tuple[CollectionState, Regions, "SohWorld"]) -> bool:
    state = bundle[0]
    world = bundle[2]
    # TODO handle scarecrow song option in place of the False
    return ((False and has_item(Items.FAIRY_OCARINA, bundle)
            and state.has_group_unique("Ocarina Buttons", world.player, 2))
            or (has_item(Events.CHILD_SCARECROW_UNLOCKED, bundle) and has_item(Events.ADULT_SCARECROW_UNLOCKED, bundle)))


def has_bottle(bundle: tuple[CollectionState, Regions, "SohWorld"]) -> bool:  # soup
    state = bundle[0]
    parent_region = bundle[1]
    world = bundle[2]
    for bottle in no_rules_bottles:
        if state.has(bottle.value, world.player):
            return True
    if state.has_all((Events.DELIVER_LETTER.value, Items.BOTTLE_WITH_RUTOS_LETTER.value), world.player):
        return True
    if state.has_all((Events.CAN_EMPTY_BIG_POES.value, Items.BOTTLE_WITH_BIG_POE.value), world.player):
        return True
    return False


def bottle_count(bundle: tuple[CollectionState, Regions, "SohWorld"]) -> int:
    state = bundle[0]
    parent_region = bundle[1]
    world = bundle[2]
    count = 0
    for bottle in no_rules_bottles:
        count += state.count(bottle.value, world.player)
    if state.has(Events.DELIVER_LETTER.value, world.player):
        count += state.count(Items.BOTTLE_WITH_RUTOS_LETTER.value, world.player)
    if state.has(Events.CAN_EMPTY_BIG_POES.value, world.player):
        count += state.count(Items.BOTTLE_WITH_BIG_POE.value, world.player)
    return count


def bombchu_refill(bundle: tuple[CollectionState, Regions, "SohWorld"]) -> bool:
    state = bundle[0]
    parent_region = bundle[1]
    world = bundle[2]
    return state.has_any([Events.CAN_BUY_BOMBCHUS.value, Events.COULD_PLAY_BOWLING.value, Events.CARPET_MERCHANT.value], world.player) or False #TODO put enable bombchu drops option here


def bombchus_enabled(bundle: tuple[CollectionState, Regions, "SohWorld"]) -> bool:
    state = bundle[0]
    parent_region = bundle[1]
    world = bundle[2]
    bombchu_bag_enabled = False
    if bombchu_bag_enabled:  # TODO bombchu bag enabled
        return has_item(Items.BOMBCHU_BAG, bundle)
    return has_item(Items.BOMB_BAG, bundle)


ocarina_buttons_required: dict[str, list[str]] = {
    Items.ZELDAS_LULLABY.value: [Items.OCARINA_CLEFT_BUTTON.value, Items.OCARINA_CRIGHT_BUTTON.value,Items.OCARINA_CUP_BUTTON.value],
    Items.EPONAS_SONG.value: [Items.OCARINA_CLEFT_BUTTON.value, Items.OCARINA_CRIGHT_BUTTON.value, Items.OCARINA_CUP_BUTTON.value],
    Items.PRELUDE_OF_LIGHT.value: [Items.OCARINA_CLEFT_BUTTON.value, Items.OCARINA_CRIGHT_BUTTON.value, Items.OCARINA_CUP_BUTTON.value],
    Items.SARIAS_SONG.value: [Items.OCARINA_CLEFT_BUTTON.value, Items.OCARINA_CRIGHT_BUTTON.value, Items.OCARINA_CDOWN_BUTTON.value],
    Items.SUNS_SONG.value: [Items.OCARINA_CRIGHT_BUTTON.value, Items.OCARINA_CUP_BUTTON.value, Items.OCARINA_CDOWN_BUTTON.value],
    Items.SONG_OF_TIME.value: [Items.OCARINA_A_BUTTON.value, Items.OCARINA_CRIGHT_BUTTON.value, Items.OCARINA_CDOWN_BUTTON.value],
    Items.BOLERO_OF_FIRE.value: [Items.OCARINA_A_BUTTON.value, Items.OCARINA_CRIGHT_BUTTON.value, Items.OCARINA_CDOWN_BUTTON.value],
    Items.REQUIEM_OF_SPIRIT.value: [Items.OCARINA_A_BUTTON.value, Items.OCARINA_CRIGHT_BUTTON.value, Items.OCARINA_CDOWN_BUTTON.value],
    Items.SONG_OF_STORMS.value: [Items.OCARINA_A_BUTTON.value, Items.OCARINA_CUP_BUTTON.value, Items.OCARINA_CDOWN_BUTTON.value],
    Items.MINUET_OF_FOREST.value: [Items.OCARINA_A_BUTTON.value, Items.OCARINA_CLEFT_BUTTON.value, Items.OCARINA_CRIGHT_BUTTON.value, Items.OCARINA_CUP_BUTTON.value],
    Items.SERENADE_OF_WATER.value: [Items.OCARINA_A_BUTTON.value, Items.OCARINA_CLEFT_BUTTON.value, Items.OCARINA_CRIGHT_BUTTON.value, Items.OCARINA_CDOWN_BUTTON.value],
    Items.NOCTURNE_OF_SHADOW.value: [Items.OCARINA_A_BUTTON.value, Items.OCARINA_CLEFT_BUTTON.value, Items.OCARINA_CRIGHT_BUTTON.value, Items.OCARINA_CDOWN_BUTTON.value],
}


def can_play_song(song: Enum, bundle: tuple[CollectionState, Regions, "SohWorld"]) -> bool:
    state = bundle[0]
    parent_region = bundle[1]
    world = bundle[2]
    if not has_item(Items.FAIRY_OCARINA, bundle):
        return False
    if not world.options.shuffle_ocarina_buttons:
        return True
    else:
        return state.has_all(ocarina_buttons_required[song.value], world.player)


def has_explosives(bundle: tuple[CollectionState, Regions, "SohWorld"]) -> bool:
    """Check if Link has access to explosives (bombs or bombchus)."""
    return can_use_any([Items.BOMB_BAG, Items.PROGRESSIVE_BOMBCHU], bundle)


def blast_or_smash(bundle: tuple[CollectionState, Regions, "SohWorld"]) -> bool:
    """Check if Link can blast or smash obstacles."""
    return has_explosives(bundle) or can_use(Items.MEGATON_HAMMER, bundle)


def blue_fire(bundle: tuple[CollectionState, Regions, "SohWorld"]) -> bool:
    """Check if Link has access to blue fire."""
    return has_bottle(bundle) and (has_item(Events.CAN_ACCESS_BLUE_FIRE, bundle) or has_item(Items.BUY_BLUE_FIRE, bundle)) # TODO: Implement blue fire arrow option


def can_use_sword(bundle: tuple[CollectionState, Regions, "SohWorld"]) -> bool:
    """Check if Link can use any sword."""
    return can_use_any([Items.KOKIRI_SWORD, Items.MASTER_SWORD, Items.BIGGORONS_SWORD], bundle)

def has_projectile(bundle: tuple[CollectionState, Regions, "SohWorld"], age: Ages = Ages.null) -> bool:
    """Check if Link has access to projectiles."""
    if has_explosives(bundle):
        return True
    child_projectiles = (can_use(Items.FAIRY_SLINGSHOT, bundle) or
                         can_use(Items.BOOMERANG, bundle))
    adult_projectiles = (can_use(Items.HOOKSHOT, bundle) or
                         can_use(Items.FAIRY_BOW, bundle))
    
    if age == Ages.CHILD:
        return child_projectiles
    elif age == Ages.ADULT:
        return adult_projectiles
    elif age == Ages.BOTH:
        return child_projectiles and adult_projectiles
    else:  # "either"
        return child_projectiles or adult_projectiles


def can_use_projectile(bundle: tuple[CollectionState, Regions, "SohWorld"]) -> bool:
    return (can_use_any([Items.FAIRY_SLINGSHOT,Items.BOOMERANG,Items.HOOKSHOT,Items.FAIRY_BOW], bundle)
        or has_explosives(bundle))


def can_break_mud_walls(bundle: tuple[CollectionState, Regions, "SohWorld"]) -> bool:
    return blast_or_smash(bundle) or (can_do_trick(Tricks.BLUE_FIRE_MUD_WALLS, bundle) and blue_fire(bundle))


def can_get_deku_baba_sticks(bundle: tuple[CollectionState, Regions, "SohWorld"]) -> bool:
    return can_use_sword(bundle) or can_use(Items.BOOMERANG, bundle)


def can_get_deku_baba_nuts(bundle: tuple[CollectionState, Regions, "SohWorld"]) -> bool:
    return can_use_any([Items.FAIRY_SLINGSHOT, Items.FAIRY_BOW, Items.DINS_FIRE], bundle) or can_jump_slash(bundle) or has_explosives(bundle)


def is_adult(bundle: tuple[CollectionState, Regions, "SohWorld"]) -> bool:
    state = bundle[0]
    parent_region = bundle[1]
    world = bundle[2]
    return state._soh_can_reach_as_age(parent_region, Ages.ADULT, world.player) # type: ignore


def at_day(bundle: tuple[CollectionState, Regions, "SohWorld"]) -> bool:
    # For now, return True as a placeholder since time of day logic is complex and context-dependent
    # TODO: Implement proper time checking based on world settings and progression
    return True


def at_night(bundle: tuple[CollectionState, Regions, "SohWorld"]) -> bool:
    # For now, return True as a placeholder since time of day logic is complex and context-dependent
    # TODO: Implement proper time checking based on world settings and progression
    return True


def is_child(bundle: tuple[CollectionState, Regions, "SohWorld"]) -> bool:
    state = bundle[0]
    parent_region = bundle[1]
    world = bundle[2]
    return state._soh_can_reach_as_age(parent_region, Ages.CHILD, world.player) # type: ignore


def can_be_both_ages(bundle: tuple[CollectionState, Regions, "SohWorld"]) -> bool:
    state = bundle[0]
    parent_region = bundle[1]
    world = bundle[2]
    return state._soh_can_reach_as_age(parent_region, Ages.BOTH, world.player) # type: ignore


def starting_age(bundle: tuple[CollectionState, Regions, "SohWorld"]) -> bool:
    state = bundle[0]
    parent_region = bundle[1]
    world = bundle[2]
    # Todo use is_child or is_adult based on starting age setting
    return (world.options.starting_age == 'child' and is_child(bundle)) or (world.options.starting_age == 'adult' and is_adult(bundle))


def can_damage(bundle: tuple[CollectionState, Regions, "SohWorld"]) -> bool:
    """Check if Link can deal damage to enemies."""
    return (can_jump_slash(bundle) or
            has_explosives(bundle) or
            can_use_any([Items.FAIRY_SLINGSHOT, Items.FAIRY_BOW, Items.DINS_FIRE], bundle)
            )


def can_attack(bundle: tuple[CollectionState, Regions, "SohWorld"]) -> bool:
    """Check if Link can attack enemies (damage or stun)."""
    return (can_damage(bundle) or
            can_use(Items.BOOMERANG, bundle) or
            can_use(Items.HOOKSHOT, bundle))


def can_standing_shield(bundle: tuple[CollectionState, Regions, "SohWorld"]) -> bool:
    """Check if Link can use a shield for standing blocks."""
    state = bundle[0]
    parent_region = bundle[1]
    world = bundle[2]
    return (can_use(Items.MIRROR_SHIELD, bundle) or  # Only adult can use mirror shield
            (is_adult(bundle) and can_use(Items.HYLIAN_SHIELD, bundle)) or
            can_use(Items.DEKU_SHIELD, bundle))  # Only child can use deku shield


def can_shield(bundle: tuple[CollectionState, Regions, "SohWorld"]) -> bool:
    """Check if Link can use a shield for blocking or stunning."""
    return can_use_any([Items.MIRROR_SHIELD, Items.HYLIAN_SHIELD, Items.DEKU_SHIELD], bundle)


def take_damage(bundle: tuple[CollectionState, Regions, "SohWorld"]) -> bool:
    return (can_use(Items.BOTTLE_WITH_FAIRY, bundle) or can_use(Items.NAYRUS_LOVE, bundle)
            or effective_health(bundle) != 1)


def can_do_trick(trick: Tricks, bundle: tuple[CollectionState, Regions, "SohWorld"]) -> bool:
    # TODO: Implement specific trick logic based on world settings
    # For now, return False for safety (no tricks assumed)
    return False


def can_get_nighttime_gs(bundle: tuple[CollectionState, Regions, "SohWorld"]) -> bool:
    # TODO: Add check for "Skulls Expect Sun Song` option when implemented
    return True


def can_break_pots(bundle: tuple[CollectionState, Regions, "SohWorld"]) -> bool:
    """Check if Link can break pots for items."""
    return True


def can_break_crates(bundle: tuple[CollectionState, Regions, "SohWorld"]) -> bool:
    """Check if Link can break crates."""
    return True


def can_break_small_crates(bundle: tuple[CollectionState, Regions, "SohWorld"]) -> bool:
    """Check if Link can break small crates."""
    return True


def can_bonk_trees(bundle: tuple[CollectionState, Regions, "SohWorld"]) -> bool:
    """Check if Link can bonk trees."""
    return True


def can_hit_eye_targets(bundle: tuple[CollectionState, Regions, "SohWorld"]) -> bool:
    """Check if Link can hit eye switches/targets."""
    return can_use_any([Items.FAIRY_BOW, Items.FAIRY_SLINGSHOT], bundle)


def can_stun_deku(bundle: tuple[CollectionState, Regions, "SohWorld"]) -> bool:
    """Check if Link can stun Deku Scrubs."""
    return (can_attack(bundle) or can_use(Items.NUTS, bundle) or can_reflect_nuts(bundle))


def can_reflect_nuts(bundle: tuple[CollectionState, Regions, "SohWorld"]) -> bool:
    """Check if Link can reflect Deku Nuts back at enemies."""
    return (can_use(Items.DEKU_SHIELD, bundle) or (is_adult(bundle) and has_item(Items.HYLIAN_SHIELD, bundle)))


def has_fire_source_with_torch(bundle: tuple[CollectionState, Regions, "SohWorld"]) -> bool:
    """Check if Link has a fire source that can be used with a torch."""
    return has_fire_source(bundle) or can_use(Items.STICKS, bundle)


def has_fire_source(bundle: tuple[CollectionState, Regions, "SohWorld"]) -> bool:
    """Check if Link has any fire source."""
    return (can_use(Items.DINS_FIRE, bundle) or
            can_use(Items.FIRE_ARROW, bundle))


def can_jump_slash_except_hammer(bundle: tuple[CollectionState, Regions, "SohWorld"]) -> bool:
    """Check if Link can perform a jump slash with any sword."""
    return (can_use(Items.STICKS, bundle) or can_use_sword(bundle))


def can_jump_slash(bundle: tuple[CollectionState, Regions, "SohWorld"]) -> bool:
    """Check if Link can perform a jump slash at all"""
    return (can_jump_slash_except_hammer(bundle) or can_use(Items.MEGATON_HAMMER, bundle))


def call_gossip_fairy_except_suns(bundle: tuple[CollectionState, Regions, "SohWorld"]) -> bool:
    return can_use_any([Items.ZELDAS_LULLABY, Items.EPONAS_SONG, Items.SONG_OF_TIME], bundle)


def call_gossip_fairy(bundle: tuple[CollectionState, Regions, "SohWorld"]) -> bool:
    return (call_gossip_fairy_except_suns(bundle) or
            can_use(Items.SUNS_SONG, bundle))


def can_break_lower_hives(bundle: tuple[CollectionState, Regions, "SohWorld"]) -> bool:
    return can_break_upper_beehives(bundle) or can_use(Items.BOMB_BAG, bundle)


def can_break_upper_beehives(bundle: tuple[CollectionState, Regions, "SohWorld"]) -> bool:
    return (hookshot_or_boomerang(bundle) or
            (can_do_trick(Tricks.BOMBCHU_BEEHIVES, bundle) and can_use(Items.PROGRESSIVE_BOMBCHU, bundle)) or
            (False and (can_use(Items.FAIRY_BOW, bundle) or can_use(Items.FAIRY_SLINGSHOT, bundle)))) #TODO implement sling/bow destroy hives option


def can_open_storms_grotto(bundle: tuple[CollectionState, Regions, "SohWorld"]) -> bool:
    return (can_use(Items.SONG_OF_STORMS, bundle) and
            (has_item(Items.STONE_OF_AGONY, bundle)
             or can_do_trick(Tricks.GROTTOS_WITHOUT_AGONY, bundle)))


def can_live(bundle: tuple[CollectionState, Regions, "SohWorld"]) -> bool:
    state = bundle[0]
    parent_region = bundle[1]
    world = bundle[2]
    return state.has_any_count({"Heart Container": 1, "Heart Piece": 4}, world.player)


def can_hit_switch(bundle: tuple[CollectionState, Regions, "SohWorld"], distance: EnemyDistance = EnemyDistance.CLOSE,
                   in_water: bool = False) -> bool:
    if distance <= EnemyDistance.SHORT_JUMPSLASH and (can_use(Items.KOKIRI_SWORD, bundle) or can_use(Items.MEGATON_HAMMER, bundle)):
        return True
    if distance <= EnemyDistance.MASTER_SWORD_JUMPSLASH and can_use(Items.MASTER_SWORD, bundle):
        return True
    if distance <= EnemyDistance.LONG_JUMPSLASH and (can_use(Items.BIGGORONS_SWORD, bundle) or can_use(Items.STICKS, bundle)):
        return True
    if distance <= EnemyDistance.BOMB_THROW and not in_water and can_use(Items.BOMB_BAG, bundle):
        return True
    if distance <= EnemyDistance.BOOMERANG and can_use(Items.BOOMERANG, bundle):
        return True
    if distance <= EnemyDistance.HOOKSHOT and (can_use(Items.HOOKSHOT, bundle) or can_use(Items.BOMBCHUS_5, bundle)):
        return True
    if distance <= EnemyDistance.LONGSHOT and can_use(Items.LONGSHOT, bundle):
        return True
    if distance <= EnemyDistance.FAR and (can_use(Items.FAIRY_SLINGSHOT, bundle) or can_use(Items.FAIRY_BOW, bundle)):
        return True
    return False


def can_kill_enemy(bundle: tuple[CollectionState, Regions, "SohWorld"], enemy: Enemies, distance: EnemyDistance = EnemyDistance.CLOSE,
                   wall_or_floor: bool = True, quantity: int = 1, timer: bool = False, in_water: bool = False) -> bool:
    """
    Check if Link can kill a specific enemy at a given combat range.
    Based on the C++ Logic::CanKillEnemy implementation.

    Args:
        enemy: Enemy type (e.g., "gold_skulltula", "keese", etc.)
        distance: Combat range - "close", "short_jumpslash", "master_sword_jumpslash",
                     "long_jumpslash", "bomb_throw", "boomerang", "hookshot", "longshot", "far"
        wall_or_floor: Whether enemy is on wall or floor
        quantity: Number of enemies (for ammo considerations)
        timer: Whether there's a timer constraint
        in_water: Whether the fight is underwater
    """
    # Define what weapons work at each range
    def can_hit_at_range(distance: EnemyDistance) -> bool:
        if distance == EnemyDistance.CLOSE and can_use(Items.MEGATON_HAMMER, bundle):
            return True
        if distance <= EnemyDistance.SHORT_JUMPSLASH and can_use(Items.KOKIRI_SWORD, bundle):
            return True
        if distance <= EnemyDistance.MASTER_SWORD_JUMPSLASH and can_use(Items.MASTER_SWORD, bundle):
            return True
        if distance <= EnemyDistance.LONG_JUMPSLASH and (can_use(Items.BIGGORONS_SWORD, bundle) or can_use(Items.STICKS, bundle)):
            return True
        if distance <= EnemyDistance.BOMB_THROW and (not in_water and can_use(Items.BOMB_BAG, bundle)):
            return True
        if distance <= EnemyDistance.HOOKSHOT and (can_use(Items.HOOKSHOT, bundle) or (wall_or_floor and can_use(Items.BOMBCHUS_5, bundle))):
            return True
        if distance <= EnemyDistance.LONGSHOT and can_use(Items.LONGSHOT, bundle):
            return True
        if distance <= EnemyDistance.FAR and (can_use(Items.FAIRY_SLINGSHOT, bundle) or can_use(Items.FAIRY_BOW, bundle)):
            return True
        return False

    # Enemy-specific logic based on C++ implementation

    if enemy in [Enemies.GERUDO_GUARD, Enemies.BREAK_ROOM_GUARD]:
        return False

    if enemy == Enemies.GOLD_SKULLTULA:
        return can_hit_at_range(distance) or (distance <= EnemyDistance.LONGSHOT and (wall_or_floor and can_use(Items.BOMBCHUS_5, bundle))) or \
            (distance <= EnemyDistance.BOOMERANG and (can_use_any([Items.DINS_FIRE, Items.BOOMERANG], bundle)))

    if enemy == Enemies.BIG_SKULLTULA:
        return can_hit_at_range(distance) or (distance <= EnemyDistance.BOOMERANG and can_use(Items.DINS_FIRE, bundle))

    if enemy in [Enemies.GOHMA_LARVA, Enemies.MAD_SCRUB, Enemies.DEKU_BABA]:
        return can_attack(bundle)

    if enemy == Enemies.DODONGO:
        return can_use_sword(bundle) or can_use(Items.MEGATON_HAMMER, bundle) or (quantity <= 5 and can_use(Items.STICKS, bundle)) or \
                has_explosives(bundle) or can_use(Items.FAIRY_SLINGSHOT, bundle) or can_use(Items.FAIRY_BOW, bundle)

    if enemy == Enemies.LIZALFOS:
        return (can_jump_slash(bundle) or can_use(Items.FAIRY_BOW, bundle) or has_explosives(bundle)) \
            or can_use(Items.FAIRY_SLINGSHOT, bundle)

    if enemy in [Enemies.KEESE, Enemies.FIRE_KEESE]:
        return can_hit_at_range(distance) or (distance == EnemyDistance.CLOSE and can_use(Items.KOKIRI_SWORD, bundle)) \
            or (distance <= EnemyDistance.BOOMERANG and can_use(Items.BOOMERANG, bundle))

    if enemy == Enemies.BLUE_BUBBLE:
        return blast_or_smash(bundle) or can_use(Items.FAIRY_BOW, bundle) or \
            ((can_jump_slash_except_hammer(bundle) or can_use(Items.FAIRY_SLINGSHOT, bundle)) and \
             (can_use(Items.NUTS, bundle) or hookshot_or_boomerang(bundle) or can_standing_shield(bundle)))

    if enemy == Enemies.DEAD_HAND:
        return can_use_sword(bundle) or (can_use(Items.STICKS, bundle) and False) #TODO replace False with ctx->GetTrickOption(RT_BOTW_CHILD_DEADHAND));

    if enemy == Enemies.WITHERED_DEKU_BABA:
        return can_attack(bundle) or can_use(Items.BOOMERANG, bundle)

    if enemy in [Enemies.LIKE_LIKE, Enemies.FLOORMASTER]:
        return can_damage(bundle)

    if enemy == Enemies.STALFOS:
        if distance <= EnemyDistance.SHORT_JUMPSLASH and (can_use(Items.MEGATON_HAMMER, bundle) or can_use(Items.KOKIRI_SWORD, bundle)):
            return True
        if distance <= EnemyDistance.MASTER_SWORD_JUMPSLASH and can_use(Items.MASTER_SWORD, bundle):
            return True
        if distance <= EnemyDistance.LONG_JUMPSLASH and (can_use(Items.BIGGORONS_SWORD, bundle) or (quantity <= 1 and can_use(Items.STICKS, bundle))):
            return True
        if distance <= EnemyDistance.BOMB_THROW and quantity <= 2 and not timer and not in_water and \
                                (can_use(Items.NUTS, bundle) or hookshot_or_boomerang(bundle)) and can_use(Items.BOMB_BAG, bundle):
            return True
        if distance <= EnemyDistance.HOOKSHOT and wall_or_floor and can_use(Items.BOMBCHUS_5, bundle):
            return True
        if distance <= EnemyDistance.FAR and can_use(Items.FAIRY_BOW, bundle):
            return True
        return False

    if enemy == Enemies.IRON_KNUCKLE:
        return (can_use_sword(bundle) or
                can_use(Items.MEGATON_HAMMER, bundle) or
                has_explosives(bundle))

    if enemy == Enemies.FLARE_DANCER:
        return can_use(Items.MEGATON_HAMMER, bundle) or \
               can_use(Items.HOOKSHOT, bundle) or \
               (has_explosives(bundle) and (can_jump_slash_except_hammer(bundle) or can_use(Items.FAIRY_BOW, bundle) or \
                    can_use(Items.FAIRY_SLINGSHOT, bundle) or can_use(Items.BOOMERANG, bundle)))

    if enemy in [Enemies.WOLFOS, Enemies.WHITE_WOLFOS, Enemies.WALLMASTER]:
        return can_jump_slash(bundle) or can_use(Items.FAIRY_BOW, bundle) or can_use(Items.FAIRY_SLINGSHOT, bundle) or \
                   can_use(Items.BOMBCHUS_5, bundle) or can_use(Items.DINS_FIRE, bundle) or \
                   (can_use(Items.BOMB_BAG, bundle) and (can_use(Items.NUTS, bundle) or can_use(Items.HOOKSHOT, bundle) or can_use(Items.BOOMERANG, bundle)))

    if enemy == Enemies.GERUDO_WARRIOR:
        return can_jump_slash(bundle) or can_use(Items.FAIRY_BOW, bundle) or \
                    (False and #TODO replace False with Gerudo warrior with hard weapon trick option
                    (can_use(Items.FAIRY_SLINGSHOT, bundle) or can_use(Items.BOMBCHUS_5, bundle)))

    if enemy in [Enemies.GIBDO, Enemies.REDEAD]:
        return can_jump_slash(bundle) or \
               can_use(Items.DINS_FIRE, bundle)

    if enemy == Enemies.MEG:
        return can_use(Items.FAIRY_BOW, bundle) or can_use(Items.HOOKSHOT, bundle) or has_explosives(bundle)

    if enemy == Enemies.ARMOS:
        return blast_or_smash(bundle) or can_use(Items.MASTER_SWORD, bundle) or can_use(Items.BIGGORONS_SWORD, bundle) or can_use(Items.STICKS, bundle) or \
                   can_use(Items.FAIRY_BOW, bundle) or \
                   ((can_use(Items.NUTS, bundle) or can_use(Items.HOOKSHOT, bundle) or can_use(Items.BOOMERANG, bundle)) and
                    (can_use(Items.KOKIRI_SWORD, bundle) or can_use(Items.FAIRY_SLINGSHOT, bundle)))

    if enemy == Enemies.GREEN_BUBBLE:
        return can_jump_slash(bundle) or can_use(Items.FAIRY_BOW, bundle) or can_use(Items.FAIRY_SLINGSHOT, bundle) or has_explosives(bundle)

    if enemy == Enemies.DINOLFOS:
        return can_jump_slash(bundle) or can_use(Items.FAIRY_BOW, bundle) or can_use(Items.FAIRY_SLINGSHOT, bundle) or \
                   (not timer and can_use(Items.BOMBCHUS_5, bundle))

    if enemy == Enemies.TORCH_SLUG:
        return can_jump_slash(bundle) or has_explosives(bundle) or can_use(Items.FAIRY_BOW, bundle)

    if enemy == Enemies.FREEZARD:
        return can_use(Items.MASTER_SWORD, bundle) or can_use(Items.BIGGORONS_SWORD, bundle) or can_use(Items.MEGATON_HAMMER, bundle) or \
                   can_use(Items.STICKS, bundle) or has_explosives(bundle) or can_use(Items.HOOKSHOT, bundle) or can_use(Items.DINS_FIRE, bundle) or \
                   can_use(Items.FIRE_ARROW, bundle)

    if enemy == Enemies.SHELL_BLADE:
        return can_jump_slash(bundle) or has_explosives(bundle) or can_use(Items.HOOKSHOT, bundle) or can_use(Items.FAIRY_BOW, bundle) or can_use(Items.DINS_FIRE, bundle)

    if enemy == Enemies.SPIKE:
        return can_use(Items.MASTER_SWORD, bundle) or can_use(Items.BIGGORONS_SWORD, bundle) or can_use(Items.MEGATON_HAMMER, bundle) or \
                can_use(Items.STICKS, bundle) or has_explosives(bundle) or can_use(Items.HOOKSHOT, bundle) or can_use(Items.FAIRY_BOW, bundle) or \
                can_use(Items.DINS_FIRE, bundle)

    if enemy == Enemies.STINGER:
        return can_hit_at_range(distance) or (distance == EnemyDistance.CLOSE and can_use(Items.KOKIRI_SWORD, bundle))

    if enemy == Enemies.BIG_OCTO:
        # If chasing octo is annoying but with rolls you can catch him, and you need rang to get into this room
        # without shenanigans anyway. Bunny makes it free
        return can_use(Items.KOKIRI_SWORD, bundle) or can_use(Items.STICKS, bundle) or can_use(Items.MASTER_SWORD, bundle)
    if enemy == Enemies.GOHMA:
        return has_boss_soul(Items.GOHMAS_SOUL, bundle) and can_jump_slash(bundle) and \
               (can_use(Items.NUTS, bundle) or can_use(Items.FAIRY_SLINGSHOT, bundle) or can_use(Items.FAIRY_BOW, bundle) or hookshot_or_boomerang(bundle))
    if enemy == Enemies.KING_DODONGO:
        return (has_boss_soul(Items.KING_DODONGOS_SOUL, bundle) and can_jump_slash(bundle) and
                (can_use(Items.BOMB_BAG, bundle) or has_item(Items.GORONS_BRACELET, bundle) or
                 (False and is_adult(bundle) and can_use(Items.BOMBCHUS_5, bundle)))) #TODO replace False with ctx->get_trick_option(RT_DC_DODONGO_CHU)
    if enemy == Enemies.BARINADE:
        return has_boss_soul(Items.BARINADES_SOUL, bundle) and can_use(Items.BOOMERANG, bundle) and can_jump_slash_except_hammer(bundle)
    if enemy == Enemies.PHANTOM_GANON:
        return has_boss_soul(Items.PHANTOM_GANONS_SOUL, bundle) and can_use_sword(bundle) and \
               (can_use(Items.HOOKSHOT, bundle) or can_use(Items.FAIRY_BOW, bundle) or can_use(Items.FAIRY_SLINGSHOT, bundle))
    if enemy == Enemies.VOLVAGIA:
        return has_boss_soul(Items.VOLVAGIAS_SOUL, bundle) and can_use(Items.MEGATON_HAMMER, bundle)
    if enemy == Enemies.MORPHA:
        return (has_boss_soul(Items.MORPHAS_SOUL, bundle) and
               (can_use(Items.HOOKSHOT, bundle) or
                (False and has_item(Items.BRONZE_SCALE, bundle))) and
               (can_use_sword(bundle) or can_use(Items.MEGATON_HAMMER, bundle))) #TODO replace False with ctx->get_trick_option(RT_WATER_MORPHA_WITHOUT_HOOKSHOT)
    if enemy == Enemies.BONGO_BONGO:
        return has_boss_soul(Items.BONGO_BONGOS_SOUL, bundle) and \
               (can_use(Items.LENS_OF_TRUTH, bundle) or False) and can_use_sword(bundle) and \
               (can_use(Items.HOOKSHOT, bundle) or can_use(Items.FAIRY_BOW, bundle) or can_use(Items.FAIRY_SLINGSHOT, bundle) or \
                False) #TODO replace the Falses with ctx->get_trick_option(RT_LENS_BONGO) and ctx->get_trick_option(RT_SHADOW_BONGO)
    if enemy == Enemies.TWINROVA:
        return has_boss_soul(Items.TWINROVAS_SOUL, bundle) and can_use(Items.MIRROR_SHIELD, bundle) and \
               (can_use_sword(bundle) or can_use(Items.MEGATON_HAMMER, bundle))
    if enemy == Enemies.GANONDORF:
        # RANDOTODO: Trick to use hammer (no jumpslash) or stick (only jumpslash) instead of a sword to reflect the
        # energy ball and either of them regardless of jumpslashing to damage and kill ganondorf

        # Bottle is not taken into account since a sword, hammer or stick are required
        # for killing ganondorf and all of those can reflect the energy ball
        # This will not be the case once ammo logic in taken into account as
        # sticks are limited and using a bottle might become a requirement in that case
        return has_boss_soul(Items.GANONS_SOUL, bundle) and can_use(Items.LIGHT_ARROW, bundle) and can_use_sword(bundle)
    if enemy == Enemies.GANON:
        return has_boss_soul(Items.GANONS_SOUL, bundle) and can_use(Items.MASTER_SWORD, bundle)
    if enemy == Enemies.DARK_LINK:
        # RANDOTODO Dark link is buggy right now, retest when he is not
        return can_jump_slash(bundle) or can_use(Items.FAIRY_BOW, bundle)
    if enemy == Enemies.ANUBIS:
        # there's a restoration that allows beating them with mirror shield + some way to trigger their attack
        return has_fire_source(bundle)
    if enemy == Enemies.BEAMOS:
        return has_explosives(bundle)
    if enemy == Enemies.PURPLE_LEEVER:
        # dies on it's own, so this is the conditions to spawn it (killing 10 normal leevers)
        # Sticks and Ice arrows work but will need ammo capacity logic
        # other methods can damage them but not kill them, and they run when hit, making them impractical
        return can_use(Items.MASTER_SWORD, bundle) or can_use(Items.BIGGORONS_SWORD, bundle)
    if enemy == Enemies.TENTACLE:
        return can_use(Items.BOOMERANG, bundle)
    if enemy == Enemies.BARI:
        return hookshot_or_boomerang(bundle) or can_use(Items.FAIRY_BOW, bundle) or has_explosives(bundle) or can_use(Items.MEGATON_HAMMER, bundle) or \
               can_use(Items.STICKS, bundle) or can_use(Items.DINS_FIRE, bundle) or (take_damage(bundle) and can_use_sword(bundle))
    if enemy == Enemies.SHABOM:
        # RANDOTODO when you add better damage logic, you can kill this by taking hits
        return can_use(Items.BOOMERANG, bundle) or can_use(Items.NUTS, bundle) or can_jump_slash(bundle) or can_use(Items.DINS_FIRE, bundle) or \
               can_use(Items.ICE_ARROW, bundle)
    if enemy == Enemies.OCTOROK:
        return can_reflect_nuts(bundle) or hookshot_or_boomerang(bundle) or can_use(Items.FAIRY_BOW, bundle) or can_use(Items.FAIRY_SLINGSHOT, bundle) or \
               can_use(Items.BOMB_BAG, bundle) or (wall_or_floor and can_use(Items.BOMBCHUS_5, bundle))

    return False


def has_boss_soul(soul: Items, bundle: tuple[CollectionState, Regions, "SohWorld"]):
    state = bundle[0]
    world = bundle[2]
    soulsanity = world.options.shuffle_boss_souls.value
    if soulsanity == 0:
        return True
    if soul == Items.GANONS_SOUL:
        return True if soulsanity == 1 else state.has(Items.GANONS_SOUL, world.player)
    return has_item(soul, bundle)


def can_pass_enemy(bundle: tuple[CollectionState, Regions, "SohWorld"], enemy: Enemies, distance: EnemyDistance = EnemyDistance.CLOSE, wall_or_floor: bool = True) -> bool:    
    if(enemy in [Enemies.GOLD_SKULLTULA, Enemies.GOHMA_LARVA, Enemies.LIZALFOS, Enemies.DODONGO, Enemies.MAD_SCRUB, Enemies.KEESE, Enemies.FIRE_KEESE, Enemies.BLUE_BUBBLE, Enemies.DEAD_HAND, Enemies.DEKU_BABA, Enemies.WITHERED_DEKU_BABA, Enemies.STALFOS, Enemies.FLARE_DANCER, Enemies.WOLFOS, Enemies.WHITE_WOLFOS, Enemies.FLOORMASTER, Enemies.MEG, Enemies.ARMOS, Enemies.FREEZARD, Enemies.SPIKE, Enemies.DARK_LINK, Enemies.ANUBIS, Enemies.WALLMASTER, Enemies.PURPLE_LEEVER, Enemies.OCTOROK]):
        return True
    
    if(enemy == Enemies.GERUDO_GUARD):
        return can_do_trick(Tricks.PASS_GUARDS_WITH_NOTHING, bundle) or has_item(Items.GERUDO_MEMBERSHIP_CARD, bundle) or can_use_any([Items.FAIRY_BOW, Items.HOOKSHOT], bundle)

    if(enemy == Enemies.BREAK_ROOM_GUARD):
        return has_item(Items.GERUDO_MEMBERSHIP_CARD, bundle) or can_use_any([Items.FAIRY_BOW, Items.HOOKSHOT], bundle)

    if(enemy == Enemies.BIG_SKULLTULA):
        return can_kill_enemy(bundle, enemy, distance, wall_or_floor) or can_use_any([Items.NUTS, Items.BOOMERANG], bundle)

    if(enemy == Enemies.LIKE_LIKE):
        return can_kill_enemy(bundle, enemy, distance, wall_or_floor) or can_use_any([Items.HOOKSHOT, Items.BOOMERANG], bundle)

    if(enemy in [Enemies.GIBDO, Enemies.REDEAD]):
        return can_kill_enemy(bundle, enemy, distance, wall_or_floor) or can_use_any([Items.HOOKSHOT, Items.SUNS_SONG],bundle)

    if(enemy in [Enemies.IRON_KNUCKLE, Enemies.BIG_OCTO]):
        return can_kill_enemy(bundle, enemy, distance, wall_or_floor)

    if(enemy == Enemies.GREEN_BUBBLE):
        return can_kill_enemy(bundle, enemy, distance, wall_or_floor) or take_damage(bundle) or can_use_any([Items.NUTS, Items.BOOMERANG, Items.HOOKSHOT],bundle)

    # Case of any other enemy
    return can_kill_enemy(bundle, enemy, distance, wall_or_floor)


def can_cut_shrubs(bundle: tuple[CollectionState, Regions, "SohWorld"]) -> bool:
    """Check if Link can cut shrubs (grass, bushes)."""
    return (can_use_sword(bundle) or
            can_use(Items.BOOMERANG, bundle) or
            has_explosives(bundle) or
            can_use(Items.GORONS_BRACELET, bundle) or
            can_use(Items.MEGATON_HAMMER, bundle))


def hookshot_or_boomerang(bundle: tuple[CollectionState, Regions, "SohWorld"]) -> bool:
    """Check if Link has hookshot or boomerang."""
    return (can_use(Items.HOOKSHOT, bundle) or
            can_use(Items.BOOMERANG, bundle))


def can_open_underwater_chest(bundle: tuple[CollectionState, Regions, "SohWorld"]) -> bool:
    return (can_do_trick(Tricks.OPEN_UNDERWATER_CHEST, bundle) and
            can_use(Items.IRON_BOOTS, bundle) and
            can_use(Items.HOOKSHOT, bundle))


def can_open_overworld_door(key: Items, bundle: tuple[CollectionState, Regions, "SohWorld"]) -> bool:
    world = bundle[2]
    if not world.options.lock_overworld_doors:
        return True

    return has_item(Items.SKELETON_KEY, bundle) or has_item(key, bundle)


def small_keys(key: Items, requiredAmount: int, bundle: tuple[CollectionState, Regions, "SohWorld"]) -> bool:
    state = bundle[0]
    parent_region = bundle[1]
    world = bundle[2]
    if has_item(Items.SKELETON_KEY, bundle) or (world.options.key_rings.value and has_key_ring(key, bundle)):
        return True

    return (state.has(key.value, world.player, requiredAmount))


def has_key_ring(key : Items, bundle: tuple[CollectionState, Regions, "SohWorld"]) -> bool:
    match key:
        case Items.FOREST_TEMPLE_SMALL_KEY:
            return has_item(Items.FOREST_TEMPLE_KEY_RING, bundle)
        case Items.FIRE_TEMPLE_SMALL_KEY:
            return has_item(Items.FIRE_TEMPLE_KEY_RING, bundle)
        case Items.WATER_TEMPLE_SMALL_KEY:
            return has_item(Items.WATER_TEMPLE_KEY_RING, bundle)
        case Items.BOTTOM_OF_THE_WELL_SMALL_KEY:
            return has_item(Items.BOTTOM_OF_THE_WELL_KEY_RING, bundle)
        case Items.SHADOW_TEMPLE_SMALL_KEY:
            return has_item(Items.SHADOW_TEMPLE_KEY_RING, bundle)
        case Items.GERUDO_FORTRESS_SMALL_KEY:
            return has_item(Items.GERUDO_FORTRESS_KEY_RING, bundle)
        case Items.SPIRIT_TEMPLE_SMALL_KEY:
            return has_item(Items.SPIRIT_TEMPLE_KEY_RING, bundle)
        case Items.GANONS_CASTLE_SMALL_KEY:
            return has_item(Items.GANONS_CASTLE_KEY_RING, bundle)
        case _:
            return False


def can_get_enemy_drop(bundle: tuple[CollectionState, Regions, "SohWorld"], enemy : Enemies, distance : EnemyDistance = EnemyDistance.CLOSE, aboveLink : bool = False) -> bool:
    if not can_kill_enemy(bundle, enemy, distance):
        return False
    
    if distance.value <= EnemyDistance.MASTER_SWORD_JUMPSLASH.value:
        return True

    match enemy:
        case Enemies.GOLD_SKULLTULA:
            if distance <= EnemyDistance.BOOMERANG and can_use(Items.BOOMERANG, bundle):
                return True
            if distance <= EnemyDistance.HOOKSHOT and can_use(Items.HOOKSHOT, bundle):
                return True
            if distance <= EnemyDistance.LONGSHOT and can_use(Items.LONGSHOT, bundle):
                return True
            return False
        case Enemies.KEESE:
            return True
        case Enemies.FIRE_KEESE:
            return True
        case _:
            return aboveLink or (distance.value <= EnemyDistance.BOOMERANG.value and can_use(Items.BOOMERANG, bundle))


def can_detonate_bomb_flowers(bundle: tuple[CollectionState, Regions, "SohWorld"]) -> bool:
    return can_use_any([Items.FAIRY_BOW, Items.DINS_FIRE], bundle) or has_explosives(bundle)


def can_detonate_upright_bomb_flower(bundle: tuple[CollectionState, Regions, "SohWorld"]) -> bool:
    return (can_detonate_bomb_flowers(bundle)
            or has_item(Items.GORONS_BRACELET, bundle)
            or (can_do_trick(Tricks.BLUE_FIRE_MUD_WALLS, bundle)
                and blue_fire(bundle)
                and (effective_health(bundle) != 1
                    or can_use(Items.NAYRUS_LOVE, bundle)
                ))

            )


def item_group_count(bundle: tuple[CollectionState, Regions, "SohWorld"], item_group: str) -> int:
    state = bundle[0]
    world = bundle[2]
    items = item_name_groups[item_group]
    count = 0
    for item in items:
        if (state.has(item, world.player)):
            count += 1
    return count


def ocarina_button_count(bundle: tuple[CollectionState, Regions, "SohWorld"]) -> int:
    return item_group_count(bundle, "Ocarina Buttons")


def stone_count(bundle: tuple[CollectionState, Regions, "SohWorld"]) -> int:
    return item_group_count(bundle, "Stones")


def medallion_count(bundle: tuple[CollectionState, Regions, "SohWorld"]) -> int:
    return item_group_count(bundle, "Medallions")


dungeon_events: list[Events] = [Events.DEKU_TREE_COMPLETED, Events.DODONGOS_CAVERN_COMPLETED, Events.JABU_JABUS_BELLY_COMPLETED,
                      Events.FOREST_TEMPLE_COMPLETED, Events.FIRE_TEMPLE_COMPLETED, Events.WATER_TEMPLE_COMPLETED,
                      Events.SPIRIT_TEMPLE_COMPLETED, Events.SHADOW_TEMPLE_COMPLETED]
def dungeon_count(bundle: tuple[CollectionState, Regions, "SohWorld"]) -> int:
    count = 0
    for dungeon in dungeon_events:
        if has_item(dungeon, bundle):
            count += 1
    return count


def can_spawn_soil_skull(bundle: tuple[CollectionState, Regions, "SohWorld"]) -> bool:
    return (is_child(bundle) and can_use(Items.BOTTLE_WITH_BUGS, bundle))


def fire_timer(bundle: tuple[CollectionState, Regions, "SohWorld"]) -> int:
    return 255 if can_use(Items.GORON_TUNIC, bundle) else ((hearts(bundle) * 8) if can_do_trick(Tricks.FEWER_TUNIC_REQUIREMENTS, bundle) else 0)


def water_timer(bundle: tuple[CollectionState, Regions, "SohWorld"]) -> int:
    return 255 if can_use(Items.ZORA_TUNIC, bundle) else ((hearts(bundle) * 8) if can_do_trick(Tricks.FEWER_TUNIC_REQUIREMENTS, bundle) else 0)


def hearts(bundle: tuple[CollectionState, Regions, "SohWorld"]) -> int:
    state = bundle[0]
    world = bundle[2]
    return (3 + state.count(Items.HEART_CONTAINER.value, world.player) + (state.count(Items.PIECE_OF_HEART.value, world.player) // 4))


def can_open_bomb_grotto(bundle: tuple[CollectionState, Regions, "SohWorld"]) -> bool:
    return blast_or_smash(bundle) and (has_item(Items.STONE_OF_AGONY, bundle) or can_do_trick(Tricks.GROTTOS_WITHOUT_AGONY, bundle))


def trade_quest_step(item: Items, bundle: tuple[CollectionState, Regions, "SohWorld"]) -> bool:
    world = bundle[2]
    # If adult trade shuffle is off, it'll automatically assume the whole trade quest is complete as soon as claim check is obtained.
    if (world.options.shuffle_adult_trade_items.value == 0):
        return has_item(Items.CLAIM_CHECK, bundle)

    #Items aren't comparable, so recursion is used to replace fallthrough here
    if (item == Items.POCKET_EGG):
        return has_item(Items.POCKET_EGG, bundle) or trade_quest_step(Items.COJIRO, bundle)

    if (item == Items.COJIRO):
        return has_item(Items.COJIRO, bundle) or trade_quest_step(Items.ODD_MUSHROOM, bundle)

    if (item == Items.ODD_MUSHROOM):
        return has_item(Items.ODD_MUSHROOM, bundle) or trade_quest_step(Items.ODD_POTION, bundle)

    if (item == Items.ODD_POTION):
        return has_item(Items.ODD_POTION, bundle) or trade_quest_step(Items.POACHERS_SAW, bundle)

    if (item == Items.POACHERS_SAW):
        return has_item(Items.POACHERS_SAW, bundle) or trade_quest_step(Items.BROKEN_GORONS_SWORD, bundle)

    if (item == Items.BROKEN_GORONS_SWORD):
        return has_item(Items.BROKEN_GORONS_SWORD, bundle) or trade_quest_step(Items.PRESCRIPTION, bundle)

    if (item == Items.PRESCRIPTION):
        return has_item(Items.PRESCRIPTION, bundle) or trade_quest_step(Items.WORLDS_FINEST_EYEDROPS, bundle)

    if (item == Items.WORLDS_FINEST_EYEDROPS):
        return has_item(Items.WORLDS_FINEST_EYEDROPS, bundle) or trade_quest_step(Items.CLAIM_CHECK, bundle)

    if (item == Items.CLAIM_CHECK):
        return has_item(Items.CLAIM_CHECK, bundle)

    return False


def can_build_rainbow_bridge(bundle: tuple[CollectionState, Regions, "SohWorld"]) -> bool:
    world = bundle[2]

    greg_reward = 0
    if has_item(Items.GREG_THE_GREEN_RUPEE, bundle) and world.options.rainbow_bridge_greg_modifier.value == 1:
        greg_reward = 1

    bridge_setting = world.options.rainbow_bridge.value # TODO: Remove magic number in comparisons, replace with enum

    return (bridge_setting == 1 or
            (bridge_setting == 0 and has_item(Items.SHADOW_MEDALLION, bundle) and has_item(Items.SPIRIT_MEDALLION, bundle) and can_use(Items.LIGHT_ARROW, bundle)) or
            (bridge_setting == 2 and ((stone_count(bundle) + greg_reward) >= world.options.rainbow_bridge_stones_required.value)) or
            (bridge_setting == 3 and ((medallion_count(bundle) + greg_reward) >= world.options.rainbow_bridge_medallions_required.value)) or
            (bridge_setting == 4 and ((stone_count(bundle) + medallion_count(bundle) + greg_reward) >= world.options.rainbow_bridge_dungeon_rewards_required.value)) or
            (bridge_setting == 5 and ((dungeon_count(bundle) + greg_reward) >= world.options.rainbow_bridge_dungeons_required.value)) or
            (bridge_setting == 6 and (get_gs_count(bundle) >= world.options.rainbow_bridge_skull_tokens_required.value)) or
            (bridge_setting == 7 and has_item(Items.GREG_THE_GREEN_RUPEE, bundle)))


def get_gs_count(bundle: tuple[CollectionState, Regions, "SohWorld"]) -> int:
    state = bundle[0]
    world = bundle[2]
    return state.count(Items.GOLD_SKULLTULA_TOKEN.value, world.player)


def can_trigger_lacs(bundle: tuple[CollectionState, Regions, "SohWorld"]) -> bool:
    world = bundle[2]

    greg_reward = 0
    if has_item(Items.GREG_THE_GREEN_RUPEE, bundle) and world.options.ganons_castle_boss_key_greg_modifier.value == 1:
        greg_reward = 1

    gbk_setting = world.options.ganons_castle_boss_key.value # TODO: Remove magic number in comparisons, replace with enum

    return (((gbk_setting == 0 or gbk_setting == 1 or gbk_setting == 2) and has_item(Items.SHADOW_MEDALLION, bundle) and has_item(Items.SPIRIT_MEDALLION, bundle)) or
            (gbk_setting == 3 and (stone_count(bundle) + greg_reward >= world.options.ganons_castle_boss_key_stones_required.value)) or
            (gbk_setting == 4 and (medallion_count(bundle) + greg_reward >= world.options.ganons_castle_boss_key_medallions_required.value)) or
            (gbk_setting == 5 and (stone_count(bundle) + medallion_count(bundle) + greg_reward >= world.options.ganons_castle_boss_key_dungeon_rewards_required.value)) or
            (gbk_setting == 6 and (dungeon_count(bundle) + greg_reward >= world.options.ganons_castle_boss_key_dungeons_required.value)) or
            (gbk_setting == 7 and (get_gs_count(bundle) >= world.options.ganons_castle_boss_key_skull_tokens_required.value)))

# TODO implement EffectiveHealth(); Returns 2 for now
def effective_health(bundle: tuple[CollectionState, Regions, "SohWorld"]) -> int:
    return 2

def can_plant_bean(bundle: tuple[CollectionState, Regions, "SohWorld"]) -> bool:
    return has_item(Items.MAGIC_BEAN, bundle) and can_be_both_ages(bundle)

# TODO implement when shuffling keys within a dungeon is implemented
def is_fire_loop_locked(bundle: tuple[CollectionState, Regions, "SohWorld"]) -> bool:
    return True

def can_ground_jump(bundle: tuple[CollectionState, Regions, "SohWorld"], hasBombFlower: bool = False) -> bool:
    return can_do_trick(Tricks.GROUND_JUMP, bundle) and can_standing_shield(bundle) and (can_use(Items.BOMB_BAG, bundle) or (hasBombFlower and has_item(Items.GORONS_BRACELET, bundle)))


def increment_current_count(world: "SohWorld", item: Item, current_count: int) -> int:
    """
    If the progressive item count should be increased because of an option (like shuffle_swim), this will increase its current count by 1.
    Does nothing otherwise.
    """
    if ((item.name == Items.PROGRESSIVE_SCALE and not world.options.shuffle_swim)
            or (item.name == Items.PROGRESSIVE_STICK_CAPACITY and not world.options.shuffle_deku_stick_bag)
            or (item.name == Items.PROGRESSIVE_NUT_CAPACITY and not world.options.shuffle_deku_nut_bag)):
        current_count += 1
    return current_count<|MERGE_RESOLUTION|>--- conflicted
+++ resolved
@@ -145,7 +145,6 @@
                                Items.PROGRESSIVE_BOMBCHU.value), world.player)
                 or (bombchus_enabled(bundle)
                     and state.has_any((Events.CAN_BUY_BOMBCHUS.value, Events.COULD_PLAY_BOWLING.value, Events.CARPET_MERCHANT.value), world.player)))
-<<<<<<< HEAD
     
     if item == Items.SILVER_GAUNTLETS: # 23
         return state.has(Items.STRENGTH_UPGRADE.value, player, 2)
@@ -217,23 +216,6 @@
     
     if item == Items.TYCOON_WALLET: # 0
         return can_afford(999, bundle)
-=======
-
-    elif item == Items.DEKU_SHIELD:
-        return state.has(Events.CAN_BUY_DEKU_SHIELD.value, player)
-    elif item == Items.HYLIAN_SHIELD:
-        return state.has(Events.CAN_BUY_HYLIAN_SHIELD.value, player)
-    elif item == Items.MAGIC_BEAN:
-        return state.has_any({Items.MAGIC_BEAN_PACK.value, Events.CAN_BUY_BEANS.value}, player)
-    elif item == Items.BOTTLE_WITH_BUGS:
-        return has_bottle(bundle) and (state.has(Events.CAN_ACCESS_BUGS.value, player) or state.has(Events.CAN_BUY_BUGS.value, player))
-    elif item == Items.STICKS:
-        return state.has_all((Events.CAN_FARM_STICKS, Items.DEKU_STICK_BAG), player)
-    elif item == Items.NUTS:
-        return state.has_all((Events.CAN_FARM_NUTS, Items.DEKU_NUT_BAG), player)
-    else:
-        return state.has(item.value, player, count)
->>>>>>> 1fee5ee4
 
     if item == Items.BOTTLE_WITH_BLUE_POTION: # 0
         return has_bottle(bundle) #TODO Should we check if you can buy blue potion?
