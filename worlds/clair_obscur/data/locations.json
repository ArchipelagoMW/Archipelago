[
    {
        "internal_name": "Chest_AncientSanctuary_1",
        "name": "Ancient Sanctuary: Entrance - Past climbing handholds",
        "location": "Ancient Sanctuary",
        "original_item": "BurningMark",
        "condition": {},
        "type": "Chest"
    },
    {
        "internal_name": "Chest_AncientSanctuary_2",
        "name": "Ancient Sanctuary: Sanctuary Maze - In dark cave before shortcut to flag 1",
        "location": "Ancient Sanctuary",
        "original_item": "AttackLifesteal",
        "condition": {},
        "type": "Chest"
    },
    {
        "internal_name": "Chest_AncientSanctuary_3",
        "name": "Ancient Sanctuary: Giant Bell Alley - Up ramp after boss",
        "location": "Ancient Sanctuary",
        "original_item": "Consumable_LuminaPoint",
        "condition": {},
        "type": "Chest"
    },
    {
        "internal_name": "Chest_AncientSanctuary_4",
        "name": "Ancient Sanctuary: Giant Bell Alley - Before Expedition Flag near dismantled Gestral",
        "location": "Ancient Sanctuary",
        "original_item": "HealingTint_Shard",
        "condition": {},
        "type": "Chest"
    },
    {
        "internal_name": "Chest_AncientSanctuary_5",
        "name": "Ancient Sanctuary: Gestral Totem - Base of the totem",
        "location": "Ancient Sanctuary",
        "original_item": "Consumable_LuminaPoint",
        "condition": {
            "Paint Break": 1
        },
        "type": "Chest"
    },
    {
        "internal_name": "Chest_AncientSanctuary_6",
        "name": "Ancient Sanctuary: Entrance - Across bridge",
        "location": "Ancient Sanctuary",
        "original_item": "JumpRecovery",
        "condition": {},
        "type": "Chest"
    },
    {
        "internal_name": "Chest_AncientSanctuary_7",
        "name": "Ancient Sanctuary: Sanctuary Maze - On path to flag 1 shortcut",
        "location": "Ancient Sanctuary",
        "original_item": "InitialAp+1B",
        "condition": {},
        "type": "Chest"
    },
    {
        "internal_name": "Chest_AncientSanctuary_8",
        "name": "Ancient Sanctuary: Sanctuary Maze - On cliff after Mime",
        "location": "Ancient Sanctuary",
        "original_item": "Consumable_LuminaPoint",
        "condition": {},
        "type": "Chest"
    },
    {
        "internal_name": "Chest_AncientSanctuary_9",
        "name": "Ancient Sanctuary: Sanctuary Maze - In hut near Mime",
        "location": "Ancient Sanctuary",
        "original_item": "ReviveTint_Shard",
        "condition": {},
        "type": "Chest"
    },
    {
        "internal_name": "Chest_AncientSanctuary_10",
        "name": "Ancient Sanctuary: Sanctuary Maze - In boxes",
        "location": "Ancient Sanctuary",
        "original_item": "ChromaPack_Regular",
        "condition": {},
        "type": "Chest"
    },
    {
        "internal_name": "Chest_AncientSanctuary_11",
        "name": "Ancient Sanctuary: Gestral Totem - Ink bottles on the cliff",
        "location": "Ancient Sanctuary",
        "original_item": "UpgradeMaterial",
        "condition": {
            "Paint Break": 1
        },
        "type": "Chest"
    },
    {
        "internal_name": "Chest_AncientSanctuary_12",
        "name": "Ancient Sanctuary: Giant Bell Alley - After boss",
        "location": "Ancient Sanctuary",
        "original_item": "EnergyTint_Shard",
        "condition": {},
        "type": "Chest"
    },
    {
        "internal_name": "Chest_AncientSanctuary_13",
        "name": "Ancient Sanctuary: Gestral Totem - In shallow river",
        "location": "Ancient Sanctuary",
        "original_item": "PiercingShot",
        "condition": {
            "Paint Break": 1
        },
        "type": "Chest"
    },
    {
        "internal_name": "Chest_AncientSanctuary_14",
        "name": "Ancient Sanctuary: Gestral Totem - Jump the gaps",
        "location": "Ancient Sanctuary",
        "original_item": "ChromaPack_ExtraLarge",
        "condition": {
            "Paint Break": 1
        },
        "type": "Chest"
    },
    {
        "internal_name": "Chest_AncientSanctuary_15",
        "name": "Ancient Sanctuary: Sanctuary Maze - On Expeditioner corpse on path to flag 1 shortcut",
        "location": "Ancient Sanctuary",
        "original_item": "ChromaPack_Large",
        "condition": {},
        "type": "Chest"
    },
    {
        "internal_name": "Chest_AncientSanctuary_16",
        "name": "Ancient Sanctuary: Giant Bell Alley - In crawlspace after boss",
        "location": "Ancient Sanctuary",
        "original_item": "StunBoost",
        "condition": {},
        "type": "Chest"
    },
    {
        "internal_name": "Chest_AncientSanctuary_17",
        "name": "Ancient Sanctuary: Giant Bell Alley - Paint Cage before Expedition Flag",
        "location": "Ancient Sanctuary",
        "original_item": "PartyHealShard",
        "condition": {},
        "type": "Chest"
    },
    {
        "internal_name": "Chest_AncientSanctuary_19",
        "name": "Ancient Sanctuary: Sanctuary Maze - At shortcut to flag 1",
        "location": "Ancient Sanctuary",
        "original_item": "Consumable_LuminaPoint",
        "condition": {},
        "type": "Chest"
    },
    {
        "internal_name": "Chest_CrimsonForest_1",
        "name": "Crimson Forest: Crimson Perch - Bottom floor near cave",
        "location": "Crimson Forest",
        "original_item": "Consumable_LuminaPoint",
        "condition": {},
        "type": "Chest"
    },
    {
        "internal_name": "Chest_CrimsonForest_2",
        "name": "Crimson Forest: Crimson Perch - Under Expedition Flag",
        "location": "Crimson Forest",
        "original_item": "ChromaPack_Large",
        "condition": {},
        "type": "Chest"
    },
    {
        "internal_name": "Chest_CrimsonForest_3",
        "name": "Crimson Forest: Crimson Perch - Near Expeditioner corpse before Expedition Flag",
        "location": "Crimson Forest",
        "original_item": "ChromaPack_Large",
        "condition": {},
        "type": "Chest"
    },
    {
        "internal_name": "Chest_CrimsonForest_4",
        "name": "Crimson Forest: The Three Blades - After left path Sword Statue",
        "location": "Crimson Forest",
        "original_item": "Consumable_LuminaPoint",
        "condition": {},
        "type": "Chest"
    },
    {
        "internal_name": "Chest_CrimsonForest_5",
        "name": "Crimson Forest: The Three Blades - Upper path after floating rock platforms",
        "location": "Crimson Forest",
        "original_item": "Consumable_LuminaPoint",
        "condition": {},
        "type": "Chest"
    },
    {
        "internal_name": "Chest_CrimsonForest_6",
        "name": "Crimson Forest: The Three Blades - In boxes after floating rock platforms",
        "location": "Crimson Forest",
        "original_item": "UpgradeMaterial",
        "condition": {},
        "type": "Chest"
    },
    {
        "internal_name": "Chest_CrimsonForest_7",
        "name": "Crimson Forest: The Three Blades - In soup (complete dungeon)",
        "location": "Crimson Forest",
        "original_item": "Chevalam",
        "condition": {},
        "type": "Chest"
    },
    {
        "internal_name": "Chest_CrimsonForest_8",
        "name": "Crimson Forest: The Three Blades - Right path Sword Statue 2",
        "location": "Crimson Forest",
        "original_item": "UpgradeMaterial",
        "condition": {},
        "type": "Chest"
    },
    {
        "internal_name": "Chest_CrimsonForest_9",
        "name": "Crimson Forest: Crimson Perch - Above Expedition Flag",
        "location": "Crimson Forest",
        "original_item": "Consumable_LuminaPoint",
        "condition": {},
        "type": "Chest"
    },
    {
        "internal_name": "Chest_DarkShores_1",
        "name": "Dark Shores: In barrel behind two Nevrons",
        "location": "Dark Shores",
        "original_item": "ChromaPack_Regular",
        "condition": {},
        "type": "Chest"
    },
    {
        "internal_name": "Chest_DarkShores_2",
        "name": "Dark Shores: Right side item 1",
        "location": "Dark Shores",
        "original_item": "ChromaPack_Regular",
        "condition": {},
        "type": "Chest"
    },
    {
        "internal_name": "Chest_DarkShores_3",
        "name": "Dark Shores: In boxes 2",
        "location": "Dark Shores",
        "original_item": "Consumable_LuminaPoint",
        "condition": {},
        "type": "Chest"
    },
    {
        "internal_name": "Chest_DarkShores_4",
        "name": "Dark Shores: Right side item 2",
        "location": "Dark Shores",
        "original_item": "ChromaPack_ExtraLarge",
        "condition": {},
        "type": "Chest"
    },
    {
        "internal_name": "Chest_DarkShores_5",
        "name": "Dark Shores: Behind two Nevrons",
        "location": "Dark Shores",
        "original_item": "Consumable_LuminaPoint",
        "condition": {},
        "type": "Chest"
    },
    {
        "internal_name": "Chest_DarkShores_6",
        "name": "Dark Shores: Near boat",
        "location": "Dark Shores",
        "original_item": "InMediasRes",
        "condition": {},
        "type": "Chest"
    },
    {
        "internal_name": "Chest_DarkShores_7",
        "name": "Dark Shores: Near lantern",
        "location": "Dark Shores",
        "original_item": "Consumable_LuminaPoint",
        "condition": {},
        "type": "Chest"
    },
    {
        "internal_name": "Chest_DarkShores_8",
        "name": "Dark Shores: Between two Nevrons",
        "location": "Dark Shores",
        "original_item": "Consumable_LuminaPoint",
        "condition": {},
        "type": "Chest"
    },
    {
        "internal_name": "Chest_DarkShores_9",
        "name": "Dark Shores: In boxes 1",
        "location": "Dark Shores",
        "original_item": "Consumable_LuminaPoint",
        "condition": {},
        "type": "Chest"
    },
    {
        "internal_name": "Chest_EsquiesNest_1",
        "name": "Esquies Nest: Take shortcut out from Esquie's room. Wheeeeee",
        "location": "Esquies Nest",
        "original_item": "InitialAp+1C",
        "condition": {},
        "type": "Chest"
    },
    {
        "internal_name": "Chest_EsquiesNest_2",
        "name": "Esquies Nest: Francois - I hid this item - find it before Fran Fran",
        "location": "Esquies Nest",
        "original_item": "Consumable_LuminaPoint",
        "condition": {},
        "type": "Chest"
    },
    {
        "internal_name": "Chest_EsquiesNest_3",
        "name": "Esquies Nest: Esquie's Room - Did you get my rock from Fran Fran?",
        "location": "Esquies Nest",
        "original_item": "Consumable_LuminaPoint",
        "condition": {},
        "type": "Chest"
    },
    {
        "internal_name": "Chest_EsquiesNest_4",
        "name": "Esquies Nest: Esquie's Room - New friends!",
        "location": "Esquies Nest",
        "original_item": "ChromaPack_Large",
        "condition": {},
        "type": "Chest"
    },
    {
        "internal_name": "Chest_EsquiesNest_5",
        "name": "Esquies Nest: Get Outta My Way! - Don't be mean to Sunniso",
        "location": "Esquies Nest",
        "original_item": "Consumable_LuminaPoint",
        "condition": {},
        "type": "Chest"
    },
    {
        "internal_name": "Chest_EsquiesNest_6",
        "name": "Esquies Nest: Francois - Bye bye Fran Fran!",
        "location": "Esquies Nest",
        "original_item": "ChromaPack_Large",
        "condition": {},
        "type": "Chest"
    },
    {
        "internal_name": "Chest_EsquiesNest_7",
        "name": "Esquies Nest: Francois - Make another new friend after Fran Fran!",
        "location": "Esquies Nest",
        "original_item": "Quest_Mushroom",
        "condition": {},
        "type": "Chest"
    },
    {
        "internal_name": "Chest_FallingLeaves_1",
        "name": "Falling Leaves: Left path past Persik near fossilized expeditioners",
        "location": "Falling Leaves",
        "original_item": "ChromaPack_Regular",
        "condition": {},
        "type": "Chest"
    },
    {
        "internal_name": "Chest_FallingLeaves_2",
        "name": "Falling Leaves: Near Glaise on path to Chromatic Ballet",
        "location": "Falling Leaves",
        "original_item": "SosRush",
        "condition": {},
        "type": "Chest"
    },
    {
        "internal_name": "Chest_FallingLeaves_3",
        "name": "Falling Leaves: Between Expedition Flag and Young Boy",
        "location": "Falling Leaves",
        "original_item": "ChromaPack_Large",
        "condition": {},
        "type": "Chest"
    },
    {
        "internal_name": "Chest_FlyingManor_1",
        "name": "Flying Manor: Central Platform - Near easels",
        "location": "Flying Manor",
        "original_item": "Consumable_LuminaPoint",
        "condition": {},
        "type": "Chest"
    },
    {
        "internal_name": "Chest_FlyingManor_2",
        "name": "Flying Manor: Dualliste Wing - Near Stalact",
        "location": "Flying Manor",
        "original_item": "UpgradeMaterial",
        "condition": {},
        "type": "Chest"
    },
    {
        "internal_name": "Chest_FlyingManor_3",
        "name": "Flying Manor: Central Platform - Left of path to area boss",
        "location": "Flying Manor",
        "original_item": "ChromaPack_Large",
        "condition": {},
        "type": "Chest"
    },
    {
        "internal_name": "Chest_FlyingManor_4",
        "name": "Flying Manor: Dualliste Wing - Behind double Gold Chevaliere",
        "location": "Flying Manor",
        "original_item": "UpgradeMaterial",
        "condition": {},
        "type": "Chest"
    },
    {
        "internal_name": "Chest_FlyingManor_5",
        "name": "Flying Manor: Dualliste Wing - Behind Grosse Tete",
        "location": "Flying Manor",
        "original_item": "ChromaPack_ExtraLarge",
        "condition": {},
        "type": "Chest"
    },
    {
        "internal_name": "Chest_FlyingManor_6",
        "name": "Flying Manor: Dualliste Wing - Paint Cage",
        "location": "Flying Manor",
        "original_item": "ReviveWithPower",
        "condition": {},
        "type": "Chest"
    },
    {
        "internal_name": "Chest_FlyingManor_9",
        "name": "Flying Manor: Dualliste Wing - Right of Dualliste room entrance",
        "location": "Flying Manor",
        "original_item": "ChromaPack_Large",
        "condition": {},
        "type": "Chest"
    },
    {
        "internal_name": "Chest_FlyingManor_10",
        "name": "Flying Manor: Dualliste Wing - Behind Bourgeon",
        "location": "Flying Manor",
        "original_item": "Consumable_LuminaPoint",
        "condition": {},
        "type": "Chest"
    },
    {
        "internal_name": "Chest_FlyingManor_11",
        "name": "Flying Manor: Dualliste Wing - Behind Hexga near Hexga corpse",
        "location": "Flying Manor",
        "original_item": "UpgradeMaterial",
        "condition": {},
        "type": "Chest"
    },
    {
        "internal_name": "Chest_FlyingManor_12",
        "name": "Flying Manor: Dualliste Wing - Left of Bourgeon",
        "location": "Flying Manor",
        "original_item": "ChromaPack_Large",
        "condition": {},
        "type": "Chest"
    },
    {
        "internal_name": "Chest_FlyingManor_13",
        "name": "Flying Manor: Lampmaster Wing - Floating island with easels",
        "location": "Flying Manor",
        "original_item": "GradientOnBuff",
        "condition": {},
        "type": "Chest"
    },
    {
        "internal_name": "Chest_FlyingManor_14",
        "name": "Flying Manor: Lampmaster Wing - Easels near patrolling Jar",
        "location": "Flying Manor",
        "original_item": "Consumable_LuminaPoint",
        "condition": {},
        "type": "Chest"
    },
    {
        "internal_name": "Chest_FlyingManor_15",
        "name": "Flying Manor: Lampmaster Wing - Near dead Stalact",
        "location": "Flying Manor",
        "original_item": "UpgradeMaterial",
        "condition": {},
        "type": "Chest"
    },
    {
        "internal_name": "Chest_FlyingManor_16",
        "name": "Flying Manor: Lampmaster Wing - Behind Greatsword Cultist",
        "location": "Flying Manor",
        "original_item": "ChromaPack_ExtraLarge",
        "condition": {},
        "type": "Chest"
    },
    {
        "internal_name": "Chest_FlyingManor_17",
        "name": "Flying Manor: Lampmaster Wing - Near Gargant",
        "location": "Flying Manor",
        "original_item": "UpgradeMaterial",
        "condition": {},
        "type": "Chest"
    },
    {
        "internal_name": "Chest_FlyingManor_18",
        "name": "Flying Manor: Lampmaster Wing - Above Gargant",
        "location": "Flying Manor",
        "original_item": "VersatileHealer",
        "condition": {},
        "type": "Chest"
    },
    {
        "internal_name": "Chest_FlyingManor_19",
        "name": "Flying Manor: Lampmaster Wing - Behind Lampmaster",
        "location": "Flying Manor",
        "original_item": "ChromaPack_Large",
        "condition": {},
        "type": "Chest"
    },
    {
        "internal_name": "Chest_FlyingManor_21",
        "name": "Flying Manor: Eveque Wing - Inside library",
        "location": "Flying Manor",
        "original_item": "Roulette",
        "condition": {},
        "type": "Chest"
    },
    {
        "internal_name": "Chest_FlyingManor_22",
        "name": "Flying Manor: Eveque Wing - Easels near Petank start",
        "location": "Flying Manor",
        "original_item": "Consumable_LuminaPoint",
        "condition": {},
        "type": "Chest"
    },
    {
        "internal_name": "Chest_FlyingManor_23",
        "name": "Flying Manor: Eveque Wing - Ground floor behind Cruler",
        "location": "Flying Manor",
        "original_item": "UpgradeMaterial",
        "condition": {},
        "type": "Chest"
    },
    {
        "internal_name": "Chest_FlyingManor_24",
        "name": "Flying Manor: Eveque Wing - On bridge above Cruler",
        "location": "Flying Manor",
        "original_item": "Painter",
        "condition": {},
        "type": "Chest"
    },
    {
        "internal_name": "Chest_FlyingManor_25",
        "name": "Flying Manor: Eveque Wing - Near Portier by exit",
        "location": "Flying Manor",
        "original_item": "Consumable_LuminaPoint",
        "condition": {},
        "type": "Chest"
    },
    {
        "internal_name": "Chest_FlyingManor_26",
        "name": "Flying Manor: Eveque Wing - Ground floor by window in Eveque room",
        "location": "Flying Manor",
        "original_item": "UpgradeMaterial",
        "condition": {},
        "type": "Chest"
    },
    {
        "internal_name": "Chest_FlyingManor_27",
        "name": "Flying Manor: Goblu Wing - above handholds near patrolling Glaise",
        "location": "Flying Manor",
        "original_item": "PowerfulMark",
        "condition": {},
        "type": "Chest"
    },
    {
        "internal_name": "Chest_FlyingManor_28",
        "name": "Flying Manor: Eveque Wing - On fallen bridge segment",
        "location": "Flying Manor",
        "original_item": "UpgradeMaterial",
        "condition": {},
        "type": "Chest"
    },
    {
        "internal_name": "Chest_FlyingManor_29",
        "name": "Flying Manor: Lampmaster Wing (Honestly idk) - Near single Steel Chevaliere on broken platform",
        "location": "Flying Manor",
        "original_item": "ChromaPack_Large",
        "condition": {},
        "type": "Chest"
    },
    {
        "internal_name": "Chest_FlyingManor_30",
        "name": "Flying Manor: Goblu Wing - Left of entrance",
        "location": "Flying Manor",
        "original_item": "Consumable_LuminaPoint",
        "condition": {},
        "type": "Chest"
    },
    {
        "internal_name": "Chest_FlyingManor_32",
        "name": "Flying Manor: Goblu Wing - Under main platform",
        "location": "Flying Manor",
        "original_item": "ChromaPack_Large",
        "condition": {},
        "type": "Chest"
    },
    {
        "internal_name": "Chest_FlyingManor_33",
        "name": "Flying Manor: Central Platform - Right of entrance",
        "location": "Flying Manor",
        "original_item": "FreeAimShell",
        "condition": {},
        "type": "Chest"
    },
    {
        "internal_name": "Chest_FlyingManor_34",
        "name": "Flying Manor: Central Platform - Path to Eveque Wing on giant frame",
        "location": "Flying Manor",
        "original_item": "ChromaPack_Large",
        "condition": {},
        "type": "Chest"
    },
    {
        "internal_name": "Chest_FlyingManor_36",
        "name": "Flying Manor: Goblu Wing - Next to Goblu",
        "location": "Flying Manor",
        "original_item": "FreeAimEnergy",
        "condition": {},
        "type": "Chest"
    },
    {
        "internal_name": "Chest_FlyingManor_37",
        "name": "Flying Manor: Goblu Wing - On path to Goblu",
        "location": "Flying Manor",
        "original_item": "UpgradeMaterial",
        "condition": {},
        "type": "Chest"
    },
    {
        "internal_name": "Chest_FlyingManor_38",
        "name": "Flying Manor: Goblu Wing - Behind Fusoka",
        "location": "Flying Manor",
        "original_item": "UpgradeMaterial",
        "condition": {},
        "type": "Chest"
    },
    {
        "internal_name": "Chest_FlyingManor_39",
        "name": "Flying Manor: Goblu Wing - Side path near Mime",
        "location": "Flying Manor",
        "original_item": "BreakingStrong",
        "condition": {},
        "type": "Chest"
    },
    {
        "internal_name": "Chest_FlyingManor_40",
        "name": "Flying Manor: Goblu Wing - Center of Bourgeon and Glaise patrol",
        "location": "Flying Manor",
        "original_item": "Consumable_LuminaPoint",
        "condition": {},
        "type": "Chest"
    },
    {
        "internal_name": "Chest_FlyingManor_41",
        "name": "Flying Manor: Eveque Wing - Paint Cage",
        "location": "Flying Manor",
        "original_item": "StunEnergy",
        "condition": {"Paint Break": 1},
        "type": "Chest"
    },
    {
        "internal_name": "Chest_ForgottenBattlefield_1",
        "name": "Forgotten Battlefield: Main Gate - Left side wooden deck",
        "location": "Forgotten Battlefield",
        "original_item": "Consumable_LuminaPoint",
        "condition": {},
        "type": "Chest"
    },
    {
        "internal_name": "Chest_ForgottenBattlefield_2",
        "name": "Forgotten Battlefield: Main Gate - Right side near outer wall",
        "location": "Forgotten Battlefield",
        "original_item": "ChromaPack_Regular",
        "condition": {},
        "type": "Chest"
    },
    {
        "internal_name": "Chest_ForgottenBattlefield_3",
        "name": "Forgotten Battlefield: Fort Ruins - In left ruins near dead end",
        "location": "Forgotten Battlefield",
        "original_item": "ChromaPack_ExtraLarge",
        "condition": {},
        "type": "Chest"
    },
    {
        "internal_name": "Chest_ForgottenBattlefield_4",
        "name": "Forgotten Battlefield: Battlefield - On wooden platform near Petank end",
        "location": "Forgotten Battlefield",
        "original_item": "ChromaPack_ExtraLarge",
        "condition": {},
        "type": "Chest"
    },
    {
        "internal_name": "Chest_ForgottenBattlefield_5",
        "name": "Forgotten Battlefield: Main Gate - Near Chalier sword",
        "location": "Forgotten Battlefield",
        "original_item": "HealingTint_Shard",
        "condition": {},
        "type": "Chest"
    },
    {
        "internal_name": "Chest_ForgottenBattlefield_6",
        "name": "Forgotten Battlefield: Main Gate - Left side dead end",
        "location": "Forgotten Battlefield",
        "original_item": "Consumable_LuminaPoint",
        "condition": {},
        "type": "Chest"
    },
    {
        "internal_name": "Chest_ForgottenBattlefield_7",
        "name": "Forgotten Battlefield: Main Gate - On platform after Expedition Flag",
        "location": "Forgotten Battlefield",
        "original_item": "UpgradeMaterial",
        "condition": {},
        "type": "Chest"
    },
    {
        "internal_name": "Chest_ForgottenBattlefield_8",
        "name": "Forgotten Battlefield: Main Gate - Other side of left entrance corpse pile",
        "location": "Forgotten Battlefield",
        "original_item": "SweetKill",
        "condition": {},
        "type": "Chest"
    },
    {
        "internal_name": "Chest_ForgottenBattlefield_9",
        "name": "Forgotten Battlefield: Battlefield - Near Expedition Flag",
        "location": "Forgotten Battlefield",
        "original_item": "Consumable_LuminaPoint",
        "condition": {},
        "type": "Chest"
    },
    {
        "internal_name": "Chest_ForgottenBattlefield_10",
        "name": "Forgotten Battlefield: Vanguard Point - In maze",
        "location": "Forgotten Battlefield",
        "original_item": "Consumable_LuminaPoint",
        "condition": {},
        "type": "Chest"
    },
    {
        "internal_name": "Chest_ForgottenBattlefield_11",
        "name": "Forgotten Battlefield: Vanguard Point - In front of Chromatic miniboss",
        "location": "Forgotten Battlefield",
        "original_item": "ChromaPack_Large",
        "condition": {},
        "type": "Chest"
    },
    {
        "internal_name": "Chest_ForgottenBattlefield_12",
        "name": "Forgotten Battlefield: Fort Ruins - On ledge overlooking battlefield",
        "location": "Forgotten Battlefield",
        "original_item": "EnergyDeath",
        "condition": {},
        "type": "Chest"
    },
    {
        "internal_name": "Chest_ForgottenBattlefield_13",
        "name": "Forgotten Battlefield: Vanguard Point - Below Expedition Flag",
        "location": "Forgotten Battlefield",
        "original_item": "EnergyTint_Shard",
        "condition": {},
        "type": "Chest"
    },
    {
        "internal_name": "Chest_ForgottenBattlefield_14",
        "name": "Forgotten Battlefield: Vanguard Point - Above Chromatic miniboss",
        "location": "Forgotten Battlefield",
        "original_item": "PowerfulTint",
        "condition": {},
        "type": "Chest"
    },
    {
        "internal_name": "Chest_ForgottenBattlefield_15",
        "name": "Forgotten Battlefield: Battlefield - In box",
        "location": "Forgotten Battlefield",
        "original_item": "ChromaPack_Large",
        "condition": {},
        "type": "Chest"
    },
    {
        "internal_name": "Chest_ForgottenBattlefield_16",
        "name": "Forgotten Battlefield: Main Gate - Near Grandis corpses",
        "location": "Forgotten Battlefield",
        "original_item": "ChromaPack_ExtraLarge",
        "condition": {},
        "type": "Chest"
    },
    {
        "internal_name": "Chest_ForgottenBattlefield_17",
        "name": "Forgotten Battlefield: Ancient Bridge - After bridge",
        "location": "Forgotten Battlefield",
        "original_item": "Consumable_LuminaPoint",
        "condition": {},
        "type": "Chest"
    },
    {
        "internal_name": "Chest_ForgottenBattlefield_18",
        "name": "Forgotten Battlefield: Ancient Bridge - Before grave",
        "location": "Forgotten Battlefield",
        "original_item": "ReviveTintEnergy",
        "condition": {},
        "type": "Chest"
    },
    {
        "internal_name": "Chest_ForgottenBattlefield_19",
        "name": "Forgotten Battlefield: Fort Ruins - Chest",
        "location": "Forgotten Battlefield",
        "original_item": "Consumable_LuminaPoint",
        "condition": {},
        "type": "Chest"
    },
    {
        "internal_name": "Chest_ForgottenBattlefield_20",
        "name": "Forgotten Battlefield: Main Gate - Near burning tree",
        "location": "Forgotten Battlefield",
        "original_item": "ReviveTint_Shard",
        "condition": {},
        "type": "Chest"
    },
    {
        "internal_name": "Chest_ForgottenBattlefield_21",
        "name": "Forgotten Battlefield: Main Gate - Left side in a box",
        "location": "Forgotten Battlefield",
        "original_item": "Consumable_Respec",
        "condition": {},
        "type": "Chest"
    },
    {
        "internal_name": "Chest_ForgottenBattlefield_22",
        "name": "Forgotten Battlefield: Main Gate - Near Grandis and Chalier corpses",
        "location": "Forgotten Battlefield",
        "original_item": "InitialAp+1D",
        "condition": {},
        "type": "Chest"
    },
    {
        "internal_name": "Chest_ForgottenBattlefield_23",
        "name": "Forgotten Battlefield: Fort Ruins - Dead end",
        "location": "Forgotten Battlefield",
        "original_item": "Consumable_LuminaPoint",
        "condition": {},
        "type": "Chest"
    },
    {
        "internal_name": "Chest_ForgottenBattlefield_24",
        "name": "Forgotten Battlefield: Fort Ruins - Behind Paint Spike",
        "location": "Forgotten Battlefield",
        "original_item": "UpgradeMaterial",
        "condition": {"Paint Break": 1},
        "type": "Chest"
    },
    {
        "internal_name": "Chest_ForgottenBattlefield_25",
        "name": "Forgotten Battlefield: Battlefield - Paint Cage",
        "location": "Forgotten Battlefield",
        "original_item": "PartyHealShard",
        "condition": {},
        "type": "Chest"
    },
    {
        "internal_name": "Chest_ForgottenBattlefield_26",
        "name": "Forgotten Battlefield: Ancient Bridge - In crawlspace below bridge",
        "location": "Forgotten Battlefield",
        "original_item": "Consumable_LuminaPoint",
        "condition": {},
        "type": "Chest"
    },
    {
        "internal_name": "Chest_FrozenHearts_1",
        "name": "Frozen Hearts: Glacial Falls - Chromatic Veilleur Ice Cave item 1",
        "location": "Frozen Hearts",
        "original_item": "BurnAffinity",
        "condition": {},
        "type": "Chest"
    },
    {
        "internal_name": "Chest_FrozenHearts_2",
        "name": "Frozen Hearts: Icebound Train Station - On broken train tracks",
        "location": "Frozen Hearts",
        "original_item": "Consumable_LuminaPoint",
        "condition": {},
        "type": "Chest"
    },
    {
        "internal_name": "Chest_FrozenHearts_3",
        "name": "Frozen Hearts: Icebound Train Station - Platform to left of entrance to first room",
        "location": "Frozen Hearts",
        "original_item": "Consumable_LuminaPoint",
        "condition": {},
        "type": "Chest"
    },
    {
        "internal_name": "Chest_FrozenHearts_4",
        "name": "Frozen Hearts: Icebount Train Station - Chromatic Veilleur Ice Cave item 2",
        "location": "Frozen Hearts",
        "original_item": "UpgradeMaterial",
        "condition": {},
        "type": "Chest"
    },
    {
        "internal_name": "Chest_FrozenHearts_5",
        "name": "Frozen Hearts: Icebound Train Station - Past Paint Cage",
        "location": "Frozen Hearts",
        "original_item": "ChromaPack_Large",
        "condition": {},
        "type": "Chest"
    },
    {
        "internal_name": "Chest_FrozenHearts_6",
        "name": "Frozen Hearts: Glacial Falls - Right of station entrance near Danseuse corpse",
        "location": "Frozen Hearts",
        "original_item": "UpgradeMaterial",
        "condition": {},
        "type": "Chest"
    },
    {
        "internal_name": "Chest_FrozenHearts_7",
        "name": "Frozen Hearts: Glacial Falls - Paint Cage 1",
        "location": "Frozen Hearts",
        "original_item": "AntiFrozen",
        "condition": {},
        "type": "Chest"
    },
    {
        "internal_name": "Chest_FrozenHearts_8",
        "name": "Frozen Hearts: Glacial Falls - Chromatic Veilleur Ice Cave item 4",
        "location": "Frozen Hearts",
        "original_item": "UpgradeMaterial",
        "condition": {},
        "type": "Chest"
    },
    {
        "internal_name": "Chest_FrozenHearts_9",
        "name": "Frozen Hearts: Glacial Falls - Paint Cage 2",
        "location": "Frozen Hearts",
        "original_item": "ReviveTint_Shard",
        "condition": {},
        "type": "Chest"
    },
    {
        "internal_name": "Chest_FrozenHearts_10",
        "name": "Frozen Hearts: Glacial Falls - Between Expedition Flag and tracks to Danseuse Teacher",
        "location": "Frozen Hearts",
        "original_item": "Consumable_LuminaPoint",
        "condition": {},
        "type": "Chest"
    },
    {
        "internal_name": "Chest_FrozenHearts_11",
        "name": "Frozen Hearts: Icebound Train Station - Behind train near entrance",
        "location": "Frozen Hearts",
        "original_item": "Consumable_LuminaPoint",
        "condition": {},
        "type": "Chest"
    },
    {
        "internal_name": "Chest_FrozenHearts_12",
        "name": "Frozen Hearts: Icebound Train Station - Red ice nook in first area",
        "location": "Frozen Hearts",
        "original_item": "ChromaPack_ExtraLarge",
        "condition": {},
        "type": "Chest"
    },
    {
        "internal_name": "Chest_FrozenHearts_13",
        "name": "Frozen Hearts: Glacial Falls - Above Expedition Flag item 1",
        "location": "Frozen Hearts",
        "original_item": "ChromaPack_Large",
        "condition": {},
        "type": "Chest"
    },
    {
        "internal_name": "Chest_FrozenHearts_14",
        "name": "Frozen Hearts: Icebound Train Station - Ledge overlooking entrance",
        "location": "Frozen Hearts",
        "original_item": "Consumable_LuminaPoint",
        "condition": {},
        "type": "Chest"
    },
    {
        "internal_name": "Chest_FrozenHearts_15",
        "name": "Frozen Hearts: Glacial Falls - Above giant pit item 1",
        "location": "Frozen Hearts",
        "original_item": "ChromaPack_Regular",
        "condition": {},
        "type": "Chest"
    },
    {
        "internal_name": "Chest_FrozenHearts_16",
        "name": "Frozen Hearts: Glacial Falls - Behind double Braseleur near giant pit",
        "location": "Frozen Hearts",
        "original_item": "UpgradeMaterial",
        "condition": {},
        "type": "Chest"
    },
    {
        "internal_name": "Chest_FrozenHearts_17",
        "name": "Frozen Hearts: Glacial Falls - Near handholds leading to shortcut back to Expedition Flag",
        "location": "Frozen Hearts",
        "original_item": "UpgradeMaterial",
        "condition": {},
        "type": "Chest"
    },
    {
        "internal_name": "Chest_FrozenHearts_18",
        "name": "Frozen Hearts: Glacial Falls - On train tracks above handholds",
        "location": "Frozen Hearts",
        "original_item": "ChromaPack_Large",
        "condition": {},
        "type": "Chest"
    },
    {
        "internal_name": "Chest_FrozenHearts_19",
        "name": "Frozen Hearts: Icebound Train Station - First room right path on cliffside",
        "location": "Frozen Hearts",
        "original_item": "ChromaPack_Large",
        "condition": {},
        "type": "Chest"
    },
    {
        "internal_name": "Chest_FrozenHearts_20",
        "name": "Frozen Hearts: Glacial Falls - above giant pit item 2",
        "location": "Frozen Hearts",
        "original_item": "ChromaPack_Regular",
        "condition": {},
        "type": "Chest"
    },
    {
        "internal_name": "Chest_FrozenHearts_21",
        "name": "Frozen Hearts: Glacial Falls - Above Expedition Flag item 2",
        "location": "Frozen Hearts",
        "original_item": "BurningBreak",
        "condition": {},
        "type": "Chest"
    },
    {
        "internal_name": "Chest_FrozenHearts_22",
        "name": "Frozen Hearts: Glacial Falls - Chromatic Veilleur Ice Cave item 3",
        "location": "Frozen Hearts",
        "original_item": "ChromaPack_Regular",
        "condition": {},
        "type": "Chest"
    },
    {
        "internal_name": "Chest_FrozenHearts_23",
        "name": "Frozen Hearts: Icebound Terminal - Behind zone boss",
        "location": "Frozen Hearts",
        "original_item": "ChromaPack_Large",
        "condition": {},
        "type": "Chest"
    },
    {
        "internal_name": "Chest_FrozenHearts_24",
        "name": "Frozen Hearts: Iced Heart - Near Expedition Flag",
        "location": "Frozen Hearts",
        "original_item": "Consumable_LuminaPoint",
        "condition": {},
        "type": "Chest"
    },
    {
        "internal_name": "Chest_FrozenHearts_25",
        "name": "Frozen Hearts: Icebound Train Station - Under dead Grandis",
        "location": "Frozen Hearts",
        "original_item": "ChromaPack_Regular",
        "condition": {},
        "type": "Chest"
    },
    {
        "internal_name": "Chest_FrozenHearts_26",
        "name": "Frozen Hearts: Iced Heart - Near Mime after floating trains item 1",
        "location": "Frozen Hearts",
        "original_item": "Consumable_LuminaPoint",
        "condition": {},
        "type": "Chest"
    },
    {
        "internal_name": "Chest_FrozenHearts_27",
        "name": "Frozen Hearts: Iced Heart - Near Mime after floating trains item 2",
        "location": "Frozen Hearts",
        "original_item": "UpgradeMaterial",
        "condition": {},
        "type": "Chest"
    },
    {
        "internal_name": "Chest_FrozenHearts_29",
        "name": "Frozen Hearts: Glacial Falls - Above Danseuse Teacher",
        "location": "Frozen Hearts",
        "original_item": "Consumable_LuminaPoint",
        "condition": {},
        "type": "Chest"
    },
    {
        "internal_name": "Chest_FrozenHearts_30",
        "name": "Frozen Hearts: Iced Heart - Near Mime after floating trains item 3",
        "location": "Frozen Hearts",
        "original_item": "UpgradeMaterial",
        "condition": {},
        "type": "Chest"
    },
    {
        "internal_name": "Chest_FrozenHearts_31",
        "name": "Frozen Hearts: Glacial Falls - Behind Stalact near station entrance",
        "location": "Frozen Hearts",
        "original_item": "ChromaPack_Large",
        "condition": {},
        "type": "Chest"
    },
    {
        "internal_name": "Chest_GestralVillage_1",
        "name": "Gestral Village: Steal from Victorifo",
        "location": "Gestral Village",
        "original_item": "ChromaPack_Large",
        "condition": {},
        "type": "Chest"
    },
    {
        "internal_name": "Chest_GestralVillage_2",
        "name": "Gestral Village: Behind the stage",
        "location": "Gestral Village",
        "original_item": "ChromaPack_Large",
        "condition": {},
        "type": "Chest"
    },
    {
        "internal_name": "Chest_GestralVillage_3",
        "name": "Gestral Village: On scaffolding by the stage",
        "location": "Gestral Village",
        "original_item": "ChromaPack_Large",
        "condition": {},
        "type": "Chest"
    },
    {
        "internal_name": "Chest_GestralVillage_4",
        "name": "Gestral Village: In the arena",
        "location": "Gestral Village",
        "original_item": "Consumable_LuminaPoint",
        "condition": {},
        "type": "Chest"
    },
    {
        "internal_name": "Chest_GestralVillage_5",
        "name": "Gestral Village: Above the Bazar",
        "location": "Gestral Village",
        "original_item": "ChromaPack_Regular",
        "condition": {},
        "type": "Chest"
    },
    {
        "internal_name": "Chest_GestralVillage_6",
        "name": "Gestral Village: Barrels near Chef’s House",
        "location": "Gestral Village",
        "original_item": "Consumable_LuminaPoint",
        "condition": {},
        "type": "Chest"
    },
    {
        "internal_name": "Chest_GestralVillage_7",
        "name": "Gestral Village: In paint spike room 1",
        "location": "Gestral Village",
        "original_item": "Betelim",
        "condition": {},
        "type": "Chest"
    },
    {
        "internal_name": "Chest_GestralVillage_8",
        "name": "Gestral Village: In paint spike room 2",
        "location": "Gestral Village",
        "original_item": "FreeAimPowerful",
        "condition": {},
        "type": "Chest"
    },
    {
        "internal_name": "Chest_GestralVillage_9",
        "name": "Gestral Village: Near casino",
        "location": "Gestral Village",
        "original_item": "Consumable_Respec",
        "condition": {},
        "type": "Chest"
    },
    {
        "internal_name": "Chest_GoblusLair_1",
        "name": "Flying Waters: Coral Cave - On raised platform",
        "location": "Goblus Lair",
        "original_item": "RewardingMark",
        "condition": {},
        "type": "Chest"
    },
    {
        "internal_name": "Chest_GoblusLair_2",
        "name": "Flying Waters: Entrance - Minefield item 2",
        "location": "Goblus Lair",
        "original_item": "UpgradeMaterial",
        "condition": {},
        "type": "Chest"
    },
    {
        "internal_name": "Chest_GoblusLair_3",
        "name": "Flying Waters: Noco's Hut - Behind Manor door",
        "location": "Goblus Lair",
        "original_item": "ChromaPack_Large",
        "condition": {},
        "type": "Chest"
    },
    {
        "internal_name": "Chest_GoblusLair_4",
        "name": "Flying Waters: Noco's Hut - On top of stone tower",
        "location": "Goblus Lair",
        "original_item": "AugmentedAim",
        "condition": {},
        "type": "Chest"
    },
    {
        "internal_name": "Chest_GoblusLair_5",
        "name": "Flying Waters: Noco's Hut - Next to Goblu anvil",
        "location": "Goblus Lair",
        "original_item": "UpgradeMaterial",
        "condition": {},
        "type": "Chest"
    },
    {
        "internal_name": "Chest_GoblusLair_6",
        "name": "Flying Waters: Entrance - Near anchored Expedition",
        "location": "Goblus Lair",
        "original_item": "ChromaPack_Regular",
        "condition": {},
        "type": "Chest"
    },
    {
        "internal_name": "Chest_GoblusLair_7",
        "name": "Flying Waters: Coral Cave - Right of Expedition Flag",
        "location": "Goblus Lair",
        "original_item": "SimpleBreaker",
        "condition": {},
        "type": "Chest"
    },
    {
        "internal_name": "Chest_GoblusLair_8",
        "name": "Flying Waters: Coral Cave - Near dead expeditioner",
        "location": "Goblus Lair",
        "original_item": "Consumable_LuminaPoint",
        "condition": {},
        "type": "Chest"
    },
    {
        "internal_name": "Chest_GoblusLair_9",
        "name": "Flying Waters: Lumerian Streets - Behind Chromatic miniboss",
        "location": "Goblus Lair",
        "original_item": "EnergyBreak",
        "condition": {},
        "type": "Chest"
    },
    {
        "internal_name": "Chest_GoblusLair_10",
        "name": "Flying Waters: Coral Cave - Near lantern coral",
        "location": "Goblus Lair",
        "original_item": "ChromaPack_Regular",
        "condition": {},
        "type": "Chest"
    },
    {
        "internal_name": "Chest_GoblusLair_11",
        "name": "Flying Waters: Noco's Hut - After Expedition Flag",
        "location": "Goblus Lair",
        "original_item": "UpgradeMaterial",
        "condition": {},
        "type": "Chest"
    },
    {
        "internal_name": "Chest_GoblusLair_12",
        "name": "Flying Waters: Flower Fields - Near Expedition Flag",
        "location": "Goblus Lair",
        "original_item": "Versatile",
        "condition": {},
        "type": "Chest"
    },
    {
        "internal_name": "Chest_GoblusLair_13",
        "name": "Flying Waters: Lumerian Streets - In Paint Spike",
        "location": "Goblus Lair",
        "original_item": "Consumable_LuminaPoint",
        "condition": {"Paint Break": 1},
        "type": "Chest"
    },
    {
        "internal_name": "Chest_GoblusLair_14",
        "name": "Flying Waters: Entrance - In inlet in first room",
        "location": "Goblus Lair",
        "original_item": "SosShell",
        "condition": {},
        "type": "Chest"
    },
    {
        "internal_name": "Chest_GoblusLair_15",
        "name": "Flying Waters: Noco's Hut - On broken pillar",
        "location": "Goblus Lair",
        "original_item": "Consumable_Respec",
        "condition": {},
        "type": "Chest"
    },
    {
        "internal_name": "Chest_GoblusLair_16",
        "name": "Flying Waters: Coral Cave - Past long seaweed",
        "location": "Goblus Lair",
        "original_item": "ChromaPack_Large",
        "condition": {},
        "type": "Chest"
    },
    {
        "internal_name": "Chest_GoblusLair_17",
        "name": "Flying Waters: Lumerian Streets - Near shopping stand",
        "location": "Goblus Lair",
        "original_item": "EnergyTint_Shard",
        "condition": {},
        "type": "Chest"
    },
    {
        "internal_name": "Chest_GoblusLair_18",
        "name": "Flying Waters: Lumerian Streets - By floating house",
        "location": "Goblus Lair",
        "original_item": "UpgradeMaterial",
        "condition": {},
        "type": "Chest"
    },
    {
        "internal_name": "Chest_GoblusLair_19",
        "name": "Flying Waters: Entrance - In minefield",
        "location": "Goblus Lair",
        "original_item": "UpgradeMaterial",
        "condition": {},
        "type": "Chest"
    },
    {
        "internal_name": "Chest_GoblusLair_20",
        "name": "Flying Waters: Noco's Hut - After platforming near friendly Nevron",
        "location": "Goblus Lair",
        "original_item": "Quest_Mine",
        "condition": {},
        "type": "Chest"
    },
    {
        "internal_name": "Chest_GoblusLair_21",
        "name": "Flying Waters: Entrance - Second room up ramp",
        "location": "Goblus Lair",
        "original_item": "FreeAimMarkingShot",
        "condition": {},
        "type": "Chest"
    },
    {
        "internal_name": "Chest_GoblusLair_22",
        "name": "Flying Waters: Entrance - In inlet in second room",
        "location": "Goblus Lair",
        "original_item": "Consumable_LuminaPoint",
        "condition": {},
        "type": "Chest"
    },
    {
        "internal_name": "Chest_GoblusLair_23",
        "name": "Flying Waters: Lumerian Streets - On a rock with boxes",
        "location": "Goblus Lair",
        "original_item": "Consumable_LuminaPoint",
        "condition": {},
        "type": "Chest"
    },
    {
        "internal_name": "Chest_GoblusLair_24",
        "name": "Flying Waters: Entrance - On main path",
        "location": "Goblus Lair",
        "original_item": "PartyHealShard",
        "condition": {},
        "type": "Chest"
    },
    {
        "internal_name": "Chest_GoblusLair_25",
        "name": "Flying Waters: Coral Cave - Past platforming pillars",
        "location": "Goblus Lair",
        "original_item": "Consumable_LuminaPoint",
        "condition": {},
        "type": "Chest"
    },
    {
        "internal_name": "Chest_GoblusLair_26",
        "name": "Flying Waters: Coral Cave - Paint Cage",
        "location": "Goblus Lair",
        "original_item": "ReviveTint_Shard",
        "condition": {},
        "type": "Chest"
    },
    {
        "internal_name": "Chest_GoblusLair_27",
        "name": "Flying Waters: Coral Cave - Behind Mime",
        "location": "Goblus Lair",
        "original_item": "Consumable_LuminaPoint",
        "condition": {},
        "type": "Chest"
    },
    {
        "internal_name": "Chest_GrandisStation_1",
        "name": "Grandis Station: Monoco's Station - Back of station",
        "location": "Grandis Station",
        "original_item": "Consumable_LuminaPoint",
        "condition": {},
        "type": "Chest"
    },
    {
        "internal_name": "Chest_GrandisStation_2",
        "name": "Grandis Station: Monoco's Station - Near Grandis Merchant",
        "location": "Grandis Station",
        "original_item": "ChromaPack_Large",
        "condition": {},
        "type": "Chest"
    },
    {
        "internal_name": "Chest_Lumiere_1",
        "name": "Lumiere (Act 3): Opera House - On building railing in Paint Spike",
        "location": "Lumiere",
        "original_item": "ChromaPack_Large",
        "condition": {"Paint Break": 1},
        "type": "Chest"
    },
    {
        "internal_name": "Chest_Lumiere_2",
        "name": "Lumiere (Act 3): Entrance - Left of stairs after docks",
        "location": "Lumiere",
        "original_item": "UpgradeMaterial",
        "condition": {},
        "type": "Chest"
    },
    {
        "internal_name": "Chest_Lumiere_3",
        "name": "Lumiere (Act 3): Entrance - Start of the game",
        "location": "Lumiere",
        "original_item": "APOnPowerful",
        "condition": {},
        "type": "Chest"
    },
    {
        "internal_name": "Chest_Lumiere_4",
        "name": "Lumiere (Act 3): Entrance - In boxes",
        "location": "Lumiere",
        "original_item": "ChromaPack_Large",
        "condition": {},
        "type": "Chest"
    },
    {
        "internal_name": "Chest_Lumiere_5",
        "name": "Lumiere (Act 3): Entrance - In Paint Spike",
        "location": "Lumiere",
        "original_item": "ChromaPack_Large",
        "condition": {"Paint Break": 1},
        "type": "Chest"
    },
    {
        "internal_name": "Chest_Lumiere_6",
        "name": "Lumiere (Act 3): Entrance - Right side after docks",
        "location": "Lumiere",
        "original_item": "Consumable_LuminaPoint",
        "condition": {},
        "type": "Chest"
    },
    {
        "internal_name": "Chest_Lumiere_7",
        "name": "Lumiere (Act 3): Entrance - Right side up stairs",
        "location": "Lumiere",
        "original_item": "ChromaPack_Regular",
        "condition": {},
        "type": "Chest"
    },
    {
        "internal_name": "Chest_Lumiere_8",
        "name": "Lumiere (Act 3): Entrance - Left side near trash can",
        "location": "Lumiere",
        "original_item": "ChromaPack_Regular",
        "condition": {},
        "type": "Chest"
    },
    {
        "internal_name": "Chest_Lumiere_9",
        "name": "Lumiere (Act 3): Central Plaza - Near fountain",
        "location": "Lumiere",
        "original_item": "Consumable_LuminaPoint",
        "condition": {},
        "type": "Chest"
    },
    {
        "internal_name": "Chest_Lumiere_10",
        "name": "Lumiere (Act 3): Central Plaza - Next to fountain",
        "location": "Lumiere",
        "original_item": "UpgradeMaterial",
        "condition": {},
        "type": "Chest"
    },
    {
        "internal_name": "Chest_Lumiere_11",
        "name": "Lumiere (Act 3): Central Plaza - Hallway after fountain",
        "location": "Lumiere",
        "original_item": "UpgradeMaterial",
        "condition": {},
        "type": "Chest"
    },
    {
        "internal_name": "Chest_Lumiere_12",
        "name": "Lumiere (Act 3): Central Plaza - Near boxes",
        "location": "Lumiere",
        "original_item": "Consumable_LuminaPoint",
        "condition": {},
        "type": "Chest"
    },
    {
        "internal_name": "Chest_Lumiere_13",
        "name": "Lumiere (Act 3): Shattered Alley - Inside gramophone",
        "location": "Lumiere",
        "original_item": "UpgradeMaterial",
        "condition": {},
        "type": "Chest"
    },
    {
        "internal_name": "Chest_Lumiere_14",
        "name": "Lumiere (Act 3): Shattered Alley - Under the tree",
        "location": "Lumiere",
        "original_item": "GradientOnStun",
        "condition": {},
        "type": "Chest"
    },
    {
        "internal_name": "Chest_Lumiere_15",
        "name": "Lumiere (Act 3): Shattered Alley - Left path after Expedition Flag",
        "location": "Lumiere",
        "original_item": "ChromaPack_Regular",
        "condition": {},
        "type": "Chest"
    },
    {
        "internal_name": "Chest_Lumiere_16",
        "name": "Lumiere (Act 3): Shattered Alley - Under impaled building",
        "location": "Lumiere",
        "original_item": "Consumable_LuminaPoint",
        "condition": {},
        "type": "Chest"
    },
    {
        "internal_name": "Chest_Lumiere_17",
        "name": "Lumiere (Act 3): Lumina 5",
        "location": "Lumiere",
        "original_item": "Consumable_LuminaPoint",
        "condition": {},
        "type": "Chest"
    },
    {
        "internal_name": "Chest_Lumiere_18",
        "name": "Lumiere (Act 3): Shattered Alley - Behind Chromatic miniboss",
        "location": "Lumiere",
        "original_item": "Consumable_LuminaPoint",
        "condition": {},
        "type": "Chest"
    },
    {
        "internal_name": "Chest_Lumiere_19",
        "name": "Lumiere (Act 3): Shattered Alley - Next to Chromatic miniboss",
        "location": "Lumiere",
        "original_item": "Consumable_LuminaPoint",
        "condition": {},
        "type": "Chest"
    },
    {
        "internal_name": "Chest_Lumiere_20",
        "name": "Lumiere (Act 3): Shattered Alley - Near boat before Opera House",
        "location": "Lumiere",
        "original_item": "Consumable_LuminaPoint",
        "condition": {},
        "type": "Chest"
    },
    {
        "internal_name": "Chest_Lumiere_21",
        "name": "Lumiere (Act 3): Shattered Alley - Before Opera House",
        "location": "Lumiere",
        "original_item": "ChromaPack_Regular",
        "condition": {},
        "type": "Chest"
    },
    {
        "internal_name": "Chest_Lumiere_22",
        "name": "Lumiere (Act 3): Lumiere's Garden - First right up stairs",
        "location": "Lumiere",
        "original_item": "Consumable_LuminaPoint",
        "condition": {},
        "type": "Chest"
    },
    {
        "internal_name": "Chest_Lumiere_23",
        "name": "Lumiere (Act 3): Opera House - Top of stairs",
        "location": "Lumiere",
        "original_item": "Consumable_LuminaPoint",
        "condition": {},
        "type": "Chest"
    },
    {
        "internal_name": "Chest_Lumiere_24",
        "name": "Lumiere (Act 3): Opera House - Under festival decorations",
        "location": "Lumiere",
        "original_item": "UpgradeMaterial",
        "condition": {},
        "type": "Chest"
    },
    {
        "internal_name": "Chest_Lumiere_25",
        "name": "Lumiere (Act 3): Opera House - In between buildings",
        "location": "Lumiere",
        "original_item": "HealingStun",
        "condition": {},
        "type": "Chest"
    },
    {
        "internal_name": "Chest_Lumiere_26",
        "name": "Lumiere (Act 3): Upgrade 6",
        "location": "Lumiere",
        "original_item": "UpgradeMaterial",
        "condition": {},
        "type": "Chest"
    },
    {
        "internal_name": "Chest_Lumiere_27",
        "name": "Lumiere (Act 3): Opera House - Cliffside overlooking ruined Lumiere",
        "location": "Lumiere",
        "original_item": "Consumable_LuminaPoint",
        "condition": {},
        "type": "Chest"
    },
    {
        "internal_name": "Chest_Lumiere_28",
        "name": "Lumiere (Act 3): Opera House - Near Cribappa",
        "location": "Lumiere",
        "original_item": "ChromaPack_Regular",
        "condition": {},
        "type": "Chest"
    },
    {
        "internal_name": "Chest_Lumiere_29",
        "name": "Lumiere (Act 3): Opera House - Near Young Boy",
        "location": "Lumiere",
        "original_item": "Consumable_LuminaPoint",
        "condition": {},
        "type": "Chest"
    },
    {
        "internal_name": "Chest_Lumiere_30",
        "name": "Lumiere (Act 3): Opera House - Under broken buidling before Cribappa",
        "location": "Lumiere",
        "original_item": "UpgradeMaterial",
        "condition": {},
        "type": "Chest"
    },
    {
        "internal_name": "Chest_Lumiere_31",
        "name": "Lumiere (Act 3): Lumiere's Garden - Inside ruined statue item 3",
        "location": "Lumiere",
        "original_item": "Consumable_Respec",
        "condition": {},
        "type": "Chest"
    },
    {
        "internal_name": "Chest_Lumiere_32",
        "name": "Lumiere (Act 3): Lumiere's Garden - By dead giant Obscur",
        "location": "Lumiere",
        "original_item": "Consumable_Respec",
        "condition": {},
        "type": "Chest"
    },
    {
        "internal_name": "Chest_Lumiere_33",
        "name": "Lumiere (Act 3): Lumiere's Garden - Near ruined statue",
        "location": "Lumiere",
        "original_item": "Consumable_LuminaPoint",
        "condition": {},
        "type": "Chest"
    },
    {
        "internal_name": "Chest_Lumiere_34",
        "name": "Lumiere (Act 3): Lumiere's Garden - Inside ruined statue item 2",
        "location": "Lumiere",
        "original_item": "Consumable_Respec",
        "condition": {},
        "type": "Chest"
    },
    {
        "internal_name": "Chest_Lumiere_35",
        "name": "Lumiere (Act 3): Crooked Tower Walkway - Before final boss",
        "location": "Lumiere",
        "original_item": "ChromaPack_Regular",
        "condition": {},
        "type": "Chest"
    },
    {
        "internal_name": "Chest_Lumiere_36",
        "name": "Lumiere (Act 3): Lumiere's Garden - Behind hedge",
        "location": "Lumiere",
        "original_item": "ChromaPack_Regular",
        "condition": {},
        "type": "Chest"
    },
    {
        "internal_name": "Chest_Lumiere_37",
        "name": "Lumiere (Act 3): Lumiere's Garden - On bench",
        "location": "Lumiere",
        "original_item": "Consumable_Respec",
        "condition": {},
        "type": "Chest"
    },
    {
        "internal_name": "Chest_Lumiere_38",
        "name": "Lumiere (Act 3): Lumiere's Garden - Left side up stairs",
        "location": "Lumiere",
        "original_item": "GradientFighter",
        "condition": {},
        "type": "Chest"
    },
    {
        "internal_name": "Chest_Lumiere_39",
        "name": "Lumiere (Act 3): Entrance - On the docks",
        "location": "Lumiere",
        "original_item": "Consumable_LuminaPoint",
        "condition": {},
        "type": "Chest"
    },
    {
        "internal_name": "Chest_Lumiere_40",
        "name": "Lumiere (Act 3): Opera House - Near Chromatic miniboss",
        "location": "Lumiere",
        "original_item": "Consumable_LuminaPoint",
        "condition": {},
        "type": "Chest"
    },
    {
        "internal_name": "Chest_Lumiere_41",
        "name": "Lumiere (Act 3): Entrance - Left side near building",
        "location": "Lumiere",
        "original_item": "Consumable_LuminaPoint",
        "condition": {},
        "type": "Chest"
    },
    {
        "internal_name": "Chest_Lumiere_42",
        "name": "Lumiere (Act 3): Lumiere's Garden - Right side up stairs",
        "location": "Lumiere",
        "original_item": "ChromaPack_Regular",
        "condition": {},
        "type": "Chest"
    },
    {
        "internal_name": "Chest_Lumiere_43",
        "name": "Lumiere (Act 3): Lumiere's Garden - Inside ruined statue item 1",
        "location": "Lumiere",
        "original_item": "Consumable_LuminaPoint",
        "condition": {},
        "type": "Chest"
    },
    {
        "internal_name": "Chest_Lumiere_44",
        "name": "Lumiere (Act 3): Opera House - Near piano",
        "location": "Lumiere",
        "original_item": "MusicRecord_2",
        "condition": {},
        "type": "Chest"
    },
    {
        "internal_name": "Chest_Manor_1",
        "name": "Manor: From First Continent Sea - After library platforms",
        "location": "Manor",
        "original_item": "ConsumableUpgradeMaterial_AP",
        "condition": {},
        "type": "Chest"
    },
    {
        "internal_name": "Chest_Manor_2",
        "name": "Manor: Dining Hall Puzzle",
        "location": "Manor",
        "original_item": "MusicRecord_19",
        "condition": {},
        "type": "Chest"
    },
    {
        "internal_name": "Chest_Manor_3",
        "name": "Manor: Through fake painting",
        "location": "Manor",
        "original_item": "ConsumableUpgradeMaterial_Revive",
        "condition": {},
        "type": "Chest"
    },
    {
        "internal_name": "Chest_Manor_4",
        "name": "Manor: From World Map Sky Near Giant Petank - In closet",
        "location": "Manor",
        "original_item": "MusicRecord_26",
        "condition": {},
        "type": "Chest"
    },
    {
        "internal_name": "Chest_Manor_5",
        "name": "Manor: From Gestral Village - In crawlspace",
        "location": "Manor",
        "original_item": "FaceMaelle_Rebellious",
        "condition": {},
        "type": "Chest"
    },
    {
        "internal_name": "Chest_Manor_6",
        "name": "Manor: From Gestral Village - In boxes",
        "location": "Manor",
        "original_item": "ConsumableUpgradeMaterial_AP",
        "condition": {},
        "type": "Chest"
    },
    {
        "internal_name": "Chest_Manor_7",
        "name": "Manor: From Falling Leaves - On the desk",
        "location": "Manor",
        "original_item": "MusicRecord_1",
        "condition": {},
        "type": "Chest"
    },
    {
        "internal_name": "Chest_Manor_8",
        "name": "Manor: From Inside the Monolith - Near the vase on a table",
        "location": "Manor",
        "original_item": "MusicRecord_31",
        "condition": {},
        "type": "Chest"
    },
    {
        "internal_name": "Chest_Manor_9",
        "name": "Manor: From Old Lumiere - In the sink",
        "location": "Manor",
        "original_item": "MusicRecord_29",
        "condition": {},
        "type": "Chest"
    },
    {
        "internal_name": "Chest_Manor_11",
        "name": "Manor: Renoir's Atelier",
        "location": "Manor",
        "original_item": "SkinMaelle_Alicia",
        "condition": {},
        "type": "Chest"
    },
    {
        "internal_name": "Chest_Manor_12",
        "name": "Manor: From Visages - Next to piano",
        "location": "Manor",
        "original_item": "MusicRecord_8",
        "condition": {},
        "type": "Chest"
    },
    {
        "internal_name": "Chest_Manor_13",
        "name": "Manor: From Stone Wave Cliffs - In the wardrobe",
        "location": "Manor",
        "original_item": "SkinMaelle_CivilianSkirt",
        "condition": {},
        "type": "Chest"
    },
    {
        "internal_name": "Chest_Manor_14",
        "name": "Manor: From Sirene - Break the bathroom mirror",
        "location": "Manor",
        "original_item": "ConsumableUpgradeMaterial_Health",
        "condition": {},
        "type": "Chest"
    },
    {
        "internal_name": "Chest_Manor_15",
        "name": "Manor: From Frozen Hearts - At the harp",
        "location": "Manor",
        "original_item": "MusicRecord_22",
        "condition": {},
        "type": "Chest"
    },
    {
        "internal_name": "Chest_Manor_16",
        "name": "Manor: From First Continent Sea - Behind fake bookshelf",
        "location": "Manor",
        "original_item": "SkinVerso_Civil",
        "condition": {},
        "type": "Chest"
    },
    {
        "internal_name": "Chest_Monolith_1",
        "name": "Monolith: Tainted Meadows - Detour near Eveque",
        "location": "Monolith",
        "original_item": "Consumable_LuminaPoint",
        "condition": {},
        "type": "Chest"
    },
    {
        "internal_name": "Chest_Monolith_2",
        "name": "Monolith: Tainted Meadows - After Aline memory",
        "location": "Monolith",
        "original_item": "ChromaPack_Large",
        "condition": {},
        "type": "Chest"
    },
    {
        "internal_name": "Chest_Monolith_3",
        "name": "Monolith: Tainted Cliffs - Paint Cage",
        "location": "Monolith",
        "original_item": "ReviveTint_Shard",
        "condition": {},
        "type": "Chest"
    },
    {
        "internal_name": "Chest_Monolith_4",
        "name": "Monolith: Tainted Cliffs - In front of bastard Mime room zipline",
        "location": "Monolith",
        "original_item": "Consumable_LuminaPoint",
        "condition": {},
        "type": "Chest"
    },
    {
        "internal_name": "Chest_Monolith_5",
        "name": "Monolith: Tainted Meadows - Near Eveque",
        "location": "Monolith",
        "original_item": "Consumable_LuminaPoint",
        "condition": {},
        "type": "Chest"
    },
    {
        "internal_name": "Chest_Monolith_6",
        "name": "Monolith: Tainted Waters - Behind Chromatic Bourgeon",
        "location": "Monolith",
        "original_item": "StayMarked",
        "condition": {},
        "type": "Chest"
    },
    {
        "internal_name": "Chest_Monolith_7",
        "name": "Monolith: Tainted Waters - Right path in coral reef",
        "location": "Monolith",
        "original_item": "UpgradeMaterial",
        "condition": {},
        "type": "Chest"
    },
    {
        "internal_name": "Chest_Monolith_8",
        "name": "Monolith: Tainted Waters - In broken ship frame under barrels",
        "location": "Monolith",
        "original_item": "Consumable_LuminaPoint",
        "condition": {},
        "type": "Chest"
    },
    {
        "internal_name": "Chest_Monolith_9",
        "name": "Monolith: Tainted Waters - Near giant anchor",
        "location": "Monolith",
        "original_item": "UpgradeMaterial",
        "condition": {},
        "type": "Chest"
    },
    {
        "internal_name": "Chest_Monolith_10",
        "name": "Monolith: Tainted Lumiere - Zipline across fractured ground",
        "location": "Monolith",
        "original_item": "Reacherim_2",
        "condition": {},
        "type": "Chest"
    },
    {
        "internal_name": "Chest_Monolith_11",
        "name": "Monolith: Tainted Sanctuary - After Expedition Flag",
        "location": "Monolith",
        "original_item": "Consumable_LuminaPoint",
        "condition": {},
        "type": "Chest"
    },
    {
        "internal_name": "Chest_Monolith_12",
        "name": "Monolith: Tainted Sanctuary - In roundabout near giant Sakapatate statue",
        "location": "Monolith",
        "original_item": "UpgradeMaterial",
        "condition": {},
        "type": "Chest"
    },
    {
        "internal_name": "Chest_Monolith_13",
        "name": "Monolith: Tainted Sanctuary - Paint Cage",
        "location": "Monolith",
        "original_item": "RandomDefense",
        "condition": {"Paint Break": 1},
        "type": "Chest"
    },
    {
        "internal_name": "Chest_Monolith_14",
        "name": "Monolith: Tainted Sanctuary - Next to giant Sakapatate statue",
        "location": "Monolith",
        "original_item": "ChromaPack_Regular",
        "condition": {},
        "type": "Chest"
    },
    {
        "internal_name": "Chest_Monolith_15",
        "name": "Monolith: Tainted Sanctuary - Before giant Sakapatate Statue",
        "location": "Monolith",
        "original_item": "Consumable_LuminaPoint",
        "condition": {},
        "type": "Chest"
    },
    {
        "internal_name": "Chest_Monolith_16",
        "name": "Monolith: Tainted Cliffs - Top of spiral staircase",
        "location": "Monolith",
        "original_item": "UpgradeMaterial",
        "condition": {},
        "type": "Chest"
    },
    {
        "internal_name": "Chest_Monolith_17",
        "name": "Monolith: Tainted Cliffs - Path to lighthouse",
        "location": "Monolith",
        "original_item": "ChromaPack_Large",
        "condition": {},
        "type": "Chest"
    },
    {
        "internal_name": "Chest_Monolith_18",
        "name": "Monolith: Tainted Cliffs - Near Petank end platform",
        "location": "Monolith",
        "original_item": "ChromaPack_Regular",
        "condition": {},
        "type": "Chest"
    },
    {
        "internal_name": "Chest_Monolith_19",
        "name": "Monolith: Tainted Cliffs - Behind Lighthouse near Petank",
        "location": "Monolith",
        "original_item": "Consumable_Respec",
        "condition": {},
        "type": "Chest"
    },
    {
        "internal_name": "Chest_Monolith_20",
        "name": "Monolith: Tainted Cliffs - Room before exit item 1",
        "location": "Monolith",
        "original_item": "WeaknessGain",
        "condition": {},
        "type": "Chest"
    },
    {
        "internal_name": "Chest_Monolith_21",
        "name": "Monolith: Tainted Cliffs - Room before exit item 2",
        "location": "Monolith",
        "original_item": "ChromaPack_Regular",
        "condition": {},
        "type": "Chest"
    },
    {
        "internal_name": "Chest_Monolith_22",
        "name": "Monolith: Tainted Battlefield - Next to Expedition Flag",
        "location": "Monolith",
        "original_item": "UpgradeMaterial",
        "condition": {},
        "type": "Chest"
    },
    {
        "internal_name": "Chest_Monolith_23",
        "name": "Monolith: Tainted Battlefield - Past Sakapatate corpses",
        "location": "Monolith",
        "original_item": "Consumable_LuminaPoint",
        "condition": {},
        "type": "Chest"
    },
    {
        "internal_name": "Chest_Monolith_24",
        "name": "Monolith: Tainted Battlefield - Left path after vertical zipline",
        "location": "Monolith",
        "original_item": "ChromaPack_Regular",
        "condition": {},
        "type": "Chest"
    },
    {
        "internal_name": "Chest_Monolith_25",
        "name": "Monolith: Tainted Battlefield - Near broken -down cannon",
        "location": "Monolith",
        "original_item": "ChromaPack_Regular",
        "condition": {},
        "type": "Chest"
    },
    {
        "internal_name": "Chest_Monolith_26",
        "name": "Monolith: Tainted Battlefield - Near exit",
        "location": "Monolith",
        "original_item": "Consumable_LuminaPoint",
        "condition": {},
        "type": "Chest"
    },
    {
        "internal_name": "Chest_Monolith_27",
        "name": "Monolith: Tainted Hearts - Near Young Boy at station",
        "location": "Monolith",
        "original_item": "UpgradeMaterial",
        "condition": {},
        "type": "Chest"
    },
    {
        "internal_name": "Chest_Monolith_28",
        "name": "Monolith: Tainted Hearts - On train car hanging off cliff",
        "location": "Monolith",
        "original_item": "Consumable_LuminaPoint",
        "condition": {},
        "type": "Chest"
    },
    {
        "internal_name": "Chest_Monolith_29",
        "name": "Monolith: Tainted Hearts - On cliffside near crane",
        "location": "Monolith",
        "original_item": "ChromaPack_Large",
        "condition": {},
        "type": "Chest"
    },
    {
        "internal_name": "Chest_Monolith_30",
        "name": "Monolith: Tainted Hearts - Near Melosh",
        "location": "Monolith",
        "original_item": "PowerlessStrike",
        "condition": {},
        "type": "Chest"
    },
    {
        "internal_name": "Chest_Monolith_31",
        "name": "Monolith: Tainted Hearts - Paint Cage",
        "location": "Monolith",
        "original_item": "ReinforcementParade",
        "condition": {},
        "type": "Chest"
    },
    {
        "internal_name": "Chest_Monolith_32",
        "name": "Monolith: Tainted Hearts - Left of station entrance",
        "location": "Monolith",
        "original_item": "Consumable_LuminaPoint",
        "condition": {},
        "type": "Chest"
    },
    {
        "internal_name": "Chest_Monolith_33",
        "name": "Monolith: Tainted Lumiere - Before crossing fractured land",
        "location": "Monolith",
        "original_item": "Consumable_LuminaPoint",
        "condition": {},
        "type": "Chest"
    },
    {
        "internal_name": "Chest_Monolith_34",
        "name": "Monolith: Tainted Lumiere - Next to large fountain",
        "location": "Monolith",
        "original_item": "Consumable_Respec",
        "condition": {},
        "type": "Chest"
    },
    {
        "internal_name": "Chest_Monolith_35",
        "name": "Monolith: Tainted Lumiere - Deadend near crooked archway",
        "location": "Monolith",
        "original_item": "ChromaPack_Large",
        "condition": {},
        "type": "Chest"
    },
    {
        "internal_name": "Chest_Monolith_36",
        "name": "Monolith: Tainted Lumiere - Side path near next Expedition Flag",
        "location": "Monolith",
        "original_item": "UpgradeMaterial",
        "condition": {},
        "type": "Chest"
    },
    {
        "internal_name": "Chest_Monolith_37",
        "name": "Monolith: Tainted Lumiere - Near harp",
        "location": "Monolith",
        "original_item": "Consumable_LuminaPoint",
        "condition": {},
        "type": "Chest"
    },
    {
        "internal_name": "Chest_Monolith_38",
        "name": "Monolith: Tainted Lumiere - Near dead Grandis",
        "location": "Monolith",
        "original_item": "Consumable_LuminaPoint",
        "condition": {},
        "type": "Chest"
    },
    {
        "internal_name": "Chest_Monolith_39",
        "name": "Monolith: Tainted Cliffs - Behind Petank starting position",
        "location": "Monolith",
        "original_item": "Consumable_LuminaPoint",
        "condition": {},
        "type": "Chest"
    },
    {
        "internal_name": "Chest_Monolith_40",
        "name": "Monolith: Tainted Lumiere - Next to festival stands",
        "location": "Monolith",
        "original_item": "Consumable_LuminaPoint",
        "condition": {},
        "type": "Chest"
    },
    {
        "internal_name": "Chest_Monolith_41",
        "name": "Monolith: Tainted Battlefield - After Expedition Flag",
        "location": "Monolith",
        "original_item": "Consumable_LuminaPoint",
        "condition": {},
        "type": "Chest"
    },
    {
        "internal_name": "Chest_OldLumiere_1",
        "name": "Old Lumiere: Left Street - In barrels after grapple",
        "location": "Old Lumiere",
        "original_item": "Consumable_LuminaPoint",
        "condition": {},
        "type": "Chest"
    },
    {
        "internal_name": "Chest_OldLumiere_2",
        "name": "Old Lumiere: Left Street - On top of broken pipe",
        "location": "Old Lumiere",
        "original_item": "UpgradeMaterial",
        "condition": {},
        "type": "Chest"
    },
    {
        "internal_name": "Chest_OldLumiere_3",
        "name": "Old Lumiere: Right Street - On ledge overlooking rubble",
        "location": "Old Lumiere",
        "original_item": "TimeTint",
        "condition": {},
        "type": "Chest"
    },
    {
        "internal_name": "Chest_OldLumiere_4",
        "name": "Old Lumiere: Right Street - In crawl space",
        "location": "Old Lumiere",
        "original_item": "ChromaPack_ExtraLarge",
        "condition": {},
        "type": "Chest"
    },
    {
        "internal_name": "Chest_OldLumiere_5",
        "name": "Old Lumiere: Left Street - Past ruined doorway",
        "location": "Old Lumiere",
        "original_item": "AutoRush",
        "condition": {},
        "type": "Chest"
    },
    {
        "internal_name": "Chest_OldLumiere_6",
        "name": "Old Lumiere: Left Street - Before Manor Gardens",
        "location": "Old Lumiere",
        "original_item": "UpgradeMaterial",
        "condition": {},
        "type": "Chest"
    },
    {
        "internal_name": "Chest_OldLumiere_7",
        "name": "Old Lumiere: Manor Gardens - Near Paint Cage",
        "location": "Old Lumiere",
        "original_item": "Consumable_LuminaPoint",
        "condition": {},
        "type": "Chest"
    },
    {
        "internal_name": "Chest_OldLumiere_8",
        "name": "Old Lumiere: Manor Gardens - Near Sword of Lumiere",
        "location": "Old Lumiere",
        "original_item": "ChromaPack_ExtraLarge",
        "condition": {},
        "type": "Chest"
    },
    {
        "internal_name": "Chest_OldLumiere_9",
        "name": "Old Lumiere: Right Street - Boxes near apartment building",
        "location": "Old Lumiere",
        "original_item": "Consumable_LuminaPoint",
        "condition": {},
        "type": "Chest"
    },
    {
        "internal_name": "Chest_OldLumiere_10",
        "name": "Old Lumiere: Right Street - After Expedition Flag",
        "location": "Old Lumiere",
        "original_item": "ChromaPack_Large",
        "condition": {},
        "type": "Chest"
    },
    {
        "internal_name": "Chest_OldLumiere_11",
        "name": "Old Lumiere: Right Street - After Expedition Flag on buried building",
        "location": "Old Lumiere",
        "original_item": "Reacharo_1",
        "condition": {},
        "type": "Chest"
    },
    {
        "internal_name": "Chest_OldLumiere_12",
        "name": "Old Lumiere: Manor Gardens - In pit between building grapples",
        "location": "Old Lumiere",
        "original_item": "ChromaPack_ExtraLarge",
        "condition": {},
        "type": "Chest"
    },
    {
        "internal_name": "Chest_OldLumiere_13",
        "name": "Old Lumiere: Manor Gardens - Above Train Station Ruins Expedition Flag",
        "location": "Old Lumiere",
        "original_item": "HealingDeath",
        "condition": {},
        "type": "Chest"
    },
    {
        "internal_name": "Chest_OldLumiere_14",
        "name": "Old Lumiere: Manor Gardens - Behind gate near hedge maze",
        "location": "Old Lumiere",
        "original_item": "ChromaPack_Large",
        "condition": {},
        "type": "Chest"
    },
    {
        "internal_name": "Chest_OldLumiere_15",
        "name": "Old Lumiere: Left Street - Before Expedition Flag in ruins",
        "location": "Old Lumiere",
        "original_item": "Consumable_LuminaPoint",
        "condition": {},
        "type": "Chest"
    },
    {
        "internal_name": "Chest_OldLumiere_16",
        "name": "Old Lumiere: Manor Gardens - Above Chromatic boss",
        "location": "Old Lumiere",
        "original_item": "ChromaPack_ExtraLarge",
        "condition": {},
        "type": "Chest"
    },
    {
        "internal_name": "Chest_OldLumiere_17",
        "name": "Old Lumiere: Left Street - On Chevaliere corpse",
        "location": "Old Lumiere",
        "original_item": "ChromaPack_Large",
        "condition": {},
        "type": "Chest"
    },
    {
        "internal_name": "Chest_OldLumiere_18",
        "name": "Old Lumiere: Train Station Ruins - Behind Chromatic boss",
        "location": "Old Lumiere",
        "original_item": "ChromaPack_Regular",
        "condition": {},
        "type": "Chest"
    },
    {
        "internal_name": "Chest_OldLumiere_19",
        "name": "Old Lumiere: Right Street - Overlooking carousel",
        "location": "Old Lumiere",
        "original_item": "ChromaPack_Regular",
        "condition": {},
        "type": "Chest"
    },
    {
        "internal_name": "Chest_OldLumiere_20",
        "name": "Old Lumiere: Manor Gardens - Paint Cage",
        "location": "Old Lumiere",
        "original_item": "Redalim",
        "condition": {"Paint Break": 1},
        "type": "Chest"
    },
    {
        "internal_name": "Chest_Reacher_1",
        "name": "The Reacher: Entrance - early handholds",
        "location": "Reacher",
        "original_item": "ChromaPack_Large",
        "condition": {},
        "type": "Chest"
    },
    {
        "internal_name": "Chest_Reacher_2",
        "name": "The Reacher: Mountain - boxes by cliffside",
        "location": "Reacher",
        "original_item": "GradientStacker",
        "condition": {},
        "type": "Chest"
    },
    {
        "internal_name": "Chest_Reacher_3",
        "name": "The Reacher: Mountain - Above First Echassier 2",
        "location": "Reacher",
        "original_item": "GradientCounterCharge",
        "condition": {},
        "type": "Chest"
    },
    {
        "internal_name": "Chest_Reacher_4",
        "name": "The Reacher: Foggy Area - Foggy Area flag",
        "location": "Reacher",
        "original_item": "ShellTint",
        "condition": {},
        "type": "Chest"
    },
    {
        "internal_name": "Chest_Reacher_5",
        "name": "The Reacher: Mountain - on cliffside",
        "location": "Reacher",
        "original_item": "ChromaPack_Large",
        "condition": {},
        "type": "Chest"
    },
    {
        "internal_name": "Chest_Reacher_6",
        "name": "The Reacher: Mountain - after wooden plank platforms",
        "location": "Reacher",
        "original_item": "LongerShell",
        "condition": {},
        "type": "Chest"
    },
    {
        "internal_name": "Chest_Reacher_7",
        "name": "The Reacher: Entrance - in nook near double Orphelin",
        "location": "Reacher",
        "original_item": "ChromaPack_Large",
        "condition": {},
        "type": "Chest"
    },
    {
        "internal_name": "Chest_Reacher_8",
        "name": "The Reacher: Foggy Area - Above Veilleur by cliffside",
        "location": "Reacher",
        "original_item": "Consumable_LuminaPoint",
        "condition": {},
        "type": "Chest"
    },
    {
        "internal_name": "Chest_Reacher_9",
        "name": "The Reacher: Foggy Area - Veilleur",
        "location": "Reacher",
        "original_item": "ChromaPack_Regular",
        "condition": {},
        "type": "Chest"
    },
    {
        "internal_name": "Chest_Reacher_10",
        "name": "The Reacher: Foggy Bank - Platform above Merchant",
        "location": "Reacher",
        "original_item": "Consumable_LuminaPoint",
        "condition": {},
        "type": "Chest"
    },
    {
        "internal_name": "Chest_Reacher_11",
        "name": "The Reacher: Chroma 5",
        "location": "Reacher",
        "original_item": "ChromaPack_Regular",
        "condition": {},
        "type": "Chest"
    },
    {
        "internal_name": "Chest_Reacher_12",
        "name": "The Reacher: Entrance - after Orphelin builders",
        "location": "Reacher",
        "original_item": "Consumable_LuminaPoint",
        "condition": {},
        "type": "Chest"
    },
    {
        "internal_name": "Chest_Reacher_13",
        "name": "The Reacher: Entrance - on Orphelin builder platform",
        "location": "Reacher",
        "original_item": "ChromaPack_Regular",
        "condition": {},
        "type": "Chest"
    },
    {
        "internal_name": "Chest_Reacher_14",
        "name": "The Reacher: Ladder Area - Near Expedition Flag",
        "location": "Reacher",
        "original_item": "Consumable_LuminaPoint",
        "condition": {},
        "type": "Chest"
    },
    {
        "internal_name": "Chest_Reacher_15",
        "name": "The Reacher: Peak - Dead Orphelin",
        "location": "Reacher",
        "original_item": "ChromaPack_Regular",
        "condition": {},
        "type": "Chest"
    },
    {
        "internal_name": "Chest_Reacher_16",
        "name": "The Reacher: Entrance - After Paint Spike",
        "location": "Reacher",
        "original_item": "Consumable_LuminaPoint",
        "condition": {"Paint Break": 1},
        "type": "Chest"
    },
    {
        "internal_name": "Chest_Reacher_17",
        "name": "The Reacher: Foggy Bank - After triple Orphelin platform",
        "location": "Reacher",
        "original_item": "HealOnBuff",
        "condition": {},
        "type": "Chest"
    },
    {
        "internal_name": "Chest_Reacher_18",
        "name": "The Reacher: Foggy Area - above patrolling Veilleur",
        "location": "Reacher",
        "original_item": "ChromaPack_Large",
        "condition": {},
        "type": "Chest"
    },
    {
        "internal_name": "Chest_Reacher_19",
        "name": "The Reacher: Ladder Area - Mime",
        "location": "Reacher",
        "original_item": "Consumable_LuminaPoint",
        "condition": {},
        "type": "Chest"
    },
    {
        "internal_name": "Chest_Reacher_20",
        "name": "The Reacher: Ladder Area - Nailed Orphelin near Petank platform",
        "location": "Reacher",
        "original_item": "ChromaPack_Large",
        "condition": {},
        "type": "Chest"
    },
    {
        "internal_name": "Chest_Reacher_21",
        "name": "The Reacher: Mountain - before wooden plank platforming",
        "location": "Reacher",
        "original_item": "ChromaPack_Regular",
        "condition": {},
        "type": "Chest"
    },
    {
        "internal_name": "Chest_Reacher_22",
        "name": "The Reacher: Ladder Area - behind Manor door",
        "location": "Reacher",
        "original_item": "Consumable_LuminaPoint",
        "condition": {},
        "type": "Chest"
    },
    {
        "internal_name": "Chest_Reacher_23",
        "name": "The Reacher: Chroma 11",
        "location": "Reacher",
        "original_item": "ChromaPack_Regular",
        "condition": {},
        "type": "Chest"
    },
    {
        "internal_name": "Chest_Reacher_24",
        "name": "The Reacher: Entrance - under Orphelin builder platform",
        "location": "Reacher",
        "original_item": "DispelOnAPConsume",
        "condition": {},
        "type": "Chest"
    },
    {
        "internal_name": "Chest_Reacher_25",
        "name": "The Reacher: Entrance - hot air balloon",
        "location": "Reacher",
        "original_item": "Consumable_LuminaPoint",
        "condition": {},
        "type": "Chest"
    },
    {
        "internal_name": "Chest_Reacher_26",
        "name": "The Reacher: Foggy Bank - Triple Orphelin platform",
        "location": "Reacher",
        "original_item": "Consumable_LuminaPoint",
        "condition": {},
        "type": "Chest"
    },
    {
        "internal_name": "Chest_RenoirSDraft_1",
        "name": "Renoir' Draft: Entrance - triple Contortionniste",
        "location": "Renoir SDraft",
        "original_item": "BreakMomentum",
        "condition": {},
        "type": "Chest"
    },
    {
        "internal_name": "Chest_RenoirSDraft_2",
        "name": "Renoir' Draft: Entrance - Moissonneuse",
        "location": "Renoir SDraft",
        "original_item": "Consumable_LuminaPoint",
        "condition": {},
        "type": "Chest"
    },
    {
        "internal_name": "Chest_RenoirSDraft_3",
        "name": "Renoir' Draft: Golden Tree - above The Abyss entrance",
        "location": "Renoir SDraft",
        "original_item": "RushOnPowerful",
        "condition": {},
        "type": "Chest"
    },
    {
        "internal_name": "Chest_RenoirSDraft_4",
        "name": "Renoir' Draft: Entrance - giant bronze ball",
        "location": "Renoir SDraft",
        "original_item": "UpgradeMaterial",
        "condition": {},
        "type": "Chest"
    },
    {
        "internal_name": "Chest_RenoirSDraft_5",
        "name": "Renoir' Draft: Entrance - next to Merchant",
        "location": "Renoir SDraft",
        "original_item": "UpgradeMaterial",
        "condition": {},
        "type": "Chest"
    },
    {
        "internal_name": "Chest_RenoirSDraft_6",
        "name": "Renoir' Draft: Entrance - after platforms near Merchant",
        "location": "Renoir SDraft",
        "original_item": "GradientOnCrit",
        "condition": {},
        "type": "Chest"
    },
    {
        "internal_name": "Chest_RenoirSDraft_7",
        "name": "Renoir' Draft: Entrance - in tunnel under room with red lights",
        "location": "Renoir SDraft",
        "original_item": "UpgradeMaterial",
        "condition": {},
        "type": "Chest"
    },
    {
        "internal_name": "Chest_RenoirSDraft_8",
        "name": "Renoir' Draft: Entrance - buried building and double Creation",
        "location": "Renoir SDraft",
        "original_item": "UpgradeMaterial",
        "condition": {},
        "type": "Chest"
    },
    {
        "internal_name": "Chest_RenoirSDraft_9",
        "name": "Renoir' Draft: Entrance - under toppled fuzzy pillar",
        "location": "Renoir SDraft",
        "original_item": "Consumable_LuminaPoint",
        "condition": {},
        "type": "Chest"
    },
    {
        "internal_name": "Chest_RenoirSDraft_10",
        "name": "Renoir' Draft: Entrance - Boucheclier",
        "location": "Renoir SDraft",
        "original_item": "UpgradeMaterial",
        "condition": {},
        "type": "Chest"
    },
    {
        "internal_name": "Chest_RenoirSDraft_11",
        "name": "Renoir' Draft: Entrance - on bridge behind Merchant",
        "location": "Renoir SDraft",
        "original_item": "GradientOnBurn",
        "condition": {},
        "type": "Chest"
    },
    {
        "internal_name": "Chest_RenoirSDraft_12",
        "name": "Renoir' Draft: Entrance - Music near Triple Contortionniste",
        "location": "Renoir SDraft",
        "original_item": "MusicRecord_32",
        "condition": {},
        "type": "Chest"
    },
    {
        "internal_name": "Chest_SeaCliff_1",
        "name": "Sea Cliff: Chroma 1",
        "location": "Sea Cliff",
        "original_item": "ChromaPack_Large",
        "condition": {},
        "type": "Chest"
    },
    {
        "internal_name": "Chest_SeaCliff_2",
        "name": "Stone Wave Cliffs: Old Farm - Near Chromatic Gault 2",
        "location": "Sea Cliff",
        "original_item": "ReviveWithRegen",
        "condition": {},
        "type": "Chest"
    },
    {
        "internal_name": "Chest_SeaCliff_3",
        "name": "Stone Wave Cliffs: Entrance - Ledge next to the tunnel",
        "location": "Sea Cliff",
        "original_item": "Consumable_LuminaPoint",
        "condition": {},
        "type": "Chest"
    },
    {
        "internal_name": "Chest_SeaCliff_4",
        "name": "Stone Wave Cliffs: Flooded Buildings - Indoor climbing wall",
        "location": "Sea Cliff",
        "original_item": "Coralim",
        "condition": {},
        "type": "Chest"
    },
    {
        "internal_name": "Chest_SeaCliff_5",
        "name": "Stone Wave Cliffs: Entrance - Paint cage",
        "location": "Sea Cliff",
        "original_item": "Delaram",
        "condition": {},
        "type": "Chest"
    },
    {
        "internal_name": "Chest_SeaCliff_6",
        "name": "Stone Wave Cliffs: Paintress Shrine - Ledge with climbing holds",
        "location": "Sea Cliff",
        "original_item": "ChromaPack_Large",
        "condition": {},
        "type": "Chest"
    },
    {
        "internal_name": "Chest_SeaCliff_7",
        "name": "Stone Wave Cliffs: Flooded Buildings - In barrels overlooking Monolith",
        "location": "Sea Cliff",
        "original_item": "Consumable_Respec",
        "condition": {},
        "type": "Chest"
    },
    {
        "internal_name": "Chest_SeaCliff_8",
        "name": "Stone Wave Cliffs: Paintress Shrine - Ruined building near flag",
        "location": "Sea Cliff",
        "original_item": "HealingTint_Shard",
        "condition": {},
        "type": "Chest"
    },
    {
        "internal_name": "Chest_SeaCliff_9",
        "name": "Stone Wave Cliffs: Entrance - Overturned tube thing",
        "location": "Sea Cliff",
        "original_item": "BreakingCounter",
        "condition": {},
        "type": "Chest"
    },
    {
        "internal_name": "Chest_SeaCliff_10",
        "name": "Stone Wave Cliffs: Flooded Buildings - Up a small ledge",
        "location": "Sea Cliff",
        "original_item": "Consumable_LuminaPoint",
        "condition": {},
        "type": "Chest"
    },
    {
        "internal_name": "Chest_SeaCliff_11",
        "name": "Stone Wave Cliffs: Flooded Buildings - Near Expeditioner impaled with greatsword",
        "location": "Sea Cliff",
        "original_item": "HealingTintEnergy",
        "condition": {},
        "type": "Chest"
    },
    {
        "internal_name": "Chest_SeaCliff_12",
        "name": "Stone Wave Cliffs: Old Farm - Paint cage",
        "location": "Sea Cliff",
        "original_item": "Duenum",
        "condition": {"Paint Break": 1},
        "type": "Chest"
    },
    {
        "internal_name": "Chest_SeaCliff_13",
        "name": "Stone Wave Cliffs: Tide Caverns - Next to the rope down to manor door",
        "location": "Sea Cliff",
        "original_item": "Consumable_LuminaPoint",
        "condition": {},
        "type": "Chest"
    },
    {
        "internal_name": "Chest_SeaCliff_14",
        "name": "Stone Wave Cliffs: Back entrance",
        "location": "Sea Cliff",
        "original_item": "DefensiveMode",
        "condition": {},
        "type": "Chest"
    },
    {
        "internal_name": "Chest_SeaCliff_15",
        "name": "Stone Wave Cliffs: Old Farm - In front of the first hut",
        "location": "Sea Cliff",
        "original_item": "ChromaPack_Regular",
        "condition": {},
        "type": "Chest"
    },
    {
        "internal_name": "Chest_SeaCliff_16",
        "name": "Stone Wave Cliffs: Entrance - In front of monument",
        "location": "Sea Cliff",
        "original_item": "FirstStrike",
        "condition": {},
        "type": "Chest"
    },
    {
        "internal_name": "Chest_SeaCliff_17",
        "name": "Stone Wave Cliffs: Tide Caverns - Across from the manor door",
        "location": "Sea Cliff",
        "original_item": "Consumable_Respec",
        "condition": {},
        "type": "Chest"
    },
    {
        "internal_name": "Chest_SeaCliff_18",
        "name": "Stone Wave Cliffs: Paintress Shrine - Ledge in the open cave 1",
        "location": "Sea Cliff",
        "original_item": "Consumable_LuminaPoint",
        "condition": {},
        "type": "Chest"
    },
    {
        "internal_name": "Chest_SeaCliff_19",
        "name": "Stone Wave Cliffs: Paintress Shrine - Grapple platform",
        "location": "Sea Cliff",
        "original_item": "ChromaPack_ExtraLarge",
        "condition": {},
        "type": "Chest"
    },
    {
        "internal_name": "Chest_SeaCliff_20",
        "name": "Stone Wave Cliffs: Paintress Shrine - In front of the shrine",
        "location": "Sea Cliff",
        "original_item": "EnergyTint_Shard",
        "condition": {},
        "type": "Chest"
    },
    {
        "internal_name": "Chest_SeaCliff_21",
        "name": "Stone Wave Cliffs: Old Farm - Before the rope up to the flag",
        "location": "Sea Cliff",
        "original_item": "ChromaPack_Regular",
        "condition": {},
        "type": "Chest"
    },
    {
        "internal_name": "Chest_SeaCliff_22",
        "name": "Stone Wave Cliffs: Old Farm - Ledge in the tunnel",
        "location": "Sea Cliff",
        "original_item": "Consumable_LuminaPoint",
        "condition": {},
        "type": "Chest"
    },
    {
        "internal_name": "Chest_SeaCliff_23",
        "name": "Stone Wave Cliffs: Entrance - Near the flag",
        "location": "Sea Cliff",
        "original_item": "ChromaPack_Regular",
        "condition": {},
        "type": "Chest"
    },
    {
        "internal_name": "Chest_SeaCliff_24",
        "name": "Stone Wave Cliffs: Paintress Shrine - Near Young Boy",
        "location": "Sea Cliff",
        "original_item": "ChromaPack_Regular",
        "condition": {},
        "type": "Chest"
    },
    {
        "internal_name": "Chest_SeaCliff_25",
        "name": "Stone Wave Cliffs: Paintress Shrine - Upper maze near Expeditioner corpse",
        "location": "Sea Cliff",
        "original_item": "SosPower",
        "condition": {},
        "type": "Chest"
    },
    {
        "internal_name": "Chest_SeaCliff_26",
        "name": "Stone Wave Cliffs: Old Farm - By the ramp",
        "location": "Sea Cliff",
        "original_item": "UpgradeMaterial",
        "condition": {},
        "type": "Chest"
    },
    {
        "internal_name": "Chest_SeaCliff_27",
        "name": "Stone Wave Cliffs: Old Farm - Towards the merchant",
        "location": "Sea Cliff",
        "original_item": "UpgradeMaterial",
        "condition": {},
        "type": "Chest"
    },
    {
        "internal_name": "Chest_SeaCliff_28",
        "name": "Stone Wave Cliffs: Basalt Waves - Below vertical zipline before Expedition Flag",
        "location": "Sea Cliff",
        "original_item": "Consumable_LuminaPoint",
        "condition": {},
        "type": "Chest"
    },
    {
        "internal_name": "Chest_SeaCliff_29",
        "name": "Stone Wave Cliffs: Flooded Buildings - Under the climbing holds",
        "location": "Sea Cliff",
        "original_item": "ReviveTint_Shard",
        "condition": {},
        "type": "Chest"
    },
    {
        "internal_name": "Chest_SeaCliff_30",
        "name": "Stone Wave Cliffs: Tide Caverns - Jump across the pillars",
        "location": "Sea Cliff",
        "original_item": "BreakShot",
        "condition": {},
        "type": "Chest"
    },
    {
        "internal_name": "Chest_SeaCliff_31",
        "name": "Stone Wave Cliffs: Tide Caverns - In the rock crystal room",
        "location": "Sea Cliff",
        "original_item": "Consumable_LuminaPoint",
        "condition": {},
        "type": "Chest"
    },
    {
        "internal_name": "Chest_SeaCliff_32",
        "name": "Stone Wave Cliffs: Tide Caverns - Next to the manor door",
        "location": "Sea Cliff",
        "original_item": "ChromaPack_ExtraLarge",
        "condition": {},
        "type": "Chest"
    },
    {
        "internal_name": "Chest_SeaCliff_33",
        "name": "Stone Wave Cliffs: Flooded Buildings - Dead hexga",
        "location": "Sea Cliff",
        "original_item": "WeakeningMark",
        "condition": {},
        "type": "Chest"
    },
    {
        "internal_name": "Chest_SeaCliff_34",
        "name": "Stone Wave Cliffs: Tide Caverns - Ruined building",
        "location": "Sea Cliff",
        "original_item": "ChromaPack_ExtraLarge",
        "condition": {},
        "type": "Chest"
    },
    {
        "internal_name": "Chest_SeaCliff_35",
        "name": "Stone Wave Cliffs: Entrance - Tiny gazebo",
        "location": "Sea Cliff",
        "original_item": "Consumable_LuminaPoint",
        "condition": {},
        "type": "Chest"
    },
    {
        "internal_name": "Chest_SeaCliff_36",
        "name": "Stone Wave Cliffs: Entrance - By the first grapple point",
        "location": "Sea Cliff",
        "original_item": "Consumable_LuminaPoint",
        "condition": {},
        "type": "Chest"
    },
    {
        "internal_name": "Chest_SeaCliff_37",
        "name": "Stone Wave Cliffs: Old Farm - Near Chromatic miniboss",
        "location": "Sea Cliff",
        "original_item": "AutoShell",
        "condition": {"Paint Break": 1},
        "type": "Chest"
    },
    {
        "internal_name": "Chest_SeaCliff_38",
        "name": "Sea Cliff: Quest_HexgaRock",
        "location": "Sea Cliff",
        "original_item": "Quest_HexgaRock",
        "condition": {},
        "type": "Chest"
    },
    {
        "internal_name": "Chest_SeaCliff_39",
        "name": "Stone Wave Cliffs: Basalt Waves - Return to the boss arena",
        "location": "Sea Cliff",
        "original_item": "MusicRecord_3",
        "condition": {},
        "type": "Chest"
    },
    {
        "internal_name": "Chest_Sirene_1",
        "name": "Sirene: Dancing Classes - Down verical zipline in first room",
        "location": "Sirene",
        "original_item": "UpgradeMaterial",
        "condition": {},
        "type": "Chest"
    },
    {
        "internal_name": "Chest_Sirene_2",
        "name": "Sirene: Dancing Classes - Under Paint Spike",
        "location": "Sirene",
        "original_item": "UpgradeMaterial",
        "condition": {"Paint Break": 1},
        "type": "Chest"
    },
    {
        "internal_name": "Chest_Sirene_3",
        "name": "Sirene: Dancing Classes - Paint Cage",
        "location": "Sirene",
        "original_item": "ShieldAffinity",
        "condition": {},
        "type": "Chest"
    },
    {
        "internal_name": "Chest_Sirene_4",
        "name": "Sirene: Crumbling Path - Near Petank",
        "location": "Sirene",
        "original_item": "Consumable_LuminaPoint",
        "condition": {},
        "type": "Chest"
    },
    {
        "internal_name": "Chest_Sirene_6",
        "name": "Sirene: Sewing Atelier - Near Young Boy and Manor Door",
        "location": "Sirene",
        "original_item": "Consumable_LuminaPoint",
        "condition": {},
        "type": "Chest"
    },
    {
        "internal_name": "Chest_Sirene_7",
        "name": "Sirene: Sewing Atelier - After Young Boy before Grapple",
        "location": "Sirene",
        "original_item": "ProtectingDeath",
        "condition": {},
        "type": "Chest"
    },
    {
        "internal_name": "Chest_Sirene_8",
        "name": "Sirene: Dancing Classes - In bowl near Petank start",
        "location": "Sirene",
        "original_item": "ChromaPack_Large",
        "condition": {},
        "type": "Chest"
    },
    {
        "internal_name": "Chest_Sirene_9",
        "name": "Sirene: Dancing Classes - Near large room before Petank",
        "location": "Sirene",
        "original_item": "Consumable_LuminaPoint",
        "condition": {},
        "type": "Chest"
    },
    {
        "internal_name": "Chest_Sirene_10",
        "name": "Sirene: Dancing Classes - On foggy platform",
        "location": "Sirene",
        "original_item": "Consumable_LuminaPoint",
        "condition": {},
        "type": "Chest"
    },
    {
        "internal_name": "Chest_Sirene_11",
        "name": "Sirene: Sewing Atelier - Near brazier and fabric -wrapped pillar",
        "location": "Sirene",
        "original_item": "Consumable_LuminaPoint",
        "condition": {},
        "type": "Chest"
    },
    {
        "internal_name": "Chest_Sirene_12",
        "name": "Sirene: Dancing Classes - Before next Expedition Flag on ledge",
        "location": "Sirene",
        "original_item": "UpgradeMaterial",
        "condition": {},
        "type": "Chest"
    },
    {
        "internal_name": "Chest_Sirene_13",
        "name": "Sirene: Sewing Atelier - Near mini -boss",
        "location": "Sirene",
        "original_item": "UpgradeMaterial",
        "condition": {},
        "type": "Chest"
    },
    {
        "internal_name": "Chest_Sirene_14",
        "name": "Sirene: Sewing Atelier - Upper path near mini -boss",
        "location": "Sirene",
        "original_item": "UpgradeMaterial",
        "condition": {},
        "type": "Chest"
    },
    {
        "internal_name": "Chest_Sirene_15",
        "name": "Sirene: Dancing Classes - Railing overlooking giant Ballet",
        "location": "Sirene",
        "original_item": "Consumable_LuminaPoint",
        "condition": {},
        "type": "Chest"
    },
    {
        "internal_name": "Chest_Sirene_16",
        "name": "Sirene: Dancing Classes - Before elevator",
        "location": "Sirene",
        "original_item": "UpgradeMaterial",
        "condition": {},
        "type": "Chest"
    },
    {
        "internal_name": "Chest_Sirene_17",
        "name": "Sirene: Dancing Classes - Behind Chromatic enemy",
        "location": "Sirene",
        "original_item": "EffectiveHeal",
        "condition": {},
        "type": "Chest"
    },
    {
        "internal_name": "Chest_Sirene_18",
        "name": "Sirene: Dancing Classes - Below handholds",
        "location": "Sirene",
        "original_item": "GreaterShell",
        "condition": {},
        "type": "Chest"
    },
    {
        "internal_name": "Chest_Sirene_19",
        "name": "Sirene: Sewing Atelier - Paint Cage",
        "location": "Sirene",
        "original_item": "ReviveTint_Shard",
        "condition": {},
        "type": "Chest"
    },
    {
        "internal_name": "Chest_Sirene_20",
        "name": "Sirene: Dancing Classes - Bottom of winding fabric room",
        "location": "Sirene",
        "original_item": "AutoRegen",
        "condition": {},
        "type": "Chest"
    },
    {
        "internal_name": "Chest_Sirene_21",
        "name": "Sirene: Dancing Classes - Middle of winding fabric room",
        "location": "Sirene",
        "original_item": "ChromaPack_Large",
        "condition": {},
        "type": "Chest"
    },
    {
        "internal_name": "Chest_Sirene_22",
        "name": "Sirene: Dancing Classes - Near corpse overlooking Glissando corpse",
        "location": "Sirene",
        "original_item": "UpgradeMaterial",
        "condition": {},
        "type": "Chest"
    },
    {
        "internal_name": "Chest_Sirene_23",
        "name": "Sirene: Dancing Classes - Top of winding fabric room",
        "location": "Sirene",
        "original_item": "Consumable_LuminaPoint",
        "condition": {},
        "type": "Chest"
    },
    {
        "internal_name": "Chest_Sirene_24",
        "name": "Sirene: Dancing Classes - Before end of detour leading back to Expedition Flag",
        "location": "Sirene",
        "original_item": "UpgradeMaterial",
        "condition": {},
        "type": "Chest"
    },
    {
        "internal_name": "Chest_Sirene_25",
        "name": "Sirene: Sewing Atelier - Before Zipline to next Expedition Flag",
        "location": "Sirene",
        "original_item": "ChromaPack_Regular",
        "condition": {},
        "type": "Chest"
    },
    {
        "internal_name": "Chest_Sirene_26",
        "name": "Sirene: Dancing Classes - Before Expedition Flag",
        "location": "Sirene",
        "original_item": "UpgradeMaterial",
        "condition": {},
        "type": "Chest"
    },
    {
        "internal_name": "Chest_Sirene_27",
        "name": "Sirene: Crumbling Path - Left of mini -boss",
        "location": "Sirene",
        "original_item": "ChromaPack_Regular",
        "condition": {},
        "type": "Chest"
    },
    {
        "internal_name": "Chest_Sirene_28",
        "name": "Sirene: Crumbling Path - Before mini -boss",
        "location": "Sirene",
        "original_item": "EnergyTint_Shard",
        "condition": {},
        "type": "Chest"
    },
    {
        "internal_name": "Chest_Sirene_29",
        "name": "Sirene: Dancing Arena - Near Expedition Flag",
        "location": "Sirene",
        "original_item": "UpgradeMaterial",
        "condition": {},
        "type": "Chest"
    },
    {
        "internal_name": "Chest_Sirene_30",
        "name": "Sirene: Crumbling Path - Detour left of mini -boss",
        "location": "Sirene",
        "original_item": "HealingFire",
        "condition": {},
        "type": "Chest"
    },
    {
        "internal_name": "Chest_SmallLevel_RedWoods_1",
        "name": "Red Woods: Lumina 1",
        "location": "Small Level Red Woods",
        "original_item": "Consumable_LuminaPoint",
        "condition": {},
        "type": "Chest"
    },
    {
        "internal_name": "Chest_SmallLevel_GoblusLair_02_1",
        "name": "Small Bourgeon: Feed the White Nevron and loot his vomit",
        "location": "Small Level Goblus Lair 02",
        "original_item": "Consumable_LuminaPoint",
        "condition": {},
        "type": "Chest"
    },
    {
        "internal_name": "Chest_SmallLevel_StonewaveCliffsCave_1",
        "name": "Stone Wave Cliffs Cave: Behind Chromatic Hexga",
        "location": "Small Level Stonewave Cliffs Cave",
        "original_item": "ExhaustAffinity",
        "condition": {},
        "type": "Chest"
    },
    {
        "internal_name": "Chest_SmallLevel_StonewaveCliffsCave_2",
        "name": "Stone Wave Cliffs Cave: Through ruined archway",
        "location": "Small Level Stonewave Cliffs Cave",
        "original_item": "Consumable_LuminaPoint",
        "condition": {},
        "type": "Chest"
    },
    {
        "internal_name": "Chest_SmallLevel_StonewaveCliffsCave_3",
        "name": "Stone Wave Cliffs Cave: Near rocks before Chromatic Hexga",
        "location": "Small Level Stonewave Cliffs Cave",
        "original_item": "Consumable_LuminaPoint",
        "condition": {},
        "type": "Chest"
    },
    {
        "internal_name": "Chest_SmallLevel_StonewaveCliffsCave_4",
        "name": "Stone Wave Cliffs Cave: Paint Cage",
        "location": "Small Level Stonewave Cliffs Cave",
        "original_item": "PartyHealShard",
        "condition": {},
        "type": "Chest"
    },
    {
        "internal_name": "Chest_SmallLevel_ChosenPath_1",
        "name": "Chosen Path: Complete all Canvases",
        "location": "Small Level Chosen Path",
        "original_item": "BaseShield",
        "condition": {},
        "type": "Chest"
    },
    {
        "internal_name": "Chest_SmallLevel_FloatingIsland_1",
        "name": "Floating Island: At end of area",
        "location": "Small Level Floating Island",
        "original_item": "GreaterSlow",
        "condition": {},
        "type": "Chest"
    },
    {
        "internal_name": "Chest_SmallLevel_Visages_1",
        "name": "Visages: Item 1",
        "location": "Small Level Visages",
        "original_item": "Consumable_LuminaPoint",
        "condition": {},
        "type": "Chest"
    },
    {
        "internal_name": "Chest_SmallLevel_Visages_2",
        "name": "Visages: Item 2",
        "location": "Small Level Visages",
        "original_item": "UpgradeMaterial",
        "condition": {},
        "type": "Chest"
    },
    {
        "internal_name": "Chest_SmallLevel_Reacher_1",
        "name": "The Crows: Item",
        "location": "Small Level Reacher",
        "original_item": "Consumable_LuminaPoint",
        "condition": {},
        "type": "Chest"
    },
    {
        "internal_name": "Chest_SmallLevel_Cemetery_1",
        "name": "Cemetery: Upper level overlooking entrance",
        "location": "Small Level Cemetery",
        "original_item": "Consumable_LuminaPoint",
        "condition": {},
        "type": "Chest"
    },
    {
        "internal_name": "Chest_SmallLevel_Cemetery_2",
        "name": "Cemetery: Near barrels",
        "location": "Small Level Cemetery",
        "original_item": "Consumable_LuminaPoint",
        "condition": {},
        "type": "Chest"
    },
    {
        "internal_name": "Chest_SmallLevel_Cemetery_3",
        "name": "Cemetery: Defeat the Nevron",
        "location": "Small Level Cemetery",
        "original_item": "ChromaPack_ExtraLarge",
        "condition": {},
        "type": "Chest"
    },
    {
        "internal_name": "Chest_SmallLevel_Cemetery_4",
        "name": "Cemetery: Next to Gramophone",
        "location": "Small Level Cemetery",
        "original_item": "Consumable_Respec",
        "condition": {},
        "type": "Chest"
    },
    {
        "internal_name": "Chest_SmallLevel_CoastalCave_1",
        "name": "Coastal Cave: Left side",
        "location": "Small Level Coastal Cave",
        "original_item": "Consumable_LuminaPoint",
        "condition": {},
        "type": "Chest"
    },
    {
        "internal_name": "Chest_SmallLevel_CavernCrusher_1",
        "name": "Cavern Crusher: After boss",
        "location": "Small Level Cavern Crusher",
        "original_item": "Consumable_LuminaPoint",
        "condition": {},
        "type": "Chest"
    },
    {
        "internal_name": "Chest_SmallLevel_DoorMaze_1",
        "name": "Esoteric Ruins: Side path near statue",
        "location": "Small Level Door Maze",
        "original_item": "Consumable_LuminaPoint",
        "condition": {},
        "type": "Chest"
    },
    {
        "internal_name": "Chest_SmallLevel_DoorMaze_2",
        "name": "Esoteric Ruins: Paint Cage",
        "location": "Small Level Door Maze",
        "original_item": "ChromaPack_ExtraLarge",
        "condition": {},
        "type": "Chest"
    },
    {
        "internal_name": "Chest_SmallLevel_DoorMaze_3",
        "name": "Esoteric Ruins: Item after maze 1",
        "location": "Small Level Door Maze",
        "original_item": "Consumable_LuminaPoint",
        "condition": {},
        "type": "Chest"
    },
    {
        "internal_name": "Chest_SmallLevel_DoorMaze_4",
        "name": "Esoteric Ruins: Item after maze 2",
        "location": "Small Level Door Maze",
        "original_item": "Quest_WoodBoards",
        "condition": {},
        "type": "Chest"
    },
    {
        "internal_name": "Chest_SmallLevel_DoorMaze_5",
        "name": "Esoteric Ruins: Item after maze 3",
        "location": "Small Level Door Maze",
        "original_item": "Consumable_LuminaPoint",
        "condition": {},
        "type": "Chest"
    },
    {
        "internal_name": "Chest_SmallLevel_SinisterCave_1",
        "name": "Sinister Cave: Near glowing nevron",
        "location": "Small Level Sinister Cave",
        "original_item": "Elerim",
        "condition": {},
        "type": "Chest"
    },
    {
        "internal_name": "Chest_SmallLevel_SinisterCave_2",
        "name": "Sinister Cave: After long fall",
        "location": "Small Level Sinister Cave",
        "original_item": "MusicRecord_13",
        "condition": {},
        "type": "Chest"
    },
    {
        "internal_name": "Chest_SmallLevel_SinisterCave_3",
        "name": "Sinister Cave: Beside dead Gestral Merchant",
        "location": "Small Level Sinister Cave",
        "original_item": "Corderon",
        "condition": {},
        "type": "Chest"
    },
    {
        "internal_name": "Chest_MiniLevels_1",
        "name": "The Meadows item",
        "location": "Mini Levels",
        "original_item": "MusicRecord_20",
        "condition": {},
        "type": "Chest"
    },
    {
        "internal_name": "Chest_MiniLevels_2",
        "name": "White Tree item",
        "location": "Mini Levels",
        "original_item": "MusicRecord_21",
        "condition": {},
        "type": "Chest"
    },
    {
        "internal_name": "Chest_MiniLevels_3",
        "name": "Ancient Gestral City item",
        "location": "Mini Levels",
        "original_item": "MusicRecord_16",
        "condition": {},
        "type": "Chest"
    },
    {
        "internal_name": "Chest_MiniLevels_4",
        "name": "Lost Woods item",
        "location": "Mini Levels",
        "original_item": "MusicRecord_23",
        "condition": {},
        "type": "Chest"
    },
    {
        "internal_name": "Chest_MiniLevels_5",
        "name": "Boat Graveyard item",
        "location": "Mini Levels",
        "original_item": "MusicRecord_24",
        "condition": {},
        "type": "Chest"
    },
    {
        "internal_name": "Chest_MiniLevels_6",
        "name": "Blades Graveyard item",
        "location": "Mini Levels",
        "original_item": "MusicRecord_25",
        "condition": {},
        "type": "Chest"
    },
    {
        "internal_name": "Chest_MiniLevels_7",
        "name": "Twilight Quarry item",
        "location": "Mini Levels",
        "original_item": "MusicRecord_11",
        "condition": {},
        "type": "Chest"
    },
    {
        "internal_name": "Chest_SmallLevel_SpringMeadows_1",
        "name": "Spring Meadows: In front of White Nevron",
        "location": "Small Level Spring Meadows",
        "original_item": "Consumable_LuminaPoint",
        "condition": {},
        "type": "Chest"
    },
    {
        "internal_name": "Chest_SmallLevel_FlyingCasinoEntrance_1",
        "name": "Flying Casino: Item",
        "location": "Small Level Flying Casino Entrance",
        "original_item": "MusicRecord_10",
        "condition": {},
        "type": "Chest"
    },
    {
        "internal_name": "Chest_SmallLevel_TheCarrousel_1",
        "name": "Carousel: In boxes",
        "location": "Small Level The Carrousel",
        "original_item": "MusicRecord_12",
        "condition": {},
        "type": "Chest"
    },
    {
        "internal_name": "Chest_SmallLevel_TheCarrousel_2",
        "name": "Carousel: Left of Expedition Flag",
        "location": "Small Level The Carrousel",
        "original_item": "Consumable_LuminaPoint",
        "condition": {},
        "type": "Chest"
    },
    {
        "internal_name": "Chest_SmallLevel_WhiteSands_1",
        "name": "White Sands: Next to Expedition Flag",
        "location": "Small Level White Sands",
        "original_item": "Consumable_LuminaPoint",
        "condition": {},
        "type": "Chest"
    },
    {
        "internal_name": "Chest_SmallLevel_WhiteSands_2",
        "name": "White Sands: In front of boat overlooking Manor",
        "location": "Small Level White Sands",
        "original_item": "MusicRecord_28",
        "condition": {},
        "type": "Chest"
    },
    {
        "internal_name": "Chest_SmallLevel_SacredRiver_1",
        "name": "Sacred River: Item",
        "location": "Small Level Sacred River",
        "original_item": "Consumable_LuminaPoint",
        "condition": {},
        "type": "Chest"
    },
    {
        "internal_name": "Chest_SpringMeadows_1",
        "name": "Spring Meadows: Meadows Corridor - On the path",
        "location": "Spring Meadows",
        "original_item": "ChromaPack_Regular",
        "condition": {},
        "type": "Chest"
    },
    {
        "internal_name": "Chest_SpringMeadows_2",
        "name": "Spring Meadows: Meadows Corridor - Small cave",
        "location": "Spring Meadows",
        "original_item": "CritChanceBurn",
        "condition": {},
        "type": "Chest"
    },
    {
        "internal_name": "Chest_SpringMeadows_3",
        "name": "Spring Meadows: Meadows Corridor - Near boxes",
        "location": "Spring Meadows",
        "original_item": "ChromaPack_Regular",
        "condition": {},
        "type": "Chest"
    },
    {
        "internal_name": "Chest_SpringMeadows_4",
        "name": "Spring Meadows: Meadows Corridor - In the house 1",
        "location": "Spring Meadows",
        "original_item": "EnergyTint_Shard",
        "condition": {},
        "type": "Chest"
    },
    {
        "internal_name": "Chest_SpringMeadows_5",
        "name": "Spring Meadows: Meadows Corridor - On ledge beside house",
        "location": "Spring Meadows",
        "original_item": "ChromaPack_Large",
        "condition": {},
        "type": "Chest"
    },
    {
        "internal_name": "Chest_SpringMeadows_6",
        "name": "Spring Meadows: Meadows Corridor - In the house 2",
        "location": "Spring Meadows",
        "original_item": "UpgradeMaterial",
        "condition": {},
        "type": "Chest"
    },
    {
        "internal_name": "Chest_SpringMeadows_7",
        "name": "Spring Meadows: Grand Meadow - Behind Chromatic Lancelier",
        "location": "Spring Meadows",
        "original_item": "ChromaPack_Regular",
        "condition": {},
        "type": "Chest"
    },
    {
        "internal_name": "Chest_SpringMeadows_8",
        "name": "Spring Meadows: Grand Meadow - Right path after grapple",
        "location": "Spring Meadows",
        "original_item": "ChromaPack_Regular",
        "condition": {},
        "type": "Chest"
    },
    {
        "internal_name": "Chest_SpringMeadows_9",
        "name": "Spring Meadows: Abandoned Expeditioner Camp - On cliff behind paint spike 2",
        "location": "Spring Meadows",
        "original_item": "Consumable_LuminaPoint",
        "condition": {},
        "type": "Chest"
    },
    {
        "internal_name": "Chest_SpringMeadows_10",
        "name": "Spring Meadows: Abandoned Expeditioner Camp - On cliff behind paint spike 1",
        "location": "Spring Meadows",
        "original_item": "AegisRevival",
        "condition": {},
        "type": "Chest"
    },
    {
        "internal_name": "Chest_SpringMeadows_11",
        "name": "Spring Meadows: The Indigo Tree - On the roots",
        "location": "Spring Meadows",
        "original_item": "Consumable_LuminaPoint",
        "condition": {},
        "type": "Chest"
    },
    {
        "internal_name": "Chest_SpringMeadows_12",
        "name": "Spring Meadows: Abandoned Expeditioner Camp - Small alcove",
        "location": "Spring Meadows",
        "original_item": "Consumable_LuminaPoint",
        "condition": {},
        "type": "Chest"
    },
    {
        "internal_name": "Chest_SpringMeadows_13",
        "name": "Spring Meadows: Abandoned Expeditioner Camp - Ledge above bridge",
        "location": "Spring Meadows",
        "original_item": "BootyHunter",
        "condition": {},
        "type": "Chest"
    },
    {
        "internal_name": "Chest_SpringMeadows_14",
        "name": "Spring Meadows: Abandoned Expeditioner Camp - Boxes near bridge",
        "location": "Spring Meadows",
        "original_item": "UpgradeMaterial",
        "condition": {},
        "type": "Chest"
    },
    {
        "internal_name": "Chest_SpringMeadows_15",
        "name": "Spring Meadows: Abandoned Expeditioner Camp - Between paint spikes",
        "location": "Spring Meadows",
        "original_item": "Consumable_LuminaPoint",
        "condition": {},
        "type": "Chest"
    },
    {
        "internal_name": "Chest_SpringMeadows_16",
        "name": "Spring Meadows: Abandoned Expeditioner Camp - Barrels by wall",
        "location": "Spring Meadows",
        "original_item": "Quest_Resin",
        "condition": {},
        "type": "Chest"
    },
    {
        "internal_name": "Chest_SpringMeadows_17",
        "name": "Spring Meadows: Abandoned Expeditioner Camp - Under the bridge",
        "location": "Spring Meadows",
        "original_item": "Consumable_LuminaPoint",
        "condition": {},
        "type": "Chest"
    },
    {
        "internal_name": "Chest_SpringMeadows_18",
        "name": "Spring Meadows: Abandoned Expeditioner Camp - On cliff near upper paint spike",
        "location": "Spring Meadows",
        "original_item": "FreeAimBurnShot",
        "condition": {},
        "type": "Chest"
    },
    {
        "internal_name": "Chest_SpringMeadows_19",
        "name": "Spring Meadows: The Indigo Tree - On a branch",
        "location": "Spring Meadows",
        "original_item": "PowerfulStrike",
        "condition": {},
        "type": "Chest"
    },
    {
        "internal_name": "Chest_SpringMeadows_20",
        "name": "Spring Meadows: Grand Meadow - Left path near flag 2",
        "location": "Spring Meadows",
        "original_item": "ChromaPack_Regular",
        "condition": {},
        "type": "Chest"
    },
    {
        "internal_name": "Chest_SpringMeadows_21",
        "name": "Spring Meadows: Grand Meadow - Right path near flag 1",
        "location": "Spring Meadows",
        "original_item": "Consumable_LuminaPoint",
        "condition": {},
        "type": "Chest"
    },
    {
        "internal_name": "Chest_SpringMeadows_22",
        "name": "Spring Meadows: Grand Meadow - Before grapple spot to mime",
        "location": "Spring Meadows",
        "original_item": "ChromaPack_Regular",
        "condition": {},
        "type": "Chest"
    },
    {
        "internal_name": "Chest_SpringMeadows_23",
        "name": "Spring Meadows: Grand Meadow - Left path near flag 1",
        "location": "Spring Meadows",
        "original_item": "ChromaPack_Regular",
        "condition": {},
        "type": "Chest"
    },
    {
        "internal_name": "Chest_SpringMeadows_24",
        "name": "Spring Meadows: Grand Meadow - Right path near flag 2",
        "location": "Spring Meadows",
        "original_item": "UpgradeMaterial",
        "condition": {},
        "type": "Chest"
    },
    {
        "internal_name": "Chest_SpringMeadows_25",
        "name": "Spring Meadows: Grand Meadow - Lower cliff before grapple",
        "location": "Spring Meadows",
        "original_item": "ChromaPack_ExtraLarge",
        "condition": {},
        "type": "Chest"
    },
    {
        "internal_name": "Chest_SpringMeadows_26",
        "name": "Spring Meadows: Abandoned Expeditioner Camp - Near lower paint spike",
        "location": "Spring Meadows",
        "original_item": "ReviveTint_Shard",
        "condition": {},
        "type": "Chest"
    },
    {
        "internal_name": "Chest_TwilightSanctuary_1",
        "name": "Endless Night Sanctuary: Warrior' Route - Near expeditioner corpse",
        "location": "Twilight Sanctuary",
        "original_item": "Consumable_LuminaPoint",
        "condition": {},
        "type": "Chest"
    },
    {
        "internal_name": "Chest_TwilightSanctuary_2",
        "name": "Endless Night Sanctuary: Entrance - Near Contortionniste corpses",
        "location": "Twilight Sanctuary",
        "original_item": "ChromaPack_Regular",
        "condition": {},
        "type": "Chest"
    },
    {
        "internal_name": "Chest_TwilightSanctuary_3",
        "name": "Endless Night Sanctuary: Entrance - Right path before Warrior' Route flag",
        "location": "Twilight Sanctuary",
        "original_item": "Consumable_LuminaPoint",
        "condition": {},
        "type": "Chest"
    },
    {
        "internal_name": "Chest_TwilightSanctuary_4",
        "name": "Endless Night Sanctuary: Left path before second flag 2",
        "location": "Twilight Sanctuary",
        "original_item": "UpgradeMaterial",
        "condition": {},
        "type": "Chest"
    },
    {
        "internal_name": "Chest_TwilightSanctuary_5",
        "name": "Endless Night Sanctuary: Warrior' Route - After Petank 2",
        "location": "Twilight Sanctuary",
        "original_item": "ChromaPack_Regular",
        "condition": {},
        "type": "Chest"
    },
    {
        "internal_name": "Chest_TwilightSanctuary_6",
        "name": "Endless Night Sanctuary: Night Totem - after Merchant",
        "location": "Twilight Sanctuary",
        "original_item": "Consumable_LuminaPoint",
        "condition": {},
        "type": "Chest"
    },
    {
        "internal_name": "Chest_TwilightSanctuary_7",
        "name": "Endless Night Sanctuary: Night Totem - Near bags and fallen giant vases",
        "location": "Twilight Sanctuary",
        "original_item": "UpgradeMaterial",
        "condition": {},
        "type": "Chest"
    },
    {
        "internal_name": "Chest_TwilightSanctuary_8",
        "name": "Endless Night Sanctuary: Night Totem - Before shortcut back to flag",
        "location": "Twilight Sanctuary",
        "original_item": "ChromaPack_Regular",
        "condition": {},
        "type": "Chest"
    },
    {
        "internal_name": "Chest_TwilightSanctuary_9",
        "name": "Endless Night Sanctuary: Entrance - Left path before second flag 1",
        "location": "Twilight Sanctuary",
        "original_item": "Consumable_LuminaPoint",
        "condition": {},
        "type": "Chest"
    },
    {
        "internal_name": "Chest_TwilightSanctuary_10",
        "name": "Endless Night Sanctuary: Entrance - Before Warrior' Route flag",
        "location": "Twilight Sanctuary",
        "original_item": "ChromaPack_Regular",
        "condition": {},
        "type": "Chest"
    },
    {
        "internal_name": "Chest_TwilightSanctuary_11",
        "name": "Endless Night Sanctuary: Warrior' Route - After Petank 3",
        "location": "Twilight Sanctuary",
        "original_item": "UpgradeMaterial",
        "condition": {},
        "type": "Chest"
    },
    {
        "internal_name": "Chest_TwilightSanctuary_12",
        "name": "Endless Night Sanctuary: Warrior' Route - After Petank 1",
        "location": "Twilight Sanctuary",
        "original_item": "ChromaPack_Regular",
        "condition": {},
        "type": "Chest"
    },
    {
        "internal_name": "Chest_TwilightSanctuary_13",
        "name": "Endless Night Sanctuary: Night Totem - Near Merchant",
        "location": "Twilight Sanctuary",
        "original_item": "Consumable_LuminaPoint",
        "condition": {},
        "type": "Chest"
    },
    {
        "internal_name": "Chest_TwilightSanctuary_14",
        "name": "Endless Night Sanctuary: Entrance - Near Robust Sakapatate",
        "location": "Twilight Sanctuary",
        "original_item": "ChromaPack_Regular",
        "condition": {},
        "type": "Chest"
    },
    {
        "internal_name": "Chest_TwilightSanctuary_15",
        "name": "Endless Night Sanctuary: Night Totem - Paint Cage above flag",
        "location": "Twilight Sanctuary",
        "original_item": "UpgradeMaterial",
        "condition": {},
        "type": "Chest"
    },
    {
        "internal_name": "Chest_TwilightSanctuary_16",
        "name": "Endless Night Sanctuary: Entrance - Right path inside small rock tunnel",
        "location": "Twilight Sanctuary",
        "original_item": "GradientBreak",
        "condition": {},
        "type": "Chest"
    },
    {
        "internal_name": "Chest_Visages_1",
        "name": "Visages: Plazza - On cliffside overlooking ocean",
        "location": "Visages",
        "original_item": "Consumable_LuminaPoint",
        "condition": {},
        "type": "Chest"
    },
    {
        "internal_name": "Chest_Visages_2",
        "name": "Visages: Plazza - Near entrance to Anger Vale under boxes",
        "location": "Visages",
        "original_item": "ChromaPack_Regular",
        "condition": {},
        "type": "Chest"
    },
    {
        "internal_name": "Chest_Visages_3",
        "name": "Visages: Anger Vale - Near chroma-less Expeditioner",
        "location": "Visages",
        "original_item": "DoubleBurn",
        "condition": {},
        "type": "Chest"
    },
    {
        "internal_name": "Chest_Visages_4",
        "name": "Visages: Anger Vale - Left of boss",
        "location": "Visages",
        "original_item": "FullEnergyAttack",
        "condition": {},
        "type": "Chest"
    },
    {
        "internal_name": "Chest_Visages_5",
        "name": "Visages: Anger Vale - Overlooking tower of masks",
        "location": "Visages",
        "original_item": "ChromaPack_Large",
        "condition": {},
        "type": "Chest"
    },
    {
        "internal_name": "Chest_Visages_6",
        "name": "Visages: Anger Vale - On ledge surrounded by enemies",
        "location": "Visages",
        "original_item": "ReviveTint_Shard",
        "condition": {},
        "type": "Chest"
    },
    {
        "internal_name": "Chest_Visages_7",
        "name": "Visages: Anger Vale - Under Contortionniste corpse",
        "location": "Visages",
        "original_item": "UpgradeMaterial",
        "condition": {},
        "type": "Chest"
    },
    {
        "internal_name": "Chest_Visages_8",
        "name": "Visages: Joy Vale - Near floral mannequin",
        "location": "Visages",
        "original_item": "UpgradeMaterial",
        "condition": {},
        "type": "Chest"
    },
    {
        "internal_name": "Chest_Visages_10",
        "name": "Visages: Joy Vale - To the right after Expedition Flag",
        "location": "Visages",
        "original_item": "HealingTint_Shard",
        "condition": {},
        "type": "Chest"
    },
    {
        "internal_name": "Chest_Visages_11",
        "name": "Visages: Joy Vale - Left of Expedition Flag near big tree",
        "location": "Visages",
        "original_item": "ChromaPack_Large",
        "condition": {},
        "type": "Chest"
    },
    {
        "internal_name": "Chest_Visages_12",
        "name": "Visages: Joy Vale - Right of boss near tree",
        "location": "Visages",
        "original_item": "ConfidentFighter",
        "condition": {},
        "type": "Chest"
    },
    {
        "internal_name": "Chest_Visages_13",
        "name": "Visages: Joy Vale - Left of boss",
        "location": "Visages",
        "original_item": "Confuso",
        "condition": {},
        "type": "Chest"
    },
    {
        "internal_name": "Chest_Visages_14",
        "name": "Visages: Sadness Vale - On ledge to the right of massive Contortionnistes",
        "location": "Visages",
        "original_item": "ChromaPack_Large",
        "condition": {},
        "type": "Chest"
    },
    {
        "internal_name": "Chest_Visages_15",
        "name": "Visages: Sadness Vale - Behind Chromatic Miniboss",
        "location": "Visages",
        "original_item": "GlassCanon",
        "condition": {},
        "type": "Chest"
    },
    {
        "internal_name": "Chest_Visages_16",
        "name": "Visages: Sadness Vale - Right of boss right path",
        "location": "Visages",
        "original_item": "EnergyTint_Shard",
        "condition": {},
        "type": "Chest"
    },
    {
        "internal_name": "Chest_Visages_17",
        "name": "Visages: Sadness Vale - Right of boss on cliffside",
        "location": "Visages",
        "original_item": "UpgradeMaterial",
        "condition": {},
        "type": "Chest"
    },
    {
        "internal_name": "Chest_Visages_18",
        "name": "Visages: Sadness Vale - Left of massive Contortionnistes",
        "location": "Visages",
        "original_item": "UpgradeMaterial",
        "condition": {},
        "type": "Chest"
    },
    {
        "internal_name": "Chest_Visages_19",
        "name": "Visages: Sadness Vale - Before Chromatic miniboss",
        "location": "Visages",
        "original_item": "ChromaPack_Large",
        "condition": {},
        "type": "Chest"
    },
    {
        "internal_name": "Chest_Visages_20",
        "name": "Visages: Anger Vale - Right of boss near boxes",
        "location": "Visages",
        "original_item": "UpgradeMaterial",
        "condition": {},
        "type": "Chest"
    },
    {
        "internal_name": "Chest_WorldMap_1",
        "name": "World Map: First Continent - Outside Ancient Gestral City",
        "location": "World Map",
        "original_item": "Consumable_LuminaPoint",
        "condition": {},
        "type": "Chest"
    },
    {
        "internal_name": "Chest_WorldMap_2",
        "name": "World Map: First Continent - Outside Abbest Cave",
        "location": "World Map",
        "original_item": "Consumable_LuminaPoint",
        "condition": {},
        "type": "Chest"
    },
    {
        "internal_name": "Chest_WorldMap_3",
        "name": "World Map: First Continent - Northeast of Dark Shores beach",
        "location": "World Map",
        "original_item": "ChromaPack_Large",
        "condition": {},
        "type": "Chest"
    },
    {
        "internal_name": "Chest_WorldMap_4",
        "name": "World Map: First Continent - Beach outside The Meadows",
        "location": "World Map",
        "original_item": "Consumable_LuminaPoint",
        "condition": {},
        "type": "Chest"
    },
    {
        "internal_name": "Chest_WorldMap_5",
        "name": "World Map: First Continent - Just outside Spring Meadows",
        "location": "World Map",
        "original_item": "Consumable_LuminaPoint",
        "condition": {},
        "type": "Chest"
    },
    {
        "internal_name": "Chest_WorldMap_6",
        "name": "World Map: Unknown 2",
        "location": "World Map",
        "original_item": "Consumable_LuminaPoint",
        "condition": {},
        "type": "Chest"
    },
    {
        "internal_name": "Chest_WorldMap_7",
        "name": "World Map: First Continent - Outside Twilight Quarry 1",
        "location": "World Map",
        "original_item": "Consumable_LuminaPoint",
        "condition": {},
        "type": "Chest"
    },
    {
        "internal_name": "Chest_WorldMap_8",
        "name": "World Map: First Continent - Outside Twilight Quarry 2",
        "location": "World Map",
        "original_item": "ChromaPack_Large",
        "condition": {},
        "type": "Chest"
    },
    {
        "internal_name": "Chest_WorldMap_9",
        "name": "World Map: Unknown 1",
        "location": "World Map",
        "original_item": "Consumable_LuminaPoint",
        "condition": {},
        "type": "Chest"
    },
    {
        "internal_name": "Chest_WorldMap_10",
        "name": "World Map: First Continent - Paint spike west of Flying Waters exit",
        "location": "World Map",
        "original_item": "Consumable_LuminaPoint",
        "condition": {"Paint Break": 1},
        "type": "Chest"
    },
    {
        "internal_name": "Chest_WorldMap_11",
        "name": "World Map: First Continent - Ruins between Gestral Village and Stone Wave Cliffs",
        "location": "World Map",
        "original_item": "Consumable_LuminaPoint",
        "condition": {},
        "type": "Chest"
    },
    {
        "internal_name": "Chest_WorldMap_12",
        "name": "World Map: First Continent - Past bourgeon outside Stone Wave Cliffs",
        "location": "World Map",
        "original_item": "HealingParry",
        "condition": {},
        "type": "Chest"
    },
    {
        "internal_name": "Chest_WorldMap_13",
        "name": "World Map: First Continent - Past blue spikes leading to Stone Wave Cliffs",
        "location": "World Map",
        "original_item": "ChromaPack_Large",
        "condition": {},
        "type": "Chest"
    },
    {
        "internal_name": "Chest_WorldMap_14",
        "name": "World Map: First Continent - Arc de Triomphe on the north beach",
        "location": "World Map",
        "original_item": "InitialAp+1A",
        "condition": {},
        "type": "Chest"
    },
    {
        "internal_name": "Chest_WorldMap_15",
        "name": "World Map: First Continent - Near Chromatic Bruler",
        "location": "World Map",
        "original_item": "ChromaPack_Large",
        "condition": {},
        "type": "Chest"
    },
    {
        "internal_name": "Chest_WorldMap_16",
        "name": "World Map: First Continent - Paint spike outside Gestral Village rock wall",
        "location": "World Map",
        "original_item": "Consumable_LuminaPoint",
        "condition": {},
        "type": "Chest"
    },
    {
        "internal_name": "Chest_WorldMap_17",
        "name": "World Map: First Continent - Outside first Gestral Beach",
        "location": "World Map",
        "original_item": "Consumable_LuminaPoint",
        "condition": {},
        "type": "Chest"
    },
    {
        "internal_name": "Chest_WorldMap_18",
        "name": "World Map: First Continent - Just outside The Small Bourgeon",
        "location": "World Map",
        "original_item": "Consumable_LuminaPoint",
        "condition": {},
        "type": "Chest"
    },
    {
        "internal_name": "Chest_WorldMap_19",
        "name": "World Map: First Continent - Paint spike outside Yellow Harvest",
        "location": "World Map",
        "original_item": "Consumable_LuminaPoint",
        "condition": {"Paint Break": 1},
        "type": "Chest"
    },
    {
        "internal_name": "Chest_WorldMap_20",
        "name": "World Map: First Continent - Outside Gestral Village",
        "location": "World Map",
        "original_item": "Consumable_LuminaPoint",
        "condition": {},
        "type": "Chest"
    },
    {
        "internal_name": "Chest_WorldMap_21",
        "name": "World Map: On the island with White Tree",
        "location": "World Map",
        "original_item": "SharedCare",
        "condition": {},
        "type": "Chest"
    },
    {
        "internal_name": "Chest_WorldMap_22",
        "name": "World Map: Island southwest of White Tree island",
        "location": "World Map",
        "original_item": "Consumable_LuminaPoint",
        "condition": {},
        "type": "Chest"
    },
    {
        "internal_name": "Chest_WorldMap_23",
        "name": "World Map: Beach at the base of Endless Tower",
        "location": "World Map",
        "original_item": "EnergizingHeal",
        "condition": {},
        "type": "Chest"
    },
    {
        "internal_name": "Chest_WorldMap_24",
        "name": "World Map: Bottom of the cliff next to Endless Tower",
        "location": "World Map",
        "original_item": "Consumable_LuminaPoint",
        "condition": {},
        "type": "Chest"
    },
    {
        "internal_name": "Chest_WorldMap_25",
        "name": "World Map: First Continent Sea - Next to merchant on island near Sprong",
        "location": "World Map",
        "original_item": "Consumable_LuminaPoint",
        "condition": {},
        "type": "Chest"
    },
    {
        "internal_name": "Chest_WorldMap_26",
        "name": "World Map: First Continent Sea - On the beach near Sprong",
        "location": "World Map",
        "original_item": "Consumable_LuminaPoint",
        "condition": {},
        "type": "Chest"
    },
    {
        "internal_name": "Chest_WorldMap_27",
        "name": "World Map: First Continent Sea - Paint spike outside Stone Wave Cliffs Cave",
        "location": "World Map",
        "original_item": "Consumable_LuminaPoint",
        "condition": {},
        "type": "Chest"
    },
    {
        "internal_name": "Chest_WorldMap_28",
        "name": "World Map: First Continent - Near Dark Shores",
        "location": "World Map",
        "original_item": "DeadEnergy",
        "condition": {},
        "type": "Chest"
    },
    {
        "internal_name": "Chest_WorldMap_29",
        "name": "World Map: Sky - Cliff near Endless Tower",
        "location": "World Map",
        "original_item": "Consumable_LuminaPoint",
        "condition": {},
        "type": "Chest"
    },
    {
        "internal_name": "Chest_WorldMap_30",
        "name": "World Map: Second Continent - Outside Boat Graveyard",
        "location": "World Map",
        "original_item": "Consumable_LuminaPoint",
        "condition": {},
        "type": "Chest"
    },
    {
        "internal_name": "Chest_WorldMap_31",
        "name": "World Map: Second Continent - Ruined wall near Coastal Cave",
        "location": "World Map",
        "original_item": "Consumable_LuminaPoint",
        "condition": {},
        "type": "Chest"
    },
    {
        "internal_name": "Chest_WorldMap_32",
        "name": "World Map: Bourgeon plateau southeast of Forgotten Battlefield",
        "location": "World Map",
        "original_item": "ShieldingTint",
        "condition": {},
        "type": "Chest"
    },
    {
        "internal_name": "Chest_WorldMap_33",
        "name": "World Map: Second Continent - On the hill north of Stone Quarry",
        "location": "World Map",
        "original_item": "Consumable_LuminaPoint",
        "condition": {},
        "type": "Chest"
    },
    {
        "internal_name": "Chest_WorldMap_34",
        "name": "World Map: West of Forgotten Battlefield exit",
        "location": "World Map",
        "original_item": "Consumable_LuminaPoint",
        "condition": {},
        "type": "Chest"
    },
    {
        "internal_name": "Chest_WorldMap_35",
        "name": "World Map: Second Continent - Paint spike far north of Forgotten Battlefield exit",
        "location": "World Map",
        "original_item": "ChromaPack_Large",
        "condition": {"Paint Break": 1},
        "type": "Chest"
    },
    {
        "internal_name": "Chest_WorldMap_36",
        "name": "World Map: Second Continent - North of the ruined bridge",
        "location": "World Map",
        "original_item": "Consumable_LuminaPoint",
        "condition": {},
        "type": "Chest"
    },
    {
        "internal_name": "Chest_WorldMap_37",
        "name": "World Map: Second Continent - Old camp northwest of Forgotten Battlefield exit",
        "location": "World Map",
        "original_item": "Consumable_LuminaPoint",
        "condition": {},
        "type": "Chest"
    },
    {
        "internal_name": "Chest_WorldMap_38",
        "name": "World Map: Second Continent - Plateau west of Forgotten Battlefield exit",
        "location": "World Map",
        "original_item": "ChromaPack_ExtraLarge",
        "condition": {},
        "type": "Chest"
    },
    {
        "internal_name": "Chest_WorldMap_39",
        "name": "World Map: Second Continent - Outside The Carousel",
        "location": "World Map",
        "original_item": "GreatFireBreak",
        "condition": {},
        "type": "Chest"
    },
    {
        "internal_name": "Chest_WorldMap_40",
        "name": "World Map: Second Continent - Southwest of The Carousel",
        "location": "World Map",
        "original_item": "Consumable_LuminaPoint",
        "condition": {},
        "type": "Chest"
    },
    {
        "internal_name": "Chest_WorldMap_41",
        "name": "World Map: Second Continent - Paint spike on western plateau",
        "location": "World Map",
        "original_item": "ChromaPack_Large",
        "condition": {"Paint Break": 1},
        "type": "Chest"
    },
    {
        "internal_name": "Chest_WorldMap_42",
        "name": "World Map: Second Continent - Crashed ships next to Forgotten Battlefield",
        "location": "World Map",
        "original_item": "Consumable_LuminaPoint",
        "condition": {},
        "type": "Chest"
    },
    {
        "internal_name": "Chest_WorldMap_43",
        "name": "World Map: Second Continent - Ruins far south of Old Lumiere entrance",
        "location": "World Map",
        "original_item": "Consumable_LuminaPoint",
        "condition": {},
        "type": "Chest"
    },
    {
        "internal_name": "Chest_WorldMap_44",
        "name": "World Map: Second Continent - Outside Old Lumiere",
        "location": "World Map",
        "original_item": "Consumable_LuminaPoint",
        "condition": {},
        "type": "Chest"
    },
    {
        "internal_name": "Chest_WorldMap_45",
        "name": "World Map: Second Continent - Ruins near bent lighthouse",
        "location": "World Map",
        "original_item": "Consumable_LuminaPoint",
        "condition": {},
        "type": "Chest"
    },
    {
        "internal_name": "Chest_WorldMap_46",
        "name": "World Map: Second Continent - Behind western bourgeon",
        "location": "World Map",
        "original_item": "BreakDamageOnBurn",
        "condition": {},
        "type": "Chest"
    },
    {
        "internal_name": "Chest_WorldMap_47",
        "name": "World Map: Second Continent - Southeast of the very tall Gestral Beach",
        "location": "World Map",
        "original_item": "GradientTint",
        "condition": {},
        "type": "Chest"
    },
    {
        "internal_name": "Chest_WorldMap_48",
        "name": "World Map: Second Continent - East each along western river",
        "location": "World Map",
        "original_item": "ChromaPack_Large",
        "condition": {},
        "type": "Chest"
    },
    {
        "internal_name": "Chest_WorldMap_49",
        "name": "World Map: West beach along western river",
        "location": "World Map",
        "original_item": "CritChanceOnDefenseless",
        "condition": {},
        "type": "Chest"
    },
    {
        "internal_name": "Chest_WorldMap_50",
        "name": "World Map: First Continent Sea - Island southeast of Forgotten Battlefield",
        "location": "World Map",
        "original_item": "AcceleratorHeal",
        "condition": {},
        "type": "Chest"
    },
    {
        "internal_name": "Chest_WorldMap_51",
        "name": "World Map: North Sea - Paint spike on beach east of Sirene island",
        "location": "World Map",
        "original_item": "ChromaPack_Large",
        "condition": {},
        "type": "Chest"
    },
    {
        "internal_name": "Chest_WorldMap_52",
        "name": "World Map: North Sea - Northeast plateau",
        "location": "World Map",
        "original_item": "EffectivSupport",
        "condition": {},
        "type": "Chest"
    },
    {
        "internal_name": "Chest_WorldMap_53",
        "name": "World Map: East underwater plateau with Chromatic Goblu",
        "location": "World Map",
        "original_item": "ChromaPack_Large",
        "condition": {},
        "type": "Chest"
    },
    {
        "internal_name": "Chest_WorldMap_54",
        "name": "World Map: North Sea - Small island south of Sirene",
        "location": "World Map",
        "original_item": "ChromaPack_Large",
        "condition": {},
        "type": "Chest"
    },
    {
        "internal_name": "Chest_WorldMap_55",
        "name": "World Map: Second Continent Sea - Beach along east river",
        "location": "World Map",
        "original_item": "Consumable_LuminaPoint",
        "condition": {},
        "type": "Chest"
    },
    {
        "internal_name": "Chest_WorldMap_56",
        "name": "World Map: Second Continent - Beach east of Old Lumiere north exit",
        "location": "World Map",
        "original_item": "ChromaPack_Large",
        "condition": {},
        "type": "Chest"
    },
    {
        "internal_name": "Chest_WorldMap_57",
        "name": "World Map: North Sea - West beach of southernmost red island",
        "location": "World Map",
        "original_item": "ChromaPack_Large",
        "condition": {},
        "type": "Chest"
    },
    {
        "internal_name": "Chest_WorldMap_58",
        "name": "World Map: North Sea - Paint spike on yellow beach",
        "location": "World Map",
        "original_item": "BreakDamageOnCrit",
        "condition": {},
        "type": "Chest"
    },
    {
        "internal_name": "Chest_WorldMap_59",
        "name": "World Map: Yellow plateau northeast of Frozen Hearts",
        "location": "World Map",
        "original_item": "ChromaPack_Large",
        "condition": {},
        "type": "Chest"
    },
    {
        "internal_name": "Chest_WorldMap_60",
        "name": "World Map: Eastern red forest near Endless Night Sanctuary",
        "location": "World Map",
        "original_item": "PowerDodgeCombo",
        "condition": {},
        "type": "Chest"
    },
    {
        "internal_name": "Chest_WorldMap_61",
        "name": "World Map: Second Continent - Snow plateau",
        "location": "World Map",
        "original_item": "LongerRush",
        "condition": {},
        "type": "Chest"
    },
    {
        "internal_name": "Chest_WorldMap_62",
        "name": "World Map: First Continent - Plateau with paint spikes",
        "location": "World Map",
        "original_item": "BreakDamageOnSlow",
        "condition": {},
        "type": "Chest"
    },
    {
        "internal_name": "Chest_WorldMap_63",
        "name": "World Map: North Sea - Beach on island northeast of Sirene",
        "location": "World Map",
        "original_item": "ChromaPack_Large",
        "condition": {},
        "type": "Chest"
    },
    {
        "internal_name": "Chest_WorldMap_64",
        "name": "World Map: Southeast valley - In the northern field",
        "location": "World Map",
        "original_item": "Consumable_LuminaPoint",
        "condition": {},
        "type": "Chest"
    },
    {
        "internal_name": "Chest_WorldMap_65",
        "name": "World Map: Southeast valley - Near the ferris wheel",
        "location": "World Map",
        "original_item": "Consumable_LuminaPoint",
        "condition": {},
        "type": "Chest"
    },
    {
        "internal_name": "Chest_WorldMap_66",
        "name": "World Map: Southeast valley - Paint spike",
        "location": "World Map",
        "original_item": "APOnShell",
        "condition": {},
        "type": "Chest"
    },
    {
        "internal_name": "Chest_WorldMap_67",
        "name": "World Map: Second Continent - Outside Sacred River",
        "location": "World Map",
        "original_item": "Consumable_LuminaPoint",
        "condition": {},
        "type": "Chest"
    },
    {
        "internal_name": "Chest_Generic_Chroma",
        "name": "World Map: Second Continent - On the ruined bridge",
        "location": "World Map",
        "original_item": "ChromaPack_Regular",
        "condition": {},
        "type": "Chest"
    },
    {
        "internal_name": "Chest_YellowForest_1",
        "name": "Yellow Harvest: Entrance - Near broken fountain",
        "location": "Yellow Forest",
        "original_item": "Consumable_LuminaPoint",
        "condition": {},
        "type": "Chest"
    },
    {
        "internal_name": "Chest_YellowForest_2",
        "name": "Yellow Harvest: Entrance - Path to sunken building",
        "location": "Yellow Forest",
        "original_item": "ChromaPack_Regular",
        "condition": {},
        "type": "Chest"
    },
    {
        "internal_name": "Chest_YellowForest_3",
        "name": "Yellow Harvest: Harvester's Hollow - Exit of crimson cave",
        "location": "Yellow Forest",
        "original_item": "ChromaPack_ExtraLarge",
        "condition": {},
        "type": "Chest"
    },
    {
        "internal_name": "Chest_YellowForest_4",
        "name": "Yellow Harvest: Harvester's Hollow - Peninsula facing sunken building",
        "location": "Yellow Forest",
        "original_item": "ChromaPack_Large",
        "condition": {},
        "type": "Chest"
    },
    {
        "internal_name": "Chest_YellowForest_5",
        "name": "Yellow Harvest: Harvester's Hollow - On balcony of sunken building",
        "location": "Yellow Forest",
        "original_item": "Consumable_LuminaPoint",
        "condition": {},
        "type": "Chest"
    },
    {
        "internal_name": "Chest_YellowForest_6",
        "name": "Yellow Harvest: Harvester's Hollow - Near tent by sunken building",
        "location": "Yellow Forest",
        "original_item": "DeathBombPhysical",
        "condition": {},
        "type": "Chest"
    },
    {
        "internal_name": "Chest_Generic_Chroma",
        "name": "Esquies Nest: Get Outta My Way! - Go right from Sunniso",
        "location": "Esquies Nest",
        "original_item": "ChromaPack_Large",
        "condition": {},
        "type": "Chest"
    },
    {
        "internal_name": "Chest_Generic_Lumina",
        "name": "Camp: Gestrals - Break Paint Spike",
        "location": "Camps",
        "original_item": "Consumable_LuminaPoint",
        "condition": {"Paint Break": 1},
        "type": "Chest"
    },
    {
        "internal_name": "Chest_Generic_Chroma",
        "name": "Monolith: Tower Peak - Left before Expedition Flag (This might be in the void)",
        "location": "The Monolith",
        "original_item": "ChromaPack_Large",
        "condition": {},
        "type": "Chest"
    },
    {
        "internal_name": "Chest_Generic_Chroma",
        "name": "Spring Meadows: Entrance - In the waterfall behind start",
        "location": "Spring Meadows",
        "original_item": "ChromaPack_Large",
        "condition": {},
        "type": "Chest"
    },
    {
        "internal_name": "Chest_Generic_5xLuminaPoint",
        "name": "World Map: Dive - East of Lumiere",
        "location": "World Map",
        "original_item": "Consumable_LuminaPoint",
        "condition": {},
        "type": "Chest"
    },
    {
        "internal_name": "Chest_Generic_Chroma",
        "name": "World Map: Second Continent - On broken bridge near Chromatic miniboss",
        "location": "World Map",
        "original_item": "ChromaPack_Large",
        "condition": {},
        "type": "Chest"
    },
    {
        "internal_name": "Chest_Generic_5xLuminaPoint",
        "name": "World Map: Dive - Near The Meadows",
        "location": "World Map",
        "original_item": "Consumable_LuminaPoint",
        "condition": {},
        "type": "Chest"
    },
    {
        "internal_name": "Chest_Generic_5xLuminaPoint",
        "name": "World Map: Dive - Near Gestral Beach Tower",
        "location": "World Map",
        "original_item": "Consumable_LuminaPoint",
        "condition": {},
        "type": "Chest"
    },
    {
        "internal_name": "Chest_Generic_5xLuminaPoint",
        "name": "World Map: Dive - Under Serpenphare",
        "location": "World Map",
        "original_item": "Consumable_LuminaPoint",
        "condition": {},
        "type": "Chest"
    },
    {
        "internal_name": "Chest_Generic_5xLuminaPoint",
        "name": "World Map: Dive - NE of White Sands",
        "location": "World Map",
        "original_item": "Consumable_LuminaPoint",
        "condition": {},
        "type": "Chest"
    },
    {
        "internal_name": "Chest_Generic_5xLuminaPoint",
        "name": "World Map: Dive - Below The Chosen Path",
        "location": "World Map",
        "original_item": "Consumable_LuminaPoint",
        "condition": {},
        "type": "Chest"
    },
    {
        "internal_name": "Chest_Generic_5xLuminaPoint",
        "name": "World Map: Dive - N of Sirene",
        "location": "World Map",
        "original_item": "Consumable_LuminaPoint",
        "condition": {},
        "type": "Chest"
    },
    {
        "internal_name": "Chest_Generic_5xLuminaPoint",
        "name": "World Map: Dive - Near SE Manor Door",
        "location": "World Map",
        "original_item": "Consumable_LuminaPoint",
        "condition": {},
        "type": "Chest"
    },
    {
        "internal_name": "Chest_Generic_5xLuminaPoint",
        "name": "World Map: Dive - Below Endless Tower",
        "location": "World Map",
        "original_item": "Consumable_LuminaPoint",
        "condition": {},
        "type": "Chest"
    },
    {
        "internal_name": "Chest_Generic_5xLuminaPoint",
        "name": "World Map: Dive - Below Floating Sanctuary",
        "location": "World Map",
        "original_item": "Consumable_LuminaPoint",
        "condition": {},
        "type": "Chest"
    },
    {
        "internal_name": "Chest_Generic_5xLuminaPoint",
        "name": "World Map: Dive - S of Sinister Cave",
        "location": "World Map",
        "original_item": "Consumable_LuminaPoint",
        "condition": {},
        "type": "Chest"
    },
    {
        "internal_name": "Chest_Generic_5xLuminaPoint",
        "name": "World Map: Dive - Near The Crows",
        "location": "World Map",
        "original_item": "Consumable_LuminaPoint",
        "condition": {},
        "type": "Chest"
    },
    {
        "name": "Ancient Sanctuary: Ultimate Sakapatate",
        "internal_name": "AS_PotatoBag_Boss",
        "location": "Ancient Sanctuary",
        "original_item": "",
        "condition": {},
        "type": "Boss",
        "boss_type": "Area"
    },
    {
        "name": "The Abyss: Simon",
        "internal_name": "Boss_SimonALPHA*1",
        "location": "The Abyss",
        "original_item": "",
        "condition": {},
        "type": "Boss",
        "boss_type": "Area"
    },
    {
        "name": "Flying Manor: Clea",
        "internal_name": "CFH_Boss_Clea",
        "location": "Flying Manor",
        "original_item": "",
        "condition": {},
        "type": "Boss",
        "boss_type": "Area"
    },
    {
        "name": "Painting Workshop: Lampmaster",
        "internal_name": "CW_Boss_LampmasterAlpha",
        "location": "Painting Workshop",
        "original_item": "",
        "condition": {
            "Shape of the Beast": 1,
            "Colour of the Beast": 1,
            "Light of the Beast": 1,
            "Painted Power": 1
        },
        "type": "Boss",
        "boss_type": "Area"
    },
    {
        "name": "Esquie’s Nest: Francois",
        "internal_name": "EN_Francois",
        "location": "Esquie’s Nest",
        "original_item": "",
        "condition": {},
        "type": "Boss",
        "boss_type": "Area"
    },
    {
        "name": "Lumiere: The Curator",
        "internal_name": "L_Boss_Curator_P1",
        "location": "Lumiere",
        "original_item": "",
        "condition": {},
        "type": "Boss",
        "boss_type": "Area"
    },
    {
        "name": "The Monolith: The Paintress",
        "internal_name": "L_Boss_Paintress_P1",
        "location": "The Monolith",
        "original_item": "",
        "condition": {},
        "type": "Boss",
        "boss_type": "Area"
    },
    {
        "name": "Frozen Hearts: Gargant",
        "internal_name": "MM_Gargant",
        "location": "Frozen Hearts",
        "original_item": "",
        "condition": {},
        "type": "Boss",
        "boss_type": "Area"
    },
    {
        "name": "The Reacher: Alicia",
        "internal_name": "RC_Alicia",
        "location": "The Reacher",
        "original_item": "",
        "condition": {},
        "type": "Boss",
        "boss_type": "Area"
    },
    {
        "name": "Stone Wave Cliffs: Lampmaster",
        "internal_name": "SC_LampMaster",
        "location": "Stone Wave Cliffs",
        "original_item": "",
        "condition": {},
        "type": "Boss",
        "boss_type": "Area"
    },
    {
        "name": "Sirene: Sirene",
        "internal_name": "SI_Axon_Sirene",
        "location": "Sirene",
        "original_item": "",
        "condition": {},
        "type": "Boss",
        "boss_type": "Area"
    },
    {
        "name": "Endless Tower: Stage 11-3",
        "internal_name": "TowerBattle_33",
        "location": "Endless Tower",
        "original_item": "",
        "condition": {},
        "type": "Boss",
        "boss_type": "Area"
    },
    {
        "name": "Flying Waters: Bourgeon",
        "internal_name": "GO_Bourgeon*1",
        "location": "Flying Waters",
        "original_item": "",
        "condition": {},
        "type": "Boss",
        "boss_type": "Bourgeon"
    },
    {
        "name": "Dark Gestral Arena: Round 1",
        "internal_name": "DarkGestralArena_Round1",
        "location": "Dark Gestral Arena",
        "original_item": "",
        "condition": {},
        "type": "Boss",
        "boss_type": "Chromatic"
    },
    {
        "name": "Dark Gestral Arena: Round 2",
        "internal_name": "DarkGestralArena_Round2",
        "location": "Dark Gestral Arena",
        "original_item": "",
        "condition": {},
        "type": "Boss",
        "boss_type": "Chromatic"
    },
    {
        "name": "Dark Gestral Arena: Round 3",
        "internal_name": "DarkGestralArena_Round3",
        "location": "Dark Gestral Arena",
        "original_item": "",
        "condition": {},
        "type": "Boss",
        "boss_type": "Chromatic"
    },
    {
        "name": "Visages: Chromatic Ramasseur",
        "internal_name": "FB_RamasseurALPHA",
        "location": "Visages",
        "original_item": "",
        "condition": {},
        "type": "Boss",
        "boss_type": "Chromatic"
    },
    {
        "name": "Flying Waters: Chromatic Troubador",
        "internal_name": "FB_TroubadourAlpha",
        "location": "Flying Waters",
        "original_item": "",
        "condition": {},
        "type": "Boss",
        "boss_type": "Chromatic"
    },
    {
        "name": "The Monolith: Chromatic Bourgeon",
        "internal_name": "GO_BourgeonALPHA*1_0",
        "location": "The Monolith",
        "original_item": "",
        "condition": {},
        "type": "Boss",
        "boss_type": "Chromatic"
    },
    {
        "name": "Endless Night Sanctuary: Chromatic Crluer",
        "internal_name": "GO_CrulerALPHA*1_0",
        "location": "Endless Night Sanctuary",
        "original_item": "",
        "condition": {},
        "type": "Boss",
        "boss_type": "Chromatic"
    },
    {
        "name": "Forgotten Battlefield: Chromatic Luster",
        "internal_name": "GO_LusterAlpha",
        "location": "Forgotten Battlefield",
        "original_item": "",
        "condition": {},
        "type": "Boss",
        "boss_type": "Chromatic"
    },
    {
        "name": "World Map: Chromatic Aberration",
        "internal_name": "L_Aberration_Alpha",
        "location": "World Map",
        "original_item": "",
        "condition": {},
        "type": "Boss",
        "boss_type": "Chromatic"
    },
    {
        "name": "Lumiere: Chromatic Echassier",
        "internal_name": "LU_EchassierAlpha*1",
        "location": "Lumiere",
        "original_item": "",
        "condition": {},
        "type": "Boss",
        "boss_type": "Chromatic"
    },
    {
        "name": "Isle of the Eyes: Chromatic Boucheclier",
        "internal_name": "MF_BoucheclierALPHA",
        "location": "Isle of the Eyes",
        "original_item": "",
        "condition": {},
        "type": "Boss",
        "boss_type": "Chromatic"
    },
    {
        "name": "The Crows: Chromatic Chapelier",
        "internal_name": "MF_ChapelieALPHA",
        "location": "The Crows",
        "original_item": "",
        "condition": {},
        "type": "Boss",
        "boss_type": "Chromatic"
    },
    {
        "name": "The Reacher: Chromatic Braseleur",
        "internal_name": "MM_BraseleurALPHA*1",
        "location": "The Reacher",
        "original_item": "",
        "condition": {},
        "type": "Boss",
        "boss_type": "Chromatic"
    },
    {
        "name": "The Monolith: Chromatic Clair Obscur",
        "internal_name": "MM_ClairObscurAlpha",
        "location": "The Monolith",
        "original_item": "",
        "condition": {},
        "type": "Boss",
        "boss_type": "Chromatic"
    },
    {
        "name": "Old Lumiere: Chromatic Danseuse",
        "internal_name": "MM_DanseuseAlpha*1",
        "location": "Old Lumiere",
        "original_item": "",
        "condition": {},
        "type": "Boss",
        "boss_type": "Chromatic"
    },
    {
        "name": "Falling Leaves: Chromatic Ballet",
        "internal_name": "OF_BalletAlpha",
        "location": "Falling Leaves",
        "original_item": "",
        "condition": {},
        "type": "Boss",
        "boss_type": "Chromatic"
    },
    {
        "name": "Renoir’s Drafts: Chromatic Creation",
        "internal_name": "RD_CreationAlpha",
        "location": "Renoir’s Drafts",
        "original_item": "",
        "condition": {},
        "type": "Boss",
        "boss_type": "Chromatic"
    },
    {
        "name": "Frozen Hearts: Chromatic Veilleur",
        "internal_name": "RE_VeilleurAlpha",
        "location": "Frozen Hearts",
        "original_item": "",
        "condition": {},
        "type": "Boss",
        "boss_type": "Chromatic"
    },
    {
        "name": "Crimson Forest: Chromatic Gold Chevaliere",
        "internal_name": "RF_ChevaliereCAlpha_Clair_Obscur",
        "location": "Crimson Forest",
        "original_item": "",
        "condition": {},
        "type": "Boss",
        "boss_type": "Chromatic"
    },
    {
        "name": "Sirene: Chromatic Greatsword Cultist",
        "internal_name": "SC_CultistHeavy_Alpha",
        "location": "Sirene",
        "original_item": "",
        "condition": {},
        "type": "Boss",
        "boss_type": "Chromatic"
    },
    {
        "name": "Stone Wave Cliffs Cave: Chromatic Hexga",
        "internal_name": "SC_Hexga_Alpha*1",
        "location": "Stone Wave Cliffs Cave",
        "original_item": "",
        "condition": {},
        "type": "Boss",
        "boss_type": "Chromatic"
    },
    {
        "name": "Sirene’s Dress: Chromatic Glissando",
        "internal_name": "SL_GlissandoAlpha*1",
        "location": "Sirene’s Dress",
        "original_item": "",
        "condition": {},
        "type": "Boss",
        "boss_type": "Chromatic"
    },
    {
        "name": "Abbest Cave: Chromatic Abbest",
        "internal_name": "SM_Abbest_Alpha*1",
        "location": "Abbest Cave",
        "original_item": "",
        "condition": {},
        "type": "Boss",
        "boss_type": "Chromatic"
    },
    {
        "name": "Spring Meadows: Chromatic Lancelier",
        "internal_name": "SM_Lancelier_Alpha",
        "location": "Spring Meadows",
        "original_item": "",
        "condition": {},
        "type": "Boss",
        "boss_type": "Chromatic"
    },
    {
        "name": "World Map: Chromatic Benisseur",
        "internal_name": "WM_BenisseurAlpha",
        "location": "World Map",
        "original_item": "",
        "condition": {},
        "type": "Boss",
        "boss_type": "Chromatic"
    },
    {
        "name": "World Map: Chromatic Bruler",
        "internal_name": "WM_Bruler_Alpha",
        "location": "World Map",
        "original_item": "",
        "condition": {},
        "type": "Boss",
        "boss_type": "Chromatic"
    },
    {
        "name": "World Map: Chromatic Demineur",
        "internal_name": "WM_Demineur_Alpha",
        "location": "World Map",
        "original_item": "",
        "condition": {},
        "type": "Boss",
        "boss_type": "Chromatic"
    },
    {
        "name": "Stone Wave Cliffs: Chromatic Gault",
        "internal_name": "WM_Gault_Alpha",
        "location": "Stone Wave Cliffs",
        "original_item": "",
        "condition": {
            "Paint Break": 1
        },
        "type": "Boss",
        "boss_type": "Chromatic"
    },
    {
        "name": "World Map: Chromatic Goblu",
        "internal_name": "WM_Goblu_Alpha",
        "location": "World Map",
        "original_item": "",
        "condition": {},
        "type": "Boss",
        "boss_type": "Chromatic"
    },
    {
        "name": "World Map: Chromatic Moissoneuse",
        "internal_name": "WM_MoissoneuseAlpha",
        "location": "World Map",
        "original_item": "",
        "condition": {},
        "type": "Boss",
        "boss_type": "Chromatic"
    },
    {
        "name": "World Map: Chromatic Petank",
        "internal_name": "WM_Petank_Alpha",
        "location": "World Map",
        "original_item": "",
        "condition": {},
        "type": "Boss",
        "boss_type": "Chromatic"
    },
    {
        "name": "Sky Island: Chromatic Glaise",
        "internal_name": "YF_GlaiseALPHA",
        "location": "Sky Island",
        "original_item": "",
        "condition": {},
        "type": "Boss",
        "boss_type": "Chromatic"
    },
    {
        "name": "World Map: Chromatic Jar",
        "internal_name": "YF_JarALPHA",
        "location": "World Map",
        "original_item": "",
        "condition": {},
        "type": "Boss",
        "boss_type": "Chromatic"
    },
    {
        "name": "Yellow Harvest: Chromatic Orphelin",
        "internal_name": "RE_OrphelinAlpha",
        "location": "Yellow Harvest",
        "original_item": "",
        "condition": {},
        "type": "Boss",
        "boss_type": "Chromatic"
    },
    {
        "name": "World Map: Chromatic Reaper Cultist",
        "internal_name": "WM_CultistFlying_Alpha",
        "location": "World Map",
        "original_item": "",
        "condition": {},
        "type": "Boss",
        "boss_type": "Chromatic"
    },
    {
        "name": "World Map: Chromatic Portier",
        "internal_name": "WM_Portier_Alpha",
        "location": "World Map",
        "original_item": "",
        "condition": {},
        "type": "Boss",
        "boss_type": "Chromatic"
    },
    {
        "name": "Ancient Sanctuary: Mime",
        "internal_name": "AS_Mime*1",
        "location": "Ancient Sanctuary",
        "original_item": "",
        "condition": {},
        "type": "Boss",
        "boss_type": "Mime"
    },
    {
        "name": "Flying Manor: Mime",
        "internal_name": "CFH_Mime*1",
        "location": "Flying Manor",
        "original_item": "",
        "condition": {},
        "type": "Boss",
        "boss_type": "Mime"
    },
    {
        "name": "Esquie’s Nest: Mime",
        "internal_name": "EN_Mime*1",
        "location": "Esquie’s Nest",
        "original_item": "",
        "condition": {},
        "type": "Boss",
        "boss_type": "Mime"
    },
    {
        "name": "Flying Waters: Mime",
        "internal_name": "GO_Mime*1",
        "location": "Flying Waters",
        "original_item": "",
        "condition": {},
        "type": "Boss",
        "boss_type": "Mime"
    },
    {
        "name": "Visages: Mime",
        "internal_name": "MF_Mime*1",
        "location": "Visages",
        "original_item": "",
        "condition": {},
        "type": "Boss",
        "boss_type": "Mime"
    },
    {
        "name": "The Monolith: Mime",
        "internal_name": "ML_Clair*1_Obscure*1_Mime*1",
        "location": "The Monolith",
        "original_item": "",
        "condition": {},
        "type": "Boss",
        "boss_type": "Mime"
    },
    {
        "name": "Old Lumiere: Mime",
        "internal_name": "OL_Mime*1",
        "location": "Old Lumiere",
        "original_item": "",
        "condition": {},
        "type": "Boss",
        "boss_type": "Mime"
    },
    {
        "name": "The Reacher: Mime",
        "internal_name": "RE_Mime*1",
        "location": "The Reacher",
        "original_item": "",
        "condition": {},
        "type": "Boss",
        "boss_type": "Mime"
    },
    {
        "name": "Sirene: Mime",
        "internal_name": "SI_Mime*1",
        "location": "Sirene",
        "original_item": "",
        "condition": {},
        "type": "Boss",
        "boss_type": "Mime"
    },
    {
        "name": "Spring Meadows: Mime",
        "internal_name": "SM_Mime*1",
        "location": "Spring Meadows",
        "original_item": "",
        "condition": {},
        "type": "Boss",
        "boss_type": "Mime"
    },
    {
        "name": "World Map: Mime",
        "internal_name": "WM_Mime_Mime",
        "location": "World Map",
        "original_item": "",
        "condition": {},
        "type": "Boss",
        "boss_type": "Mime"
    },
    {
        "name": "Sunless Cliffs: Bald Mime",
        "internal_name": "WM_MimeBald*1",
        "location": "Sunless Cliffs",
        "original_item": "",
        "condition": {},
        "type": "Boss",
        "boss_type": "Mime"
    },
    {
        "name": "Yellow Harvest: Mime",
        "internal_name": "YF_Mime*1",
        "location": "Yellow Harvest",
        "original_item": "",
        "condition": {},
        "type": "Boss",
        "boss_type": "Mime"
    },
    {
        "name": "Frozen Hearts: Mime",
        "internal_name": "MM_Mime*1",
        "location": "Frozen Hearts",
        "original_item": "",
        "condition": {},
        "type": "Boss",
        "boss_type": "Mime"
    },
    {
        "name": "Flying Manor: Dualliste",
        "internal_name": "CFH_Boss_Dualliste",
        "location": "Flying Manor",
        "original_item": "",
        "condition": {},
        "type": "Boss",
        "boss_type": "Normal"
    },
    {
        "name": "Flying Manor: Eveques",
        "internal_name": "CFH_Boss_Eveque",
        "location": "Flying Manor",
        "original_item": "",
        "condition": {},
        "type": "Boss",
        "boss_type": "Normal"
    },
    {
        "name": "Flying Manor: Goblu",
        "internal_name": "CFH_Boss_Goblu",
        "location": "Flying Manor",
        "original_item": "",
        "condition": {},
        "type": "Boss",
        "boss_type": "Normal"
    },
    {
        "name": "Flying Manor: Lampmaster",
        "internal_name": "CFH_Boss_Lampmaster",
        "location": "Flying Manor",
        "original_item": "",
        "condition": {},
        "type": "Boss",
        "boss_type": "Normal"
    },
    {
        "name": "The Chosen Path: Benisseur",
        "internal_name": "CP_Benisseur",
        "location": "The Chosen Path",
        "original_item": "",
        "condition": {},
        "type": "Boss",
        "boss_type": "Normal"
    },
    {
        "name": "The Chosen Path: Contorsionniste",
        "internal_name": "CP_Contorsionniste",
        "location": "The Chosen Path",
        "original_item": "",
        "condition": {},
        "type": "Boss",
        "boss_type": "Normal"
    },
    {
        "name": "The Chosen Path: Glaise",
        "internal_name": "CP_Glaise*1",
        "location": "The Chosen Path",
        "original_item": "",
        "condition": {},
        "type": "Boss",
        "boss_type": "Normal"
    },
    {
        "name": "The Chosen Path: Jar",
        "internal_name": "CP_Jar*1",
        "location": "The Chosen Path",
        "original_item": "",
        "condition": {},
        "type": "Boss",
        "boss_type": "Normal"
    },
    {
        "name": "The Chosen Path: Stalact",
        "internal_name": "CP_Stalact",
        "location": "The Chosen Path",
        "original_item": "",
        "condition": {},
        "type": "Boss",
        "boss_type": "Normal"
    },
    {
        "name": "Sinister Cave: Chromatic Chalier",
        "internal_name": "FB_ChalierSwordAlpha*1",
        "location": "Sinister Cave",
        "original_item": "",
        "condition": {},
        "type": "Boss",
        "boss_type": "Normal"
    },
    {
        "name": "Forgotten Battlefield: Dualliste",
        "internal_name": "FB_DuallisteLR",
        "location": "Forgotten Battlefield",
        "original_item": "",
        "condition": {},
        "type": "Boss",
        "boss_type": "Normal"
    },
    {
        "name": "Lumiere: Creation",
        "internal_name": "L_Creation*1_Aberration*2",
        "location": "Lumiere",
        "original_item": "",
        "condition": {},
        "type": "Boss",
        "boss_type": "Normal"
    },
    {
        "name": "Visages: Visages/Mask Keeper",
        "internal_name": "MF_Axon_Visages",
        "location": "Visages",
        "original_item": "",
        "condition": {},
        "type": "Boss",
        "boss_type": "Normal"
    },
    {
        "name": "The Monolith: Clair Obscur",
        "internal_name": "ML_Clair*1_Obscure*1_CLairObscur*1",
        "location": "The Monolith",
        "original_item": "",
        "condition": {},
        "type": "Boss",
        "boss_type": "Normal"
    },
    {
        "name": "The Monolith: Eveque",
        "internal_name": "ML_Eveque*1",
        "location": "The Monolith",
        "original_item": "",
        "condition": {},
        "type": "Boss",
        "boss_type": "Normal"
    },
    {
        "name": "The Monolith: Gargant",
        "internal_name": "ML_Gargant",
        "location": "The Monolith",
        "original_item": "",
        "condition": {},
        "type": "Boss",
        "boss_type": "Normal"
    },
    {
        "name": "The Monolith: Ultimate Sakapatate",
        "internal_name": "ML_PotatoBagBoss*1_Mage*2",
        "location": "The Monolith",
        "original_item": "",
        "condition": {},
        "type": "Boss",
        "boss_type": "Normal"
    },
    {
        "name": "The Monolith: Renoir",
        "internal_name": "MM_MirrorRenoir",
        "location": "The Monolith",
        "original_item": "",
        "condition": {},
        "type": "Boss",
        "boss_type": "Normal"
    },
    {
        "name": "Old Lumiere: Renoir",
        "internal_name": "OL_MirrorRenoir_FirstFight",
        "location": "Old Lumiere",
        "original_item": "",
        "condition": {},
        "type": "Boss",
        "boss_type": "Normal"
    },
    {
        "name": "Sirene: Glissando",
        "internal_name": "SI_Glissando*1",
        "location": "Sirene",
        "original_item": "",
        "condition": {},
        "type": "Boss",
        "boss_type": "Normal"
    },
    {
        "name": "Sirene: Tisseur",
        "internal_name": "SI_Tisseur",
        "location": "Sirene",
        "original_item": "",
        "condition": {},
        "type": "Boss",
        "boss_type": "Normal"
    },
    {
        "name": "Crushing Cavern: Giant Sapling",
        "internal_name": "SL_Sapling_CrushingWalls_0",
        "location": "Crushing Cavern",
        "original_item": "",
        "condition": {},
        "type": "Boss",
        "boss_type": "Normal"
    },
    {
        "name": "Spring Meadows: Eveque",
        "internal_name": "SM_Eveque*1",
        "location": "Spring Meadows",
        "original_item": "",
        "condition": {},
        "type": "Boss",
        "boss_type": "Normal"
    },
    {
        "name": "Endless Tower: Stage 1-1",
        "internal_name": "TowerBattle_1",
        "location": "Endless Tower",
        "original_item": "",
        "condition": {},
        "type": "Tower",
        "boss_type": "Normal"
    },
    {
        "name": "Endless Tower: Stage 4-1",
        "internal_name": "TowerBattle_10",
        "location": "Endless Tower",
        "original_item": "",
        "condition": {},
        "type": "Tower",
        "boss_type": "Normal"
    },
    {
        "name": "Endless Tower: Stage 4-2",
        "internal_name": "TowerBattle_11",
        "location": "Endless Tower",
        "original_item": "",
        "condition": {},
        "type": "Tower",
        "boss_type": "Normal"
    },
    {
        "name": "Endless Tower: Stage 4-3",
        "internal_name": "TowerBattle_12",
        "location": "Endless Tower",
        "original_item": "",
        "condition": {},
        "type": "Tower",
        "boss_type": "Normal"
    },
    {
        "name": "Endless Tower: Stage 5-1",
        "internal_name": "TowerBattle_13",
        "location": "Endless Tower",
        "original_item": "",
        "condition": {},
        "type": "Tower",
        "boss_type": "Normal"
    },
    {
        "name": "Endless Tower: Stage 5-2",
        "internal_name": "TowerBattle_14",
        "location": "Endless Tower",
        "original_item": "",
        "condition": {},
        "type": "Tower",
        "boss_type": "Normal"
    },
    {
        "name": "Endless Tower: Stage 5-3",
        "internal_name": "TowerBattle_15",
        "location": "Endless Tower",
        "original_item": "",
        "condition": {},
        "type": "Tower",
        "boss_type": "Normal"
    },
    {
        "name": "Endless Tower: Stage 6-1",
        "internal_name": "TowerBattle_16",
        "location": "Endless Tower",
        "original_item": "",
        "condition": {},
        "type": "Tower",
        "boss_type": "Normal"
    },
    {
        "name": "Endless Tower: Stage 6-2",
        "internal_name": "TowerBattle_17",
        "location": "Endless Tower",
        "original_item": "",
        "condition": {},
        "type": "Tower",
        "boss_type": "Normal"
    },
    {
        "name": "Endless Tower: Stage 6-3",
        "internal_name": "TowerBattle_18",
        "location": "Endless Tower",
        "original_item": "",
        "condition": {},
        "type": "Tower",
        "boss_type": "Normal"
    },
    {
        "name": "Endless Tower: Stage 7-1",
        "internal_name": "TowerBattle_19",
        "location": "Endless Tower",
        "original_item": "",
        "condition": {},
        "type": "Tower",
        "boss_type": "Normal"
    },
    {
        "name": "Endless Tower: Stage 1-2",
        "internal_name": "TowerBattle_2",
        "location": "Endless Tower",
        "original_item": "",
        "condition": {},
        "type": "Tower",
        "boss_type": "Normal"
    },
    {
        "name": "Endless Tower: Stage 7-2",
        "internal_name": "TowerBattle_20",
        "location": "Endless Tower",
        "original_item": "",
        "condition": {},
        "type": "Tower",
        "boss_type": "Normal"
    },
    {
        "name": "Endless Tower: Stage 7-3",
        "internal_name": "TowerBattle_21",
        "location": "Endless Tower",
        "original_item": "",
        "condition": {},
        "type": "Tower",
        "boss_type": "Normal"
    },
    {
        "name": "Endless Tower: Stage 8-1",
        "internal_name": "TowerBattle_22",
        "location": "Endless Tower",
        "original_item": "",
        "condition": {},
        "type": "Tower",
        "boss_type": "Normal"
    },
    {
        "name": "Endless Tower: Stage 8-2",
        "internal_name": "TowerBattle_23",
        "location": "Endless Tower",
        "original_item": "",
        "condition": {},
        "type": "Tower",
        "boss_type": "Normal"
    },
    {
        "name": "Endless Tower: Stage 8-3",
        "internal_name": "TowerBattle_24",
        "location": "Endless Tower",
        "original_item": "",
        "condition": {},
        "type": "Tower",
        "boss_type": "Normal"
    },
    {
        "name": "Endless Tower: Stage 9-1",
        "internal_name": "TowerBattle_25",
        "location": "Endless Tower",
        "original_item": "",
        "condition": {},
        "type": "Tower",
        "boss_type": "Normal"
    },
    {
        "name": "Endless Tower: Stage 9-2",
        "internal_name": "TowerBattle_26",
        "location": "Endless Tower",
        "original_item": "",
        "condition": {},
        "type": "Tower",
        "boss_type": "Normal"
    },
    {
        "name": "Endless Tower: Stage 9-3",
        "internal_name": "TowerBattle_27",
        "location": "Endless Tower",
        "original_item": "",
        "condition": {},
        "type": "Tower",
        "boss_type": "Normal"
    },
    {
        "name": "Endless Tower: Stage 10-1",
        "internal_name": "TowerBattle_28",
        "location": "Endless Tower",
        "original_item": "",
        "condition": {},
        "type": "Tower",
        "boss_type": "Normal"
    },
    {
        "name": "Endless Tower: Stage 10-2",
        "internal_name": "TowerBattle_29",
        "location": "Endless Tower",
        "original_item": "",
        "condition": {},
        "type": "Tower",
        "boss_type": "Normal"
    },
    {
        "name": "Endless Tower: Stage 1-3",
        "internal_name": "TowerBattle_3",
        "location": "Endless Tower",
        "original_item": "",
        "condition": {},
        "type": "Tower",
        "boss_type": "Normal"
    },
    {
        "name": "Endless Tower: Stage 10-3",
        "internal_name": "TowerBattle_30",
        "location": "Endless Tower",
        "original_item": "",
        "condition": {},
        "type": "Tower",
        "boss_type": "Normal"
    },
    {
        "name": "Endless Tower: Stage 11-1",
        "internal_name": "TowerBattle_31",
        "location": "Endless Tower",
        "original_item": "",
        "condition": {},
        "type": "Tower",
        "boss_type": "Normal"
    },
    {
        "name": "Endless Tower: Stage 11-2",
        "internal_name": "TowerBattle_32",
        "location": "Endless Tower",
        "original_item": "",
        "condition": {},
        "type": "Tower",
        "boss_type": "Normal"
    },
    {
        "name": "Endless Tower: Stage 2-1",
        "internal_name": "TowerBattle_4",
        "location": "Endless Tower",
        "original_item": "",
        "condition": {},
        "type": "Tower",
        "boss_type": "Normal"
    },
    {
        "name": "Endless Tower: Stage 2-2",
        "internal_name": "TowerBattle_5",
        "location": "Endless Tower",
        "original_item": "",
        "condition": {},
        "type": "Tower",
        "boss_type": "Normal"
    },
    {
        "name": "Endless Tower: Stage 2-3",
        "internal_name": "TowerBattle_6",
        "location": "Endless Tower",
        "original_item": "",
        "condition": {},
        "type": "Tower",
        "boss_type": "Normal"
    },
    {
        "name": "Endless Tower: Stage 3-1",
        "internal_name": "TowerBattle_7",
        "location": "Endless Tower",
        "original_item": "",
        "condition": {},
        "type": "Tower",
        "boss_type": "Normal"
    },
    {
        "name": "Endless Tower: Stage 3-2",
        "internal_name": "TowerBattle_8",
        "location": "Endless Tower",
        "original_item": "",
        "condition": {},
        "type": "Tower",
        "boss_type": "Normal"
    },
    {
        "name": "Endless Tower: Stage 3-3",
        "internal_name": "TowerBattle_9",
        "location": "Endless Tower",
        "original_item": "",
        "condition": {},
        "type": "Tower",
        "boss_type": "Normal"
    },
    {
        "name": "World Map: Frost Eveque",
        "internal_name": "WM_EvequeIce_Alpha",
        "location": "World Map",
        "original_item": "",
        "condition": {},
        "type": "Boss",
        "boss_type": "Normal"
    },
    {
        "name": "World Map: Thunder Eveque",
        "internal_name": "WM_EvequeLighting_Alpha",
        "location": "World Map",
        "original_item": "",
        "condition": {},
        "type": "Boss",
        "boss_type": "Normal"
    },
    {
        "name": "World Map: Grosse Tete",
        "internal_name": "WM_GrossTete",
        "location": "World Map",
        "original_item": "",
        "condition": {},
        "type": "Boss",
        "boss_type": "Normal"
    },
    {
        "name": "World Map: Serpenphare",
        "internal_name": "WM_Serpenphare",
        "location": "World Map",
        "original_item": "",
        "condition": {},
        "type": "Boss",
        "boss_type": "Normal"
    },
    {
        "name": "World Map: Sprong",
        "internal_name": "WM_Sprong",
        "location": "World Map",
        "original_item": "",
        "condition": {},
        "type": "Boss",
        "boss_type": "Normal"
    },
    {
        "name": "Yellow Harvest: Glaise",
        "internal_name": "YF_GlaiseBoss*1",
        "location": "Yellow Harvest",
        "original_item": "",
        "condition": {},
        "type": "Boss",
        "boss_type": "Normal"
    },
    {
        "name": "Falling Leaves: Scavenger",
        "internal_name": "YF_Scavenger",
        "location": "Falling Leaves",
        "original_item": "",
        "condition": {},
        "type": "Boss",
        "boss_type": "Normal"
    },
    {
        "name": "Dark Gestral Arena: Golgra",
        "internal_name": "QUEST_Golgra_DarkArena*1",
        "location": "Dark Gestral Arena",
        "original_item": "",
        "condition": {},
        "type": "Boss",
        "boss_type": "Normal"
    },
    {
        "name": "Sacred River: Golgra",
        "internal_name": "QUEST_Golgra_SacredRiver*1",
        "location": "Sacred River",
        "original_item": "",
        "condition": {
            "Painted Power": 1
        },
        "type": "Boss",
        "boss_type": "Normal"
    },
    {
        "name": "Hidden Gestral Arena: Julien Tiny Head",
        "internal_name": "QUEST_JulienTinyHead*1",
        "location": "Hidden Gestral Arena",
        "original_item": "",
        "condition": {},
        "type": "Boss",
        "boss_type": "Normal"
    },
    {
        "name": "Hidden Gestral Arena: Matthieu the Colossus",
        "internal_name": "QUEST_MatthieuTheColossus*1",
        "location": "Hidden Gestral Arena",
        "original_item": "",
        "condition": {},
        "type": "Boss",
        "boss_type": "Normal"
    },
    {
        "name": "Sirene: Blue Petank",
        "internal_name": "Petank_Blue",
        "location": "Sirene",
        "original_item": "",
        "condition": {},
        "type": "Boss",
        "boss_type": "Petank"
    },
    {
        "name": "Ancient Sanctuary: Petank",
        "internal_name": "Petank_Blue",
        "location": "Ancient Sanctuary",
        "original_item": "",
        "condition": {},
        "type": "Boss",
        "boss_type": "Petank"
    },
    {
        "name": "Sirene: Red Petank",
        "internal_name": "Petank_Red",
        "location": "Sirene",
        "original_item": "",
        "condition": {},
        "type": "Boss",
        "boss_type": "Petank"
    },
    {
        "name": "Frozen Hearts: Petank",
        "internal_name": "Petank_Red",
        "location": "Frozen Hearts",
        "original_item": "",
        "condition": {},
        "type": "Boss",
        "boss_type": "Petank"
    },
    {
        "name": "The Monolith: Petank",
        "internal_name": "Petank_Green",
        "location": "The Monolith",
        "original_item": "",
        "condition": {},
        "type": "Boss",
        "boss_type": "Petank"
    },
    {
        "name": "Isle of the Eyes: Petank",
        "internal_name": "Petank_Green",
        "location": "Isle of the Eyes",
        "original_item": "",
        "condition": {},
        "type": "Boss",
        "boss_type": "Petank"
    },
    {
        "name": "Stone Wave Cliffs: Petank",
        "internal_name": "Petank_Orange",
        "location": "Stone Wave Cliffs",
        "original_item": "",
        "condition": {},
        "type": "Boss",
        "boss_type": "Petank"
    },
    {
        "name": "Flying Manor: Petank",
        "internal_name": "Petank_Orange",
        "location": "Flying Manor",
        "original_item": "",
        "condition": {},
        "type": "Boss",
        "boss_type": "Petank"
    },
    {
        "name": "Forgotten Battlefield: Petank",
        "internal_name": "Petank_Violet",
        "location": "Forgotten Battlefield",
        "original_item": "",
        "condition": {},
        "type": "Boss",
        "boss_type": "Petank"
    },
    {
        "name": "Endless Night Sanctuary: Petank",
        "internal_name": "Petank_Violet",
        "location": "Endless Night Sanctuary",
        "original_item": "",
        "condition": {},
        "type": "Boss",
        "boss_type": "Petank"
    },
    {
        "name": "Esquie’s Nest: Petank",
        "internal_name": "Petank_Yellow",
        "location": "Esquie’s Nest",
        "original_item": "",
        "condition": {},
        "type": "Boss",
        "boss_type": "Petank"
    },
    {
        "name": "The Reacher: Petank",
        "internal_name": "Petank_Yellow",
        "location": "The Reacher",
        "original_item": "",
        "condition": {},
        "type": "Boss",
        "boss_type": "Petank"
    },
    {
        "name": "Flying Waters: Goblu",
        "internal_name": "GO_Goblu",
        "location": "Flying Waters",
        "original_item": "",
        "condition": {},
        "type": "Boss",
        "boss_type": "Area"
    },
    {
        "name": "Hidden Gestral Arena: Bertrand Big Hands",
        "internal_name": "QUEST_BertrandBigHands*1",
        "location": "Hidden Gestral Arena",
        "original_item": "",
        "condition": {},
        "type": "Boss",
        "boss_type": "Normal"
    },
    {
        "name": "Hidden Gestral Arena: Dominique Giant Feet",
        "internal_name": "QUEST_DominiqueGiantFeet*1",
        "location": "Hidden Gestral Arena",
        "original_item": "",
        "condition": {},
        "type": "Boss",
        "boss_type": "Normal"
    },
    {
        "name": "Lost Gestral near Esquie's Nest",
        "internal_name": "Bonus_LostGestrals",
        "location": "World Map",
        "condition": {},
        "original_item": "",
        "type": "Lost Gestral"
    },
    {
        "name": "Lost Gestral near Stone Wave Cliffs",
        "internal_name": "Bonus_LostGestrals",
        "location": "World Map",
        "condition": {
            "Progressive Rock": 1
        },
        "original_item": "",
        "type": "Lost Gestral"
    },
    {
        "name": "Lost Gestral near The Reacher",
        "internal_name": "Bonus_LostGestrals",
        "location": "World Map",
        "condition": {},
        "original_item": "",
        "type": "Lost Gestral"
    },
    {
        "name": "Lost Gestral near Endless Night Sanctuary",
        "internal_name": "Bonus_LostGestrals",
        "location": "World Map",
        "condition": {},
        "original_item": "",
        "type": "Lost Gestral"
    },
    {
        "name": "Lost Gestral near White Tree",
        "internal_name": "Bonus_LostGestrals",
        "location": "World Map",
        "condition": {},
        "original_item": "",
        "type": "Lost Gestral"
    },
    {
        "name": "Lost Gestral near Monoco's Station",
        "internal_name": "Bonus_LostGestrals",
        "location": "World Map",
        "condition": {},
        "original_item": "",
        "type": "Lost Gestral"
    },
    {
        "name": "Lost Gestral on flying island",
        "internal_name": "Bonus_LostGestrals",
        "location": "World Map",
        "condition": {},
        "original_item": "",
        "type": "Lost Gestral"
    },
    {
        "name": "Lost Gestral near Coastal Cave",
        "internal_name": "Bonus_LostGestrals",
        "location": "World Map",
        "condition": {},
        "original_item": "",
        "type": "Lost Gestral"
    },
    {
        "name": "Lost Gestral on red island near the mimes",
        "internal_name": "Bonus_LostGestrals",
        "location": "World Map",
        "condition": {},
        "original_item": "",
        "type": "Lost Gestral"
    },
    {
        "name": "Lost Gestral reward 1",
        "internal_name": "",
        "location": "Camp",
        "condition": {
            "Lost Gestral": 1
        },
        "original_item": "",
        "type": "Quest reward"
    },
    {
        "name": "Lost Gestral reward 2",
        "internal_name": "",
        "location": "Camp",
        "condition": {
            "Lost Gestral": 2
        },
        "original_item": "",
        "type": "Quest reward"
    },
    {
        "name": "Lost Gestral reward 3",
        "internal_name": "",
        "location": "Camp",
        "condition": {
            "Lost Gestral": 3
        },
        "original_item": "",
        "type": "Quest reward"
    },
    {
        "name": "Lost Gestral reward 4",
        "internal_name": "",
        "location": "Camp",
        "condition": {
            "Lost Gestral": 4
        },
        "original_item": "",
        "type": "Quest reward"
    },
    {
        "name": "Lost Gestral reward 5",
        "internal_name": "",
        "location": "Camp",
        "condition": {
            "Lost Gestral": 5
        },
        "original_item": "",
        "type": "Quest reward"
    },
    {
        "name": "Lost Gestral reward 6",
        "internal_name": "",
        "location": "Camp",
        "condition": {
            "Lost Gestral": 6
        },
        "original_item": "",
        "type": "Quest reward"
    },
    {
        "name": "Lost Gestral reward 7",
        "internal_name": "",
        "location": "Camp",
        "condition": {
            "Lost Gestral": 7
        },
        "original_item": "",
        "type": "Quest reward"
    },
    {
        "name": "Lost Gestral reward 8",
        "internal_name": "",
        "location": "Camp",
        "condition": {
            "Lost Gestral": 8
        },
        "original_item": "",
        "type": "Quest reward"
    },
    {
        "name": "Lost Gestral reward 9",
        "internal_name": "",
        "location": "Camp",
        "condition": {
            "Lost Gestral": 9
        },
        "original_item": "",
        "type": "Quest reward"
    },
    {
        "internal_name": "Chest_Generic_5xLuminaPoint",
        "name": "World Map: Dive - East of Lumiere",
        "location": "World Map",
        "original_item": "Consumable_LuminaPoint",
        "condition": {},
<<<<<<< HEAD
        "type": "Chest"
=======
        "type": "Dive"
>>>>>>> b3429cd5
    },
    {
        "internal_name": "Chest_Generic_Chroma",
        "name": "World Map: Second Continent - On broken bridge near Chromatic miniboss",
        "location": "World Map",
        "original_item": "ChromaPack_Large",
        "condition": {},
<<<<<<< HEAD
        "type": "Chest"
=======
        "type": "Dive"
>>>>>>> b3429cd5
    },
    {
        "internal_name": "Chest_Generic_5xLuminaPoint",
        "name": "World Map: Dive - Near The Meadows",
        "location": "World Map",
        "original_item": "Consumable_LuminaPoint",
        "condition": {},
<<<<<<< HEAD
        "type": "Chest"
=======
        "type": "Dive"
>>>>>>> b3429cd5
    },
    {
        "internal_name": "Chest_Generic_5xLuminaPoint",
        "name": "World Map: Dive - Near Gestral Beach Tower",
        "location": "World Map",
        "original_item": "Consumable_LuminaPoint",
        "condition": {},
<<<<<<< HEAD
        "type": "Chest"
=======
        "type": "Dive"
>>>>>>> b3429cd5
    },
    {
        "internal_name": "Chest_Generic_5xLuminaPoint",
        "name": "World Map: Dive - Under Serpenphare",
        "location": "World Map",
        "original_item": "Consumable_LuminaPoint",
        "condition": {},
<<<<<<< HEAD
        "type": "Chest"
=======
        "type": "Dive"
>>>>>>> b3429cd5
    },
    {
        "internal_name": "Chest_Generic_5xLuminaPoint",
        "name": "World Map: Dive - NE of White Sands",
        "location": "World Map",
        "original_item": "Consumable_LuminaPoint",
        "condition": {},
<<<<<<< HEAD
        "type": "Chest"
=======
        "type": "Dive"
>>>>>>> b3429cd5
    },
    {
        "internal_name": "Chest_Generic_5xLuminaPoint",
        "name": "World Map: Dive - Below The Chosen Path",
        "location": "World Map",
        "original_item": "Consumable_LuminaPoint",
        "condition": {},
<<<<<<< HEAD
        "type": "Chest"
=======
        "type": "Dive"
>>>>>>> b3429cd5
    },
    {
        "internal_name": "Chest_Generic_5xLuminaPoint",
        "name": "World Map: Dive - N of Sirene",
        "location": "World Map",
        "original_item": "Consumable_LuminaPoint",
        "condition": {},
<<<<<<< HEAD
        "type": "Chest"
=======
        "type": "Dive"
>>>>>>> b3429cd5
    },
    {
        "internal_name": "Chest_Generic_5xLuminaPoint",
        "name": "World Map: Dive - Near SE Manor Door",
        "location": "World Map",
        "original_item": "Consumable_LuminaPoint",
        "condition": {},
<<<<<<< HEAD
        "type": "Chest"
=======
        "type": "Dive"
>>>>>>> b3429cd5
    },
    {
        "internal_name": "Chest_Generic_5xLuminaPoint",
        "name": "World Map: Dive - Below Endless Tower",
        "location": "World Map",
        "original_item": "Consumable_LuminaPoint",
        "condition": {},
<<<<<<< HEAD
        "type": "Chest"
=======
        "type": "Dive"
>>>>>>> b3429cd5
    },
    {
        "internal_name": "Chest_Generic_5xLuminaPoint",
        "name": "World Map: Dive - Below Floating Sanctuary",
        "location": "World Map",
        "original_item": "Consumable_LuminaPoint",
<<<<<<< HEAD
        "condition": {},
        "type": "Chest"
    },
    {
        "internal_name": "Chest_Generic_5xLuminaPoint",
        "name": "World Map: Dive - S of Sinister Cave",
        "location": "World Map",
        "original_item": "Consumable_LuminaPoint",
        "condition": {},
        "type": "Chest"
    },
    {
        "internal_name": "Chest_Generic_5xLuminaPoint",
        "name": "World Map: Dive - Near The Crows",
        "location": "World Map",
        "original_item": "Consumable_LuminaPoint",
        "condition": {},
        "type": "Chest"
=======
        "condition": {},
        "type": "Dive"
    },
    {
        "internal_name": "Chest_Generic_5xLuminaPoint",
        "name": "World Map: Dive - S of Sinister Cave",
        "location": "World Map",
        "original_item": "Consumable_LuminaPoint",
        "condition": {},
        "type": "Dive"
    },
    {
        "internal_name": "Chest_Generic_5xLuminaPoint",
        "name": "World Map: Dive - Near The Crows",
        "location": "World Map",
        "original_item": "Consumable_LuminaPoint",
        "condition": {},
        "type": "Dive"
>>>>>>> b3429cd5
    }
]<|MERGE_RESOLUTION|>--- conflicted
+++ resolved
@@ -6226,11 +6226,8 @@
         "location": "World Map",
         "original_item": "Consumable_LuminaPoint",
         "condition": {},
-<<<<<<< HEAD
-        "type": "Chest"
-=======
         "type": "Dive"
->>>>>>> b3429cd5
+
     },
     {
         "internal_name": "Chest_Generic_Chroma",
@@ -6238,11 +6235,7 @@
         "location": "World Map",
         "original_item": "ChromaPack_Large",
         "condition": {},
-<<<<<<< HEAD
-        "type": "Chest"
-=======
         "type": "Dive"
->>>>>>> b3429cd5
     },
     {
         "internal_name": "Chest_Generic_5xLuminaPoint",
@@ -6250,11 +6243,7 @@
         "location": "World Map",
         "original_item": "Consumable_LuminaPoint",
         "condition": {},
-<<<<<<< HEAD
-        "type": "Chest"
-=======
         "type": "Dive"
->>>>>>> b3429cd5
     },
     {
         "internal_name": "Chest_Generic_5xLuminaPoint",
@@ -6262,11 +6251,7 @@
         "location": "World Map",
         "original_item": "Consumable_LuminaPoint",
         "condition": {},
-<<<<<<< HEAD
-        "type": "Chest"
-=======
         "type": "Dive"
->>>>>>> b3429cd5
     },
     {
         "internal_name": "Chest_Generic_5xLuminaPoint",
@@ -6274,11 +6259,7 @@
         "location": "World Map",
         "original_item": "Consumable_LuminaPoint",
         "condition": {},
-<<<<<<< HEAD
-        "type": "Chest"
-=======
         "type": "Dive"
->>>>>>> b3429cd5
     },
     {
         "internal_name": "Chest_Generic_5xLuminaPoint",
@@ -6286,11 +6267,7 @@
         "location": "World Map",
         "original_item": "Consumable_LuminaPoint",
         "condition": {},
-<<<<<<< HEAD
-        "type": "Chest"
-=======
         "type": "Dive"
->>>>>>> b3429cd5
     },
     {
         "internal_name": "Chest_Generic_5xLuminaPoint",
@@ -6298,11 +6275,7 @@
         "location": "World Map",
         "original_item": "Consumable_LuminaPoint",
         "condition": {},
-<<<<<<< HEAD
-        "type": "Chest"
-=======
         "type": "Dive"
->>>>>>> b3429cd5
     },
     {
         "internal_name": "Chest_Generic_5xLuminaPoint",
@@ -6310,11 +6283,7 @@
         "location": "World Map",
         "original_item": "Consumable_LuminaPoint",
         "condition": {},
-<<<<<<< HEAD
-        "type": "Chest"
-=======
         "type": "Dive"
->>>>>>> b3429cd5
     },
     {
         "internal_name": "Chest_Generic_5xLuminaPoint",
@@ -6322,11 +6291,7 @@
         "location": "World Map",
         "original_item": "Consumable_LuminaPoint",
         "condition": {},
-<<<<<<< HEAD
-        "type": "Chest"
-=======
         "type": "Dive"
->>>>>>> b3429cd5
     },
     {
         "internal_name": "Chest_Generic_5xLuminaPoint",
@@ -6334,20 +6299,15 @@
         "location": "World Map",
         "original_item": "Consumable_LuminaPoint",
         "condition": {},
-<<<<<<< HEAD
-        "type": "Chest"
-=======
         "type": "Dive"
->>>>>>> b3429cd5
     },
     {
         "internal_name": "Chest_Generic_5xLuminaPoint",
         "name": "World Map: Dive - Below Floating Sanctuary",
         "location": "World Map",
         "original_item": "Consumable_LuminaPoint",
-<<<<<<< HEAD
-        "condition": {},
-        "type": "Chest"
+        "condition": {},
+        "type": "Dive"
     },
     {
         "internal_name": "Chest_Generic_5xLuminaPoint",
@@ -6355,7 +6315,7 @@
         "location": "World Map",
         "original_item": "Consumable_LuminaPoint",
         "condition": {},
-        "type": "Chest"
+        "type": "Dive"
     },
     {
         "internal_name": "Chest_Generic_5xLuminaPoint",
@@ -6363,26 +6323,6 @@
         "location": "World Map",
         "original_item": "Consumable_LuminaPoint",
         "condition": {},
-        "type": "Chest"
-=======
-        "condition": {},
         "type": "Dive"
-    },
-    {
-        "internal_name": "Chest_Generic_5xLuminaPoint",
-        "name": "World Map: Dive - S of Sinister Cave",
-        "location": "World Map",
-        "original_item": "Consumable_LuminaPoint",
-        "condition": {},
-        "type": "Dive"
-    },
-    {
-        "internal_name": "Chest_Generic_5xLuminaPoint",
-        "name": "World Map: Dive - Near The Crows",
-        "location": "World Map",
-        "original_item": "Consumable_LuminaPoint",
-        "condition": {},
-        "type": "Dive"
->>>>>>> b3429cd5
     }
 ]