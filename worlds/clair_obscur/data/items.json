[
  {
    "type": "Upgrade material",
    "name": "Chroma Catalyst",
    "internal_name": "UpgradeMaterial_Level1",
    "quantity": 1,
    "progressive": 2
  },
  {
    "type": "Upgrade material",
    "name": "Polished Chroma Catalyst (1)",
    "internal_name": "UpgradeMaterial_Level2",
    "quantity": 1,
    "progressive": 2
  },
  {
    "type": "Upgrade material",
    "name": "Polished Chroma Catalyst (3)",
    "internal_name": "UpgradeMaterial_Level2",
    "quantity": 3,
    "progressive": 2
  },
  {
    "type": "Upgrade material",
    "name": "Polished Chroma Catalyst (5)",
    "internal_name": "UpgradeMaterial_Level2",
    "quantity": 5,
    "progressive": 2
  },
  {
    "type": "Upgrade material",
    "name": "Resplendent Chroma Catalyst",
    "internal_name": "UpgradeMaterial_Level3",
    "quantity": 1,
    "progressive": 2
  },
  {
    "type": "Upgrade material",
    "name": "Grandiose Chroma Catalyst",
    "internal_name": "UpgradeMaterial_Level4",
    "quantity": 1,
    "progressive": 2
  },
  {
    "type": "Upgrade material",
    "name": "Perfect Chroma Catalyst",
    "internal_name": "UpgradeMaterial_Level5",
    "quantity": 1,
    "progressive": 2
  },
  {
    "type": "Upgrade material",
    "name": "Shape of Health",
    "internal_name": "ConsumableUpgradeMaterial_Health",
    "quantity": 1,
    "progressive": 1
  },
  {
    "type": "Upgrade material",
    "name": "Shape of Energy",
    "internal_name": "ConsumableUpgradeMaterial_AP",
    "quantity": 1,
    "progressive": 1
  },
  {
    "type": "Upgrade material",
    "name": "Shape of Life",
    "internal_name": "ConsumableUpgradeMaterial_Revive",
    "quantity": 1,
    "progressive": 1
  },
  {
    "type": "Upgrade material",
    "name": "Healing Tint Shard",
    "internal_name": "HealingTint_Shard",
    "quantity": 1,
    "progressive": 2
  },
  {
    "type": "Upgrade material",
    "name": "Energy Tint Shard",
    "internal_name": "EnergyTint_Shard",
    "quantity": 1,
    "progressive": 2
  },
  {
    "type": "Upgrade material",
    "name": "Revive Tint Shard",
    "internal_name": "ReviveTint_Shard",
    "quantity": 1,
    "progressive": 2
  },
  {
    "type": "Upgrade material",
    "name": "Recoat",
    "internal_name": "Consumable_Respec",
    "quantity": 1,
    "progressive": 2
  },
  {
    "type": "Upgrade material",
    "name": "Chroma Elixir Shard",
    "internal_name": "PartyHealShard",
    "quantity": 1,
    "progressive": 2
  },
  {
    "type": "Upgrade material",
    "name": "Colour of Lumina",
    "internal_name": "Consumable_LuminaPoint",
    "quantity": 1,
    "progressive": 2
  },
  {
    "type": "Exploration capacities",
    "name": "Progressive Rock",
    "internal_name": "",
    "quantity": 1,
    "progressive": 1
  },
  {
    "type": "Exploration capacities",
    "name": "Paint Break",
    "internal_name": "",
    "quantity": 1,
    "progressive": 1
  },
  {
    "type": "Quest item",
    "name": "Bourgeon Skin",
    "quantity": 1,
    "progressive": 1,
    "internal_name": "Quest_BourgeonSkin"
  },
  {
    "type": "Quest item",
    "name": "Eternal Ice",
    "quantity": 1,
    "progressive": 1,
    "internal_name": "Quest_EternalIce"
  },
  {
    "type": "Quest item",
    "name": "Intact Mine",
    "quantity": 1,
    "progressive": 1,
    "internal_name": "Quest_Mine"
  },
  {
    "type": "Quest item",
    "name": "Manor Family Canvas",
    "quantity": 1,
    "progressive": 1,
    "internal_name": "Quest_ManorFamilyCanvas"
  },
  {
    "type": "Quest item",
    "name": "Mushroom",
    "quantity": 1,
    "progressive": 1,
    "internal_name": "Quest_Mushroom"
  },
  {
    "type": "Quest item",
    "name": "Old Key",
    "quantity": 1,
    "progressive": 1,
    "internal_name": "Quest_OldKey"
  },
  {
    "type": "Quest item",
    "name": "Resin",
    "quantity": 1,
    "progressive": 1,
    "internal_name": "Quest_Resin"
  },
  {
    "type": "Quest item",
    "name": "Rock Crystal",
    "quantity": 1,
    "progressive": 1,
    "internal_name": "Quest_HexgaRock"
  },
  {
    "type": "Quest item",
    "name": "Weird Pictos",
    "quantity": 1,
    "progressive": 1,
    "internal_name": "Quest_WeirdPictos"
  },
  {
    "type": "Quest item",
    "name": "Wood Boards",
    "quantity": 1,
    "progressive": 1,
    "internal_name": "Quest_WoodBoards"
  },
  {
    "type": "Quest item",
    "name": "Wooden Stick",
    "quantity": 1,
    "progressive": 0,
    "internal_name": "Quest_WoodenStick"
  },
  {
    "type": "Quest item",
    "name": "Colour of the Beast",
    "quantity": 1,
    "progressive": 1,
    "internal_name": "Quest_CleaWorkshop_Part1"
  },
  {
    "type": "Quest item",
    "name": "Shape of the Beast",
    "quantity": 1,
    "progressive": 1,
    "internal_name": "Quest_CleaWorkshop_Part2"
  },
  {
    "name": "Light of the Beast",
    "type": "Quest item",
    "internal_name": "Quest_CleaWorkshop_Part3",
    "quantity": 1,
    "progressive": 1
  },
  {
    "type": "Quest item",
    "name": "Lost Gestral",
    "internal_name": "LostGestral",
    "quantity": 1,
    "progressive": 1
  },
  {
    "type": "Journal",
    "name": "Journal - Simon",
    "internal_name": "Journal_Exp100A",
    "quantity": 1,
    "progressive": 0
  },
  {
    "type": "Journal",
    "name": "Journal - Julie Search and Rescue",
    "internal_name": "Journal_Exp100B",
    "quantity": 1,
    "progressive": 0
  },
  {
    "type": "Journal",
    "name": "Journal - Expedition 84",
    "internal_name": "Journal_Exp84",
    "quantity": 1,
    "progressive": 0
  },
  {
    "type": "Journal",
    "name": "Journal - Expedition 81",
    "internal_name": "Journal_Exp81",
    "quantity": 1,
    "progressive": 0
  },
  {
    "type": "Journal",
    "name": "Journal - Expedition 78",
    "internal_name": "Journal_Exp78",
    "quantity": 1,
    "progressive": 0
  },
  {
    "type": "Journal",
    "name": "Journal - Expedition 70",
    "internal_name": "Journal_Exp70",
    "quantity": 1,
    "progressive": 0
  },
  {
    "type": "Journal",
    "name": "Journal - Expedition 69",
    "internal_name": "Journal_Exp69",
    "quantity": 1,
    "progressive": 0
  },
  {
    "type": "Journal",
    "name": "Journal - Expedition 68",
    "internal_name": "Journal_Exp68",
    "quantity": 1,
    "progressive": 0
  },
  {
    "type": "Journal",
    "name": "Journal - Expedition 67",
    "internal_name": "Journal_Exp67",
    "quantity": 1,
    "progressive": 0
  },
  {
    "type": "Journal",
    "name": "Journal - Expedition 66",
    "internal_name": "Journal_Exp66",
    "quantity": 1,
    "progressive": 0
  },
  {
    "type": "Journal",
    "name": "Journal - Expedition 65",
    "internal_name": "Journal_Exp65",
    "quantity": 1,
    "progressive": 0
  },
  {
    "type": "Journal",
    "name": "Journal - Expedition 64",
    "internal_name": "Journal_Exp64",
    "quantity": 1,
    "progressive": 0
  },
  {
    "type": "Journal",
    "name": "Journal - Expedition 63",
    "internal_name": "Journal_Exp63",
    "quantity": 1,
    "progressive": 0
  },
  {
    "type": "Journal",
    "name": "Journal - Expedition 62",
    "internal_name": "Journal_Exp62",
    "quantity": 1,
    "progressive": 0
  },
  {
    "type": "Journal",
    "name": "Journal - Expedition 61",
    "internal_name": "Journal_Exp61",
    "quantity": 1,
    "progressive": 0
  },
  {
    "type": "Journal",
    "name": "Journal - Expedition 60",
    "internal_name": "Journal_Exp60",
    "quantity": 1,
    "progressive": 0
  },
  {
    "type": "Journal",
    "name": "Journal - Expedition 59",
    "internal_name": "Journal_Exp59",
    "quantity": 1,
    "progressive": 0
  },
  {
    "type": "Journal",
    "name": "Journal - Expedition 58",
    "internal_name": "Journal_Exp58",
    "quantity": 1,
    "progressive": 0
  },
  {
    "type": "Journal",
    "name": "Journal - Expedition 57",
    "internal_name": "Journal_Exp57",
    "quantity": 1,
    "progressive": 0
  },
  {
    "type": "Journal",
    "name": "Journal - Expedition 56",
    "internal_name": "Journal_Exp56",
    "quantity": 1,
    "progressive": 0
  },
  {
    "type": "Journal",
    "name": "Journal - Expedition 55",
    "internal_name": "Journal_Exp55",
    "quantity": 1,
    "progressive": 0
  },
  {
    "type": "Journal",
    "name": "Journal - Expedition 54",
    "internal_name": "Journal_Exp54",
    "quantity": 1,
    "progressive": 0
  },
  {
    "type": "Journal",
    "name": "Journal - Expedition 53",
    "internal_name": "Journal_Exp53",
    "quantity": 1,
    "progressive": 0
  },
  {
    "type": "Journal",
    "name": "Journal - Expedition 52",
    "internal_name": "Journal_Exp52",
    "quantity": 1,
    "progressive": 0
  },
  {
    "type": "Journal",
    "name": "Journal - Expedition 51",
    "internal_name": "Journal_Exp51",
    "quantity": 1,
    "progressive": 0
  },
  {
    "type": "Journal",
    "name": "Journal - Expedition 50",
    "internal_name": "Journal_Exp50",
    "quantity": 1,
    "progressive": 0
  },
  {
    "type": "Journal",
    "name": "Journal - Expedition 49",
    "internal_name": "Journal_Exp49",
    "quantity": 1,
    "progressive": 0
  },
  {
    "type": "Journal",
    "name": "Journal - Expedition 48",
    "internal_name": "Journal_Exp48",
    "quantity": 1,
    "progressive": 0
  },
  {
    "type": "Journal",
    "name": "Journal - Expedition 47",
    "internal_name": "Journal_Exp47",
    "quantity": 1,
    "progressive": 0
  },
  {
    "type": "Journal",
    "name": "Journal - Expedition 46",
    "internal_name": "Journal_Exp46",
    "quantity": 1,
    "progressive": 0
  },
  {
    "type": "Journal",
    "name": "Journal - Expedition 45",
    "internal_name": "Journal_Exp45",
    "quantity": 1,
    "progressive": 0
  },
  {
    "type": "Journal",
    "name": "Journal - Expedition 44",
    "internal_name": "Journal_Exp44",
    "quantity": 1,
    "progressive": 0
  },
  {
    "type": "Journal",
    "name": "Journal - Expedition 43",
    "internal_name": "Journal_Exp43",
    "quantity": 1,
    "progressive": 0
  },
  {
    "type": "Journal",
    "name": "Journal - Expedition 42",
    "internal_name": "Journal_Exp42",
    "quantity": 1,
    "progressive": 0
  },
  {
    "type": "Journal",
    "name": "Journal - Expedition 41",
    "internal_name": "Journal_Exp41",
    "quantity": 1,
    "progressive": 0
  },
  {
    "type": "Journal",
    "name": "Journal - Expedition 40",
    "internal_name": "Journal_Exp40",
    "quantity": 1,
    "progressive": 0
  },
  {
    "type": "Journal",
    "name": "Journal - Expedition 39",
    "internal_name": "Journal_Exp39",
    "quantity": 1,
    "progressive": 0
  },
  {
    "type": "Journal",
    "name": "Journal - Expedition 38",
    "internal_name": "Journal_Exp38",
    "quantity": 1,
    "progressive": 0
  },
  {
    "type": "Journal",
    "name": "Journal - Expedition 37",
    "quantity": 1,
    "progressive": 0,
    "internal_name": "Journal_Exp37"
  },
  {
    "type": "Journal",
    "name": "Journal - Expedition 36",
    "internal_name": "Journal_Exp36",
    "quantity": 1,
    "progressive": 0
  },
  {
    "type": "Journal",
    "name": "Journal - Expedition 35",
    "internal_name": "Journal_Exp35",
    "quantity": 1,
    "progressive": 0
  },
  {
    "type": "Journal",
    "name": "Journal - Expedition 34",
    "internal_name": "Journal_Exp34",
    "quantity": 1,
    "progressive": 0
  },
  {
    "type": "Journal",
    "name": "Journal - Fracture Survivor",
    "internal_name": "Journal_OldLumiere",
    "quantity": 1,
    "progressive": 0
  },
  {
    "type": "Journal",
    "name": "Journal - Unknown (Sirene)",
    "internal_name": "Journal_RenoirSirene",
    "quantity": 1,
    "progressive": 0
  },
  {
    "type": "Journal",
    "internal_name": "Journal_RenoirVisages",
    "quantity": 1,
    "progressive": 0,
    "name": "Journal - Unknown (Visages)"
  },
  {
    "type": "Journal",
    "name": "Journal - Unknown (Reacher)",
    "internal_name": "Journal_RenoirReacher",
    "quantity": 1,
    "progressive": 0
  },
  {
    "type": "Journal",
    "name": "Journal - Renoir",
    "internal_name": "Journal_RenoirManor",
    "quantity": 1,
    "progressive": 0
  },
  {
    "type": "Journal",
    "name": "Journal - Aline",
    "internal_name": "Journal_Aline",
    "quantity": 1,
    "progressive": 0
  },
  {
    "type": "Journal",
    "name": "Journal - Verso",
    "internal_name": "Journal_Verso",
    "quantity": 1,
    "progressive": 0
  },
  {
    "type": "Picto",
    "name": "Energy Master",
    "internal_name": "DoubleAP",
    "quantity": 1,
    "progressive": 2
  },
  {
    "type": "Picto",
    "name": "Energising Turn",
    "internal_name": "AP+1TurnStart",
    "quantity": 1,
    "progressive": 2
  },
  {
    "type": "Picto",
    "name": "Energising Attack I",
    "internal_name": "AP+1Attack",
    "quantity": 1,
    "progressive": 2
  },
  {
    "type": "Picto",
    "name": "Energising Parry",
    "internal_name": "AP+1Parry",
    "quantity": 1,
    "progressive": 2
  },
  {
    "type": "Picto",
    "name": "Augmented First Strike",
    "internal_name": "Augmented1stStrike",
    "quantity": 1,
    "progressive": 2
  },
  {
    "type": "Picto",
    "name": "Survivor",
    "internal_name": "Survivor",
    "quantity": 1,
    "progressive": 2
  },
  {
    "type": "Picto",
    "name": "Aegis Revival",
    "internal_name": "AegisRevival",
    "quantity": 1,
    "progressive": 2
  },
  {
    "type": "Picto",
    "name": "Recovery",
    "internal_name": "Recovery",
    "quantity": 1,
    "progressive": 2
  },
  {
    "type": "Picto",
    "name": "Augmented Counter I",
    "internal_name": "CounterUpdragdeA",
    "quantity": 1,
    "progressive": 2
  },
  {
    "type": "Picto",
    "name": "Augmented Counter II",
    "internal_name": "CounterUpdragdeB",
    "quantity": 1,
    "progressive": 2
  },
  {
    "type": "Picto",
    "name": "Augmented Counter III",
    "internal_name": "CounterUpdragdeC",
    "quantity": 1,
    "progressive": 2
  },
  {
    "type": "Picto",
    "name": "Second Chance",
    "internal_name": "SecondChance",
    "quantity": 1,
    "progressive": 2
  },
  {
    "type": "Picto",
    "name": "First Strike",
    "internal_name": "FirstStrike",
    "quantity": 1,
    "progressive": 2
  },
  {
    "type": "Picto",
    "name": "Solo Fighter",
    "internal_name": "SoloFighter",
    "quantity": 1,
    "progressive": 2
  },
  {
    "type": "Picto",
    "name": "Teamwork",
    "internal_name": "Teamwork",
    "quantity": 1,
    "progressive": 2
  },
  {
    "type": "Picto",
    "name": "Sweet Kill",
    "internal_name": "SweetKill",
    "quantity": 1,
    "progressive": 2
  },
  {
    "type": "Picto",
    "name": "Augmented Attack",
    "internal_name": "AugmentedAttack",
    "quantity": 1,
    "progressive": 2
  },
  {
    "type": "Picto",
    "name": "Attack Lifesteal",
    "internal_name": "AttackLifesteal",
    "quantity": 1,
    "progressive": 2
  },
  {
    "type": "Picto",
    "name": "Augmented Aim",
    "internal_name": "AugmentedAim",
    "quantity": 1,
    "progressive": 2
  },
  {
    "type": "Picto",
    "name": "Combo Attack I",
    "internal_name": "ComboAttack1",
    "quantity": 1,
    "progressive": 2
  },
  {
    "type": "Picto",
    "name": "Healing Parry",
    "internal_name": "HealingParry",
    "quantity": 1,
    "progressive": 2
  },
  {
    "type": "Picto",
    "name": "Auto Powerful",
    "internal_name": "AutoPowerful",
    "quantity": 1,
    "progressive": 2
  },
  {
    "type": "Picto",
    "name": "Auto Shell",
    "internal_name": "AutoShell",
    "quantity": 1,
    "progressive": 2
  },
  {
    "type": "Picto",
    "name": "Auto Rush",
    "internal_name": "AutoRush",
    "quantity": 1,
    "progressive": 2
  },
  {
    "type": "Picto",
    "name": "Auto Regen",
    "internal_name": "AutoRegen",
    "quantity": 1,
    "progressive": 2
  },
  {
    "type": "Picto",
    "name": "Anti-Burn",
    "internal_name": "AntiBurn",
    "quantity": 1,
    "progressive": 2
  },
  {
    "type": "Picto",
    "name": "Anti-Freeze",
    "internal_name": "AntiFrozen",
    "quantity": 1,
    "progressive": 2
  },
  {
    "type": "Picto",
    "name": "Anti-Stun",
    "internal_name": "AntiStun",
    "quantity": 1,
    "progressive": 2
  },
  {
    "type": "Picto",
    "name": "Dodger",
    "internal_name": "Dodger",
    "quantity": 1,
    "progressive": 2
  },
  {
    "type": "Picto",
    "name": "Energising Start I",
    "internal_name": "InitialAp+1A",
    "quantity": 1,
    "progressive": 2
  },
  {
    "type": "Picto",
    "name": "Energising Start II",
    "internal_name": "InitialAp+1B",
    "quantity": 1,
    "progressive": 2
  },
  {
    "type": "Picto",
    "name": "Energising Start III",
    "internal_name": "InitialAp+1C",
    "quantity": 1,
    "progressive": 2
  },
  {
    "type": "Picto",
    "name": "Energising Start IV",
    "internal_name": "InitialAp+1D",
    "quantity": 1,
    "progressive": 2
  },
  {
    "type": "Picto",
    "name": "Perilous Parry",
    "internal_name": "ManOfParry",
    "quantity": 1,
    "progressive": 2
  },
  {
    "type": "Picto",
    "name": "Confident",
    "internal_name": "Confident",
    "quantity": 1,
    "progressive": 2
  },
  {
    "type": "Picto",
    "name": "Energising Revive",
    "internal_name": "ReviveCheer",
    "quantity": 1,
    "progressive": 2
  },
  {
    "type": "Picto",
    "name": "Rejuvenating Revive",
    "internal_name": "ReviveWithRegen",
    "quantity": 1,
    "progressive": 2
  },
  {
    "type": "Picto",
    "name": "Powerful Revive",
    "internal_name": "ReviveWithPower",
    "quantity": 1,
    "progressive": 2
  },
  {
    "type": "Picto",
    "name": "Solidifying",
    "internal_name": "Solidifying",
    "quantity": 1,
    "progressive": 2
  },
  {
    "type": "Picto",
    "name": "The One",
    "internal_name": "TheOne",
    "quantity": 1,
    "progressive": 2
  },
  {
    "type": "Picto",
    "name": "Dead Energy II",
    "internal_name": "BootyHunter",
    "quantity": 1,
    "progressive": 2
  },
  {
    "type": "Picto",
    "name": "Piercing Shot",
    "internal_name": "PiercingShot",
    "quantity": 1,
    "progressive": 2
  },
  {
    "type": "Picto",
    "name": "Death Bomb",
    "internal_name": "DeathBombPhysical",
    "quantity": 1,
    "progressive": 2
  },
  {
    "type": "Picto",
    "name": "Energising Death",
    "internal_name": "EnergyDeath",
    "quantity": 1,
    "progressive": 2
  },
  {
    "type": "Picto",
    "name": "Shielding Death",
    "internal_name": "ShieldingDeath",
    "quantity": 1,
    "progressive": 2
  },
  {
    "type": "Picto",
    "name": "Protecting Death",
    "internal_name": "ProtectingDeath",
    "quantity": 1,
    "progressive": 2
  },
  {
    "type": "Picto",
    "name": "Burn Affinity",
    "internal_name": "BurnAffinity",
    "quantity": 1,
    "progressive": 2
  },
  {
    "type": "Picto",
    "name": "Inverted Affinity",
    "internal_name": "InvertedAffinity",
    "quantity": 1,
    "progressive": 2
  },
  {
    "type": "Picto",
    "name": "Exhaust Affinity",
    "internal_name": "ExhaustAffinity",
    "quantity": 1,
    "progressive": 2
  },
  {
    "type": "Picto",
    "name": "Auto Death",
    "internal_name": "AutoDeath",
    "quantity": 1,
    "progressive": 2
  },
  {
    "type": "Picto",
    "name": "At Death's Door",
    "internal_name": "LastStand",
    "quantity": 1,
    "progressive": 2
  },
  {
    "type": "Picto",
    "name": "Full Strength",
    "internal_name": "Stand",
    "quantity": 1,
    "progressive": 2
  },
  {
    "type": "Picto",
    "name": "Painted Power",
    "internal_name": "OverPowered",
    "quantity": 1,
    "progressive": 1
  },
  {
    "type": "Picto",
    "name": "SOS Shell",
    "internal_name": "SosShell",
    "quantity": 1,
    "progressive": 2
  },
  {
    "type": "Picto",
    "name": "SOS Power",
    "internal_name": "SosPower",
    "quantity": 1,
    "progressive": 2
  },
  {
    "type": "Picto",
    "name": "SOS Rush",
    "internal_name": "SosRush",
    "quantity": 1,
    "progressive": 2
  },
  {
    "type": "Picto",
    "name": "Double Burn",
    "internal_name": "DoubleBurn",
    "quantity": 1,
    "progressive": 2
  },
  {
    "type": "Picto",
    "name": "Healing Fire",
    "internal_name": "HealingFire",
    "quantity": 1,
    "progressive": 2
  },
  {
    "type": "Picto",
    "name": "Rewarding Mark",
    "internal_name": "RewardingMark",
    "quantity": 1,
    "progressive": 2
  },
  {
    "type": "Picto",
    "name": "Double Mark",
    "internal_name": "DoubleMark",
    "quantity": 1,
    "progressive": 2
  },
  {
    "type": "Picto",
    "name": "Stun Boost",
    "internal_name": "StunBoost",
    "quantity": 1,
    "progressive": 2
  },
  {
    "type": "Picto",
    "name": "Sniper",
    "internal_name": "Sniper",
    "quantity": 1,
    "progressive": 2
  },
  {
    "type": "Picto",
    "name": "Energising Attack II",
    "internal_name": "Energy",
    "quantity": 1,
    "progressive": 2
  },
  {
    "type": "Picto",
    "name": "Cheater",
    "internal_name": "Cheater",
    "quantity": 1,
    "progressive": 2
  },
  {
    "type": "Picto",
    "name": "Healing Counter",
    "internal_name": "HealingCounter",
    "quantity": 1,
    "progressive": 2
  },
  {
    "type": "Picto",
    "name": "Powerful Shield",
    "internal_name": "PowerfulShield",
    "quantity": 1,
    "progressive": 2
  },
  {
    "type": "Picto",
    "name": "Base Shield",
    "internal_name": "BaseShield",
    "quantity": 1,
    "progressive": 2
  },
  {
    "type": "Picto",
    "name": "In Media Res",
    "internal_name": "InMediasRes",
    "quantity": 1,
    "progressive": 2
  },
  {
    "type": "Picto",
    "name": "Shield Affinity",
    "internal_name": "ShieldAffinity",
    "quantity": 1,
    "progressive": 2
  },
  {
    "type": "Picto",
    "name": "Critical Moment",
    "internal_name": "CriticalMoment",
    "quantity": 1,
    "progressive": 2
  },
  {
    "type": "Picto",
    "name": "Faster Than Strong",
    "internal_name": "FasterThanStrong",
    "quantity": 1,
    "progressive": 2
  },
  {
    "type": "Picto",
    "name": "Warming Up",
    "internal_name": "Warming",
    "quantity": 1,
    "progressive": 2
  },
  {
    "type": "Picto",
    "name": "Shortcut",
    "internal_name": "Shortcut",
    "quantity": 1,
    "progressive": 2
  },
  {
    "type": "Picto",
    "name": "Random Defense",
    "internal_name": "RandomDefense",
    "quantity": 1,
    "progressive": 2
  },
  {
    "type": "Picto",
    "name": "Glass Cannon",
    "internal_name": "GlassCanon",
    "quantity": 1,
    "progressive": 2
  },
  {
    "type": "Picto",
    "name": "Defensive Mode",
    "internal_name": "DefensiveMode",
    "quantity": 1,
    "progressive": 2
  },
  {
    "type": "Picto",
    "name": "Greater Powerful",
    "internal_name": "GreaterPowerful",
    "quantity": 1,
    "progressive": 2
  },
  {
    "type": "Picto",
    "name": "Greater Rush",
    "internal_name": "GreaterSpeed",
    "quantity": 1,
    "progressive": 2
  },
  {
    "type": "Picto",
    "name": "Greater Shell",
    "internal_name": "GreaterShell",
    "quantity": 1,
    "progressive": 2
  },
  {
    "type": "Picto",
    "name": "Last Stand Critical",
    "internal_name": "LastStandCritical",
    "quantity": 1,
    "progressive": 2
  },
  {
    "type": "Picto",
    "name": "Revive Paradox",
    "internal_name": "ReviveParadox",
    "quantity": 1,
    "progressive": 2
  },
  {
    "type": "Picto",
    "name": "Effective Heal",
    "internal_name": "EffectiveHeal",
    "quantity": 1,
    "progressive": 2
  },
  {
    "type": "Picto",
    "name": "Shared Care",
    "internal_name": "SharedCare",
    "quantity": 1,
    "progressive": 2
  },
  {
    "type": "Picto",
    "name": "Energising Heal",
    "internal_name": "EnergizingHeal",
    "quantity": 1,
    "progressive": 2
  },
  {
    "type": "Picto",
    "name": "Powerful Heal",
    "internal_name": "PowerfulHeal",
    "quantity": 1,
    "progressive": 2
  },
  {
    "type": "Picto",
    "name": "Protecting Heal",
    "internal_name": "ProtectingHeal",
    "quantity": 1,
    "progressive": 2
  },
  {
    "type": "Picto",
    "name": "Accelerating Heal",
    "internal_name": "AcceleratorHeal",
    "quantity": 1,
    "progressive": 2
  },
  {
    "type": "Picto",
    "name": "Confident Fighter",
    "internal_name": "ConfidentFighter",
    "quantity": 1,
    "progressive": 2
  },
  {
    "type": "Picto",
    "name": "Healing Share",
    "internal_name": "HealingShare",
    "quantity": 1,
    "progressive": 2
  },
  {
    "type": "Picto",
    "name": "Weakness Gain",
    "internal_name": "WeaknessGain",
    "quantity": 1,
    "progressive": 2
  },
  {
    "type": "Picto",
    "name": "Dead Energy I",
    "internal_name": "DeadEnergy",
    "quantity": 1,
    "progressive": 2
  },
  {
    "type": "Picto",
    "name": "Effective Support",
    "internal_name": "EffectivSupport",
    "quantity": 1,
    "progressive": 2
  },
  {
    "type": "Picto",
    "name": "Energetic Healer",
    "internal_name": "VersatileHealer",
    "quantity": 1,
    "progressive": 2
  },
  {
    "type": "Picto",
    "name": "Beneficial Contamination",
    "internal_name": "BeneficialContamination",
    "quantity": 1,
    "progressive": 2
  },
  {
    "type": "Picto",
    "name": "Roulette",
    "internal_name": "Roulette",
    "quantity": 1,
    "progressive": 2
  },
  {
    "type": "Picto",
    "name": "Painter",
    "internal_name": "Painter",
    "quantity": 1,
    "progressive": 1
  },
  {
    "type": "Picto",
    "name": "Immaculate",
    "internal_name": "Immaculate",
    "quantity": 1,
    "progressive": 2
  },
  {
    "type": "Picto",
    "name": "Tainted",
    "internal_name": "Tainted",
    "quantity": 1,
    "progressive": 2
  },
  {
    "type": "Picto",
    "name": "First Offensive",
    "internal_name": "FirstOffensive",
    "quantity": 1,
    "progressive": 2
  },
  {
    "type": "Picto",
    "name": "Pro Retreat",
    "internal_name": "ProRetreat",
    "quantity": 1,
    "progressive": 2
  },
  {
    "type": "Picto",
    "name": "Enfeebling Mark",
    "internal_name": "WeakeningMark",
    "quantity": 1,
    "progressive": 2
  },
  {
    "type": "Picto",
    "name": "Burning Mark",
    "internal_name": "BurningMark",
    "quantity": 1,
    "progressive": 2
  },
  {
    "type": "Picto",
    "name": "Powerful Mark",
    "internal_name": "PowerfulMark",
    "quantity": 1,
    "progressive": 2
  },
  {
    "type": "Picto",
    "name": "Healing Mark",
    "internal_name": "HealingMark",
    "quantity": 1,
    "progressive": 2
  },
  {
    "type": "Picto",
    "name": "Stay Marked",
    "internal_name": "StayMarked",
    "quantity": 1,
    "progressive": 2
  },
  {
    "type": "Picto",
    "name": "Burning Shots",
    "internal_name": "FreeAimBurnShot",
    "quantity": 1,
    "progressive": 2
  },
  {
    "type": "Picto",
    "name": "Marking Shots",
    "internal_name": "FreeAimMarkingShot",
    "quantity": 1,
    "progressive": 2
  },
  {
    "type": "Picto",
    "name": "Powerful Shots",
    "internal_name": "FreeAimPowerful",
    "quantity": 1,
    "progressive": 2
  },
  {
    "type": "Picto",
    "name": "Protecting Shots",
    "internal_name": "FreeAimShell",
    "quantity": 1,
    "progressive": 2
  },
  {
    "type": "Picto",
    "name": "Accelerating Shots",
    "internal_name": "FreeAimSpeed",
    "quantity": 1,
    "progressive": 2
  },
  {
    "type": "Picto",
    "name": "Energising Shots",
    "internal_name": "FreeAimEnergy",
    "quantity": 1,
    "progressive": 2
  },
  {
    "type": "Picto",
    "name": "Versatile",
    "internal_name": "Versatile",
    "quantity": 1,
    "progressive": 2
  },
  {
    "type": "Picto",
    "name": "Empowering Attack",
    "internal_name": "PowerfulStrike",
    "quantity": 1,
    "progressive": 2
  },
  {
    "type": "Picto",
    "name": "Protecting Attack",
    "internal_name": "ShellStrike",
    "quantity": 1,
    "progressive": 2
  },
  {
    "type": "Picto",
    "name": "Enfeebling Attack",
    "internal_name": "PowerlessStrike",
    "quantity": 1,
    "progressive": 2
  },
  {
    "type": "Picto",
    "name": "Exposing Attack",
    "internal_name": "DefenslessStrike",
    "quantity": 1,
    "progressive": 2
  },
  {
    "type": "Picto",
    "name": "Empowering Parry",
    "internal_name": "ReinforcementParade",
    "quantity": 1,
    "progressive": 2
  },
  {
    "type": "Picto",
    "name": "Accelerating Last Stand",
    "internal_name": "LastStandSpeed",
    "quantity": 1,
    "progressive": 2
  },
  {
    "type": "Picto",
    "name": "Empowering Last Stand",
    "internal_name": "LastStandPowerful",
    "quantity": 1,
    "progressive": 2
  },
  {
    "type": "Picto",
    "name": "Protecting Last Stand",
    "internal_name": "LastStandShell",
    "quantity": 1,
    "progressive": 2
  },
  {
    "type": "Picto",
    "name": "Energising Pain",
    "internal_name": "PowerOfPain",
    "quantity": 1,
    "progressive": 2
  },
  {
    "type": "Picto",
    "name": "Energising Jump",
    "internal_name": "JumpRecovery",
    "quantity": 1,
    "progressive": 2
  },
  {
    "type": "Picto",
    "name": "Powered Attack",
    "internal_name": "FullEnergyAttack",
    "quantity": 1,
    "progressive": 2
  },
  {
    "type": "Picto",
    "name": "Combo Attack II",
    "internal_name": "ComboAttack2",
    "quantity": 1,
    "progressive": 2
  },
  {
    "type": "Picto",
    "name": "Combo Attack III",
    "internal_name": "ComboAttack3",
    "quantity": 1,
    "progressive": 2
  },
  {
    "type": "Picto",
    "name": "Breaker",
    "internal_name": "Breaker",
    "quantity": 1,
    "progressive": 2
  },
  {
    "type": "Picto",
    "name": "Staggering Attack",
    "internal_name": "SimpleBreaker",
    "quantity": 1,
    "progressive": 2
  },
  {
    "type": "Picto",
    "name": "Energising Break",
    "internal_name": "EnergyBreak",
    "quantity": 1,
    "progressive": 2
  },
  {
    "type": "Picto",
    "name": "Quick Break",
    "internal_name": "BreakMomentum",
    "quantity": 1,
    "progressive": 2
  },
  {
    "type": "Picto",
    "name": "Empowering Break",
    "internal_name": "BreakingStrong",
    "quantity": 1,
    "progressive": 2
  },
  {
    "type": "Picto",
    "name": "Energising Stun",
    "internal_name": "StunEnergy",
    "quantity": 1,
    "progressive": 2
  },
  {
    "type": "Picto",
    "name": "Healing Stun",
    "internal_name": "HealingStun",
    "quantity": 1,
    "progressive": 2
  },
  {
    "type": "Picto",
    "name": "Burning Break",
    "internal_name": "BurningBreak",
    "quantity": 1,
    "progressive": 2
  },
  {
    "type": "Picto",
    "name": "Critical Stun",
    "internal_name": "CriticalBreak",
    "quantity": 1,
    "progressive": 2
  },
  {
    "type": "Picto",
    "name": "Breaking Counter",
    "internal_name": "BreakingCounter",
    "quantity": 1,
    "progressive": 2
  },
  {
    "type": "Picto",
    "name": "Gradient Break",
    "internal_name": "GradientBreak",
    "quantity": 1,
    "progressive": 2
  },
  {
    "type": "Picto",
    "name": "Breaking Shots",
    "internal_name": "BreakShot",
    "quantity": 1,
    "progressive": 2
  },
  {
    "type": "Picto",
    "name": "Fueling Break",
    "internal_name": "GreatFireBreak",
    "quantity": 1,
    "progressive": 2
  },
  {
    "type": "Picto",
    "name": "Gradient Fighter",
    "internal_name": "GradientFighter",
    "quantity": 1,
    "progressive": 2
  },
  {
    "type": "Picto",
    "name": "Energising Gradient",
    "internal_name": "GradientEnergy",
    "quantity": 1,
    "progressive": 2
  },
  {
    "type": "Picto",
    "name": "Charging Attack",
    "internal_name": "GradientStacker",
    "quantity": 1,
    "progressive": 2
  },
  {
    "type": "Picto",
    "name": "Gradient Breaker",
    "internal_name": "GradientBreaker",
    "quantity": 1,
    "progressive": 2
  },
  {
    "type": "Picto",
    "name": "Charging Counter",
    "internal_name": "GradientCounterCharge",
    "quantity": 1,
    "progressive": 2
  },
  {
    "type": "Picto",
    "name": "Charging Weakness",
    "internal_name": "GradientWeakness",
    "quantity": 1,
    "progressive": 2
  },
  {
    "type": "Picto",
    "name": "Charging Mark",
    "internal_name": "GradientMark",
    "quantity": 1,
    "progressive": 2
  },
  {
    "type": "Picto",
    "name": "Revive Tint Energy",
    "internal_name": "ReviveTintEnergy",
    "quantity": 1,
    "progressive": 2
  },
  {
    "type": "Picto",
    "name": "Healing Tint Energy",
    "internal_name": "HealingTintEnergy",
    "quantity": 1,
    "progressive": 2
  },
  {
    "type": "Picto",
    "name": "Empowering Tint",
    "internal_name": "PowerfulTint",
    "quantity": 1,
    "progressive": 2
  },
  {
    "type": "Picto",
    "name": "Protecting Tint",
    "internal_name": "ShellTint",
    "quantity": 1,
    "progressive": 2
  },
  {
    "type": "Picto",
    "name": "Shielding Tint",
    "internal_name": "ShieldingTint",
    "quantity": 1,
    "progressive": 2
  },
  {
    "type": "Picto",
    "name": "Accelerating Tint",
    "internal_name": "SpeedTint",
    "quantity": 1,
    "progressive": 2
  },
  {
    "type": "Picto",
    "name": "Cleansing Tint",
    "internal_name": "CleansingTint",
    "quantity": 1,
    "progressive": 2
  },
  {
    "type": "Picto",
    "name": "Charging Tint",
    "internal_name": "GradientTint",
    "quantity": 1,
    "progressive": 2
  },
  {
    "type": "Picto",
    "name": "Time Tint",
    "internal_name": "TimeTint",
    "quantity": 1,
    "progressive": 2
  },
  {
    "type": "Picto",
    "name": "Energising Burn",
    "internal_name": "APOnBurn",
    "quantity": 1,
    "progressive": 2
  },
  {
    "type": "Picto",
    "name": "Breaking Burn",
    "internal_name": "BreakDamageOnBurn",
    "quantity": 1,
    "progressive": 2
  },
  {
    "type": "Picto",
    "name": "Critical Burn",
    "internal_name": "CritChanceBurn",
    "quantity": 1,
    "progressive": 2
  },
  {
    "type": "Picto",
    "name": "Burning Death",
    "internal_name": "BurningDeath",
    "quantity": 1,
    "progressive": 2
  },
  {
    "type": "Picto",
    "name": "Longer Burn",
    "internal_name": "BurnDurationIncrease",
    "quantity": 1,
    "progressive": 2
  },
  {
    "type": "Picto",
    "name": "Critical Break",
    "internal_name": "BreakDamageOnCrit",
    "quantity": 1,
    "progressive": 2
  },
  {
    "type": "Picto",
    "name": "Critical Weakness",
    "internal_name": "CritChanceOnWeak",
    "quantity": 1,
    "progressive": 2
  },
  {
    "type": "Picto",
    "name": "Critical Vulnerability",
    "internal_name": "CritChanceOnDefenseless",
    "quantity": 1,
    "progressive": 2
  },
  {
    "type": "Picto",
    "name": "Empowering Dodge",
    "internal_name": "PowerDodgeCombo",
    "quantity": 1,
    "progressive": 2
  },
  {
    "type": "Picto",
    "name": "Marking Break",
    "internal_name": "MarkOnBreak",
    "quantity": 1,
    "progressive": 2
  },
  {
    "type": "Picto",
    "name": "Slowing Break",
    "internal_name": "SlowOnBreak",
    "quantity": 1,
    "progressive": 2
  },
  {
    "type": "Picto",
    "name": "Exposing Break",
    "internal_name": "DefenselessOnBreak",
    "quantity": 1,
    "progressive": 2
  },
  {
    "type": "Picto",
    "name": "Break Specialist",
    "internal_name": "BreakSpecialist",
    "quantity": 1,
    "progressive": 2
  },
  {
    "type": "Picto",
    "name": "Breaking Death",
    "internal_name": "BreakingDeath",
    "quantity": 1,
    "progressive": 2
  },
  {
    "type": "Picto",
    "name": "Breaking Slow",
    "internal_name": "BreakDamageOnSlow",
    "quantity": 1,
    "progressive": 2
  },
  {
    "type": "Picto",
    "name": "Longer Powerful",
    "internal_name": "LongerPowerful",
    "quantity": 1,
    "progressive": 2
  },
  {
    "type": "Picto",
    "name": "Longer Shell",
    "internal_name": "LongerShell",
    "quantity": 1,
    "progressive": 2
  },
  {
    "type": "Picto",
    "name": "Longer Rush",
    "internal_name": "LongerRush",
    "quantity": 1,
    "progressive": 2
  },
  {
    "type": "Picto",
    "name": "Powerful On Shell",
    "internal_name": "PowerfulOnShell",
    "quantity": 1,
    "progressive": 2
  },
  {
    "type": "Picto",
    "name": "Rush On Powerful",
    "internal_name": "RushOnPowerful",
    "quantity": 1,
    "progressive": 2
  },
  {
    "type": "Picto",
    "name": "Shell On Rush",
    "internal_name": "ShellOnRush",
    "quantity": 1,
    "progressive": 2
  },
  {
    "type": "Picto",
    "name": "Energising Powerful",
    "internal_name": "APOnPowerful",
    "quantity": 1,
    "progressive": 2
  },
  {
    "type": "Picto",
    "name": "Energising Shell",
    "internal_name": "APOnShell",
    "quantity": 1,
    "progressive": 2
  },
  {
    "type": "Picto",
    "name": "Energising Rush",
    "internal_name": "APOnRush",
    "quantity": 1,
    "progressive": 2
  },
  {
    "type": "Picto",
    "name": "Healing Boon",
    "internal_name": "HealOnBuff",
    "quantity": 1,
    "progressive": 2
  },
  {
    "type": "Picto",
    "name": "Greater Powerless",
    "internal_name": "GreaterPowerless",
    "quantity": 1,
    "progressive": 2
  },
  {
    "type": "Picto",
    "name": "Greater Defenceless",
    "internal_name": "GreaterDefenseless",
    "quantity": 1,
    "progressive": 2
  },
  {
    "type": "Picto",
    "name": "Greater Slow",
    "internal_name": "GreaterSlow",
    "quantity": 1,
    "progressive": 2
  },
  {
    "type": "Picto",
    "name": "Energising Cleanse",
    "internal_name": "AutoDispelEnergy",
    "quantity": 1,
    "progressive": 2
  },
  {
    "type": "Picto",
    "name": "Draining Cleanse",
    "internal_name": "DispelOnAPConsume",
    "quantity": 1,
    "progressive": 2
  },
  {
    "type": "Picto",
    "name": "Anti-Blight",
    "internal_name": "AntiBlight",
    "quantity": 1,
    "progressive": 2
  },
  {
    "type": "Picto",
    "name": "Charging Critical",
    "internal_name": "GradientOnCrit",
    "quantity": 1,
    "progressive": 2
  },
  {
    "type": "Picto",
    "name": "Charging Burn",
    "internal_name": "GradientOnBurn",
    "quantity": 1,
    "progressive": 2
  },
  {
    "type": "Picto",
    "name": "Charging Stun",
    "internal_name": "GradientOnStun",
    "quantity": 1,
    "progressive": 2
  },
  {
    "type": "Picto",
    "name": "Charging Alteration",
    "internal_name": "GradientOnBuff",
    "quantity": 1,
    "progressive": 2
  },
  {
    "type": "Picto",
    "name": "Breaking Attack",
    "internal_name": "BreakingAttack",
    "quantity": 1,
    "progressive": 2
  },
  {
    "type": "Picto",
    "name": "Anti-Charm",
    "internal_name": "AntiCharm",
    "quantity": 1,
    "progressive": 2
  },
  {
    "type": "Picto",
    "internal_name": "CleasLife",
    "quantity": 1,
    "progressive": 2,
    "name": "Clea's Life"
  },
  {
    "type": "Weapon",
    "name": "Noahram",
    "internal_name": "Noahram",
    "quantity": 1,
    "progressive": 2
  },
  {
    "type": "Weapon",
    "name": "Maellum",
    "internal_name": "Maellum",
    "quantity": 1,
    "progressive": 2
  },
  {
    "type": "Weapon",
    "name": "Lunerim",
    "internal_name": "Lunerim",
    "quantity": 1,
    "progressive": 2
  },
  {
    "type": "Weapon",
    "name": "Scieleson",
    "internal_name": "Scieleson",
    "quantity": 1,
    "progressive": 2
  },
  {
    "type": "Weapon",
    "name": "Verleso",
    "internal_name": "Verleso",
    "quantity": 1,
    "progressive": 2
  },
  {
    "type": "Weapon",
    "name": "Monocaro",
    "internal_name": "Monocaro",
    "quantity": 1,
    "progressive": 2
  },
  {
    "type": "Weapon",
    "name": "Lanceram",
    "internal_name": "Lanceram",
    "quantity": 1,
    "progressive": 2
  },
  {
    "type": "Weapon",
    "name": "Nosaram",
    "internal_name": "Nosaram",
    "quantity": 1,
    "progressive": 2
  },
  {
    "type": "Weapon",
    "name": "Volesterum",
    "internal_name": "Volesterum",
    "quantity": 1,
    "progressive": 2
  },
  {
    "type": "Weapon",
    "name": "Gaulteram",
    "internal_name": "Gaulteram",
    "quantity": 1,
    "progressive": 2
  },
  {
    "type": "Weapon",
    "name": "Elerim",
    "internal_name": "Elerim",
    "quantity": 1,
    "progressive": 2
  },
  {
    "type": "Weapon",
    "name": "Medalum",
    "internal_name": "Medalum",
    "quantity": 1,
    "progressive": 2
  },
  {
    "type": "Weapon",
    "name": "Potierim",
    "internal_name": "Potierim",
    "quantity": 1,
    "progressive": 2
  },
  {
    "type": "Weapon",
    "name": "Brulerum",
    "internal_name": "Brulerum",
    "quantity": 1,
    "progressive": 2
  },
  {
    "type": "Weapon",
    "name": "Jarum",
    "internal_name": "Jarum",
    "quantity": 1,
    "progressive": 2
  },
  {
    "type": "Weapon",
    "name": "Chevalam",
    "internal_name": "Chevalam",
    "quantity": 1,
    "progressive": 2
  },
  {
    "type": "Weapon",
    "name": "Delaram",
    "internal_name": "Delaram",
    "quantity": 1,
    "progressive": 2
  },
  {
    "type": "Weapon",
    "name": "Saperim",
    "internal_name": "Saperim",
    "quantity": 1,
    "progressive": 2
  },
  {
    "type": "Weapon",
    "name": "Seashelum",
    "internal_name": "Seashelum",
    "quantity": 1,
    "progressive": 2
  },
  {
    "type": "Weapon",
    "name": "Scaverim",
    "internal_name": "Scaverim",
    "quantity": 1,
    "progressive": 2
  },
  {
    "type": "Weapon",
    "name": "Glaisum",
    "internal_name": "Glaisum",
    "quantity": 1,
    "progressive": 2
  },
  {
    "type": "Weapon",
    "name": "Cruleram",
    "internal_name": "Cruleram",
    "quantity": 1,
    "progressive": 2
  },
  {
    "type": "Weapon",
    "name": "Minason",
    "internal_name": "Minason",
    "quantity": 1,
    "progressive": 2
  },
  {
    "type": "Weapon",
    "name": "Seeram",
    "internal_name": "Seeram",
    "quantity": 1,
    "progressive": 2
  },
  {
    "type": "Weapon",
    "name": "Deminerim",
    "internal_name": "Deminerim",
    "quantity": 1,
    "progressive": 2
  },
  {
    "type": "Weapon",
    "name": "Lusteson",
    "internal_name": "Lusteson",
    "quantity": 1,
    "progressive": 2
  },
  {
    "type": "Weapon",
    "name": "Abysseram",
    "internal_name": "Abysseram",
    "quantity": 1,
    "progressive": 2
  },
  {
    "type": "Weapon",
    "name": "Gobluson",
    "internal_name": "Gobluson",
    "quantity": 1,
    "progressive": 2
  },
  {
    "type": "Weapon",
    "name": "Sakaram",
    "internal_name": "Sakaram",
    "quantity": 1,
    "progressive": 2
  },
  {
    "type": "Weapon",
    "name": "Coralim",
    "internal_name": "Coralim",
    "quantity": 1,
    "progressive": 2
  },
  {
    "type": "Weapon",
    "name": "Algueron",
    "internal_name": "Algueron",
    "quantity": 1,
    "progressive": 2
  },
  {
    "type": "Weapon",
    "name": "Gesam",
    "internal_name": "Gesam",
    "quantity": 1,
    "progressive": 2
  },
  {
    "type": "Weapon",
    "name": "Redalim",
    "internal_name": "Redalim",
    "quantity": 1,
    "progressive": 2
  },
  {
    "type": "Weapon",
    "name": "Sekarum",
    "internal_name": "Sekarum",
    "quantity": 1,
    "progressive": 2
  },
  {
    "type": "Weapon",
    "name": "Bourgelon",
    "internal_name": "Bourgelon",
    "quantity": 1,
    "progressive": 2
  },
  {
    "type": "Weapon",
    "name": "Blodam",
    "internal_name": "Blodam",
    "quantity": 1,
    "progressive": 2
  },
  {
    "type": "Weapon",
    "name": "Corderon",
    "internal_name": "Corderon",
    "quantity": 1,
    "progressive": 2
  },
  {
    "type": "Weapon",
    "name": "Cultam",
    "internal_name": "Cultam",
    "quantity": 1,
    "progressive": 2
  },
  {
    "type": "Weapon",
    "name": "Demonam",
    "internal_name": "Demonam",
    "quantity": 1,
    "progressive": 2
  },
  {
    "type": "Weapon",
    "name": "Trebuchim",
    "internal_name": "Trebuchim",
    "quantity": 1,
    "progressive": 2
  },
  {
    "type": "Weapon",
    "name": "Rangeson",
    "internal_name": "Rangeson",
    "quantity": 1,
    "progressive": 2
  },
  {
    "type": "Weapon",
    "name": "Betelim",
    "internal_name": "Betelim",
    "quantity": 1,
    "progressive": 2
  },
  {
    "type": "Weapon",
    "name": "Veremum",
    "internal_name": "Veremum",
    "quantity": 1,
    "progressive": 2
  },
  {
    "type": "Weapon",
    "name": "Hevason",
    "internal_name": "Hevason",
    "quantity": 1,
    "progressive": 2
  },
  {
    "type": "Weapon",
    "name": "Painerim",
    "internal_name": "Painerim",
    "quantity": 1,
    "progressive": 2
  },
  {
    "type": "Weapon",
    "name": "Yeverum",
    "internal_name": "Yeverum",
    "quantity": 1,
    "progressive": 2
  },
  {
    "type": "Weapon",
    "name": "Direton",
    "internal_name": "Direton",
    "quantity": 1,
    "progressive": 2
  },
  {
    "type": "Weapon",
    "name": "Melarum",
    "internal_name": "Melarum",
    "quantity": 1,
    "progressive": 2
  },
  {
    "type": "Weapon",
    "name": "Lighterim",
    "internal_name": "Lighterim",
    "quantity": 1,
    "progressive": 2
  },
  {
    "type": "Weapon",
    "internal_name": "Duenum",
    "quantity": 1,
    "progressive": 2,
    "name": "Duenum"
  },
  {
    "type": "Weapon",
    "name": "Chation",
    "internal_name": "Chation",
    "quantity": 1,
    "progressive": 2
  },
  {
    "type": "Weapon",
    "name": "Barrier Breaker",
    "internal_name": "Chainebum",
    "quantity": 1,
    "progressive": 1
  },
  {
    "type": "Weapon",
    "name": "Chalium",
    "internal_name": "Troubadum",
    "quantity": 1,
    "progressive": 2
  },
  {
    "type": "Weapon",
    "name": "Ramasson",
    "internal_name": "Ramasson",
    "quantity": 1,
    "progressive": 2
  },
  {
    "type": "Weapon",
    "name": "Dualiso",
    "internal_name": "Chaliso",
    "quantity": 1,
    "progressive": 2
  },
  {
    "type": "Weapon",
    "name": "Benisim",
    "internal_name": "Benisim",
    "quantity": 1,
    "progressive": 2
  },
  {
    "type": "Weapon",
    "name": "Battlum",
    "internal_name": "Battlum",
    "quantity": 1,
    "progressive": 2
  },
  {
    "type": "Weapon",
    "name": "Charnon",
    "internal_name": "Charnon",
    "quantity": 1,
    "progressive": 2
  },
  {
    "type": "Weapon",
    "name": "Corpeso",
    "internal_name": "Corpeso",
    "quantity": 1,
    "progressive": 2
  },
  {
    "type": "Weapon",
    "name": "Troubadim",
    "internal_name": "Dualim",
    "quantity": 1,
    "progressive": 2
  },
  {
    "type": "Weapon",
    "name": "Stalum",
    "internal_name": "Stalum",
    "quantity": 1,
    "progressive": 2
  },
  {
    "type": "Weapon",
    "name": "Moisson",
    "internal_name": "Contorson",
    "quantity": 1,
    "progressive": 2
  },
  {
    "type": "Weapon",
    "name": "Danseso",
    "internal_name": "Danseso",
    "quantity": 1,
    "progressive": 2
  },
  {
    "type": "Weapon",
    "name": "Braselim",
    "internal_name": "Braselim",
    "quantity": 1,
    "progressive": 2
  },
  {
    "type": "Weapon",
    "name": "Coldum",
    "internal_name": "Coldum",
    "quantity": 1,
    "progressive": 2
  },
  {
    "type": "Weapon",
    "name": "Glaceso",
    "internal_name": "Glaceso",
    "quantity": 1,
    "progressive": 2
  },
  {
    "type": "Weapon",
    "name": "Snowim",
    "internal_name": "Snowim",
    "quantity": 1,
    "progressive": 2
  },
  {
    "type": "Weapon",
    "name": "Sadon",
    "internal_name": "Sadon",
    "quantity": 1,
    "progressive": 2
  },
  {
    "type": "Weapon",
    "name": "Clierum",
    "internal_name": "Clierum",
    "quantity": 1,
    "progressive": 2
  },
  {
    "type": "Weapon",
    "name": "Garganon",
    "internal_name": "Garganon",
    "quantity": 1,
    "progressive": 2
  },
  {
    "type": "Weapon",
    "name": "Contorso",
    "internal_name": "Moissoso",
    "quantity": 1,
    "progressive": 2
  },
  {
    "type": "Weapon",
    "name": "Angerim",
    "internal_name": "Angerim",
    "quantity": 1,
    "progressive": 2
  },
  {
    "type": "Weapon",
    "name": "Blizzon",
    "internal_name": "Blizzon",
    "quantity": 1,
    "progressive": 2
  },
  {
    "type": "Weapon",
    "name": "Confuso",
    "internal_name": "Confuso",
    "quantity": 1,
    "progressive": 2
  },
  {
    "type": "Weapon",
    "name": "Facesum",
    "internal_name": "Facesum",
    "quantity": 1,
    "progressive": 2
  },
  {
    "type": "Weapon",
    "name": "Chapelim",
    "internal_name": "Chapelim",
    "quantity": 1,
    "progressive": 2
  },
  {
    "type": "Weapon",
    "name": "Sireso",
    "internal_name": "Sireso_1",
    "quantity": 1,
    "progressive": 2
  },
  {
    "type": "Weapon",
    "name": "Tisseron",
    "internal_name": "Sirenon_1",
    "quantity": 1,
    "progressive": 2
  },
  {
    "type": "Weapon",
    "name": "Tissenum",
    "internal_name": "Sirenum_1",
    "quantity": 1,
    "progressive": 2
  },
  {
    "type": "Weapon",
    "name": "Dreameso",
    "internal_name": "Sireso_2",
    "quantity": 1,
    "progressive": 2
  },
  {
    "type": "Weapon",
    "name": "Choralim",
    "internal_name": "Sirenim_1",
    "quantity": 1,
    "progressive": 2
  },
  {
    "type": "Weapon",
    "name": "Chantenum",
    "internal_name": "Sirenum_2",
    "quantity": 1,
    "progressive": 2
  },
  {
    "type": "Weapon",
    "name": "Colim",
    "internal_name": "Sirenim_2",
    "quantity": 1,
    "progressive": 2
  },
  {
    "type": "Weapon",
    "name": "Martenon",
    "internal_name": "Sirenon_2",
    "quantity": 1,
    "progressive": 2
  },
  {
    "type": "Weapon",
    "name": "Tireso",
    "internal_name": "Reacheso_1",
    "quantity": 1,
    "progressive": 2
  },
  {
    "type": "Weapon",
    "name": "Lithum",
    "internal_name": "Reachum_1",
    "quantity": 1,
    "progressive": 2
  },
  {
    "type": "Weapon",
    "name": "Kralim",
    "internal_name": "Reacherim_1",
    "quantity": 1,
    "progressive": 2
  },
  {
    "type": "Weapon",
    "name": "Guleson",
    "internal_name": "Reacheron_1",
    "quantity": 1,
    "progressive": 2
  },
  {
    "type": "Weapon",
    "name": "Liteso",
    "internal_name": "Reacheso_2",
    "quantity": 1,
    "progressive": 2
  },
  {
    "type": "Weapon",
    "name": "Litheson",
    "internal_name": "Reacheron_2",
    "quantity": 1,
    "progressive": 2
  },
  {
    "type": "Weapon",
    "name": "Plenum",
    "internal_name": "Reachum_2",
    "quantity": 1,
    "progressive": 2
  },
  {
    "type": "Weapon",
    "name": "Lithelim",
    "internal_name": "Reacherim_2",
    "quantity": 1,
    "progressive": 2
  },
  {
    "type": "Weapon",
    "name": "Grandaro",
    "internal_name": "Grandaro",
    "quantity": 1,
    "progressive": 2
  },
  {
    "type": "Weapon",
    "name": "Chromaro",
    "internal_name": "Chromaro",
    "quantity": 1,
    "progressive": 2
  },
  {
    "type": "Weapon",
    "name": "Boucharo",
    "internal_name": "Boucharo",
    "quantity": 1,
    "progressive": 2
  },
  {
    "type": "Weapon",
    "name": "Joyaro",
    "internal_name": "Joyaro",
    "quantity": 1,
    "progressive": 2
  },
  {
    "type": "Weapon",
    "name": "Ballaro",
    "internal_name": "Sirenaro_1",
    "quantity": 1,
    "progressive": 2
  },
  {
    "type": "Weapon",
    "name": "Urnaro",
    "internal_name": "Sirenaro_2",
    "quantity": 1,
    "progressive": 2
  },
  {
    "type": "Weapon",
    "name": "Nusaro",
    "internal_name": "Reacharo_1",
    "quantity": 1,
    "progressive": 2
  },
  {
    "type": "Weapon",
    "name": "Fragaro",
    "internal_name": "Reacharo_2",
    "quantity": 1,
    "progressive": 2
  },
  {
    "type": "Weapon",
    "name": "Brumaro",
    "internal_name": "Brumaro",
    "quantity": 1,
    "progressive": 2
  },
  {
    "type": "Weapon",
    "name": "Sidaro",
    "internal_name": "Sidaro",
    "quantity": 1,
    "progressive": 2
  },
  {
    "type": "Weapon",
    "name": "Simoso",
    "internal_name": "Simoso",
    "quantity": 1,
    "progressive": 2
  },
  {
    "type": "Weapon",
    "name": "Baguette (Gustave)",
    "quantity": 1,
    "progressive": 2,
    "internal_name": "DebugVerso"
  },
  {
    "type": "Weapon",
    "name": "Baguette (Lune)",
    "quantity": 1,
    "progressive": 2,
    "internal_name": "DebugLune"
  },
  {
    "type": "Weapon",
    "name": "Baguette (Maelle)",
    "quantity": 1,
    "progressive": 2,
    "internal_name": "DebugMaelle"
  },
  {
    "type": "Weapon",
    "name": "Baguette (Monoco)",
    "quantity": 1,
    "progressive": 2,
    "internal_name": "DebugMonoco"
  },
  {
    "type": "Weapon",
    "name": "Baguette (Sciel)",
    "quantity": 1,
    "progressive": 2,
    "internal_name": "DebugSciel"
  },
  {
    "type": "Character",
    "name": "Character - Maelle",
    "quantity": 1,
    "progressive": 1,
    "internal_name": "Maelle"
  },
  {
    "type": "Character",
    "name": "Character - Lune",
    "quantity": 1,
    "progressive": 1,
    "internal_name": "Lune"
  },
  {
    "type": "Character",
    "name": "Character - Sciel",
    "quantity": 1,
    "progressive": 1,
    "internal_name": "Sciel"
  },
  {
    "type": "Character",
    "name": "Character - Monoco",
    "quantity": 1,
    "progressive": 1,
    "internal_name": "Monoco"
  },
  {
    "type": "Area ticket",
    "name": "Area - Flying Waters",
    "quantity": 1,
    "progressive": 1,
<<<<<<< HEAD
    "internal_name": ""
=======
    "internal_name": "GoblusLair"
>>>>>>> 5d7e3d7f
  },
  {
    "type": "Area ticket",
    "name": "Area - Ancient Sanctuary",
    "quantity": 1,
    "progressive": 1,
<<<<<<< HEAD
    "internal_name": ""
=======
    "internal_name": "AncientSanctuary"
>>>>>>> 5d7e3d7f
  },
  {
    "type": "Area ticket",
    "name": "Area - Crimson Forest",
    "quantity": 1,
    "progressive": 1,
<<<<<<< HEAD
    "internal_name": ""
  },
  {
    "type": "Area ticket",
    "name": "Area - Dark Shores",
    "quantity": 1,
    "progressive": 1,
    "internal_name": ""
=======
    "internal_name": "SideLevel_RedForest"
>>>>>>> 5d7e3d7f
  },
  {
    "type": "Area ticket",
    "name": "Area - Esquie's Nest",
    "quantity": 1,
    "progressive": 1,
<<<<<<< HEAD
    "internal_name": ""
=======
    "internal_name": "EsquieNest"
>>>>>>> 5d7e3d7f
  },
  {
    "type": "Area ticket",
    "name": "Area - Falling Leaves",
    "quantity": 1,
    "progressive": 1,
<<<<<<< HEAD
    "internal_name": ""
=======
    "internal_name": "SideLevel_OrangeForest"
>>>>>>> 5d7e3d7f
  },
  {
    "type": "Area ticket",
    "name": "Area - Flying Manor",
    "quantity": 1,
    "progressive": 1,
<<<<<<< HEAD
    "internal_name": ""
=======
    "internal_name": "SideLevel_CleasFlyingHouse"
>>>>>>> 5d7e3d7f
  },
  {
    "type": "Area ticket",
    "name": "Area - Forgotten Battlefield",
    "quantity": 1,
    "progressive": 1,
<<<<<<< HEAD
    "internal_name": ""
=======
    "internal_name": "ForgottenBattlefield"
>>>>>>> 5d7e3d7f
  },
  {
    "type": "Area ticket",
    "name": "Area - Frozen Hearts",
    "quantity": 1,
    "progressive": 1,
<<<<<<< HEAD
    "internal_name": ""
=======
    "internal_name": "SidelLevel_FrozenHearts"
>>>>>>> 5d7e3d7f
  },
  {
    "type": "Area ticket",
    "name": "Area - Gestral Village",
    "quantity": 1,
    "progressive": 1,
<<<<<<< HEAD
    "internal_name": ""
=======
    "internal_name": "GestralVillage"
>>>>>>> 5d7e3d7f
  },
  {
    "type": "Area ticket",
    "name": "Area - Monoco's Station",
    "quantity": 1,
    "progressive": 1,
<<<<<<< HEAD
    "internal_name": ""
=======
    "internal_name": "MonocoStation"
>>>>>>> 5d7e3d7f
  },
  {
    "type": "Area ticket",
    "name": "Area - Lumiere",
    "quantity": 1,
    "progressive": 1,
<<<<<<< HEAD
    "internal_name": ""
=======
    "internal_name": "Lumiere"
>>>>>>> 5d7e3d7f
  },
  {
    "type": "Area ticket",
    "name": "Area - The Monolith",
    "quantity": 1,
    "progressive": 1,
<<<<<<< HEAD
    "internal_name": ""
=======
    "internal_name": "Monolith_Interior_PaintressIntro"
>>>>>>> 5d7e3d7f
  },
  {
    "type": "Area ticket",
    "name": "Area - Old Lumiere",
    "quantity": 1,
    "progressive": 1,
<<<<<<< HEAD
    "internal_name": ""
=======
    "internal_name": "OldLumiere"
>>>>>>> 5d7e3d7f
  },
  {
    "type": "Area ticket",
    "name": "Area - The Reacher",
    "quantity": 1,
    "progressive": 1,
<<<<<<< HEAD
    "internal_name": ""
=======
    "internal_name": "SideLevel_Reacher"
>>>>>>> 5d7e3d7f
  },
  {
    "type": "Area ticket",
    "name": "Area - Renoir's Drafts",
    "quantity": 1,
    "progressive": 1,
<<<<<<< HEAD
    "internal_name": ""
=======
    "internal_name": "SideLevel_AxonPath"
>>>>>>> 5d7e3d7f
  },
  {
    "type": "Area ticket",
    "name": "Area - Stone Wave Cliffs",
    "quantity": 1,
    "progressive": 1,
<<<<<<< HEAD
    "internal_name": ""
=======
    "internal_name": "SeaCliff"
>>>>>>> 5d7e3d7f
  },
  {
    "type": "Area ticket",
    "name": "Area - Sirene",
    "quantity": 1,
    "progressive": 1,
<<<<<<< HEAD
    "internal_name": ""
  },
  {
    "type": "Area ticket",
    "name": "Area - Stone Wave Cliffs Cave",
    "quantity": 1,
    "progressive": 1,
    "internal_name": ""
  },
  {
    "type": "Area ticket",
    "name": "Area - The Chosen Path",
    "quantity": 1,
    "progressive": 1,
    "internal_name": ""
  },
  {
    "type": "Area ticket",
    "name": "Area - Sky Island",
    "quantity": 1,
    "progressive": 1,
    "internal_name": ""
  },
  {
    "type": "Area ticket",
    "name": "Area - Isle of the Eyes",
    "quantity": 1,
    "progressive": 1,
    "internal_name": ""
  },
  {
    "type": "Area ticket",
    "name": "Area - The Crows",
    "quantity": 1,
    "progressive": 1,
    "internal_name": ""
  },
  {
    "type": "Area ticket",
    "name": "Area - Floating Cemetery",
    "quantity": 1,
    "progressive": 1,
    "internal_name": ""
  },
  {
    "type": "Area ticket",
    "name": "Area - Crushing Cavern",
    "quantity": 1,
    "progressive": 1,
    "internal_name": ""
  },
  {
    "type": "Area ticket",
    "name": "Area - Esoteric Ruins",
    "quantity": 1,
    "progressive": 1,
    "internal_name": ""
  },
  {
    "type": "Area ticket",
    "name": "Area - Sinister Cave",
    "quantity": 1,
    "progressive": 1,
    "internal_name": ""
  },
  {
    "type": "Area ticket",
    "name": "Area - Abbest Cave",
    "quantity": 1,
    "progressive": 1,
    "internal_name": ""
  },
  {
    "type": "Area ticket",
    "name": "Area - Sacred River",
    "quantity": 1,
    "progressive": 1,
    "internal_name": ""
=======
    "internal_name": "Sirene"
>>>>>>> 5d7e3d7f
  },
  {
    "type": "Area ticket",
    "name": "Area - Endless Night Sanctuary",
    "quantity": 1,
    "progressive": 1,
<<<<<<< HEAD
    "internal_name": ""
=======
    "internal_name": "SideLevel_TwilightSanctuary"
>>>>>>> 5d7e3d7f
  },
  {
    "type": "Area ticket",
    "name": "Area - Visages",
    "quantity": 1,
    "progressive": 1,
<<<<<<< HEAD
    "internal_name": ""
=======
    "internal_name": "Visages"
>>>>>>> 5d7e3d7f
  },
  {
    "type": "Area ticket",
    "name": "Area - Yellow Harvest",
    "quantity": 1,
    "progressive": 1,
<<<<<<< HEAD
    "internal_name": ""
  },
  {
    "type": "Area ticket",
    "name": "Area - Painting Workshop",
    "quantity": 1,
    "progressive": 1,
    "internal_name": ""
=======
    "internal_name": "SideLevel_YellowForest"
>>>>>>> 5d7e3d7f
  },
  {
    "type": "Area ticket",
    "name": "Area - Endless Tower",
    "quantity": 1,
    "progressive": 1,
<<<<<<< HEAD
    "internal_name": ""
  },
  {
    "type": "Area ticket",
    "name": "Area - Dark Gestral Arena",
    "quantity": 1,
    "progressive": 1,
    "internal_name": ""
  },
  {
    "type": "Area ticket",
    "name": "Area - Hidden Gestral Arena",
    "quantity": 1,
    "progressive": 1,
    "internal_name": ""
  },
  {
    "type": "Area ticket",
    "name": "Area - Sirene's Dress",
    "quantity": 1,
    "progressive": 1,
    "internal_name": ""
  },
  {
    "type": "Area ticket",
    "name": "Area - Sunless Cliffs",
    "quantity": 1,
    "progressive": 1,
    "internal_name": ""
=======
    "internal_name": "SideLevel_CleasTower_Entrance"
>>>>>>> 5d7e3d7f
  }
]<|MERGE_RESOLUTION|>--- conflicted
+++ resolved
@@ -2706,349 +2706,146 @@
     "name": "Area - Flying Waters",
     "quantity": 1,
     "progressive": 1,
-<<<<<<< HEAD
-    "internal_name": ""
-=======
     "internal_name": "GoblusLair"
->>>>>>> 5d7e3d7f
   },
   {
     "type": "Area ticket",
     "name": "Area - Ancient Sanctuary",
     "quantity": 1,
     "progressive": 1,
-<<<<<<< HEAD
-    "internal_name": ""
-=======
     "internal_name": "AncientSanctuary"
->>>>>>> 5d7e3d7f
   },
   {
     "type": "Area ticket",
     "name": "Area - Crimson Forest",
     "quantity": 1,
     "progressive": 1,
-<<<<<<< HEAD
-    "internal_name": ""
-  },
-  {
-    "type": "Area ticket",
-    "name": "Area - Dark Shores",
-    "quantity": 1,
-    "progressive": 1,
-    "internal_name": ""
-=======
     "internal_name": "SideLevel_RedForest"
->>>>>>> 5d7e3d7f
   },
   {
     "type": "Area ticket",
     "name": "Area - Esquie's Nest",
     "quantity": 1,
     "progressive": 1,
-<<<<<<< HEAD
-    "internal_name": ""
-=======
     "internal_name": "EsquieNest"
->>>>>>> 5d7e3d7f
   },
   {
     "type": "Area ticket",
     "name": "Area - Falling Leaves",
     "quantity": 1,
     "progressive": 1,
-<<<<<<< HEAD
-    "internal_name": ""
-=======
     "internal_name": "SideLevel_OrangeForest"
->>>>>>> 5d7e3d7f
   },
   {
     "type": "Area ticket",
     "name": "Area - Flying Manor",
     "quantity": 1,
     "progressive": 1,
-<<<<<<< HEAD
-    "internal_name": ""
-=======
     "internal_name": "SideLevel_CleasFlyingHouse"
->>>>>>> 5d7e3d7f
   },
   {
     "type": "Area ticket",
     "name": "Area - Forgotten Battlefield",
     "quantity": 1,
     "progressive": 1,
-<<<<<<< HEAD
-    "internal_name": ""
-=======
     "internal_name": "ForgottenBattlefield"
->>>>>>> 5d7e3d7f
   },
   {
     "type": "Area ticket",
     "name": "Area - Frozen Hearts",
     "quantity": 1,
     "progressive": 1,
-<<<<<<< HEAD
-    "internal_name": ""
-=======
     "internal_name": "SidelLevel_FrozenHearts"
->>>>>>> 5d7e3d7f
   },
   {
     "type": "Area ticket",
     "name": "Area - Gestral Village",
     "quantity": 1,
     "progressive": 1,
-<<<<<<< HEAD
-    "internal_name": ""
-=======
     "internal_name": "GestralVillage"
->>>>>>> 5d7e3d7f
   },
   {
     "type": "Area ticket",
     "name": "Area - Monoco's Station",
     "quantity": 1,
     "progressive": 1,
-<<<<<<< HEAD
-    "internal_name": ""
-=======
     "internal_name": "MonocoStation"
->>>>>>> 5d7e3d7f
   },
   {
     "type": "Area ticket",
     "name": "Area - Lumiere",
     "quantity": 1,
     "progressive": 1,
-<<<<<<< HEAD
-    "internal_name": ""
-=======
     "internal_name": "Lumiere"
->>>>>>> 5d7e3d7f
   },
   {
     "type": "Area ticket",
     "name": "Area - The Monolith",
     "quantity": 1,
     "progressive": 1,
-<<<<<<< HEAD
-    "internal_name": ""
-=======
     "internal_name": "Monolith_Interior_PaintressIntro"
->>>>>>> 5d7e3d7f
   },
   {
     "type": "Area ticket",
     "name": "Area - Old Lumiere",
     "quantity": 1,
     "progressive": 1,
-<<<<<<< HEAD
-    "internal_name": ""
-=======
     "internal_name": "OldLumiere"
->>>>>>> 5d7e3d7f
   },
   {
     "type": "Area ticket",
     "name": "Area - The Reacher",
     "quantity": 1,
     "progressive": 1,
-<<<<<<< HEAD
-    "internal_name": ""
-=======
     "internal_name": "SideLevel_Reacher"
->>>>>>> 5d7e3d7f
   },
   {
     "type": "Area ticket",
     "name": "Area - Renoir's Drafts",
     "quantity": 1,
     "progressive": 1,
-<<<<<<< HEAD
-    "internal_name": ""
-=======
     "internal_name": "SideLevel_AxonPath"
->>>>>>> 5d7e3d7f
   },
   {
     "type": "Area ticket",
     "name": "Area - Stone Wave Cliffs",
     "quantity": 1,
     "progressive": 1,
-<<<<<<< HEAD
-    "internal_name": ""
-=======
     "internal_name": "SeaCliff"
->>>>>>> 5d7e3d7f
   },
   {
     "type": "Area ticket",
     "name": "Area - Sirene",
     "quantity": 1,
     "progressive": 1,
-<<<<<<< HEAD
-    "internal_name": ""
-  },
-  {
-    "type": "Area ticket",
-    "name": "Area - Stone Wave Cliffs Cave",
-    "quantity": 1,
-    "progressive": 1,
-    "internal_name": ""
-  },
-  {
-    "type": "Area ticket",
-    "name": "Area - The Chosen Path",
-    "quantity": 1,
-    "progressive": 1,
-    "internal_name": ""
-  },
-  {
-    "type": "Area ticket",
-    "name": "Area - Sky Island",
-    "quantity": 1,
-    "progressive": 1,
-    "internal_name": ""
-  },
-  {
-    "type": "Area ticket",
-    "name": "Area - Isle of the Eyes",
-    "quantity": 1,
-    "progressive": 1,
-    "internal_name": ""
-  },
-  {
-    "type": "Area ticket",
-    "name": "Area - The Crows",
-    "quantity": 1,
-    "progressive": 1,
-    "internal_name": ""
-  },
-  {
-    "type": "Area ticket",
-    "name": "Area - Floating Cemetery",
-    "quantity": 1,
-    "progressive": 1,
-    "internal_name": ""
-  },
-  {
-    "type": "Area ticket",
-    "name": "Area - Crushing Cavern",
-    "quantity": 1,
-    "progressive": 1,
-    "internal_name": ""
-  },
-  {
-    "type": "Area ticket",
-    "name": "Area - Esoteric Ruins",
-    "quantity": 1,
-    "progressive": 1,
-    "internal_name": ""
-  },
-  {
-    "type": "Area ticket",
-    "name": "Area - Sinister Cave",
-    "quantity": 1,
-    "progressive": 1,
-    "internal_name": ""
-  },
-  {
-    "type": "Area ticket",
-    "name": "Area - Abbest Cave",
-    "quantity": 1,
-    "progressive": 1,
-    "internal_name": ""
-  },
-  {
-    "type": "Area ticket",
-    "name": "Area - Sacred River",
-    "quantity": 1,
-    "progressive": 1,
-    "internal_name": ""
-=======
     "internal_name": "Sirene"
->>>>>>> 5d7e3d7f
   },
   {
     "type": "Area ticket",
     "name": "Area - Endless Night Sanctuary",
     "quantity": 1,
     "progressive": 1,
-<<<<<<< HEAD
-    "internal_name": ""
-=======
     "internal_name": "SideLevel_TwilightSanctuary"
->>>>>>> 5d7e3d7f
   },
   {
     "type": "Area ticket",
     "name": "Area - Visages",
     "quantity": 1,
     "progressive": 1,
-<<<<<<< HEAD
-    "internal_name": ""
-=======
     "internal_name": "Visages"
->>>>>>> 5d7e3d7f
   },
   {
     "type": "Area ticket",
     "name": "Area - Yellow Harvest",
     "quantity": 1,
     "progressive": 1,
-<<<<<<< HEAD
-    "internal_name": ""
-  },
-  {
-    "type": "Area ticket",
-    "name": "Area - Painting Workshop",
-    "quantity": 1,
-    "progressive": 1,
-    "internal_name": ""
-=======
     "internal_name": "SideLevel_YellowForest"
->>>>>>> 5d7e3d7f
   },
   {
     "type": "Area ticket",
     "name": "Area - Endless Tower",
     "quantity": 1,
     "progressive": 1,
-<<<<<<< HEAD
-    "internal_name": ""
-  },
-  {
-    "type": "Area ticket",
-    "name": "Area - Dark Gestral Arena",
-    "quantity": 1,
-    "progressive": 1,
-    "internal_name": ""
-  },
-  {
-    "type": "Area ticket",
-    "name": "Area - Hidden Gestral Arena",
-    "quantity": 1,
-    "progressive": 1,
-    "internal_name": ""
-  },
-  {
-    "type": "Area ticket",
-    "name": "Area - Sirene's Dress",
-    "quantity": 1,
-    "progressive": 1,
-    "internal_name": ""
-  },
-  {
-    "type": "Area ticket",
-    "name": "Area - Sunless Cliffs",
-    "quantity": 1,
-    "progressive": 1,
-    "internal_name": ""
-=======
     "internal_name": "SideLevel_CleasTower_Entrance"
->>>>>>> 5d7e3d7f
   }
 ]