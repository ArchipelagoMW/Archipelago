import bisect
import logging
import pathlib
import weakref
from enum import Enum, auto
from typing import Optional, Callable, List, Iterable, Tuple

from Utils import local_path, open_filename, is_frozen, is_kivy_running, open_file, user_path


class Type(Enum):
    TOOL = auto()
    MISC = auto()
    CLIENT = auto()
    ADJUSTER = auto()
    FUNC = auto()  # do not use anymore
    HIDDEN = auto()


class Component:
    """
    A Component represents a process launchable by Archipelago Launcher, either by a User action in the GUI,
    by resolving an archipelago://user:pass@host:port link from the WebHost, by resolving a patch file's metadata,
    or by using a component name arg while running the Launcher in CLI i.e. `ArchipelagoLauncher.exe "Text Client"`

    Expected to be appended to LauncherComponents.component list to be used.
    """
    display_name: str
    """Used as the GUI button label and the component name in the CLI args"""
    description: str
    """Optional description displayed on the GUI underneath the display name"""
    type: Type
    """
    Enum "Type" classification of component intent, for filtering in the Launcher GUI
    If not set in the constructor, it will be inferred by display_name
    """
    script_name: Optional[str]
    """Recommended to use func instead; Name of file to run when the component is called"""
    frozen_name: Optional[str]
    """Recommended to use func instead; Name of the frozen executable file for this component"""
    icon: str  # just the name, no suffix
    """Lookup ID for the icon path in LauncherComponents.icon_paths"""
    cli: bool
    """Bool to control if the component gets launched in an appropriate Terminal for the OS"""
    func: Optional[Callable]
    """
    Function that gets called when the component gets launched
    Any arg besides the component name arg is passed into the func as well, so handling *args is suggested
    """
    file_identifier: Optional[Callable[[str], bool]]
    """
    Function that is run against patch file arg to identify which component is appropriate to launch
    If the function is an Instance of SuffixIdentifier the suffixes will also be valid for the Open Patch component
    """
    game_name: Optional[str]
    """Game name to identify component when handling launch links from WebHost"""
    supports_uri: Optional[bool]
    """Bool to identify if a component supports being launched by launch links from WebHost"""

    def __init__(self, display_name: str, script_name: Optional[str] = None, frozen_name: Optional[str] = None,
                 cli: bool = False, icon: str = 'icon', component_type: Optional[Type] = None,
                 func: Optional[Callable] = None, file_identifier: Optional[Callable[[str], bool]] = None,
                 game_name: Optional[str] = None, supports_uri: Optional[bool] = False, description: str = "") -> None:
        self.display_name = display_name
        self.description = description
        self.script_name = script_name
        self.frozen_name = frozen_name or f'Archipelago{script_name}' if script_name else None
        self.icon = icon
        self.cli = cli
        if component_type == Type.FUNC:
            from Utils import deprecate
            deprecate(f"Launcher Component {self.display_name} is using Type.FUNC Type, which is pending removal.")
            component_type = Type.MISC

        self.type = component_type or (
            Type.CLIENT if "Client" in display_name else
            Type.ADJUSTER if "Adjuster" in display_name else Type.MISC)
        self.func = func
        self.file_identifier = file_identifier
        self.game_name = game_name
        self.supports_uri = supports_uri

    def handles_file(self, path: str):
        return self.file_identifier(path) if self.file_identifier else False

    def __repr__(self):
        return f"{self.__class__.__name__}({self.display_name})"


processes = weakref.WeakSet()


def launch_subprocess(func: Callable, name: str | None = None, args: Tuple[str, ...] = ()) -> None:
    import multiprocessing
    process = multiprocessing.Process(target=func, name=name, args=args)
    process.start()
    processes.add(process)


def launch(func: Callable, name: str | None = None, args: Tuple[str, ...] = ()) -> None:
    from Utils import is_kivy_running
    if is_kivy_running():
        launch_subprocess(func, name, args)
    else:
        func(*args)


class SuffixIdentifier:
    suffixes: Iterable[str]

    def __init__(self, *args: str):
        self.suffixes = args

    def __call__(self, path: str) -> bool:
        if isinstance(path, str):
            for suffix in self.suffixes:
                if path.endswith(suffix):
                    return True
        return False


def launch_textclient(*args):
    import CommonClient
    launch(CommonClient.run_as_textclient, name="TextClient", args=args)


def _install_apworld(apworld_src: str = "") -> Optional[Tuple[pathlib.Path, pathlib.Path]]:
    if not apworld_src:
        apworld_src = open_filename('Select APWorld file to install', (('APWorld', ('.apworld',)),))
        if not apworld_src:
            # user closed menu
            return

    if not apworld_src.endswith(".apworld"):
        raise Exception(f"Wrong file format, looking for .apworld. File identified: {apworld_src}")

    apworld_path = pathlib.Path(apworld_src)

    try:
        import zipfile
        zip = zipfile.ZipFile(apworld_path)
        directories = [f.name for f in zipfile.Path(zip).iterdir() if f.is_dir()]
        if len(directories) == 1 and directories[0] in apworld_path.stem:
            module_name = directories[0]
            apworld_name = module_name + ".apworld"
        else:
            raise Exception("APWorld appears to be invalid or damaged. (expected a single directory)")
        zip.open(module_name + "/__init__.py")
    except ValueError as e:
        raise Exception("Archive appears invalid or damaged.") from e
    except KeyError as e:
        raise Exception("Archive appears to not be an apworld. (missing __init__.py)") from e

    import worlds
    if worlds.user_folder is None:
        raise Exception("Custom Worlds directory appears to not be writable.")
    for world_source in worlds.world_sources:
        if apworld_path.samefile(world_source.resolved_path):
            # Note that this doesn't check if the same world is already installed.
            # It only checks if the user is trying to install the apworld file
            # that comes from the installation location (worlds or custom_worlds)
            raise Exception(f"APWorld is already installed at {world_source.resolved_path}.")

    # TODO: run generic test suite over the apworld.
    # TODO: have some kind of version system to tell from metadata if the apworld should be compatible.

    target = pathlib.Path(worlds.user_folder) / apworld_name
    import shutil
    shutil.copyfile(apworld_path, target)

    # If a module with this name is already loaded, then we can't load it now.
    # TODO: We need to be able to unload a world module,
    # so the user can update a world without restarting the application.
    found_already_loaded = False
    for loaded_world in worlds.world_sources:
        loaded_name = pathlib.Path(loaded_world.path).stem
        if module_name == loaded_name:
            found_already_loaded = True
            break
    if found_already_loaded and is_kivy_running():
        raise Exception(f"Installed APWorld successfully, but '{module_name}' is already loaded, "
                        "so a Launcher restart is required to use the new installation.")
    world_source = worlds.WorldSource(str(target), is_zip=True, relative=False)
    bisect.insort(worlds.world_sources, world_source)
    world_source.load()

    return apworld_path, target


def install_apworld(apworld_path: str = "") -> None:
    try:
        res = _install_apworld(apworld_path)
        if res is None:
            logging.info("Aborting APWorld installation.")
            return
        source, target = res
    except Exception as e:
        import Utils
        Utils.messagebox("Notice", str(e), error=True)
        logging.exception(e)
    else:
        import Utils
        logging.info(f"Installed APWorld successfully, copied {source} to {target}.")
        Utils.messagebox("Install complete.", f"Installed APWorld from {source}.")


def export_datapackage() -> None:
    import json

    from worlds import network_data_package

    path = user_path("datapackage_export.json")
    with open(path, "w") as f:
        json.dump(network_data_package, f, indent=4)

    open_file(path)


components: List[Component] = [
    # Launcher
    Component('Launcher', 'Launcher', component_type=Type.HIDDEN),
    # Core
    Component('Host', 'MultiServer', 'ArchipelagoServer', cli=True,
              file_identifier=SuffixIdentifier('.archipelago', '.zip'),
              description="Host a generated multiworld on your computer."),
    Component('Generate', 'Generate', cli=True,
              description="Generate a multiworld with the YAMLs in the players folder."),
    Component("Options Creator", "OptionsCreator", "ArchipelagoOptionsCreator", component_type=Type.TOOL,
              description="Visual creator for Archipelago option files."),
    Component("Install APWorld", func=install_apworld, file_identifier=SuffixIdentifier(".apworld"),
              description="Install an APWorld to play games not included with Archipelago by default."),
    Component('Text Client', 'CommonClient', 'ArchipelagoTextClient', func=launch_textclient,
              description="Connect to a multiworld using the text client."),
    Component('LttP Adjuster', 'LttPAdjuster'),
    # Ocarina of Time
    Component('OoT Client', 'OoTClient',
              file_identifier=SuffixIdentifier('.apz5')),
    Component('OoT Adjuster', 'OoTAdjuster'),
    # TLoZ
    Component('Zelda 1 Client', 'Zelda1Client', file_identifier=SuffixIdentifier('.aptloz')),
    # ChecksFinder
    Component('ChecksFinder Client', 'ChecksFinderClient'),
    # Zillion
    Component('Zillion Client', 'ZillionClient',
              file_identifier=SuffixIdentifier('.apzl')),

<<<<<<< HEAD
    # MegaMan Battle Network 3
    Component('MMBN3 Client', 'MMBN3Client', file_identifier=SuffixIdentifier('.apbn3'))
=======
    #MegaMan Battle Network 3
    Component('MMBN3 Client', 'MMBN3Client', file_identifier=SuffixIdentifier('.apbn3')),

    Component("Export Datapackage", func=export_datapackage, component_type=Type.TOOL),
>>>>>>> 19db5890
]


# if registering an icon from within an apworld, the format "ap:module.name/path/to/file.png" can be used
icon_paths = {
    'icon': local_path('data', 'icon.png'),
    'discord': local_path('data', 'discord-mark-blue.png'),
}

if not is_frozen():
    def _build_apworlds(*launch_args: str):
        import json
        import os
        import zipfile

        from worlds import AutoWorldRegister
        from worlds.Files import APWorldContainer
        from Launcher import open_folder

        import argparse
        parser = argparse.ArgumentParser("Build script for APWorlds")
        parser.add_argument("worlds", type=str, default=(), nargs="*", help="Names of APWorlds to build.")
        args = parser.parse_args(launch_args)

        if args.worlds:
            games = [(game, AutoWorldRegister.world_types.get(game, None)) for game in args.worlds]
        else:
            games = [(worldname, worldtype) for worldname, worldtype in AutoWorldRegister.world_types.items()
                     if not worldtype.zip_path]

        apworlds_folder = os.path.join("build", "apworlds")
        os.makedirs(apworlds_folder, exist_ok=True)
        for worldname, worldtype in games:
            if not worldtype:
                logging.error(f"Requested APWorld \"{worldname}\" does not exist.")
                continue
            file_name = os.path.split(os.path.dirname(worldtype.__file__))[1]
            world_directory = os.path.join("worlds", file_name)
            if os.path.isfile(os.path.join(world_directory, "archipelago.json")):
                with open(os.path.join(world_directory, "archipelago.json"), mode="r", encoding="utf-8") as manifest_file:
                    manifest = json.load(manifest_file)

                assert "game" in manifest, (
                    f"World directory {world_directory} has an archipelago.json manifest file, but it"
                    "does not define a \"game\"."
                )
                assert manifest["game"] == worldtype.game, (
                    f"World directory {world_directory} has an archipelago.json manifest file, but value of the"
                    f"\"game\" field ({manifest['game']} does not equal the World class's game ({worldtype.game})."
                )
            else:
                manifest = {}

            zip_path = os.path.join(apworlds_folder, file_name + ".apworld")
            apworld = APWorldContainer(str(zip_path))
            apworld.game = worldtype.game
            manifest.update(apworld.get_manifest())
            apworld.manifest_path = f"{file_name}/archipelago.json"
            with zipfile.ZipFile(zip_path, "w", zipfile.ZIP_DEFLATED,
                                 compresslevel=9) as zf:
                for path in pathlib.Path(world_directory).rglob("*"):
                    relative_path = os.path.join(*path.parts[path.parts.index("worlds") + 1:])
                    if "__MACOSX" in relative_path or ".DS_STORE" in relative_path or "__pycache__" in relative_path:
                        continue
                    if not relative_path.endswith("archipelago.json"):
                        zf.write(path, relative_path)
                zf.writestr(apworld.manifest_path, json.dumps(manifest))
        open_folder(apworlds_folder)


    components.append(Component('Build APWorlds', func=_build_apworlds, cli=True,
                                description="Build APWorlds from loose-file world folders."))<|MERGE_RESOLUTION|>--- conflicted
+++ resolved
@@ -244,15 +244,10 @@
     Component('Zillion Client', 'ZillionClient',
               file_identifier=SuffixIdentifier('.apzl')),
 
-<<<<<<< HEAD
     # MegaMan Battle Network 3
-    Component('MMBN3 Client', 'MMBN3Client', file_identifier=SuffixIdentifier('.apbn3'))
-=======
-    #MegaMan Battle Network 3
     Component('MMBN3 Client', 'MMBN3Client', file_identifier=SuffixIdentifier('.apbn3')),
 
     Component("Export Datapackage", func=export_datapackage, component_type=Type.TOOL),
->>>>>>> 19db5890
 ]
 
 
