--- conflicted
+++ resolved
@@ -1,16 +1,11 @@
 import bisect
 import logging
-import os.path
 import pathlib
 import weakref
 from enum import Enum, auto
 from typing import Callable, Iterable, List, Optional, Tuple
 
-<<<<<<< HEAD
-from Utils import is_frozen, local_path, open_filename
-=======
-from Utils import local_path, open_filename, is_frozen, is_kivy_running
->>>>>>> 50f6cf04
+from Utils import is_frozen, is_kivy_running, local_path, open_filename
 
 
 class Type(Enum):
@@ -248,73 +243,40 @@
 }
 
 if not is_frozen():
-<<<<<<< HEAD
-    def _build_apworlds():
+    def _build_apworlds(*launch_args: str):
+        import os
+        import zipfile
+
         import build_apworld
         from worlds import AutoWorldRegister
+        from Launcher import open_folder
+
+        import argparse
+        parser = argparse.ArgumentParser("Build script for APWorlds")
+        parser.add_argument("worlds", type=str, default=(), nargs="*", help="Names of APWorlds to build.")
+        args = parser.parse_args(launch_args)
+
+        if args.worlds:
+            games = [(game, AutoWorldRegister.world_types.get(game, None)) for game in args.worlds]
+        else:
+            games = [(worldname, worldtype) for worldname, worldtype in AutoWorldRegister.world_types.items()
+                     if not worldtype.zip_path]
 
         apworlds_folder = os.path.join("build", "apworlds")
 
-        for _, worldtype in AutoWorldRegister.world_types.items():
+        for worldname, worldtype in games:
+            if not worldtype:
+                logging.error(f"Requested APWorld \"{worldname}\" does not exist.")
+                continue
+
             build_apworld.main(
                 input_path=os.path.dirname(worldtype.__file__),
                 output_path=apworlds_folder,
                 world_type=worldtype
             )
 
-
-    components.append(Component('Build apworlds', func=_build_apworlds, cli=True, ))
-=======
-    def _build_apworlds(*launch_args: str):
-        import json
-        import os
-        import zipfile
-
-        from worlds import AutoWorldRegister
-        from worlds.Files import APWorldContainer
-        from Launcher import open_folder
-
-        import argparse
-        parser = argparse.ArgumentParser("Build script for APWorlds")
-        parser.add_argument("worlds", type=str, default=(), nargs="*", help="Names of APWorlds to build.")
-        args = parser.parse_args(launch_args)
-
-        if args.worlds:
-            games = [(game, AutoWorldRegister.world_types.get(game, None)) for game in args.worlds]
-        else:
-            games = [(worldname, worldtype) for worldname, worldtype in AutoWorldRegister.world_types.items()
-                     if not worldtype.zip_path]
-
-        apworlds_folder = os.path.join("build", "apworlds")
-        os.makedirs(apworlds_folder, exist_ok=True)
-        for worldname, worldtype in games:
-            if not worldtype:
-                logging.error(f"Requested APWorld \"{worldname}\" does not exist.")
-                continue
-            file_name = os.path.split(os.path.dirname(worldtype.__file__))[1]
-            world_directory = os.path.join("worlds", file_name)
-            if os.path.isfile(os.path.join(world_directory, "archipelago.json")):
-                manifest = json.load(open(os.path.join(world_directory, "archipelago.json")))
-            else:
-                manifest = {}
-
-            zip_path = os.path.join(apworlds_folder, file_name + ".apworld")
-            apworld = APWorldContainer(str(zip_path))
-            apworld.game = worldtype.game
-            manifest.update(apworld.get_manifest())
-            apworld.manifest_path = f"{file_name}/archipelago.json"
-            with zipfile.ZipFile(zip_path, "w", zipfile.ZIP_DEFLATED,
-                                 compresslevel=9) as zf:
-                for path in pathlib.Path(world_directory).rglob("*"):
-                    relative_path = os.path.join(*path.parts[path.parts.index("worlds") + 1:])
-                    if "__MACOSX" in relative_path or ".DS_STORE" in relative_path or "__pycache__" in relative_path:
-                        continue
-                    if not relative_path.endswith("archipelago.json"):
-                        zf.write(path, relative_path)
-                zf.writestr(apworld.manifest_path, json.dumps(manifest))
         open_folder(apworlds_folder)
 
 
     components.append(Component('Build APWorlds', func=_build_apworlds, cli=True,
-                                description="Build APWorlds from loose-file world folders."))
->>>>>>> 50f6cf04
+                                description="Build APWorlds from loose-file world folders."))