--- conflicted
+++ resolved
@@ -5,11 +5,7 @@
 from enum import Enum, auto
 from typing import Callable, Iterable, List, Optional, Tuple
 
-<<<<<<< HEAD
-from Utils import is_frozen, is_kivy_running, local_path, open_filename
-=======
-from Utils import local_path, open_filename, is_frozen, is_kivy_running, open_file, user_path
->>>>>>> e4fd0648
+from Utils import is_frozen, is_kivy_running, local_path, open_file, open_filename, user_path
 
 
 class Type(Enum):
@@ -246,15 +242,10 @@
     Component('Zillion Client', 'ZillionClient',
               file_identifier=SuffixIdentifier('.apzl')),
 
-<<<<<<< HEAD
-    # MegaMan Battle Network 3
-    Component('MMBN3 Client', 'MMBN3Client', file_identifier=SuffixIdentifier('.apbn3'))
-=======
     #MegaMan Battle Network 3
     Component('MMBN3 Client', 'MMBN3Client', file_identifier=SuffixIdentifier('.apbn3')),
 
     Component("Export Datapackage", func=export_datapackage, component_type=Type.TOOL),
->>>>>>> e4fd0648
 ]
 
 # if registering an icon from within an apworld, the format "ap:module.name/path/to/file.png" can be used
