--- conflicted
+++ resolved
@@ -177,18 +177,10 @@
         if module_name == loaded_name:
             found_already_loaded = True
             break
-<<<<<<< HEAD
-    if found_already_loaded:
-        raise Exception(f"Installed APWorld successfully, but '{module_name}' is already loaded,\n"
-                        "so a Launcher restart is required to use the new installation.\n"
-                        "If the Launcher is not open, no action needs to be taken.")
-    world_source = worlds.WorldSource(str(target), is_zip=True, relative=False)
-=======
     if found_already_loaded and is_kivy_running():
         raise Exception(f"Installed APWorld successfully, but '{module_name}' is already loaded, "
                         "so a Launcher restart is required to use the new installation.")
-    world_source = worlds.WorldSource(str(target), is_zip=True)
->>>>>>> 60070c2f
+    world_source = worlds.WorldSource(str(target), is_zip=True, relative=False)
     bisect.insort(worlds.world_sources, world_source)
     world_source.load()
 
