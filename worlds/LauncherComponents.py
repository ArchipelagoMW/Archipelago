--- conflicted
+++ resolved
@@ -231,13 +231,8 @@
               description="Install an APWorld to play games not included with Archipelago by default."),
     Component('Text Client', 'CommonClient', 'ArchipelagoTextClient', func=launch_textclient,
               description="Connect to a multiworld using the text client."),
-<<<<<<< HEAD
     Component('Color Picker', 'ColorPicker', 'ArchipelagoColorPicker', component_type=Type.TOOL,
               description="Visual adjuster for background and text color for Archipelago."),
-    Component('Links Awakening DX Client', 'LinksAwakeningClient',
-              file_identifier=SuffixIdentifier('.apladx')),
-=======
->>>>>>> 3b721e03
     Component('LttP Adjuster', 'LttPAdjuster'),
     # Ocarina of Time
     Component('OoT Client', 'OoTClient',
