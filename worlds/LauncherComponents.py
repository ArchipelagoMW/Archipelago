--- conflicted
+++ resolved
@@ -60,15 +60,11 @@
 
 processes = weakref.WeakSet()
 
-<<<<<<< HEAD
-def launch_subprocess(func: Callable, name: str = None, *args):
-=======
 
 def launch_subprocess(func: Callable, name: str = None):
->>>>>>> 5fb1ebdc
     global processes
     import multiprocessing
-    process = multiprocessing.Process(target=func, name=name, args=args)
+    process = multiprocessing.Process(target=func, name=name)
     process.start()
     processes.add(process)
 
@@ -87,9 +83,9 @@
         return False
 
 
-def launch_textclient(*args):
+def launch_textclient():
     import CommonClient
-    launch_subprocess(CommonClient.run_as_textclient, "TextClient", *args)
+    launch_subprocess(CommonClient.run_as_textclient, "TextClient")
 
 
 def _install_apworld(apworld_src: str = "") -> Optional[Tuple[pathlib.Path, pathlib.Path]]:
