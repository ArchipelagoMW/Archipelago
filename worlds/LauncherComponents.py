import bisect
import logging
import pathlib
import weakref
from enum import Enum, auto
from typing import Callable, Iterable, List, Optional, Tuple

from Utils import is_frozen, is_kivy_running, local_path, open_file, open_filename, user_path


class Type(Enum):
    TOOL = auto()
    MISC = auto()
    CLIENT = auto()
    ADJUSTER = auto()
    FUNC = auto()  # do not use anymore
    HIDDEN = auto()


class Component:
    """
    A Component represents a process launchable by Archipelago Launcher, either by a User action in the GUI,
    by resolving an archipelago://user:pass@host:port link from the WebHost, by resolving a patch file's metadata,
    or by using a component name arg while running the Launcher in CLI i.e. `ArchipelagoLauncher.exe "Text Client"`

    Expected to be appended to LauncherComponents.component list to be used.
    """
    display_name: str
    """Used as the GUI button label and the component name in the CLI args"""
    description: str
    """Optional description displayed on the GUI underneath the display name"""
    type: Type
    """
    Enum "Type" classification of component intent, for filtering in the Launcher GUI
    If not set in the constructor, it will be inferred by display_name
    """
    script_name: Optional[str]
    """Recommended to use func instead; Name of file to run when the component is called"""
    frozen_name: Optional[str]
    """Recommended to use func instead; Name of the frozen executable file for this component"""
    icon: str  # just the name, no suffix
    """Lookup ID for the icon path in LauncherComponents.icon_paths"""
    cli: bool
    """Bool to control if the component gets launched in an appropriate Terminal for the OS"""
    func: Optional[Callable]
    """
    Function that gets called when the component gets launched
    Any arg besides the component name arg is passed into the func as well, so handling *args is suggested
    """
    file_identifier: Optional[Callable[[str], bool]]
    """
    Function that is run against patch file arg to identify which component is appropriate to launch
    If the function is an Instance of SuffixIdentifier the suffixes will also be valid for the Open Patch component
    """
    game_name: Optional[str]
    """Game name to identify component when handling launch links from WebHost"""
    supports_uri: Optional[bool]
    """Bool to identify if a component supports being launched by launch links from WebHost"""

    def __init__(self, display_name: str, script_name: Optional[str] = None, frozen_name: Optional[str] = None,
                 cli: bool = False, icon: str = 'icon', component_type: Optional[Type] = None,
                 func: Optional[Callable] = None, file_identifier: Optional[Callable[[str], bool]] = None,
                 game_name: Optional[str] = None, supports_uri: Optional[bool] = False, description: str = "") -> None:
        self.display_name = display_name
        self.description = description
        self.script_name = script_name
        self.frozen_name = frozen_name or f'Archipelago{script_name}' if script_name else None
        self.icon = icon
        self.cli = cli
        if component_type == Type.FUNC:
            from Utils import deprecate
            deprecate(f"Launcher Component {self.display_name} is using Type.FUNC Type, which is pending removal.")
            component_type = Type.MISC

        self.type = component_type or (
            Type.CLIENT if "Client" in display_name else
            Type.ADJUSTER if "Adjuster" in display_name else Type.MISC)
        self.func = func
        self.file_identifier = file_identifier
        self.game_name = game_name
        self.supports_uri = supports_uri

    def handles_file(self, path: str):
        return self.file_identifier(path) if self.file_identifier else False

    def __repr__(self):
        return f"{self.__class__.__name__}({self.display_name})"


processes = weakref.WeakSet()


def launch_subprocess(func: Callable, name: str | None = None, args: Tuple[str, ...] = ()) -> None:
    import multiprocessing
    process = multiprocessing.Process(target=func, name=name, args=args)
    process.start()
    processes.add(process)


def launch(func: Callable, name: str | None = None, args: Tuple[str, ...] = ()) -> None:
    from Utils import is_kivy_running
    if is_kivy_running():
        launch_subprocess(func, name, args)
    else:
        func(*args)


class SuffixIdentifier:
    suffixes: Iterable[str]

    def __init__(self, *args: str):
        self.suffixes = args

    def __call__(self, path: str) -> bool:
        if isinstance(path, str):
            for suffix in self.suffixes:
                if path.endswith(suffix):
                    return True
        return False


def launch_textclient(*args):
    import CommonClient
    launch(CommonClient.run_as_textclient, name="TextClient", args=args)


def _install_apworld(apworld_src: str = "") -> Optional[Tuple[pathlib.Path, pathlib.Path]]:
    if not apworld_src:
        apworld_src = open_filename('Select APWorld file to install', (('APWorld', ('.apworld',)),))
        if not apworld_src:
            # user closed menu
            return

    if not apworld_src.endswith(".apworld"):
        raise Exception(f"Wrong file format, looking for .apworld. File identified: {apworld_src}")

    apworld_path = pathlib.Path(apworld_src)

    try:
        import zipfile
        zip = zipfile.ZipFile(apworld_path)
        directories = [f.name for f in zipfile.Path(zip).iterdir() if f.is_dir()]
        if len(directories) == 1 and directories[0] in apworld_path.stem:
            module_name = directories[0]
            apworld_name = module_name + ".apworld"
        else:
            raise Exception("APWorld appears to be invalid or damaged. (expected a single directory)")
        zip.open(module_name + "/__init__.py")
    except ValueError as e:
        raise Exception("Archive appears invalid or damaged.") from e
    except KeyError as e:
        raise Exception("Archive appears to not be an apworld. (missing __init__.py)") from e

    import worlds
    if worlds.user_folder is None:
        raise Exception("Custom Worlds directory appears to not be writable.")
    for world_source in worlds.world_sources:
        if apworld_path.samefile(world_source.resolved_path):
            # Note that this doesn't check if the same world is already installed.
            # It only checks if the user is trying to install the apworld file
            # that comes from the installation location (worlds or custom_worlds)
            raise Exception(f"APWorld is already installed at {world_source.resolved_path}.")

    # TODO: run generic test suite over the apworld.
    # TODO: have some kind of version system to tell from metadata if the apworld should be compatible.

    target = pathlib.Path(worlds.user_folder) / apworld_name
    import shutil
    shutil.copyfile(apworld_path, target)

    # If a module with this name is already loaded, then we can't load it now.
    # TODO: We need to be able to unload a world module,
    # so the user can update a world without restarting the application.
    found_already_loaded = False
    for loaded_world in worlds.world_sources:
        loaded_name = pathlib.Path(loaded_world.path).stem
        if module_name == loaded_name:
            found_already_loaded = True
            break
    if found_already_loaded and is_kivy_running():
        raise Exception(f"Installed APWorld successfully, but '{module_name}' is already loaded, "
                        "so a Launcher restart is required to use the new installation.")
    world_source = worlds.WorldSource(str(target), is_zip=True, relative=False)
    bisect.insort(worlds.world_sources, world_source)
    world_source.load()

    return apworld_path, target


def install_apworld(apworld_path: str = "") -> None:
    try:
        res = _install_apworld(apworld_path)
        if res is None:
            logging.info("Aborting APWorld installation.")
            return
        source, target = res
    except Exception as e:
        import Utils
        Utils.messagebox("Notice", str(e), error=True)
        logging.exception(e)
    else:
        import Utils
        logging.info(f"Installed APWorld successfully, copied {source} to {target}.")
        Utils.messagebox("Install complete.", f"Installed APWorld from {source}.")


def export_datapackage() -> None:
    import json

    from worlds import network_data_package

    path = user_path("datapackage_export.json")
    with open(path, "w") as f:
        json.dump(network_data_package, f, indent=4)

    open_file(path)


components: List[Component] = [
    # Launcher
    Component('Launcher', 'Launcher', component_type=Type.HIDDEN),
    # Core
    Component('Host', 'MultiServer', 'ArchipelagoServer', cli=True,
              file_identifier=SuffixIdentifier('.archipelago', '.zip'),
              description="Host a generated multiworld on your computer."),
    Component('Generate', 'Generate', cli=True,
              description="Generate a multiworld with the YAMLs in the players folder."),
    Component("Options Creator", "OptionsCreator", "ArchipelagoOptionsCreator", component_type=Type.TOOL,
              description="Visual creator for Archipelago option files."),
    Component("Install APWorld", func=install_apworld, file_identifier=SuffixIdentifier(".apworld"),
              description="Install an APWorld to play games not included with Archipelago by default."),
    Component('Text Client', 'CommonClient', 'ArchipelagoTextClient', func=launch_textclient,
              description="Connect to a multiworld using the text client."),
    Component('LttP Adjuster', 'LttPAdjuster'),
    # Ocarina of Time
    Component('OoT Client', 'OoTClient',
              file_identifier=SuffixIdentifier('.apz5')),
    Component('OoT Adjuster', 'OoTAdjuster'),
    # TLoZ
    Component('Zelda 1 Client', 'Zelda1Client', file_identifier=SuffixIdentifier('.aptloz')),
    # ChecksFinder
    Component('ChecksFinder Client', 'ChecksFinderClient'),
    # Zillion
    Component('Zillion Client', 'ZillionClient',
              file_identifier=SuffixIdentifier('.apzl')),

    # MegaMan Battle Network 3
    Component('MMBN3 Client', 'MMBN3Client', file_identifier=SuffixIdentifier('.apbn3')),

    Component("Export Datapackage", func=export_datapackage, component_type=Type.TOOL),
]

# if registering an icon from within an apworld, the format "ap:module.name/path/to/file.png" can be used
icon_paths = {
    'icon': local_path('data', 'icon.png'),
    'discord': local_path('data', 'discord-mark-blue.png'),
}

if not is_frozen():
    def _build_apworlds(*launch_args: str):
        import os
        import zipfile

        from build_apworld import build_apworld
        from worlds import AutoWorldRegister
        from Launcher import open_folder

        import argparse
        parser = argparse.ArgumentParser("Build script for APWorlds")
        parser.add_argument("worlds", type=str, default=(), nargs="*", help="Names of APWorlds to build.")
        parser.add_argument("--skip_open_folder", action="store_true", help="Prevent opening the built apworlds folder after building.")
        args = parser.parse_args(launch_args)

        if args.worlds:
            games = [(game, AutoWorldRegister.world_types.get(game, None)) for game in args.worlds]
        else:
            games = [(worldname, worldtype) for worldname, worldtype in AutoWorldRegister.world_types.items()
                     if not worldtype.zip_path]

        apworlds_folder = os.path.join("build", "apworlds")

        for worldname, worldtype in games:
            if not worldtype:
                logging.error(f"Requested APWorld \"{worldname}\" does not exist.")
                continue
<<<<<<< HEAD

            build_apworld(
                input_path=os.path.dirname(worldtype.__file__),
                output_path=apworlds_folder,
                world_type=worldtype
            )

        if not args.skip_open_folder:
            open_folder(apworlds_folder)
=======
            file_name = os.path.split(os.path.dirname(worldtype.__file__))[1]
            world_directory = os.path.join("worlds", file_name)
            if os.path.isfile(os.path.join(world_directory, "archipelago.json")):
                with open(os.path.join(world_directory, "archipelago.json"), mode="r", encoding="utf-8") as manifest_file:
                    manifest = json.load(manifest_file)

                assert "game" in manifest, (
                    f"World directory {world_directory} has an archipelago.json manifest file, but it "
                    "does not define a \"game\"."
                )
                assert manifest["game"] == worldtype.game, (
                    f"World directory {world_directory} has an archipelago.json manifest file, but value of the "
                    f"\"game\" field ({manifest['game']} does not equal the World class's game ({worldtype.game})."
                )
            else:
                manifest = {}

            zip_path = os.path.join(apworlds_folder, file_name + ".apworld")
            apworld = APWorldContainer(str(zip_path))
            apworld.game = worldtype.game
            manifest.update(apworld.get_manifest())
            apworld.manifest_path = f"{file_name}/archipelago.json"
            with zipfile.ZipFile(zip_path, "w", zipfile.ZIP_DEFLATED,
                                 compresslevel=9) as zf:
                for path in pathlib.Path(world_directory).rglob("*"):
                    relative_path = os.path.join(*path.parts[path.parts.index("worlds") + 1:])
                    if "__MACOSX" in relative_path or ".DS_STORE" in relative_path or "__pycache__" in relative_path:
                        continue
                    if not relative_path.endswith("archipelago.json"):
                        zf.write(path, relative_path)
                zf.writestr(apworld.manifest_path, json.dumps(manifest))
        open_folder(apworlds_folder)
>>>>>>> 0905e3ce


    components.append(Component("Build APWorlds", func=_build_apworlds, cli=True,
                                description="Build APWorlds from loose-file world folders."))<|MERGE_RESOLUTION|>--- conflicted
+++ resolved
@@ -283,7 +283,6 @@
             if not worldtype:
                 logging.error(f"Requested APWorld \"{worldname}\" does not exist.")
                 continue
-<<<<<<< HEAD
 
             build_apworld(
                 input_path=os.path.dirname(worldtype.__file__),
@@ -293,40 +292,6 @@
 
         if not args.skip_open_folder:
             open_folder(apworlds_folder)
-=======
-            file_name = os.path.split(os.path.dirname(worldtype.__file__))[1]
-            world_directory = os.path.join("worlds", file_name)
-            if os.path.isfile(os.path.join(world_directory, "archipelago.json")):
-                with open(os.path.join(world_directory, "archipelago.json"), mode="r", encoding="utf-8") as manifest_file:
-                    manifest = json.load(manifest_file)
-
-                assert "game" in manifest, (
-                    f"World directory {world_directory} has an archipelago.json manifest file, but it "
-                    "does not define a \"game\"."
-                )
-                assert manifest["game"] == worldtype.game, (
-                    f"World directory {world_directory} has an archipelago.json manifest file, but value of the "
-                    f"\"game\" field ({manifest['game']} does not equal the World class's game ({worldtype.game})."
-                )
-            else:
-                manifest = {}
-
-            zip_path = os.path.join(apworlds_folder, file_name + ".apworld")
-            apworld = APWorldContainer(str(zip_path))
-            apworld.game = worldtype.game
-            manifest.update(apworld.get_manifest())
-            apworld.manifest_path = f"{file_name}/archipelago.json"
-            with zipfile.ZipFile(zip_path, "w", zipfile.ZIP_DEFLATED,
-                                 compresslevel=9) as zf:
-                for path in pathlib.Path(world_directory).rglob("*"):
-                    relative_path = os.path.join(*path.parts[path.parts.index("worlds") + 1:])
-                    if "__MACOSX" in relative_path or ".DS_STORE" in relative_path or "__pycache__" in relative_path:
-                        continue
-                    if not relative_path.endswith("archipelago.json"):
-                        zf.write(path, relative_path)
-                zf.writestr(apworld.manifest_path, json.dumps(manifest))
-        open_folder(apworlds_folder)
->>>>>>> 0905e3ce
 
 
     components.append(Component("Build APWorlds", func=_build_apworlds, cli=True,
