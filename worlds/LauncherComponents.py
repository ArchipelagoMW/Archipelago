--- conflicted
+++ resolved
@@ -85,14 +85,10 @@
 
 def launch_textclient(*args):
     import CommonClient
-<<<<<<< HEAD
     if CommonClient.gui_enabled:
-        launch_subprocess(CommonClient.run_as_textclient, name="TextClient")
+        launch_subprocess(CommonClient.run_as_textclient, name="TextClient", args=args)
     else:
         CommonClient.run_as_textclient()
-=======
-    launch_subprocess(CommonClient.run_as_textclient, name="TextClient", args=args)
->>>>>>> 5021997d
 
 
 def _install_apworld(apworld_src: str = "") -> Optional[Tuple[pathlib.Path, pathlib.Path]]:
