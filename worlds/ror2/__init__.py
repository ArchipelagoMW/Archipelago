import string
from typing import get_type_hints

from .Items import RiskOfRainItem, item_table, item_pool_weights, environment_offest
from .Locations import RiskOfRainLocation, get_classic_item_pickups, item_pickups, orderedstage_location
from .Rules import set_rules
from .RoR2Environments import *

<<<<<<< HEAD
from BaseClasses import Region, RegionType, Entrance, Item, ItemClassification, MultiWorld, Tutorial
from .Options import ItemWeights, ROR2Options
=======
from BaseClasses import Region, Entrance, Item, ItemClassification, MultiWorld, Tutorial
from .Options import ror2_options, ItemWeights
>>>>>>> 7cbeb843
from worlds.AutoWorld import World, WebWorld
from .Regions import create_regions


class RiskOfWeb(WebWorld):
    tutorials = [Tutorial(
        "Multiworld Setup Guide",
        "A guide to setting up the Risk of Rain 2 integration for Archipelago multiworld games.",
        "English",
        "setup_en.md",
        "setup/en",
        ["Ijwu"]
    )]


class RiskOfRainWorld(World):
    """
     Escape a chaotic alien planet by fighting through hordes of frenzied monsters – with your friends, or on your own.
     Combine loot in surprising ways and master each character until you become the havoc you feared upon your
     first crash landing.
    """
    game = "Risk of Rain 2"
    option_definitions = get_type_hints(ROR2Options)
    options_dataclass = ROR2Options
    o: ROR2Options
    topology_present = False

    item_name_to_id = item_table
    location_name_to_id = item_pickups

    data_version = 6
    required_client_version = (0, 3, 7)
    web = RiskOfWeb()
    total_revivals: int

    def generate_early(self) -> None:
        # figure out how many revivals should exist in the pool
        if self.o.goal == "classic":
            total_locations = self.o.total_locations.value
        else:
            total_locations = len(
                orderedstage_location.get_locations(
                    chests=self.o.chests_per_stage.value,
                    shrines=self.o.shrines_per_stage.value,
                    scavengers=self.o.scavengers_per_stage.value,
                    scanners=self.o.scanner_per_stage.value,
                    altars=self.o.altars_per_stage.value,
                    dlc_sotv=self.o.dlc_sotv.value
                )
            )
        self.total_revivals = int(self.o.total_revivals.value / 100 *
                                  total_locations)
        if self.o.start_with_revive:
            self.total_revivals -= 1

    def create_items(self) -> None:
        # shortcut for starting_inventory... The start_with_revive option lets you start with a Dio's Best Friend
        if self.o.start_with_revive:
            self.multiworld.push_precollected(self.multiworld.create_item("Dio's Best Friend", self.player))

        environments_pool = {}
        # only mess with the environments if they are set as items
        if self.o.goal == "explore":

            # figure out all available ordered stages for each tier
            environment_available_orderedstages_table = environment_vanilla_orderedstages_table
            if self.o.dlc_sotv:
                environment_available_orderedstages_table = collapse_dict_list_vertical(environment_available_orderedstages_table, environment_sotv_orderedstages_table)

            environments_pool = shift_by_offset(environment_vanilla_table, environment_offest)

            if self.o.dlc_sotv:
                environment_offset_table = shift_by_offset(environment_sotv_table, environment_offest)
                environments_pool = {**environments_pool, **environment_offset_table}
            environments_to_precollect = 5 if self.o.begin_with_loop.value else 1
            # percollect environments for each stage (or just stage 1)
            for i in range(environments_to_precollect):
                unlock = self.multiworld.random.choices(list(environment_available_orderedstages_table[i].keys()), k=1)
                self.multiworld.push_precollected(self.create_item(unlock[0]))
                environments_pool.pop(unlock[0])

        # if presets are enabled generate junk_pool from the selected preset
        pool_option = self.o.item_weights.value
        junk_pool: Dict[str, int] = {}
        if self.o.item_pool_presets:
            # generate chaos weights if the preset is chosen
            if pool_option == ItemWeights.option_chaos:
                for name, max_value in item_pool_weights[pool_option].items():
                    junk_pool[name] = self.multiworld.random.randint(0, max_value)
            else:
                junk_pool = item_pool_weights[pool_option].copy()
        else:  # generate junk pool from user created presets
            junk_pool = {
                "Item Scrap, Green": self.o.green_scrap.value,
                "Item Scrap, Red": self.o.red_scrap.value,
                "Item Scrap, Yellow": self.o.yellow_scrap.value,
                "Item Scrap, White": self.o.white_scrap.value,
                "Common Item": self.o.common_item.value,
                "Uncommon Item": self.o.uncommon_item.value,
                "Legendary Item": self.o.legendary_item.value,
                "Boss Item": self.o.boss_item.value,
                "Lunar Item": self.o.lunar_item.value,
                "Void Item": self.o.void_item.value,
                "Equipment": self.o.equipment.value
            }

        # remove lunar items from the pool if they're disabled in the yaml unless lunartic is rolled
        if not self.o.enable_lunar or pool_option == ItemWeights.option_lunartic:
            junk_pool.pop("Lunar Item")
        # remove void items from the pool
        if not self.o.dlc_sotv or pool_option == ItemWeights.option_void:
            junk_pool.pop("Void Item")

        # Generate item pool
        itempool: List = []
        # Add revive items for the player
        itempool += ["Dio's Best Friend"] * self.total_revivals

        for env_name, _ in environments_pool.items():
            itempool += [env_name]

        # precollected environments are popped from the pool so counting like this is valid
        nonjunk_item_count = self.total_revivals + len(environments_pool)
        if self.o.goal == "classic":
            # classic mode
            total_locations = self.o.total_locations.value
        else:
            # explore mode
            total_locations = len(
                orderedstage_location.get_locations(
                    chests=self.o.chests_per_stage.value,
                    shrines=self.o.shrines_per_stage.value,
                    scavengers=self.o.scavengers_per_stage.value,
                    scanners=self.o.scanner_per_stage.value,
                    altars=self.o.altars_per_stage.value,
                    dlc_sotv=self.o.dlc_sotv.value
                )
            )
        junk_item_count = total_locations - nonjunk_item_count
        # Fill remaining items with randomly generated junk
        itempool += self.multiworld.random.choices(list(junk_pool.keys()), weights=list(junk_pool.values()),
                                                   k=junk_item_count)

        # Convert itempool into real items
        itempool = list(map(lambda name: self.create_item(name), itempool))
        self.multiworld.itempool += itempool

    def set_rules(self) -> None:
        set_rules(self.multiworld, self.player)

    def create_regions(self) -> None:

        if self.o.goal == "classic":
            # classic mode
            menu = create_region(self.multiworld, self.player, "Menu")
            self.multiworld.regions.append(menu)
            # By using a victory region, we can define it as being connected to by several regions
            #   which can then determine the availability of the victory.
            victory_region = create_region(self.multiworld, self.player, "Victory")
            self.multiworld.regions.append(victory_region)
            petrichor = create_region(self.multiworld, self.player, "Petrichor V",
                                      get_classic_item_pickups(self.o.total_locations.value))
            self.multiworld.regions.append(petrichor)

            # classic mode can get to victory from the beginning of the game
            to_victory = Entrance(self.player, "beating game", petrichor)
            petrichor.exits.append(to_victory)
            to_victory.connect(victory_region)

            connection = Entrance(self.player, "Lobby", menu)
            menu.exits.append(connection)
            connection.connect(petrichor)
        else:
            # explore mode
            create_regions(self.multiworld, self.player)

        create_events(self.multiworld, self.player)

    def fill_slot_data(self):
        options_dict = self.o.as_dict("item_pickup_step", "shrine_use_step", "goal", "total_locations",
                                      "chests_per_stage", "shrines_per_stage", "scavengers_per_stage",
                                      "scanner_per_stage", "altars_per_stage", "total_revivals", "start_with_revive",
                                      "final_stage_death", "death_link")
        cased_dict = {}
        for key, value in options_dict.items():
            split_name = [name.title() for name in key.split("_")]
            split_name[0] = split_name[0].lower()
            new_name = "".join(split_name)
            cased_dict[new_name] = value

        return {
            **cased_dict,
            "seed": "".join(self.multiworld.per_slot_randoms[self.player].choice(string.digits) for _ in range(16)),
        }

    def create_item(self, name: str) -> Item:
        item_id = item_table[name]
        classification = ItemClassification.filler
        if name == "Dio's Best Friend":
            classification = ItemClassification.progression
        elif name in {"Legendary Item", "Boss Item"}:
            classification = ItemClassification.useful
        elif name == "Lunar Item":
            classification = ItemClassification.trap

        # Only check for an item to be a environment unlock if those are known to be in the pool.
        # This should shave down comparions.

        elif name in environment_ALL_table.keys():
            if name in {"Void Fields", "Hidden Realm: Bazaar Between Time", "Hidden Realm: Bulwark's Ambry",
                        "Hidden Realm: Gilded Coast,"}:
                classification = ItemClassification.useful
            else:
                classification = ItemClassification.progression

        item = RiskOfRainItem(name, classification, item_id, self.player)
        return item


def create_events(world: MultiWorld, player: int) -> None:
    total_locations = world.total_locations[player].value
    num_of_events = total_locations // 25
    if total_locations / 25 == num_of_events:
        num_of_events -= 1
    world_region = world.get_region("Petrichor V", player)
    if world.goal[player] == "classic":
        # only setup Pickups when using classic_mode
        for i in range(num_of_events):
            event_loc = RiskOfRainLocation(player, f"Pickup{(i + 1) * 25}", None, world_region)
            event_loc.place_locked_item(RiskOfRainItem(f"Pickup{(i + 1) * 25}", ItemClassification.progression, None, player))
            event_loc.access_rule = \
                lambda state, i=i: state.can_reach(f"ItemPickup{((i + 1) * 25) - 1}", "Location", player)
            world_region.locations.append(event_loc)
    elif world.goal[player] == "explore":
        for n in range(1, 6):

            event_region = world.get_region(f"OrderedStage_{n}", player)
            event_loc = RiskOfRainLocation(player, f"Stage_{n}", None, event_region)
            event_loc.place_locked_item(RiskOfRainItem(f"Stage_{n}", ItemClassification.progression, None, player))
            event_loc.show_in_spoiler = False
            event_region.locations.append(event_loc)

    victory_region = world.get_region("Victory", player)
    victory_event = RiskOfRainLocation(player, "Victory", None, victory_region)
    victory_event.place_locked_item(RiskOfRainItem("Victory", ItemClassification.progression, None, player))
    world_region.locations.append(victory_event)


def create_region(world: MultiWorld, player: int, name: str, locations: Dict[str, int] = {}) -> Region:
    ret = Region(name, player, world)
    for location_name, location_id in locations.items():
        ret.locations.append(RiskOfRainLocation(player, location_name, location_id, ret))
    return ret<|MERGE_RESOLUTION|>--- conflicted
+++ resolved
@@ -6,13 +6,8 @@
 from .Rules import set_rules
 from .RoR2Environments import *
 
-<<<<<<< HEAD
-from BaseClasses import Region, RegionType, Entrance, Item, ItemClassification, MultiWorld, Tutorial
+from BaseClasses import Region, Entrance, Item, ItemClassification, MultiWorld, Tutorial
 from .Options import ItemWeights, ROR2Options
-=======
-from BaseClasses import Region, Entrance, Item, ItemClassification, MultiWorld, Tutorial
-from .Options import ror2_options, ItemWeights
->>>>>>> 7cbeb843
 from worlds.AutoWorld import World, WebWorld
 from .Regions import create_regions
 
