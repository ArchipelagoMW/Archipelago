--- conflicted
+++ resolved
@@ -39,14 +39,9 @@
     item_name_to_id = item_table
     location_name_to_id = item_pickups
 
-<<<<<<< HEAD
     # Change this for PR
-    data_version = 4
+    data_version = 5
     # forced_auto_forfeit = True
-=======
-    data_version = 5
-    forced_auto_forfeit = True
->>>>>>> 77878887
     web = RiskOfWeb()
     total_revivals: int
 
