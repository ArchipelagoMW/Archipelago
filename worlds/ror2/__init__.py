--- conflicted
+++ resolved
@@ -44,12 +44,7 @@
     }
     location_name_to_id = item_pickups
 
-<<<<<<< HEAD
-    required_client_version = (0, 4, 2)
-=======
-    data_version = 9
     required_client_version = (0, 4, 5)
->>>>>>> 0ed0de3d
     web = RiskOfWeb()
     total_revivals: int
 
