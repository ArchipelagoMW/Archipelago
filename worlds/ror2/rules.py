from worlds.generic.Rules import set_rule, add_rule
from BaseClasses import MultiWorld
from .locations import get_locations
from .ror2environments import environment_vanilla_orderedstages_table, environment_sotv_orderedstages_table
from typing import Set, TYPE_CHECKING

if TYPE_CHECKING:
    from . import RiskOfRainWorld


# Rule to see if it has access to the previous stage
def has_entrance_access_rule(multiworld: MultiWorld, stage: str, region: str, player: int) -> None:
    rule = lambda state: state.has(region, player) and state.has(stage, player)
    for entrance in multiworld.get_region(region, player).entrances:
        entrance.access_rule = rule


<<<<<<< HEAD
def has_stage_access_rule(multiworld: MultiWorld, stage: str, amount: int, entrance: str, player: int) -> None:
    multiworld.get_entrance(entrance, player).access_rule = \
        lambda state: state.has(entrance, player) and \
                      (state.has(stage, player) or state.count("Progressive Stage", player) >= amount)


def has_all_items(multiworld: MultiWorld, items: Set[str], entrance: str, player: int) -> None:
    multiworld.get_entrance(entrance, player).access_rule = \
        lambda state: state.has_all(items, player) and state.has(entrance, player)
=======
def has_all_items(multiworld: MultiWorld, items: Set[str], region: str, player: int) -> None:
    rule = lambda state: state.has_all(items, player) and state.has(region, player)
    for entrance in multiworld.get_region(region, player).entrances:
        entrance.access_rule = rule
>>>>>>> b9d561ae


# Checks to see if chest/shrine are accessible
def has_location_access_rule(multiworld: MultiWorld, environment: str, player: int, item_number: int, item_type: str)\
        -> None:
    if item_number == 1:
        multiworld.get_location(f"{environment}: {item_type} {item_number}", player).access_rule = \
            lambda state: state.has(environment, player)
        #  scavengers need to be locked till after a full loop since that is when they are capable of spawning.
        # (While technically the requirement is just beating 5 stages, this will ensure that the player will have
        #  a long enough run to have enough director credits for scavengers and
        #  help prevent being stuck in the same stages until that point).
        if item_type == "Scavenger":
            multiworld.get_location(f"{environment}: {item_type} {item_number}", player).access_rule = \
                lambda state: state.has(environment, player) and state.has("Stage 5", player)
    else:
        multiworld.get_location(f"{environment}: {item_type} {item_number}", player).access_rule = \
            lambda state: check_location(state, environment, player, item_number, item_type)


def check_location(state, environment: str, player: int, item_number: int, item_name: str) -> bool:
    return state.can_reach(f"{environment}: {item_name} {item_number - 1}", "Location", player)


# unlock event to next set of stages
def get_stage_event(multiworld: MultiWorld, player: int, stage_number: int) -> None:
    if stage_number == 4:
        return
    rule = lambda state: state.has(f"Stage {stage_number + 1}", player)
    for entrance in multiworld.get_region(f"OrderedStage_{stage_number + 1}", player).entrances:
        entrance.access_rule = rule


def set_rules(ror2_world: "RiskOfRainWorld") -> None:
    player = ror2_world.player
    multiworld = ror2_world.multiworld
    ror2_options = ror2_world.options
    if ror2_options.goal == "classic":
        # classic mode
        total_locations = ror2_options.total_locations.value  # total locations for current player
    else:
        # explore mode
        total_locations = len(
            get_locations(
                chests=ror2_options.chests_per_stage.value,
                shrines=ror2_options.shrines_per_stage.value,
                scavengers=ror2_options.scavengers_per_stage.value,
                scanners=ror2_options.scanner_per_stage.value,
                altars=ror2_options.altars_per_stage.value,
                dlc_sotv=bool(ror2_options.dlc_sotv.value)
            )
        )

    event_location_step = 25  # set an event location at these locations for "spheres"
    divisions = total_locations // event_location_step
    total_revivals = multiworld.worlds[player].total_revivals  # pulling this info we calculated in generate_basic

    if ror2_options.goal == "classic":
        # classic mode
        if divisions:
            for i in range(1, divisions + 1):  # since divisions is the floor of total_locations / 25
                if i * event_location_step != total_locations:
                    event_loc = multiworld.get_location(f"Pickup{i * event_location_step}", player)
                    set_rule(event_loc,
                             lambda state, i=i: state.can_reach(f"ItemPickup{i * event_location_step - 1}",
                                                                "Location", player))
                    # we want to create a rule for each of the 25 locations per division
                for n in range(i * event_location_step, (i + 1) * event_location_step + 1):
                    if n > total_locations:
                        break
                    if n == i * event_location_step:
                        set_rule(multiworld.get_location(f"ItemPickup{n}", player),
                                 lambda state, event_item=event_loc.item.name: state.has(event_item, player))
                    else:
                        set_rule(multiworld.get_location(f"ItemPickup{n}", player),
                                 lambda state, n=n: state.can_reach(f"ItemPickup{n - 1}", "Location", player))
        set_rule(multiworld.get_location("Victory", player),
                 lambda state: state.can_reach(f"ItemPickup{total_locations}", "Location", player))
        if total_revivals or ror2_options.start_with_revive.value:
            add_rule(multiworld.get_location("Victory", player),
                     lambda state: state.has("Dio's Best Friend", player,
                                             total_revivals + ror2_options.start_with_revive))

    else:
        # explore mode
        chests = ror2_options.chests_per_stage.value
        shrines = ror2_options.shrines_per_stage.value
        newts = ror2_options.altars_per_stage.value
        scavengers = ror2_options.scavengers_per_stage.value
        scanners = ror2_options.scanner_per_stage.value
        for i in range(len(environment_vanilla_orderedstages_table)):
            for environment_name, _ in environment_vanilla_orderedstages_table[i].items():
                # Make sure to go through each location
                if scavengers == 1:
                    has_location_access_rule(multiworld, environment_name, player, scavengers, "Scavenger")
                if scanners == 1:
                    has_location_access_rule(multiworld, environment_name, player, scanners, "Radio Scanner")
                for chest in range(1, chests + 1):
                    has_location_access_rule(multiworld, environment_name, player, chest, "Chest")
                for shrine in range(1, shrines + 1):
                    has_location_access_rule(multiworld, environment_name, player, shrine, "Shrine")
                if newts > 0:
                    for newt in range(1, newts + 1):
                        has_location_access_rule(multiworld, environment_name, player, newt, "Newt Altar")
                if i > 0:
                    has_stage_access_rule(multiworld, f"Stage {i}", i, environment_name, player)
            get_stage_event(multiworld, player, i)

        if ror2_options.dlc_sotv:
            for i in range(len(environment_sotv_orderedstages_table)):
                for environment_name, _ in environment_sotv_orderedstages_table[i].items():
                    # Make sure to go through each location
                    if scavengers == 1:
                        has_location_access_rule(multiworld, environment_name, player, scavengers, "Scavenger")
                    if scanners == 1:
                        has_location_access_rule(multiworld, environment_name, player, scanners, "Radio Scanner")
                    for chest in range(1, chests + 1):
                        has_location_access_rule(multiworld, environment_name, player, chest, "Chest")
                    for shrine in range(1, shrines + 1):
                        has_location_access_rule(multiworld, environment_name, player, shrine, "Shrine")
                    if newts > 0:
                        for newt in range(1, newts + 1):
                            has_location_access_rule(multiworld, environment_name, player, newt, "Newt Altar")
                    if i > 0:
                        has_stage_access_rule(multiworld, f"Stage {i}", i, environment_name, player)
        has_entrance_access_rule(multiworld, "Hidden Realm: A Moment, Fractured", "Hidden Realm: A Moment, Whole",
                                 player)
        has_stage_access_rule(multiworld, "Stage 1", 1, "Hidden Realm: Bazaar Between Time", player)
        has_entrance_access_rule(multiworld, "Hidden Realm: Bazaar Between Time", "Void Fields", player)
        has_entrance_access_rule(multiworld, "Stage 5", "Commencement", player)
        has_entrance_access_rule(multiworld, "Stage 5", "Hidden Realm: A Moment, Fractured", player)
        has_entrance_access_rule(multiworld, "Beads of Fealty", "Hidden Realm: A Moment, Whole", player)
        if ror2_options.dlc_sotv:
            has_entrance_access_rule(multiworld, "Stage 5", "The Planetarium", player)
            has_entrance_access_rule(multiworld, "Stage 5", "Void Locus", player)
            if ror2_options.victory == "voidling":
                has_all_items(multiworld, {"Stage 5", "The Planetarium"}, "Commencement", player)

    # Win Condition
    multiworld.completion_condition[player] = lambda state: state.has("Victory", player)<|MERGE_RESOLUTION|>--- conflicted
+++ resolved
@@ -15,22 +15,16 @@
         entrance.access_rule = rule
 
 
-<<<<<<< HEAD
 def has_stage_access_rule(multiworld: MultiWorld, stage: str, amount: int, entrance: str, player: int) -> None:
     multiworld.get_entrance(entrance, player).access_rule = \
         lambda state: state.has(entrance, player) and \
                       (state.has(stage, player) or state.count("Progressive Stage", player) >= amount)
 
 
-def has_all_items(multiworld: MultiWorld, items: Set[str], entrance: str, player: int) -> None:
-    multiworld.get_entrance(entrance, player).access_rule = \
-        lambda state: state.has_all(items, player) and state.has(entrance, player)
-=======
 def has_all_items(multiworld: MultiWorld, items: Set[str], region: str, player: int) -> None:
     rule = lambda state: state.has_all(items, player) and state.has(region, player)
     for entrance in multiworld.get_region(region, player).entrances:
         entrance.access_rule = rule
->>>>>>> b9d561ae
 
 
 # Checks to see if chest/shrine are accessible
@@ -136,7 +130,7 @@
                     for newt in range(1, newts + 1):
                         has_location_access_rule(multiworld, environment_name, player, newt, "Newt Altar")
                 if i > 0:
-                    has_stage_access_rule(multiworld, f"Stage {i}", i, environment_name, player)
+                    has_entrance_access_rule(multiworld, f"Stage {i}", environment_name, player)
             get_stage_event(multiworld, player, i)
 
         if ror2_options.dlc_sotv:
