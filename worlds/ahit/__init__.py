--- conflicted
+++ resolved
@@ -12,15 +12,6 @@
 from worlds.AutoWorld import World, WebWorld, CollectionState
 from worlds.generic.Rules import add_rule
 from typing import List, Dict, TextIO
-<<<<<<< HEAD
-from worlds.LauncherComponents import Component, components, icon_paths, launch, Type
-from Utils import local_path
-
-
-def launch_client():
-    from .Client import main
-    launch(main, name="AHITClient")
-=======
 from worlds.LauncherComponents import Component, components, icon_paths, launch as launch_component, Type
 from Utils import local_path
 
@@ -28,7 +19,6 @@
 def launch_client(*args: str):
     from .Client import launch
     launch_component(launch, name="AHITClient", args=args)
->>>>>>> 53ff5c97
 
 components.append(Component(display_name="A Hat in Time Client", func=launch_client, component_type=Type.CLIENT, icon='yatta'))
 
