--- conflicted
+++ resolved
@@ -245,11 +245,7 @@
 
         banjoItem = all_item_table.get(name)
         if not banjoItem:
-<<<<<<< HEAD
-            raise Exception(f"{name} is not a valid item name for Banjo-Tooie")
-=======
-            raise ValueError(f"{itemname} is not a valid item name for Banjo-Tooie")
->>>>>>> 7575924d
+            raise ValueError(f"{name} is not a valid item name for Banjo-Tooie")
 
         if item_classification is None:
             item_classification = self.get_classification(banjoItem)
