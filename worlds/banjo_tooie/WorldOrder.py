--- conflicted
+++ resolved
@@ -199,13 +199,8 @@
     actual_first_level = world.loading_zones[first_level]
 
     # A silo to the first world is not given.
-<<<<<<< HEAD
     if world.options.randomize_bk_moves.value != RandomizeBKMoveList.option_all and world.single_silo == "NONE":
         if  first_level != regionName.MT and world.options.logic_type != LogicType.option_easy_tricks:
-=======
-    if world.options.randomize_bk_moves.value != 2 and world.single_silo == "NONE":
-        if first_level != regionName.MT and world.options.logic_type != 2:
->>>>>>> 02e980d0
             world.multiworld.early_items[world.player][itemName.GGRAB] = 1
 
             if first_level == regionName.WW:
