
# SETUP GUIDE FOR BANJO-TOOIE ARCHIPELAGO

## Important

As we are using BizHawk, this guide is only applicable to Windows and Linux systems.
Our implementation also supports the Everdrive 3.0 and X7. (USB Support)

## Required Software and Hardware

-   PC Emulation:
    -   BizHawk:  [BizHawk Releases from TASVideos](https://tasvideos.org/BizHawk/ReleaseHistory)
        -   Version <b>2.9.1</b> and later are supported.
        -   Detailed installation instructions for BizHawk can be found at the above link.
        -   Windows users must run the prereq installer first, which can also be found at the above link.
-   Everdrive:
    - The USB driver on the PC that will be connecting to the everdrive
        - Windows: https://ftdichip.com/wp-content/uploads/2021/08/CDM212364_Setup.zip
        - Linux: https://ftdichip.com/wp-content/uploads/2022/07/libftd2xx-x86_64-1.4.27.tgz
    - For Everdrive 3.0, the OS version needs to be 3.06 to be compatible.
    - The Nintendo 64 Expansion Pak is required
<<<<<<< HEAD
-   Grab the latest release from https://github.com/jjjj12212/Archipelago-BanjoTooie
=======
    -   Grab the latest release of the Everdrive connector from https://github.com/jjjj12212/AP_Banjo-Tooie/releases
>>>>>>> 6e6aa9f7
-   A Banjo-Tooie ROM (USA ONLY).

## Playing on BizHawk
### Configuring BizHawk

Once BizHawk has been installed, open EmuHawk and change the following settings:

-   Under Config > Customize, check the "Run in background" and "Accept background input" boxes. This will allow you to continue playing in the background, even if another window is selected.
-   Under Config > Hotkeys, many hotkeys are listed, with many bound to common keys on the keyboard. You will likely want to disable most of these, which you can do quickly using  `Esc`.
-   If playing with a controller, when you bind controls, disable "P1 A Up", "P1 A Down", "P1 A Left", and "P1 A Right" as these interfere with aiming if bound. Set directional input using the Analog tab instead.
-   Under N64 enable "Use Expansion Slot". (The N64 menu only appears after loading a ROM.)
-   Under Config -> Speed/Skip, click "Audio Throttle" as this will fix the off pitch sounds while playing

It is strongly recommended to associate N64 rom extensions (*.n64, *.z64) to the EmuHawk we've just installed. To do so, we simply have to search any N64 rom we happened to own, right click and select "Open with…", unfold the list that appears and select the bottom option "Look for another application", then browse to the BizHawk folder and select EmuHawk.exe.

If you are experiencing performance issues with Banjo-Tooie, you can try the following:
- Under N64 -> Plugins, Set Active Video Plugin to Rice.
This will create some visual artifacts however, it should not affect gameplay.

<<<<<<< HEAD
## Configuring Everdrive

For those who wish to play this randomizer on Actual N64 Hardware:
- You will need a USB connection between the PC that will have the Banjo-Tooie Client Running and the Everdrive
- Install the USB driver on the PC that will be connecting to the everdrive
    - Windows: https://ftdichip.com/wp-content/uploads/2021/08/CDM212364_Setup.zip
    - Linux 64-bit: https://ftdichip.com/wp-content/uploads/2022/07/libftd2xx-x86_64-1.4.27.tgz
- For Everdrive 3.0, the OS version needs to be 3.06 to be compatible.

## Prerequisite

## How to Install - Server Side
- Install banjo_tooie.apworld

## Generate your world
- Familiarize yourself on how Archipelago works. Here is a guide to learn how to generate your world: https://archipelago.gg/tutorial/Archipelago/setup/en#on-your-local-installation
- In quick summary:
    - Generate your YAML template either using the Archipelago Launcher Or using our template here: https://github.com/jjjj12212/Archipelago-BanjoTooie/blob/main/yaml-template/template.yaml
    - Put your YAML in the Players folder
    - In the Archipelago Launcher, click Generate to generate the world
    - Once generated, click Host and select your world in the Archipelago\Output folder.

## How to install / Setup - Client Side PC Emulation

- Copy data/lua/banjo_tooie_connector.lua into data/lua in your existing Archipelago
- Install banjo_tooie.apworld
- If you are new to Archipelago, you need to Generate your world if you are playing solo or hosting a multiworld.
    - Look at section "Generate your world"
- Run Launcher.exe and select Banjo-Tooie Client
- If this is your first time running this version, it will prompt for your Banjo-Tooie (US) ROM
- The patched rom is located in your Archipelago root folder
- Connect the Archipelago Client with the server.
- To connect the client to the multiserver simply put  `<address>:<port>`  on the textfield on top and press `connect` (if the server uses password, then it will prompt after connection).
- Open Bizhawk (2.9.1+) and open your patched Banjo-Tooie (US) game
- Once you are in the game title menu or game select screen, apply the banjo_tooie_connector lua script (drag and drop)

## How to install / Setup - Client Side Everdrive
- The Everdrive will need to have a USB connection to the PC that will be running the Banjo-Tooie Client.
- Install the banjo_tooie.apworld
- If you are new to Archipelago, you need to Setup the Server Side & Generate your world if you are playing solo or hosting a multiworld.
    - Look at section "Generate your world"
- Run Launcher.exe and select Banjo-Tooie Client
- If this is your first time running this version, it will prompt for your Banjo-Tooie (US) ROM
- The patched rom is located in your Archipelago root folder
- Run the patched Banjo-Tooie Rom on the everdrive
- Open the Banjo_Tooie_Connector.exe (you have to do this before you connect the Banjo-Tooie Client with Archipelago)
- Connect the Archipelago Client with the server. (The Banjo_Tooie_Connector window should say Connection Established)
- To connect the client to the multiserver simply put  `<address>:<port>`  on the textfield on top and press `connect` (if the server uses password, then it will prompt after connection).
=======
### Setup - BizHawk
- Run Launcher.exe and select Banjo-Tooie Client
- If this is your first time running this version, it will prompt for your Banjo-Tooie (US) ROM
- The patched rom is located in your Archipelago root folder
    - The exact path is also printed on the Banjo-Tooie Client
    - You can also click "Browse Files" in the Launcher which will take you to this folder
- Connect the Archipelago Client with the server.
    - To connect the client to the multiserver simply put  `<address>:<port>`  on the textfield on top and press `connect` (if the server uses password, then it will prompt after connection).
- Open Bizhawk (2.9.1+) and open your patched Banjo-Tooie (US) game
- Once you are in the game title menu or game select screen, drag and drop the banjo_tooie_connector lua script (which can be found in the data/lua folder of Archipelago) onto the Lua console window.

## Playing on Everdrive
- Run ArchipelagoLauncher.exe and select Banjo-Tooie Client
- If this is your first time running this version, it will prompt for your Banjo-Tooie (US) ROM
- The patched rom is located in your Archipelago root folder 
    - The exact path is also printed on the Banjo-Tooie Client
    - You can also click "Browse Files" in the Launcher which will take you to this folder
- Load the patched version of the ROM on your everdrive sd card
- The Everdrive will need to have a USB connection to the PC that will be running the Banjo-Tooie Client.
- Open the banjo_tooie_everdrive_connector.exe (you have to do this before you connect the Banjo-Tooie Client with Archipelago)
    - If you are on Linux, run Banjo_Tooie_everdrive_connector_linux instead
- Run the patched Banjo-Tooie Rom on the everdrive
- Connect the Archipelago client with the server. (The banjo_tooie_connector window should say, "Connection Established")
- To connect the client to the multiserver, simply put  `<address>:<port>`  on the textfield on top and press `connect` (if the server uses password, then it will prompt after connection).
>>>>>>> 6e6aa9f7
<|MERGE_RESOLUTION|>--- conflicted
+++ resolved
@@ -19,11 +19,7 @@
         - Linux: https://ftdichip.com/wp-content/uploads/2022/07/libftd2xx-x86_64-1.4.27.tgz
     - For Everdrive 3.0, the OS version needs to be 3.06 to be compatible.
     - The Nintendo 64 Expansion Pak is required
-<<<<<<< HEAD
--   Grab the latest release from https://github.com/jjjj12212/Archipelago-BanjoTooie
-=======
     -   Grab the latest release of the Everdrive connector from https://github.com/jjjj12212/AP_Banjo-Tooie/releases
->>>>>>> 6e6aa9f7
 -   A Banjo-Tooie ROM (USA ONLY).
 
 ## Playing on BizHawk
@@ -43,56 +39,6 @@
 - Under N64 -> Plugins, Set Active Video Plugin to Rice.
 This will create some visual artifacts however, it should not affect gameplay.
 
-<<<<<<< HEAD
-## Configuring Everdrive
-
-For those who wish to play this randomizer on Actual N64 Hardware:
-- You will need a USB connection between the PC that will have the Banjo-Tooie Client Running and the Everdrive
-- Install the USB driver on the PC that will be connecting to the everdrive
-    - Windows: https://ftdichip.com/wp-content/uploads/2021/08/CDM212364_Setup.zip
-    - Linux 64-bit: https://ftdichip.com/wp-content/uploads/2022/07/libftd2xx-x86_64-1.4.27.tgz
-- For Everdrive 3.0, the OS version needs to be 3.06 to be compatible.
-
-## Prerequisite
-
-## How to Install - Server Side
-- Install banjo_tooie.apworld
-
-## Generate your world
-- Familiarize yourself on how Archipelago works. Here is a guide to learn how to generate your world: https://archipelago.gg/tutorial/Archipelago/setup/en#on-your-local-installation
-- In quick summary:
-    - Generate your YAML template either using the Archipelago Launcher Or using our template here: https://github.com/jjjj12212/Archipelago-BanjoTooie/blob/main/yaml-template/template.yaml
-    - Put your YAML in the Players folder
-    - In the Archipelago Launcher, click Generate to generate the world
-    - Once generated, click Host and select your world in the Archipelago\Output folder.
-
-## How to install / Setup - Client Side PC Emulation
-
-- Copy data/lua/banjo_tooie_connector.lua into data/lua in your existing Archipelago
-- Install banjo_tooie.apworld
-- If you are new to Archipelago, you need to Generate your world if you are playing solo or hosting a multiworld.
-    - Look at section "Generate your world"
-- Run Launcher.exe and select Banjo-Tooie Client
-- If this is your first time running this version, it will prompt for your Banjo-Tooie (US) ROM
-- The patched rom is located in your Archipelago root folder
-- Connect the Archipelago Client with the server.
-- To connect the client to the multiserver simply put  `<address>:<port>`  on the textfield on top and press `connect` (if the server uses password, then it will prompt after connection).
-- Open Bizhawk (2.9.1+) and open your patched Banjo-Tooie (US) game
-- Once you are in the game title menu or game select screen, apply the banjo_tooie_connector lua script (drag and drop)
-
-## How to install / Setup - Client Side Everdrive
-- The Everdrive will need to have a USB connection to the PC that will be running the Banjo-Tooie Client.
-- Install the banjo_tooie.apworld
-- If you are new to Archipelago, you need to Setup the Server Side & Generate your world if you are playing solo or hosting a multiworld.
-    - Look at section "Generate your world"
-- Run Launcher.exe and select Banjo-Tooie Client
-- If this is your first time running this version, it will prompt for your Banjo-Tooie (US) ROM
-- The patched rom is located in your Archipelago root folder
-- Run the patched Banjo-Tooie Rom on the everdrive
-- Open the Banjo_Tooie_Connector.exe (you have to do this before you connect the Banjo-Tooie Client with Archipelago)
-- Connect the Archipelago Client with the server. (The Banjo_Tooie_Connector window should say Connection Established)
-- To connect the client to the multiserver simply put  `<address>:<port>`  on the textfield on top and press `connect` (if the server uses password, then it will prompt after connection).
-=======
 ### Setup - BizHawk
 - Run Launcher.exe and select Banjo-Tooie Client
 - If this is your first time running this version, it will prompt for your Banjo-Tooie (US) ROM
@@ -116,5 +62,4 @@
     - If you are on Linux, run Banjo_Tooie_everdrive_connector_linux instead
 - Run the patched Banjo-Tooie Rom on the everdrive
 - Connect the Archipelago client with the server. (The banjo_tooie_connector window should say, "Connection Established")
-- To connect the client to the multiserver, simply put  `<address>:<port>`  on the textfield on top and press `connect` (if the server uses password, then it will prompt after connection).
->>>>>>> 6e6aa9f7
+- To connect the client to the multiserver, simply put  `<address>:<port>`  on the textfield on top and press `connect` (if the server uses password, then it will prompt after connection).