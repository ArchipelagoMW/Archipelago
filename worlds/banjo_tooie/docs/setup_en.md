--- conflicted
+++ resolved
@@ -45,15 +45,9 @@
 - The patched rom is located in your Archipelago root folder by default
     - The exact path is also printed on the Banjo-Tooie Client
     - You can also click "Browse Files" in the Launcher which will take you to this folder
-<<<<<<< HEAD
-- <b>one time only</b> run <b>/autostart</b> in the Banjo-Tooie Client and select Emuhawk.exe. This will automatically open Bizhawk, the patched Banjo-Tooie ROM and the required Lua script to connect
-- Connect the Archipelago Client with the server
-    - To connect the client to the multiserver simply put  `<address>:<port>`  on the textfield on top and press `connect` (if the server uses password, then it will prompt after connection)
-=======
 - **one time only** run `/autostart` in the Banjo-Tooie Client and select Emuhawk.exe. This will automatically open Bizhawk, the patched Banjo-Tooie ROM and the required Lua script to connect.
 - Connect the Archipelago Client with the server.
-    - To connect the client to the multiserver simply put  `<address>:<port>`  on the textfield on top and press `connect` (if the server uses password, then it will prompt after connection).
->>>>>>> 58126b67
+    - To connect the client to the multiserver simply put  `<address>:<port>`  on the textfield on top and press `connect` (if the server uses password, then it will prompt after connection)
 - If you rather not use <b>/autostart</b>:
     - Open Bizhawk and open your patched Banjo-Tooie (US) game
     - Once you are in the game title menu or game select screen, drag and drop the connector_bt_bizhawk.lua script (which can be found in the data/lua folder of Archipelago) onto the Lua console window
