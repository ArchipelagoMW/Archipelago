--- conflicted
+++ resolved
@@ -1161,24 +1161,11 @@
                 region_map[region].append(location)
 
 
-<<<<<<< HEAD
     self.multiworld.regions.extend(create_region(self.multiworld, self.player,\
           active_locations, region, locations) for region, locations in region_map.items())
     
-    if self.options.victory_condition in (VictoryCondition.option_hag1, VictoryCondition.option_wonderwing_challenge):
+    if self.options.victory_condition in (VictoryCondition.option_hag1, VictoryCondition.option_wonder_wing_challenge):
         self.multiworld.get_location(locationName.HAG1, player).place_locked_item(self.create_event_item(itemName.VICTORY))
-=======
-    multiworld.regions += [create_region(multiworld, player, active_locations, region, locations) for region, locations in
-                           region_map.items()]
-
-    if self.options.victory_condition == 0:
-        multiworld.get_location(locationName.HAG1, player).place_locked_item(
-         	self.create_event_item(itemName.VICTORY))
-
-    if self.options.victory_condition == 4:
-        multiworld.get_location(locationName.HAG1, player).place_locked_item(
-         	self.create_event_item(itemName.VICTORY))
->>>>>>> 7422d686
 
 
 def create_region(multiworld, player: int, active_locations, name: str, locations=None):
