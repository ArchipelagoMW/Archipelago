--- conflicted
+++ resolved
@@ -129,13 +129,7 @@
         ]
 
 
-<<<<<<< HEAD
-        if self.world.options.skip_puzzles:
-            
-=======
         if self.world.options.skip_puzzles == True:
-
->>>>>>> 7422d686
             self.access_rules = {
                 locationName.W1: lambda state: self.WorldUnlocks_req(state, 1230944),
                 locationName.W2: lambda state: self.WorldUnlocks_req(state, 1230945),
@@ -8118,13 +8112,8 @@
             for location, rules in self.cheato_rewards_rules.items():
                 cheato = self.world.multiworld.get_location(location, self.player)
                 set_rule(cheato, rules)
-<<<<<<< HEAD
         
         if self.world.options.honeyb_rewards:
-=======
-
-        if self.world.options.honeyb_rewards.value == True:
->>>>>>> 7422d686
             for location, rules in self.honeyb_rewards_rules.items():
                 honeyb = self.world.multiworld.get_location(location, self.player)
                 set_rule(honeyb, rules)
