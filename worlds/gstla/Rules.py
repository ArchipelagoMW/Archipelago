import math

from typing_extensions import TYPE_CHECKING

from worlds.generic.Rules import add_rule, add_item_rule
from typing import Set
from .Items import ItemType, all_items
from .gen.ItemNames import ItemName
from .gen.ItemData import summon_list, characters
from .Names.EntranceName import EntranceName
from .Locations import location_type_to_data
from .gen.LocationData import LocationType
from BaseClasses import MultiWorld
from .gen.LocationNames import LocationName, loc_names_by_id

if TYPE_CHECKING:
    from . import GSTLAWorld

def set_entrance_rules(world: 'GSTLAWorld'):
    multiworld = world.multiworld
    player = world.player
    add_rule(multiworld.get_entrance(EntranceName.DailaToShrineOfTheSeaGod, player),
             lambda state: state.has(ItemName.Lash_Pebble, player))

    add_rule(multiworld.get_entrance(EntranceName.DailaToKandoreanTemple, player),
             lambda state: state.has(ItemName.Whirlwind, player))

    add_rule(multiworld.get_entrance(EntranceName.MadraToMadraCatacombs, player),
             lambda state: state.has(ItemName.Reveal, player))

    add_rule(multiworld.get_entrance(EntranceName.YampiDesertFrontToYampiDesertBack, player),
             lambda state: state.has(ItemName.Scoop_Gem, player))

    add_rule(multiworld.get_entrance(EntranceName.YampiDesertBackToYampiDesertCave, player),
             lambda state: state.has(ItemName.Sand, player)  and state.has(ItemName.Teleport_Lapis, player) and state.has(ItemName.Burst_Brooch, player))

    add_rule(multiworld.get_entrance(EntranceName.AlhafraToAlhafraCave, player),
             lambda state: (state.has(ItemName.Briggs_defeated, player) and state.has(ItemName.Tremor_Bit, player)) or state.has(ItemName.Briggs_escaped, player))

    add_rule(multiworld.get_entrance(EntranceName.GarohToAirsRock, player),
             lambda state: state.has(ItemName.Whirlwind, player))

    add_rule(multiworld.get_entrance(EntranceName.GarohToYampiDesertBack, player),
             lambda state: state.has(ItemName.Sand, player))

    add_rule(multiworld.get_entrance(EntranceName.MadraToGondowanCliffs, player),
             lambda state: state.has(ItemName.Frost_Jewel, player) or state.has(ItemName.Scoop_Gem, player))

    add_rule(multiworld.get_entrance(EntranceName.GondowanCliffsToNaribwe, player),
             lambda state: state.has(ItemName.Briggs_defeated, player))

    add_rule(multiworld.get_entrance(EntranceName.KibomboMountainsToKibombo, player),
             lambda state: state.has(ItemName.Frost_Jewel, player) or state.has(ItemName.Lash_Pebble, player) and state.has(ItemName.Whirlwind, player))

    add_rule(multiworld.get_entrance(EntranceName.KibomboToGabombaStatue, player),
             lambda state: state.has(ItemName.Lash_Pebble, player) and state.has(ItemName.Scoop_Gem, player))

    add_rule(multiworld.get_entrance(EntranceName.GabombaStatueToGabombaCatacombs, player),
             lambda state: state.has(ItemName.Gabomba_Statue_Completed, player) and state.has(ItemName.Cyclone_Chip, player))

    add_rule(multiworld.get_entrance(EntranceName.MadraToEasternSea, player),
             lambda state: state.has(ItemName.Ship, player))

    add_rule(multiworld.get_entrance(EntranceName.SeaOfTimeIsletToIsletCave, player),
             lambda state: state.has(ItemName.Mind_Read, player) and state.has(ItemName.Lil_Turtle, player))

    add_rule(multiworld.get_entrance(EntranceName.SeaOfTimeToLemuria, player),
             lambda state: state.has(ItemName.Poseidon_defeated, player) or state.has(ItemName.Grindstone, player))

    add_rule(multiworld.get_entrance(EntranceName.TreasureIslandToTreasureIsland_Grindstone, player),
             lambda state: state.has(ItemName.Grindstone, player))

    add_rule(multiworld.get_entrance(EntranceName.TreasureIsland_GrindstoneToTreasureIsland_PostReunion, player),
             lambda state: state.has(ItemName.Lifting_Gem, player))

    add_rule(multiworld.get_entrance(EntranceName.AnkohlRuinsToAnkohlRuins_Sand, player),
             lambda state: state.has(ItemName.Sand, player))
    add_rule(multiworld.get_entrance(EntranceName.EasternSeaToAquaRock, player),
             lambda state: state.has(ItemName.Douse_Drop, player))

    add_rule(multiworld.get_entrance(EntranceName.TundariaTowerToTundariaTower_Parched, player),
             lambda state: state.has(ItemName.Parch, player))

    add_rule(multiworld.get_entrance(EntranceName.EasternSeaToWesternSea, player),
             lambda state: state.has(ItemName.Grindstone, player))

    add_rule(multiworld.get_entrance(EntranceName.WesternSeaToMagmaRock, player),
             lambda state: state.has(ItemName.Lifting_Gem, player))
    add_rule(multiworld.get_entrance(EntranceName.MagmaRockToMagmaRockInterior, player),
             lambda state: state.has(ItemName.Burst_Brooch, player) and state.has(ItemName.Growth, player) and state.has(ItemName.Lash_Pebble, player))

    add_rule(multiworld.get_entrance(EntranceName.ContigoToAnemosInnerSanctum, player),
             lambda state: state.has(ItemName.Teleport_Lapis, player) and state.count_group(ItemType.Djinn.name, player) >= 72)

    add_rule(multiworld.get_entrance(EntranceName.ContigoToJupiterLighthouse, player),
             lambda state: state.has(ItemName.Cyclone_Chip, player))

    add_rule(multiworld.get_entrance(EntranceName.ContigoToReunion, player),
             lambda state: state.has(ItemName.Jupiter_Beacon_Lit, player))

    add_rule(multiworld.get_entrance(EntranceName.ShamanVillageCaveToShamanVillage, player),
             lambda state: state.has(ItemName.Whirlwind, player))

    add_rule(multiworld.get_entrance(EntranceName.WesternSeaToProx, player),
             lambda state: state.has(ItemName.Magma_Ball, player))
    add_rule(multiworld.get_entrance(EntranceName.MarsLighthouseToMarsLighthouse_Activated, player),
            lambda state: state.has(ItemName.Flame_Dragons_defeated, player) and state.has(ItemName.Mythril_Bag_Mars, player))

<<<<<<< HEAD
def set_access_rules(multiworld, player):
    #Character locations
    add_rule(multiworld.get_location(LocationName.Idejima_Mind_Read, player),
             lambda state: state.has(ItemName.Sheba, player))
    add_rule(multiworld.get_location(LocationName.Idejima_Whirlwind, player),
             lambda state: state.has(ItemName.Sheba, player))

    add_rule(multiworld.get_location(LocationName.Kibombo_Douse_Drop, player),
             lambda state: state.has(ItemName.Piers, player))
    add_rule(multiworld.get_location(LocationName.Kibombo_Frost_Jewel, player),
             lambda state: state.has(ItemName.Piers, player))
    
    
    add_rule(multiworld.get_location(LocationName.Contigo_Carry_Stone, player),
             lambda state: state.has(ItemName.Mia, player))
    add_rule(multiworld.get_location(LocationName.Contigo_Lifting_Gem, player),
             lambda state: state.has(ItemName.Ivan, player))
    add_rule(multiworld.get_location(LocationName.Contigo_Orb_of_Force, player),
             lambda state: state.has(ItemName.Garet, player))
    add_rule(multiworld.get_location(LocationName.Contigo_Catch_Beads, player),
             lambda state: state.has(ItemName.Isaac, player))
    
    #Character djinn
    if multiworld.character_shuffle[player] == 2:
        add_rule(multiworld.get_location(LocationName.Spring, player),
                lambda state: state.has(ItemName.Piers, player))
        add_rule(multiworld.get_location(LocationName.Shade, player),
                lambda state: state.has(ItemName.Piers, player))

        add_rule(multiworld.get_location(LocationName.Flint, player),
                lambda state: state.has(ItemName.Isaac, player))
        add_rule(multiworld.get_location(LocationName.Forge, player),
                lambda state: state.has(ItemName.Isaac, player))  
        add_rule(multiworld.get_location(LocationName.Gust, player),
                lambda state: state.has(ItemName.Isaac, player))
        add_rule(multiworld.get_location(LocationName.Granite, player),
                lambda state: state.has(ItemName.Isaac, player))
        add_rule(multiworld.get_location(LocationName.Fizz, player),
                lambda state: state.has(ItemName.Isaac, player))
        add_rule(multiworld.get_location(LocationName.Fever, player),
                lambda state: state.has(ItemName.Isaac, player))
        
        add_rule(multiworld.get_location(LocationName.Breeze, player),
                lambda state: state.has(ItemName.Garet, player))
        add_rule(multiworld.get_location(LocationName.Sleet, player),
                lambda state: state.has(ItemName.Garet, player))
        add_rule(multiworld.get_location(LocationName.Quartz, player),
                lambda state: state.has(ItemName.Garet, player))
        add_rule(multiworld.get_location(LocationName.Mist, player),
                lambda state: state.has(ItemName.Garet, player))
        add_rule(multiworld.get_location(LocationName.Corona, player),
                lambda state: state.has(ItemName.Garet, player))
        add_rule(multiworld.get_location(LocationName.Zephyr, player),
                lambda state: state.has(ItemName.Garet, player))
        
        add_rule(multiworld.get_location(LocationName.Vine, player),
                lambda state: state.has(ItemName.Ivan, player))
        add_rule(multiworld.get_location(LocationName.Spritz, player),
                lambda state: state.has(ItemName.Ivan, player))
        add_rule(multiworld.get_location(LocationName.Scorch, player),
                lambda state: state.has(ItemName.Ivan, player))
        add_rule(multiworld.get_location(LocationName.Smog, player),
                lambda state: state.has(ItemName.Ivan, player))
        add_rule(multiworld.get_location(LocationName.Sap, player),
                lambda state: state.has(ItemName.Ivan, player))
        add_rule(multiworld.get_location(LocationName.Hail, player),
                lambda state: state.has(ItemName.Ivan, player))
        

        add_rule(multiworld.get_location(LocationName.Ember, player),
                lambda state: state.has(ItemName.Mia, player))
        add_rule(multiworld.get_location(LocationName.Kite, player),
                lambda state: state.has(ItemName.Mia, player))
        add_rule(multiworld.get_location(LocationName.Ground, player),
                lambda state: state.has(ItemName.Mia, player))
        add_rule(multiworld.get_location(LocationName.Tonic, player),
                lambda state: state.has(ItemName.Mia, player))
        add_rule(multiworld.get_location(LocationName.Flash, player),
                lambda state: state.has(ItemName.Mia, player))
        add_rule(multiworld.get_location(LocationName.Squall, player),
                lambda state: state.has(ItemName.Mia, player))
    else:
        add_rule(multiworld.get_location(LocationName.Spring, player),
                lambda state: state.count_group(ItemType.Character.name, player) >= 2)
        add_rule(multiworld.get_location(LocationName.Shade, player),
                lambda state: state.count_group(ItemType.Character.name, player) >= 2)

        add_rule(multiworld.get_location(LocationName.Flint, player),
                lambda state: state.count_group(ItemType.Character.name, player) >= 3)
        add_rule(multiworld.get_location(LocationName.Forge, player),
                lambda state: state.count_group(ItemType.Character.name, player) >= 3)  
        add_rule(multiworld.get_location(LocationName.Gust, player),
                lambda state: state.count_group(ItemType.Character.name, player) >= 3)


        add_rule(multiworld.get_location(LocationName.Granite, player),
                lambda state: state.count_group(ItemType.Character.name, player) >= 4)
        add_rule(multiworld.get_location(LocationName.Fizz, player),
                lambda state: state.count_group(ItemType.Character.name, player) >= 4)
        add_rule(multiworld.get_location(LocationName.Fever, player),
                lambda state: state.count_group(ItemType.Character.name, player) >= 4)
        add_rule(multiworld.get_location(LocationName.Breeze, player),
                lambda state: state.count_group(ItemType.Character.name, player) >= 4)
        
        add_rule(multiworld.get_location(LocationName.Sleet, player),
                lambda state: state.count_group(ItemType.Character.name, player) >= 5)
        add_rule(multiworld.get_location(LocationName.Quartz, player),
                lambda state: state.count_group(ItemType.Character.name, player) >= 5)
        add_rule(multiworld.get_location(LocationName.Mist, player),
                lambda state: state.count_group(ItemType.Character.name, player) >= 5)
        add_rule(multiworld.get_location(LocationName.Corona, player),
                lambda state: state.count_group(ItemType.Character.name, player) >= 5)
        add_rule(multiworld.get_location(LocationName.Zephyr, player),
                lambda state: state.count_group(ItemType.Character.name, player) >= 5)
        
        add_rule(multiworld.get_location(LocationName.Vine, player),
                lambda state: state.count_group(ItemType.Character.name, player) >= 6)
        add_rule(multiworld.get_location(LocationName.Spritz, player),
                lambda state: state.count_group(ItemType.Character.name, player) >= 6)
        add_rule(multiworld.get_location(LocationName.Scorch, player),
                lambda state: state.count_group(ItemType.Character.name, player) >= 6)
        add_rule(multiworld.get_location(LocationName.Smog, player),
                lambda state: state.count_group(ItemType.Character.name, player) >= 6)
        add_rule(multiworld.get_location(LocationName.Sap, player),
                lambda state: state.count_group(ItemType.Character.name, player) >= 6)
        add_rule(multiworld.get_location(LocationName.Hail, player),
                lambda state: state.count_group(ItemType.Character.name, player) >= 6)
        

        add_rule(multiworld.get_location(LocationName.Ember, player),
                lambda state: state.count_group(ItemType.Character.name, player) >= 7)
        add_rule(multiworld.get_location(LocationName.Kite, player),
                lambda state: state.count_group(ItemType.Character.name, player) >= 7)
        add_rule(multiworld.get_location(LocationName.Ground, player),
                lambda state: state.count_group(ItemType.Character.name, player) >= 7)
        add_rule(multiworld.get_location(LocationName.Tonic, player),
                lambda state: state.count_group(ItemType.Character.name, player) >= 7)
        add_rule(multiworld.get_location(LocationName.Flash, player),
                lambda state: state.count_group(ItemType.Character.name, player) >= 7)
        add_rule(multiworld.get_location(LocationName.Squall, player),
                lambda state: state.count_group(ItemType.Character.name, player) >= 7)


=======
def set_access_rules(world: 'GSTLAWorld'):
    multiworld = world.multiworld
    player = world.player
>>>>>>> 2decdd28
    #Daila
    add_rule(multiworld.get_location(LocationName.Daila_Sea_Gods_Tear, player),
             lambda state: state.has(ItemName.Frost_Jewel, player))

    add_rule(multiworld.get_location(LocationName.Daila_Psy_Crystal, player),
             lambda state: state.has(ItemName.Scoop_Gem, player))

    #Kandorean Temple
    add_rule(multiworld.get_location(LocationName.Fog, player),
             lambda state: state.has(ItemName.Lash_Pebble, player))

    #Dehkan Platea
    add_rule(multiworld.get_location(LocationName.Cannon, player),
             lambda state: state.has(ItemName.Pound_Cube, player))

    add_rule(multiworld.get_location(LocationName.Dehkan_Plateau_Nut, player),
             lambda state: state.has(ItemName.Lash_Pebble, player))

    #Shrine of the Sea God
    add_rule(multiworld.get_location(LocationName.Shrine_of_the_Sea_God_Rusty_Staff, player),
             lambda state: state.has(ItemName.Frost_Jewel, player))

    add_rule(multiworld.get_location(LocationName.Shrine_of_the_Sea_God_Right_Prong, player),
             lambda state: state.has(ItemName.Frost_Jewel, player) and state.has(ItemName.Reveal, player))


    #Indra Cavern
    add_rule(multiworld.get_location(LocationName.Indra_Cavern_Zagan, player),
             lambda state: state.has(ItemName.Lash_Pebble, player))

    #Madra
    add_rule(multiworld.get_location(LocationName.Madra_Cyclone_Chip, player),
             lambda state: state.has(ItemName.Gabomba_Statue_Completed, player))

    add_rule(multiworld.get_location(LocationName.Char, player),
             lambda state: state.has(ItemName.Healing_Fungus, player))

    #Madra Catacombs
    add_rule(multiworld.get_location(LocationName.Madra_Catacombs_Ruin_Key, player),
             lambda state: state.has(ItemName.Tremor_Bit, player) and state.has(ItemName.Lash_Pebble, player) and state.has(ItemName.Frost_Jewel, player))

    add_rule(multiworld.get_location(LocationName.Madra_Catacombs_Mist_Potion, player),
             lambda state: state.has(ItemName.Lash_Pebble, player) and state.has(ItemName.Frost_Jewel, player))

    add_rule(multiworld.get_location(LocationName.Madra_Catacombs_Moloch, player),
             lambda state: state.has(ItemName.Ruin_Key, player))

    #Yampi Desert
    add_rule(multiworld.get_location(LocationName.Blitz, player),
             lambda state: state.has(ItemName.Pound_Cube, player))

    add_rule(multiworld.get_location(LocationName.Yampi_Desert_Guardian_Ring, player),
             lambda state: state.has(ItemName.Pound_Cube, player) or state.has(ItemName.Sand, player))

    add_rule(multiworld.get_location(LocationName.Yampi_Desert_Antidote, player),
             lambda state: state.has(ItemName.Pound_Cube, player) or state.has(ItemName.Sand, player))

    add_rule(multiworld.get_location(LocationName.Yampi_Desert_Scoop_Gem, player),
             lambda state: state.has(ItemName.Pound_Cube, player))

    #Yamp Desert Backside
    add_rule(multiworld.get_location(LocationName.Yampi_Desert_Lucky_Medal, player),
             lambda state: state.has(ItemName.Reveal, player))

    add_rule(multiworld.get_location(LocationName.Yampi_Desert_Trainers_Whip, player),
             lambda state: state.has(ItemName.Lash_Pebble, player) or state.has(ItemName.Sand, player))

    add_rule(multiworld.get_location(LocationName.Yampi_Desert_Trainers_Whip, player),
             lambda state: state.has(ItemName.Pound_Cube, player))

    add_rule(multiworld.get_location(LocationName.Yampi_Desert_315_coins, player),
             lambda state: state.has(ItemName.Scoop_Gem, player))

    add_rule(multiworld.get_location(LocationName.Yampi_Desert_Cave_Water_of_Life, player),
             lambda state: state.has(ItemName.Sand, player))

    #Yampi Desert Cave
    add_rule(multiworld.get_location(LocationName.Yampi_Desert_Cave_Mythril_Silver, player),
             lambda state: state.has(ItemName.Scoop_Gem, player))

    add_rule(multiworld.get_location(LocationName.Crystal, player),
             lambda state: state.has(ItemName.Scoop_Gem, player))

    #Alhafra
    add_rule(multiworld.get_location(LocationName.Alhafra_Psy_Crystal, player),
             lambda state: state.has(ItemName.Reveal, player))

    add_rule(multiworld.get_location(LocationName.Alhafra_Prison_Briggs, player),
             lambda state: state.has(ItemName.Briggs_defeated, player) and state.has(ItemName.Lash_Pebble, player) and state.has(ItemName.Burst_Brooch, player) and state.has(ItemName.Pound_Cube, player))

    #Alhafra Cave
    add_rule(multiworld.get_location(LocationName.Alhafran_Cave_123_coins, player),
             lambda state: state.has(ItemName.Lash_Pebble, player) and state.has(ItemName.Pound_Cube, player))

    add_rule(multiworld.get_location(LocationName.Alhafran_Cave_Ixion_Mail, player),
             lambda state: state.has(ItemName.Lash_Pebble, player) and state.has(ItemName.Pound_Cube, player))

    add_rule(multiworld.get_location(LocationName.Alhafran_Cave_Lucky_Medal, player),
             lambda state: state.has(ItemName.Lash_Pebble, player) and state.has(ItemName.Pound_Cube, player))

    add_rule(multiworld.get_location(LocationName.Alhafran_Cave_777_coins, player),
             lambda state: state.has(ItemName.Briggs_escaped, player) and state.has(ItemName.Frost_Jewel, player))

    add_rule(multiworld.get_location(LocationName.Alhafran_Cave_Potion, player),
             lambda state: state.has(ItemName.Briggs_escaped, player) and state.has(ItemName.Frost_Jewel, player))

    add_rule(multiworld.get_location(LocationName.Alhafran_Cave_Psy_Crystal, player),
             lambda state: state.has(ItemName.Briggs_escaped, player) and state.has(ItemName.Frost_Jewel, player))


    #Mikasalla
    add_rule(multiworld.get_location(LocationName.Spark, player),
             lambda state: state.has(ItemName.Scoop_Gem, player))


    #Osenia Cavern
    add_rule(multiworld.get_location(LocationName.Osenia_Cavern_Megaera, player),
             lambda state: state.has(ItemName.Scoop_Gem, player))


    #Garoh
    add_rule(multiworld.get_location(LocationName.Garoh_Hypnos_Sword, player),
             lambda state: state.has(ItemName.Reveal, player))

    add_rule(multiworld.get_location(LocationName.Ether, player),
             lambda state: state.has(ItemName.Reveal, player))


    #Airs Rock
    add_rule(multiworld.get_location(LocationName.Airs_Rock_Vial, player),
             lambda state: state.has(ItemName.Frost_Jewel, player))

    add_rule(multiworld.get_location(LocationName.Airs_Rock_Psy_Crystal, player),
             lambda state: state.has(ItemName.Reveal, player))

    #Gondowan Cliffs
    add_rule(multiworld.get_location(LocationName.Gondowan_Cliffs_Healing_Fungus, player),
             lambda state: state.has(ItemName.Frost_Jewel, player))

    #Naribwe
    add_rule(multiworld.get_location(LocationName.Naribwe_Thorn_Crown, player),
             lambda state: state.has(ItemName.Lash_Pebble, player))

    add_rule(multiworld.get_location(LocationName.Naribwe_Unicorn_Ring, player),
             lambda state: state.has(ItemName.Whirlwind, player) and state.has(ItemName.Reveal, player))

    #Kibombo Mountains
    add_rule(multiworld.get_location(LocationName.Kibombo_Mountains_Power_Bread, player),
             lambda state: state.has(ItemName.Lash_Pebble, player) or state.has(ItemName.Gabomba_Statue_Completed, player))

    add_rule(multiworld.get_location(LocationName.Kibombo_Mountains_Tear_Stone, player),
             lambda state: state.has(ItemName.Lash_Pebble, player) or state.has(ItemName.Gabomba_Statue_Completed, player))

    add_rule(multiworld.get_location(LocationName.Waft, player),
             lambda state: state.has(ItemName.Frost_Jewel, player) and state.has(ItemName.Growth, player))

    #Kibombo
    add_rule(multiworld.get_location(LocationName.Kibombo_Piers, player),
             lambda state: state.has(ItemName.Lash_Pebble, player))


    #Gabomba Statue
    add_rule(multiworld.get_location(LocationName.Gabomba_Statue, player),
             lambda state: state.has(ItemName.Pound_Cube, player))

    add_rule(multiworld.get_location(LocationName.Steel, player),
             lambda state: state.has(ItemName.Pound_Cube, player))

    add_rule(multiworld.get_location(LocationName.Gabomba_Statue_Black_Crystal, player),
             lambda state: state.has(ItemName.Gabomba_Statue_Completed, player))

    #Gabomba Catacombs
    add_rule(multiworld.get_location(LocationName.Gabomba_Catacombs_Tomegathericon, player),
             lambda state: state.has(ItemName.Reveal, player) and state.has(ItemName.Frost_Jewel, player))

    #Lemurian Ship
    if world.options.starter_ship > 0:
        add_rule(multiworld.get_location(LocationName.Lemurian_Ship_Engine_Room, player),
                        lambda state: state.has(ItemName.Aqua_Hydra_defeated, player))
        add_rule(multiworld.get_location(LocationName.Lemurian_Ship_Aqua_Hydra_fight, player), lambda state: state.has(ItemName.Black_Crystal, player))

    add_rule(multiworld.get_location(LocationName.Lemurian_Ship_Potion, player),
             lambda state: state.has(ItemName.Frost_Jewel, player) and (state.has(ItemName.Grindstone, player) or state.has(ItemName.Poseidon_defeated, player)))
    add_rule(multiworld.get_location(LocationName.Lemurian_Ship_Mist_Potion, player),
             lambda state: state.has(ItemName.Aqua_Hydra_defeated, player) and state.has(ItemName.Parch, player) and (state.has(ItemName.Grindstone, player) or state.has(ItemName.Poseidon_defeated, player)))
    add_rule(multiworld.get_location(LocationName.Lemurian_Ship_Aqua_Hydra_fight, player),
             lambda state: state.has(ItemName.Frost_Jewel, player))



    #East Tunderia Islet N/A

    #SouthEast Angara Islet
    add_rule(multiworld.get_location(LocationName.SE_Angara_Islet_Red_Cloth, player),
             lambda state: state.has(ItemName.Pretty_Stone, player) and state.has(ItemName.Frost_Jewel, player) and state.has(ItemName.Mind_Read, player))

    #North Osenia Islet
    add_rule(multiworld.get_location(LocationName.N_Osenia_Islet_Milk, player),
             lambda state: state.has(ItemName.Red_Cloth, player) and state.has(ItemName.Sand, player) and state.has(ItemName.Mind_Read, player))

    #West Indra Islet
    add_rule(multiworld.get_location(LocationName.W_Indra_Islet_Lil_Turtle, player),
             lambda state: state.has(ItemName.Milk, player) and state.has(ItemName.Mind_Read, player))

    #Sea of Time Islet N/A

    #Islet Cave
    add_rule(multiworld.get_location(LocationName.Serac, player),
             lambda state: state.has(ItemName.Teleport_Lapis, player) and state.has(ItemName.Tremor_Bit, player))


    #Apoji Islands
    add_rule(multiworld.get_location(LocationName.Apojii_Islands_Bramble_Seed, player),
             lambda state: state.has(ItemName.Cyclone_Chip, player))

    add_rule(multiworld.get_location(LocationName.Apojii_Islands_Mint, player),
             lambda state: state.has(ItemName.Cyclone_Chip, player))

    add_rule(multiworld.get_location(LocationName.Apojii_Islands_Herb, player),
             lambda state: state.has(ItemName.Cyclone_Chip, player))

    add_rule(multiworld.get_location(LocationName.Haze, player),
             lambda state: state.has(ItemName.Sand, player) and state.has(ItemName.Whirlwind, player))

    #Aqua Rock
    add_rule(multiworld.get_location(LocationName.Aqua_Rock_Parch, player),
             lambda state: state.has(ItemName.Aquarius_Stone, player) and (state.has(ItemName.Parch, player) or state.has(ItemName.Frost_Jewel, player)))

    add_rule(multiworld.get_location(LocationName.Aqua_Rock_Mimic, player),
             lambda state: state.has(ItemName.Parch, player) or state.has(ItemName.Frost_Jewel, player))

    add_rule(multiworld.get_location(LocationName.Aqua_Rock_Mist_Sabre, player),
             lambda state: state.has(ItemName.Frost_Jewel, player))

    add_rule(multiworld.get_location(LocationName.Aqua_Rock_Aquarius_Stone, player),
             lambda state: state.has(ItemName.Parch, player) or state.has(ItemName.Frost_Jewel, player))

    add_rule(multiworld.get_location(LocationName.Aqua_Rock_Lucky_Pepper, player),
             lambda state: state.has(ItemName.Parch, player) or state.has(ItemName.Frost_Jewel, player))

    add_rule(multiworld.get_location(LocationName.Aqua_Rock_Rusty_Sword, player),
             lambda state: state.has(ItemName.Parch, player))

    add_rule(multiworld.get_location(LocationName.Aqua_Rock_Crystal_Powder, player),
             lambda state: state.has(ItemName.Frost_Jewel, player))

    add_rule(multiworld.get_location(LocationName.Aqua_Rock_Vial, player),
             lambda state: state.has(ItemName.Frost_Jewel, player))

    add_rule(multiworld.get_location(LocationName.Aqua_Rock_Tear_Stone, player),
             lambda state: state.has(ItemName.Parch, player) or state.has(ItemName.Frost_Jewel, player))

    add_rule(multiworld.get_location(LocationName.Steam, player),
             lambda state: state.has(ItemName.Parch, player))

    #Izumo
    add_rule(multiworld.get_location(LocationName.Izumo_Ulysses, player),
             lambda state: state.has(ItemName.Reveal, player) and state.has(ItemName.Sand, player) and state.has(ItemName.Frost_Jewel, player) and state.has(ItemName.Pound_Cube, player) and state.has(ItemName.Parch, player))

    add_rule(multiworld.get_location(LocationName.Izumo_Antidote, player),
             lambda state: state.has(ItemName.Cyclone_Chip, player))

    add_rule(multiworld.get_location(LocationName.Izumo_Antidote_Two, player),
             lambda state: state.has(ItemName.Cyclone_Chip, player))

    add_rule(multiworld.get_location(LocationName.Izumo_Lucky_Medal, player),
             lambda state: state.has(ItemName.Cyclone_Chip, player))

    add_rule(multiworld.get_location(LocationName.Izumo_Phantasmal_Mail, player),
             lambda state: state.has(ItemName.Reveal, player) and state.has(ItemName.Sand, player) and state.has(ItemName.Frost_Jewel, player) and state.has(ItemName.Pound_Cube, player))

    add_rule(multiworld.get_location(LocationName.Coal, player),
             lambda state: state.has(ItemName.Dancing_Idol, player) and state.has(ItemName.Serpent_defeated, player))

    #Gaia Rock
    add_rule(multiworld.get_location(LocationName.Gaia_Rock_Sand, player),
             lambda state: state.has(ItemName.Serpent_defeated, player))

    add_rule(multiworld.get_location(LocationName.Gaia_Rock_Cloud_Brand, player),
             lambda state: state.has(ItemName.Sand, player) and state.has(ItemName.Serpent_defeated, player))

    add_rule(multiworld.get_location(LocationName.Gaia_Rock_Mimic, player),
             lambda state: state.has(ItemName.Growth, player))

    add_rule(multiworld.get_location(LocationName.Gaia_Rock_Rusty_Mace, player),
             lambda state: state.has(ItemName.Growth, player))

    add_rule(multiworld.get_location(LocationName.Gaia_Rock_Dancing_Idol, player),
             lambda state: state.has(ItemName.Reveal, player) and state.has(ItemName.Whirlwind, player))

    add_rule(multiworld.get_location(LocationName.Gaia_Rock_Apple, player),
             lambda state: state.has(ItemName.Whirlwind, player))

    add_rule(multiworld.get_location(LocationName.Gaia_Rock_Serpent_Fight, player),
             lambda state: state.has(ItemName.Cyclone_Chip, player) and state.has(ItemName.Dancing_Idol, player))


    #Tundaria Tower
    add_rule(multiworld.get_location(LocationName.Tundaria_Tower_Center_Prong, player),
             lambda state: state.has(ItemName.Burst_Brooch, player))

    add_rule(multiworld.get_location(LocationName.Tundaria_Tower_Burst_Brooch, player),
             lambda state: state.has(ItemName.Pound_Cube, player) and state.has(ItemName.Reveal, player))

    add_rule(multiworld.get_location(LocationName.Tundaria_Tower_Sylph_Feather, player),
             lambda state: state.has(ItemName.Burst_Brooch, player))

    add_rule(multiworld.get_location(LocationName.Tundaria_Tower_Lucky_Medal, player),
             lambda state: state.has(ItemName.Burst_Brooch, player))

    add_rule(multiworld.get_location(LocationName.Tundaria_Tower_Vial, player),
             lambda state: state.has(ItemName.Burst_Brooch, player))

    add_rule(multiworld.get_location(LocationName.Tundaria_Tower_Lightning_Sword, player),
             lambda state: state.has(ItemName.Burst_Brooch, player))

    add_rule(multiworld.get_location(LocationName.Tundaria_Tower_Hard_Nut, player),
             lambda state: state.has(ItemName.Pound_Cube, player))

    add_rule(multiworld.get_location(LocationName.Tundaria_Tower_Crystal_Powder, player),
             lambda state: state.has(ItemName.Pound_Cube, player))

    #Ankohl Ruins
    add_rule(multiworld.get_location(LocationName.Ankohl_Ruins_Left_Prong, player),
             lambda state: state.has(ItemName.Reveal, player))

    #Champa
    add_rule(multiworld.get_location(LocationName.Champa_Trident, player),
             lambda state: state.has(ItemName.Reveal, player) and state.has(ItemName.Briggs_escaped, player) and state.has(ItemName.Left_Prong, player)
                           and state.has(ItemName.Center_Prong, player) and state.has(ItemName.Right_Prong, player))

    add_rule(multiworld.get_location(LocationName.Champa_Viking_Helm, player),
             lambda state: state.has(ItemName.Reveal, player))

    #Yallam
    add_rule(multiworld.get_location(LocationName.Yallam_Nut, player),
             lambda state: state.has(ItemName.Cyclone_Chip, player))

    add_rule(multiworld.get_location(LocationName.Yallam_Antidote, player),
             lambda state: state.has(ItemName.Cyclone_Chip, player))

    add_rule(multiworld.get_location(LocationName.Yallam_Masamune, player),
             lambda state: state.has(ItemName.Cyclone_Chip, player) and state.has(ItemName.Orb_of_Force, player))

    #Taopo Swamp
    add_rule(multiworld.get_location(LocationName.Taopo_Swamp_Tear_Stone, player),
             lambda state: state.has(ItemName.Whirlwind, player) and state.has(ItemName.Scoop_Gem, player))

    add_rule(multiworld.get_location(LocationName.Taopo_Swamp_Tear_Stone_Two, player),
             lambda state: state.has(ItemName.Whirlwind, player) and state.has(ItemName.Scoop_Gem, player))

    add_rule(multiworld.get_location(LocationName.Taopo_Swamp_Vial, player),
             lambda state: state.has(ItemName.Whirlwind, player) and state.has(ItemName.Growth, player) and state.has(ItemName.Douse_Drop, player) and state.has(ItemName.Frost_Jewel, player))

    add_rule(multiworld.get_location(LocationName.Taopo_Swamp_Star_Dust, player),
             lambda state: state.has(ItemName.Whirlwind, player) and state.has(ItemName.Growth, player) and state.has(ItemName.Douse_Drop, player) and state.has(ItemName.Frost_Jewel, player) and state.has(ItemName.Tremor_Bit, player) and state.has(ItemName.Scoop_Gem, player))

    add_rule(multiworld.get_location(LocationName.Taopo_Swamp_Bramble_Seed, player),
             lambda state: state.has(ItemName.Whirlwind, player) and state.has(ItemName.Cyclone_Chip, player))


    #Sea Of Time
    add_rule(multiworld.get_location(LocationName.Sea_of_Time_Poseidon_fight, player),
             lambda state: state.has(ItemName.Trident, player))


    #Lemuria
    add_rule(multiworld.get_location(LocationName.Lemuria_Lucky_Medal, player),
             lambda state: state.has(ItemName.Scoop_Gem, player))

    add_rule(multiworld.get_location(LocationName.Lemuria_Rusty_Sword, player),
             lambda state: state.has(ItemName.Scoop_Gem, player))

    add_rule(multiworld.get_location(LocationName.Lemuria_Hard_Nut, player),
             lambda state: state.has(ItemName.Growth, player) and state.has(ItemName.Cyclone_Chip, player))

    add_rule(multiworld.get_location(LocationName.Lemuria_Bone, player),
             lambda state: state.has(ItemName.Scoop_Gem, player))

    add_rule(multiworld.get_location(LocationName.Lemuria_Star_Dust, player),
             lambda state: state.has(ItemName.Scoop_Gem, player))

    add_rule(multiworld.get_location(LocationName.Rime, player),
             lambda state: state.has(ItemName.Grindstone, player) and state.has(ItemName.Cyclone_Chip, player) and state.has(ItemName.Tremor_Bit, player))

    #Western Sea
    add_rule(multiworld.get_location(LocationName.Overworld_Rusty_Sword_Two, player),
             lambda state: state.has(ItemName.Jupiter_Beacon_Lit, player))

    #SW Atteka Islet
    add_rule(multiworld.get_location(LocationName.Luff, player),
             lambda state: state.has(ItemName.Lifting_Gem, player))

    #Hesperia Settlement
    add_rule(multiworld.get_location(LocationName.Hesperia_Settlement_166_coins, player),
             lambda state: state.has(ItemName.Growth, player))

    add_rule(multiworld.get_location(LocationName.Tinder, player),
             lambda state: state.has(ItemName.Growth, player))

    #Shaman Village Cave
    add_rule(multiworld.get_location(LocationName.Eddy, player),
             lambda state: state.has(ItemName.Whirlwind, player) and state.has(ItemName.Lifting_Gem, player) and state.has(ItemName.Frost_Jewel, player))

    #Shaman Village
    add_rule(multiworld.get_location(LocationName.Shaman_Village_Hover_Jade, player),
             lambda state: state.has(ItemName.Moapa_defeated, player))

    add_rule(multiworld.get_location(LocationName.Shaman_Village_Hard_Nut, player),
             lambda state: state.has(ItemName.Shamans_Rod, player))

    add_rule(multiworld.get_location(LocationName.Shaman_Village_Spirit_Gloves, player),
             lambda state: state.has(ItemName.Growth, player))

    add_rule(multiworld.get_location(LocationName.Shaman_Village_Weasels_Claw, player),
             lambda state: state.has(ItemName.Shamans_Rod, player))

    add_rule(multiworld.get_location(LocationName.Aroma, player),
             lambda state: state.has(ItemName.Moapa_defeated, player) and state.has(ItemName.Lash_Pebble, player))

    add_rule(multiworld.get_location(LocationName.Gasp, player),
             lambda state: state.has(ItemName.Shamans_Rod, player) and state.has(ItemName.Whirlwind, player) and state.has(ItemName.Hover_Jade, player) and state.has(ItemName.Lifting_Gem, player) and state.has(ItemName.Reveal, player))

    add_rule(multiworld.get_location(LocationName.Shaman_Village_Moapa_fight, player),
             lambda state: state.has(ItemName.Shamans_Rod, player))

    #Atteka Inlet
    add_rule(multiworld.get_location(LocationName.Geode, player),
             lambda state: state.has(ItemName.Cyclone_Chip, player) and state.has(ItemName.Lifting_Gem, player))

    #Contigo
    add_rule(multiworld.get_location(LocationName.Contigo_Dragon_Skin, player),
             lambda state: state.has(ItemName.Reveal, player))

    add_rule(multiworld.get_location(LocationName.Contigo_Bramble_Seed, player),
             lambda state: state.has(ItemName.Cyclone_Chip, player))

    add_rule(multiworld.get_location(LocationName.Salt, player),
             lambda state: state.has(ItemName.Scoop_Gem, player))

    add_rule(multiworld.get_location(LocationName.Shine, player),
             lambda state: state.has(ItemName.Orb_of_Force, player))


    #Jupiter Lighthouse
    add_rule(multiworld.get_location(LocationName.Jupiter_Lighthouse_Mimic, player),
             lambda state: state.has(ItemName.Hover_Jade, player) and state.has(ItemName.Red_Key, player))

    add_rule(multiworld.get_location(LocationName.Jupiter_Lighthouse_Erinyes_Tunic, player),
             lambda state: state.has(ItemName.Hover_Jade, player))

    add_rule(multiworld.get_location(LocationName.Jupiter_Lighthouse_Potion, player),
             lambda state: state.has(ItemName.Hover_Jade, player) and state.has(ItemName.Reveal, player))

    add_rule(multiworld.get_location(LocationName.Jupiter_Lighthouse_Psy_Crystal, player),
             lambda state: state.has(ItemName.Hover_Jade, player) and state.has(ItemName.Reveal, player))

    add_rule(multiworld.get_location(LocationName.Jupiter_Lighthouse_Meditation_Rod, player),
             lambda state: state.has(ItemName.Hover_Jade, player) and state.has(ItemName.Reveal, player))

    add_rule(multiworld.get_location(LocationName.Jupiter_Lighthouse_Red_Key, player),
             lambda state: state.has(ItemName.Hover_Jade, player) and state.has(ItemName.Reveal, player))

    add_rule(multiworld.get_location(LocationName.Jupiter_Lighthouse_Blue_Key, player),
             lambda state: state.has(ItemName.Hover_Jade, player) and state.has(ItemName.Red_Key, player))

    add_rule(multiworld.get_location(LocationName.Jupiter_Lighthouse_Mist_Potion, player),
             lambda state: state.has(ItemName.Hover_Jade, player) and state.has(ItemName.Red_Key, player))

    add_rule(multiworld.get_location(LocationName.Jupiter_Lighthouse_306_coins, player),
             lambda state: state.has(ItemName.Hover_Jade, player) and state.has(ItemName.Red_Key, player))

    add_rule(multiworld.get_location(LocationName.Jupiter_Lighthouse_Water_of_Life, player),
             lambda state: state.has(ItemName.Hover_Jade, player) and state.has(ItemName.Reveal, player) and state.has(ItemName.Pound_Cube, player) and state.has(ItemName.Blue_Key, player))

    add_rule(multiworld.get_location(LocationName.Jupiter_Lighthouse_Phaetons_Blade, player),
             lambda state: state.has(ItemName.Hover_Jade, player) and state.has(ItemName.Reveal, player) and state.has(ItemName.Pound_Cube, player) and state.has(ItemName.Blue_Key, player))

    add_rule(multiworld.get_location(LocationName.Whorl, player),
             lambda state: state.has(ItemName.Hover_Jade, player) and state.has(ItemName.Reveal, player) and state.has(ItemName.Pound_Cube, player) and state.has(ItemName.Blue_Key, player))

    add_rule(multiworld.get_location(LocationName.Jupiter_Lighthouse_Aeri_Agatio_and_Karst_fight, player),
             lambda state: state.has(ItemName.Hover_Jade, player) and state.has(ItemName.Reveal, player) and state.has(ItemName.Pound_Cube, player) and state.has(ItemName.Blue_Key, player) and state.has(ItemName.Red_Key, player))

    #Atteka Cavern
    add_rule(multiworld.get_location(LocationName.Atteka_Cavern_Coatlicue, player),
             lambda state: state.has(ItemName.Parch, player))


    #Gondowan Settlement
    add_rule(multiworld.get_location(LocationName.Gondowan_Settlement_Star_Dust, player),
             lambda state: state.has(ItemName.Cyclone_Chip, player))

    #Magma Rock
    add_rule(multiworld.get_location(LocationName.Magma_Rock_Oil_Drop, player),
             lambda state: state.has(ItemName.Burst_Brooch, player))

    add_rule(multiworld.get_location(LocationName.Magma_Rock_383_coins, player),
             lambda state: state.has(ItemName.Burst_Brooch, player) and state.has(ItemName.Growth, player))

    add_rule(multiworld.get_location(LocationName.Magma_Rock_Salamander_Tail, player),
             lambda state: state.has(ItemName.Burst_Brooch, player) and state.has(ItemName.Growth, player) and state.has(ItemName.Lash_Pebble, player))

    #Magma Rock Interior
    add_rule(multiworld.get_location(LocationName.Magma_Rock_Magma_Ball, player),
             lambda state: state.has(ItemName.Whirlwind, player) and state.has(ItemName.Blaze, player))

    add_rule(multiworld.get_location(LocationName.Magma_Rock_Blaze, player),
             lambda state: state.has(ItemName.Whirlwind, player))

    add_rule(multiworld.get_location(LocationName.Magma_Rock_Salamander_Tail_Two, player),
             lambda state: state.has(ItemName.Whirlwind, player))

    add_rule(multiworld.get_location(LocationName.Magma_Rock_Golem_Core, player),
             lambda state: state.has(ItemName.Whirlwind, player))

    #Loho
    add_rule(multiworld.get_location(LocationName.Loho_Mythril_Silver, player),
             lambda state: state.has(ItemName.Magma_Ball, player) and state.has(ItemName.Scoop_Gem, player))
    add_rule(multiworld.get_location(LocationName.Loho_Golem_Core, player),
             lambda state: state.has(ItemName.Magma_Ball, player) and state.has(ItemName.Scoop_Gem, player))
    add_rule(multiworld.get_location(LocationName.Loho_Golem_Core_Two, player),
             lambda state: state.has(ItemName.Magma_Ball, player) and state.has(ItemName.Scoop_Gem, player) and state.has(ItemName.Lifting_Gem, player))
    add_rule(multiworld.get_location(LocationName.Lull, player),
             lambda state: state.has(ItemName.Magma_Ball, player))

    #Angara Cavern
    add_rule(multiworld.get_location(LocationName.Angara_Cavern_Haures, player),
             lambda state: state.has(ItemName.Carry_Stone, player))

    #Kalt Island
    add_rule(multiworld.get_location(LocationName.Gel, player),
             lambda state: state.has(ItemName.Lash_Pebble, player))

    #Prox
    add_rule(multiworld.get_location(LocationName.Prox_Dark_Matter, player),
             lambda state: state.has(ItemName.Scoop_Gem, player) and state.has(ItemName.Lifting_Gem, player))

    add_rule(multiworld.get_location(LocationName.Mold, player),
             lambda state: state.has(ItemName.Scoop_Gem, player))

    #Mars Lighthouse
    add_rule(multiworld.get_location(LocationName.Mars_Lighthouse_Mimic, player),
             lambda state: state.has(ItemName.Pound_Cube, player))

    add_rule(multiworld.get_location(LocationName.Mars_Lighthouse_Teleport_Lapis, player),
             lambda state: state.has(ItemName.Pound_Cube, player) and state.has(ItemName.Burst_Brooch, player) and
                           (state.has(ItemName.Blaze, player) or state.has(ItemName.Teleport_Lapis, player)))

    add_rule(multiworld.get_location(LocationName.Mars_Lighthouse_Mars_Star, player),
             lambda state: state.has(ItemName.Pound_Cube, player) and state.has(ItemName.Burst_Brooch, player) and state.has(ItemName.Blaze, player))

    add_rule(multiworld.get_location(LocationName.Mars_Lighthouse_Mars_Star, player),
             lambda state: state.has(ItemName.Flame_Dragons_defeated, player))

    add_rule(multiworld.get_location(LocationName.Mars_Lighthouse_Orihalcon, player),
             lambda state: state.has(ItemName.Pound_Cube, player) and state.has(ItemName.Burst_Brooch, player) and state.has(ItemName.Blaze, player))

    add_rule(multiworld.get_location(LocationName.Mars_Lighthouse_Valkyrie_Mail, player),
             lambda state: state.has(ItemName.Pound_Cube, player) and state.has(ItemName.Burst_Brooch, player) and state.has(ItemName.Blaze, player) and
                           state.has(ItemName.Reveal, player) and state.has(ItemName.Teleport_Lapis, player))

    add_rule(multiworld.get_location(LocationName.Mars_Lighthouse_Sol_Blade, player),
             lambda state: state.has(ItemName.Pound_Cube, player) and state.has(ItemName.Burst_Brooch, player) and state.has(ItemName.Blaze, player) and
                           state.has(ItemName.Reveal, player) and state.has(ItemName.Teleport_Lapis, player))

    add_rule(multiworld.get_location(LocationName.Mars_Lighthouse_Flame_Dragons_fight, player),
             lambda state: state.has(ItemName.Teleport_Lapis, player) and state.has(ItemName.Pound_Cube, player) and
                           state.has(ItemName.Burst_Brooch, player) and state.has(ItemName.Blaze, player) and state.has(ItemName.Reveal, player))


    #Mars Lighthouse activated

    add_rule(multiworld.get_location(LocationName.Mars_Lighthouse_Psy_Crystal, player),
             lambda state: state.has(ItemName.Cyclone_Chip, player) and state.has(ItemName.Hover_Jade, player))

    add_rule(multiworld.get_location(LocationName.Mars_Lighthouse_Doom_Dragon_Fight, player),
             lambda state: state.has(ItemName.Cyclone_Chip, player) and state.has(ItemName.Hover_Jade, player) and
                           state.has(ItemName.Frost_Jewel, player) and state.has(ItemName.Carry_Stone, player) and state.has(ItemName.Sand, player))

    #djinn logic
    if world.options.djinn_logic > 0:
        djinn_percentage = world.options.djinn_logic / 100

        add_rule(multiworld.get_location(LocationName.Yampi_Desert_Scoop_Gem, player),
                 lambda state: state.count_group(ItemType.Djinn.name, player) >= math.ceil(3 * djinn_percentage))

        add_rule(multiworld.get_location(LocationName.Alhafra_Briggs, player),
                 lambda state: state.count_group(ItemType.Djinn.name, player) >= math.ceil(6 * djinn_percentage))

        add_rule(multiworld.get_location(LocationName.Lemurian_Ship_Aqua_Hydra_fight, player),
                 lambda state: state.count_group(ItemType.Djinn.name, player) >= math.ceil(10 * djinn_percentage))

        add_rule(multiworld.get_location(LocationName.Gaia_Rock_Serpent_Fight, player),
                 lambda state: (state.count_group(ItemType.Djinn.name, player) >= math.ceil(24 * djinn_percentage) or
                                (state.count_group(ItemType.Djinn.name, player) >= math.ceil(16 * djinn_percentage) and state.has(ItemName.Whirlwind, player))))

        add_rule(multiworld.get_location(LocationName.Champa_Trident, player),
                 lambda state: state.count_group(ItemType.Djinn.name, player) >= math.ceil(20 * djinn_percentage))

        add_rule(multiworld.get_location(LocationName.Sea_of_Time_Poseidon_fight, player),
                 lambda state: state.count_group(ItemType.Djinn.name, player) >= math.ceil(24 * djinn_percentage))

        add_rule(multiworld.get_location(LocationName.Shaman_Village_Moapa_fight, player),
                 lambda state: state.count_group(ItemType.Djinn.name, player) >= math.ceil(28 * djinn_percentage))

        add_rule(multiworld.get_location(LocationName.Mars_Lighthouse_Flame_Dragons_fight, player),
                 lambda state: state.count_group(ItemType.Djinn.name, player) >= math.ceil(48 * djinn_percentage))

        add_rule(multiworld.get_location(LocationName.Mars_Lighthouse_Doom_Dragon_Fight, player),
                 lambda state: state.count_group(ItemType.Djinn.name, player) >= math.ceil(56 * djinn_percentage))
    else:
        #Force whirldwind to be able to get all 4 light orbs to make serpent as weak as possible to beat it logically without djinn
        add_rule(multiworld.get_location(LocationName.Gaia_Rock_Serpent_Fight, player),
                 lambda state: state.has(ItemName.Whirlwind, player))

    #Optional Super Boss content
    if world.options.super_bosses > 0:
        add_rule(multiworld.get_location(LocationName.Yampi_Desert_Cave_Daedalus, player),
             lambda state: state.has(ItemName.Pound_Cube, player) and state.count_group(ItemType.Djinn, player) >= 64)

        add_rule(multiworld.get_location(LocationName.Islet_Cave_Catastrophe, player),
             lambda state: state.has(ItemName.Teleport_Lapis, player) and state.count_group(ItemType.Djinn, player) >= 64)

        #Treasure Isle
        add_rule(multiworld.get_location(LocationName.Treasure_Isle_Azul, player), lambda state: state.count_group(ItemType.Djinn, player) >= 64)


    if world.options.super_bosses > 1:
        #Anemos Inner Sanctum
        add_rule(multiworld.get_location(LocationName.Anemos_Inner_Sanctum_Iris, player),
             lambda state: state.has(ItemName.Lifting_Gem, player) and state.has(ItemName.Sand, player) and state.has(ItemName.Hover_Jade, player))

        add_rule(multiworld.get_location(LocationName.Anemos_Inner_Sanctum_Orihalcon, player),
             lambda state: state.has(ItemName.Lifting_Gem, player))


    #Hidden Items
    if world.options.hidden_items < 2:
        add_rule(multiworld.get_location(LocationName.Alhafra_Lucky_Medal, player),
                 lambda state: state.has(ItemName.Briggs_defeated, player))

        add_rule(multiworld.get_location(LocationName.Alhafran_Cave_Power_Bread, player),
                 lambda state: state.has(ItemName.Briggs_escaped, player))

        add_rule(multiworld.get_location(LocationName.Kibombo_Mountains_Smoke_Bomb, player),
                 lambda state: state.has(ItemName.Lash_Pebble, player) or
                               state.has(ItemName.Gabomba_Statue_Completed, player))

        add_rule(multiworld.get_location(LocationName.Kibombo_Lucky_Medal, player),
                 lambda state: state.has(ItemName.Gabomba_Statue_Completed, player))

        add_rule(multiworld.get_location(LocationName.Kibombo_Nut, player),
                 lambda state: state.has(ItemName.Gabomba_Statue_Completed, player))

        add_rule(multiworld.get_location(LocationName.Lemurian_Ship_Antidote, player),
                 lambda state: state.has(ItemName.Frost_Jewel, player) and (
                             state.has(ItemName.Grindstone, player) or state.has(ItemName.Poseidon_defeated, player)))

        add_rule(multiworld.get_location(LocationName.Lemurian_Ship_Oil_Drop, player),
                 lambda state: state.has(ItemName.Frost_Jewel, player) and (
                             state.has(ItemName.Grindstone, player) or state.has(ItemName.Poseidon_defeated, player)))

        add_rule(multiworld.get_location(LocationName.Shaman_Village_Elixir_Two, player),
                 lambda state: state.has(ItemName.Shamans_Rod, player) and state.has(ItemName.Hover_Jade,
                               player) and state.has(ItemName.Lifting_Gem, player) and state.has(ItemName.Whirlwind, player) and state.has(ItemName.Reveal, player))

        add_rule(multiworld.get_location(LocationName.Shaman_Village_Lucky_Medal, player),
                 lambda state: state.has(ItemName.Moapa_defeated, player))

        add_rule(multiworld.get_location(LocationName.Shaman_Village_Lucky_Pepper, player),
                 lambda state: state.has(ItemName.Moapa_defeated, player))

    if world.options.hidden_items == 0:
        for loc in location_type_to_data[LocationType.Hidden]:
            add_rule(multiworld.get_location(loc_names_by_id[loc.ap_id], player),
                 lambda state: state.has(ItemName.Reveal, player))





def set_item_rules(world: 'GSTLAWorld'):
    djinn: Set[str] = {item.name for item in all_items if item.type == ItemType.Djinn}

    for loc in location_type_to_data[LocationType.Djinn]:
<<<<<<< HEAD
        add_item_rule(multiworld.get_location(loc_names_by_id[loc.ap_id], player), lambda item: item.player == player and item.name in djinn)

    #TODO: This location is also not allowed to have a mimic
    add_item_rule(multiworld.get_location(LocationName.Airs_Rock_Reveal, player), lambda item: item.player != player or (item.player == player and item.name != ItemName.Empty))
    #TODO: This location is also not allowed to have a mimic
    add_item_rule(multiworld.get_location(LocationName.Aqua_Rock_Parch, player), lambda item: item.player != player or (item.player == player and item.name != ItemName.Empty))
    #TODO: This location is also not allowed to have a mimic
    add_item_rule(multiworld.get_location(LocationName.Magma_Rock_Magma_Ball, player), lambda item: item.player != player or (item.player == player and item.name != ItemName.Empty))
    #TODO: This location is also not allowed to have a mimic
    add_item_rule(multiworld.get_location(LocationName.Magma_Rock_Blaze, player), lambda item: item.player != player or (item.player == player and item.name != ItemName.Empty))
    #TODO: This location is also not allowed to have a mimic
    add_item_rule(multiworld.get_location(LocationName.Gaia_Rock_Sand, player), lambda item: item.player != player or (item.player == player and item.name != ItemName.Empty))
    #TODO: This location is also not allowed to have a mimic
    add_item_rule(multiworld.get_location(LocationName.Gaia_Rock_Dancing_Idol, player), lambda item: item.player != player or (item.player == player and item.name != ItemName.Empty))

    #TODO: This location is also not allowed to have a mimic
    add_item_rule(multiworld.get_location(LocationName.Dehkan_Plateau_Pound_Cube, player), lambda item: item.player != player or (item.player == player and item.name != ItemName.Empty))   
    #TODO: This location is also not allowed to have a mimic
    add_item_rule(multiworld.get_location(LocationName.Kandorean_Temple_Lash_Pebble, player), lambda item: item.player != player or (item.player == player and item.name != ItemName.Empty))
    #TODO: This location is also not allowed to have a mimic
    add_item_rule(multiworld.get_location(LocationName.Madra_Cyclone_Chip, player), lambda item: item.player != player or (item.player == player and item.name != ItemName.Empty))
    #TODO: This location is also not allowed to have a mimic
    add_item_rule(multiworld.get_location(LocationName.Shaman_Village_Hover_Jade, player), lambda item: item.player != player or (item.player == player and item.name != ItemName.Empty))
    #TODO: This location is also not allowed to have a mimic
    add_item_rule(multiworld.get_location(LocationName.Yampi_Desert_Scoop_Gem, player), lambda item: item.player != player or (item.player == player and item.name != ItemName.Empty))

    #TODO: This location is also not allowed to have a mimic
    add_item_rule(multiworld.get_location(LocationName.Champa_Trident, player), lambda item: item.player != player or (item.player == player and item.name != ItemName.Empty))

    character_names = [character.name for character in characters]
    summon_names = [summon.name for summon in summon_list]

    #TODO: This location is also not allowed to have a mimic
    add_item_rule(multiworld.get_location(LocationName.Contigo_Carry_Stone, player), lambda item: item.player != player or (item.player == player and item.name not in summon_names and item.name not in character_names))
    #TODO: This location is also not allowed to have a mimic
    add_item_rule(multiworld.get_location(LocationName.Contigo_Lifting_Gem, player), lambda item: item.player != player or (item.player == player and item.name not in summon_names and item.name not in character_names))
    #TODO: This location is also not allowed to have a mimic
    add_item_rule(multiworld.get_location(LocationName.Contigo_Orb_of_Force, player), lambda item: item.player != player or (item.player == player and item.name not in summon_names and item.name not in character_names))
    #TODO: This location is also not allowed to have a mimic
    add_item_rule(multiworld.get_location(LocationName.Contigo_Catch_Beads, player), lambda item: item.player != player or (item.player == player and item.name not in summon_names and item.name not in character_names))
    #TODO: This location only has no summon flag but it seems odd to me to allow mimics
    add_item_rule(multiworld.get_location(LocationName.Idejima_Shamans_Rod, player), lambda item: item.player != player or (item.player == player and item.name not in summon_names and item.name not in character_names))
    #TODO: This location only has no summon flag but it seems odd to me to allow mimics
    add_item_rule(multiworld.get_location(LocationName.Idejima_Growth, player), lambda item: item.player != player or (item.player == player and item.name not in summon_names and item.name not in character_names))
    #TODO: This location only has no summon flag but it seems odd to me to allow mimics
    add_item_rule(multiworld.get_location(LocationName.Idejima_Whirlwind, player), lambda item: item.player != player or (item.player == player and item.name not in summon_names and item.name not in character_names))
    #TODO: This location only has no summon flag but it seems odd to me to allow mimics
    add_item_rule(multiworld.get_location(LocationName.Idejima_Mind_Read, player), lambda item: item.player != player or (item.player == player and item.name not in summon_names and item.name not in character_names))
    #TODO: This location only has no summon flag but it seems odd to me to allow mimics
    add_item_rule(multiworld.get_location(LocationName.Kibombo_Douse_Drop, player), lambda item: item.player != player or (item.player == player and item.name not in summon_names and item.name not in character_names))
    #TODO: This location only has no summon flag but it seems odd to me to allow mimics
    add_item_rule(multiworld.get_location(LocationName.Kibombo_Frost_Jewel, player), lambda item: item.player != player or (item.player == player and item.name not in summon_names and item.name not in character_names))

    #TODO: This location is also not allowed to have a mimic
    add_item_rule(multiworld.get_location(LocationName.Contigo_Isaac, player), lambda item: item.player != player or (item.player == player and item.name != ItemName.Empty))
    #TODO: This location is also not allowed to have a mimic
    add_item_rule(multiworld.get_location(LocationName.Contigo_Garet, player), lambda item: item.player != player or (item.player == player and item.name != ItemName.Empty))
    #TODO: This location is also not allowed to have a mimic
    add_item_rule(multiworld.get_location(LocationName.Contigo_Ivan, player), lambda item: item.player != player or (item.player == player and item.name != ItemName.Empty))
    #TODO: This location is also not allowed to have a mimic
    add_item_rule(multiworld.get_location(LocationName.Contigo_Mia, player), lambda item: item.player != player or (item.player == player and item.name != ItemName.Empty))
    #TODO: This location is also not allowed to have a mimic
    add_item_rule(multiworld.get_location(LocationName.Idejima_Jenna, player), lambda item: item.player != player or (item.player == player and item.name != ItemName.Empty))
    #TODO: This location is also not allowed to have a mimic
    add_item_rule(multiworld.get_location(LocationName.Idejima_Sheba, player), lambda item: item.player != player or (item.player == player and item.name != ItemName.Empty))
    #TODO: This location is also not allowed to have a mimic
    add_item_rule(multiworld.get_location(LocationName.Kibombo_Piers, player), lambda item: item.player != player or (item.player == player and item.name != ItemName.Empty))


    #TODO: This location is also not allowed to have a mimic
    add_item_rule(multiworld.get_location(LocationName.Daila_Sea_Gods_Tear, player), lambda item: item.player != player or (item.player == player and item.name != ItemName.Empty))
    #TODO: This location is also not allowed to have a mimic
    add_item_rule(multiworld.get_location(LocationName.Gabomba_Catacombs_Tomegathericon, player), lambda item: item.player != player or (item.player == player and item.name != ItemName.Empty))
    #TODO: This location is also not allowed to have a mimic
    add_item_rule(multiworld.get_location(LocationName.Gabomba_Statue_Black_Crystal, player), lambda item: item.player != player or (item.player == player and item.name != ItemName.Empty))
    #TODO: This location is not allowed to have a mimic
    add_item_rule(multiworld.get_location(LocationName.Lemurian_Ship_Mist_Potion, player), lambda item: item.player != player)
    #TODO: This location is also not allowed to have a mimic
    add_item_rule(multiworld.get_location(LocationName.Mars_Lighthouse_Mars_Star, player), lambda item: item.player != player or (item.player == player and item.name != ItemName.Empty))

    #TODO: This location is also not allowed to have a mimic
    add_item_rule(multiworld.get_location(LocationName.E_Tundaria_Islet_Pretty_Stone, player), lambda item: item.player != player or (item.player == player and item.name != ItemName.Empty))
    #TODO: This location is also not allowed to have a mimic
    add_item_rule(multiworld.get_location(LocationName.N_Osenia_Islet_Milk, player), lambda item: item.player != player or (item.player == player and item.name != ItemName.Empty))
    #TODO: This location is also not allowed to have a mimic
    add_item_rule(multiworld.get_location(LocationName.SE_Angara_Islet_Red_Cloth, player), lambda item: item.player != player or (item.player == player and item.name != ItemName.Empty))
    #TODO: This location is also not allowed to have a mimic
    add_item_rule(multiworld.get_location(LocationName.W_Indra_Islet_Lil_Turtle, player), lambda item: item.player != player or (item.player == player and item.name != ItemName.Empty))
=======
        add_item_rule(world.get_location(loc_names_by_id[loc.ap_id]), lambda item: item.player == world.player and item.name in djinn)
>>>>>>> 2decdd28
<|MERGE_RESOLUTION|>--- conflicted
+++ resolved
@@ -106,8 +106,9 @@
     add_rule(multiworld.get_entrance(EntranceName.MarsLighthouseToMarsLighthouse_Activated, player),
             lambda state: state.has(ItemName.Flame_Dragons_defeated, player) and state.has(ItemName.Mythril_Bag_Mars, player))
 
-<<<<<<< HEAD
-def set_access_rules(multiworld, player):
+def set_access_rules(world: 'GSTLAWorld'):
+    multiworld = world.multiworld
+    player = world.player
     #Character locations
     add_rule(multiworld.get_location(LocationName.Idejima_Mind_Read, player),
              lambda state: state.has(ItemName.Sheba, player))
@@ -130,7 +131,7 @@
              lambda state: state.has(ItemName.Isaac, player))
     
     #Character djinn
-    if multiworld.character_shuffle[player] == 2:
+    if world.options.character_shuffle == 2:
         add_rule(multiworld.get_location(LocationName.Spring, player),
                 lambda state: state.has(ItemName.Piers, player))
         add_rule(multiworld.get_location(LocationName.Shade, player),
@@ -250,11 +251,6 @@
                 lambda state: state.count_group(ItemType.Character.name, player) >= 7)
 
 
-=======
-def set_access_rules(world: 'GSTLAWorld'):
-    multiworld = world.multiworld
-    player = world.player
->>>>>>> 2decdd28
     #Daila
     add_rule(multiworld.get_location(LocationName.Daila_Sea_Gods_Tear, player),
              lambda state: state.has(ItemName.Frost_Jewel, player))
@@ -938,10 +934,11 @@
 
 
 def set_item_rules(world: 'GSTLAWorld'):
+    multiworld = world.multiworld
+    player = world.player
     djinn: Set[str] = {item.name for item in all_items if item.type == ItemType.Djinn}
 
     for loc in location_type_to_data[LocationType.Djinn]:
-<<<<<<< HEAD
         add_item_rule(multiworld.get_location(loc_names_by_id[loc.ap_id], player), lambda item: item.player == player and item.name in djinn)
 
     #TODO: This location is also not allowed to have a mimic
@@ -1017,8 +1014,10 @@
     add_item_rule(multiworld.get_location(LocationName.Gabomba_Catacombs_Tomegathericon, player), lambda item: item.player != player or (item.player == player and item.name != ItemName.Empty))
     #TODO: This location is also not allowed to have a mimic
     add_item_rule(multiworld.get_location(LocationName.Gabomba_Statue_Black_Crystal, player), lambda item: item.player != player or (item.player == player and item.name != ItemName.Empty))
+    
     #TODO: This location is not allowed to have a mimic
-    add_item_rule(multiworld.get_location(LocationName.Lemurian_Ship_Mist_Potion, player), lambda item: item.player != player)
+    #add_item_rule(multiworld.get_location(LocationName.Lemurian_Ship_Mist_Potion, player), lambda item: item.player != player or (item.player == player and item.name != ItemName.Empty))
+
     #TODO: This location is also not allowed to have a mimic
     add_item_rule(multiworld.get_location(LocationName.Mars_Lighthouse_Mars_Star, player), lambda item: item.player != player or (item.player == player and item.name != ItemName.Empty))
 
@@ -1029,7 +1028,4 @@
     #TODO: This location is also not allowed to have a mimic
     add_item_rule(multiworld.get_location(LocationName.SE_Angara_Islet_Red_Cloth, player), lambda item: item.player != player or (item.player == player and item.name != ItemName.Empty))
     #TODO: This location is also not allowed to have a mimic
-    add_item_rule(multiworld.get_location(LocationName.W_Indra_Islet_Lil_Turtle, player), lambda item: item.player != player or (item.player == player and item.name != ItemName.Empty))
-=======
-        add_item_rule(world.get_location(loc_names_by_id[loc.ap_id]), lambda item: item.player == world.player and item.name in djinn)
->>>>>>> 2decdd28
+    add_item_rule(multiworld.get_location(LocationName.W_Indra_Islet_Lil_Turtle, player), lambda item: item.player != player or (item.player == player and item.name != ItemName.Empty))