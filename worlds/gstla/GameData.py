import json
import os
from collections import defaultdict
from enum import Enum, IntFlag, auto, IntEnum
from typing import NamedTuple, List, Dict

SCRIPT_DIR = os.path.join(os.path.dirname(__file__))

num_words = {
    1: 'One',
    2: 'Two',
    3: 'Three',
    4: 'Four',
    5: 'Five',
    6: 'Six',
    7: 'Seven',
    8: 'Eight',
    9: 'Nine',
    10: 'Ten'
}


class LocationDatum(NamedTuple):
    rando_flag: int
    flag: int
    mapId: int
    locked: bool
    is_summon: bool
    is_key_item: bool
    is_major_item: bool
    is_hidden: bool
    addr: List[int]
    event_type: int
    location_id: int
    id: int
    vanilla_contents: int
    vanilla_name: str
    map_name: str
    restrictions: int

class EventDatum(NamedTuple):
    event_id: int
    flag: int
    location_name: str
    item_name: str

class ItemType(int, Enum):
    Consumable = 0 # is this the right name?
    Weapon = 1
    Armor = 2
    Shield = 3
    Helm = 4
    Boots = 5
    PsyenergyItem = 6
    Trident = 7
    Ring = 8
    Shirt = 9
    Class = 10
    KeyItem = 11
    Psyenergy = 12
    Djinn = 13
    Event = 14
    Character = 15

class ItemFlags(IntFlag):
    NONE = 0
    Cursed = auto()# 1 "Curses on pickup"
    Sticky = auto()# 2 "Unremovable"
    Rare = auto()# 4 "If dropped, can be bought back from shops"
    Important = auto()# 8 "Cannot be dropped"
    Stackable = auto()# 16 "Carry up to 30"
    NoTransfer = auto()# 32 "Cannot be transfered from GS1 to GS2"
    UnusedOne = auto()
    UnusedTwo = auto()

class ItemDatum(NamedTuple):
    # TODO: add more?
    id: int
    name: str
    addr: int
    item_type: ItemType
    flags: ItemFlags
    use_effect: int = 0
    # TODO: event type is a property of locations, not of items
    # event_type: int
    is_mimic: bool = False

class ElementType(IntEnum):
    Earth = 0
    Water = 1
    Fire = 2
    Air = 3

class DjinnDatum(NamedTuple):
    ap_id: int
    id: int
    element: ElementType
    name: str
    addr: int
    stats_addr: int
    stats: List[int]
    vanilla_flag: int
    item_type: ItemType = ItemType.Djinn

class SummonDatum(NamedTuple):
    # ap_id: int
    id: int
    name: str
    addr: int
    item_type: ItemType = ItemType.Psyenergy

class PsyDatum(NamedTuple):
    id: int
    name: str
    addr: int
    item_type: ItemType = ItemType.Psyenergy

class CharacterDatum(NamedTuple):
    id: int
    name: str
    flag: int
    addr: int
    item_type: ItemType = ItemType.Character

class LocationName(NamedTuple):
    id: int
    flag: int
    py_name: str
    str_name: str

    @classmethod
    def from_loc_data(cls, loc: LocationDatum, suffix: str = ''):
        key = loc.map_name
        val = loc.vanilla_name + suffix
        py_name = key.replace(' ', '_').replace("'", '')
        str_name = val.replace(' ', '_').replace("'", '').replace('???', 'Empty')
        return LocationName(loc.id, loc.flag, py_name + '_' + str_name, py_name + ' - ' + str_name)

class ItemName(NamedTuple):
    id: int
    py_name: str
    str_name: str

    @classmethod
    def from_item_data(cls, item: ItemDatum, suffix = ''):
        ret = ItemName(item.id,
                        ItemName.setup_py_name(item.name, suffix),
                        ItemName.setup_str_name(item.name,suffix))
        return ret

    @staticmethod
    def setup_py_name(name: str, suffix=''):
        return (name + suffix).replace(' ', '_').replace("'", '').replace('???', 'Empty')

    @staticmethod
    def setup_str_name(name: str, suffix = ''):
        return (name + suffix).replace('???', 'Empty')


SPECIAL_NAMES = {
    419: ItemName(419, 'Rusty_Sword_CorsairsEdge',"Rusty Sword - Corsair's Edge"),
    417: ItemName(417, 'Rusty_Sword_RobbersBlade',"Rusty Sword - Robber's Blade"),
    420: ItemName(420, 'Rusty_Sword_PiratesSabre',"Rusty Sword - Pirate's Sabre"),
    418: ItemName(418, 'Rusty_Sword_SoulBrand',"Rusty Sword - Soul Brand"),
    421: ItemName(421, 'Rusty_Axe_CaptainsAxe',"Rusty Axe - Captain's Axe"),
    422: ItemName(422, 'Rusty_Axe_VikingAxe',"Rusty Axe - Viking Axe"),
    424: ItemName(424, 'Rusty_Mace_HagboneMace',"Rusty Mace - Hagbone Mace"),
    423: ItemName(423, 'Rusty_Mace_DemonMace',"Rusty Mace - Demon Mace"),
    425: ItemName(425, 'Rusty_Staff_Dracomace',"Rusty Staff - Dracomace"),
    426: ItemName(426, 'Rusty_Staff_GlowerStaff',"Rusty Staff - Glower Staff"),
    427: ItemName(427, 'Rusty_Staff_GoblinsRod',"Rusty Staff - Goblin's Rod"),
    123: ItemName(123, 'Dragon_Shield_GS', "Dragon Shield GS"),
    132: ItemName(132, 'Spirit_Gloves_GS', 'Spirit Gloves GS'),
    222: ItemName(222, 'Mythril_Bag_Mars', 'Mythril Bag (Mars)'),
    223: ItemName(223, 'Mythril_Bag_Jupiter', 'Mythril Bag (Jupiter)'),
    224: ItemName(224, 'Mythril_Bag_Empty', 'Mythril Bag (Empty)'),
    245: ItemName(245, 'Mythril_Bag_Mars_Jupiter', 'Mythril Bag (Mars & Jupiter)'),
}

class GameData:
    def __init__(self):
        self.raw_location_data: List[LocationDatum] = []
        self.raw_item_data: List[ItemDatum] = []
        self.raw_djinn_data: List[DjinnDatum] = []
        self.raw_summon_data: List[SummonDatum] = []
        self.raw_psy_data: List[PsyDatum] = []
        self.raw_character_data: List[CharacterDatum] = []
        self.location_names: Dict[int, LocationName] = dict()
        self.item_names: Dict[int, ItemName] = dict()
        self.events: Dict[int, EventDatum] = dict()
        self._load_locations()
        self._load_items()
        self._load_djinn()
        self._load_summons()
        self._setup_events()
        self._setup_location_names()
        self._setup_item_names()
        self._setup_psy_energies()
        self._setup_characters()

    def _load_locations(self):
        with open(os.path.join(SCRIPT_DIR, 'data', 'item_locations.json'), 'r') as loc_file:
            location_data = json.load(loc_file)
        # A few locations use different flags than stated in the item_locations.json file
        # E.g. character starting inventories
        flag_overwrites = {
            16384202: 0x4, # Shaman's Rod -> Felix
            16384204: 0x6, # Mind Read -> Sheba
            16384206: 0x6, # Whirlwind -> Sheba
            16384208: 0x4, # Growth -> Felix
            16384210: 0x3, # Carry Stone -> Mia
            16384212: 0x2, # Lifting Gem -> Ivan
            16384214: 0x1, # Orb of Force -> Garet
            16384216: 0x0, # Catch Beads -> Isaac
            16384218: 0x7, # Douse Drop -> Piers
            16384220: 0x7,  # Frost Jewel -> Piers

        }
        restriction_map = {'no-empty': 1, 'no-mimic': 2, 'no-summon': 4}
        restriction_dict: defaultdict[int, int] = defaultdict(lambda: 0)
        for loc_logic_file in os.listdir(os.path.join(SCRIPT_DIR, 'data', 'location_logic')):
            assert loc_logic_file.endswith('.json')
            with open(os.path.join(SCRIPT_DIR, 'data', 'location_logic', loc_logic_file), 'r') as data_file:
                data = json.load(data_file)

            treasure_data = data['Treasure']
            for datum in treasure_data:
                if 'Restriction' not in datum:
                    continue
                restrictions = datum['Restriction']
                addr = int(datum['Addr'], 16)
                assert addr not in restriction_dict
                for restriction in restrictions:
                    restriction_dict[addr] += restriction_map[restriction]

        for flag, locs in location_data.items():
            # The extra locations are variations on the same map.  We mostly don't care for the client,
            # but the rom generator currently does care, since it will need to place the same item on all
            # variations of the map
            loc = locs[0]
            addr = [x['addr'] for x in locs]
            rando_flag = int(flag, 16)
            mapped_flag = flag_overwrites.get(addr[0], rando_flag)
            datum = LocationDatum(rando_flag, mapped_flag, loc['mapId'], loc['locked'], loc['isSummon'], loc['isKeyItem'],
                              loc['isMajorItem'], loc['isHidden'], addr, loc['eventType'],
<<<<<<< HEAD
                              loc['locationId'], loc['id'], loc['vanillaContents'], loc['vanillaName'],
                              loc['mapName'], restriction_dict[loc['id']])
            )
=======
                              loc['locationId'], loc['id'], loc['vanillaContents'], loc['vanillaName'], loc['mapName'])
            self.raw_location_data.append(datum)
            if datum.vanilla_name == 'Mimic':
                self.raw_item_data.append(
                    ItemDatum(datum.id,"Mimic %d" % datum.vanilla_contents, datum.addr[0], ItemType.Consumable, ItemFlags.NONE, 0, True)
                )
>>>>>>> d65bc2d6


    def _load_items(self):
        with open(os.path.join(SCRIPT_DIR, 'data', 'items.json'), 'r') as item_file:
            item_data = json.load(item_file)
        for item in item_data.values():
            item_type = ItemType(item['itemType'])
            self.raw_item_data.append(
                ItemDatum(item['id'] if item_type != ItemType.PsyenergyItem else item['useEffect'] + 0xE00,
                          item['name'],
                          item['addr'],
                          item_type,
                          ItemFlags(item['flags']),
                          item['useEffect'])
            )
        coins = dict()
        for loc in self.raw_location_data:
            if loc.vanilla_contents > 0x8000:
                # TODO: get the name in a better way?
                coins[loc.vanilla_contents] = ItemDatum(loc.vanilla_contents, f"Coins {loc.vanilla_contents-0x8000}", loc.addr[0], ItemType.Consumable, ItemFlags(0))
        for coin in coins.values():
            self.raw_item_data.append(coin)


    def _load_djinn(self):
        with open(os.path.join(SCRIPT_DIR, 'data', 'djinn.json'), 'r') as djinn_file:
            djinn_data = json.load(djinn_file)
        for djinn in djinn_data:
            # Largest vanilla item id is 460
            self.raw_djinn_data.append(
                DjinnDatum(
                    djinn['addr'],
                    djinn['vanillaId'],
                    ElementType(djinn['vanillaElement']),
                    djinn['vanillaName'],
                    djinn['addr'],
                    # From emo tracker pack
                    djinn['statAddr'],
                    djinn['stats'],
                    # 0x30 is the start of the djinn flags; the game has flag slots for 20 djinn
                    # per element, even though there's only 18 per element, so some flags are just unused
                    0x30 + (djinn['vanillaElement'] * 20) + djinn['vanillaId'],
                )
            )
        for djinn in self.raw_djinn_data:
            self.item_names[djinn.ap_id] = (ItemName(djinn.ap_id, djinn.name, djinn.name))

    def _load_summons(self):
        with open(os.path.join(SCRIPT_DIR, 'data', 'summons.json'), 'r') as summon_file:
            summon_data = json.load(summon_file)
            for summon in summon_data:
                self.raw_summon_data.append(
                    SummonDatum(summon['id'] + 0xF00, summon['name'], summon['addr'])
                )

    def _setup_location_names(self):
        names: defaultdict[str, int] = defaultdict(lambda: 0)
        for loc in self.raw_location_data:
            loc_name = LocationName.from_loc_data(loc)
            count = names[loc_name.py_name] + 1
            names[loc_name.py_name] = count
            if count > 1:
                loc_name = LocationName.from_loc_data(loc, ' ' + num_words[count])
            assert loc_name.id not in self.location_names, "Id: %s, Name: %s" % (hex(loc_name.id), loc_name.str_name)
            self.location_names[loc_name.id] = loc_name

    def _setup_item_names(self):
        for item in self.raw_item_data:
            item_id = item.id
            if item_id in SPECIAL_NAMES:
                item_name = SPECIAL_NAMES[item_id]
            else:
                item_name = ItemName.from_item_data(item)
            assert item_name.id not in self.item_names, (item_name.id, item_name.str_name)
            self.item_names[item_name.id] = item_name

    def _setup_psy_energies(self):
        self.raw_psy_data += [
            PsyDatum(3596, 'Growth', 3596),
            PsyDatum(3662, 'Whirlwind', 3662),
            PsyDatum(3722, 'Parch', 3722),
            PsyDatum(3723, 'Sand', 3723),
            PsyDatum(3725, 'Mind Read', 3725),
            PsyDatum(3728, 'Reveal', 3728),
            PsyDatum(3738, 'Blaze', 3738),
        ]
        for d in self.raw_psy_data:
            self.item_names[d.id] = ItemName(d.id, d.name.replace(' ', '_'), d.name)

    def _setup_characters(self):
        self.raw_character_data += [
            CharacterDatum(3328, "Isaac", 3328, 16384384),
            CharacterDatum(3329, "Garet", 3329, 16384386),
            CharacterDatum(3330, "Ivan", 3330, 16384388),
            CharacterDatum(3331, "Mia", 3331, 16384390),
            # Felix is 3332, but we don't do nutin with him
            CharacterDatum(3333, "Jenna", 3333, 16384392),
            CharacterDatum(3334, "Sheba", 3334, 16384394),
            CharacterDatum(3335, "Piers", 3335, 16384396),
        ]
        for c in self.raw_character_data:
            self.item_names[c.id] = ItemName(c.id, c.name, c.name)

    def _setup_events(self):
        # Just some offset to avoid colliding with anything else; needs to avoid any location or item ids in AP
        event_offset = 5000
        events = [
            EventDatum(event_offset + 1, 0x778, "Mars Lighthouse - Doom Dragon Fight", "Victory" ),
            EventDatum(event_offset + 2, 0x8AB, "Alhafra Briggs", "Briggs defeated" ),
            EventDatum(event_offset + 3, 0x97F, "Alhafra Prison Briggs", "Briggs escaped" ),
            EventDatum(event_offset + 4, 0x8FF, "Gabomba Statue", "Gabomba Statue Completed" ),
            EventDatum(event_offset + 5, 0x9EE, "Gaia Rock - Serpent Fight", "Serpent defeated" ),
            # TODO: the emo tracker doesn't track this, so not sure what this is supposed to be?
            # TODO: is the flag 0x8DD?
            EventDatum(event_offset + 6, 0x8DD, "Sea of Time - Poseidon fight", "Poseidon defeated"),
            EventDatum(event_offset + 7, 0x93F, "Lemurian Ship - Aqua Hydra fight", "Aqua Hydra defeated"),
            EventDatum(event_offset + 8, 0x94D, "Shaman Village - Moapa fight", "Moapa defeated" ),
            EventDatum(event_offset + 9, 0xA21, "Jupiter_Lighthouse Aeri - Agatio and Karst fight", "Jupiter Beacon Lit"),
            EventDatum(event_offset + 10, 0xA4B, "Mars Lighthouse - Flame Dragons fight", "Flame Dragons - defeated"),
            EventDatum(event_offset + 11, 0x8DE, "Lemurian Ship - Engine Room", "Ship")
        ]
        self.events = {e.event_id: e for e in events}
        for event in self.events.values():
            self.location_names[event.event_id] = LocationName(event.event_id, event.flag, event.location_name.replace(' ', '_').replace('-', '').replace('__', '_'), event.location_name)
        for event in self.events.values():
            self.item_names[event.event_id] = ItemName(event.event_id, event.item_name.replace('-', '').replace(' ', '_').replace('__', '_'), event.item_name)<|MERGE_RESOLUTION|>--- conflicted
+++ resolved
@@ -243,18 +243,14 @@
             mapped_flag = flag_overwrites.get(addr[0], rando_flag)
             datum = LocationDatum(rando_flag, mapped_flag, loc['mapId'], loc['locked'], loc['isSummon'], loc['isKeyItem'],
                               loc['isMajorItem'], loc['isHidden'], addr, loc['eventType'],
-<<<<<<< HEAD
                               loc['locationId'], loc['id'], loc['vanillaContents'], loc['vanillaName'],
                               loc['mapName'], restriction_dict[loc['id']])
-            )
-=======
-                              loc['locationId'], loc['id'], loc['vanillaContents'], loc['vanillaName'], loc['mapName'])
             self.raw_location_data.append(datum)
             if datum.vanilla_name == 'Mimic':
                 self.raw_item_data.append(
-                    ItemDatum(datum.id,"Mimic %d" % datum.vanilla_contents, datum.addr[0], ItemType.Consumable, ItemFlags.NONE, 0, True)
+                    # Agreed upon rando id of 0xA00 + mimic id
+                    ItemDatum(0xA00 + datum.vanilla_contents,"Mimic %d" % datum.vanilla_contents, datum.addr[0], ItemType.Consumable, ItemFlags.NONE, 0, True)
                 )
->>>>>>> d65bc2d6
 
 
     def _load_items(self):
