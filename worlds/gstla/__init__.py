--- conflicted
+++ resolved
@@ -128,44 +128,10 @@
     def pre_fill(self) -> None:
         pass
 
-<<<<<<< HEAD
     def get_filler_item_name(self) -> str:
         filler_list = get_filler_items()
         return self.random.choice(filler_list)
 
-    def generate_output(self, output_directory: str):
-        self._generate_rando_file(output_directory)
-        rom = LocalRom(get_base_rom_path())
-        world = self.multiworld
-        player = self.player
-
-        rom.write_story_flags()
-        rom.apply_qol_patches()
-
-        for region in self.multiworld.get_regions(self.player):
-            for location in region.locations:
-                location_data = location_name_to_id.get(location.name, None)
-
-                if location_data is None or location_data.loc_type == LocationType.Event or location_data.loc_type == LocationType.Character:
-                    continue
-                ap_item = location.item
-                # print(ap_item)
-                if ap_item is None:
-                    # TODO: need to fill with something else
-                    continue
-
-                if ap_item.player != self.player:
-                    item_data = AP_PLACEHOLDER_ITEM
-                else:
-                    item_data = item_table[ap_item.name]
-
-                if item_data.type == ItemType.Djinn:
-                    rom.write_djinn(location_data, item_data)
-                else:
-                    rom.write_item(location_data, item_data)
-
-        rompath = os.path.join(output_directory, f"{self.multiworld.get_out_file_name_base(self.player)}.gba")
-=======
     def fill_slot_data(self) -> Mapping[str, Any]:
         ret = dict()
         ret['start_inventory'] = {
@@ -173,7 +139,6 @@
             for k, v in self.options.start_inventory.items()
         }
         return ret
->>>>>>> dccaa0d0
 
     def generate_output(self, output_directory: str):
         ap_settings = BytesIO()
