--- conflicted
+++ resolved
@@ -1,11 +1,7 @@
 from worlds.AutoWorld import WebWorld, World
 import os
 
-<<<<<<< HEAD
-from typing import List, Dict
-=======
-from typing import List, TextIO, BinaryIO
->>>>>>> 2decdd28
+from typing import List, TextIO, BinaryIO, Dict
 
 from .Options import GSTLAOptions, RandoOptions
 from BaseClasses import Item, MultiWorld, Tutorial, ItemClassification,\
@@ -55,16 +51,11 @@
     def generate_early(self) -> None:
         self.options.non_local_items.value -= self.item_name_groups[ItemType.Djinn.name]
 
-<<<<<<< HEAD
-        if self.multiworld.character_shuffle[self.player] > 0:
-            self.multiworld.non_local_items[self.player].value -= self.item_name_groups[ItemType.Character.name]
-
-        if self.multiworld.starter_ship[self.player] == 0:
-            self.multiworld.start_inventory[self.player].value[ ItemName.Ship ] = 1
-=======
+        if self.options.character_shuffle > 0:
+            self.options.non_local_items.value -= self.item_name_groups[ItemType.Character.name]
+
         if self.options.starter_ship == 0:
             self.options.start_inventory.value[ ItemName.Ship ] = 1
->>>>>>> 2decdd28
 
     def create_regions(self) -> None:
         create_regions(self)
@@ -118,7 +109,7 @@
         for ap_item in prefill_items:
             all_state.remove(ap_item)
 
-        if self.multiworld.character_shuffle[self.player] == 2:
+        if self.options.character_shuffle == 2:
             for character in prefill_items:
                 if character.name == ItemName.Jenna:
                     vanilla_location = self.multiworld.get_location(LocationName.Idejima_Jenna, self.player)
@@ -150,7 +141,7 @@
                 else:
                     locs.append(ap_location)
 
-            if self.multiworld.character_shuffle[self.player] == 1:
+            if self.options.character_shuffle == 1:
                 for ap_item in prefill_items:
                     all_state.remove(ap_item)
 
