from __future__ import annotations

from Options import PerGameCommonOptions
from worlds.AutoWorld import WebWorld, World
import os

from typing import List, TextIO, BinaryIO, Dict, ClassVar, Type, cast

from .Options import GSTLAOptions
from BaseClasses import Item, MultiWorld, Tutorial, ItemClassification,\
    LocationProgressType, Region, Entrance
from .Items import GSTLAItem, item_table, all_items, ItemType, create_events, create_items, create_item, \
    AP_PLACEHOLDER_ITEM, items_by_id
from .Locations import GSTLALocation, all_locations, location_name_to_id, location_type_to_data
from .Rules import set_access_rules, set_item_rules, set_entrance_rules
from .Regions import create_regions
from .Connections import create_connections
from .gen.LocationData import LocationType, location_name_to_data
from .gen.ItemNames import ItemName, item_id_by_name
from .gen.LocationNames import LocationName, ids_by_loc_name, loc_names_by_id
from .Names.RegionName import RegionName
from .Rom import get_base_rom_path, get_base_rom_bytes, LocalRom, GSTLADeltaPatch
from .BizClient import GSTLAClient

import logging

class GSTLAWeb(WebWorld):
    theme = "jungle"

class GSTLAWorld(World):
    game = "Golden Sun The Lost Age"
    options_dataclass: ClassVar[Type[PerGameCommonOptions]] = GSTLAOptions
    options: GSTLAOptions
    data_version = 1
    items_ids_populated = set()
    location_flags_populated = set()

    item_name_to_id = item_id_by_name#{item.itemName: itemfor item in all_items if item.type != ItemType.Event}
    location_name_to_id = ids_by_loc_name#{location: location_name_to_id[location].id for location in location_name_to_id}
    web = GSTLAWeb()

    item_name_groups = {
        ItemType.Djinn.name: {item.name for item in all_items if item.type == ItemType.Djinn},
        ItemType.Character.name: {item.name for item in all_items if item.type == ItemType.Character},
        ItemType.Mimic.name: {item.name for item in all_items if item.type == ItemType.Mimic},
    }

    def generate_early(self) -> None:
        self.options.non_local_items.value -= self.item_name_groups[ItemType.Djinn.name]
        self.options.non_local_items.value -= self.item_name_groups[ItemType.Mimic.name]
        self.options.local_items.value |= self.item_name_groups[ItemType.Mimic.name]

        if self.options.shuffle_characters < 2:
            self.options.non_local_items.value -= self.item_name_groups[ItemType.Character.name]

<<<<<<< HEAD
        if self.options.starter_ship == 0:
            self.multiworld.push_precollected(create_item(ItemName.Ship, self.player))
=======
        if self.options.lemurian_ship == 2:
            self.options.start_inventory.value[ ItemName.Ship ] = 1
>>>>>>> 9a1f1fa2

    def create_regions(self) -> None:
        create_regions(self)
        create_connections(self.multiworld, self.player)

    def create_items(self) -> None:
        create_events(self)
        create_items(self, self.player)

    def set_rules(self) -> None:
        set_entrance_rules(self)
        set_item_rules(self)
        set_access_rules(self)

        self.multiworld.completion_condition[self.player] = \
            lambda state: state.has(ItemName.Victory, self.player)

    def get_pre_fill_items(self) -> List["Item"]:
        pre_fill = []
        for _,val in GSTLAWorld.item_name_groups.items():
            for item in val:
                pre_fill.append(create_item(item, self.player))
        return pre_fill

    def generate_basic(self):
        pass

    def pre_fill(self) -> None:
        pass

    def generate_output(self, output_directory: str):
        self._generate_rando_file(output_directory)
        rom = LocalRom(get_base_rom_path())
        world = self.multiworld
        player = self.player

        rom.write_story_flags()
        rom.apply_qol_patches()

        for region in self.multiworld.get_regions(self.player):
            for location in region.locations:
                location_data = location_name_to_id.get(location.name, None)

                if location_data is None or location_data.loc_type == LocationType.Event or location_data.loc_type == LocationType.Character:
                    continue
                ap_item = location.item
                # print(ap_item)
                if ap_item is None:
                    # TODO: need to fill with something else
                    continue

                if ap_item.player != self.player:
                    item_data = AP_PLACEHOLDER_ITEM
                else:
                    item_data = item_table[ap_item.name]

                if item_data.type == ItemType.Djinn:
                    rom.write_djinn(location_data, item_data)
                else:
                    rom.write_item(location_data, item_data)

        rompath = os.path.join(output_directory, f"{self.multiworld.get_out_file_name_base(self.player)}.gba")

        try:
            rom.write_to_file(rompath)
            patch = GSTLADeltaPatch(os.path.splitext(rompath)[0]+GSTLADeltaPatch.patch_file_ending, player=player,
                        player_name=world.player_name[player], patched_path=rompath)

            patch.write()
        except:
            raise()
        finally:
            if os.path.exists(rompath):
                os.unlink(rompath)

    def _generate_rando_data(self, rando_file: BinaryIO, debug_file: TextIO):
        rando_file.write(0x1.to_bytes(length=1, byteorder='little'))
        debug_file.write("Version: 1\n")

        rando_file.write(self.multiworld.seed.to_bytes(length=16, byteorder='little'))
        debug_file.write(f"Seed: {self.multiworld.seed}\n")

        self._write_options_for_rando(rando_file, debug_file)

        # rando_file.write((0).to_bytes(length=16, byteorder='little'))
        # debug_file.write("no settings (TBD)\n")

        rando_file.write(f"{self.player_name}\n".encode('ascii'))
        debug_file.write(f"Slot Name {self.player_name.encode('ascii')}\n")

        # locations = [x for x in all_locations if x.loc_type not in {LocationType.Event, LocationType.Djinn}]

        djinn_locs: List[GSTLALocation] = []
        index = 0
        for region in self.multiworld.get_regions(self.player):
            for location in region.locations:
                location_data = location_name_to_id.get(location.name, None)

                if location_data is None or location_data.loc_type == LocationType.Event:
                    continue
                ap_item = location.item
                # print(ap_item)
                if ap_item is None:
                    # TODO: need to fill with something else
                    continue

                if ap_item.player != self.player:
                    item_data = AP_PLACEHOLDER_ITEM
                else:
                    item_data = item_table[ap_item.name]

                if item_data.type == ItemType.Djinn:
                    djinn_locs.append(location)
                else:
                    # rom.write_item(location_data, item_data)
                    # TODO: cleanup
                    item_id = 0xA00 if item_data.id == 412 else item_data.id
                    rando_file.write(location_data.rando_flag.to_bytes(length=2, byteorder='little'))
                    rando_file.write(item_id.to_bytes(length=2, byteorder='little'))
                    debug_file.write(
                        f"{index} \n\tLocation: {location.name.value} \n\tLocation Flag: {hex(location_data.rando_flag)} \n\tItem: {location.item.name} \n\tItem ID: {item_id}\n\n")
                index += 1
                # debug_file.write()
                # TODO: Questions
                # Rando flags for summon tablets
                # Rando flags for psyenergy items
                # Rando flags for characters
                # Rando flags for djinn

        rando_file.write(0xFFFFFFFF.to_bytes(length=4, byteorder='little'))
        debug_file.write("0xFFFFFFFF\n")

        for loc in djinn_locs:
            item_data = item_table[loc.item.name]
            location_data = location_name_to_id[loc.name]
            rando_file.write(location_data.rando_flag.to_bytes(length=2, byteorder='little'))
            rando_file.write(item_data.get_rando_flag().to_bytes(length=2, byteorder='little'))
            loc_name = loc_names_by_id[location_data.ap_id]
            debug_file.write(
                f"Djinn(Location): {loc_name}\nDjinn(Location) Flag: {hex(location_data.rando_flag)}\nDjinn(Item): {item_data.name}\nDjinn(Item) Flag: {hex(item_data.get_rando_flag())}\n\n")

    def _generate_rando_file(self, output_directory: str):
        with open(os.path.join(output_directory, f"{self.multiworld.get_out_file_name_base(self.player)}_debug.txt"),'w') as debug_file:
            with open(os.path.join(output_directory, f"{self.multiworld.get_out_file_name_base(self.player)}.gstlarando"),'wb') as rando_file:
                self._generate_rando_data(rando_file, debug_file)

    def _write_options_for_rando(self, rando_file: BinaryIO, debug_file: TextIO):
        write_me = 0
        write_me += self.options.item_shuffle << 6 #item-shuffle
        debug_file.write('Item Shuffle: ' + self.options.item_shuffle.name_lookup[self.options.item_shuffle] + '\n')
        write_me += self.options.omit_locations << 4 #omit
        debug_file.write('Omit Locations: ' + self.options.omit_locations.name_lookup[self.options.omit_locations] + '\n')
        write_me += self.options.add_elvenshirt_clericsring << 3 #gs-1items
        debug_file.write('GS1 Items: ' + self.options.add_elvenshirt_clericsring.name_lookup[self.options.add_elvenshirt_clericsring] + '\n')
        write_me += self.options.show_items_outside_chest << 2 #show-items
        debug_file.write('Visible Items: ' + self.options.show_items_outside_chest.name_lookup[self.options.show_items_outside_chest] + '\n')
        write_me += self.options.no_util_psynergy_from_classes << 1 #no-learning
        debug_file.write('No Learning Util: ' + self.options.no_util_psynergy_from_classes.name_lookup[self.options.no_util_psynergy_from_classes] + '\n')
        write_me += self.options.randomize_class_stat_boosts #class-stats
        debug_file.write('Class Stats Shuffle: ' + self.options.randomize_class_stat_boosts.name_lookup[self.options.randomize_class_stat_boosts] + '\n')
        rando_file.write(write_me.to_bytes(length=1, byteorder='big'))

        write_me = 0
        write_me += self.options.randomize_equip_compatibility << 7 #equip-shuffle
        debug_file.write('Equip Shuffle: ' + self.options.randomize_equip_compatibility.name_lookup[self.options.randomize_equip_compatibility] + '\n')
        write_me += self.options.adjust_equip_prices << 6 #equip-cost
        debug_file.write('Equip Prices: ' + self.options.adjust_equip_prices.name_lookup[self.options.adjust_equip_prices] + '\n')
        write_me += self.options.adjust_equip_stats << 5 #equip-stats
        debug_file.write('Equip Stats: ' + self.options.adjust_equip_stats.name_lookup[self.options.adjust_equip_stats] + '\n')
        #write_me += 0 << 4 #equip-sort, not supported, make weaker equipment appear earlier
        write_me += self.options.shuffle_weapon_effect << 3 #equip-unleash
        debug_file.write('Weapon Effects: ' + self.options.shuffle_weapon_effect.name_lookup[self.options.shuffle_weapon_effect] + '\n')
        write_me += self.options.shuffle_armour_effect << 2 #equip-effect
        debug_file.write('Armour Effects: ' + self.options.shuffle_armour_effect.name_lookup[self.options.shuffle_armour_effect] + '\n')
        write_me += self.options.randomize_curses << 1 #equip-curse
        debug_file.write('Shuffle Curses: ' + self.options.randomize_curses.name_lookup[self.options.randomize_curses] + '\n')
        write_me += self.options.adjust_psynergy_power #psynergy-power
        debug_file.write('Shuffle Psynergy Power: ' + self.options.adjust_psynergy_power.name_lookup[self.options.adjust_psynergy_power] + '\n')
        rando_file.write(write_me.to_bytes(length=1, byteorder='big'))

        write_me = 0
        if self.options.shuffle_djinn > 0: #djinn-shuffle
            write_me += 1 << 7
            debug_file.write('Shuffle Djinn: true\n')
        write_me += self.options.shuffle_djinn_stat_boosts << 6 #djinn-stats
        debug_file.write('Shuffle Djinn Stats: ' + self.options.shuffle_djinn_stat_boosts.name_lookup[self.options.shuffle_djinn_stat_boosts] + '\n')
        write_me += self.options.adjust_djinn_attack_power << 5 #djinn-power
        debug_file.write('Shuffle Djinn Power: ' + self.options.adjust_djinn_attack_power.name_lookup[self.options.adjust_djinn_attack_power] + '\n')
        write_me += self.options.randomize_djinn_attack_aoe << 4 #djinn-aoe
        debug_file.write('Shuffle Djinn Aoe: ' + self.options.randomize_djinn_attack_aoe.name_lookup[self.options.randomize_djinn_attack_aoe] + '\n')
        write_me += self.options.scale_djinni_battle_difficulty << 3 #djinn-scale
        debug_file.write('Scale Djinn: ' + self.options.scale_djinni_battle_difficulty.name_lookup[self.options.scale_djinni_battle_difficulty] + '\n')
        write_me += self.options.randomize_summon_costs << 2 #summon-cost
        debug_file.write('Shuffle Summon Costs: ' + self.options.randomize_summon_costs.name_lookup[self.options.randomize_summon_costs] + '\n')
        write_me += self.options.adjust_summon_power << 1 #summon-power
        debug_file.write('Shuffle Summon Power: ' + self.options.adjust_summon_power.name_lookup[self.options.adjust_summon_power] + '\n')
        #write_me += 0 #summon-sort, not supported, make cheaper summons appear earlier
        rando_file.write(write_me.to_bytes(length=1, byteorder='big'))

        write_me = 0
        write_me += self.options.character_stats << 6 #char-stats
        debug_file.write('Char Stats: ' + self.options.character_stats.name_lookup[self.options.character_stats] + '\n')
        write_me += self.options.character_elements << 4 #char-element
        debug_file.write('Char Element: ' + self.options.character_elements.name_lookup[self.options.character_elements] + '\n')
        write_me += self.options.adjust_psynergy_cost << 3 #psynergy-cost
        debug_file.write('Psnergy Cost: ' + self.options.adjust_psynergy_cost.name_lookup[self.options.adjust_psynergy_cost] + '\n')
        write_me += self.options.randomize_psynergy_aoe << 2 #psynergy-aoe
        debug_file.write('Psnergy AoE: ' + self.options.randomize_psynergy_aoe.name_lookup[self.options.randomize_psynergy_aoe] + '\n')
        write_me += self.options.adjust_enemy_psynergy_power << 1 #enemypsy-power
        debug_file.write('Enemy Psynergy Power: ' + self.options.adjust_enemy_psynergy_power.name_lookup[self.options.adjust_enemy_psynergy_power] + '\n')
        write_me += self.options.randomize_enemy_psynergy_aoe #enemypsy-aoe
        debug_file.write('Enemy Psynergy AoE: ' + self.options.randomize_enemy_psynergy_aoe.name_lookup[self.options.randomize_enemy_psynergy_aoe] + '\n')
        rando_file.write(write_me.to_bytes(length=1, byteorder='big'))

        write_me = 0
        write_me += self.options.class_psynergy << 5 #class-psynergy
        debug_file.write('Class Psynergy: ' + self.options.class_psynergy.name_lookup[self.options.class_psynergy] + '\n')
        write_me += self.options.psynergy_levels << 3 #class-levels
        debug_file.write('Class Levels: ' + self.options.psynergy_levels.name_lookup[self.options.psynergy_levels] + '\n')
        write_me += 1 << 2 #qol-cutscenes
        debug_file.write('QoL Cutscenes: true\n')
        write_me += 1 << 1 #qol-tickets
        debug_file.write('QoL Tickets: true\n')
        write_me += 1 #qol-fastship
        debug_file.write('QoL Fastship: true\n')
        rando_file.write(write_me.to_bytes(length=1, byteorder='big'))

        write_me = 0
        write_me += self.options.lemurian_ship << 6 #ship
        debug_file.write('Starter Ship: ' + self.options.lemurian_ship.name_lookup[self.options.lemurian_ship] + '\n')
        #write_me += 0 << 5 #skips-basic, require logic changes
        debug_file.write('Skips Basic: false\n')
        #write_me += 0 << 4 #skips-oob-easy, require logic changes
        debug_file.write('Skips Oob Easy: false\n')
        #write_me += 0 << 3 #skips-maze, require logic changes
        debug_file.write('Skips Maze: false\n')
        write_me += 1 << 2 #boss-logic, base rando can ignore djinn logic for bosses
        debug_file.write('Disable Boss Logic: true\n')
        write_me += self.options.free_avoid << 1 #free-avoid
        debug_file.write('Free Avoid: ' + self.options.free_avoid.name_lookup[self.options.free_avoid] + '\n')
        write_me += self.options.free_retreat #free-retreat
        debug_file.write('Free Retreat: ' + self.options.free_retreat.name_lookup[self.options.free_retreat] + '\n')
        rando_file.write(write_me.to_bytes(length=1, byteorder='big'))


        write_me = 0
        #write_me += 0 << 7 #adv-equip, not supported, requires AP to know shop artefact locations and forging locations
        debug_file.write('Adv Equip: false\n')
        #write_me += 0 << 6 #dummy-items, not supported, they are not normally obtainable and we use one of them for foreign world items
        debug_file.write('Dummy Items: false\n')
        #write_me += 0 << 5 #skips-oob-hard, require logic changes
        debug_file.write('Skips Oob Hard: false\n')
        write_me += self.options.shuffle_weapon_attack << 4 #equip-attack
        debug_file.write('Equip Attack: ' + self.options.scale_djinni_battle_difficulty.name_lookup[self.options.scale_djinni_battle_difficulty] + '\n')
        #write_me += 0 << 3 #qol-hints, not supported yet
        debug_file.write('QoL Hints: false\n')
        write_me += self.options.start_with_healing_psynergy << 2 #start-heal
        debug_file.write('Start Heal: ' + self.options.start_with_healing_psynergy.name_lookup[self.options.start_with_healing_psynergy] + '\n')
        write_me += self.options.start_with_revive << 1 #start-revive
        debug_file.write('Start Revive: ' + self.options.start_with_revive.name_lookup[self.options.start_with_revive] + '\n')
        write_me += self.options.start_with_reveal #start-reveal
        debug_file.write('Start Reveal: ' + self.options.start_with_reveal.name_lookup[self.options.start_with_reveal] + '\n')
        rando_file.write(write_me.to_bytes(length=1, byteorder='big'))


        write_me = 0
        write_me += self.options.scale_exp << 4 #scale-exp
        debug_file.write('Scale Exp: ' + str(self.options.scale_exp) + '\n')
        write_me += self.options.scale_coins #scale-coins
        debug_file.write('Scale Coins: ' + str(self.options.scale_coins) + '\n')
        rando_file.write(write_me.to_bytes(length=1, byteorder='big'))

        write_me = 0
        write_me += self.options.shuffle_armour_defense << 7 #equip-defense
        debug_file.write('Equip Defense: ' + self.options.shuffle_armour_defense.name_lookup[self.options.shuffle_armour_defense] + '\n')
        write_me += self.options.starting_levels #start-levels
        debug_file.write('Start Levels: ' + str(self.options.starting_levels) + '\n')
        rando_file.write(write_me.to_bytes(length=1, byteorder='big'))

        write_me = 0
        write_me += self.options.enemy_elemental_resistance << 6 #enemy-eres
        debug_file.write('Enemy ERes: ' + self.options.enemy_elemental_resistance.name_lookup[self.options.enemy_elemental_resistance] + '\n')
        write_me += self.options.sanctum_revive_cost << 4 #sanc-revive
        debug_file.write('Sanc Revive ' + self.options.sanctum_revive_cost.name_lookup[self.options.sanctum_revive_cost] + '\n')
        write_me += self.options.remove_all_curses << 3 #curse-disable
        debug_file.write('Curse Disabled: ' + self.options.remove_all_curses.name_lookup[self.options.remove_all_curses] + '\n')
        write_me += self.options.avoid_always_works << 2 #avoid-patch
        debug_file.write('Avoid Patch: ' + self.options.avoid_always_works.name_lookup[self.options.avoid_always_works] + '\n')
        #write_me += 0 << 1 #retreat-patch, does nothing in base rando
        debug_file.write('Retreat Patch: false\n')
        write_me += 0 #teleport-patch, does nothing in base rando
        debug_file.write('Teleport Patch: false\n')
        rando_file.write(write_me.to_bytes(length=1, byteorder='big'))

        write_me = 0
        write_me += self.options.enable_hard_mode << 7 #hard-mode
        debug_file.write('Hard Mode: ' + self.options.enable_hard_mode.name_lookup[self.options.enable_hard_mode] + '\n')
        write_me += self.options.reduced_encounter_rate << 6 #halve-enc
        debug_file.write('Halve Encounter Rate: ' + self.options.reduced_encounter_rate.name_lookup[self.options.reduced_encounter_rate] + '\n')
        write_me += self.options.major_minor_split << 5 #major-shuffle
        debug_file.write('Major Minor Split: ' + self.options.major_minor_split.name_lookup[self.options.major_minor_split] + '\n')
        write_me += self.options.easier_bosses << 4 #easier-bosses
        debug_file.write('Easier Bosses: ' + self.options.easier_bosses.name_lookup[self.options.easier_bosses] + '\n')
        if self.options.name_puzzles == 2:
            write_me += 1 << 3 #random-puzzles
            debug_file.write('Name puzzles: ' + self.options.name_puzzles.name_lookup[self.options.name_puzzles] + '\n')
        elif self.options.name_puzzles == 1:
            write_me += 1 << 2 #fixed-puzzles
            debug_file.write('Name puzzles: ' + self.options.name_puzzles.name_lookup[self.options.name_puzzles] + '\n')
        write_me += self.options.manual_retreat_glitch << 1 #manual-rg
        debug_file.write('Manual Retreat glitch: ' + self.options.manual_retreat_glitch.name_lookup[self.options.manual_retreat_glitch] + '\n')
        write_me += self.options.start_with_wings_of_anemos #ship-wings
        debug_file.write('Ship wings: ' + self.options.start_with_wings_of_anemos.name_lookup[self.options.start_with_wings_of_anemos] + '\n')
        rando_file.write(write_me.to_bytes(length=1, byteorder='big'))

        write_me = 0
        write_me += self.options.shuffle_music << 7 #music-shuffle
        debug_file.write('Music Shuffle: ' + self.options.shuffle_music.name_lookup[self.options.shuffle_music] + '\n')
        write_me += self.options.teleport_to_dungeons_and_towns << 6 #teleport-everywhere
        debug_file.write('Teleport Everywhere: ' + self.options.teleport_to_dungeons_and_towns.name_lookup[self.options.teleport_to_dungeons_and_towns] + '\n')
        write_me += self.options.force_boss_required_checks_to_nonjunk << 5 #force-boss-drops
        debug_file.write('Force boss drops: ' + self.options.force_boss_required_checks_to_nonjunk.name_lookup[self.options.force_boss_required_checks_to_nonjunk] + '\n')
        write_me += self.options.prevent_superboss_locked_check_to_progression << 4 #force-superboss-minors
        debug_file.write('Force superboss minor: ' + self.options.prevent_superboss_locked_check_to_progression.name_lookup[self.options.prevent_superboss_locked_check_to_progression] + '\n')
        write_me += self.options.anemos_inner_sanctum_access << 2 #anemos-access, require logic changes
        debug_file.write('Anemos Inner Sanctum Access: ' + self.options.anemos_inner_sanctum_access.name_lookup[self.options.anemos_inner_sanctum_access] + '\n')
        if self.options.shuffle_characters > 0: #shuffle-characters
            write_me += 1 << 1
            debug_file.write('Character Shuffle: true\n')
        write_me += 0 #unused
        rando_file.write(write_me.to_bytes(length=1, byteorder='big'))

        write_me = 0
        # Placeholder in case we need more flags
        rando_file.write(write_me.to_bytes(length=4, byteorder='big'))

    def create_item(self, name: str) -> "Item":
        return create_item(name, self.player)

    def get_location(self, location_name: str) -> GSTLALocation:
        return cast(GSTLALocation, super().get_location(location_name))<|MERGE_RESOLUTION|>--- conflicted
+++ resolved
@@ -53,13 +53,8 @@
         if self.options.shuffle_characters < 2:
             self.options.non_local_items.value -= self.item_name_groups[ItemType.Character.name]
 
-<<<<<<< HEAD
-        if self.options.starter_ship == 0:
+        if self.options.lemurian_ship == 2:
             self.multiworld.push_precollected(create_item(ItemName.Ship, self.player))
-=======
-        if self.options.lemurian_ship == 2:
-            self.options.start_inventory.value[ ItemName.Ship ] = 1
->>>>>>> 9a1f1fa2
 
     def create_regions(self) -> None:
         create_regions(self)
