from typing import List, Dict, Any
from dataclasses import dataclass
from worlds.AutoWorld import PerGameCommonOptions
from Options import Choice, OptionGroup, Toggle, OptionSet, Range

def create_option_groups() -> List[OptionGroup]:
    option_group_list: List[OptionGroup] = []
    for name, options in sly1_option_groups.items():
        option_group_list.append(OptionGroup(name=name, options=options))

    return option_group_list

class RequiredBosses(Range):
    """
    How many members of the Fiendish Five you need to defeat before Cold Heart of Hate is unlocked.
    """
    range_start = 1
    range_end = 4
    default = 4

class StartingEpisode(Choice):
    """
    Determines which episode you will have the intro for at the beginning of the game.
    """
    display_name = "Starting Episode"
    option_tide_of_terror = 1
    option_sunset_snake_eyes = 2
    option_vicious_voodoo = 3
    option_fire_in_the_sky = 4
    option_all = 6
    default = 1

class AvoidEarlyBK(Toggle):
    """
    Determines if you will start with 1 key for your chosen starting episode.
    If all is selected, you are given 1 key for a random episode.
    """
    display_name = "Avoid Early BK"

class IncludeHourglasses(Toggle):
    """
    If enabled, Hourglasses are included in the locations.
    If Hourglasses are disabled then there are more items than locations for this game alone.
    """
    display_name = "Include Hourglasses"

class HourglassesRequireRoll(Toggle):
    """
    Some Hourglasses are tough without the Roll move.
    If enabled, at least one Progressive Roll will logically be required for Hourglasses.
    """
    display_name = "Hourglasses Require Roll"

class ExcludeMinigames(OptionSet):
    """
    Choose which minigames types you want to exclude as locations.
    Crabs: Treasure in the Depths
    Races: At the Dog Track, A Desperate Race
    Turrets: Murray's Big Gamble, The King of the Hill
    Hover Blasters: A Ghastly Voyage, Rapid Fire Assualt
    Chicken Killing: Down Home Cooking
    Swamp Skiff: Piranha Lake
    """
    display_name = "Exclude Minigames"
    valid_keys = {
        "Crabs",
        "Races",
        "Turrets",
        "Hover Blasters",
        "Chicken Killing",
        "Swamp Skiff"
    }

class MinigameCaches(Range):
    """
    Determines how many checks minigames send when completed. Ignored if the minigame is excluded.
    Allows a range from 1-10.
    """
    display_name = "Minigame Caches"
    range_start = 1
    range_end = 10
    default = 1

class TrapChance(Range):
    """
    Determines the chance for any junk item to become a trap.
    Set it to 0 for no traps.
    """
    display_name = "Include Traps"
    range_start = 0
    range_end = 100
    default = 0

class IcePhysicsTrapWeight(Range):
    """
    The weight of ice physics traps in the trap pool.
    Ice physics traps turn on the low friction cheat code for x seconds.
    """
    display_name = "Ice Physics Trap Weight"
    range_start = 0
    range_end = 100
    default = 25

class SpeedChangeTrapWeight(Range):
    """
    The weight of speed change traps in the trap pool.
    Speed change traps change the game speed for x seconds.
    """
    display_name = "Speed Change Trap Weight"
    range_start = 0
    range_end = 100
    default = 25

class BentleyJumpscareTrapWeight(Range):
    """
    The weight of bentley jumpscare traps in the trap pool.
    :archiPleading:
    """
    display_name = "Bentley Jumpscare Trap Weight"
    range_start = 0
    range_end = 100
    default = 25

class BallTrapWeight(Range):
    """
    The weight of ball traps in the trap pool.
    Ball traps force sly to stay in the roll form for x seconds.
    """
    display_name = "Ball Trap Weight"
    range_start = 0
    range_end = 100
    default = 25

class LocationCluesanityBundleSize(Range):
    """
    Determines how many bottles you need to collect for each check.
    Set to 0 to disable. Allows a range between 0 and 5.
    """
    display_name = "Location Cluesanity Bundle Size"
    range_start = 0
    range_end = 5
    default = 0

class ItemCluesanityBundleSize(Range):
    """
    Determines how many bottles you will receive for a given level.
    Set to 0 to disable. Allows a range between 0 and 5.
    """
    display_name = "Item Cluesanity Bundle Size"
    range_start = 0
    range_end = 5
    default = 0

@dataclass
class Sly1Options(PerGameCommonOptions):
    RequiredBosses:                 RequiredBosses
    StartingEpisode:                StartingEpisode
    IncludeHourglasses:             IncludeHourglasses
    HourglassesRequireRoll:         HourglassesRequireRoll
    AvoidEarlyBK:                   AvoidEarlyBK
    ExcludeMinigames:               ExcludeMinigames
    MinigameCaches:                 MinigameCaches
    TrapChance:                     TrapChance
    IcePhysicsTrapWeight:           IcePhysicsTrapWeight
    SpeedChangeTrapWeight:          SpeedChangeTrapWeight
    BentleyJumpscareTrapWeight:     BentleyJumpscareTrapWeight
    BallTrapWeight:                 BallTrapWeight
    LocationCluesanityBundleSize:   LocationCluesanityBundleSize
    ItemCluesanityBundleSize:       ItemCluesanityBundleSize

sly1_option_groups: Dict[str, List[Any]] = {
<<<<<<< HEAD
    "General Options": [RequiredBosses, StartingEpisode, IncludeHourglasses, HourglassesRequireRoll, CluesanityBundleSize],
    "Minigame Options": [ExcludeMinigames, MinigameCaches],
=======
    "General Options": [RequiredBosses, StartingEpisode, IncludeHourglasses, HourglassesRequireRoll],
    "Cluesanity Options": [LocationCluesanityBundleSize, ItemCluesanityBundleSize],
    "Exclude Minigames": [ExcludeMinigames],
>>>>>>> 71e1cd2b
    "Trap Options": [TrapChance, IcePhysicsTrapWeight,
                     SpeedChangeTrapWeight, BentleyJumpscareTrapWeight,
                     BallTrapWeight]
}

slot_data_options: List[str] = {
    "RequiredBosses",
    "StartingEpisode",
    "IncludeHourglasses",
    "HourglassesRequireRoll",
    "AvoidEarlyBK",
    "ExcludeMinigames",
<<<<<<< HEAD
    "MinigameCaches",
    "CluesanityBundleSize"
=======
    "LocationCluesanityBundleSize",
    "ItemCluesanityBundleSize"
>>>>>>> 71e1cd2b
}<|MERGE_RESOLUTION|>--- conflicted
+++ resolved
@@ -169,14 +169,9 @@
     ItemCluesanityBundleSize:       ItemCluesanityBundleSize
 
 sly1_option_groups: Dict[str, List[Any]] = {
-<<<<<<< HEAD
-    "General Options": [RequiredBosses, StartingEpisode, IncludeHourglasses, HourglassesRequireRoll, CluesanityBundleSize],
-    "Minigame Options": [ExcludeMinigames, MinigameCaches],
-=======
     "General Options": [RequiredBosses, StartingEpisode, IncludeHourglasses, HourglassesRequireRoll],
     "Cluesanity Options": [LocationCluesanityBundleSize, ItemCluesanityBundleSize],
-    "Exclude Minigames": [ExcludeMinigames],
->>>>>>> 71e1cd2b
+    "Minigame Options": [ExcludeMinigames, MinigameCaches],
     "Trap Options": [TrapChance, IcePhysicsTrapWeight,
                      SpeedChangeTrapWeight, BentleyJumpscareTrapWeight,
                      BallTrapWeight]
@@ -189,11 +184,7 @@
     "HourglassesRequireRoll",
     "AvoidEarlyBK",
     "ExcludeMinigames",
-<<<<<<< HEAD
     "MinigameCaches",
-    "CluesanityBundleSize"
-=======
     "LocationCluesanityBundleSize",
     "ItemCluesanityBundleSize"
->>>>>>> 71e1cd2b
 }