from typing import Callable, Union, Dict, Set

from BaseClasses import MultiWorld
from ..generic.Rules import add_rule, set_rule
from .Locations import location_table
from .Options import SM64Options
from .Regions import connect_regions, SM64Levels, sm64_level_to_paintings, sm64_paintings_to_level,\
sm64_level_to_secrets, sm64_secrets_to_level, sm64_entrances_to_level, sm64_level_to_entrances
from .Items import action_item_table

def shuffle_dict_keys(world, dictionary: dict) -> dict:
    keys = list(dictionary.keys())
    values = list(dictionary.values())
    world.random.shuffle(keys)
    return dict(zip(keys, values))

def fix_reg(entrance_map: Dict[SM64Levels, str], entrance: SM64Levels, invalid_regions: Set[str],
            swapdict: Dict[SM64Levels, str], world):
    if entrance_map[entrance] in invalid_regions: # Unlucky :C
        replacement_regions = [(rand_entrance, rand_region) for rand_entrance, rand_region in swapdict.items()
                               if rand_region not in invalid_regions]
        rand_entrance, rand_region = world.random.choice(replacement_regions)
        old_dest = entrance_map[entrance]
        entrance_map[entrance], entrance_map[rand_entrance] = rand_region, old_dest
        swapdict[entrance], swapdict[rand_entrance] = rand_region, old_dest
    swapdict.pop(entrance)

def set_rules(world, options: SM64Options, player: int, area_connections: dict, star_costs: dict, move_rando_bitvec: int):
    randomized_level_to_paintings = sm64_level_to_paintings.copy()
    randomized_level_to_secrets = sm64_level_to_secrets.copy()
    valid_move_randomizer_start_courses = [
        "Bob-omb Battlefield", "Jolly Roger Bay", "Cool, Cool Mountain",
        "Big Boo's Haunt", "Lethal Lava Land", "Shifting Sand Land",
        "Dire, Dire Docks", "Snowman's Land"
    ]  # Excluding WF, HMC, WDW, TTM, THI, TTC, and RR
    if options.area_rando >= 1:  # Some randomization is happening, randomize Courses
        randomized_level_to_paintings = shuffle_dict_keys(world,sm64_level_to_paintings)
        # If not shuffling later, ensure a valid start course on move randomizer
        if options.area_rando < 3 and move_rando_bitvec > 0:
            swapdict = randomized_level_to_paintings.copy()
            invalid_start_courses = {course for course in randomized_level_to_paintings.values() if course not in valid_move_randomizer_start_courses}
            fix_reg(randomized_level_to_paintings, SM64Levels.BOB_OMB_BATTLEFIELD, invalid_start_courses, swapdict, world)
            fix_reg(randomized_level_to_paintings, SM64Levels.WHOMPS_FORTRESS, invalid_start_courses, swapdict, world)

    if options.area_rando == 2:  # Randomize Secrets as well
        randomized_level_to_secrets = shuffle_dict_keys(world,sm64_level_to_secrets)
    randomized_entrances = {**randomized_level_to_paintings, **randomized_level_to_secrets}
    if options.area_rando == 3:  # Randomize Courses and Secrets in one pool
        randomized_entrances = shuffle_dict_keys(world, randomized_entrances)
        # Guarantee first entrance is a course
        swapdict = randomized_entrances.copy()
        if move_rando_bitvec == 0:
            fix_reg(randomized_entrances, SM64Levels.BOB_OMB_BATTLEFIELD, sm64_secrets_to_level.keys(), swapdict, world)
        else:
            invalid_start_courses = {course for course in randomized_entrances.values() if course not in valid_move_randomizer_start_courses}
            fix_reg(randomized_entrances, SM64Levels.BOB_OMB_BATTLEFIELD, invalid_start_courses, swapdict, world)
            fix_reg(randomized_entrances, SM64Levels.WHOMPS_FORTRESS, invalid_start_courses, swapdict, world)
        # Guarantee BITFS is not mapped to DDD
        fix_reg(randomized_entrances, SM64Levels.BOWSER_IN_THE_FIRE_SEA, {"Dire, Dire Docks"}, swapdict, world)
        # Guarantee COTMC is not mapped to HMC, cuz thats impossible. If BitFS -> HMC, also no COTMC -> DDD.
        if randomized_entrances[SM64Levels.BOWSER_IN_THE_FIRE_SEA] == "Hazy Maze Cave":
            fix_reg(randomized_entrances, SM64Levels.CAVERN_OF_THE_METAL_CAP, {"Hazy Maze Cave", "Dire, Dire Docks"}, swapdict, world)
        else:
            fix_reg(randomized_entrances, SM64Levels.CAVERN_OF_THE_METAL_CAP, {"Hazy Maze Cave"}, swapdict, world)

    # Destination Format: LVL | AREA with LVL = LEVEL_x, AREA = Area as used in sm64 code
    # Cast to int to not rely on availability of SM64Levels enum. Will cause crash in MultiServer otherwise
    area_connections.update({int(entrance_lvl): int(sm64_entrances_to_level[destination]) for (entrance_lvl,destination) in randomized_entrances.items()})
    randomized_entrances_s = {sm64_level_to_entrances[entrance_lvl]: destination for (entrance_lvl,destination) in randomized_entrances.items()}

    rf = RuleFactory(world, options, player, move_rando_bitvec)

    connect_regions(world, player, "Menu", randomized_entrances_s["Bob-omb Battlefield"])
    connect_regions(world, player, "Menu", randomized_entrances_s["Whomp's Fortress"], lambda state: state.has("Power Star", player, 1))
    connect_regions(world, player, "Menu", randomized_entrances_s["Jolly Roger Bay"], lambda state: state.has("Power Star", player, 3))
    connect_regions(world, player, "Menu", randomized_entrances_s["Cool, Cool Mountain"], lambda state: state.has("Power Star", player, 3))
    connect_regions(world, player, "Menu", randomized_entrances_s["Big Boo's Haunt"], lambda state: state.has("Power Star", player, 12))
    connect_regions(world, player, "Menu", randomized_entrances_s["The Princess's Secret Slide"], lambda state: state.has("Power Star", player, 1))
    connect_regions(world, player, randomized_entrances_s["Jolly Roger Bay"], randomized_entrances_s["The Secret Aquarium"],
                    rf.build_rule("SF/BF | TJ & LG | MOVELESS & TJ"))
    connect_regions(world, player, "Menu", randomized_entrances_s["Tower of the Wing Cap"], lambda state: state.has("Power Star", player, 10))
    connect_regions(world, player, "Menu", randomized_entrances_s["Bowser in the Dark World"],
                    lambda state: state.has("Power Star", player, star_costs["FirstBowserDoorCost"]))

    connect_regions(world, player, "Menu", "Basement", lambda state: state.has("Basement Key", player) or state.has("Progressive Key", player, 1))

    connect_regions(world, player, "Basement", randomized_entrances_s["Hazy Maze Cave"])
    connect_regions(world, player, "Basement", randomized_entrances_s["Lethal Lava Land"])
    connect_regions(world, player, "Basement", randomized_entrances_s["Shifting Sand Land"])
    connect_regions(world, player, "Basement", randomized_entrances_s["Dire, Dire Docks"],
                    lambda state: state.has("Power Star", player, star_costs["BasementDoorCost"]))
    connect_regions(world, player, "Hazy Maze Cave", randomized_entrances_s["Cavern of the Metal Cap"])
    connect_regions(world, player, "Basement", randomized_entrances_s["Vanish Cap under the Moat"],
                    rf.build_rule("GP"))
    connect_regions(world, player, "Basement", randomized_entrances_s["Bowser in the Fire Sea"],
                    lambda state: state.has("Power Star", player, star_costs["BasementDoorCost"]) and
                                  state.can_reach("DDD: Board Bowser's Sub", 'Location', player))

    connect_regions(world, player, "Menu", "Second Floor", lambda state: state.has("Second Floor Key", player) or state.has("Progressive Key", player, 2))

    connect_regions(world, player, "Second Floor", randomized_entrances_s["Snowman's Land"])
    connect_regions(world, player, "Second Floor", randomized_entrances_s["Wet-Dry World"])
    connect_regions(world, player, "Second Floor", randomized_entrances_s["Tall, Tall Mountain"])
    connect_regions(world, player, "Second Floor", randomized_entrances_s["Tiny-Huge Island (Tiny)"])
    connect_regions(world, player, "Second Floor", randomized_entrances_s["Tiny-Huge Island (Huge)"])
    connect_regions(world, player, "Tiny-Huge Island (Tiny)", "Tiny-Huge Island")
    connect_regions(world, player, "Tiny-Huge Island (Huge)", "Tiny-Huge Island")

    connect_regions(world, player, "Second Floor", "Third Floor", lambda state: state.has("Power Star", player, star_costs["SecondFloorDoorCost"]))

    connect_regions(world, player, "Third Floor", randomized_entrances_s["Tick Tock Clock"], rf.build_rule("LG/TJ/SF/BF/WK"))
    connect_regions(world, player, "Third Floor", randomized_entrances_s["Rainbow Ride"], rf.build_rule("TJ/SF/BF"))
    connect_regions(world, player, "Third Floor", randomized_entrances_s["Wing Mario over the Rainbow"], rf.build_rule("TJ/SF/BF"))
    connect_regions(world, player, "Third Floor", "Bowser in the Sky", lambda state: state.has("Power Star", player, star_costs["StarsToFinish"]))

    # Course Rules
    # Bob-omb Battlefield
    rf.assign_rule("BoB: Island", "CANN | CANNLESS & WC & TJ | CAPLESS & CANNLESS & LJ")
    rf.assign_rule("BoB: Mario Wings to the Sky",  "CANN & WC | CAPLESS & CANN")
    rf.assign_rule("BoB: Behind Chain Chomp's Gate", "GP | MOVELESS")
    # Whomp's Fortress
    rf.assign_rule("WF: Tower", "GP")
    rf.assign_rule("WF: Chip Off Whomp's Block", "GP")
    rf.assign_rule("WF: Shoot into the Wild Blue", "WK & TJ/SF | CANN")
    rf.assign_rule("WF: Fall onto the Caged Island", "CL & {WF: Tower} | MOVELESS & TJ | MOVELESS & LJ | MOVELESS & CANN")
    rf.assign_rule("WF: Blast Away the Wall", "CANN | CANNLESS & LG")
    # Jolly Roger Bay
    rf.assign_rule("JRB: Upper", "TJ/BF/SF/WK | MOVELESS & LG")
    rf.assign_rule("JRB: Red Coins on the Ship Afloat", "CL/CANN/TJ | MOVELESS & BF/WK")
    rf.assign_rule("JRB: Blast to the Stone Pillar", "CANN+CL | CANNLESS & MOVELESS | CANN & MOVELESS")
    rf.assign_rule("JRB: Through the Jet Stream", "MC | CAPLESS")
    # Cool, Cool Mountain
    rf.assign_rule("CCM: Wall Kicks Will Work", "TJ/WK & CANN | CANNLESS & TJ/WK | MOVELESS")
    # Big Boo's Haunt
    rf.assign_rule("BBH: Third Floor", "WK+LG | MOVELESS & WK")
    rf.assign_rule("BBH: Roof", "LJ | MOVELESS")
    rf.assign_rule("BBH: Secret of the Haunted Books", "KK | MOVELESS")
    rf.assign_rule("BBH: Seek the 8 Red Coins", "BF/WK/TJ/SF")
    rf.assign_rule("BBH: Eye to Eye in the Secret Room", "VC")
    # Haze Maze Cave
    rf.assign_rule("HMC: Red Coin Area", "CL & WK/LG/BF/SF/TJ | MOVELESS & WK")
    rf.assign_rule("HMC: Pit Islands", "TJ+CL | MOVELESS & WK & TJ/LJ | MOVELESS & WK+SF+LG")
    rf.assign_rule("HMC: Metal-Head Mario Can Move!", "LJ+MC | CAPLESS & LJ+TJ | CAPLESS & MOVELESS & LJ/TJ/WK")
    rf.assign_rule("HMC: Navigating the Toxic Maze", "WK/SF/BF/TJ")
    rf.assign_rule("HMC: Watch for Rolling Rocks", "WK")
    # Lethal Lava Land
    rf.assign_rule("LLL: Upper Volcano", "CL")
    # Shifting Sand Land
    rf.assign_rule("SSL: Upper Pyramid", "CL & TJ/BF/SF/LG | MOVELESS")
<<<<<<< HEAD
    rf.assign_rule("SSL: Free Flying for 8 Red Coins", "TJ/SF/BF & TJ+WC | TJ/SF/BF & CAPLESS | MOVELESS & CAPLESS")
=======
    rf.assign_rule("SSL: Stand Tall on the Four Pillars", "TJ+WC+GP | CANN+WC+GP | TJ/SF/BF & CAPLESS | MOVELESS")
    rf.assign_rule("SSL: Free Flying for 8 Red Coins", "TJ+WC | CANN+WC | TJ/SF/BF & CAPLESS | MOVELESS & CAPLESS")
>>>>>>> 75c9f595
    # Dire, Dire Docks
    rf.assign_rule("DDD: Pole-Jumping for Red Coins", "CL & {{Bowser in the Fire Sea Key}} | TJ+DV+LG+WK & MOVELESS")
    rf.assign_rule("DDD: Through the Jet Stream", "MC | CAPLESS")
    rf.assign_rule("DDD: Collect the Caps...", "VC+MC | CAPLESS & VC")
    # Snowman's Land
    rf.assign_rule("SL: Snowman's Big Head", "BF/SF/CANN/TJ")
    rf.assign_rule("SL: In the Deep Freeze", "WK/SF/LG/BF/CANN/TJ")
    rf.assign_rule("SL: Into the Igloo", "VC & TJ/SF/BF/WK/LG | MOVELESS & VC")
    # Wet-Dry World
    rf.assign_rule("WDW: Top", "WK/TJ/SF/BF | MOVELESS")
    rf.assign_rule("WDW: Downtown", "NAR & LG & TJ/SF/BF | CANN | MOVELESS & TJ+DV")
    rf.assign_rule("WDW: Go to Town for Red Coins", "WK | MOVELESS & TJ")
    rf.assign_rule("WDW: Quick Race Through Downtown!", "VC & WK/BF | VC & TJ+LG | MOVELESS & VC & TJ")
    rf.assign_rule("WDW: Bob-omb Buddy", "TJ | SF+LG | NAR & BF/SF")
    # Tall, Tall Mountain
    rf.assign_rule("TTM: Top", "MOVELESS & TJ | LJ/DV & LG/KK | MOVELESS & WK & SF/LG | MOVELESS & KK/DV")
    rf.assign_rule("TTM: Blast to the Lonely Mushroom", "CANN | CANNLESS & LJ | MOVELESS & CANNLESS")
    # Tiny-Huge Island
    rf.assign_rule("THI: 1Up Block THI Small near Start", "NAR | {THI: Pipes}")
    rf.assign_rule("THI: Pipes", "NAR | LJ/TJ/DV/LG | MOVELESS & BF/SF/KK")
    rf.assign_rule("THI: Large Top", "NAR | LJ/TJ/DV | MOVELESS")
    rf.assign_rule("THI: Wiggler's Red Coins", "WK")
    rf.assign_rule("THI: Make Wiggler Squirm", "GP | MOVELESS & DV")
    # Tick Tock Clock
    rf.assign_rule("TTC: Lower", "LG/TJ/SF/BF/WK")
    rf.assign_rule("TTC: Upper", "CL | MOVELESS & WK")
    rf.assign_rule("TTC: Top", "TJ+LG | MOVELESS & WK/TJ")
    rf.assign_rule("TTC: Stop Time for Red Coins", "NAR | {TTC: Lower}")
    # Rainbow Ride
    rf.assign_rule("RR: Maze", "WK | LJ & SF/BF/TJ | MOVELESS & LG/TJ")
    rf.assign_rule("RR: Bob-omb Buddy", "WK | MOVELESS & LG")
    rf.assign_rule("RR: Swingin' in the Breeze", "LG/TJ/BF/SF | MOVELESS")
    rf.assign_rule("RR: Tricky Triangles!", "LG/TJ/BF/SF | MOVELESS")
    rf.assign_rule("RR: Cruiser", "WK/SF/BF/LG/TJ")
    rf.assign_rule("RR: House", "TJ/SF/BF/LG")
    rf.assign_rule("RR: Somewhere Over the Rainbow", "CANN")
    # Cavern of the Metal Cap
    rf.assign_rule("Cavern of the Metal Cap Red Coins", "MC | CAPLESS")
    # Vanish Cap Under the Moat
    rf.assign_rule("Vanish Cap Under the Moat Switch", "WK/TJ/BF/SF/LG | MOVELESS")
    rf.assign_rule("Vanish Cap Under the Moat Red Coins", "TJ/BF/SF/LG/WK & VC | CAPLESS & WK")
    # Bowser in the Fire Sea
    rf.assign_rule("BitFS: Upper", "CL")
    rf.assign_rule("Bowser in the Fire Sea Red Coins", "LG/WK")
    rf.assign_rule("Bowser in the Fire Sea 1Up Block Near Poles", "LG/WK")
    # Wing Mario Over the Rainbow
    rf.assign_rule("Wing Mario Over the Rainbow Red Coins", "TJ+WC")
    rf.assign_rule("Wing Mario Over the Rainbow 1Up Block", "TJ+WC")
    # Bowser in the Sky
    rf.assign_rule("BitS: Top", "CL+TJ | CL+SF+LG | MOVELESS & TJ+WK+LG")
    # 100 Coin Stars
    if options.enable_coin_stars:
        rf.assign_rule("BoB: 100 Coins", "CANN & WC | CANNLESS & WC & TJ")
        rf.assign_rule("WF: 100 Coins", "GP | MOVELESS")
        rf.assign_rule("JRB: 100 Coins", "GP & {JRB: Upper}")
        rf.assign_rule("HMC: 100 Coins", "GP")
        rf.assign_rule("SSL: 100 Coins", "{SSL: Upper Pyramid} | GP")
        rf.assign_rule("DDD: 100 Coins", "GP & {{DDD: Pole-Jumping for Red Coins}}")
        rf.assign_rule("SL: 100 Coins", "VC | CAPLESS")
        rf.assign_rule("WDW: 100 Coins", "GP | {WDW: Downtown}")
        rf.assign_rule("TTC: 100 Coins", "GP")
        rf.assign_rule("THI: 100 Coins", "GP")
        rf.assign_rule("RR: 100 Coins", "GP & WK")
    # Castle Stars
    add_rule(world.get_location("Toad (Basement)", player), lambda state: state.can_reach("Basement", 'Region', player) and state.has("Power Star", player, 12))
    add_rule(world.get_location("Toad (Second Floor)", player), lambda state: state.can_reach("Second Floor", 'Region', player) and state.has("Power Star", player, 25))
    add_rule(world.get_location("Toad (Third Floor)", player), lambda state: state.can_reach("Third Floor", 'Region', player) and state.has("Power Star", player, 35))

    if star_costs["MIPS1Cost"] > star_costs["MIPS2Cost"]:
        (star_costs["MIPS2Cost"], star_costs["MIPS1Cost"]) = (star_costs["MIPS1Cost"], star_costs["MIPS2Cost"])
    rf.assign_rule("MIPS 1", "DV | MOVELESS")
    rf.assign_rule("MIPS 2", "DV | MOVELESS")
    add_rule(world.get_location("MIPS 1", player), lambda state: state.can_reach("Basement", 'Region', player) and state.has("Power Star", player, star_costs["MIPS1Cost"]))
    add_rule(world.get_location("MIPS 2", player), lambda state: state.can_reach("Basement", 'Region', player) and state.has("Power Star", player, star_costs["MIPS2Cost"]))

    world.completion_condition[player] = lambda state: state.can_reach("BitS: Top", 'Region', player)

    if options.completion_type == "last_bowser_stage":
        world.completion_condition[player] = lambda state: state.can_reach("BitS: Top", 'Region', player)
    elif options.completion_type == "all_bowser_stages":
        world.completion_condition[player] = lambda state: state.can_reach("Bowser in the Dark World", 'Region', player) and \
                                                           state.can_reach("BitFS: Upper", 'Region', player) and \
                                                           state.can_reach("BitS: Top", 'Region', player)


class RuleFactory:

    world: MultiWorld
    player: int
    move_rando_bitvec: bool
    area_randomizer: bool
    capless: bool
    cannonless: bool
    moveless: bool

    token_table = {
        "TJ": "Triple Jump",
        "DJ": "Triple Jump",
        "LJ": "Long Jump",
        "BF": "Backflip",
        "SF": "Side Flip",
        "WK": "Wall Kick",
        "DV": "Dive",
        "GP": "Ground Pound",
        "KK": "Kick",
        "CL": "Climb",
        "LG": "Ledge Grab",
        "WC": "Wing Cap",
        "MC": "Metal Cap",
        "VC": "Vanish Cap"
    }

    class SM64LogicException(Exception):
        pass

    def __init__(self, world, options: SM64Options, player: int, move_rando_bitvec: int):
        self.world = world
        self.player = player
        self.move_rando_bitvec = move_rando_bitvec
        self.area_randomizer = options.area_rando > 0
        self.capless = not options.strict_cap_requirements
        self.cannonless = not options.strict_cannon_requirements
<<<<<<< HEAD
        self.moveless = not options.strict_move_requirements or not move_rando_bitvec > 0
=======
        self.moveless = not options.strict_move_requirements
>>>>>>> 75c9f595

    def assign_rule(self, target_name: str, rule_expr: str):
        target = self.world.get_location(target_name, self.player) if target_name in location_table else self.world.get_entrance(target_name, self.player)
        cannon_name = "Cannon Unlock " + target_name.split(':')[0]
        try:
            rule = self.build_rule(rule_expr, cannon_name)
        except RuleFactory.SM64LogicException as exception:
            raise RuleFactory.SM64LogicException(
                f"Error generating rule for {target_name} using rule expression {rule_expr}: {exception}")
        if rule:
            set_rule(target, rule)

    def build_rule(self, rule_expr: str, cannon_name: str = '') -> Callable:
        expressions = rule_expr.split(" | ")
        rules = []
        for expression in expressions:
            or_clause = self.combine_and_clauses(expression, cannon_name)
            if or_clause is True:
                return None
            if or_clause is not False:
                rules.append(or_clause)
        if rules:
            if len(rules) == 1:
                return rules[0]
            else:
                return lambda state: any(rule(state) for rule in rules)
        else:
            return None

    def combine_and_clauses(self, rule_expr: str, cannon_name: str) -> Union[Callable, bool]:
        expressions = rule_expr.split(" & ")
        rules = []
        for expression in expressions:
            and_clause = self.make_lambda(expression, cannon_name)
            if and_clause is False:
                return False
            if and_clause is not True:
                rules.append(and_clause)
        if rules:
            if len(rules) == 1:
                return rules[0]
            return lambda state: all(rule(state) for rule in rules)
        else:
            return True

    def make_lambda(self, expression: str, cannon_name: str) -> Union[Callable, bool]:
        if '+' in expression:
            tokens = expression.split('+')
            items = set()
            for token in tokens:
                item = self.parse_token(token, cannon_name)
                if item is True:
                    continue
                if item is False:
                    return False
                items.add(item)
            if items:
                return lambda state: state.has_all(items, self.player)
            else:
                return True
        if '/' in expression:
            tokens = expression.split('/')
            items = set()
            for token in tokens:
                item = self.parse_token(token, cannon_name)
                if item is True:
                    return True
                if item is False:
                    continue
                items.add(item)
            if items:
                return lambda state: state.has_any(items, self.player)
            else:
                return False
        if '{{' in expression:
            return lambda state: state.can_reach(expression[2:-2], "Location", self.player)
        if '{' in expression:
            return lambda state: state.can_reach(expression[1:-1], "Region", self.player)
        item = self.parse_token(expression, cannon_name)
        if item in (True, False):
            return item
        return lambda state: state.has(item, self.player)

    def parse_token(self, token: str, cannon_name: str) -> Union[str, bool]:
        if token == "CANN":
            return cannon_name
        if token == "CAPLESS":
            return self.capless
        if token == "CANNLESS":
            return self.cannonless
        if token == "MOVELESS":
            return self.moveless
        if token == "NAR":
            return not self.area_randomizer
        item = self.token_table.get(token, None)
        if not item:
            raise Exception(f"Invalid token: '{item}'")
        if item in action_item_table:
            if self.move_rando_bitvec & (1 << (action_item_table[item] - action_item_table['Double Jump'])) == 0:
                # This action item is not randomized.
                return True
        return item
<|MERGE_RESOLUTION|>--- conflicted
+++ resolved
@@ -147,12 +147,8 @@
     rf.assign_rule("LLL: Upper Volcano", "CL")
     # Shifting Sand Land
     rf.assign_rule("SSL: Upper Pyramid", "CL & TJ/BF/SF/LG | MOVELESS")
-<<<<<<< HEAD
-    rf.assign_rule("SSL: Free Flying for 8 Red Coins", "TJ/SF/BF & TJ+WC | TJ/SF/BF & CAPLESS | MOVELESS & CAPLESS")
-=======
     rf.assign_rule("SSL: Stand Tall on the Four Pillars", "TJ+WC+GP | CANN+WC+GP | TJ/SF/BF & CAPLESS | MOVELESS")
     rf.assign_rule("SSL: Free Flying for 8 Red Coins", "TJ+WC | CANN+WC | TJ/SF/BF & CAPLESS | MOVELESS & CAPLESS")
->>>>>>> 75c9f595
     # Dire, Dire Docks
     rf.assign_rule("DDD: Pole-Jumping for Red Coins", "CL & {{Bowser in the Fire Sea Key}} | TJ+DV+LG+WK & MOVELESS")
     rf.assign_rule("DDD: Through the Jet Stream", "MC | CAPLESS")
@@ -275,11 +271,7 @@
         self.area_randomizer = options.area_rando > 0
         self.capless = not options.strict_cap_requirements
         self.cannonless = not options.strict_cannon_requirements
-<<<<<<< HEAD
-        self.moveless = not options.strict_move_requirements or not move_rando_bitvec > 0
-=======
         self.moveless = not options.strict_move_requirements
->>>>>>> 75c9f595
 
     def assign_rule(self, target_name: str, rule_expr: str):
         target = self.world.get_location(target_name, self.player) if target_name in location_table else self.world.get_entrance(target_name, self.player)
