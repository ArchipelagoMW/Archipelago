import typing
from enum import Enum

from BaseClasses import MultiWorld, Region, Entrance, Location
from .Options import SM64Options
from .Locations import SM64Location, location_table, locBoB_table, locWhomp_table, locJRB_table, locCCM_table, \
    locBBH_table, \
    locHMC_table, locLLL_table, locSSL_table, locDDD_table, locSL_table, \
    locWDW_table, locTTM_table, locTHI_table, locTTC_table, locRR_table, \
    locPSS_table, locSA_table, locBitDW_table, locTotWC_table, locCotMC_table, \
    locVCutM_table, locBitFS_table, locWMotR_table, locBitS_table, locSS_table


class SM64Levels(int, Enum):
    BOB_OMB_BATTLEFIELD = 91
    WHOMPS_FORTRESS = 241
    JOLLY_ROGER_BAY = 121
    COOL_COOL_MOUNTAIN = 51
    BIG_BOOS_HAUNT = 41
    HAZY_MAZE_CAVE = 71
    LETHAL_LAVA_LAND = 221
    SHIFTING_SAND_LAND = 81
    DIRE_DIRE_DOCKS = 231
    SNOWMANS_LAND = 101
    WET_DRY_WORLD = 111
    TALL_TALL_MOUNTAIN = 361
    TINY_HUGE_ISLAND_TINY = 132
    TINY_HUGE_ISLAND_HUGE = 131
    TICK_TOCK_CLOCK = 141
    RAINBOW_RIDE = 151
    THE_PRINCESS_SECRET_SLIDE = 271
    THE_SECRET_AQUARIUM = 201
    BOWSER_IN_THE_DARK_WORLD = 171
    TOWER_OF_THE_WING_CAP = 291
    CAVERN_OF_THE_METAL_CAP = 281
    VANISH_CAP_UNDER_THE_MOAT = 181
    BOWSER_IN_THE_FIRE_SEA = 191
    WING_MARIO_OVER_THE_RAINBOW = 311


class SM64Region(Region):
    subregions: typing.List[Region] = []


# sm64paintings is a dict of entrances, format LEVEL | AREA
sm64_level_to_paintings: typing.Dict[SM64Levels, str] = {
    SM64Levels.BOB_OMB_BATTLEFIELD: "Bob-omb Battlefield",
    SM64Levels.WHOMPS_FORTRESS: "Whomp's Fortress",
    SM64Levels.JOLLY_ROGER_BAY: "Jolly Roger Bay",
    SM64Levels.COOL_COOL_MOUNTAIN: "Cool, Cool Mountain",
    SM64Levels.BIG_BOOS_HAUNT: "Big Boo's Haunt",
    SM64Levels.HAZY_MAZE_CAVE: "Hazy Maze Cave",
    SM64Levels.LETHAL_LAVA_LAND: "Lethal Lava Land",
    SM64Levels.SHIFTING_SAND_LAND: "Shifting Sand Land",
    SM64Levels.DIRE_DIRE_DOCKS: "Dire, Dire Docks",
    SM64Levels.SNOWMANS_LAND: "Snowman's Land",
    SM64Levels.WET_DRY_WORLD: "Wet-Dry World",
    SM64Levels.TALL_TALL_MOUNTAIN: "Tall, Tall Mountain",
    SM64Levels.TINY_HUGE_ISLAND_TINY: "Tiny-Huge Island (Tiny)",
    SM64Levels.TINY_HUGE_ISLAND_HUGE: "Tiny-Huge Island (Huge)",
    SM64Levels.TICK_TOCK_CLOCK: "Tick Tock Clock",
    SM64Levels.RAINBOW_RIDE: "Rainbow Ride"
}
sm64_paintings_to_level = {painting: level for (level, painting) in sm64_level_to_paintings.items() }

# sm64secrets is a dict of secret areas, same format as sm64paintings
sm64_level_to_secrets: typing.Dict[SM64Levels, str] = {
    SM64Levels.THE_PRINCESS_SECRET_SLIDE: "The Princess's Secret Slide",
    SM64Levels.THE_SECRET_AQUARIUM: "The Secret Aquarium",
    SM64Levels.BOWSER_IN_THE_DARK_WORLD: "Bowser in the Dark World",
    SM64Levels.TOWER_OF_THE_WING_CAP: "Tower of the Wing Cap",
    SM64Levels.CAVERN_OF_THE_METAL_CAP: "Cavern of the Metal Cap",
    SM64Levels.VANISH_CAP_UNDER_THE_MOAT: "Vanish Cap under the Moat",
    SM64Levels.BOWSER_IN_THE_FIRE_SEA: "Bowser in the Fire Sea",
    SM64Levels.WING_MARIO_OVER_THE_RAINBOW: "Wing Mario over the Rainbow"
}
sm64_secrets_to_level = {secret: level for (level,secret) in sm64_level_to_secrets.items() }

sm64_entrances_to_level = {**sm64_paintings_to_level, **sm64_secrets_to_level }
sm64_level_to_entrances = {**sm64_level_to_paintings, **sm64_level_to_secrets }

def create_regions(world: MultiWorld, options: SM64Options, player: int):
    regSS = Region("Menu", player, world, "Castle Area")
    create_default_locs(regSS, locSS_table)
    world.regions.append(regSS)

    regBoB = create_region("Bob-omb Battlefield", player, world)
    create_locs(regBoB, "BoB: Big Bob-Omb on the Summit", "BoB: Footrace with Koopa The Quick",
                        "BoB: Mario Wings to the Sky", "BoB: Behind Chain Chomp's Gate", "BoB: Bob-omb Buddy")
    bob_island = create_subregion(regBoB, "BoB: Island", "BoB: Shoot to the Island in the Sky", "BoB: Find the 8 Red Coins")
    regBoB.subregions = [bob_island]
    if options.enable_coin_stars:
        create_locs(regBoB, "BoB: 100 Coins")

    regWhomp = create_region("Whomp's Fortress", player, world)
    create_locs(regWhomp, "WF: Chip Off Whomp's Block", "WF: Shoot into the Wild Blue", "WF: Red Coins on the Floating Isle",
                          "WF: Fall onto the Caged Island", "WF: Blast Away the Wall")
    wf_tower = create_subregion(regWhomp, "WF: Tower", "WF: To the Top of the Fortress", "WF: Bob-omb Buddy")
    regWhomp.subregions = [wf_tower]
    if options.enable_coin_stars:
        create_locs(regWhomp, "WF: 100 Coins")

    regJRB = create_region("Jolly Roger Bay", player, world)
    create_locs(regJRB, "JRB: Plunder in the Sunken Ship", "JRB: Can the Eel Come Out to Play?", "JRB: Treasure of the Ocean Cave",
                        "JRB: Blast to the Stone Pillar", "JRB: Through the Jet Stream", "JRB: Bob-omb Buddy")
    jrb_upper = create_subregion(regJRB, 'JRB: Upper', "JRB: Red Coins on the Ship Afloat")
    regJRB.subregions = [jrb_upper]
    if options.enable_coin_stars:
        create_locs(jrb_upper, "JRB: 100 Coins")

    regCCM = create_region("Cool, Cool Mountain", player, world)
    create_default_locs(regCCM, locCCM_table)
    if options.enable_coin_stars:
        create_locs(regCCM, "CCM: 100 Coins")

    regBBH = create_region("Big Boo's Haunt", player, world)
    create_locs(regBBH, "BBH: Go on a Ghost Hunt", "BBH: Ride Big Boo's Merry-Go-Round",
                        "BBH: Secret of the Haunted Books", "BBH: Seek the 8 Red Coins")
    bbh_third_floor = create_subregion(regBBH, "BBH: Third Floor", "BBH: Eye to Eye in the Secret Room")
    bbh_roof = create_subregion(bbh_third_floor, "BBH: Roof", "BBH: Big Boo's Balcony", "BBH: 1Up Block Top of Mansion")
    regBBH.subregions = [bbh_third_floor, bbh_roof]
    if options.enable_coin_stars:
        create_locs(regBBH, "BBH: 100 Coins")

    regPSS = create_region("The Princess's Secret Slide", player, world)
    create_default_locs(regPSS, locPSS_table)

    regSA = create_region("The Secret Aquarium", player, world)
    create_default_locs(regSA, locSA_table)

    regTotWC = create_region("Tower of the Wing Cap", player, world)
    create_default_locs(regTotWC, locTotWC_table)

    regBitDW = create_region("Bowser in the Dark World", player, world)
    create_default_locs(regBitDW, locBitDW_table)

    create_region("Basement", player, world)

    regHMC = create_region("Hazy Maze Cave", player, world)
    create_locs(regHMC, "HMC: Swimming Beast in the Cavern", "HMC: Metal-Head Mario Can Move!",
                        "HMC: Watch for Rolling Rocks", "HMC: Navigating the Toxic Maze","HMC: 1Up Block Past Rolling Rocks")
    hmc_red_coin_area = create_subregion(regHMC, "HMC: Red Coin Area", "HMC: Elevate for 8 Red Coins")
    hmc_pit_islands = create_subregion(regHMC, "HMC: Pit Islands", "HMC: A-Maze-Ing Emergency Exit", "HMC: 1Up Block above Pit")
    regHMC.subregions = [hmc_red_coin_area, hmc_pit_islands]
    if options.enable_coin_stars:
        create_locs(hmc_red_coin_area, "HMC: 100 Coins")

    regLLL = create_region("Lethal Lava Land", player, world)
    create_locs(regLLL, "LLL: Boil the Big Bully", "LLL: Bully the Bullies",
                        "LLL: 8-Coin Puzzle with 15 Pieces", "LLL: Red-Hot Log Rolling")
    lll_upper_volcano = create_subregion(regLLL, "LLL: Upper Volcano", "LLL: Hot-Foot-It into the Volcano", "LLL: Elevator Tour in the Volcano")
    regLLL.subregions = [lll_upper_volcano]
    if options.enable_coin_stars:
        create_locs(regLLL, "LLL: 100 Coins")

    regSSL = create_region("Shifting Sand Land", player, world)
    create_locs(regSSL, "SSL: In the Talons of the Big Bird", "SSL: Shining Atop the Pyramid",
                        "SSL: Free Flying for 8 Red Coins", "SSL: Bob-omb Buddy",
                        "SSL: 1Up Block Outside Pyramid", "SSL: 1Up Block Pyramid Left Path", "SSL: 1Up Block Pyramid Back")
    ssl_upper_pyramid = create_subregion(regSSL, "SSL: Upper Pyramid", "SSL: Inside the Ancient Pyramid",
                                         "SSL: Stand Tall on the Four Pillars", "SSL: Pyramid Puzzle")
    regSSL.subregions = [ssl_upper_pyramid]
    if options.enable_coin_stars:
        create_locs(regSSL, "SSL: 100 Coins")

    regDDD = create_region("Dire, Dire Docks", player, world)
    create_locs(regDDD, "DDD: Board Bowser's Sub", "DDD: Chests in the Current", "DDD: Through the Jet Stream",
<<<<<<< HEAD
                        "DDD: The Manta Ray's Reward", "DDD: Collect the Caps...")
    ddd_moving_poles = create_subregion(regDDD, "DDD: Moving Poles", "DDD: Pole-Jumping for Red Coins")
    regDDD.subregions = [ddd_moving_poles]
    if options.enable_coin_stars:
        create_locs(ddd_moving_poles, "DDD: 100 Coins")
=======
                        "DDD: The Manta Ray's Reward", "DDD: Collect the Caps...", "DDD: Pole-Jumping for Red Coins")
    if options.enable_coin_stars:
        create_locs(regDDD, "DDD: 100 Coins")
>>>>>>> 75c9f595

    regCotMC = create_region("Cavern of the Metal Cap", player, world)
    create_default_locs(regCotMC, locCotMC_table)

    regVCutM = create_region("Vanish Cap under the Moat", player, world)
    create_default_locs(regVCutM, locVCutM_table)

    regBitFS = create_region("Bowser in the Fire Sea", player, world)
    bitfs_upper = create_subregion(regBitFS, "BitFS: Upper", *locBitFS_table.keys())
    regBitFS.subregions = [bitfs_upper]

    create_region("Second Floor", player, world)

    regSL = create_region("Snowman's Land", player, world)
    create_default_locs(regSL, locSL_table)
    if options.enable_coin_stars:
        create_locs(regSL, "SL: 100 Coins")

    regWDW = create_region("Wet-Dry World", player, world)
    create_locs(regWDW, "WDW: Express Elevator--Hurry Up!")
    wdw_top = create_subregion(regWDW, "WDW: Top", "WDW: Shocking Arrow Lifts!", "WDW: Top o' the Town",
                                                   "WDW: Secrets in the Shallows & Sky", "WDW: Bob-omb Buddy")
    wdw_downtown = create_subregion(regWDW, "WDW: Downtown", "WDW: Go to Town for Red Coins", "WDW: Quick Race Through Downtown!", "WDW: 1Up Block in Downtown")
    regWDW.subregions = [wdw_top, wdw_downtown]
    if options.enable_coin_stars:
        create_locs(wdw_top, "WDW: 100 Coins")

    regTTM = create_region("Tall, Tall Mountain", player, world)
    ttm_middle = create_subregion(regTTM, "TTM: Middle", "TTM: Scary 'Shrooms, Red Coins", "TTM: Blast to the Lonely Mushroom",
                                                         "TTM: Bob-omb Buddy", "TTM: 1Up Block on Red Mushroom")
    ttm_top = create_subregion(ttm_middle, "TTM: Top", "TTM: Scale the Mountain", "TTM: Mystery of the Monkey Cage",
                                                       "TTM: Mysterious Mountainside", "TTM: Breathtaking View from Bridge")
    regTTM.subregions = [ttm_middle, ttm_top]
    if options.enable_coin_stars:
        create_locs(ttm_top, "TTM: 100 Coins")

    create_region("Tiny-Huge Island (Huge)", player, world)
    create_region("Tiny-Huge Island (Tiny)", player, world)
    regTHI = create_region("Tiny-Huge Island", player, world)
    create_locs(regTHI, "THI: 1Up Block THI Small near Start")
    thi_pipes = create_subregion(regTHI, "THI: Pipes", "THI: The Tip Top of the Huge Island", "THI: Pluck the Piranha Flower", "THI: Rematch with Koopa the Quick",
                                                       "THI: Five Itty Bitty Secrets", "THI: Wiggler's Red Coins", "THI: Bob-omb Buddy",
                                                       "THI: 1Up Block THI Large near Start", "THI: 1Up Block Windy Area")
    thi_large_top = create_subregion(thi_pipes, "THI: Large Top", "THI: Make Wiggler Squirm")
    regTHI.subregions = [thi_pipes, thi_large_top]
    if options.enable_coin_stars:
        create_locs(thi_large_top, "THI: 100 Coins")

    regFloor3 = create_region("Third Floor", player, world)

    regTTC = create_region("Tick Tock Clock", player, world)
    create_locs(regTTC, "TTC: Stop Time for Red Coins")
    ttc_lower = create_subregion(regTTC, "TTC: Lower", "TTC: Roll into the Cage", "TTC: Get a Hand")
    ttc_upper = create_subregion(ttc_lower, "TTC: Upper", "TTC: Timed Jumps on Moving Bars", "TTC: The Pit and the Pendulums")
<<<<<<< HEAD
    ttc_top = create_subregion(ttc_upper, "TTC: Top", "TTC: Stomp on the Thwomp", "TTC: 1Up Block at the Top")
=======
    ttc_top = create_subregion(ttc_upper, "TTC: Top", "TTC: 1Up Block Midway Up", "TTC: Stomp on the Thwomp", "TTC: 1Up Block at the Top")
>>>>>>> 75c9f595
    regTTC.subregions = [ttc_lower, ttc_upper, ttc_top]
    if options.enable_coin_stars:
        create_locs(ttc_top, "TTC: 100 Coins")

    regRR = create_region("Rainbow Ride", player, world)
    create_locs(regRR, "RR: Swingin' in the Breeze", "RR: Tricky Triangles!",
                       "RR: 1Up Block Top of Red Coin Maze", "RR: 1Up Block Under Fly Guy", "RR: Bob-omb Buddy")
    rr_maze = create_subregion(regRR, "RR: Maze", "RR: Coins Amassed in a Maze")
    rr_cruiser = create_subregion(regRR, "RR: Cruiser", "RR: Cruiser Crossing the Rainbow", "RR: Somewhere Over the Rainbow")
    rr_house = create_subregion(regRR, "RR: House", "RR: The Big House in the Sky", "RR: 1Up Block On House in the Sky")
    regRR.subregions = [rr_maze, rr_cruiser, rr_house]
    if options.enable_coin_stars:
        create_locs(rr_maze, "RR: 100 Coins")

    regWMotR = create_region("Wing Mario over the Rainbow", player, world)
    create_default_locs(regWMotR, locWMotR_table)

    regBitS = create_region("Bowser in the Sky", player, world)
    create_locs(regBitS, "Bowser in the Sky 1Up Block")
    bits_top = create_subregion(regBitS, "BitS: Top", "Bowser in the Sky Red Coins")
    regBitS.subregions = [bits_top]


def connect_regions(world: MultiWorld, player: int, source: str, target: str, rule=None):
    sourceRegion = world.get_region(source, player)
    targetRegion = world.get_region(target, player)
    sourceRegion.connect(targetRegion, rule=rule)


def create_region(name: str, player: int, world: MultiWorld) -> SM64Region:
    region = SM64Region(name, player, world)
    world.regions.append(region)
    return region


def create_subregion(source_region: Region, name: str, *locs: str) -> SM64Region:
    region = SM64Region(name, source_region.player, source_region.multiworld)
    connection = Entrance(source_region.player, name, source_region)
    source_region.exits.append(connection)
    connection.connect(region)
    source_region.multiworld.regions.append(region)
    create_locs(region, *locs)
    return region


def set_subregion_access_rule(world, player, region_name: str, rule):
    world.get_entrance(world, player, region_name).access_rule = rule


def create_default_locs(reg: Region, default_locs: dict):
    create_locs(reg, *default_locs.keys())


def create_locs(reg: Region, *locs: str):
    reg.locations += [SM64Location(reg.player, loc_name, location_table[loc_name], reg) for loc_name in locs]<|MERGE_RESOLUTION|>--- conflicted
+++ resolved
@@ -165,17 +165,9 @@
 
     regDDD = create_region("Dire, Dire Docks", player, world)
     create_locs(regDDD, "DDD: Board Bowser's Sub", "DDD: Chests in the Current", "DDD: Through the Jet Stream",
-<<<<<<< HEAD
-                        "DDD: The Manta Ray's Reward", "DDD: Collect the Caps...")
-    ddd_moving_poles = create_subregion(regDDD, "DDD: Moving Poles", "DDD: Pole-Jumping for Red Coins")
-    regDDD.subregions = [ddd_moving_poles]
-    if options.enable_coin_stars:
-        create_locs(ddd_moving_poles, "DDD: 100 Coins")
-=======
                         "DDD: The Manta Ray's Reward", "DDD: Collect the Caps...", "DDD: Pole-Jumping for Red Coins")
     if options.enable_coin_stars:
         create_locs(regDDD, "DDD: 100 Coins")
->>>>>>> 75c9f595
 
     regCotMC = create_region("Cavern of the Metal Cap", player, world)
     create_default_locs(regCotMC, locCotMC_table)
@@ -230,11 +222,7 @@
     create_locs(regTTC, "TTC: Stop Time for Red Coins")
     ttc_lower = create_subregion(regTTC, "TTC: Lower", "TTC: Roll into the Cage", "TTC: Get a Hand")
     ttc_upper = create_subregion(ttc_lower, "TTC: Upper", "TTC: Timed Jumps on Moving Bars", "TTC: The Pit and the Pendulums")
-<<<<<<< HEAD
-    ttc_top = create_subregion(ttc_upper, "TTC: Top", "TTC: Stomp on the Thwomp", "TTC: 1Up Block at the Top")
-=======
     ttc_top = create_subregion(ttc_upper, "TTC: Top", "TTC: 1Up Block Midway Up", "TTC: Stomp on the Thwomp", "TTC: 1Up Block at the Top")
->>>>>>> 75c9f595
     regTTC.subregions = [ttc_lower, ttc_upper, ttc_top]
     if options.enable_coin_stars:
         create_locs(ttc_top, "TTC: 100 Coins")
