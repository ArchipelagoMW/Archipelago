--- conflicted
+++ resolved
@@ -5,15 +5,9 @@
 from .Locations import location_table, SM64Location
 from .Options import sm64_options
 from .Rules import set_rules
-<<<<<<< HEAD
-from .Regions import create_regions
+from .Regions import create_regions, sm64courses
 from BaseClasses import Region, RegionType, Entrance, Item, MultiWorld, Tutorial
 from ..AutoWorld import World, WebWorld
-=======
-from .Regions import create_regions, sm64courses
-from BaseClasses import Region, RegionType, Entrance, Item, MultiWorld
-from ..AutoWorld import World
->>>>>>> 1e592b46
 
 client_version = 1
 
