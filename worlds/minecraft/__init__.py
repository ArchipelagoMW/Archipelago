--- conflicted
+++ resolved
@@ -117,7 +117,6 @@
         return item
 
     def create_regions(self):
-<<<<<<< HEAD
         # Create regions
         for region_name, exits in Constants.region_info["regions"]:
             r = Region(region_name, RegionType.Generic, region_name, self.player, self.multiworld)
@@ -152,19 +151,6 @@
 
     def set_rules(self):
         set_rules(self)
-=======
-        def MCRegion(region_name: str, exits=[]):
-            ret = Region(region_name, self.player, self.multiworld)
-            ret.locations = [MinecraftAdvancement(self.player, loc_name, loc_data.id, ret)
-                for loc_name, loc_data in advancement_table.items()
-                if loc_data.region == region_name]
-            for exit in exits:
-                ret.exits.append(Entrance(self.player, exit, ret))
-            return ret
-
-        self.multiworld.regions += [MCRegion(*r) for r in mc_regions]
-        link_minecraft_structures(self.multiworld, self.player)
->>>>>>> 1d2f7d86
 
     def generate_output(self, output_directory: str):
         data = self._get_mc_data()
