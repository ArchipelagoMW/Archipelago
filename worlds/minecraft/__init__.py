from .Items import MinecraftItem, item_table, item_frequencies
from .Locations import MinecraftAdvancement, advancement_table, exclusion_table, events_table
from .Regions import mc_regions, link_minecraft_structures
from .Rules import set_rules

<<<<<<< HEAD
from BaseClasses import Region, Entrance
from Options import minecraft_options
=======
from BaseClasses import MultiWorld
from .Options import minecraft_options
>>>>>>> 5fdcd2d7
from ..AutoWorld import World

client_version = (0, 3)

class MinecraftWorld(World):
    game: str = "Minecraft"
    options = minecraft_options


    def _get_mc_data(self):
        exits = ["Overworld Structure 1", "Overworld Structure 2", "Nether Structure 1", "Nether Structure 2",
                 "The End Structure"]
        return {
            'world_seed': self.world.slot_seeds[self.player].getrandbits(32),
            # consistent and doesn't interfere with other generation
            'seed_name': self.world.seed_name,
            'player_name': self.world.get_player_names(self.player),
            'player_id': self.player,
            'client_version': client_version,
            'structures': {exit: self.world.get_entrance(exit, self.player).connected_region.name for exit in exits}
        }


    def generate_basic(self):
        link_minecraft_structures(self.world, self.player)

        pool = []
        for item_name, item_data in item_table.items():
            for count in range(item_frequencies.get(item_name, 1)):
                pool.append(MinecraftItem(item_name, item_data.progression, item_data.code, self.player))

        prefill_pool = {}
        prefill_pool.update(events_table)
        exclusion_pools = ['hard', 'insane', 'postgame']
        for key in exclusion_pools:
            if not getattr(self.world, f"include_{key}_advancements")[self.player]:
                prefill_pool.update(exclusion_table[key])

        for loc_name, item_name in prefill_pool.items():
            item_data = item_table[item_name]
            location = self.world.get_location(loc_name, self.player)
            item = MinecraftItem(item_name, item_data.progression, item_data.code, self.player)
            self.world.push_item(location, item, collect=False)
            pool.remove(item)
            location.event = item_data.progression
            location.locked = True

        self.world.itempool += pool


    def set_rules(self):
        set_rules(self.world, self.player)


    def create_regions(self):
        def MCRegion(region_name: str, exits=[]):
            ret = Region(region_name, None, region_name, self.player)
            ret.world = self.world
            ret.locations = [ MinecraftAdvancement(self.player, loc_name, loc_data.id, ret) 
                for loc_name, loc_data in advancement_table.items() 
                if loc_data.region == region_name ]
            for exit in exits: 
                ret.exits.append(Entrance(self.player, exit, ret))
            return ret

        self.world.regions += [MCRegion(*r) for r in mc_regions]


    def generate_output(self):
        import json
        from base64 import b64encode
        from Utils import output_path

        data = self._get_mc_data()
        filename = f"AP_{self.world.seed_name}_P{self.player}_{self.world.get_player_names(self.player)}.apmc"
        with open(output_path(filename), 'wb') as f:
            f.write(b64encode(bytes(json.dumps(data), 'utf-8')))


    def fill_slot_data(self): 
        slot_data = self._get_mc_data()
        for option_name in minecraft_options:
            option = getattr(self.world, option_name)[self.player]
            slot_data[option_name] = int(option.value)
        return slot_data<|MERGE_RESOLUTION|>--- conflicted
+++ resolved
@@ -3,13 +3,8 @@
 from .Regions import mc_regions, link_minecraft_structures
 from .Rules import set_rules
 
-<<<<<<< HEAD
 from BaseClasses import Region, Entrance
-from Options import minecraft_options
-=======
-from BaseClasses import MultiWorld
 from .Options import minecraft_options
->>>>>>> 5fdcd2d7
 from ..AutoWorld import World
 
 client_version = (0, 3)
