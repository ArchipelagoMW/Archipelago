--- conflicted
+++ resolved
@@ -118,23 +118,13 @@
 
     set_rule(world.get_entrance("Nether Portal", player), lambda state: state.has('Flint and Steel', player) and 
         (state.has('Bucket', player) or state.has('Progressive Tools', player, 3)) and 
-<<<<<<< HEAD
         state._mc_has_iron_ingots(player))
     set_rule(world.get_entrance("End Portal", player), lambda state: state._mc_enter_stronghold(player) and state.has('3 Ender Pearls', player, 4))
-    set_rule(world.get_entrance("Overworld Structure 1", player), lambda state: state._mc_can_adventure(player))
-    set_rule(world.get_entrance("Overworld Structure 2", player), lambda state: state._mc_can_adventure(player))
+    set_rule(world.get_entrance("Overworld Structure 1", player), lambda state: state._mc_can_adventure(player) and state.has(get_struct_compass("Overworld Structure 1"), player))
+    set_rule(world.get_entrance("Overworld Structure 2", player), lambda state: state._mc_can_adventure(player) and state.has(get_struct_compass("Overworld Structure 2"), player))
     set_rule(world.get_entrance("Nether Structure 1", player), lambda state: state._mc_can_adventure(player))
     set_rule(world.get_entrance("Nether Structure 2", player), lambda state: state._mc_can_adventure(player))
     set_rule(world.get_entrance("The End Structure", player), lambda state: state._mc_can_adventure(player))
-=======
-        state.has_iron_ingots(player))
-    set_rule(world.get_entrance("End Portal", player), lambda state: state.enter_stronghold(player) and state.has('3 Ender Pearls', player, 4))
-    set_rule(world.get_entrance("Overworld Structure 1", player), lambda state: state.can_adventure(player) and state.has(get_struct_compass("Overworld Structure 1"), player))
-    set_rule(world.get_entrance("Overworld Structure 2", player), lambda state: state.can_adventure(player) and state.has(get_struct_compass("Overworld Structure 2"), player))
-    set_rule(world.get_entrance("Nether Structure 1", player), lambda state: state.can_adventure(player))
-    set_rule(world.get_entrance("Nether Structure 2", player), lambda state: state.can_adventure(player))
-    set_rule(world.get_entrance("The End Structure", player), lambda state: state.can_adventure(player))
->>>>>>> 56dc4426
 
     set_rule(world.get_location("Ender Dragon", player), lambda state: can_complete(state))
 
@@ -159,11 +149,7 @@
     set_rule(world.get_location("The Next Generation", player), lambda state: can_complete(state))
     set_rule(world.get_location("Fishy Business", player), lambda state: state.has("Fishing Rod", player))
     set_rule(world.get_location("Hot Tourist Destinations", player), lambda state: True)
-<<<<<<< HEAD
-    set_rule(world.get_location("This Boat Has Legs", player), lambda state: (state._mc_fortress_loot(player) or state._mc_complete_raid(player)) and state.has("Fishing Rod", player))
-=======
-    set_rule(world.get_location("This Boat Has Legs", player), lambda state: (state.has("Saddle", player) or state.complete_raid(player)) and state.has("Fishing Rod", player))
->>>>>>> 56dc4426
+    set_rule(world.get_location("This Boat Has Legs", player), lambda state: (state.has("Saddle", player) or state._mc_complete_raid(player)) and state.has("Fishing Rod", player))
     set_rule(world.get_location("Sniper Duel", player), lambda state: state.has("Archery", player))
     set_rule(world.get_location("Nether", player), lambda state: True)
     set_rule(world.get_location("Great View From Up Here", player), lambda state: state._mc_basic_combat(player))
@@ -247,15 +233,9 @@
     set_rule(world.get_location("On a Rail", player), lambda state: state._mc_has_iron_ingots(player) and state.has('Progressive Tools', player, 2))  # powered rails
     set_rule(world.get_location("Time to Strike!", player), lambda state: True)
     set_rule(world.get_location("Cow Tipper", player), lambda state: True)
-<<<<<<< HEAD
-    set_rule(world.get_location("When Pigs Fly", player), lambda state: (state._mc_fortress_loot(player) or state._mc_complete_raid(player)) and 
+    set_rule(world.get_location("When Pigs Fly", player), lambda state: (state.has("Saddle", player) or state._mc_complete_raid(player)) and 
         state.has("Fishing Rod", player) and state._mc_can_adventure(player))
     set_rule(world.get_location("Overkill", player), lambda state: state._mc_can_brew_potions(player) and 
-=======
-    set_rule(world.get_location("When Pigs Fly", player), lambda state: (state.has("Saddle", player) or state.complete_raid(player)) and 
-        state.has("Fishing Rod", player) and state.can_adventure(player))
-    set_rule(world.get_location("Overkill", player), lambda state: state.can_brew_potions(player) and 
->>>>>>> 56dc4426
         (state.has("Progressive Weapons", player) or state.can_reach('The Nether', 'Region', player)))  # strength 1 + stone axe crit OR strength 2 + wood axe crit
     set_rule(world.get_location("Librarian", player), lambda state: state.has("Enchanting", player))
     set_rule(world.get_location("Overpowered", player), lambda state: state.has("Resource Blocks", player) and state._mc_has_gold_ingots(player))