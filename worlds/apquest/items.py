--- conflicted
+++ resolved
@@ -94,11 +94,7 @@
     # Otherwise, we add a filler Confetti Cannon.
     if world.options.hammer:
         # Once again, it is important to stress that even though the Hammer doesn't always exist,
-<<<<<<< HEAD
-        # it must be present in the worlds item_name.
-=======
         # it must be present in the worlds item_name_to_id.
->>>>>>> 91114d67
         # Whether it is actually in the itempool is determined purely by whether we create and add the item here.
         itempool.append(world.create_item("Hammer"))
 
