from dataclasses import dataclass
from enum import Enum
from typing import Callable, TYPE_CHECKING

from BaseClasses import CollectionState
from ..LogicCombat import can_combat_beam_pirates, can_combat_ghosts
from ..Logic import (
    can_bomb,
    can_boost,
    can_charge_beam,
    can_defeat_sheegoth,
    can_grapple,
    can_heat,
    can_ice_beam,
    can_infinite_speed,
    can_melt_ice,
    can_missile,
    can_morph_ball,
    can_move_underwater,
    can_plasma_beam,
    can_power_beam,
    can_power_bomb,
    can_scan,
    can_space_jump,
    can_spider,
    can_super_missile,
    can_thermal,
    can_wave_beam,
    can_xray,
    has_energy_tanks,
)
from ..data.RoomNames import RoomName
from ..Items import SuitUpgrade

if TYPE_CHECKING:
    from .. import MetroidPrimeWorld


class TrickDifficulty(Enum):
    No_Tricks = -1
    Easy = 0
    Medium = 1
    Hard = 2


class TrickType(Enum):
    L_Jump = "L Jump"
    L_Jump_Space_Jump = "L-Jump Space Jump"
    R_Jump = "R-Jump"
    R_Jump_Space_Jump = "R-Jump Space Jump"
    Scan_Dash = "Scan Dash"
    Scan_Dash_Space_Jump = "Scan Dash"
    Slope_Jump_With_Space_Jump = "Slope Jump With Space Jump"
    Slope_Jump = "Slope Jump No Space Jump"
    Combat_Dash = "Combat Dash"
    Combat_Dash_Space_Jump = "Combat Dash"
    Infinite_Speed = "Infinite Speed"
    Double_Bomb_Jump = "Double Bomb Jump"
    No_XRay = "No XRay"


@dataclass
class TrickInfo:
    name: str
    description: str
    difficulty: TrickDifficulty
    rule_func: Callable[["MetroidPrimeWorld", CollectionState], bool]


class Tricks:
    # Tallon
    alcove_escape: TrickInfo = TrickInfo(
        "Alcove Escape",
        "Escape the Alcove without space jump",
        TrickDifficulty.Easy,
        lambda world, state: True,
    )
    landing_site_scan_dash: TrickInfo = TrickInfo(
        "Landing Site Scan Dash",
        "Perform a scan dash to reach the landing site without bombs",
        TrickDifficulty.Easy,
        can_scan,
    )

    frigate_no_gravity: TrickInfo = TrickInfo(
        "Frigate No Gravity",
        "Complete the Frigate without Gravity Suit",
        TrickDifficulty.Easy,
        lambda world, state: can_bomb(world, state)
        and can_space_jump(world, state)
        and can_wave_beam(world, state)
        and can_thermal(world, state),
    )

    hydro_access_tunnel_no_gravity: TrickInfo = TrickInfo(
        "Hydro Access Tunnel No Gravity",
        "Complete the Hydro Access Tunnel without Gravity Suit using Wall Boosting",
        TrickDifficulty.Hard,
        lambda world, state: can_boost(world, state),
    )

    frigate_backwards_no_gravity: TrickInfo = TrickInfo(
        "Frigate No Gravity",
        "Complete the Frigate without Gravity Suit",
        TrickDifficulty.Easy,
        lambda world, state: can_morph_ball(world, state)
        and can_space_jump(world, state)
        and can_boost(world, state),
    )

    frigate_crash_site_scan_dash: TrickInfo = TrickInfo(
        "Crashed Frigate Scan Dash",
        "Perform a scan dash to reach the item at Crashed Frigate",
        TrickDifficulty.Hard,
        can_scan,
    )

    frigate_crash_site_slope_jump: TrickInfo = TrickInfo(
        "Crashed Frigate Slope Jump",
        "Perform a slope jump to reach the item at Crashed Frigate",
        TrickDifficulty.Easy,
        can_space_jump,
    )
    frigate_crash_site_slope_jump_no_sjb: TrickInfo = TrickInfo(
        "Crashed Frigate Slope Jump No Space Jump",
        "Perform a slope jump to reach the item at Crashed Frigate",
        TrickDifficulty.Medium,
        lambda world, state: True,
    )

    frigate_crash_site_climb_to_overgrown_cavern: TrickInfo = TrickInfo(
        "Crashed Frigate Climb to Overgrown Cavern",
        "Climb to Overgrown Cavern",
        TrickDifficulty.Medium,
        lambda world, state: can_bomb(world, state) and can_space_jump(world, state),
    )
    great_tree_hall_skip_bars: TrickInfo = TrickInfo(
        "Great Tree Hall Skip Bars",
        "Skip the bars in Great Tree Hall using Morph Ball Bombs",
        TrickDifficulty.Hard,
        can_bomb,
    )

    great_tree_chamber_no_xray: TrickInfo = TrickInfo(
        "Great Tree Chamber No XRay",
        "Reach the Great Tree Chamber without XRay Visor",
        TrickDifficulty.Easy,
        can_space_jump,
    )
    great_tree_chamber_nsj_no_xray: TrickInfo = TrickInfo(
        "Great Tree Chamber no Space Jump no XRay",
        "Reach the Great Tree Chamber without Space Jump or XRay Visor",
        TrickDifficulty.Medium,
        can_bomb,
    )

    great_tree_hall_no_spider_ball: TrickInfo = TrickInfo(
        "Great Tree Hall No Spider Ball",
        "Reach the door to the Life Grove Tunnel without Spider Ball",
        TrickDifficulty.Easy,
        can_space_jump,
    )

    root_cave_arbor_chamber_no_grapple_xray: TrickInfo = TrickInfo(
        "Root Cave Arbor Chamber No Grapple XRay",
        "Reach the Arbor Chamber without Grapple Beam or XRay Visor using a Combat Dash",
        TrickDifficulty.Hard,
        lambda world, state: can_space_jump(world, state) and can_scan(world, state),
    )
    # Chozo
    vault_via_plaza: TrickInfo = TrickInfo(
        "Vault Via Plaza",
        "Reach the Vault via the Main Plaza using an L Jump",
        TrickDifficulty.Easy,
        can_space_jump,
    )
    plaza_half_pipe_no_boost: TrickInfo = TrickInfo(
        "Plaza Half Pipe No Boost",
        "Reach the Half Pipe in the Main Plaza using a slope jump",
        TrickDifficulty.Easy,
        can_space_jump,
    )
    plaza_half_pipe_morph_only: TrickInfo = TrickInfo(
        "Plaza Half Pipe with only Morph Ball",
        "Roll down the half pipe from the opposite side to gain enough speed to reach the ledge",
        TrickDifficulty.Hard,
        can_morph_ball,
    )
    plaza_grapple_ledge_r_jump: TrickInfo = TrickInfo(
        "Plaza Grapple Ledge R Jump",
        "Reach the Grapple Ledge in the Main Plaza using an R Jump",
        TrickDifficulty.Easy,
        can_space_jump,
    )
    plaza_grapple_ledge_tree_grapple: TrickInfo = TrickInfo(
        "Plaza Grapple Ledge Tree Grapple",
        "Reach the Grapple Ledge in the Main Plaza by L jumping to the tree and then grappling to the ledge",
        TrickDifficulty.Easy,
        can_grapple,
    )

    ruined_shrine_upper_door_no_spider_ball: TrickInfo = TrickInfo(
        "Ruined Shrine Upper Door L Jump",
        "Reach the upper door in the Ruined Shrine by L Jumping off the root",
        TrickDifficulty.Easy,
        can_space_jump,
    )
    ruined_shrine_upper_door_scan_dash: TrickInfo = TrickInfo(
        "Ruined Shrine Upper Door Scan Dash",
        "Reach the upper door in the Ruined Shrine by scan dashing without space jump",
        TrickDifficulty.Hard,
        can_scan,
    )
    ruined_shrine_scan_dash_escape: TrickInfo = TrickInfo(
        "Ruined Shrine Scan Dash Escape",
        "Escape the Ruined Shrine by scan dashing  off the branches",
        TrickDifficulty.Easy,
        can_scan,
    )

    tower_of_light_climb_without_missiles: TrickInfo = TrickInfo(
        "Tower of Light Climb Without Missiles",
        "Tower of Light can be climbed by dashing to the outside edges, skipping the 40 missile requirement.",
        TrickDifficulty.Easy,
        rule_func=lambda world, state: can_space_jump(world, state)
        and can_scan(world, state),
    )
    tower_of_light_climb_nsj: TrickInfo = TrickInfo(
        "Tower of Light Climb No Space Jump",
        "Climb Tower of Light through a series of double bomb jumps",
        TrickDifficulty.Hard,
        rule_func=lambda world, state: (
            can_missile(world, state)
            and state.has(SuitUpgrade.Missile_Expansion.value, world.player, 8)
        )
        and can_bomb(world, state),
    )
    tower_chamber_no_gravity: TrickInfo = TrickInfo(
        "Tower Chamber No Gravity",
        "Reach the Tower Chamber without Gravity Suit by using a slope jump",
        TrickDifficulty.Easy,
        can_space_jump,
    )
    tower_chamber_no_space_jump: TrickInfo = TrickInfo(
        "Tower Chamber No Space Jump",
        "Reach the Tower Chamber without Space Jump by using a double bomb jump",
        TrickDifficulty.Easy,
        rule_func=lambda world, state: can_bomb(world, state)
        and can_move_underwater(world, state),
    )

    ruined_nursery_no_bombs: TrickInfo = TrickInfo(
        "Ruined Nursery No Bombs",
        "Reach the Ruined Nursery Item by space jumping and morphing near the item",
        TrickDifficulty.Hard,
        lambda world, state: can_space_jump(world, state)
        and can_morph_ball(world, state),
    )

    magma_pool_scan_dash: TrickInfo = TrickInfo(
        "Cross Magma Pool Suitless",
        "Cross magma pool using a scan dash on the crate items",
        TrickDifficulty.Medium,
        lambda world, state: can_space_jump(world, state) and can_scan(world, state),
    )
    magma_pool_debris_jump: TrickInfo = TrickInfo(
        "Cross Magma Pool With SJB and Gravity",
        "Use the space jump boots to jump off debris to cross the pool",
        TrickDifficulty.Easy,
        lambda world, state: can_space_jump(world, state)
        and can_move_underwater(world, state)
        and has_energy_tanks(world, state, 2),
    )
    magma_pool_item_debris_jump: TrickInfo = TrickInfo(
        "Magma Pool Debris Jump",
        "Use the space jump boots to jump off debris to cross the pool",
        TrickDifficulty.Easy,
        lambda world, state: can_space_jump(world, state)
        and can_move_underwater(world, state)
        and has_energy_tanks(world, state, 2)
        and can_power_bomb(world, state),
    )
    magma_pool_item_scan_dash: TrickInfo = TrickInfo(
        "Magma Pool Item No Grapple",
        "Use the scan dash and a power bomb to get the item in the magma pool",
        TrickDifficulty.Medium,
        lambda world, state: can_space_jump(world, state)
        and can_scan(world, state)
        and can_power_bomb(world, state),
    )
    magma_pool_item_infinite_speed: TrickInfo = TrickInfo(
        "Magma Pool Item Infinite Speed",
        "Use infinite speed to get the item in the magma pool. Stay in morph ball and navigate to a save station or elevator afterward",
        TrickDifficulty.Medium,
        rule_func=lambda world, state: can_infinite_speed(world, state)
        and can_bomb(world, state),
    )

    arboretum_scan_gate_skip: TrickInfo = TrickInfo(
        "Arboretum Scan Gate Skip",
        "Skip the gate in the Arboretum by double bomb jumping",
        TrickDifficulty.Easy,
        can_bomb,
    )

    gathering_hall_without_space_jump: TrickInfo = TrickInfo(
        "Gathering Hall Without Space Jump",
        "Double bomb jump from the side platform to the grate where the item is",
        TrickDifficulty.Easy,
        can_bomb,
    )

    watery_hall_no_gravity: TrickInfo = TrickInfo(
        "Watery Hall No Gravity",
        "Reach the Watery Hall Underwater Item without Gravity Suit by using a slope jump",
        TrickDifficulty.Easy,
        can_space_jump,
    )
    watery_hall_no_gravity_no_space_jump: TrickInfo = TrickInfo(
        "Watery Hall No Gravity No Space Jump",
        "Reach the Watery Hall Underwater Item without Gravity Suit or Space Jump by using a slope jump or bomb jump",
        TrickDifficulty.Medium,
<<<<<<< HEAD
        lambda world, state: True,
=======
        lambda world, state: not can_move_underwater(world, state)
        or can_bomb(world, state),
>>>>>>> 01b617dc
    )

    furnace_no_spider_ball = TrickInfo(
        "Furnace No Spider Ball",
        "Reach the Item inside the Furnace without Spider Ball by jumping on the side of the spider track",
        TrickDifficulty.Easy,
        lambda world, state: can_bomb(world, state),
    )
    furnace_spider_track_hbj = TrickInfo(
        "Furnace Spider Track HBJ",
        "Reach the first track in furnace with a hyper bomb jump",
        TrickDifficulty.Medium,
        lambda world, state: can_bomb(world, state) and can_spider(world, state),
    )
    furnace_spider_track_sj_bombs = TrickInfo(
        "Furnace Spider Track SJ Bombs",
        "You can climb the Furnace and its spider tracks using Space Jump, reach the top of the room, then bomb jump across to the item.",
        TrickDifficulty.Medium,
        lambda world, state: can_bomb(world, state) and can_space_jump(world, state),
    )

    crossway_item_fewer_reqs = TrickInfo(
        "Crossway Item Fewer Reqs",
        "Reach the crossway item using only SJB and Morph Ball by jumping along the pegs on the wall.",
        TrickDifficulty.Easy,
        lambda world, state: can_morph_ball(world, state)
        and can_space_jump(world, state),
    )
    crossway_hpbj = TrickInfo(
        "Crossway Half pipe bomb jump",
        "Reach Hall of the Elders using a half pipe bomb jump",
        TrickDifficulty.Hard,
        lambda world, state: can_bomb(world, state),
    )

    hall_of_elders_bomb_slots_no_spider = TrickInfo(
        "Hall of Elders No Spider Ball",
        "Reach the bomb slots without the spider ball by jumping on a peg to activate the top bomb slot",
        TrickDifficulty.Easy,
        lambda world, state: can_space_jump(world, state)
        and can_bomb(world, state)
        and can_power_beam(world, state)
        and can_combat_ghosts(world, state),
    )
    hall_of_elders_reflecting_pool_no_spider = TrickInfo(
        "Hall of Elders Reflecting Pool No Spider Ball",
        "Reach the reflecting pool without the spider ball",
        TrickDifficulty.Easy,
        lambda world, state: can_space_jump(world, state)
        and can_wave_beam(world, state)
        and can_bomb(world, state)
        and can_power_beam(world, state)
        and can_combat_ghosts(world, state),
    )
    hall_of_elders_reflecting_pool_no_wave_beam = TrickInfo(
        "Hall of Elders Reflecting Pool No Wave Beam",
        "In Hall of the Elders, you can Hyper Bomb Jump (HBJ) to the morph ball track and reach the door to Reflecting Pool Access.",
        TrickDifficulty.Medium,
        lambda world, state: can_space_jump(world, state)
        and can_bomb(world, state)
        and can_power_beam(world, state)
        and can_combat_ghosts(world, state),
    )

    hall_of_elders_elder_chamber_no_spider = TrickInfo(
        "Hall of Elders Elder Chamber No Spider Ball",
        "Reach the bomb slots without the spider ball by jumping on a peg to activate the top bomb slot",
        TrickDifficulty.Easy,
        lambda world, state: can_bomb(world, state)
        and can_plasma_beam(world, state)
        and can_space_jump(world, state)
        and can_power_beam(world, state)
        and can_combat_ghosts(world, state),
    )
    hall_of_elders_item_no_spider = TrickInfo(
        "Hall of Elders Item No Spider Ball",
        "Reach the bomb slots without the spider ball by jumping on a peg to activate the top bomb slot",
        TrickDifficulty.Easy,
        lambda world, state: can_bomb(world, state)
        and can_ice_beam(world, state)
        and can_space_jump(world, state)
        and can_power_beam(world, state)
        and can_combat_ghosts(world, state),
    )

    reflecting_pool_space_jump_climb = TrickInfo(
        "Reflecting Pool Space Jump Climb",
        "Climb the reflecting pool by space jumping off a stone toad",
        TrickDifficulty.Easy,
        can_space_jump,
    )
    reflecting_pool_nsj_climb: TrickInfo = TrickInfo(
        "Reflecting Pool No Space Jump Climb",
        "Perform an HBJ, UBJ, or BSJ off a stone toad",
        TrickDifficulty.Hard,
        can_bomb,
    )

    # Magmoor

    lava_lake_item_suitless = TrickInfo(
        "Lava Lake Item Suitless",
        "Reach the Lava Lake item without the Varia Suit",
        TrickDifficulty.Medium,
        lambda world, state: can_missile(world, state)
        and can_space_jump(world, state)
        and has_energy_tanks(world, state, 4)
        and state.can_reach(
            "Magmoor Caverns: " + RoomName.Lake_Tunnel.value, None, world.player
        ),
    )
    lava_lake_item_missiles_only = TrickInfo(
        "Lava Lake Item Missiles Only",
        "Reach lava lake item without space jump by jumping on base of column",
        TrickDifficulty.Easy,
        lambda world, state: can_missile(world, state)
        and state.can_reach(
            "Magmoor Caverns: " + RoomName.Lake_Tunnel.value, None, world.player
        ),
    )

    triclops_pit_item_no_sj = TrickInfo(
        "Triclops Pit Item No SJ",
        "Reach the Triclops Pit item without Space Jump, assumes has xray and can use charge or missiles",
        TrickDifficulty.Medium,
        lambda world, state: can_xray(world, state)
        and (can_missile(world, state) or can_charge_beam(world, state)),
    )
    triclops_pit_item_no_xray = TrickInfo(
        "Triclops Pit Item No XRay",
        "Reach the Triclops Pit item without XRay Visor, assumes has space jump and can use charge or missiles",
        TrickDifficulty.Medium,
        lambda world, state: can_space_jump(world, state)
        and (can_missile(world, state) or can_charge_beam(world, state)),
    )
    triclops_pit_item_no_sj_no_xray = TrickInfo(
        "Triclops Pit Item No SJ No XRay",
        "Reach the Triclops Pit item without Space Jump or XRay Visor, assumes has charge or missiles",
        TrickDifficulty.Medium,
        lambda world, state: can_missile(world, state) or can_charge_beam(world, state),
    )
    triclops_pit_item_no_missiles = TrickInfo(
        "Triclops Pit Item No Missiles",
        "Reach the Triclops Pit item without Missiles, and instead use Charge Beam",
        TrickDifficulty.Easy,
        lambda world, state: can_space_jump(world, state)
        and can_xray(world, state)
        and can_charge_beam(world, state),
    )

    warrior_shrine_no_boost = TrickInfo(
        "Warrior Shrine No Boost",
        "Reach the Warrior Shrine by using an R Jump or Scan Dash",
        TrickDifficulty.Easy,
        can_space_jump,
    )
    warrior_shrine_scan_only = TrickInfo(
        "Warrior Shrine Scan Only",
        "Reach the Warrior Shrine with only Scan Visor",
        TrickDifficulty.Medium,
        can_scan,
    )
    warrior_shrine_no_items = TrickInfo(
        "Warrior Shrine No Items",
        "Reach the Warrior Shrine without any items by abusing standable collision and a Combat Dash",
        TrickDifficulty.Medium,
        lambda world, state: True,
    )

    shore_tunnel_escape_no_sj = TrickInfo(
        "Shore Tunnel Escape No SJ",
        "Escape the Shore Tunnel without Space Jump by using a double bomb jump",
        TrickDifficulty.Medium,
        can_bomb,
    )

    fiery_shores_morphball_track_sj = TrickInfo(
        "Fiery Shores Morphball Track SJ",
        "Reach the Morph Ball Track in Fiery Shores using the space jump boots",
        TrickDifficulty.Easy,
        can_space_jump,
    )

    transport_tunnel_b_damage_boost = TrickInfo(
        "Transport Tunnel B Damage Boost",
        "Cross the tunnel through the lava rather than using the morph ball track",
        TrickDifficulty.Easy,
        can_heat,
    )

    twin_fires_tunnel_no_spider = TrickInfo(
        "Twin Fires Tunnel No Spider Ball",
        "Traverse the Twin Fires Tunnel by using an R Jump and geometrey near the transport door",
        TrickDifficulty.Medium,
        lambda world, state: can_bomb(world, state) and can_space_jump(world, state),
    )
    cross_twin_fires_suitless = TrickInfo(
        "Cross Twin Fires Suitless",
        "Removes the suit requirement when crossing this room. Twin Fires Tunnel is the only room in late Magmoor that is superheated. This trick automatically assumes you have 2 Energy Tanks and can cross without Spider Ball, since it cannot be used while you are taking heat damage.",
        TrickDifficulty.Medium,
        lambda world, state: can_space_jump(world, state)
        and has_energy_tanks(world, state, 2),
    )

    geothermal_core_no_grapple_spider = TrickInfo(
        "Geothermal Core No Grapple Spider",
        "You can R jump or dash to reach the boost spinners, and either slope R jump or abuse standable collision to skip the spider track.",
        TrickDifficulty.Medium,
        lambda world, state: can_bomb(world, state)
        and can_boost(world, state)
        and can_space_jump(world, state),
    )

    magmoor_workstation_no_thermal = TrickInfo(
        "Magmoor Workstation No Thermal",
        "Reach the Magmoor Workstation Item without the Thermal Visor",
        TrickDifficulty.Easy,
        lambda world, state: can_scan(world, state)
        and can_wave_beam(world, state)
        and can_morph_ball(world, state),
    )
    # Phendrana

    ice_temple_no_sj = TrickInfo(
        "Ice Temple No SJ",
        "You can reach these locations by doing a hyper bomb jump in Phendrana Shorelines to reach the temple, and double bomb jumping to climb the temple itself",
        TrickDifficulty.Medium,
        rule_func=can_bomb,
    )
    ice_temple_to_chapel_no_sj = TrickInfo(
        "Ice Temple to chapel No SJ",
        "You can reach these locations by doing a hyper bomb jump in Phendrana Shorelines to reach the temple, and double bomb jumping to climb the temple itself",
        TrickDifficulty.Medium,
        rule_func=lambda world, state: can_bomb(world, state)
        and can_missile(world, state),
    )
    shorelines_spider_track_no_sj = TrickInfo(
        "Shorelines Spider Track No SJ",
        "You can reach the item in the Phendrana Shorelines Spider Track without Space Jump by using a hyper bomb jump",
        TrickDifficulty.Medium,
        lambda world, state: can_bomb(world, state)
        and can_spider(world, state)
        and can_super_missile(world, state)
        and can_scan(world, state),
    )

    ice_temple_item_no_sj = TrickInfo(
        "Ice Temple Item No SJ",
        "Reach the Ice Temple item without Space Jump by double bomb jumps",
        TrickDifficulty.Medium,
        lambda world, state: can_bomb(world, state) and can_melt_ice(world, state),
    )
    chapel_of_elders_escape_no_sj = TrickInfo(
        "Chapel of Elders Escape No SJ",
        "Escape the Chapel of Elders without Space Jump by using a double bomb jump",
        TrickDifficulty.Medium,
        lambda world, state: can_defeat_sheegoth(world, state)
        and can_bomb(world, state)
        and can_wave_beam(world, state),
    )

    phendrana_canyon_escape_no_items = TrickInfo(
        "Phendrana Canyon Escape No Items",
        "You can leave Phendrana Canyon without any items by jumping on the crates. However, if you destroy the crates and don't have Boost Ball or Space Jump, you will softlock.",
        TrickDifficulty.Easy,
        lambda world, state: True,
    )
    phendrana_courtyard_no_boost_spider = TrickInfo(
        "Phendrana Courtyard No Boost Spider",
        "There is standable collision near the lower door that can be used to climb to the top of the room.",
        TrickDifficulty.Easy,
        lambda world, state: can_space_jump(world, state),
    )
    phendrana_courtyard_item_no_boost_spider = TrickInfo(
        "Phendrana Courtyard No Boost Spider",
        "There is standable collision near the lower door that can be used to climb to the top of the room. You can enter the hole by jumping on top of it and then morphin.",
        TrickDifficulty.Easy,
        lambda world, state: can_space_jump(world, state)
        and can_morph_ball(world, state),
    )

    control_tower_item_no_plasma = TrickInfo(
        "Control Tower Item No Plasma",
        "Reach the Control Tower item without Plasma Beam by jumping off of crates in the middle and missiling the tower base",
        TrickDifficulty.Easy,
        lambda world, state: can_bomb(world, state)
        and can_missile(world, state)
        and can_space_jump(world, state),
    )

    monitor_cave_no_grapple = TrickInfo(
        "Monitor Cave No Grapple",
        "Reach the Monitor Station without the Grapple Beam by using a scan dash",
        TrickDifficulty.Medium,
        lambda world, state: can_spider(world, state)
        and can_space_jump(world, state)
        and can_scan(world, state),
    )
    quarantine_to_north_courtyard_slope_jump = TrickInfo(
        "Quarantine to North Courtyard Slope Jump",
        "You can exit Quarantine Cave to Ruined Courtyard by slope jumping next to the Spider Ball track.",
        TrickDifficulty.Medium,
        lambda world, state: can_space_jump(world, state),
    )

    observatory_puzzle_skip = TrickInfo(
        "Observatory Puzzle Skip",
        "This trick expects you to dash to climb Observatory without Boost Ball and Bombs, and then slope jump to the pipes to reach the item.",
        TrickDifficulty.Medium,
        lambda world, state: can_space_jump(world, state) and can_scan(world, state),
    )
    frozen_pike_no_bombs = TrickInfo(
        "Frozen Pike No Bombs",
        "To skip the morph ball bomb tunnel, you can R jump or dash to the upper platform on the opposite end of the tunnel.",
        TrickDifficulty.Medium,
        lambda world, state: can_space_jump(world, state),
    )
    frozen_pike_no_gravity_suit = TrickInfo(
        "Frozen Pike No Gravity Suit",
        "Reach hunter cave without gravity suit by doing a slope jump",
        TrickDifficulty.Medium,
        lambda world, state: can_space_jump(world, state),
    )

    frost_cave_no_grapple = TrickInfo(
        "Frost Cave No Grapple",
        "Reach the Frost Cave item without the Grapple Beam",
        TrickDifficulty.Easy,
        lambda world, state: can_missile(world, state)
        and can_space_jump(world, state)
        and can_move_underwater(world, state),
    )  # Requires gravity

    phendranas_edge_storage_cavern_no_grapple = TrickInfo(
        "Phendrana's Edge Storage Cavern No Grapple",
        "Reach the Phendrana's Edge storage cavern without the Grapple Beam",
        TrickDifficulty.Easy,
        lambda world, state: (can_thermal(world, state) or can_xray(world, state))
        and can_power_bomb(world, state)
        and can_space_jump(world, state),
    )
    phendranas_edge_security_cavern_no_grapple = TrickInfo(
        "Phendrana's Edge Security Cavern No Grapple",
        "Reach the Phendrana's Edge security cavern without the Grapple Beam",
        TrickDifficulty.Easy,
        lambda world, state: can_grapple(world, state)
        and can_morph_ball(world, state)
        and can_space_jump(world, state),
    )

    hunter_cave_no_grapple = TrickInfo(
        "Hunter Cave No Grapple",
        "Reach the Hunter Cave upper levels without the grapple beam using an r jump",
        TrickDifficulty.Easy,
        lambda world, state: can_space_jump(world, state),
    )

    gravity_chamber_no_grapple_plasma = TrickInfo(
        "Gravity Chamber No Grapple Plasma",
        "You can R jump to reach the ledge without Grapple and Plasma Beam.",
        TrickDifficulty.Medium,
        lambda world, state: can_space_jump(world, state)
        and can_move_underwater(world, state),
    )

    # Phazon Mines

    main_quarry_item_no_spider = TrickInfo(
        "Main Quarry Item No Spider Ball",
        "You can slope jump onto the top of the crane and R jump over to the item.",
        TrickDifficulty.Medium,
        lambda world, state: can_morph_ball(world, state)
        and can_bomb(world, state)
        and can_thermal(world, state)
        and can_wave_beam(world, state)
        and can_scan(world, state)
        and can_space_jump(world, state),
    )
    main_quarry_to_waste_disposal_no_grapple = TrickInfo(
        "Main Quarry to Waste Disposal No Grapple",
        "You can scan dash from the top of the structure (using the crane spider track scan point) to reach the door to Waste Disposal.",
        TrickDifficulty.Easy,
        lambda world, state: can_scan(world, state) and can_space_jump(world, state),
    )

    ore_processing_to_storage_depot_b_no_spider = TrickInfo(
        "Ore Processing Climb to Storage No Grapple Spider",
        "You can stand on various collision in the room, such as on the rotating column, to climb to the top of Ore Processing.",
        TrickDifficulty.Easy,
        lambda world, state: can_bomb(world, state)
        and can_power_bomb(world, state)
        and can_space_jump(world, state)
        and can_combat_beam_pirates(world, state, SuitUpgrade.Power_Beam),
    )
    ore_processing_climb_no_grapple_spider = TrickInfo(
        "Ore Processing Climb No Grapple Spider",
        "You can stand on various collision in the room, such as on the rotating column, to climb to the top of Ore Processing.",
        TrickDifficulty.Easy,
        lambda world, state: can_bomb(world, state)
        and can_power_bomb(world, state)
        and can_space_jump(world, state)
        and can_combat_beam_pirates(world, state, SuitUpgrade.Power_Beam),
    )

    mines_climb_shafts_no_spider = TrickInfo(
        "Mines Climb Shafts No Spider Ball",
        "Elevator Access A and Research Access can be climbed without Spider Ball.",
        TrickDifficulty.Hard,
        lambda world, state: can_space_jump(world, state)
        and can_wave_beam(world, state),
    )  # Wave Beam is needed to kill the Bombu

    elite_research_spinner_no_boost = TrickInfo(
        "Elite Research laser No Boost",
        "You can get the laser turret to spin by wedging the morph ball in the spinner, bombing out, and then spinning the morph ball while in the laser before it locks you in.",
        TrickDifficulty.Easy,
        lambda world, state: can_bomb(world, state)
        and can_scan(world, state)
        and can_space_jump(world, state)
        and can_combat_beam_pirates(world, state, SuitUpgrade.Power_Beam),
    )
    elite_research_backwards_wall_boost: TrickInfo = TrickInfo(
        "Elite Research Backwards Wall Boost",
        "Enter Elite Research from the top door and use Boost Ball to get through the backwards wall",
        TrickDifficulty.Easy,
        can_boost,
    )
    elite_research_backwards_wall_boost_no_spider: TrickInfo = TrickInfo(
        "Elite Research Backwards Wall Boost No Spider",
        "Reach elite research via Research Access without the spider ball",
        TrickDifficulty.Hard,
        lambda world, state: Tricks.elite_research_backwards_wall_boost.rule_func(
            world, state
        )
        and Tricks.mines_climb_shafts_no_spider.rule_func(world, state),
    )

    ventilation_shaft_hpbj = TrickInfo(
        "Ventilation Shaft HPBJ",
        "It's possible to return to Elite Control by performing a half pipe bomb jump to reach the Elite Control door.",
        TrickDifficulty.Hard,
        lambda world, state: can_bomb(world, state) and can_space_jump(world, state),
    )

    metroid_quarantine_a_no_spider = TrickInfo(
        "Metroid Quarantine A No Spider Ball",
        "Using R jumps, slope jumps, and dashes, you can traverse the entirety of lower Phazon Mines without Spider Ball and Grapple Beam.",
        TrickDifficulty.Medium,
        lambda world, state: can_scan(world, state)
        and can_xray(world, state)
        and can_space_jump(world, state),
    )

    fungal_hall_access_no_phazon_suit = TrickInfo(
        "Fungal Hall Access No Phazon Suit",
        "You can reach the Fungal Hall Access item without the Phazon Suit",
        TrickDifficulty.Easy,
        lambda world, state: can_morph_ball(world, state)
        and has_energy_tanks(world, state, 1),
    )

    fungal_hall_a_no_grapple = TrickInfo(
        "Fungal Hall A No Grapple",
        "Traverse Fungal Hall A with Slope Jumps and R Jumps",
        TrickDifficulty.Medium,
        can_space_jump,
    )
    fungal_hall_b_no_grapple = TrickInfo(
        "Fungal Hall B No Grapple",
        "Traverse Fungal Hall B with Slope Jumps and R Jumps",
        TrickDifficulty.Medium,
        can_space_jump,
    )

    metroid_quarantine_b_no_spider_grapple = TrickInfo(
        "Metroid Quarantine B No Spider Grapple",
        "You can reach the other side of the quarantine by using a slope jump and an r jump",
        TrickDifficulty.Medium,
        lambda world, state: can_space_jump(world, state) and can_scan(world, state),
    )

    phazon_processing_center_item_no_spider = TrickInfo(
        "Phazon Processing Center Item No Spider Ball",
        "You can abuse standable collision such as the morph track and the scaffolding to access the top of the room without needing Spider Ball.",
        TrickDifficulty.Easy,
        lambda world, state: can_space_jump(world, state)
        and can_power_bomb(world, state),
    )
    phazon_processing_center_no_phazon_suit = TrickInfo(
        "Phazon Processing Center No Phazon Suit",
        "Reach the elite quarters by damage boosting through the phazon without the suit",
        TrickDifficulty.Easy,
        lambda world, state: True,
    )
    climb_phazon_processing_center_no_spider = TrickInfo(
        "Phazon Processing Center No Spider Ball",
        "You can abuse standable collision such as the morph track and the scaffolding to access the top of the room without needing Spider Ball.",
        TrickDifficulty.Easy,
        can_space_jump,
    )
<|MERGE_RESOLUTION|>--- conflicted
+++ resolved
@@ -1,828 +1,823 @@
-from dataclasses import dataclass
-from enum import Enum
-from typing import Callable, TYPE_CHECKING
-
-from BaseClasses import CollectionState
-from ..LogicCombat import can_combat_beam_pirates, can_combat_ghosts
-from ..Logic import (
-    can_bomb,
-    can_boost,
-    can_charge_beam,
-    can_defeat_sheegoth,
-    can_grapple,
-    can_heat,
-    can_ice_beam,
-    can_infinite_speed,
-    can_melt_ice,
-    can_missile,
-    can_morph_ball,
-    can_move_underwater,
-    can_plasma_beam,
-    can_power_beam,
-    can_power_bomb,
-    can_scan,
-    can_space_jump,
-    can_spider,
-    can_super_missile,
-    can_thermal,
-    can_wave_beam,
-    can_xray,
-    has_energy_tanks,
-)
-from ..data.RoomNames import RoomName
-from ..Items import SuitUpgrade
-
-if TYPE_CHECKING:
-    from .. import MetroidPrimeWorld
-
-
-class TrickDifficulty(Enum):
-    No_Tricks = -1
-    Easy = 0
-    Medium = 1
-    Hard = 2
-
-
-class TrickType(Enum):
-    L_Jump = "L Jump"
-    L_Jump_Space_Jump = "L-Jump Space Jump"
-    R_Jump = "R-Jump"
-    R_Jump_Space_Jump = "R-Jump Space Jump"
-    Scan_Dash = "Scan Dash"
-    Scan_Dash_Space_Jump = "Scan Dash"
-    Slope_Jump_With_Space_Jump = "Slope Jump With Space Jump"
-    Slope_Jump = "Slope Jump No Space Jump"
-    Combat_Dash = "Combat Dash"
-    Combat_Dash_Space_Jump = "Combat Dash"
-    Infinite_Speed = "Infinite Speed"
-    Double_Bomb_Jump = "Double Bomb Jump"
-    No_XRay = "No XRay"
-
-
-@dataclass
-class TrickInfo:
-    name: str
-    description: str
-    difficulty: TrickDifficulty
-    rule_func: Callable[["MetroidPrimeWorld", CollectionState], bool]
-
-
-class Tricks:
-    # Tallon
-    alcove_escape: TrickInfo = TrickInfo(
-        "Alcove Escape",
-        "Escape the Alcove without space jump",
-        TrickDifficulty.Easy,
-        lambda world, state: True,
-    )
-    landing_site_scan_dash: TrickInfo = TrickInfo(
-        "Landing Site Scan Dash",
-        "Perform a scan dash to reach the landing site without bombs",
-        TrickDifficulty.Easy,
-        can_scan,
-    )
-
-    frigate_no_gravity: TrickInfo = TrickInfo(
-        "Frigate No Gravity",
-        "Complete the Frigate without Gravity Suit",
-        TrickDifficulty.Easy,
-        lambda world, state: can_bomb(world, state)
-        and can_space_jump(world, state)
-        and can_wave_beam(world, state)
-        and can_thermal(world, state),
-    )
-
-    hydro_access_tunnel_no_gravity: TrickInfo = TrickInfo(
-        "Hydro Access Tunnel No Gravity",
-        "Complete the Hydro Access Tunnel without Gravity Suit using Wall Boosting",
-        TrickDifficulty.Hard,
-        lambda world, state: can_boost(world, state),
-    )
-
-    frigate_backwards_no_gravity: TrickInfo = TrickInfo(
-        "Frigate No Gravity",
-        "Complete the Frigate without Gravity Suit",
-        TrickDifficulty.Easy,
-        lambda world, state: can_morph_ball(world, state)
-        and can_space_jump(world, state)
-        and can_boost(world, state),
-    )
-
-    frigate_crash_site_scan_dash: TrickInfo = TrickInfo(
-        "Crashed Frigate Scan Dash",
-        "Perform a scan dash to reach the item at Crashed Frigate",
-        TrickDifficulty.Hard,
-        can_scan,
-    )
-
-    frigate_crash_site_slope_jump: TrickInfo = TrickInfo(
-        "Crashed Frigate Slope Jump",
-        "Perform a slope jump to reach the item at Crashed Frigate",
-        TrickDifficulty.Easy,
-        can_space_jump,
-    )
-    frigate_crash_site_slope_jump_no_sjb: TrickInfo = TrickInfo(
-        "Crashed Frigate Slope Jump No Space Jump",
-        "Perform a slope jump to reach the item at Crashed Frigate",
-        TrickDifficulty.Medium,
-        lambda world, state: True,
-    )
-
-    frigate_crash_site_climb_to_overgrown_cavern: TrickInfo = TrickInfo(
-        "Crashed Frigate Climb to Overgrown Cavern",
-        "Climb to Overgrown Cavern",
-        TrickDifficulty.Medium,
-        lambda world, state: can_bomb(world, state) and can_space_jump(world, state),
-    )
-    great_tree_hall_skip_bars: TrickInfo = TrickInfo(
-        "Great Tree Hall Skip Bars",
-        "Skip the bars in Great Tree Hall using Morph Ball Bombs",
-        TrickDifficulty.Hard,
-        can_bomb,
-    )
-
-    great_tree_chamber_no_xray: TrickInfo = TrickInfo(
-        "Great Tree Chamber No XRay",
-        "Reach the Great Tree Chamber without XRay Visor",
-        TrickDifficulty.Easy,
-        can_space_jump,
-    )
-    great_tree_chamber_nsj_no_xray: TrickInfo = TrickInfo(
-        "Great Tree Chamber no Space Jump no XRay",
-        "Reach the Great Tree Chamber without Space Jump or XRay Visor",
-        TrickDifficulty.Medium,
-        can_bomb,
-    )
-
-    great_tree_hall_no_spider_ball: TrickInfo = TrickInfo(
-        "Great Tree Hall No Spider Ball",
-        "Reach the door to the Life Grove Tunnel without Spider Ball",
-        TrickDifficulty.Easy,
-        can_space_jump,
-    )
-
-    root_cave_arbor_chamber_no_grapple_xray: TrickInfo = TrickInfo(
-        "Root Cave Arbor Chamber No Grapple XRay",
-        "Reach the Arbor Chamber without Grapple Beam or XRay Visor using a Combat Dash",
-        TrickDifficulty.Hard,
-        lambda world, state: can_space_jump(world, state) and can_scan(world, state),
-    )
-    # Chozo
-    vault_via_plaza: TrickInfo = TrickInfo(
-        "Vault Via Plaza",
-        "Reach the Vault via the Main Plaza using an L Jump",
-        TrickDifficulty.Easy,
-        can_space_jump,
-    )
-    plaza_half_pipe_no_boost: TrickInfo = TrickInfo(
-        "Plaza Half Pipe No Boost",
-        "Reach the Half Pipe in the Main Plaza using a slope jump",
-        TrickDifficulty.Easy,
-        can_space_jump,
-    )
-    plaza_half_pipe_morph_only: TrickInfo = TrickInfo(
-        "Plaza Half Pipe with only Morph Ball",
-        "Roll down the half pipe from the opposite side to gain enough speed to reach the ledge",
-        TrickDifficulty.Hard,
-        can_morph_ball,
-    )
-    plaza_grapple_ledge_r_jump: TrickInfo = TrickInfo(
-        "Plaza Grapple Ledge R Jump",
-        "Reach the Grapple Ledge in the Main Plaza using an R Jump",
-        TrickDifficulty.Easy,
-        can_space_jump,
-    )
-    plaza_grapple_ledge_tree_grapple: TrickInfo = TrickInfo(
-        "Plaza Grapple Ledge Tree Grapple",
-        "Reach the Grapple Ledge in the Main Plaza by L jumping to the tree and then grappling to the ledge",
-        TrickDifficulty.Easy,
-        can_grapple,
-    )
-
-    ruined_shrine_upper_door_no_spider_ball: TrickInfo = TrickInfo(
-        "Ruined Shrine Upper Door L Jump",
-        "Reach the upper door in the Ruined Shrine by L Jumping off the root",
-        TrickDifficulty.Easy,
-        can_space_jump,
-    )
-    ruined_shrine_upper_door_scan_dash: TrickInfo = TrickInfo(
-        "Ruined Shrine Upper Door Scan Dash",
-        "Reach the upper door in the Ruined Shrine by scan dashing without space jump",
-        TrickDifficulty.Hard,
-        can_scan,
-    )
-    ruined_shrine_scan_dash_escape: TrickInfo = TrickInfo(
-        "Ruined Shrine Scan Dash Escape",
-        "Escape the Ruined Shrine by scan dashing  off the branches",
-        TrickDifficulty.Easy,
-        can_scan,
-    )
-
-    tower_of_light_climb_without_missiles: TrickInfo = TrickInfo(
-        "Tower of Light Climb Without Missiles",
-        "Tower of Light can be climbed by dashing to the outside edges, skipping the 40 missile requirement.",
-        TrickDifficulty.Easy,
-        rule_func=lambda world, state: can_space_jump(world, state)
-        and can_scan(world, state),
-    )
-    tower_of_light_climb_nsj: TrickInfo = TrickInfo(
-        "Tower of Light Climb No Space Jump",
-        "Climb Tower of Light through a series of double bomb jumps",
-        TrickDifficulty.Hard,
-        rule_func=lambda world, state: (
-            can_missile(world, state)
-            and state.has(SuitUpgrade.Missile_Expansion.value, world.player, 8)
-        )
-        and can_bomb(world, state),
-    )
-    tower_chamber_no_gravity: TrickInfo = TrickInfo(
-        "Tower Chamber No Gravity",
-        "Reach the Tower Chamber without Gravity Suit by using a slope jump",
-        TrickDifficulty.Easy,
-        can_space_jump,
-    )
-    tower_chamber_no_space_jump: TrickInfo = TrickInfo(
-        "Tower Chamber No Space Jump",
-        "Reach the Tower Chamber without Space Jump by using a double bomb jump",
-        TrickDifficulty.Easy,
-        rule_func=lambda world, state: can_bomb(world, state)
-        and can_move_underwater(world, state),
-    )
-
-    ruined_nursery_no_bombs: TrickInfo = TrickInfo(
-        "Ruined Nursery No Bombs",
-        "Reach the Ruined Nursery Item by space jumping and morphing near the item",
-        TrickDifficulty.Hard,
-        lambda world, state: can_space_jump(world, state)
-        and can_morph_ball(world, state),
-    )
-
-    magma_pool_scan_dash: TrickInfo = TrickInfo(
-        "Cross Magma Pool Suitless",
-        "Cross magma pool using a scan dash on the crate items",
-        TrickDifficulty.Medium,
-        lambda world, state: can_space_jump(world, state) and can_scan(world, state),
-    )
-    magma_pool_debris_jump: TrickInfo = TrickInfo(
-        "Cross Magma Pool With SJB and Gravity",
-        "Use the space jump boots to jump off debris to cross the pool",
-        TrickDifficulty.Easy,
-        lambda world, state: can_space_jump(world, state)
-        and can_move_underwater(world, state)
-        and has_energy_tanks(world, state, 2),
-    )
-    magma_pool_item_debris_jump: TrickInfo = TrickInfo(
-        "Magma Pool Debris Jump",
-        "Use the space jump boots to jump off debris to cross the pool",
-        TrickDifficulty.Easy,
-        lambda world, state: can_space_jump(world, state)
-        and can_move_underwater(world, state)
-        and has_energy_tanks(world, state, 2)
-        and can_power_bomb(world, state),
-    )
-    magma_pool_item_scan_dash: TrickInfo = TrickInfo(
-        "Magma Pool Item No Grapple",
-        "Use the scan dash and a power bomb to get the item in the magma pool",
-        TrickDifficulty.Medium,
-        lambda world, state: can_space_jump(world, state)
-        and can_scan(world, state)
-        and can_power_bomb(world, state),
-    )
-    magma_pool_item_infinite_speed: TrickInfo = TrickInfo(
-        "Magma Pool Item Infinite Speed",
-        "Use infinite speed to get the item in the magma pool. Stay in morph ball and navigate to a save station or elevator afterward",
-        TrickDifficulty.Medium,
-        rule_func=lambda world, state: can_infinite_speed(world, state)
-        and can_bomb(world, state),
-    )
-
-    arboretum_scan_gate_skip: TrickInfo = TrickInfo(
-        "Arboretum Scan Gate Skip",
-        "Skip the gate in the Arboretum by double bomb jumping",
-        TrickDifficulty.Easy,
-        can_bomb,
-    )
-
-    gathering_hall_without_space_jump: TrickInfo = TrickInfo(
-        "Gathering Hall Without Space Jump",
-        "Double bomb jump from the side platform to the grate where the item is",
-        TrickDifficulty.Easy,
-        can_bomb,
-    )
-
-    watery_hall_no_gravity: TrickInfo = TrickInfo(
-        "Watery Hall No Gravity",
-        "Reach the Watery Hall Underwater Item without Gravity Suit by using a slope jump",
-        TrickDifficulty.Easy,
-        can_space_jump,
-    )
-    watery_hall_no_gravity_no_space_jump: TrickInfo = TrickInfo(
-        "Watery Hall No Gravity No Space Jump",
-        "Reach the Watery Hall Underwater Item without Gravity Suit or Space Jump by using a slope jump or bomb jump",
-        TrickDifficulty.Medium,
-<<<<<<< HEAD
-        lambda world, state: True,
-=======
-        lambda world, state: not can_move_underwater(world, state)
-        or can_bomb(world, state),
->>>>>>> 01b617dc
-    )
-
-    furnace_no_spider_ball = TrickInfo(
-        "Furnace No Spider Ball",
-        "Reach the Item inside the Furnace without Spider Ball by jumping on the side of the spider track",
-        TrickDifficulty.Easy,
-        lambda world, state: can_bomb(world, state),
-    )
-    furnace_spider_track_hbj = TrickInfo(
-        "Furnace Spider Track HBJ",
-        "Reach the first track in furnace with a hyper bomb jump",
-        TrickDifficulty.Medium,
-        lambda world, state: can_bomb(world, state) and can_spider(world, state),
-    )
-    furnace_spider_track_sj_bombs = TrickInfo(
-        "Furnace Spider Track SJ Bombs",
-        "You can climb the Furnace and its spider tracks using Space Jump, reach the top of the room, then bomb jump across to the item.",
-        TrickDifficulty.Medium,
-        lambda world, state: can_bomb(world, state) and can_space_jump(world, state),
-    )
-
-    crossway_item_fewer_reqs = TrickInfo(
-        "Crossway Item Fewer Reqs",
-        "Reach the crossway item using only SJB and Morph Ball by jumping along the pegs on the wall.",
-        TrickDifficulty.Easy,
-        lambda world, state: can_morph_ball(world, state)
-        and can_space_jump(world, state),
-    )
-    crossway_hpbj = TrickInfo(
-        "Crossway Half pipe bomb jump",
-        "Reach Hall of the Elders using a half pipe bomb jump",
-        TrickDifficulty.Hard,
-        lambda world, state: can_bomb(world, state),
-    )
-
-    hall_of_elders_bomb_slots_no_spider = TrickInfo(
-        "Hall of Elders No Spider Ball",
-        "Reach the bomb slots without the spider ball by jumping on a peg to activate the top bomb slot",
-        TrickDifficulty.Easy,
-        lambda world, state: can_space_jump(world, state)
-        and can_bomb(world, state)
-        and can_power_beam(world, state)
-        and can_combat_ghosts(world, state),
-    )
-    hall_of_elders_reflecting_pool_no_spider = TrickInfo(
-        "Hall of Elders Reflecting Pool No Spider Ball",
-        "Reach the reflecting pool without the spider ball",
-        TrickDifficulty.Easy,
-        lambda world, state: can_space_jump(world, state)
-        and can_wave_beam(world, state)
-        and can_bomb(world, state)
-        and can_power_beam(world, state)
-        and can_combat_ghosts(world, state),
-    )
-    hall_of_elders_reflecting_pool_no_wave_beam = TrickInfo(
-        "Hall of Elders Reflecting Pool No Wave Beam",
-        "In Hall of the Elders, you can Hyper Bomb Jump (HBJ) to the morph ball track and reach the door to Reflecting Pool Access.",
-        TrickDifficulty.Medium,
-        lambda world, state: can_space_jump(world, state)
-        and can_bomb(world, state)
-        and can_power_beam(world, state)
-        and can_combat_ghosts(world, state),
-    )
-
-    hall_of_elders_elder_chamber_no_spider = TrickInfo(
-        "Hall of Elders Elder Chamber No Spider Ball",
-        "Reach the bomb slots without the spider ball by jumping on a peg to activate the top bomb slot",
-        TrickDifficulty.Easy,
-        lambda world, state: can_bomb(world, state)
-        and can_plasma_beam(world, state)
-        and can_space_jump(world, state)
-        and can_power_beam(world, state)
-        and can_combat_ghosts(world, state),
-    )
-    hall_of_elders_item_no_spider = TrickInfo(
-        "Hall of Elders Item No Spider Ball",
-        "Reach the bomb slots without the spider ball by jumping on a peg to activate the top bomb slot",
-        TrickDifficulty.Easy,
-        lambda world, state: can_bomb(world, state)
-        and can_ice_beam(world, state)
-        and can_space_jump(world, state)
-        and can_power_beam(world, state)
-        and can_combat_ghosts(world, state),
-    )
-
-    reflecting_pool_space_jump_climb = TrickInfo(
-        "Reflecting Pool Space Jump Climb",
-        "Climb the reflecting pool by space jumping off a stone toad",
-        TrickDifficulty.Easy,
-        can_space_jump,
-    )
-    reflecting_pool_nsj_climb: TrickInfo = TrickInfo(
-        "Reflecting Pool No Space Jump Climb",
-        "Perform an HBJ, UBJ, or BSJ off a stone toad",
-        TrickDifficulty.Hard,
-        can_bomb,
-    )
-
-    # Magmoor
-
-    lava_lake_item_suitless = TrickInfo(
-        "Lava Lake Item Suitless",
-        "Reach the Lava Lake item without the Varia Suit",
-        TrickDifficulty.Medium,
-        lambda world, state: can_missile(world, state)
-        and can_space_jump(world, state)
-        and has_energy_tanks(world, state, 4)
-        and state.can_reach(
-            "Magmoor Caverns: " + RoomName.Lake_Tunnel.value, None, world.player
-        ),
-    )
-    lava_lake_item_missiles_only = TrickInfo(
-        "Lava Lake Item Missiles Only",
-        "Reach lava lake item without space jump by jumping on base of column",
-        TrickDifficulty.Easy,
-        lambda world, state: can_missile(world, state)
-        and state.can_reach(
-            "Magmoor Caverns: " + RoomName.Lake_Tunnel.value, None, world.player
-        ),
-    )
-
-    triclops_pit_item_no_sj = TrickInfo(
-        "Triclops Pit Item No SJ",
-        "Reach the Triclops Pit item without Space Jump, assumes has xray and can use charge or missiles",
-        TrickDifficulty.Medium,
-        lambda world, state: can_xray(world, state)
-        and (can_missile(world, state) or can_charge_beam(world, state)),
-    )
-    triclops_pit_item_no_xray = TrickInfo(
-        "Triclops Pit Item No XRay",
-        "Reach the Triclops Pit item without XRay Visor, assumes has space jump and can use charge or missiles",
-        TrickDifficulty.Medium,
-        lambda world, state: can_space_jump(world, state)
-        and (can_missile(world, state) or can_charge_beam(world, state)),
-    )
-    triclops_pit_item_no_sj_no_xray = TrickInfo(
-        "Triclops Pit Item No SJ No XRay",
-        "Reach the Triclops Pit item without Space Jump or XRay Visor, assumes has charge or missiles",
-        TrickDifficulty.Medium,
-        lambda world, state: can_missile(world, state) or can_charge_beam(world, state),
-    )
-    triclops_pit_item_no_missiles = TrickInfo(
-        "Triclops Pit Item No Missiles",
-        "Reach the Triclops Pit item without Missiles, and instead use Charge Beam",
-        TrickDifficulty.Easy,
-        lambda world, state: can_space_jump(world, state)
-        and can_xray(world, state)
-        and can_charge_beam(world, state),
-    )
-
-    warrior_shrine_no_boost = TrickInfo(
-        "Warrior Shrine No Boost",
-        "Reach the Warrior Shrine by using an R Jump or Scan Dash",
-        TrickDifficulty.Easy,
-        can_space_jump,
-    )
-    warrior_shrine_scan_only = TrickInfo(
-        "Warrior Shrine Scan Only",
-        "Reach the Warrior Shrine with only Scan Visor",
-        TrickDifficulty.Medium,
-        can_scan,
-    )
-    warrior_shrine_no_items = TrickInfo(
-        "Warrior Shrine No Items",
-        "Reach the Warrior Shrine without any items by abusing standable collision and a Combat Dash",
-        TrickDifficulty.Medium,
-        lambda world, state: True,
-    )
-
-    shore_tunnel_escape_no_sj = TrickInfo(
-        "Shore Tunnel Escape No SJ",
-        "Escape the Shore Tunnel without Space Jump by using a double bomb jump",
-        TrickDifficulty.Medium,
-        can_bomb,
-    )
-
-    fiery_shores_morphball_track_sj = TrickInfo(
-        "Fiery Shores Morphball Track SJ",
-        "Reach the Morph Ball Track in Fiery Shores using the space jump boots",
-        TrickDifficulty.Easy,
-        can_space_jump,
-    )
-
-    transport_tunnel_b_damage_boost = TrickInfo(
-        "Transport Tunnel B Damage Boost",
-        "Cross the tunnel through the lava rather than using the morph ball track",
-        TrickDifficulty.Easy,
-        can_heat,
-    )
-
-    twin_fires_tunnel_no_spider = TrickInfo(
-        "Twin Fires Tunnel No Spider Ball",
-        "Traverse the Twin Fires Tunnel by using an R Jump and geometrey near the transport door",
-        TrickDifficulty.Medium,
-        lambda world, state: can_bomb(world, state) and can_space_jump(world, state),
-    )
-    cross_twin_fires_suitless = TrickInfo(
-        "Cross Twin Fires Suitless",
-        "Removes the suit requirement when crossing this room. Twin Fires Tunnel is the only room in late Magmoor that is superheated. This trick automatically assumes you have 2 Energy Tanks and can cross without Spider Ball, since it cannot be used while you are taking heat damage.",
-        TrickDifficulty.Medium,
-        lambda world, state: can_space_jump(world, state)
-        and has_energy_tanks(world, state, 2),
-    )
-
-    geothermal_core_no_grapple_spider = TrickInfo(
-        "Geothermal Core No Grapple Spider",
-        "You can R jump or dash to reach the boost spinners, and either slope R jump or abuse standable collision to skip the spider track.",
-        TrickDifficulty.Medium,
-        lambda world, state: can_bomb(world, state)
-        and can_boost(world, state)
-        and can_space_jump(world, state),
-    )
-
-    magmoor_workstation_no_thermal = TrickInfo(
-        "Magmoor Workstation No Thermal",
-        "Reach the Magmoor Workstation Item without the Thermal Visor",
-        TrickDifficulty.Easy,
-        lambda world, state: can_scan(world, state)
-        and can_wave_beam(world, state)
-        and can_morph_ball(world, state),
-    )
-    # Phendrana
-
-    ice_temple_no_sj = TrickInfo(
-        "Ice Temple No SJ",
-        "You can reach these locations by doing a hyper bomb jump in Phendrana Shorelines to reach the temple, and double bomb jumping to climb the temple itself",
-        TrickDifficulty.Medium,
-        rule_func=can_bomb,
-    )
-    ice_temple_to_chapel_no_sj = TrickInfo(
-        "Ice Temple to chapel No SJ",
-        "You can reach these locations by doing a hyper bomb jump in Phendrana Shorelines to reach the temple, and double bomb jumping to climb the temple itself",
-        TrickDifficulty.Medium,
-        rule_func=lambda world, state: can_bomb(world, state)
-        and can_missile(world, state),
-    )
-    shorelines_spider_track_no_sj = TrickInfo(
-        "Shorelines Spider Track No SJ",
-        "You can reach the item in the Phendrana Shorelines Spider Track without Space Jump by using a hyper bomb jump",
-        TrickDifficulty.Medium,
-        lambda world, state: can_bomb(world, state)
-        and can_spider(world, state)
-        and can_super_missile(world, state)
-        and can_scan(world, state),
-    )
-
-    ice_temple_item_no_sj = TrickInfo(
-        "Ice Temple Item No SJ",
-        "Reach the Ice Temple item without Space Jump by double bomb jumps",
-        TrickDifficulty.Medium,
-        lambda world, state: can_bomb(world, state) and can_melt_ice(world, state),
-    )
-    chapel_of_elders_escape_no_sj = TrickInfo(
-        "Chapel of Elders Escape No SJ",
-        "Escape the Chapel of Elders without Space Jump by using a double bomb jump",
-        TrickDifficulty.Medium,
-        lambda world, state: can_defeat_sheegoth(world, state)
-        and can_bomb(world, state)
-        and can_wave_beam(world, state),
-    )
-
-    phendrana_canyon_escape_no_items = TrickInfo(
-        "Phendrana Canyon Escape No Items",
-        "You can leave Phendrana Canyon without any items by jumping on the crates. However, if you destroy the crates and don't have Boost Ball or Space Jump, you will softlock.",
-        TrickDifficulty.Easy,
-        lambda world, state: True,
-    )
-    phendrana_courtyard_no_boost_spider = TrickInfo(
-        "Phendrana Courtyard No Boost Spider",
-        "There is standable collision near the lower door that can be used to climb to the top of the room.",
-        TrickDifficulty.Easy,
-        lambda world, state: can_space_jump(world, state),
-    )
-    phendrana_courtyard_item_no_boost_spider = TrickInfo(
-        "Phendrana Courtyard No Boost Spider",
-        "There is standable collision near the lower door that can be used to climb to the top of the room. You can enter the hole by jumping on top of it and then morphin.",
-        TrickDifficulty.Easy,
-        lambda world, state: can_space_jump(world, state)
-        and can_morph_ball(world, state),
-    )
-
-    control_tower_item_no_plasma = TrickInfo(
-        "Control Tower Item No Plasma",
-        "Reach the Control Tower item without Plasma Beam by jumping off of crates in the middle and missiling the tower base",
-        TrickDifficulty.Easy,
-        lambda world, state: can_bomb(world, state)
-        and can_missile(world, state)
-        and can_space_jump(world, state),
-    )
-
-    monitor_cave_no_grapple = TrickInfo(
-        "Monitor Cave No Grapple",
-        "Reach the Monitor Station without the Grapple Beam by using a scan dash",
-        TrickDifficulty.Medium,
-        lambda world, state: can_spider(world, state)
-        and can_space_jump(world, state)
-        and can_scan(world, state),
-    )
-    quarantine_to_north_courtyard_slope_jump = TrickInfo(
-        "Quarantine to North Courtyard Slope Jump",
-        "You can exit Quarantine Cave to Ruined Courtyard by slope jumping next to the Spider Ball track.",
-        TrickDifficulty.Medium,
-        lambda world, state: can_space_jump(world, state),
-    )
-
-    observatory_puzzle_skip = TrickInfo(
-        "Observatory Puzzle Skip",
-        "This trick expects you to dash to climb Observatory without Boost Ball and Bombs, and then slope jump to the pipes to reach the item.",
-        TrickDifficulty.Medium,
-        lambda world, state: can_space_jump(world, state) and can_scan(world, state),
-    )
-    frozen_pike_no_bombs = TrickInfo(
-        "Frozen Pike No Bombs",
-        "To skip the morph ball bomb tunnel, you can R jump or dash to the upper platform on the opposite end of the tunnel.",
-        TrickDifficulty.Medium,
-        lambda world, state: can_space_jump(world, state),
-    )
-    frozen_pike_no_gravity_suit = TrickInfo(
-        "Frozen Pike No Gravity Suit",
-        "Reach hunter cave without gravity suit by doing a slope jump",
-        TrickDifficulty.Medium,
-        lambda world, state: can_space_jump(world, state),
-    )
-
-    frost_cave_no_grapple = TrickInfo(
-        "Frost Cave No Grapple",
-        "Reach the Frost Cave item without the Grapple Beam",
-        TrickDifficulty.Easy,
-        lambda world, state: can_missile(world, state)
-        and can_space_jump(world, state)
-        and can_move_underwater(world, state),
-    )  # Requires gravity
-
-    phendranas_edge_storage_cavern_no_grapple = TrickInfo(
-        "Phendrana's Edge Storage Cavern No Grapple",
-        "Reach the Phendrana's Edge storage cavern without the Grapple Beam",
-        TrickDifficulty.Easy,
-        lambda world, state: (can_thermal(world, state) or can_xray(world, state))
-        and can_power_bomb(world, state)
-        and can_space_jump(world, state),
-    )
-    phendranas_edge_security_cavern_no_grapple = TrickInfo(
-        "Phendrana's Edge Security Cavern No Grapple",
-        "Reach the Phendrana's Edge security cavern without the Grapple Beam",
-        TrickDifficulty.Easy,
-        lambda world, state: can_grapple(world, state)
-        and can_morph_ball(world, state)
-        and can_space_jump(world, state),
-    )
-
-    hunter_cave_no_grapple = TrickInfo(
-        "Hunter Cave No Grapple",
-        "Reach the Hunter Cave upper levels without the grapple beam using an r jump",
-        TrickDifficulty.Easy,
-        lambda world, state: can_space_jump(world, state),
-    )
-
-    gravity_chamber_no_grapple_plasma = TrickInfo(
-        "Gravity Chamber No Grapple Plasma",
-        "You can R jump to reach the ledge without Grapple and Plasma Beam.",
-        TrickDifficulty.Medium,
-        lambda world, state: can_space_jump(world, state)
-        and can_move_underwater(world, state),
-    )
-
-    # Phazon Mines
-
-    main_quarry_item_no_spider = TrickInfo(
-        "Main Quarry Item No Spider Ball",
-        "You can slope jump onto the top of the crane and R jump over to the item.",
-        TrickDifficulty.Medium,
-        lambda world, state: can_morph_ball(world, state)
-        and can_bomb(world, state)
-        and can_thermal(world, state)
-        and can_wave_beam(world, state)
-        and can_scan(world, state)
-        and can_space_jump(world, state),
-    )
-    main_quarry_to_waste_disposal_no_grapple = TrickInfo(
-        "Main Quarry to Waste Disposal No Grapple",
-        "You can scan dash from the top of the structure (using the crane spider track scan point) to reach the door to Waste Disposal.",
-        TrickDifficulty.Easy,
-        lambda world, state: can_scan(world, state) and can_space_jump(world, state),
-    )
-
-    ore_processing_to_storage_depot_b_no_spider = TrickInfo(
-        "Ore Processing Climb to Storage No Grapple Spider",
-        "You can stand on various collision in the room, such as on the rotating column, to climb to the top of Ore Processing.",
-        TrickDifficulty.Easy,
-        lambda world, state: can_bomb(world, state)
-        and can_power_bomb(world, state)
-        and can_space_jump(world, state)
-        and can_combat_beam_pirates(world, state, SuitUpgrade.Power_Beam),
-    )
-    ore_processing_climb_no_grapple_spider = TrickInfo(
-        "Ore Processing Climb No Grapple Spider",
-        "You can stand on various collision in the room, such as on the rotating column, to climb to the top of Ore Processing.",
-        TrickDifficulty.Easy,
-        lambda world, state: can_bomb(world, state)
-        and can_power_bomb(world, state)
-        and can_space_jump(world, state)
-        and can_combat_beam_pirates(world, state, SuitUpgrade.Power_Beam),
-    )
-
-    mines_climb_shafts_no_spider = TrickInfo(
-        "Mines Climb Shafts No Spider Ball",
-        "Elevator Access A and Research Access can be climbed without Spider Ball.",
-        TrickDifficulty.Hard,
-        lambda world, state: can_space_jump(world, state)
-        and can_wave_beam(world, state),
-    )  # Wave Beam is needed to kill the Bombu
-
-    elite_research_spinner_no_boost = TrickInfo(
-        "Elite Research laser No Boost",
-        "You can get the laser turret to spin by wedging the morph ball in the spinner, bombing out, and then spinning the morph ball while in the laser before it locks you in.",
-        TrickDifficulty.Easy,
-        lambda world, state: can_bomb(world, state)
-        and can_scan(world, state)
-        and can_space_jump(world, state)
-        and can_combat_beam_pirates(world, state, SuitUpgrade.Power_Beam),
-    )
-    elite_research_backwards_wall_boost: TrickInfo = TrickInfo(
-        "Elite Research Backwards Wall Boost",
-        "Enter Elite Research from the top door and use Boost Ball to get through the backwards wall",
-        TrickDifficulty.Easy,
-        can_boost,
-    )
-    elite_research_backwards_wall_boost_no_spider: TrickInfo = TrickInfo(
-        "Elite Research Backwards Wall Boost No Spider",
-        "Reach elite research via Research Access without the spider ball",
-        TrickDifficulty.Hard,
-        lambda world, state: Tricks.elite_research_backwards_wall_boost.rule_func(
-            world, state
-        )
-        and Tricks.mines_climb_shafts_no_spider.rule_func(world, state),
-    )
-
-    ventilation_shaft_hpbj = TrickInfo(
-        "Ventilation Shaft HPBJ",
-        "It's possible to return to Elite Control by performing a half pipe bomb jump to reach the Elite Control door.",
-        TrickDifficulty.Hard,
-        lambda world, state: can_bomb(world, state) and can_space_jump(world, state),
-    )
-
-    metroid_quarantine_a_no_spider = TrickInfo(
-        "Metroid Quarantine A No Spider Ball",
-        "Using R jumps, slope jumps, and dashes, you can traverse the entirety of lower Phazon Mines without Spider Ball and Grapple Beam.",
-        TrickDifficulty.Medium,
-        lambda world, state: can_scan(world, state)
-        and can_xray(world, state)
-        and can_space_jump(world, state),
-    )
-
-    fungal_hall_access_no_phazon_suit = TrickInfo(
-        "Fungal Hall Access No Phazon Suit",
-        "You can reach the Fungal Hall Access item without the Phazon Suit",
-        TrickDifficulty.Easy,
-        lambda world, state: can_morph_ball(world, state)
-        and has_energy_tanks(world, state, 1),
-    )
-
-    fungal_hall_a_no_grapple = TrickInfo(
-        "Fungal Hall A No Grapple",
-        "Traverse Fungal Hall A with Slope Jumps and R Jumps",
-        TrickDifficulty.Medium,
-        can_space_jump,
-    )
-    fungal_hall_b_no_grapple = TrickInfo(
-        "Fungal Hall B No Grapple",
-        "Traverse Fungal Hall B with Slope Jumps and R Jumps",
-        TrickDifficulty.Medium,
-        can_space_jump,
-    )
-
-    metroid_quarantine_b_no_spider_grapple = TrickInfo(
-        "Metroid Quarantine B No Spider Grapple",
-        "You can reach the other side of the quarantine by using a slope jump and an r jump",
-        TrickDifficulty.Medium,
-        lambda world, state: can_space_jump(world, state) and can_scan(world, state),
-    )
-
-    phazon_processing_center_item_no_spider = TrickInfo(
-        "Phazon Processing Center Item No Spider Ball",
-        "You can abuse standable collision such as the morph track and the scaffolding to access the top of the room without needing Spider Ball.",
-        TrickDifficulty.Easy,
-        lambda world, state: can_space_jump(world, state)
-        and can_power_bomb(world, state),
-    )
-    phazon_processing_center_no_phazon_suit = TrickInfo(
-        "Phazon Processing Center No Phazon Suit",
-        "Reach the elite quarters by damage boosting through the phazon without the suit",
-        TrickDifficulty.Easy,
-        lambda world, state: True,
-    )
-    climb_phazon_processing_center_no_spider = TrickInfo(
-        "Phazon Processing Center No Spider Ball",
-        "You can abuse standable collision such as the morph track and the scaffolding to access the top of the room without needing Spider Ball.",
-        TrickDifficulty.Easy,
-        can_space_jump,
-    )
+from dataclasses import dataclass
+from enum import Enum
+from typing import Callable, TYPE_CHECKING
+
+from BaseClasses import CollectionState
+from ..LogicCombat import can_combat_beam_pirates, can_combat_ghosts
+from ..Logic import (
+    can_bomb,
+    can_boost,
+    can_charge_beam,
+    can_defeat_sheegoth,
+    can_grapple,
+    can_heat,
+    can_ice_beam,
+    can_infinite_speed,
+    can_melt_ice,
+    can_missile,
+    can_morph_ball,
+    can_move_underwater,
+    can_plasma_beam,
+    can_power_beam,
+    can_power_bomb,
+    can_scan,
+    can_space_jump,
+    can_spider,
+    can_super_missile,
+    can_thermal,
+    can_wave_beam,
+    can_xray,
+    has_energy_tanks,
+)
+from ..data.RoomNames import RoomName
+from ..Items import SuitUpgrade
+
+if TYPE_CHECKING:
+    from .. import MetroidPrimeWorld
+
+
+class TrickDifficulty(Enum):
+    No_Tricks = -1
+    Easy = 0
+    Medium = 1
+    Hard = 2
+
+
+class TrickType(Enum):
+    L_Jump = "L Jump"
+    L_Jump_Space_Jump = "L-Jump Space Jump"
+    R_Jump = "R-Jump"
+    R_Jump_Space_Jump = "R-Jump Space Jump"
+    Scan_Dash = "Scan Dash"
+    Scan_Dash_Space_Jump = "Scan Dash"
+    Slope_Jump_With_Space_Jump = "Slope Jump With Space Jump"
+    Slope_Jump = "Slope Jump No Space Jump"
+    Combat_Dash = "Combat Dash"
+    Combat_Dash_Space_Jump = "Combat Dash"
+    Infinite_Speed = "Infinite Speed"
+    Double_Bomb_Jump = "Double Bomb Jump"
+    No_XRay = "No XRay"
+
+
+@dataclass
+class TrickInfo:
+    name: str
+    description: str
+    difficulty: TrickDifficulty
+    rule_func: Callable[["MetroidPrimeWorld", CollectionState], bool]
+
+
+class Tricks:
+    # Tallon
+    alcove_escape: TrickInfo = TrickInfo(
+        "Alcove Escape",
+        "Escape the Alcove without space jump",
+        TrickDifficulty.Easy,
+        lambda world, state: True,
+    )
+    landing_site_scan_dash: TrickInfo = TrickInfo(
+        "Landing Site Scan Dash",
+        "Perform a scan dash to reach the landing site without bombs",
+        TrickDifficulty.Easy,
+        can_scan,
+    )
+
+    frigate_no_gravity: TrickInfo = TrickInfo(
+        "Frigate No Gravity",
+        "Complete the Frigate without Gravity Suit",
+        TrickDifficulty.Easy,
+        lambda world, state: can_bomb(world, state)
+        and can_space_jump(world, state)
+        and can_wave_beam(world, state)
+        and can_thermal(world, state),
+    )
+
+    hydro_access_tunnel_no_gravity: TrickInfo = TrickInfo(
+        "Hydro Access Tunnel No Gravity",
+        "Complete the Hydro Access Tunnel without Gravity Suit using Wall Boosting",
+        TrickDifficulty.Hard,
+        lambda world, state: can_boost(world, state),
+    )
+
+    frigate_backwards_no_gravity: TrickInfo = TrickInfo(
+        "Frigate No Gravity",
+        "Complete the Frigate without Gravity Suit",
+        TrickDifficulty.Easy,
+        lambda world, state: can_morph_ball(world, state)
+        and can_space_jump(world, state)
+        and can_boost(world, state),
+    )
+
+    frigate_crash_site_scan_dash: TrickInfo = TrickInfo(
+        "Crashed Frigate Scan Dash",
+        "Perform a scan dash to reach the item at Crashed Frigate",
+        TrickDifficulty.Hard,
+        can_scan,
+    )
+
+    frigate_crash_site_slope_jump: TrickInfo = TrickInfo(
+        "Crashed Frigate Slope Jump",
+        "Perform a slope jump to reach the item at Crashed Frigate",
+        TrickDifficulty.Easy,
+        can_space_jump,
+    )
+    frigate_crash_site_slope_jump_no_sjb: TrickInfo = TrickInfo(
+        "Crashed Frigate Slope Jump No Space Jump",
+        "Perform a slope jump to reach the item at Crashed Frigate",
+        TrickDifficulty.Medium,
+        lambda world, state: True,
+    )
+
+    frigate_crash_site_climb_to_overgrown_cavern: TrickInfo = TrickInfo(
+        "Crashed Frigate Climb to Overgrown Cavern",
+        "Climb to Overgrown Cavern",
+        TrickDifficulty.Medium,
+        lambda world, state: can_bomb(world, state) and can_space_jump(world, state),
+    )
+    great_tree_hall_skip_bars: TrickInfo = TrickInfo(
+        "Great Tree Hall Skip Bars",
+        "Skip the bars in Great Tree Hall using Morph Ball Bombs",
+        TrickDifficulty.Hard,
+        can_bomb,
+    )
+
+    great_tree_chamber_no_xray: TrickInfo = TrickInfo(
+        "Great Tree Chamber No XRay",
+        "Reach the Great Tree Chamber without XRay Visor",
+        TrickDifficulty.Easy,
+        can_space_jump,
+    )
+    great_tree_chamber_nsj_no_xray: TrickInfo = TrickInfo(
+        "Great Tree Chamber no Space Jump no XRay",
+        "Reach the Great Tree Chamber without Space Jump or XRay Visor",
+        TrickDifficulty.Medium,
+        can_bomb,
+    )
+
+    great_tree_hall_no_spider_ball: TrickInfo = TrickInfo(
+        "Great Tree Hall No Spider Ball",
+        "Reach the door to the Life Grove Tunnel without Spider Ball",
+        TrickDifficulty.Easy,
+        can_space_jump,
+    )
+
+    root_cave_arbor_chamber_no_grapple_xray: TrickInfo = TrickInfo(
+        "Root Cave Arbor Chamber No Grapple XRay",
+        "Reach the Arbor Chamber without Grapple Beam or XRay Visor using a Combat Dash",
+        TrickDifficulty.Hard,
+        lambda world, state: can_space_jump(world, state) and can_scan(world, state),
+    )
+    # Chozo
+    vault_via_plaza: TrickInfo = TrickInfo(
+        "Vault Via Plaza",
+        "Reach the Vault via the Main Plaza using an L Jump",
+        TrickDifficulty.Easy,
+        can_space_jump,
+    )
+    plaza_half_pipe_no_boost: TrickInfo = TrickInfo(
+        "Plaza Half Pipe No Boost",
+        "Reach the Half Pipe in the Main Plaza using a slope jump",
+        TrickDifficulty.Easy,
+        can_space_jump,
+    )
+    plaza_half_pipe_morph_only: TrickInfo = TrickInfo(
+        "Plaza Half Pipe with only Morph Ball",
+        "Roll down the half pipe from the opposite side to gain enough speed to reach the ledge",
+        TrickDifficulty.Hard,
+        can_morph_ball,
+    )
+    plaza_grapple_ledge_r_jump: TrickInfo = TrickInfo(
+        "Plaza Grapple Ledge R Jump",
+        "Reach the Grapple Ledge in the Main Plaza using an R Jump",
+        TrickDifficulty.Easy,
+        can_space_jump,
+    )
+    plaza_grapple_ledge_tree_grapple: TrickInfo = TrickInfo(
+        "Plaza Grapple Ledge Tree Grapple",
+        "Reach the Grapple Ledge in the Main Plaza by L jumping to the tree and then grappling to the ledge",
+        TrickDifficulty.Easy,
+        can_grapple,
+    )
+
+    ruined_shrine_upper_door_no_spider_ball: TrickInfo = TrickInfo(
+        "Ruined Shrine Upper Door L Jump",
+        "Reach the upper door in the Ruined Shrine by L Jumping off the root",
+        TrickDifficulty.Easy,
+        can_space_jump,
+    )
+    ruined_shrine_upper_door_scan_dash: TrickInfo = TrickInfo(
+        "Ruined Shrine Upper Door Scan Dash",
+        "Reach the upper door in the Ruined Shrine by scan dashing without space jump",
+        TrickDifficulty.Hard,
+        can_scan,
+    )
+    ruined_shrine_scan_dash_escape: TrickInfo = TrickInfo(
+        "Ruined Shrine Scan Dash Escape",
+        "Escape the Ruined Shrine by scan dashing  off the branches",
+        TrickDifficulty.Easy,
+        can_scan,
+    )
+
+    tower_of_light_climb_without_missiles: TrickInfo = TrickInfo(
+        "Tower of Light Climb Without Missiles",
+        "Tower of Light can be climbed by dashing to the outside edges, skipping the 40 missile requirement.",
+        TrickDifficulty.Easy,
+        rule_func=lambda world, state: can_space_jump(world, state)
+        and can_scan(world, state),
+    )
+    tower_of_light_climb_nsj: TrickInfo = TrickInfo(
+        "Tower of Light Climb No Space Jump",
+        "Climb Tower of Light through a series of double bomb jumps",
+        TrickDifficulty.Hard,
+        rule_func=lambda world, state: (
+            can_missile(world, state)
+            and state.has(SuitUpgrade.Missile_Expansion.value, world.player, 8)
+        )
+        and can_bomb(world, state),
+    )
+    tower_chamber_no_gravity: TrickInfo = TrickInfo(
+        "Tower Chamber No Gravity",
+        "Reach the Tower Chamber without Gravity Suit by using a slope jump",
+        TrickDifficulty.Easy,
+        can_space_jump,
+    )
+    tower_chamber_no_space_jump: TrickInfo = TrickInfo(
+        "Tower Chamber No Space Jump",
+        "Reach the Tower Chamber without Space Jump by using a double bomb jump",
+        TrickDifficulty.Easy,
+        rule_func=lambda world, state: can_bomb(world, state)
+        and can_move_underwater(world, state),
+    )
+
+    ruined_nursery_no_bombs: TrickInfo = TrickInfo(
+        "Ruined Nursery No Bombs",
+        "Reach the Ruined Nursery Item by space jumping and morphing near the item",
+        TrickDifficulty.Hard,
+        lambda world, state: can_space_jump(world, state)
+        and can_morph_ball(world, state),
+    )
+
+    magma_pool_scan_dash: TrickInfo = TrickInfo(
+        "Cross Magma Pool Suitless",
+        "Cross magma pool using a scan dash on the crate items",
+        TrickDifficulty.Medium,
+        lambda world, state: can_space_jump(world, state) and can_scan(world, state),
+    )
+    magma_pool_debris_jump: TrickInfo = TrickInfo(
+        "Cross Magma Pool With SJB and Gravity",
+        "Use the space jump boots to jump off debris to cross the pool",
+        TrickDifficulty.Easy,
+        lambda world, state: can_space_jump(world, state)
+        and can_move_underwater(world, state)
+        and has_energy_tanks(world, state, 2),
+    )
+    magma_pool_item_debris_jump: TrickInfo = TrickInfo(
+        "Magma Pool Debris Jump",
+        "Use the space jump boots to jump off debris to cross the pool",
+        TrickDifficulty.Easy,
+        lambda world, state: can_space_jump(world, state)
+        and can_move_underwater(world, state)
+        and has_energy_tanks(world, state, 2)
+        and can_power_bomb(world, state),
+    )
+    magma_pool_item_scan_dash: TrickInfo = TrickInfo(
+        "Magma Pool Item No Grapple",
+        "Use the scan dash and a power bomb to get the item in the magma pool",
+        TrickDifficulty.Medium,
+        lambda world, state: can_space_jump(world, state)
+        and can_scan(world, state)
+        and can_power_bomb(world, state),
+    )
+    magma_pool_item_infinite_speed: TrickInfo = TrickInfo(
+        "Magma Pool Item Infinite Speed",
+        "Use infinite speed to get the item in the magma pool. Stay in morph ball and navigate to a save station or elevator afterward",
+        TrickDifficulty.Medium,
+        rule_func=lambda world, state: can_infinite_speed(world, state)
+        and can_bomb(world, state),
+    )
+
+    arboretum_scan_gate_skip: TrickInfo = TrickInfo(
+        "Arboretum Scan Gate Skip",
+        "Skip the gate in the Arboretum by double bomb jumping",
+        TrickDifficulty.Easy,
+        can_bomb,
+    )
+
+    gathering_hall_without_space_jump: TrickInfo = TrickInfo(
+        "Gathering Hall Without Space Jump",
+        "Double bomb jump from the side platform to the grate where the item is",
+        TrickDifficulty.Easy,
+        can_bomb,
+    )
+
+    watery_hall_no_gravity: TrickInfo = TrickInfo(
+        "Watery Hall No Gravity",
+        "Reach the Watery Hall Underwater Item without Gravity Suit by using a slope jump",
+        TrickDifficulty.Easy,
+        can_space_jump,
+    )
+    watery_hall_no_gravity_no_space_jump: TrickInfo = TrickInfo(
+        "Watery Hall No Gravity No Space Jump",
+        "Reach the Watery Hall Underwater Item without Gravity Suit or Space Jump by using a slope jump or bomb jump",
+        TrickDifficulty.Medium,
+        lambda world, state: True,
+    )
+
+    furnace_no_spider_ball = TrickInfo(
+        "Furnace No Spider Ball",
+        "Reach the Item inside the Furnace without Spider Ball by jumping on the side of the spider track",
+        TrickDifficulty.Easy,
+        lambda world, state: can_bomb(world, state),
+    )
+    furnace_spider_track_hbj = TrickInfo(
+        "Furnace Spider Track HBJ",
+        "Reach the first track in furnace with a hyper bomb jump",
+        TrickDifficulty.Medium,
+        lambda world, state: can_bomb(world, state) and can_spider(world, state),
+    )
+    furnace_spider_track_sj_bombs = TrickInfo(
+        "Furnace Spider Track SJ Bombs",
+        "You can climb the Furnace and its spider tracks using Space Jump, reach the top of the room, then bomb jump across to the item.",
+        TrickDifficulty.Medium,
+        lambda world, state: can_bomb(world, state) and can_space_jump(world, state),
+    )
+
+    crossway_item_fewer_reqs = TrickInfo(
+        "Crossway Item Fewer Reqs",
+        "Reach the crossway item using only SJB and Morph Ball by jumping along the pegs on the wall.",
+        TrickDifficulty.Easy,
+        lambda world, state: can_morph_ball(world, state)
+        and can_space_jump(world, state),
+    )
+    crossway_hpbj = TrickInfo(
+        "Crossway Half pipe bomb jump",
+        "Reach Hall of the Elders using a half pipe bomb jump",
+        TrickDifficulty.Hard,
+        lambda world, state: can_bomb(world, state),
+    )
+
+    hall_of_elders_bomb_slots_no_spider = TrickInfo(
+        "Hall of Elders No Spider Ball",
+        "Reach the bomb slots without the spider ball by jumping on a peg to activate the top bomb slot",
+        TrickDifficulty.Easy,
+        lambda world, state: can_space_jump(world, state)
+        and can_bomb(world, state)
+        and can_power_beam(world, state)
+        and can_combat_ghosts(world, state),
+    )
+    hall_of_elders_reflecting_pool_no_spider = TrickInfo(
+        "Hall of Elders Reflecting Pool No Spider Ball",
+        "Reach the reflecting pool without the spider ball",
+        TrickDifficulty.Easy,
+        lambda world, state: can_space_jump(world, state)
+        and can_wave_beam(world, state)
+        and can_bomb(world, state)
+        and can_power_beam(world, state)
+        and can_combat_ghosts(world, state),
+    )
+    hall_of_elders_reflecting_pool_no_wave_beam = TrickInfo(
+        "Hall of Elders Reflecting Pool No Wave Beam",
+        "In Hall of the Elders, you can Hyper Bomb Jump (HBJ) to the morph ball track and reach the door to Reflecting Pool Access.",
+        TrickDifficulty.Medium,
+        lambda world, state: can_space_jump(world, state)
+        and can_bomb(world, state)
+        and can_power_beam(world, state)
+        and can_combat_ghosts(world, state),
+    )
+
+    hall_of_elders_elder_chamber_no_spider = TrickInfo(
+        "Hall of Elders Elder Chamber No Spider Ball",
+        "Reach the bomb slots without the spider ball by jumping on a peg to activate the top bomb slot",
+        TrickDifficulty.Easy,
+        lambda world, state: can_bomb(world, state)
+        and can_plasma_beam(world, state)
+        and can_space_jump(world, state)
+        and can_power_beam(world, state)
+        and can_combat_ghosts(world, state),
+    )
+    hall_of_elders_item_no_spider = TrickInfo(
+        "Hall of Elders Item No Spider Ball",
+        "Reach the bomb slots without the spider ball by jumping on a peg to activate the top bomb slot",
+        TrickDifficulty.Easy,
+        lambda world, state: can_bomb(world, state)
+        and can_ice_beam(world, state)
+        and can_space_jump(world, state)
+        and can_power_beam(world, state)
+        and can_combat_ghosts(world, state),
+    )
+
+    reflecting_pool_space_jump_climb = TrickInfo(
+        "Reflecting Pool Space Jump Climb",
+        "Climb the reflecting pool by space jumping off a stone toad",
+        TrickDifficulty.Easy,
+        can_space_jump,
+    )
+    reflecting_pool_nsj_climb: TrickInfo = TrickInfo(
+        "Reflecting Pool No Space Jump Climb",
+        "Perform an HBJ, UBJ, or BSJ off a stone toad",
+        TrickDifficulty.Hard,
+        can_bomb,
+    )
+
+    # Magmoor
+
+    lava_lake_item_suitless = TrickInfo(
+        "Lava Lake Item Suitless",
+        "Reach the Lava Lake item without the Varia Suit",
+        TrickDifficulty.Medium,
+        lambda world, state: can_missile(world, state)
+        and can_space_jump(world, state)
+        and has_energy_tanks(world, state, 4)
+        and state.can_reach(
+            "Magmoor Caverns: " + RoomName.Lake_Tunnel.value, None, world.player
+        ),
+    )
+    lava_lake_item_missiles_only = TrickInfo(
+        "Lava Lake Item Missiles Only",
+        "Reach lava lake item without space jump by jumping on base of column",
+        TrickDifficulty.Easy,
+        lambda world, state: can_missile(world, state)
+        and state.can_reach(
+            "Magmoor Caverns: " + RoomName.Lake_Tunnel.value, None, world.player
+        ),
+    )
+
+    triclops_pit_item_no_sj = TrickInfo(
+        "Triclops Pit Item No SJ",
+        "Reach the Triclops Pit item without Space Jump, assumes has xray and can use charge or missiles",
+        TrickDifficulty.Medium,
+        lambda world, state: can_xray(world, state)
+        and (can_missile(world, state) or can_charge_beam(world, state)),
+    )
+    triclops_pit_item_no_xray = TrickInfo(
+        "Triclops Pit Item No XRay",
+        "Reach the Triclops Pit item without XRay Visor, assumes has space jump and can use charge or missiles",
+        TrickDifficulty.Medium,
+        lambda world, state: can_space_jump(world, state)
+        and (can_missile(world, state) or can_charge_beam(world, state)),
+    )
+    triclops_pit_item_no_sj_no_xray = TrickInfo(
+        "Triclops Pit Item No SJ No XRay",
+        "Reach the Triclops Pit item without Space Jump or XRay Visor, assumes has charge or missiles",
+        TrickDifficulty.Medium,
+        lambda world, state: can_missile(world, state) or can_charge_beam(world, state),
+    )
+    triclops_pit_item_no_missiles = TrickInfo(
+        "Triclops Pit Item No Missiles",
+        "Reach the Triclops Pit item without Missiles, and instead use Charge Beam",
+        TrickDifficulty.Easy,
+        lambda world, state: can_space_jump(world, state)
+        and can_xray(world, state)
+        and can_charge_beam(world, state),
+    )
+
+    warrior_shrine_no_boost = TrickInfo(
+        "Warrior Shrine No Boost",
+        "Reach the Warrior Shrine by using an R Jump or Scan Dash",
+        TrickDifficulty.Easy,
+        can_space_jump,
+    )
+    warrior_shrine_scan_only = TrickInfo(
+        "Warrior Shrine Scan Only",
+        "Reach the Warrior Shrine with only Scan Visor",
+        TrickDifficulty.Medium,
+        can_scan,
+    )
+    warrior_shrine_no_items = TrickInfo(
+        "Warrior Shrine No Items",
+        "Reach the Warrior Shrine without any items by abusing standable collision and a Combat Dash",
+        TrickDifficulty.Medium,
+        lambda world, state: True,
+    )
+
+    shore_tunnel_escape_no_sj = TrickInfo(
+        "Shore Tunnel Escape No SJ",
+        "Escape the Shore Tunnel without Space Jump by using a double bomb jump",
+        TrickDifficulty.Medium,
+        can_bomb,
+    )
+
+    fiery_shores_morphball_track_sj = TrickInfo(
+        "Fiery Shores Morphball Track SJ",
+        "Reach the Morph Ball Track in Fiery Shores using the space jump boots",
+        TrickDifficulty.Easy,
+        can_space_jump,
+    )
+
+    transport_tunnel_b_damage_boost = TrickInfo(
+        "Transport Tunnel B Damage Boost",
+        "Cross the tunnel through the lava rather than using the morph ball track",
+        TrickDifficulty.Easy,
+        can_heat,
+    )
+
+    twin_fires_tunnel_no_spider = TrickInfo(
+        "Twin Fires Tunnel No Spider Ball",
+        "Traverse the Twin Fires Tunnel by using an R Jump and geometrey near the transport door",
+        TrickDifficulty.Medium,
+        lambda world, state: can_bomb(world, state) and can_space_jump(world, state),
+    )
+    cross_twin_fires_suitless = TrickInfo(
+        "Cross Twin Fires Suitless",
+        "Removes the suit requirement when crossing this room. Twin Fires Tunnel is the only room in late Magmoor that is superheated. This trick automatically assumes you have 2 Energy Tanks and can cross without Spider Ball, since it cannot be used while you are taking heat damage.",
+        TrickDifficulty.Medium,
+        lambda world, state: can_space_jump(world, state)
+        and has_energy_tanks(world, state, 2),
+    )
+
+    geothermal_core_no_grapple_spider = TrickInfo(
+        "Geothermal Core No Grapple Spider",
+        "You can R jump or dash to reach the boost spinners, and either slope R jump or abuse standable collision to skip the spider track.",
+        TrickDifficulty.Medium,
+        lambda world, state: can_bomb(world, state)
+        and can_boost(world, state)
+        and can_space_jump(world, state),
+    )
+
+    magmoor_workstation_no_thermal = TrickInfo(
+        "Magmoor Workstation No Thermal",
+        "Reach the Magmoor Workstation Item without the Thermal Visor",
+        TrickDifficulty.Easy,
+        lambda world, state: can_scan(world, state)
+        and can_wave_beam(world, state)
+        and can_morph_ball(world, state),
+    )
+    # Phendrana
+
+    ice_temple_no_sj = TrickInfo(
+        "Ice Temple No SJ",
+        "You can reach these locations by doing a hyper bomb jump in Phendrana Shorelines to reach the temple, and double bomb jumping to climb the temple itself",
+        TrickDifficulty.Medium,
+        rule_func=can_bomb,
+    )
+    ice_temple_to_chapel_no_sj = TrickInfo(
+        "Ice Temple to chapel No SJ",
+        "You can reach these locations by doing a hyper bomb jump in Phendrana Shorelines to reach the temple, and double bomb jumping to climb the temple itself",
+        TrickDifficulty.Medium,
+        rule_func=lambda world, state: can_bomb(world, state)
+        and can_missile(world, state),
+    )
+    shorelines_spider_track_no_sj = TrickInfo(
+        "Shorelines Spider Track No SJ",
+        "You can reach the item in the Phendrana Shorelines Spider Track without Space Jump by using a hyper bomb jump",
+        TrickDifficulty.Medium,
+        lambda world, state: can_bomb(world, state)
+        and can_spider(world, state)
+        and can_super_missile(world, state)
+        and can_scan(world, state),
+    )
+
+    ice_temple_item_no_sj = TrickInfo(
+        "Ice Temple Item No SJ",
+        "Reach the Ice Temple item without Space Jump by double bomb jumps",
+        TrickDifficulty.Medium,
+        lambda world, state: can_bomb(world, state) and can_melt_ice(world, state),
+    )
+    chapel_of_elders_escape_no_sj = TrickInfo(
+        "Chapel of Elders Escape No SJ",
+        "Escape the Chapel of Elders without Space Jump by using a double bomb jump",
+        TrickDifficulty.Medium,
+        lambda world, state: can_defeat_sheegoth(world, state)
+        and can_bomb(world, state)
+        and can_wave_beam(world, state),
+    )
+
+    phendrana_canyon_escape_no_items = TrickInfo(
+        "Phendrana Canyon Escape No Items",
+        "You can leave Phendrana Canyon without any items by jumping on the crates. However, if you destroy the crates and don't have Boost Ball or Space Jump, you will softlock.",
+        TrickDifficulty.Easy,
+        lambda world, state: True,
+    )
+    phendrana_courtyard_no_boost_spider = TrickInfo(
+        "Phendrana Courtyard No Boost Spider",
+        "There is standable collision near the lower door that can be used to climb to the top of the room.",
+        TrickDifficulty.Easy,
+        lambda world, state: can_space_jump(world, state),
+    )
+    phendrana_courtyard_item_no_boost_spider = TrickInfo(
+        "Phendrana Courtyard No Boost Spider",
+        "There is standable collision near the lower door that can be used to climb to the top of the room. You can enter the hole by jumping on top of it and then morphin.",
+        TrickDifficulty.Easy,
+        lambda world, state: can_space_jump(world, state)
+        and can_morph_ball(world, state),
+    )
+
+    control_tower_item_no_plasma = TrickInfo(
+        "Control Tower Item No Plasma",
+        "Reach the Control Tower item without Plasma Beam by jumping off of crates in the middle and missiling the tower base",
+        TrickDifficulty.Easy,
+        lambda world, state: can_bomb(world, state)
+        and can_missile(world, state)
+        and can_space_jump(world, state),
+    )
+
+    monitor_cave_no_grapple = TrickInfo(
+        "Monitor Cave No Grapple",
+        "Reach the Monitor Station without the Grapple Beam by using a scan dash",
+        TrickDifficulty.Medium,
+        lambda world, state: can_spider(world, state)
+        and can_space_jump(world, state)
+        and can_scan(world, state),
+    )
+    quarantine_to_north_courtyard_slope_jump = TrickInfo(
+        "Quarantine to North Courtyard Slope Jump",
+        "You can exit Quarantine Cave to Ruined Courtyard by slope jumping next to the Spider Ball track.",
+        TrickDifficulty.Medium,
+        lambda world, state: can_space_jump(world, state),
+    )
+
+    observatory_puzzle_skip = TrickInfo(
+        "Observatory Puzzle Skip",
+        "This trick expects you to dash to climb Observatory without Boost Ball and Bombs, and then slope jump to the pipes to reach the item.",
+        TrickDifficulty.Medium,
+        lambda world, state: can_space_jump(world, state) and can_scan(world, state),
+    )
+    frozen_pike_no_bombs = TrickInfo(
+        "Frozen Pike No Bombs",
+        "To skip the morph ball bomb tunnel, you can R jump or dash to the upper platform on the opposite end of the tunnel.",
+        TrickDifficulty.Medium,
+        lambda world, state: can_space_jump(world, state),
+    )
+    frozen_pike_no_gravity_suit = TrickInfo(
+        "Frozen Pike No Gravity Suit",
+        "Reach hunter cave without gravity suit by doing a slope jump",
+        TrickDifficulty.Medium,
+        lambda world, state: can_space_jump(world, state),
+    )
+
+    frost_cave_no_grapple = TrickInfo(
+        "Frost Cave No Grapple",
+        "Reach the Frost Cave item without the Grapple Beam",
+        TrickDifficulty.Easy,
+        lambda world, state: can_missile(world, state)
+        and can_space_jump(world, state)
+        and can_move_underwater(world, state),
+    )  # Requires gravity
+
+    phendranas_edge_storage_cavern_no_grapple = TrickInfo(
+        "Phendrana's Edge Storage Cavern No Grapple",
+        "Reach the Phendrana's Edge storage cavern without the Grapple Beam",
+        TrickDifficulty.Easy,
+        lambda world, state: (can_thermal(world, state) or can_xray(world, state))
+        and can_power_bomb(world, state)
+        and can_space_jump(world, state),
+    )
+    phendranas_edge_security_cavern_no_grapple = TrickInfo(
+        "Phendrana's Edge Security Cavern No Grapple",
+        "Reach the Phendrana's Edge security cavern without the Grapple Beam",
+        TrickDifficulty.Easy,
+        lambda world, state: can_grapple(world, state)
+        and can_morph_ball(world, state)
+        and can_space_jump(world, state),
+    )
+
+    hunter_cave_no_grapple = TrickInfo(
+        "Hunter Cave No Grapple",
+        "Reach the Hunter Cave upper levels without the grapple beam using an r jump",
+        TrickDifficulty.Easy,
+        lambda world, state: can_space_jump(world, state),
+    )
+
+    gravity_chamber_no_grapple_plasma = TrickInfo(
+        "Gravity Chamber No Grapple Plasma",
+        "You can R jump to reach the ledge without Grapple and Plasma Beam.",
+        TrickDifficulty.Medium,
+        lambda world, state: can_space_jump(world, state)
+        and can_move_underwater(world, state),
+    )
+
+    # Phazon Mines
+
+    main_quarry_item_no_spider = TrickInfo(
+        "Main Quarry Item No Spider Ball",
+        "You can slope jump onto the top of the crane and R jump over to the item.",
+        TrickDifficulty.Medium,
+        lambda world, state: can_morph_ball(world, state)
+        and can_bomb(world, state)
+        and can_thermal(world, state)
+        and can_wave_beam(world, state)
+        and can_scan(world, state)
+        and can_space_jump(world, state),
+    )
+    main_quarry_to_waste_disposal_no_grapple = TrickInfo(
+        "Main Quarry to Waste Disposal No Grapple",
+        "You can scan dash from the top of the structure (using the crane spider track scan point) to reach the door to Waste Disposal.",
+        TrickDifficulty.Easy,
+        lambda world, state: can_scan(world, state) and can_space_jump(world, state),
+    )
+
+    ore_processing_to_storage_depot_b_no_spider = TrickInfo(
+        "Ore Processing Climb to Storage No Grapple Spider",
+        "You can stand on various collision in the room, such as on the rotating column, to climb to the top of Ore Processing.",
+        TrickDifficulty.Easy,
+        lambda world, state: can_bomb(world, state)
+        and can_power_bomb(world, state)
+        and can_space_jump(world, state)
+        and can_combat_beam_pirates(world, state, SuitUpgrade.Power_Beam),
+    )
+    ore_processing_climb_no_grapple_spider = TrickInfo(
+        "Ore Processing Climb No Grapple Spider",
+        "You can stand on various collision in the room, such as on the rotating column, to climb to the top of Ore Processing.",
+        TrickDifficulty.Easy,
+        lambda world, state: can_bomb(world, state)
+        and can_power_bomb(world, state)
+        and can_space_jump(world, state)
+        and can_combat_beam_pirates(world, state, SuitUpgrade.Power_Beam),
+    )
+
+    mines_climb_shafts_no_spider = TrickInfo(
+        "Mines Climb Shafts No Spider Ball",
+        "Elevator Access A and Research Access can be climbed without Spider Ball.",
+        TrickDifficulty.Hard,
+        lambda world, state: can_space_jump(world, state)
+        and can_wave_beam(world, state),
+    )  # Wave Beam is needed to kill the Bombu
+
+    elite_research_spinner_no_boost = TrickInfo(
+        "Elite Research laser No Boost",
+        "You can get the laser turret to spin by wedging the morph ball in the spinner, bombing out, and then spinning the morph ball while in the laser before it locks you in.",
+        TrickDifficulty.Easy,
+        lambda world, state: can_bomb(world, state)
+        and can_scan(world, state)
+        and can_space_jump(world, state)
+        and can_combat_beam_pirates(world, state, SuitUpgrade.Power_Beam),
+    )
+    elite_research_backwards_wall_boost: TrickInfo = TrickInfo(
+        "Elite Research Backwards Wall Boost",
+        "Enter Elite Research from the top door and use Boost Ball to get through the backwards wall",
+        TrickDifficulty.Easy,
+        can_boost,
+    )
+    elite_research_backwards_wall_boost_no_spider: TrickInfo = TrickInfo(
+        "Elite Research Backwards Wall Boost No Spider",
+        "Reach elite research via Research Access without the spider ball",
+        TrickDifficulty.Hard,
+        lambda world, state: Tricks.elite_research_backwards_wall_boost.rule_func(
+            world, state
+        )
+        and Tricks.mines_climb_shafts_no_spider.rule_func(world, state),
+    )
+
+    ventilation_shaft_hpbj = TrickInfo(
+        "Ventilation Shaft HPBJ",
+        "It's possible to return to Elite Control by performing a half pipe bomb jump to reach the Elite Control door.",
+        TrickDifficulty.Hard,
+        lambda world, state: can_bomb(world, state) and can_space_jump(world, state),
+    )
+
+    metroid_quarantine_a_no_spider = TrickInfo(
+        "Metroid Quarantine A No Spider Ball",
+        "Using R jumps, slope jumps, and dashes, you can traverse the entirety of lower Phazon Mines without Spider Ball and Grapple Beam.",
+        TrickDifficulty.Medium,
+        lambda world, state: can_scan(world, state)
+        and can_xray(world, state)
+        and can_space_jump(world, state),
+    )
+
+    fungal_hall_access_no_phazon_suit = TrickInfo(
+        "Fungal Hall Access No Phazon Suit",
+        "You can reach the Fungal Hall Access item without the Phazon Suit",
+        TrickDifficulty.Easy,
+        lambda world, state: can_morph_ball(world, state)
+        and has_energy_tanks(world, state, 1),
+    )
+
+    fungal_hall_a_no_grapple = TrickInfo(
+        "Fungal Hall A No Grapple",
+        "Traverse Fungal Hall A with Slope Jumps and R Jumps",
+        TrickDifficulty.Medium,
+        can_space_jump,
+    )
+    fungal_hall_b_no_grapple = TrickInfo(
+        "Fungal Hall B No Grapple",
+        "Traverse Fungal Hall B with Slope Jumps and R Jumps",
+        TrickDifficulty.Medium,
+        can_space_jump,
+    )
+
+    metroid_quarantine_b_no_spider_grapple = TrickInfo(
+        "Metroid Quarantine B No Spider Grapple",
+        "You can reach the other side of the quarantine by using a slope jump and an r jump",
+        TrickDifficulty.Medium,
+        lambda world, state: can_space_jump(world, state) and can_scan(world, state),
+    )
+
+    phazon_processing_center_item_no_spider = TrickInfo(
+        "Phazon Processing Center Item No Spider Ball",
+        "You can abuse standable collision such as the morph track and the scaffolding to access the top of the room without needing Spider Ball.",
+        TrickDifficulty.Easy,
+        lambda world, state: can_space_jump(world, state)
+        and can_power_bomb(world, state),
+    )
+    phazon_processing_center_no_phazon_suit = TrickInfo(
+        "Phazon Processing Center No Phazon Suit",
+        "Reach the elite quarters by damage boosting through the phazon without the suit",
+        TrickDifficulty.Easy,
+        lambda world, state: True,
+    )
+    climb_phazon_processing_center_no_spider = TrickInfo(
+        "Phazon Processing Center No Spider Ball",
+        "You can abuse standable collision such as the morph track and the scaffolding to access the top of the room without needing Spider Ball.",
+        TrickDifficulty.Easy,
+        can_space_jump,
+    )