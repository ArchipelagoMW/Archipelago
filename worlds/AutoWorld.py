--- conflicted
+++ resolved
@@ -1,11 +1,7 @@
 from __future__ import annotations
 
 import logging
-<<<<<<< HEAD
-from typing import Dict, Set, Tuple, List, Optional, TextIO, Any, Callable, Union, TYPE_CHECKING
-=======
-from typing import Dict, FrozenSet, Set, Tuple, List, Optional, TextIO, Any, Callable, Union, NamedTuple
->>>>>>> 977159e5
+from typing import Dict, FrozenSet, Set, Tuple, List, Optional, TextIO, Any, Callable, Union, NamedTuple, TYPE_CHECKING
 
 from BaseClasses import MultiWorld, Item, CollectionState, Location, Tutorial
 from Options import Option
@@ -107,6 +103,8 @@
 
     if TYPE_CHECKING:
         from WebHostLib.tracker import PlayerTracker
+    else:
+        PlayerTracker = object
 
     def get_player_tracker(self, tracker_info: PlayerTracker) -> PlayerTracker:
         """This method will create a basic 'prettier' tracker for each world using their themes automatically. This
@@ -247,9 +245,6 @@
         """For deeper modification of server multidata."""
         pass
 
-    def get_required_client_version(self) -> Tuple[int, int, int]:
-        return 0, 1, 6
-
     # Spoiler writing is optional, these may not get called.
     def write_spoiler_header(self, spoiler_handle: TextIO) -> None:
         """Write to the spoiler header. If individual it's right at the end of that player's options,
