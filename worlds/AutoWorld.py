--- conflicted
+++ resolved
@@ -3,14 +3,9 @@
 import hashlib
 import logging
 import pathlib
-<<<<<<< HEAD
-import random
-=======
-from random import Random
-import re
->>>>>>> 8b6eae0a
 import sys
 import time
+from random import Random
 from dataclasses import make_dataclass
 from typing import (Any, Callable, ClassVar, Dict, FrozenSet, List, Mapping, Optional, Set, TextIO, Tuple,
                     TYPE_CHECKING, Type, Union)
@@ -222,16 +217,14 @@
     options_presets: Dict[str, Dict[str, Any]] = {}
     """A dictionary containing a collection of developer-defined game option presets."""
 
-<<<<<<< HEAD
+    option_groups: ClassVar[List[OptionGroup]] = []
+    """Ordered list of option groupings. Any options not set in a group will be placed in a pre-built "Game Options"."""
+
     location_descriptions: Dict[str, str] = {}
     """An optional map from location names (or location group names) to brief descriptions for users."""
 
     item_descriptions: Dict[str, str] = {}
     """An optional map from item names (or item group names) to brief descriptions for users."""
-=======
-    option_groups: ClassVar[List[OptionGroup]] = []
-    """Ordered list of option groupings. Any options not set in a group will be placed in a pre-built "Game Options"."""
->>>>>>> 8b6eae0a
 
 
 class World(metaclass=AutoWorldRegister):
