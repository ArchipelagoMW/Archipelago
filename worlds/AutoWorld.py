--- conflicted
+++ resolved
@@ -11,15 +11,11 @@
                     Tuple, TYPE_CHECKING, Type, Union)
 
 from Options import item_and_loc_options, ItemsAccessibility, OptionGroup, PerGameCommonOptions
-<<<<<<< HEAD
+from Utils import deprecate
 from BaseClasses import (
     CollectionState, Entrance, Item, Location, MultiWorld, Region, RegionManager, _T_Reg, _T_Ent, _T_Loc, _T_Item,
     Tutorial,
 )
-=======
-from BaseClasses import CollectionState
-from Utils import deprecate
->>>>>>> 2624a0a7
 
 if TYPE_CHECKING:
     from . import GamesPackage
