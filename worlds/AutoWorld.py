from __future__ import annotations

import logging
import sys
import pathlib
from typing import Dict, FrozenSet, Set, Tuple, List, Optional, TextIO, Any, Callable, Union, TYPE_CHECKING

<<<<<<< HEAD
from BaseClasses import MultiWorld, Item, CollectionState, Location, Tutorial
from Options import AssembleOptions
=======
from Options import Option
from BaseClasses import CollectionState

if TYPE_CHECKING:
    from BaseClasses import MultiWorld, Item, Location, Tutorial
>>>>>>> 7c04e7e0


class AutoWorldRegister(type):
    world_types: Dict[str, type(World)] = {}

    def __new__(mcs, name: str, bases: Tuple[type, ...], dct: Dict[str, Any]) -> AutoWorldRegister:
        if "web" in dct:
            assert isinstance(dct["web"], WebWorld), "WebWorld has to be instantiated."
        # filter out any events
        dct["item_name_to_id"] = {name: id for name, id in dct["item_name_to_id"].items() if id}
        dct["location_name_to_id"] = {name: id for name, id in dct["location_name_to_id"].items() if id}
        # build reverse lookups
        dct["item_id_to_name"] = {code: name for name, code in dct["item_name_to_id"].items()}
        dct["location_id_to_name"] = {code: name for name, code in dct["location_name_to_id"].items()}

        # build rest
        dct["item_names"] = frozenset(dct["item_name_to_id"])
        dct["item_name_groups"] = {group_name: frozenset(group_set) for group_name, group_set
                                   in dct.get("item_name_groups", {}).items()}
        dct["item_name_groups"]["Everything"] = dct["item_names"]
        dct["location_names"] = frozenset(dct["location_name_to_id"])
        dct["all_item_and_group_names"] = frozenset(dct["item_names"] | set(dct.get("item_name_groups", {})))

        # move away from get_required_client_version function
        if "game" in dct:
            assert "get_required_client_version" not in dct, f"{name}: required_client_version is an attribute now"
        # set minimum required_client_version from bases
        if "required_client_version" in dct and bases:
            for base in bases:
                if "required_client_version" in base.__dict__:
                    dct["required_client_version"] = max(dct["required_client_version"],
                                                         base.__dict__["required_client_version"])

        # construct class
        new_class = super().__new__(mcs, name, bases, dct)
        if "game" in dct:
            if dct["game"] in AutoWorldRegister.world_types:
                raise RuntimeError(f"""Game {dct["game"]} already registered.""")
            AutoWorldRegister.world_types[dct["game"]] = new_class
        new_class.__file__ = sys.modules[new_class.__module__].__file__
        if ".apworld" in new_class.__file__:
            new_class.zip_path = pathlib.Path(new_class.__file__).parents[1]
        return new_class


class AutoLogicRegister(type):
    def __new__(mcs, name: str, bases: Tuple[type, ...], dct: Dict[str, Any]) -> AutoLogicRegister:
        new_class = super().__new__(mcs, name, bases, dct)
        function: Callable[..., Any]
        for item_name, function in dct.items():
            if item_name == "copy_mixin":
                CollectionState.additional_copy_functions.append(function)
            elif item_name == "init_mixin":
                CollectionState.additional_init_functions.append(function)
            elif not item_name.startswith("__"):
                if hasattr(CollectionState, item_name):
                    raise Exception(f"Name conflict on Logic Mixin {name} trying to overwrite {item_name}")
                setattr(CollectionState, item_name, function)
        return new_class


def call_single(world: "MultiWorld", method_name: str, player: int, *args: Any) -> Any:
    method = getattr(world.worlds[player], method_name)
    return method(*args)


def call_all(world: "MultiWorld", method_name: str, *args: Any) -> None:
    world_types: Set[AutoWorldRegister] = set()
    for player in world.player_ids:
        world_types.add(world.worlds[player].__class__)
        call_single(world, method_name, player, *args)

    for world_type in world_types:
        stage_callable = getattr(world_type, f"stage_{method_name}", None)
        if stage_callable:
            stage_callable(world, *args)


def call_stage(world: "MultiWorld", method_name: str, *args: Any) -> None:
    world_types = {world.worlds[player].__class__ for player in world.player_ids}
    for world_type in world_types:
        stage_callable = getattr(world_type, f"stage_{method_name}", None)
        if stage_callable:
            stage_callable(world, *args)


class WebWorld:
    """Webhost integration"""
    
    settings_page: Union[bool, str] = True
    """display a settings page. Can be a link to a specific page or external tool."""
    
    game_info_languages: List[str] = ['en']
    """docs folder will be scanned for game info pages using this list in the format '{language}_{game_name}.md'"""

    tutorials: List["Tutorial"]
    """docs folder will also be scanned for tutorial guides. Each Tutorial class is to be used for one guide."""

    theme = "grass"
    """Choose a theme for you /game/* pages.
    Available: dirt, grass, grassFlowers, ice, jungle, ocean, partyTime, stone"""

    bug_report_page: Optional[str]
    """display a link to a bug report page, most likely a link to a GitHub issue page."""


class World(metaclass=AutoWorldRegister):
    """A World object encompasses a game's Items, Locations, Rules and additional data or functionality required.
    A Game should have its own subclass of World in which it defines the required data structures."""

<<<<<<< HEAD
    options: Dict[str, AssembleOptions] = {}  # link your Options mapping
=======
    option_definitions: Dict[str, Option[Any]] = {}  # link your Options mapping
>>>>>>> 7c04e7e0
    game: str  # name the game
    topology_present: bool = False  # indicate if world type has any meaningful layout/pathing

    # gets automatically populated with all item and item group names
    all_item_and_group_names: FrozenSet[str] = frozenset()

    # map names to their IDs
    item_name_to_id: Dict[str, int] = {}
    location_name_to_id: Dict[str, int] = {}

    # maps item group names to sets of items. Example: "Weapons" -> {"Sword", "Bow"}
    item_name_groups: Dict[str, Set[str]] = {}

    # increment this every time something in your world's names/id mappings changes.
    # While this is set to 0 in *any* AutoWorld, the entire DataPackage is considered in testing mode and will be
    # retrieved by clients on every connection.
    data_version: int = 1

    # override this if changes to a world break forward-compatibility of the client
    # The base version of (0, 1, 6) is provided for backwards compatibility and does *not* need to be updated in the
    # future. Protocol level compatibility check moved to MultiServer.min_client_version.
    required_client_version: Tuple[int, int, int] = (0, 1, 6)

    # update this if the resulting multidata breaks forward-compatibility of the server
    required_server_version: Tuple[int, int, int] = (0, 2, 4)

    hint_blacklist: FrozenSet[str] = frozenset()  # any names that should not be hintable

    # NOTE: remote_items and remote_start_inventory are now available in the network protocol for the client to set.
    # These values will be removed.
    # if a world is set to remote_items, then it just needs to send location checks to the server and the server
    # sends back the items
    # if a world is set to remote_items = False, then the server never sends an item where receiver == finder,
    # the client finds its own items in its own world.
    remote_items: bool = True

    # If remote_start_inventory is true, the start_inventory/world.precollected_items is sent on connection,
    # otherwise the world implementation is in charge of writing the items to their output data.
    remote_start_inventory: bool = True

    # For games where after a victory it is impossible to go back in and get additional/remaining Locations checked.
    # this forces forfeit:  auto for those games.
    forced_auto_forfeit: bool = False

    # Hide World Type from various views. Does not remove functionality.
    hidden: bool = False

    # see WebWorld for options
    web: WebWorld = WebWorld()

    # autoset on creation:
    world: "MultiWorld"
    player: int

    # automatically generated
    item_id_to_name: Dict[int, str]
    location_id_to_name: Dict[int, str]

    item_names: Set[str]  # set of all potential item names
    location_names: Set[str]  # set of all potential location names

    zip_path: Optional[pathlib.Path] = None  # If loaded from a .apworld, this is the Path to it.
    __file__: str  # path it was loaded from

    def __init__(self, world: "MultiWorld", player: int):
        self.world = world
        self.player = player

    # overridable methods that get called by Main.py, sorted by execution order
    # can also be implemented as a classmethod and called "stage_<original_name>",
    # in that case the MultiWorld object is passed as an argument and it gets called once for the entire multiworld.
    # An example of this can be found in alttp as stage_pre_fill
    @classmethod
    def assert_generate(cls) -> None:
        """Checks that a game is capable of generating, usually checks for some base file like a ROM.
        Not run for unittests since they don't produce output"""
        pass

    def generate_early(self) -> None:
        pass

    def create_regions(self) -> None:
        pass

    def create_items(self) -> None:
        pass

    def set_rules(self) -> None:
        pass

    def generate_basic(self) -> None:
        pass

    def pre_fill(self) -> None:
        """Optional method that is supposed to be used for special fill stages. This is run *after* plando."""
        pass

    @classmethod
    def fill_hook(cls,
                  progitempool: List["Item"],
                  nonexcludeditempool: List["Item"],
                  localrestitempool: Dict[int, List["Item"]],
                  nonlocalrestitempool: Dict[int, List["Item"]],
                  restitempool: List["Item"],
                  fill_locations: List["Location"]) -> None:
        """Special method that gets called as part of distribute_items_restrictive (main fill).
        This gets called once per present world type."""
        pass

    def post_fill(self) -> None:
        """Optional Method that is called after regular fill. Can be used to do adjustments before output generation."""

    def generate_output(self, output_directory: str) -> None:
        """This method gets called from a threadpool, do not use world.random here.
        If you need any last-second randomization, use MultiWorld.slot_seeds[slot] instead."""
        pass

    def fill_slot_data(self) -> Dict[str, Any]:  # json of WebHostLib.models.Slot
        """Fill in the slot_data field in the Connected network package."""
        return {}

    def modify_multidata(self, multidata: Dict[str, Any]) -> None:  # TODO: TypedDict for multidata?
        """For deeper modification of server multidata."""
        pass

    # Spoiler writing is optional, these may not get called.
    def write_spoiler_header(self, spoiler_handle: TextIO) -> None:
        """Write to the spoiler header. If individual it's right at the end of that player's options,
        if as stage it's right under the common header before per-player options."""
        pass

    def write_spoiler(self, spoiler_handle: TextIO) -> None:
        """Write to the spoiler "middle", this is after the per-player options and before locations,
        meant for useful or interesting info."""
        pass

    def write_spoiler_end(self, spoiler_handle: TextIO) -> None:
        """Write to the end of the spoiler"""
        pass

    # end of ordered Main.py calls

    def create_item(self, name: str) -> "Item":
        """Create an item for this world type and player.
        Warning: this may be called with self.world = None, for example by MultiServer"""
        raise NotImplementedError

    def get_filler_item_name(self) -> str:
        """Called when the item pool needs to be filled with additional items to match location count."""
        logging.warning(f"World {self} is generating a filler item without custom filler pool.")
        return self.world.random.choice(tuple(self.item_name_to_id.keys()))

    # decent place to implement progressive items, in most cases can stay as-is
    def collect_item(self, state: "CollectionState", item: "Item", remove: bool = False) -> Optional[str]:
        """Collect an item name into state. For speed reasons items that aren't logically useful get skipped.
        Collect None to skip item.
        :param state: CollectionState to collect into
        :param item: Item to decide on if it should be collected into state
        :param remove: indicate if this is meant to remove from state instead of adding."""
        if item.advancement:
            return item.name
        return None

    # called to create all_state, return Items that are created during pre_fill
    def get_pre_fill_items(self) -> List["Item"]:
        return []

    # following methods should not need to be overridden.
    def collect(self, state: "CollectionState", item: "Item") -> bool:
        name = self.collect_item(state, item)
        if name:
            state.prog_items[name, self.player] += 1
            return True
        return False

    def remove(self, state: "CollectionState", item: "Item") -> bool:
        name = self.collect_item(state, item, True)
        if name:
            state.prog_items[name, self.player] -= 1
            if state.prog_items[name, self.player] < 1:
                del (state.prog_items[name, self.player])
            return True
        return False

    def create_filler(self) -> "Item":
        return self.create_item(self.get_filler_item_name())


# any methods attached to this can be used as part of CollectionState,
# please use a prefix as all of them get clobbered together
class LogicMixin(metaclass=AutoLogicRegister):
    pass<|MERGE_RESOLUTION|>--- conflicted
+++ resolved
@@ -5,16 +5,11 @@
 import pathlib
 from typing import Dict, FrozenSet, Set, Tuple, List, Optional, TextIO, Any, Callable, Union, TYPE_CHECKING
 
-<<<<<<< HEAD
-from BaseClasses import MultiWorld, Item, CollectionState, Location, Tutorial
 from Options import AssembleOptions
-=======
-from Options import Option
 from BaseClasses import CollectionState
 
 if TYPE_CHECKING:
     from BaseClasses import MultiWorld, Item, Location, Tutorial
->>>>>>> 7c04e7e0
 
 
 class AutoWorldRegister(type):
@@ -125,11 +120,7 @@
     """A World object encompasses a game's Items, Locations, Rules and additional data or functionality required.
     A Game should have its own subclass of World in which it defines the required data structures."""
 
-<<<<<<< HEAD
-    options: Dict[str, AssembleOptions] = {}  # link your Options mapping
-=======
-    option_definitions: Dict[str, Option[Any]] = {}  # link your Options mapping
->>>>>>> 7c04e7e0
+    option_definitions: Dict[str, AssembleOptions] = {}  # link your Options mapping
     game: str  # name the game
     topology_present: bool = False  # indicate if world type has any meaningful layout/pathing
 
