from __future__ import annotations

import hashlib
import logging
import pathlib
import random
import re
import sys
import time
from dataclasses import make_dataclass
<<<<<<< HEAD
from typing import Any, Callable, ClassVar, Dict, Set, Tuple, FrozenSet, List, Optional, TYPE_CHECKING, \
    TextIO, Type, \
    Union
=======
from typing import (Any, Callable, ClassVar, Dict, FrozenSet, List, Mapping,
                    Optional, Set, TextIO, Tuple, TYPE_CHECKING, Type, Union)
>>>>>>> 8a8263fa

from Options import ExcludeLocations, ItemLinks, LocalItems, NonLocalItems, PerGameCommonOptions, \
    PriorityLocations, \
    StartHints, \
    StartInventory, StartInventoryPool, StartLocationHints
from BaseClasses import CollectionState, OptionGroup

if TYPE_CHECKING:
    import random
    from BaseClasses import MultiWorld, Item, Location, Tutorial, Region, Entrance
    from . import GamesPackage
    from settings import Group

perf_logger = logging.getLogger("performance")


class AutoWorldRegister(type):
    world_types: Dict[str, Type[World]] = {}
    __file__: str
    zip_path: Optional[str]
    settings_key: str
    __settings: Any

    @property
    def settings(cls) -> Any:  # actual type is defined in World
        # lazy loading + caching to minimize runtime cost
        if cls.__settings is None:
            from settings import get_settings
            cls.__settings = get_settings()[cls.settings_key]
        return cls.__settings

    def __new__(mcs, name: str, bases: Tuple[type, ...], dct: Dict[str, Any]) -> AutoWorldRegister:
        if "web" in dct:
            assert isinstance(dct["web"], WebWorld), "WebWorld has to be instantiated."
        # filter out any events
        dct["item_name_to_id"] = {name: id for name, id in dct["item_name_to_id"].items() if id}
        dct["location_name_to_id"] = {name: id for name, id in dct["location_name_to_id"].items() if id}
        # build reverse lookups
        dct["item_id_to_name"] = {code: name for name, code in dct["item_name_to_id"].items()}
        dct["location_id_to_name"] = {code: name for name, code in dct["location_name_to_id"].items()}

        # build rest
        dct["item_names"] = frozenset(dct["item_name_to_id"])
        dct["item_name_groups"] = {group_name: frozenset(group_set) for group_name, group_set
                                   in dct.get("item_name_groups", {}).items()}
        dct["item_name_groups"]["Everything"] = dct["item_names"]
        dct["item_descriptions"] = {name: _normalize_description(description) for name, description
                                    in dct.get("item_descriptions", {}).items()}
        dct["item_descriptions"]["Everything"] = "All items in the entire game."
        dct["location_names"] = frozenset(dct["location_name_to_id"])
        dct["location_name_groups"] = {group_name: frozenset(group_set) for group_name, group_set
                                       in dct.get("location_name_groups", {}).items()}
        dct["location_name_groups"]["Everywhere"] = dct["location_names"]
        dct["all_item_and_group_names"] = frozenset(dct["item_names"] | set(dct.get("item_name_groups", {})))
        dct["location_descriptions"] = {name: _normalize_description(description) for name, description
                                    in dct.get("location_descriptions", {}).items()}
        dct["location_descriptions"]["Everywhere"] = "All locations in the entire game."

        # move away from get_required_client_version function
        if "game" in dct:
            assert "get_required_client_version" not in dct, f"{name}: required_client_version is an attribute now"
        # set minimum required_client_version from bases
        if "required_client_version" in dct and bases:
            for base in bases:
                if "required_client_version" in base.__dict__:
                    dct["required_client_version"] = max(dct["required_client_version"],
                                                         base.__dict__["required_client_version"])

        # create missing options_dataclass from legacy option_definitions
        # TODO - remove this once all worlds use options dataclasses
        if "options_dataclass" not in dct and "option_definitions" in dct:
            # TODO - switch to deprecate after a version
            if __debug__:
                logging.warning(f"{name} Assigned options through option_definitions which is now deprecated. "
                                "Please use options_dataclass instead.")
            dct["options_dataclass"] = make_dataclass(f"{name}Options", dct["option_definitions"].items(),
                                                      bases=(PerGameCommonOptions,))

        # construct class
        new_class = super().__new__(mcs, name, bases, dct)
        if "game" in dct:
            if dct["game"] in AutoWorldRegister.world_types:
                raise RuntimeError(f"""Game {dct["game"]} already registered.""")
            AutoWorldRegister.world_types[dct["game"]] = new_class
        new_class.__file__ = sys.modules[new_class.__module__].__file__
        if ".apworld" in new_class.__file__:
            new_class.zip_path = pathlib.Path(new_class.__file__).parents[1]
        if "settings_key" not in dct:
            mod_name = new_class.__module__
            world_folder_name = mod_name[7:].lower() if mod_name.startswith("worlds.") else mod_name.lower()
            new_class.settings_key = world_folder_name + "_options"
        new_class.__settings = None
        return new_class


class AutoLogicRegister(type):
    def __new__(mcs, name: str, bases: Tuple[type, ...], dct: Dict[str, Any]) -> AutoLogicRegister:
        new_class = super().__new__(mcs, name, bases, dct)
        function: Callable[..., Any]
        for item_name, function in dct.items():
            if item_name == "copy_mixin":
                CollectionState.additional_copy_functions.append(function)
            elif item_name == "init_mixin":
                CollectionState.additional_init_functions.append(function)
            elif not item_name.startswith("__"):
                if hasattr(CollectionState, item_name):
                    raise Exception(f"Name conflict on Logic Mixin {name} trying to overwrite {item_name}")
                setattr(CollectionState, item_name, function)
        return new_class


class WebWorldRegister(type):
    def __new__(mcs, name: str, bases: Tuple[type, ...], dct: Dict[str, Any]) -> WebWorldRegister:
        # don't allow an option to appear in multiple groups, allow "Item & Location Options" to appear anywhere by the
        # dev, putting it at the end if they don't define options in it
        option_groups: List[OptionGroup] = dct.get("option_groups", [])
        item_and_loc_options = [LocalItems, NonLocalItems, StartInventory, StartInventoryPool, StartHints,
                                StartLocationHints, ExcludeLocations, PriorityLocations, ItemLinks]
        seen_options = []
        item_group_in_list = False
        for group in option_groups:
            assert group.name != "Game Options", "Game Options is a pre-determined group and can not be defined."
            if group.name == "Item & Location Options":
                group.options.extend(item_and_loc_options)
                item_group_in_list = True
            assert len(group.options) == len(set(group.options)), f"Duplicate options in option group {group.name}"
            for option in group.options:
                assert option not in seen_options, f"{option} found in two option groups"
                seen_options.append(option)
        if not item_group_in_list:
            option_groups.append(OptionGroup("Item & Location Options", item_and_loc_options))
        return super().__new__(mcs, name, bases, dct)


def _timed_call(method: Callable[..., Any], *args: Any,
                multiworld: Optional["MultiWorld"] = None, player: Optional[int] = None) -> Any:
    start = time.perf_counter()
    ret = method(*args)
    taken = time.perf_counter() - start
    if taken > 1.0:
        if player and multiworld:
            perf_logger.info(f"Took {taken:.4f} seconds in {method.__qualname__} for player {player}, "
                             f"named {multiworld.player_name[player]}.")
        else:
            perf_logger.info(f"Took {taken:.4f} seconds in {method.__qualname__}.")
    return ret


def call_single(multiworld: "MultiWorld", method_name: str, player: int, *args: Any) -> Any:
    method = getattr(multiworld.worlds[player], method_name)
    try:
        ret = _timed_call(method, *args, multiworld=multiworld, player=player)
    except Exception as e:
        message = f"Exception in {method} for player {player}, named {multiworld.player_name[player]}."
        if sys.version_info >= (3, 11, 0):
            e.add_note(message)  # PEP 678
        else:
            logging.error(message)
        raise e
    else:
        return ret


def call_all(multiworld: "MultiWorld", method_name: str, *args: Any) -> None:
    world_types: Set[AutoWorldRegister] = set()
    for player in multiworld.player_ids:
        prev_item_count = len(multiworld.itempool)
        world_types.add(multiworld.worlds[player].__class__)
        call_single(multiworld, method_name, player, *args)
        if __debug__:
            new_items = multiworld.itempool[prev_item_count:]
            for i, item in enumerate(new_items):
                for other in new_items[i+1:]:
                    assert item is not other, (
                        f"Duplicate item reference of \"{item.name}\" in \"{multiworld.worlds[player].game}\" "
                        f"of player \"{multiworld.player_name[player]}\". Please make a copy instead.")

    call_stage(multiworld, method_name, *args)


def call_stage(multiworld: "MultiWorld", method_name: str, *args: Any) -> None:
    world_types = {multiworld.worlds[player].__class__ for player in multiworld.player_ids}
    for world_type in sorted(world_types, key=lambda world: world.__name__):
        stage_callable = getattr(world_type, f"stage_{method_name}", None)
        if stage_callable:
            _timed_call(stage_callable, multiworld, *args)


class WebWorld(metaclass=WebWorldRegister):
    """Webhost integration"""

    options_page: Union[bool, str] = True
    """display a settings page. Can be a link to a specific page or external tool."""

    game_info_languages: List[str] = ['en']
    """docs folder will be scanned for game info pages using this list in the format '{language}_{game_name}.md'"""

    tutorials: List["Tutorial"]
    """docs folder will also be scanned for tutorial guides. Each Tutorial class is to be used for one guide."""

    theme = "grass"
    """Choose a theme for you /game/* pages.
    Available: dirt, grass, grassFlowers, ice, jungle, ocean, partyTime, stone"""

    bug_report_page: Optional[str]
    """display a link to a bug report page, most likely a link to a GitHub issue page."""

    options_presets: Dict[str, Dict[str, Any]] = {}
    """A dictionary containing a collection of developer-defined game option presets."""

    option_groups: ClassVar[List[OptionGroup]] = []
    """Ordered list of option groupings. Any options not set in a group will be placed in a pre-built "Game Options"."""


class World(metaclass=AutoWorldRegister):
    """A World object encompasses a game's Items, Locations, Rules and additional data or functionality required.
    A Game should have its own subclass of World in which it defines the required data structures."""

    options_dataclass: ClassVar[Type[PerGameCommonOptions]] = PerGameCommonOptions
    """link your Options mapping"""
    options: PerGameCommonOptions
    """resulting options for the player of this world"""

    game: ClassVar[str]
    """name the game"""
    topology_present: ClassVar[bool] = False
    """indicate if world type has any meaningful layout/pathing"""

    all_item_and_group_names: ClassVar[FrozenSet[str]] = frozenset()
    """gets automatically populated with all item and item group names"""

    item_name_to_id: ClassVar[Dict[str, int]] = {}
    """map item names to their IDs"""
    location_name_to_id: ClassVar[Dict[str, int]] = {}
    """map location names to their IDs"""

    item_name_groups: ClassVar[Dict[str, Set[str]]] = {}
    """maps item group names to sets of items. Example: {"Weapons": {"Sword", "Bow"}}"""

    item_descriptions: ClassVar[Dict[str, str]] = {}
    """An optional map from item names (or item group names) to brief descriptions for users.

    Individual newlines and indentation will be collapsed into spaces before these descriptions are
    displayed. This may cover only a subset of items.
    """

    location_name_groups: ClassVar[Dict[str, Set[str]]] = {}
    """maps location group names to sets of locations. Example: {"Sewer": {"Sewer Key Drop 1", "Sewer Key Drop 2"}}"""

    location_descriptions: ClassVar[Dict[str, str]] = {}
    """An optional map from location names (or location group names) to brief descriptions for users.

    Individual newlines and indentation will be collapsed into spaces before these descriptions are
    displayed. This may cover only a subset of locations.
    """

    data_version: ClassVar[int] = 0
    """
    Increment this every time something in your world's names/id mappings changes.

    When this is set to 0, that world's DataPackage is considered in "testing mode", which signals to servers/clients
    that it should not be cached, and clients should request that world's DataPackage every connection. Not
    recommended for production-ready worlds.

    Deprecated. Clients should utilize `checksum` to determine if DataPackage has changed since last connection and
    request a new DataPackage, if necessary.
    """

    required_client_version: Tuple[int, int, int] = (0, 1, 6)
    """
    override this if changes to a world break forward-compatibility of the client
    The base version of (0, 1, 6) is provided for backwards compatibility and does *not* need to be updated in the
    future. Protocol level compatibility check moved to MultiServer.min_client_version.
    """

    required_server_version: Tuple[int, int, int] = (0, 2, 4)
    """update this if the resulting multidata breaks forward-compatibility of the server"""

    hint_blacklist: ClassVar[FrozenSet[str]] = frozenset()
    """any names that should not be hintable"""

    hidden: ClassVar[bool] = False
    """Hide World Type from various views. Does not remove functionality."""

    web: ClassVar[WebWorld] = WebWorld()
    """see WebWorld for options"""

    multiworld: "MultiWorld"
    """autoset on creation. The MultiWorld object for the currently generating multiworld."""
    player: int
    """autoset on creation. The player number for this World"""

    item_id_to_name: ClassVar[Dict[int, str]]
    """automatically generated reverse lookup of item id to name"""
    location_id_to_name: ClassVar[Dict[int, str]]
    """automatically generated reverse lookup of location id to name"""

    item_names: ClassVar[Set[str]]
    """set of all potential item names"""
    location_names: ClassVar[Set[str]]
    """set of all potential location names"""

    random: random.Random
    """This world's random object. Should be used for any randomization needed in world for this player slot."""

    settings_key: ClassVar[str]
    """name of the section in host.yaml for world-specific settings, will default to {folder}_options"""
    settings: ClassVar[Optional["Group"]]
    """loaded settings from host.yaml"""

    zip_path: ClassVar[Optional[pathlib.Path]] = None
    """If loaded from a .apworld, this is the Path to it."""
    __file__: ClassVar[str]
    """path it was loaded from"""

    def __init__(self, multiworld: "MultiWorld", player: int):
        assert multiworld is not None
        self.multiworld = multiworld
        self.player = player
        self.random = random.Random(multiworld.random.getrandbits(64))
        multiworld.per_slot_randoms[player] = self.random

    def __getattr__(self, item: str) -> Any:
        if item == "settings":
            return self.__class__.settings
        raise AttributeError

    # overridable methods that get called by Main.py, sorted by execution order
    # can also be implemented as a classmethod and called "stage_<original_name>",
    # in that case the MultiWorld object is passed as an argument, and it gets called once for the entire multiworld.
    # An example of this can be found in alttp as stage_pre_fill

    @classmethod
    def stage_assert_generate(cls, multiworld: "MultiWorld") -> None:
        """
        Checks that a game is capable of generating, such as checking for some base file like a ROM.
        This gets called once per present world type. Not run for unittests since they don't produce output.
        """
        pass

    def generate_early(self) -> None:
        """
        Run before any general steps of the MultiWorld other than options. Useful for getting and adjusting option
        results and determining layouts for entrance rando etc. start inventory gets pushed after this step.
        """
        pass

    def create_regions(self) -> None:
        """Method for creating and connecting regions for the World."""
        pass

    def create_items(self) -> None:
        """
        Method for creating and submitting items to the itempool. Items and Regions must *not* be created and submitted
        to the MultiWorld after this step. If items need to be placed during pre_fill use `get_prefill_items`.
        """
        pass

    def set_rules(self) -> None:
        """Method for setting the rules on the World's regions and locations."""
        pass

    def generate_basic(self) -> None:
        """
        Useful for randomizing things that don't affect logic but are better to be determined before the output stage.
        i.e. checking what the player has marked as priority or randomizing enemies
        """
        pass

    def pre_fill(self) -> None:
        """Optional method that is supposed to be used for special fill stages. This is run *after* plando."""
        pass

    def fill_hook(self,
                  progitempool: List["Item"],
                  usefulitempool: List["Item"],
                  filleritempool: List["Item"],
                  fill_locations: List["Location"]) -> None:
        """Special method that gets called as part of distribute_items_restrictive (main fill)."""
        pass

    def post_fill(self) -> None:
        """
        Optional Method that is called after regular fill. Can be used to do adjustments before output generation.
        This happens before progression balancing, so the items may not be in their final locations yet.
        """

    def generate_output(self, output_directory: str) -> None:
        """
        This method gets called from a threadpool, do not use multiworld.random here.
        If you need any last-second randomization, use self.random instead.
        """
        pass

    def fill_slot_data(self) -> Mapping[str, Any]:  # json of WebHostLib.models.Slot
        """
        What is returned from this function will be in the `slot_data` field
        in the `Connected` network package.
        It should be a `dict` with `str` keys, and should be serializable with json.

        This is a way the generator can give custom data to the client.
        The client will receive this as JSON in the `Connected` response.

        The generation does not wait for `generate_output` to complete before calling this.
        `threading.Event` can be used if you need to wait for something from `generate_output`.
        """
        # The reason for the `Mapping` type annotation, rather than `dict`
        # is so that type checkers won't worry about the mutability of `dict`,
        # so you can have more specific typing in your world implementation.
        return {}

    def extend_hint_information(self, hint_data: Dict[int, Dict[int, str]]):
        """
        Fill in additional entrance information text into locations, which is displayed when hinted.
        structure is {player_id: {location_id: text}} You will need to insert your own player_id.
        """
        pass

    def modify_multidata(self, multidata: Dict[str, Any]) -> None:  # TODO: TypedDict for multidata?
        """For deeper modification of server multidata."""
        pass

    # Spoiler writing is optional, these may not get called.
    def write_spoiler_header(self, spoiler_handle: TextIO) -> None:
        """
        Write to the spoiler header. If individual it's right at the end of that player's options,
        if as stage it's right under the common header before per-player options.
        """
        pass

    def write_spoiler(self, spoiler_handle: TextIO) -> None:
        """
        Write to the spoiler "middle", this is after the per-player options and before locations,
        meant for useful or interesting info.
        """
        pass

    def write_spoiler_end(self, spoiler_handle: TextIO) -> None:
        """Write to the end of the spoiler"""
        pass

    # end of ordered Main.py calls

    def create_item(self, name: str) -> "Item":
        """
        Create an item for this world type and player.
        Warning: this may be called with self.world = None, for example by MultiServer
        """
        raise NotImplementedError

    def get_filler_item_name(self) -> str:
        """Called when the item pool needs to be filled with additional items to match location count."""
        logging.warning(f"World {self} is generating a filler item without custom filler pool.")
        return self.multiworld.random.choice(tuple(self.item_name_to_id.keys()))

    @classmethod
    def create_group(cls, multiworld: "MultiWorld", new_player_id: int, players: Set[int]) -> World:
        """
        Creates a group, which is an instance of World that is responsible for multiple others.
        An example case is ItemLinks creating these.
        """
        # TODO remove loop when worlds use options dataclass
        for option_key, option in cls.options_dataclass.type_hints.items():
            getattr(multiworld, option_key)[new_player_id] = option.from_any(option.default)
        group = cls(multiworld, new_player_id)
        group.options = cls.options_dataclass(**{option_key: option.from_any(option.default)
                                                 for option_key, option in cls.options_dataclass.type_hints.items()})

        return group

    # decent place to implement progressive items, in most cases can stay as-is
    def collect_item(self, state: "CollectionState", item: "Item", remove: bool = False) -> Optional[str]:
        """
        Collect an item name into state. For speed reasons items that aren't logically useful get skipped.
        Collect None to skip item.
        :param state: CollectionState to collect into
        :param item: Item to decide on if it should be collected into state
        :param remove: indicate if this is meant to remove from state instead of adding.
        """
        if item.advancement:
            return item.name
        return None

    def get_pre_fill_items(self) -> List["Item"]:
        """
        Used to return items that need to be collected when creating a fresh all_state, but don't exist in the
        multiworld itempool.
        """
        return []

    # these two methods can be extended for pseudo-items on state
    def collect(self, state: "CollectionState", item: "Item") -> bool:
        """Called when an item is collected in to state. Useful for things such as progressive items or currency."""
        name = self.collect_item(state, item)
        if name:
            state.prog_items[self.player][name] += 1
            return True
        return False

    def remove(self, state: "CollectionState", item: "Item") -> bool:
        """Called when an item is removed from to state. Useful for things such as progressive items or currency."""
        name = self.collect_item(state, item, True)
        if name:
            state.prog_items[self.player][name] -= 1
            if state.prog_items[self.player][name] < 1:
                del (state.prog_items[self.player][name])
            return True
        return False

    # following methods should not need to be overridden.
    def create_filler(self) -> "Item":
        return self.create_item(self.get_filler_item_name())

    # convenience methods
    def get_location(self, location_name: str) -> "Location":
        return self.multiworld.get_location(location_name, self.player)

    def get_entrance(self, entrance_name: str) -> "Entrance":
        return self.multiworld.get_entrance(entrance_name, self.player)

    def get_region(self, region_name: str) -> "Region":
        return self.multiworld.get_region(region_name, self.player)

    @classmethod
    def get_data_package_data(cls) -> "GamesPackage":
        sorted_item_name_groups = {
            name: sorted(cls.item_name_groups[name]) for name in sorted(cls.item_name_groups)
        }
        sorted_location_name_groups = {
            name: sorted(cls.location_name_groups[name]) for name in sorted(cls.location_name_groups)
        }
        res: "GamesPackage" = {
            # sorted alphabetically
            "item_name_groups": sorted_item_name_groups,
            "item_name_to_id": cls.item_name_to_id,
            "location_name_groups": sorted_location_name_groups,
            "location_name_to_id": cls.location_name_to_id,
            "version": cls.data_version,
        }
        res["checksum"] = data_package_checksum(res)
        return res


# any methods attached to this can be used as part of CollectionState,
# please use a prefix as all of them get clobbered together
class LogicMixin(metaclass=AutoLogicRegister):
    pass


def data_package_checksum(data: "GamesPackage") -> str:
    """Calculates the data package checksum for a game from a dict"""
    assert "checksum" not in data, "Checksum already in data"
    assert sorted(data) == list(data), "Data not ordered"
    from NetUtils import encode
    return hashlib.sha1(encode(data).encode()).hexdigest()


def _normalize_description(description):
    """
    Normalizes a description in item_descriptions or location_descriptions.

    This allows authors to write descritions with nice indentation and line lengths in their world
    definitions without having it affect the rendered format.
    """
    # First, collapse the whitespace around newlines and the ends of the description.
    description = re.sub(r' *\n *', '\n', description.strip())
    # Next, condense individual newlines into spaces.
    description = re.sub(r'(?<!\n)\n(?!\n)', ' ', description)
    return description
<|MERGE_RESOLUTION|>--- conflicted
+++ resolved
@@ -3,19 +3,12 @@
 import hashlib
 import logging
 import pathlib
-import random
 import re
 import sys
 import time
 from dataclasses import make_dataclass
-<<<<<<< HEAD
-from typing import Any, Callable, ClassVar, Dict, Set, Tuple, FrozenSet, List, Optional, TYPE_CHECKING, \
-    TextIO, Type, \
-    Union
-=======
 from typing import (Any, Callable, ClassVar, Dict, FrozenSet, List, Mapping,
                     Optional, Set, TextIO, Tuple, TYPE_CHECKING, Type, Union)
->>>>>>> 8a8263fa
 
 from Options import ExcludeLocations, ItemLinks, LocalItems, NonLocalItems, PerGameCommonOptions, \
     PriorityLocations, \
