from __future__ import annotations

import logging
from typing import Dict, FrozenSet, Set, Tuple, List, Optional, TextIO, Any, Callable, Union

from BaseClasses import MultiWorld, Item, CollectionState, Location
from Options import Option


class AutoWorldRegister(type):
    world_types: Dict[str, AutoWorldRegister] = {}

    def __new__(cls, name: str, bases: Tuple[type, ...], dct: Dict[str, Any]) -> AutoWorldRegister:
        if "web" in dct:
            assert isinstance(dct["web"], WebWorld), "WebWorld has to be instantiated."
        # filter out any events
        dct["item_name_to_id"] = {name: id for name, id in dct["item_name_to_id"].items() if id}
        dct["location_name_to_id"] = {name: id for name, id in dct["location_name_to_id"].items() if id}
        # build reverse lookups
        dct["item_id_to_name"] = {code: name for name, code in dct["item_name_to_id"].items()}
        dct["location_id_to_name"] = {code: name for name, code in dct["location_name_to_id"].items()}

        # build rest
        dct["item_names"] = frozenset(dct["item_name_to_id"])
        dct["item_name_groups"] = dct.get("item_name_groups", {})
        dct["item_name_groups"]["Everything"] = dct["item_names"]
        dct["location_names"] = frozenset(dct["location_name_to_id"])
        dct["all_item_and_group_names"] = frozenset(dct["item_names"] | set(dct.get("item_name_groups", {})))

        # move away from get_required_client_version function
        if "game" in dct:
            assert "get_required_client_version" not in dct, f"{name}: required_client_version is an attribute now"
        # set minimum required_client_version from bases
        if "required_client_version" in dct and bases:
            for base in bases:
                if "required_client_version" in base.__dict__:
                    dct["required_client_version"] = max(dct["required_client_version"],
                                                         base.__dict__["required_client_version"])

        # construct class
        new_class = super().__new__(cls, name, bases, dct)
        if "game" in dct:
            AutoWorldRegister.world_types[dct["game"]] = new_class
        return new_class


class AutoLogicRegister(type):
    def __new__(cls, name: str, bases: Tuple[type, ...], dct: Dict[str, Any]) -> AutoLogicRegister:
        new_class = super().__new__(cls, name, bases, dct)
        function: Callable[..., Any]
        for item_name, function in dct.items():
            if item_name == "copy_mixin":
                CollectionState.additional_copy_functions.append(function)
            elif item_name == "init_mixin":
                CollectionState.additional_init_functions.append(function)
            elif not item_name.startswith("__"):
                if hasattr(CollectionState, item_name):
                    raise Exception(f"Name conflict on Logic Mixin {name} trying to overwrite {item_name}")
                setattr(CollectionState, item_name, function)
        return new_class


def call_single(world: MultiWorld, method_name: str, player: int, *args: Any) -> Any:
    method = getattr(world.worlds[player], method_name)
    return method(*args)


def call_all(world: MultiWorld, method_name: str, *args: Any) -> None:
    world_types: Set[AutoWorldRegister] = set()
    for player in world.player_ids:
        world_types.add(world.worlds[player].__class__)
        call_single(world, method_name, player, *args)

    for world_type in world_types:
        stage_callable = getattr(world_type, f"stage_{method_name}", None)
        if stage_callable:
            stage_callable(world, *args)


def call_stage(world: MultiWorld, method_name: str, *args: Any) -> None:
    world_types = {world.worlds[player].__class__ for player in world.player_ids}
    for world_type in world_types:
        stage_callable = getattr(world_type, f"stage_{method_name}", None)
        if stage_callable:
            stage_callable(world, *args)


class WebWorld:
    """Webhost integration"""
    # display a settings page. Can be a link to an out-of-ap settings tool too.
    settings_page: Union[bool, str] = True

    # Choose a theme for your /game/* pages
    # Available: dirt, grass, grassFlowers, ice, jungle, ocean, partyTime
    theme = "grass"

    # display a link to a bug report page, most likely a link to a GitHub issue page.
    bug_report_page: Optional[str]


class World(metaclass=AutoWorldRegister):
    """A World object encompasses a game's Items, Locations, Rules and additional data or functionality required.
    A Game should have its own subclass of World in which it defines the required data structures."""

    options: Dict[str, Option[Any]] = {}  # link your Options mapping
    game: str  # name the game
    topology_present: bool = False  # indicate if world type has any meaningful layout/pathing

    # gets automatically populated with all item and item group names
    all_item_and_group_names: FrozenSet[str] = frozenset()

    # map names to their IDs
    item_name_to_id: Dict[str, int] = {}
    location_name_to_id: Dict[str, int] = {}

    # maps item group names to sets of items. Example: "Weapons" -> {"Sword", "Bow"}
    item_name_groups: Dict[str, Set[str]] = {}

    # increment this every time something in your world's names/id mappings changes.
    # While this is set to 0 in *any* AutoWorld, the entire DataPackage is considered in testing mode and will be
    # retrieved by clients on every connection.
    data_version: int = 1

    # override this if changes to a world break forward-compatibility of the client
    # The base version of (0, 1, 6) is provided for backwards compatibility and does *not* need to be updated in the
    # future. Protocol level compatibility check moved to MultiServer.min_client_version.
    required_client_version: Tuple[int, int, int] = (0, 1, 6)

    # update this if the resulting multidata breaks forward-compatibility of the server
    required_server_version: Tuple[int, int, int] = (0, 2, 4)

    hint_blacklist: FrozenSet[str] = frozenset()  # any names that should not be hintable

    # NOTE: remote_items and remote_start_inventory are now available in the network protocol for the client to set.
    # These values will be removed.
    # if a world is set to remote_items, then it just needs to send location checks to the server and the server
    # sends back the items
    # if a world is set to remote_items = False, then the server never sends an item where receiver == finder,
    # the client finds its own items in its own world.
    remote_items: bool = True

    # If remote_start_inventory is true, the start_inventory/world.precollected_items is sent on connection,
    # otherwise the world implementation is in charge of writing the items to their output data.
    remote_start_inventory: bool = True

    # For games where after a victory it is impossible to go back in and get additional/remaining Locations checked.
    # this forces forfeit:  auto for those games.
    forced_auto_forfeit: bool = False

    # Hide World Type from various views. Does not remove functionality.
    hidden: bool = False

    # autoset on creation:
    world: MultiWorld
    player: int

    # automatically generated
    item_id_to_name: Dict[int, str]
    location_id_to_name: Dict[int, str]

    item_names: Set[str]  # set of all potential item names
    location_names: Set[str]  # set of all potential location names

    web: WebWorld = WebWorld()

    def __init__(self, world: MultiWorld, player: int):
        self.world = world
        self.player = player

    # overridable methods that get called by Main.py, sorted by execution order
    # can also be implemented as a classmethod and called "stage_<original_name>",
    # in that case the MultiWorld object is passed as an argument and it gets called once for the entire multiworld.
    # An example of this can be found in alttp as stage_pre_fill
<<<<<<< HEAD
    @classmethod
    def assert_generate(cls):
        """Checks that a game is capable of generating, usually checks for some base file like a ROM.
        Not run for unittests since they don't produce output"""
        pass

    def generate_early(self):
=======
    def generate_early(self) -> None:
>>>>>>> 09670a44
        pass

    def create_regions(self) -> None:
        pass

    def create_items(self) -> None:
        pass

    def set_rules(self) -> None:
        pass

    def generate_basic(self) -> None:
        pass

    def pre_fill(self) -> None:
        """Optional method that is supposed to be used for special fill stages. This is run *after* plando."""
        pass

    @classmethod
    def fill_hook(cls,
                  progitempool: List[Item],
                  nonexcludeditempool: List[Item],
                  localrestitempool: Dict[int, List[Item]],
                  nonlocalrestitempool: Dict[int, List[Item]],
                  restitempool: List[Item],
                  fill_locations: List[Location]) -> None:
        """Special method that gets called as part of distribute_items_restrictive (main fill).
        This gets called once per present world type."""
        pass

    def post_fill(self) -> None:
        """Optional Method that is called after regular fill. Can be used to do adjustments before output generation."""

    def generate_output(self, output_directory: str) -> None:
        """This method gets called from a threadpool, do not use world.random here.
        If you need any last-second randomization, use MultiWorld.slot_seeds[slot] instead."""
        pass

    def fill_slot_data(self) -> Dict[str, Any]:  # json of WebHostLib.models.Slot
        """Fill in the slot_data field in the Connected network package."""
        return {}

    def modify_multidata(self, multidata: Dict[str, Any]) -> None:  # TODO: TypedDict for multidata?
        """For deeper modification of server multidata."""
        pass

    # Spoiler writing is optional, these may not get called.
    def write_spoiler_header(self, spoiler_handle: TextIO) -> None:
        """Write to the spoiler header. If individual it's right at the end of that player's options,
        if as stage it's right under the common header before per-player options."""
        pass

    def write_spoiler(self, spoiler_handle: TextIO) -> None:
        """Write to the spoiler "middle", this is after the per-player options and before locations,
        meant for useful or interesting info."""
        pass

    def write_spoiler_end(self, spoiler_handle: TextIO) -> None:
        """Write to the end of the spoiler"""
        pass

    # end of ordered Main.py calls

    def create_item(self, name: str) -> Item:
        """Create an item for this world type and player.
        Warning: this may be called with self.world = None, for example by MultiServer"""
        raise NotImplementedError

    def get_filler_item_name(self) -> str:
        """Called when the item pool needs to be filled with additional items to match location count."""
        logging.warning(f"World {self} is generating a filler item without custom filler pool.")
        return self.world.random.choice(tuple(self.item_name_to_id.keys()))

    # decent place to implement progressive items, in most cases can stay as-is
    def collect_item(self, state: CollectionState, item: Item, remove: bool = False) -> Optional[str]:
        """Collect an item name into state. For speed reasons items that aren't logically useful get skipped.
        Collect None to skip item.
        :param state: CollectionState to collect into
        :param item: Item to decide on if it should be collected into state
        :param remove: indicate if this is meant to remove from state instead of adding."""
        if item.advancement:
            return item.name
        return None

    # called to create all_state, return Items that are created during pre_fill
    def get_pre_fill_items(self) -> List[Item]:
        return []

    # following methods should not need to be overridden.
    def collect(self, state: CollectionState, item: Item) -> bool:
        name = self.collect_item(state, item)
        if name:
            state.prog_items[name, self.player] += 1
            return True
        return False

    def remove(self, state: CollectionState, item: Item) -> bool:
        name = self.collect_item(state, item, True)
        if name:
            state.prog_items[name, self.player] -= 1
            if state.prog_items[name, self.player] < 1:
                del (state.prog_items[name, self.player])
            return True
        return False

    def create_filler(self) -> Item:
        return self.create_item(self.get_filler_item_name())


# any methods attached to this can be used as part of CollectionState,
# please use a prefix as all of them get clobbered together
class LogicMixin(metaclass=AutoLogicRegister):
    pass<|MERGE_RESOLUTION|>--- conflicted
+++ resolved
@@ -171,17 +171,13 @@
     # can also be implemented as a classmethod and called "stage_<original_name>",
     # in that case the MultiWorld object is passed as an argument and it gets called once for the entire multiworld.
     # An example of this can be found in alttp as stage_pre_fill
-<<<<<<< HEAD
     @classmethod
-    def assert_generate(cls):
+    def assert_generate(cls) -> None:
         """Checks that a game is capable of generating, usually checks for some base file like a ROM.
         Not run for unittests since they don't produce output"""
         pass
 
-    def generate_early(self):
-=======
     def generate_early(self) -> None:
->>>>>>> 09670a44
         pass
 
     def create_regions(self) -> None:
