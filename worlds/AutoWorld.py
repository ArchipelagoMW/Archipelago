from __future__ import annotations

import logging
<<<<<<< HEAD
from typing import Dict, Set, Tuple, List, Optional, TextIO, Any, Callable, Union, NamedTuple
=======
from typing import Dict, FrozenSet, Set, Tuple, List, Optional, TextIO, Any, Callable, Union
>>>>>>> 7fad0b0f

from BaseClasses import MultiWorld, Item, CollectionState, Location, Tutorial
from Options import Option


class AutoWorldRegister(type):
    world_types: Dict[str, type(World)] = {}

    def __new__(mcs, name: str, bases: Tuple[type, ...], dct: Dict[str, Any]) -> AutoWorldRegister:
        if "web" in dct:
            assert isinstance(dct["web"], WebWorld), "WebWorld has to be instantiated."
        # filter out any events
        dct["item_name_to_id"] = {name: id for name, id in dct["item_name_to_id"].items() if id}
        dct["location_name_to_id"] = {name: id for name, id in dct["location_name_to_id"].items() if id}
        # build reverse lookups
        dct["item_id_to_name"] = {code: name for name, code in dct["item_name_to_id"].items()}
        dct["location_id_to_name"] = {code: name for name, code in dct["location_name_to_id"].items()}

        # build rest
        dct["item_names"] = frozenset(dct["item_name_to_id"])
        dct["item_name_groups"] = dct.get("item_name_groups", {})
        dct["item_name_groups"]["Everything"] = dct["item_names"]
        dct["location_names"] = frozenset(dct["location_name_to_id"])
        dct["all_item_and_group_names"] = frozenset(dct["item_names"] | set(dct.get("item_name_groups", {})))

        # move away from get_required_client_version function
        if "game" in dct:
            assert "get_required_client_version" not in dct, f"{name}: required_client_version is an attribute now"
        # set minimum required_client_version from bases
        if "required_client_version" in dct and bases:
            for base in bases:
                if "required_client_version" in base.__dict__:
                    dct["required_client_version"] = max(dct["required_client_version"],
                                                         base.__dict__["required_client_version"])

        # construct class
        new_class = super().__new__(mcs, name, bases, dct)
        if "game" in dct:
            AutoWorldRegister.world_types[dct["game"]] = new_class
        return new_class


class AutoLogicRegister(type):
    def __new__(cls, name: str, bases: Tuple[type, ...], dct: Dict[str, Any]) -> AutoLogicRegister:
        new_class = super().__new__(cls, name, bases, dct)
        function: Callable[..., Any]
        for item_name, function in dct.items():
            if item_name == "copy_mixin":
                CollectionState.additional_copy_functions.append(function)
            elif item_name == "init_mixin":
                CollectionState.additional_init_functions.append(function)
            elif not item_name.startswith("__"):
                if hasattr(CollectionState, item_name):
                    raise Exception(f"Name conflict on Logic Mixin {name} trying to overwrite {item_name}")
                setattr(CollectionState, item_name, function)
        return new_class


def call_single(world: MultiWorld, method_name: str, player: int, *args: Any) -> Any:
    method = getattr(world.worlds[player], method_name)
    return method(*args)


def call_all(world: MultiWorld, method_name: str, *args: Any) -> None:
    world_types: Set[AutoWorldRegister] = set()
    for player in world.player_ids:
        world_types.add(world.worlds[player].__class__)
        call_single(world, method_name, player, *args)

    for world_type in world_types:
        stage_callable = getattr(world_type, f"stage_{method_name}", None)
        if stage_callable:
            stage_callable(world, *args)


def call_stage(world: MultiWorld, method_name: str, *args: Any) -> None:
    world_types = {world.worlds[player].__class__ for player in world.player_ids}
    for world_type in world_types:
        stage_callable = getattr(world_type, f"stage_{method_name}", None)
        if stage_callable:
            stage_callable(world, *args)


class WebWorld:
    """Webhost integration"""
    # display a settings page. Can be a link to an out-of-ap settings tool too.
    settings_page: Union[bool, str] = True

    # docs folder will be scanned for game info pages using this list in the format '{language}_{game_name}.md'
    game_info_languages: List[str] = ['en']

    # docs folder will also be scanned for tutorial guides given the relevant information in this list. Each Tutorial
    # class is to be used for one guide.
    tutorials: List[Tutorial]

    # Choose a theme for your /game/* pages
    # Available: dirt, grass, grassFlowers, ice, jungle, ocean, partyTime
    theme = "grass"

    # display a link to a bug report page, most likely a link to a GitHub issue page.
    bug_report_page: Optional[str]


class World(metaclass=AutoWorldRegister):
    """A World object encompasses a game's Items, Locations, Rules and additional data or functionality required.
    A Game should have its own subclass of World in which it defines the required data structures."""

    options: Dict[str, Option[Any]] = {}  # link your Options mapping
    game: str  # name the game
    topology_present: bool = False  # indicate if world type has any meaningful layout/pathing

    # gets automatically populated with all item and item group names
    all_item_and_group_names: FrozenSet[str] = frozenset()

    # map names to their IDs
    item_name_to_id: Dict[str, int] = {}
    location_name_to_id: Dict[str, int] = {}

    # maps item group names to sets of items. Example: "Weapons" -> {"Sword", "Bow"}
    item_name_groups: Dict[str, Set[str]] = {}

    # increment this every time something in your world's names/id mappings changes.
    # While this is set to 0 in *any* AutoWorld, the entire DataPackage is considered in testing mode and will be
    # retrieved by clients on every connection.
    data_version: int = 1

    # override this if changes to a world break forward-compatibility of the client
    # The base version of (0, 1, 6) is provided for backwards compatibility and does *not* need to be updated in the
    # future. Protocol level compatibility check moved to MultiServer.min_client_version.
    required_client_version: Tuple[int, int, int] = (0, 1, 6)

    # update this if the resulting multidata breaks forward-compatibility of the server
    required_server_version: Tuple[int, int, int] = (0, 2, 4)

    hint_blacklist: FrozenSet[str] = frozenset()  # any names that should not be hintable

    # NOTE: remote_items and remote_start_inventory are now available in the network protocol for the client to set.
    # These values will be removed.
    # if a world is set to remote_items, then it just needs to send location checks to the server and the server
    # sends back the items
    # if a world is set to remote_items = False, then the server never sends an item where receiver == finder,
    # the client finds its own items in its own world.
    remote_items: bool = True

    # If remote_start_inventory is true, the start_inventory/world.precollected_items is sent on connection,
    # otherwise the world implementation is in charge of writing the items to their output data.
    remote_start_inventory: bool = True

    # For games where after a victory it is impossible to go back in and get additional/remaining Locations checked.
    # this forces forfeit:  auto for those games.
    forced_auto_forfeit: bool = False

    # Hide World Type from various views. Does not remove functionality.
    hidden: bool = False

    # autoset on creation:
    world: MultiWorld
    player: int

    # automatically generated
    item_id_to_name: Dict[int, str]
    location_id_to_name: Dict[int, str]

    item_names: Set[str]  # set of all potential item names
    location_names: Set[str]  # set of all potential location names

    web: WebWorld = WebWorld()

    def __init__(self, world: MultiWorld, player: int):
        self.world = world
        self.player = player

    # overridable methods that get called by Main.py, sorted by execution order
    # can also be implemented as a classmethod and called "stage_<original_name>",
    # in that case the MultiWorld object is passed as an argument and it gets called once for the entire multiworld.
    # An example of this can be found in alttp as stage_pre_fill
    @classmethod
    def assert_generate(cls) -> None:
        """Checks that a game is capable of generating, usually checks for some base file like a ROM.
        Not run for unittests since they don't produce output"""
        pass

    def generate_early(self) -> None:
        pass

    def create_regions(self) -> None:
        pass

    def create_items(self) -> None:
        pass

    def set_rules(self) -> None:
        pass

    def generate_basic(self) -> None:
        pass

    def pre_fill(self) -> None:
        """Optional method that is supposed to be used for special fill stages. This is run *after* plando."""
        pass

    @classmethod
    def fill_hook(cls,
                  progitempool: List[Item],
                  nonexcludeditempool: List[Item],
                  localrestitempool: Dict[int, List[Item]],
                  nonlocalrestitempool: Dict[int, List[Item]],
                  restitempool: List[Item],
                  fill_locations: List[Location]) -> None:
        """Special method that gets called as part of distribute_items_restrictive (main fill).
        This gets called once per present world type."""
        pass

    def post_fill(self) -> None:
        """Optional Method that is called after regular fill. Can be used to do adjustments before output generation."""

    def generate_output(self, output_directory: str) -> None:
        """This method gets called from a threadpool, do not use world.random here.
        If you need any last-second randomization, use MultiWorld.slot_seeds[slot] instead."""
        pass

    def fill_slot_data(self) -> Dict[str, Any]:  # json of WebHostLib.models.Slot
        """Fill in the slot_data field in the Connected network package."""
        return {}

    def modify_multidata(self, multidata: Dict[str, Any]) -> None:  # TODO: TypedDict for multidata?
        """For deeper modification of server multidata."""
        pass

    # Spoiler writing is optional, these may not get called.
    def write_spoiler_header(self, spoiler_handle: TextIO) -> None:
        """Write to the spoiler header. If individual it's right at the end of that player's options,
        if as stage it's right under the common header before per-player options."""
        pass

    def write_spoiler(self, spoiler_handle: TextIO) -> None:
        """Write to the spoiler "middle", this is after the per-player options and before locations,
        meant for useful or interesting info."""
        pass

    def write_spoiler_end(self, spoiler_handle: TextIO) -> None:
        """Write to the end of the spoiler"""
        pass

    # end of ordered Main.py calls

    def create_item(self, name: str) -> Item:
        """Create an item for this world type and player.
        Warning: this may be called with self.world = None, for example by MultiServer"""
        raise NotImplementedError

    def get_filler_item_name(self) -> str:
        """Called when the item pool needs to be filled with additional items to match location count."""
        logging.warning(f"World {self} is generating a filler item without custom filler pool.")
        return self.world.random.choice(tuple(self.item_name_to_id.keys()))

    # decent place to implement progressive items, in most cases can stay as-is
    def collect_item(self, state: CollectionState, item: Item, remove: bool = False) -> Optional[str]:
        """Collect an item name into state. For speed reasons items that aren't logically useful get skipped.
        Collect None to skip item.
        :param state: CollectionState to collect into
        :param item: Item to decide on if it should be collected into state
        :param remove: indicate if this is meant to remove from state instead of adding."""
        if item.advancement:
            return item.name
        return None

    # called to create all_state, return Items that are created during pre_fill
    def get_pre_fill_items(self) -> List[Item]:
        return []

    # following methods should not need to be overridden.
    def collect(self, state: CollectionState, item: Item) -> bool:
        name = self.collect_item(state, item)
        if name:
            state.prog_items[name, self.player] += 1
            return True
        return False

    def remove(self, state: CollectionState, item: Item) -> bool:
        name = self.collect_item(state, item, True)
        if name:
            state.prog_items[name, self.player] -= 1
            if state.prog_items[name, self.player] < 1:
                del (state.prog_items[name, self.player])
            return True
        return False

    def create_filler(self) -> Item:
        return self.create_item(self.get_filler_item_name())


# any methods attached to this can be used as part of CollectionState,
# please use a prefix as all of them get clobbered together
class LogicMixin(metaclass=AutoLogicRegister):
    pass<|MERGE_RESOLUTION|>--- conflicted
+++ resolved
@@ -1,11 +1,7 @@
 from __future__ import annotations
 
 import logging
-<<<<<<< HEAD
-from typing import Dict, Set, Tuple, List, Optional, TextIO, Any, Callable, Union, NamedTuple
-=======
-from typing import Dict, FrozenSet, Set, Tuple, List, Optional, TextIO, Any, Callable, Union
->>>>>>> 7fad0b0f
+from typing import Dict, FrozenSet, Set, Tuple, List, Optional, TextIO, Any, Callable, Union, NamedTuple
 
 from BaseClasses import MultiWorld, Item, CollectionState, Location, Tutorial
 from Options import Option
