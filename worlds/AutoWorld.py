--- conflicted
+++ resolved
@@ -119,20 +119,14 @@
     """A World object encompasses a game's Items, Locations, Rules and additional data or functionality required.
     A Game should have its own subclass of World in which it defines the required data structures."""
 
-<<<<<<< HEAD
-    options: Dict[str, Option[Any]] = {}
+    option_definitions: Dict[str, Option[Any]] = {}
     """ link your Options mapping """
 
     game: str
-    """ name the game """
+    """ name of the game the world is for """
 
     topology_present: bool = False
     """ indicate if world type has any meaningful layout/pathing """
-=======
-    option_definitions: Dict[str, Option[Any]] = {}  # link your Options mapping
-    game: str  # name the game
-    topology_present: bool = False  # indicate if world type has any meaningful layout/pathing
->>>>>>> a074d162
 
     all_item_and_group_names: FrozenSet[str] = frozenset()
     """ gets automatically populated with all item and item group names """
@@ -186,17 +180,12 @@
     hidden: bool = False
     """ Hide World Type from various views. Does not remove functionality. """
 
-<<<<<<< HEAD
-    world: MultiWorld
-    """ autoset on creation """
-
-=======
     # see WebWorld for options
     web: WebWorld = WebWorld()
 
-    # autoset on creation:
     world: "MultiWorld"
->>>>>>> a074d162
+    """ autoset on creation """
+
     player: int
     """ autoset on creation """
 
@@ -314,13 +303,8 @@
             return item.name
         return None
 
-<<<<<<< HEAD
-    def get_pre_fill_items(self) -> List[Item]:
+    def get_pre_fill_items(self) -> List["Item"]:
         """ called to create all_state, return Items that are created during pre_fill """
-=======
-    # called to create all_state, return Items that are created during pre_fill
-    def get_pre_fill_items(self) -> List["Item"]:
->>>>>>> a074d162
         return []
 
     # following methods should not need to be overridden.
