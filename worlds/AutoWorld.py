from __future__ import annotations

import logging
from typing import Dict, Set, Tuple, List, Optional, TextIO, Any

from BaseClasses import MultiWorld, Item, CollectionState, Location
from Options import Option


class AutoWorldRegister(type):
    world_types: Dict[str, World] = {}

    def __new__(cls, name: str, bases, dct: Dict[str, Any]):
        # filter out any events
        dct["item_name_to_id"] = {name: id for name, id in dct["item_name_to_id"].items() if id}
        dct["location_name_to_id"] = {name: id for name, id in dct["location_name_to_id"].items() if id}
        # build reverse lookups
        dct["item_id_to_name"] = {code: name for name, code in dct["item_name_to_id"].items()}
        dct["location_id_to_name"] = {code: name for name, code in dct["location_name_to_id"].items()}

        # build rest
        dct["item_names"] = frozenset(dct["item_name_to_id"])
        dct["item_name_groups"] = dct.get("item_name_groups", {})
        dct["item_name_groups"]["Everything"] = dct["item_names"]
        dct["location_names"] = frozenset(dct["location_name_to_id"])
        dct["all_item_and_group_names"] = frozenset(dct["item_names"] | set(dct.get("item_name_groups", {})))

        # construct class
        new_class = super().__new__(cls, name, bases, dct)
        if "game" in dct:
            AutoWorldRegister.world_types[dct["game"]] = new_class
        return new_class


class AutoLogicRegister(type):
    def __new__(cls, name, bases, dct):
        new_class = super().__new__(cls, name, bases, dct)
        for item_name, function in dct.items():
            if not item_name.startswith("__"):
                if hasattr(CollectionState, item_name):
                    raise Exception(f"Name conflict on Logic Mixin {name} trying to overwrite {item_name}")
                setattr(CollectionState, item_name, function)
        return new_class


def call_single(world: MultiWorld, method_name: str, player: int, *args):
    method = getattr(world.worlds[player], method_name)
    return method(*args)


def call_all(world: MultiWorld, method_name: str, *args):
    world_types = set()
    for player in world.player_ids:
        world_types.add(world.worlds[player].__class__)
        call_single(world, method_name, player, *args)

    for world_type in world_types:
        stage_callable = getattr(world_type, f"stage_{method_name}", None)
        if stage_callable:
            stage_callable(world, *args)


def call_stage(world: MultiWorld, method_name: str, *args):
    world_types = {world.worlds[player].__class__ for player in world.player_ids}
    for world_type in world_types:
        stage_callable = getattr(world_type, f"stage_{method_name}", None)
        if stage_callable:
            stage_callable(world, *args)


class World(metaclass=AutoWorldRegister):
    """A World object encompasses a game's Items, Locations, Rules and additional data or functionality required.
    A Game should have its own subclass of World in which it defines the required data structures."""

    options: Dict[str, type(Option)] = {}  # link your Options mapping
    game: str  # name the game
    topology_present: bool = False  # indicate if world type has any meaningful layout/pathing
    all_item_and_group_names: Set[str] = frozenset()  # gets automatically populated with all item and item group names

    # map names to their IDs
    item_name_to_id: Dict[str, int] = {}
    location_name_to_id: Dict[str, int] = {}

    # maps item group names to sets of items. Example: "Weapons" -> {"Sword", "Bow"}
    item_name_groups: Dict[str, Set[str]] = {}

    # increment this every time something in your world's names/id mappings changes.
    # While this is set to 0 in *any* AutoWorld, the entire DataPackage is considered in testing mode and will be
    # retrieved by clients on every connection.
    data_version: int = 1

    hint_blacklist: Set[str] = frozenset()  # any names that should not be hintable

    # NOTE: remote_items and remote_start_inventory are now available in the network protocol for the client to set.
    # These values will be removed.
    # if a world is set to remote_items, then it just needs to send location checks to the server and the server
    # sends back the items
    # if a world is set to remote_items = False, then the server never sends an item where receiver == finder,
    # the client finds its own items in its own world.
    remote_items: bool = True

    # If remote_start_inventory is true, the start_inventory/world.precollected_items is sent on connection,
    # otherwise the world implementation is in charge of writing the items to their output data.
    remote_start_inventory: bool = True

    # For games where after a victory it is impossible to go back in and get additional/remaining Locations checked.
    # this forces forfeit:  auto for those games.
    forced_auto_forfeit: bool = False

    # Hide World Type from various views. Does not remove functionality.
    hidden: bool = False

    # autoset on creation:
    world: MultiWorld
    player: int

    # automatically generated
    item_id_to_name: Dict[int, str]
    location_id_to_name: Dict[int, str]

    item_names: Set[str]  # set of all potential item names
    location_names: Set[str]  # set of all potential location names

    # If the game displays all contained items to the user, this flag pre-fills the hint system with this information
    # For example the "full" tech tree information option in Factorio
    sending_visible: bool = False

    def __init__(self, world: MultiWorld, player: int):
        self.world = world
        self.player = player

    # overridable methods that get called by Main.py, sorted by execution order
    # can also be implemented as a classmethod and called "stage_<original_name>",
    # in that case the MultiWorld object is passed as an argument and it gets called once for the entire multiworld.
    # An example of this can be found in alttp as stage_pre_fill
    def generate_early(self):
        pass

    def create_regions(self):
        pass

    def create_items(self):
        pass

    def set_rules(self):
        pass

    def generate_basic(self):
        pass

    def pre_fill(self):
        """Optional method that is supposed to be used for special fill stages. This is run *after* plando."""
        pass

    @classmethod
    def fill_hook(cls, progitempool: List[Item], nonexcludeditempool: List[Item],
                  localrestitempool: Dict[int, List[Item]], nonlocalrestitempool: Dict[int, List[Item]],
                  restitempool: List[Item], fill_locations: List[Location]):
        """Special method that gets called as part of distribute_items_restrictive (main fill).
        This gets called once per present world type."""
        pass

    def post_fill(self):
        """Optional Method that is called after regular fill. Can be used to do adjustments before output generation."""

    def generate_output(self, output_directory: str):
        """This method gets called from a threadpool, do not use world.random here.
        If you need any last-second randomization, use MultiWorld.slot_seeds[slot] instead."""
        pass

    def fill_slot_data(self) -> dict:
        """Fill in the slot_data field in the Connected network package."""
        return {}

    def modify_multidata(self, multidata: dict):
        """For deeper modification of server multidata."""
        pass

    def get_required_client_version(self) -> Tuple[int, int, int]:
        return 0, 1, 6

    # Spoiler writing is optional, these may not get called.
    def write_spoiler_header(self, spoiler_handle: TextIO):
        """Write to the spoiler header. If individual it's right at the end of that player's options,
        if as stage it's right under the common header before per-player options."""
        pass

    def write_spoiler(self, spoiler_handle: TextIO):
        """Write to the spoiler "middle", this is after the per-player options and before locations,
        meant for useful or interesting info."""
        pass

    def write_spoiler_end(self, spoiler_handle: TextIO):
        """Write to the end of the spoiler"""
        pass
    # end of ordered Main.py calls

    def create_item(self, name: str) -> Item:
        """Create an item for this world type and player.
        Warning: this may be called with self.world = None, for example by MultiServer"""
        raise NotImplementedError

    def get_filler_item_name(self) -> str:
        """Called when the item pool needs to be filled with additional items to match location count."""
        logging.warning(f"World {self} is generating a filler item without custom filler pool.")
        return self.world.random.choice(self.item_name_to_id)

    # decent place to implement progressive items, in most cases can stay as-is
    def collect_item(self, state: CollectionState, item: Item, remove: bool = False) -> Optional[str]:
        """Collect an item name into state. For speed reasons items that aren't logically useful get skipped.
        Collect None to skip item.
        :param state: CollectionState to collect into
        :param item: Item to decide on if it should be collected into state
        :param remove: indicate if this is meant to remove from state instead of adding."""
        if item.advancement:
            return item.name

<<<<<<< HEAD
    def create_item(self, name: str) -> Item:
        """Create an item for this world type and player.
        Warning: this may be called with self.world = None, for example by MultiServer"""
        raise NotImplementedError

    def received_hint(self, ctx, team, player, hint):
        pass

    def received_checks(self, ctx, team, player):
        pass

=======
>>>>>>> a3c3e4cb
    # following methods should not need to be overridden.
    def collect(self, state: CollectionState, item: Item) -> bool:
        name = self.collect_item(state, item)
        if name:
            state.prog_items[name, self.player] += 1
            return True
        return False

    def remove(self, state: CollectionState, item: Item) -> bool:
        name = self.collect_item(state, item, True)
        if name:
            state.prog_items[name, self.player] -= 1
            if state.prog_items[name, self.player] < 1:
                del (state.prog_items[name, self.player])
            return True
        return False

    def create_filler(self):
        self.world.itempool.append(self.create_item(self.get_filler_item_name()))


# any methods attached to this can be used as part of CollectionState,
# please use a prefix as all of them get clobbered together
class LogicMixin(metaclass=AutoLogicRegister):
    pass<|MERGE_RESOLUTION|>--- conflicted
+++ resolved
@@ -215,20 +215,12 @@
         if item.advancement:
             return item.name
 
-<<<<<<< HEAD
-    def create_item(self, name: str) -> Item:
-        """Create an item for this world type and player.
-        Warning: this may be called with self.world = None, for example by MultiServer"""
-        raise NotImplementedError
-
     def received_hint(self, ctx, team, player, hint):
         pass
 
     def received_checks(self, ctx, team, player):
         pass
 
-=======
->>>>>>> a3c3e4cb
     # following methods should not need to be overridden.
     def collect(self, state: CollectionState, item: Item) -> bool:
         name = self.collect_item(state, item)
