from __future__ import annotations

import logging
<<<<<<< HEAD
from typing import Dict, FrozenSet, Set, Tuple, List, Optional, TextIO, Any, Callable, Union, TYPE_CHECKING
=======
import sys
from typing import Dict, FrozenSet, Set, Tuple, List, Optional, TextIO, Any, Callable, Union, NamedTuple
>>>>>>> 10b3803a

from BaseClasses import MultiWorld, Item, CollectionState, Location, Tutorial
from Options import Option


class AutoWorldRegister(type):
    world_types: Dict[str, type(World)] = {}

    def __new__(mcs, name: str, bases: Tuple[type, ...], dct: Dict[str, Any]) -> AutoWorldRegister:
        if "web" in dct:
            assert isinstance(dct["web"], WebWorld), "WebWorld has to be instantiated."
        # filter out any events
        dct["item_name_to_id"] = {name: id for name, id in dct["item_name_to_id"].items() if id}
        dct["location_name_to_id"] = {name: id for name, id in dct["location_name_to_id"].items() if id}
        # build reverse lookups
        dct["item_id_to_name"] = {code: name for name, code in dct["item_name_to_id"].items()}
        dct["location_id_to_name"] = {code: name for name, code in dct["location_name_to_id"].items()}

        # build rest
        dct["item_names"] = frozenset(dct["item_name_to_id"])
        dct["item_name_groups"] = dct.get("item_name_groups", {})
        dct["item_name_groups"]["Everything"] = dct["item_names"]
        dct["location_names"] = frozenset(dct["location_name_to_id"])
        dct["all_item_and_group_names"] = frozenset(dct["item_names"] | set(dct.get("item_name_groups", {})))

        # move away from get_required_client_version function
        if "game" in dct:
            assert "get_required_client_version" not in dct, f"{name}: required_client_version is an attribute now"
        # set minimum required_client_version from bases
        if "required_client_version" in dct and bases:
            for base in bases:
                if "required_client_version" in base.__dict__:
                    dct["required_client_version"] = max(dct["required_client_version"],
                                                         base.__dict__["required_client_version"])

        # construct class
        new_class = super().__new__(mcs, name, bases, dct)
        if "game" in dct:
            AutoWorldRegister.world_types[dct["game"]] = new_class
        new_class.__file__ = sys.modules[new_class.__module__].__file__
        return new_class


class AutoLogicRegister(type):
    def __new__(cls, name: str, bases: Tuple[type, ...], dct: Dict[str, Any]) -> AutoLogicRegister:
        new_class = super().__new__(cls, name, bases, dct)
        function: Callable[..., Any]
        for item_name, function in dct.items():
            if item_name == "copy_mixin":
                CollectionState.additional_copy_functions.append(function)
            elif item_name == "init_mixin":
                CollectionState.additional_init_functions.append(function)
            elif not item_name.startswith("__"):
                if hasattr(CollectionState, item_name):
                    raise Exception(f"Name conflict on Logic Mixin {name} trying to overwrite {item_name}")
                setattr(CollectionState, item_name, function)
        return new_class


def call_single(world: MultiWorld, method_name: str, player: int, *args: Any) -> Any:
    method = getattr(world.worlds[player], method_name)
    return method(*args)


def call_all(world: MultiWorld, method_name: str, *args: Any) -> None:
    world_types: Set[AutoWorldRegister] = set()
    for player in world.player_ids:
        world_types.add(world.worlds[player].__class__)
        call_single(world, method_name, player, *args)

    for world_type in world_types:
        stage_callable = getattr(world_type, f"stage_{method_name}", None)
        if stage_callable:
            stage_callable(world, *args)


def call_stage(world: MultiWorld, method_name: str, *args: Any) -> None:
    world_types = {world.worlds[player].__class__ for player in world.player_ids}
    for world_type in world_types:
        stage_callable = getattr(world_type, f"stage_{method_name}", None)
        if stage_callable:
            stage_callable(world, *args)


class WebWorld:
    """Webhost integration"""
    # display a settings page. Can be a link to an out-of-ap settings tool too.
    settings_page: Union[bool, str] = True

    # docs folder will be scanned for game info pages using this list in the format '{language}_{game_name}.md'
    game_info_languages: List[str] = ['en']

    # docs folder will also be scanned for tutorial guides given the relevant information in this list. Each Tutorial
    # class is to be used for one guide.
    tutorials: List[Tutorial]

    # Choose a theme for your /game/* pages
    # Available: dirt, grass, grassFlowers, ice, jungle, ocean, partyTime
    theme: str = "grass"

    # display a link to a bug report page, most likely a link to a GitHub issue page.
    bug_report_page: Optional[str]

    if TYPE_CHECKING:
        from WebHostLib.tracker import PlayerTracker
    else:
        PlayerTracker = object

    def modify_tracker(self, tracker: PlayerTracker):
        """Can use this to modify tracker data and add icons and regions dictionaries to
        allow them to render on the game's tracker page."""
        pass


class World(metaclass=AutoWorldRegister):
    """A World object encompasses a game's Items, Locations, Rules and additional data or functionality required.
    A Game should have its own subclass of World in which it defines the required data structures."""

    options: Dict[str, Option[Any]] = {}  # link your Options mapping
    game: str  # name the game
    topology_present: bool = False  # indicate if world type has any meaningful layout/pathing

    # gets automatically populated with all item and item group names
    all_item_and_group_names: FrozenSet[str] = frozenset()

    # map names to their IDs
    item_name_to_id: Dict[str, int] = {}
    location_name_to_id: Dict[str, int] = {}

    # maps item group names to sets of items. Example: "Weapons" -> {"Sword", "Bow"}
    item_name_groups: Dict[str, Set[str]] = {}

    # increment this every time something in your world's names/id mappings changes.
    # While this is set to 0 in *any* AutoWorld, the entire DataPackage is considered in testing mode and will be
    # retrieved by clients on every connection.
    data_version: int = 1

    # override this if changes to a world break forward-compatibility of the client
    # The base version of (0, 1, 6) is provided for backwards compatibility and does *not* need to be updated in the
    # future. Protocol level compatibility check moved to MultiServer.min_client_version.
    required_client_version: Tuple[int, int, int] = (0, 1, 6)

    # update this if the resulting multidata breaks forward-compatibility of the server
    required_server_version: Tuple[int, int, int] = (0, 2, 4)

    hint_blacklist: FrozenSet[str] = frozenset()  # any names that should not be hintable

    # NOTE: remote_items and remote_start_inventory are now available in the network protocol for the client to set.
    # These values will be removed.
    # if a world is set to remote_items, then it just needs to send location checks to the server and the server
    # sends back the items
    # if a world is set to remote_items = False, then the server never sends an item where receiver == finder,
    # the client finds its own items in its own world.
    remote_items: bool = True

    # If remote_start_inventory is true, the start_inventory/world.precollected_items is sent on connection,
    # otherwise the world implementation is in charge of writing the items to their output data.
    remote_start_inventory: bool = True

    # For games where after a victory it is impossible to go back in and get additional/remaining Locations checked.
    # this forces forfeit:  auto for those games.
    forced_auto_forfeit: bool = False

    # Hide World Type from various views. Does not remove functionality.
    hidden: bool = False

    # autoset on creation:
    world: MultiWorld
    player: int

    # automatically generated
    item_id_to_name: Dict[int, str]
    location_id_to_name: Dict[int, str]

    item_names: Set[str]  # set of all potential item names
    location_names: Set[str]  # set of all potential location names

    web: WebWorld = WebWorld()

    def __init__(self, world: MultiWorld, player: int):
        self.world = world
        self.player = player

    # overridable methods that get called by Main.py, sorted by execution order
    # can also be implemented as a classmethod and called "stage_<original_name>",
    # in that case the MultiWorld object is passed as an argument and it gets called once for the entire multiworld.
    # An example of this can be found in alttp as stage_pre_fill
    @classmethod
    def assert_generate(cls) -> None:
        """Checks that a game is capable of generating, usually checks for some base file like a ROM.
        Not run for unittests since they don't produce output"""
        pass

    def generate_early(self) -> None:
        pass

    def create_regions(self) -> None:
        pass

    def create_items(self) -> None:
        pass

    def set_rules(self) -> None:
        pass

    def generate_basic(self) -> None:
        pass

    def pre_fill(self) -> None:
        """Optional method that is supposed to be used for special fill stages. This is run *after* plando."""
        pass

    @classmethod
    def fill_hook(cls,
                  progitempool: List[Item],
                  nonexcludeditempool: List[Item],
                  localrestitempool: Dict[int, List[Item]],
                  nonlocalrestitempool: Dict[int, List[Item]],
                  restitempool: List[Item],
                  fill_locations: List[Location]) -> None:
        """Special method that gets called as part of distribute_items_restrictive (main fill).
        This gets called once per present world type."""
        pass

    def post_fill(self) -> None:
        """Optional Method that is called after regular fill. Can be used to do adjustments before output generation."""

    def generate_output(self, output_directory: str) -> None:
        """This method gets called from a threadpool, do not use world.random here.
        If you need any last-second randomization, use MultiWorld.slot_seeds[slot] instead."""
        pass

    def fill_slot_data(self) -> Dict[str, Any]:  # json of WebHostLib.models.Slot
        """Fill in the slot_data field in the Connected network package."""
        return {}

    def modify_multidata(self, multidata: Dict[str, Any]) -> None:  # TODO: TypedDict for multidata?
        """For deeper modification of server multidata."""
        pass

    # Spoiler writing is optional, these may not get called.
    def write_spoiler_header(self, spoiler_handle: TextIO) -> None:
        """Write to the spoiler header. If individual it's right at the end of that player's options,
        if as stage it's right under the common header before per-player options."""
        pass

    def write_spoiler(self, spoiler_handle: TextIO) -> None:
        """Write to the spoiler "middle", this is after the per-player options and before locations,
        meant for useful or interesting info."""
        pass

    def write_spoiler_end(self, spoiler_handle: TextIO) -> None:
        """Write to the end of the spoiler"""
        pass

    # end of ordered Main.py calls

    def create_item(self, name: str) -> Item:
        """Create an item for this world type and player.
        Warning: this may be called with self.world = None, for example by MultiServer"""
        raise NotImplementedError

    def get_filler_item_name(self) -> str:
        """Called when the item pool needs to be filled with additional items to match location count."""
        logging.warning(f"World {self} is generating a filler item without custom filler pool.")
        return self.world.random.choice(tuple(self.item_name_to_id.keys()))

    # decent place to implement progressive items, in most cases can stay as-is
    def collect_item(self, state: CollectionState, item: Item, remove: bool = False) -> Optional[str]:
        """Collect an item name into state. For speed reasons items that aren't logically useful get skipped.
        Collect None to skip item.
        :param state: CollectionState to collect into
        :param item: Item to decide on if it should be collected into state
        :param remove: indicate if this is meant to remove from state instead of adding."""
        if item.advancement:
            return item.name
        return None

    # called to create all_state, return Items that are created during pre_fill
    def get_pre_fill_items(self) -> List[Item]:
        return []

    # following methods should not need to be overridden.
    def collect(self, state: CollectionState, item: Item) -> bool:
        name = self.collect_item(state, item)
        if name:
            state.prog_items[name, self.player] += 1
            return True
        return False

    def remove(self, state: CollectionState, item: Item) -> bool:
        name = self.collect_item(state, item, True)
        if name:
            state.prog_items[name, self.player] -= 1
            if state.prog_items[name, self.player] < 1:
                del (state.prog_items[name, self.player])
            return True
        return False

    def create_filler(self) -> Item:
        return self.create_item(self.get_filler_item_name())


# any methods attached to this can be used as part of CollectionState,
# please use a prefix as all of them get clobbered together
class LogicMixin(metaclass=AutoLogicRegister):
    pass<|MERGE_RESOLUTION|>--- conflicted
+++ resolved
@@ -1,12 +1,8 @@
 from __future__ import annotations
 
 import logging
-<<<<<<< HEAD
-from typing import Dict, FrozenSet, Set, Tuple, List, Optional, TextIO, Any, Callable, Union, TYPE_CHECKING
-=======
 import sys
-from typing import Dict, FrozenSet, Set, Tuple, List, Optional, TextIO, Any, Callable, Union, NamedTuple
->>>>>>> 10b3803a
+from typing import Dict, FrozenSet, Set, Tuple, List, Optional, TextIO, Any, Callable, Union, NamedTuple, TYPE_CHECKING
 
 from BaseClasses import MultiWorld, Item, CollectionState, Location, Tutorial
 from Options import Option
