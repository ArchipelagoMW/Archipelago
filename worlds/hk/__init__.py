--- conflicted
+++ resolved
@@ -216,13 +216,9 @@
     def create_items(self):
         # Generate item pool and associated locations (paired in HK)
         pool: typing.List[HKItem] = []
-<<<<<<< HEAD
-        geo_replace: typing.Set[str] = set()
+        junk_replace: typing.Set[str] = set()
         needed_extra_shop_slots = (self.world.RandomizeNail[self.player] * 3) + \
         self.world.RandomizeSwim[self.player] + self.world.RandomizeFocus[self.player]
-=======
-        junk_replace: typing.Set[str] = set()
->>>>>>> 72619feb
         if self.world.RemoveSpellUpgrades[self.player]:
             junk_replace.add("Abyss_Shriek")
             junk_replace.add("Shade_Soul")
@@ -230,13 +226,12 @@
 
         wp_exclusions = self.white_palace_exclusions()
         for option_key, option in hollow_knight_randomize_options.items():
-<<<<<<< HEAD
             randomized = getattr(self.world, option_key)[self.player]
             for item_name, location_name in zip(option.items, option.locations):
                 vanilla = not randomized
                 excluded = False
-                if item_name in geo_replace:
-                    item_name = "Geo_Rock-Default"
+                if item_name in junk_replace:
+                    item_name = self.get_filler_item_name()
                 split = None
                 if item_name == "Crystal_Heart" and self.world.SplitCrystalHeart[self.player]:
                     split = "Crystal_Heart"
@@ -268,14 +263,6 @@
                     item.classification = ItemClassification.progression
                     pool.append(item)
                 if split is None:
-=======
-            if getattr(self.world, option_key)[self.player]:
-                for item_name, location_name in zip(option.items, option.locations):
-                    if location_name in wp_exclusions:
-                        continue
-                    if item_name in junk_replace:
-                        item_name = self.get_filler_item_name()
->>>>>>> 72619feb
                     item = self.create_item(item_name)
                 # self.create_location(location_name).place_locked_item(item)
                     if location_name == "Start":
@@ -333,15 +320,11 @@
             pool.append(self.create_shop_item(needed_extra_shop_slots))
         for i in range(self.world.EggShopSlots[self.player].value):
             self.create_location("Egg_Shop")
-<<<<<<< HEAD
             pool.append(self.create_shop_item(needed_extra_shop_slots))
         while self.created_shop_items < needed_extra_shop_slots:
             # shouldn't be possible to have hit 16 slots already without reaching the small number of extra slots needed
             self.create_location("Sly")
             pool.append(self.create_shop_item(needed_extra_shop_slots))
-=======
-            pool.append(self.create_filler())
->>>>>>> 72619feb
         self.world.itempool += pool
 
         for shopname in self.shops:
