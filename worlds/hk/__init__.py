from __future__ import annotations

import logging
import typing
from collections import Counter

logger = logging.getLogger("Hollow Knight")

from .Items import item_table, lookup_type_to_names, item_name_groups
from .Regions import create_regions
from .Rules import set_rules
from .Options import hollow_knight_options, hollow_knight_randomize_options, disabled, Goal, WhitePalace
from .ExtractedData import locations, starts, multi_locations, location_to_region_lookup, \
    event_names, item_effects, connectors, one_ways
from .Charms import names as charm_names

<<<<<<< HEAD
from BaseClasses import Region, Entrance, Location, MultiWorld, Item, RegionType, Tutorial, ItemClassification
=======
from BaseClasses import Region, Entrance, Location, MultiWorld, Item, RegionType, LocationProgressType, Tutorial
>>>>>>> 70d510df
from ..AutoWorld import World, LogicMixin, WebWorld

path_of_pain_locations = {
    "Soul_Totem-Path_of_Pain_Below_Thornskip",
    "Lore_Tablet-Path_of_Pain_Entrance",
    "Soul_Totem-Path_of_Pain_Left_of_Lever",
    "Soul_Totem-Path_of_Pain_Hidden",
    "Soul_Totem-Path_of_Pain_Entrance",
    "Soul_Totem-Path_of_Pain_Final",
    "Soul_Totem-Path_of_Pain_Below_Lever",
    "Soul_Totem-Path_of_Pain_Second",
    "Journal_Entry-Seal_of_Binding",
    "Warp-Path_of_Pain_Complete",
    "Defeated_Path_of_Pain_Arena",
    "Completed_Path_of_Pain",
    # Path of Pain transitions
    "White_Palace_17[right1]", "White_Palace_17[bot1]",
    "White_Palace_18[top1]", "White_Palace_18[right1]",
    "White_Palace_19[left1]", "White_Palace_19[top1]",
    "White_Palace_20[bot1]",
}

white_palace_transitions = {
    # Event-Transitions:
    # "Grubfather_2",
    "White_Palace_01[left1]", "White_Palace_01[right1]", "White_Palace_01[top1]",
    "White_Palace_02[left1]",
    "White_Palace_03_hub[bot1]", "White_Palace_03_hub[left1]", "White_Palace_03_hub[left2]",
    "White_Palace_03_hub[right1]", "White_Palace_03_hub[top1]",
    "White_Palace_04[right2]", "White_Palace_04[top1]",
    "White_Palace_05[left1]", "White_Palace_05[left2]", "White_Palace_05[right1]", "White_Palace_05[right2]",
    "White_Palace_06[bot1]", "White_Palace_06[left1]", "White_Palace_06[top1]", "White_Palace_07[bot1]",
    "White_Palace_07[top1]", "White_Palace_08[left1]", "White_Palace_08[right1]",
    "White_Palace_09[right1]",
    "White_Palace_11[door2]",
    "White_Palace_12[bot1]", "White_Palace_12[right1]",
    "White_Palace_13[left1]", "White_Palace_13[left2]", "White_Palace_13[left3]", "White_Palace_13[right1]",
    "White_Palace_14[bot1]", "White_Palace_14[right1]",
    "White_Palace_15[left1]", "White_Palace_15[right1]", "White_Palace_15[right2]",
    "White_Palace_16[left1]", "White_Palace_16[left2]",
}

white_palace_checks = {
    "Soul_Totem-White_Palace_Final",
    "Soul_Totem-White_Palace_Entrance",
    "Lore_Tablet-Palace_Throne",
    "Soul_Totem-White_Palace_Left",
    "Lore_Tablet-Palace_Workshop",
    "Soul_Totem-White_Palace_Hub",
    "Soul_Totem-White_Palace_Right"
}

white_palace_events = {
    "White_Palace_03_hub",
    "White_Palace_13",
    "White_Palace_01",
    "Palace_Entrance_Lantern_Lit",
    "Palace_Left_Lantern_Lit",
    "Palace_Right_Lantern_Lit",
    "Palace_Atrium_Gates_Opened",
    "Warp-White_Palace_Atrium_to_Palace_Grounds",
    "Warp-White_Palace_Entrance_to_Palace_Grounds",
}

progression_charms = {
    # Baldur Killers
    "Grubberfly's_Elegy", "Weaversong", "Glowing_Womb",
    # Spore Shroom spots in fungal wastes and elsewhere
    "Spore_Shroom",
    # Tuk gives egg,
    "Defender's_Crest",
    # Unlocks Grimm Troupe
    "Grimmchild1", "Grimmchild2"
}

# Vanilla placements of the following items have no impact on logic, thus we can avoid creating these items and
# locations entirely when the option to randomize them is disabled.
logicless_options = {
    "RandomizeVesselFragments", "RandomizeGeoChests", "RandomizeJunkPitChests", "RandomizeRelics",
    "RandomizeMaps", "RandomizeJournalEntries", "RandomizeGeoRocks", "RandomizeBossGeo",
    "RandomizeLoreTablets", "RandomizeSoulTotems",
}


class HKWeb(WebWorld):
    tutorials = [Tutorial(
        "Mod Setup and Use Guide",
        "A guide to playing Hollow Knight with Archipelago.",
        "English",
        "setup_en.md",
        "setup/en",
        ["Ijwu"]
    )]


class HKWorld(World):
    """Beneath the fading town of Dirtmouth sleeps a vast, ancient kingdom. Many are drawn beneath the surface, 
    searching for riches, or glory, or answers to old secrets.

    As the enigmatic Knight, you’ll traverse the depths, unravel its mysteries and conquer its evils.
    """  # from https://www.hollowknight.com
    game: str = "Hollow Knight"
    options = hollow_knight_options

    web = HKWeb()

    item_name_to_id = {name: data.id for name, data in item_table.items()}
    location_name_to_id = {location_name: location_id for location_id, location_name in
                           enumerate(locations, start=0x1000000)}
    item_name_groups = item_name_groups

    ranges: typing.Dict[str, typing.Tuple[int, int]]
    shops: typing.Dict[str, str] = {
        "Egg_Shop": "Egg",
        "Grubfather": "Grub",
        "Seer": "Essence",
        "Salubra_(Requires_Charms)": "Charm"
    }
    charm_costs: typing.List[int]
    data_version = 2

    def __init__(self, world, player):
        super(HKWorld, self).__init__(world, player)
        self.created_multi_locations: typing.Dict[str, int] = Counter()
        self.ranges = {}

    def generate_early(self):
        world = self.world
        charm_costs = world.RandomCharmCosts[self.player].get_costs(world.random)
        self.charm_costs = world.PlandoCharmCosts[self.player].get_costs(charm_costs)
        # world.exclude_locations[self.player].value.update(white_palace_locations)
        world.local_items[self.player].value.add("Mimic_Grub")
        for vendor, unit in self.shops.items():
            mini = getattr(world, f"Minimum{unit}Price")[self.player]
            maxi = getattr(world, f"Maximum{unit}Price")[self.player]
            # if minimum > maximum, set minimum to maximum
            mini.value = min(mini.value, maxi.value)
            self.ranges[unit] = mini.value, maxi.value
        world.push_precollected(HKItem(starts[world.StartLocation[self.player].current_key],
                                       True, None, "Event", self.player))
        for option_name in disabled:
            getattr(world, option_name)[self.player].value = 0

    def white_palace_exclusions(self):
        exclusions = set()
        wp = self.world.WhitePalace[self.player]
        if wp <= WhitePalace.option_nopathofpain:
            exclusions.update(path_of_pain_locations)
        if wp <= WhitePalace.option_kingfragment:
            exclusions.update(white_palace_checks)
        if wp == WhitePalace.option_exclude and self.world.RandomizeCharms[self.player]:
            # Ensure KF location is still reachable if charms are non-randomized
            exclusions.update(white_palace_transitions)
            exclusions.update(white_palace_events)
            exclusions.add("King_Fragment")
        return exclusions

    def create_regions(self):
        menu_region: Region = create_region(self.world, self.player, 'Menu')
        self.world.regions.append(menu_region)
        wp_exclusions = self.white_palace_exclusions()

        # Link regions
        for event_name in event_names:
            if event_name in wp_exclusions:
                continue
            loc = HKLocation(self.player, event_name, None, menu_region)
            loc.place_locked_item(HKItem(event_name,
                                         event_name not in wp_exclusions,
                                         None, "Event", self.player))
            menu_region.locations.append(loc)
        for entry_transition, exit_transition in connectors.items():
            if entry_transition in wp_exclusions:
                continue
            if exit_transition:
                # if door logic fulfilled -> award vanilla target as event
                loc = HKLocation(self.player, entry_transition, None, menu_region)
                loc.place_locked_item(HKItem(exit_transition,
                                             exit_transition not in wp_exclusions,
                                             None, "Event", self.player))
                menu_region.locations.append(loc)

    def create_items(self):
        # Generate item pool and associated locations (paired in HK)
        pool: typing.List[HKItem] = []
        geo_replace: typing.Set[str] = set()
        if self.world.RemoveSpellUpgrades[self.player]:
            geo_replace.add("Abyss_Shriek")
            geo_replace.add("Shade_Soul")
            geo_replace.add("Descending_Dark")

        wp_exclusions = self.white_palace_exclusions()
        for option_key, option in hollow_knight_randomize_options.items():
            if getattr(self.world, option_key)[self.player]:
                for item_name, location_name in zip(option.items, option.locations):
                    if location_name in wp_exclusions:
                        continue
                    if item_name in geo_replace:
                        item_name = "Geo_Rock-Default"
                    item = self.create_item(item_name)
                        # self.create_location(location_name).place_locked_item(item)
                    if location_name == "Start":
                        self.world.push_precollected(item)
                    else:
                        self.create_location(location_name)
                        pool.append(item)
            # elif option_key not in logicless_options:
            else:
                for item_name, location_name in zip(option.items, option.locations):
                    if location_name in wp_exclusions and location_name != 'King_Fragment':
                        continue
                    item = self.create_item(item_name)
                    if location_name == "Start":
                        self.world.push_precollected(item)
                    else:
                        self.create_location(location_name).place_locked_item(item)
        for i in range(self.world.EggShopSlots[self.player].value):
            self.create_location("Egg_Shop")
            pool.append(self.create_item("Geo_Rock-Default"))
<<<<<<< HEAD
        if not self.allow_white_palace:
            loc = self.world.get_location("King_Fragment", self.player)
            if loc.item and loc.item.name == loc.name:
                loc.item.classification = ItemClassification.filler
=======
>>>>>>> 70d510df
        self.world.itempool += pool

        for shopname in self.shops:
            prices: typing.List[int] = []
            locations: typing.List[HKLocation] = []
            for x in range(1, self.created_multi_locations[shopname]+1):
                loc = self.world.get_location(self.get_multi_location_name(shopname, x), self.player)
                locations.append(loc)
                prices.append(loc.cost)
            prices.sort()
            for loc, price in zip(locations, prices):
                loc.cost = price

    def set_rules(self):
        world = self.world
        player = self.player
        if world.logic[player] != 'nologic':
            goal = world.Goal[player]
            if goal == Goal.option_siblings:
                world.completion_condition[player] = lambda state: state._hk_siblings_ending(player)
            elif goal == Goal.option_radiance:
                world.completion_condition[player] = lambda state: state._hk_can_beat_radiance(player)
            else:
                # Hollow Knight or Any goal.
                world.completion_condition[player] = lambda state: state._hk_can_beat_thk(player)

        set_rules(self)

    def fill_slot_data(self):
        slot_data = {}

        options = slot_data["options"] = {}
        for option_name in self.options:
            option = getattr(self.world, option_name)[self.player]
            try:
                optionvalue = int(option.value)
            except TypeError:
                pass  # C# side is currently typed as dict[str, int], drop what doesn't fit
            else:
                options[option_name] = optionvalue

        # 32 bit int
        slot_data["seed"] = self.world.slot_seeds[self.player].randint(-2147483647, 2147483646)

        for shop, unit in self.shops.items():
            slot_data[f"{unit}_costs"] = {
                f"{shop}_{i}":
                    self.world.get_location(f"{shop}_{i}", self.player).cost
                for i in range(1, 1 + self.created_multi_locations[shop])
            }

        slot_data["notch_costs"] = self.charm_costs

        return slot_data

    def create_item(self, name: str) -> HKItem:
        item_data = item_table[name]
        return HKItem(name, item_data.advancement, item_data.id, item_data.type, self.player)

    def create_location(self, name: str) -> HKLocation:
        unit = self.shops.get(name, None)
        if unit:
            cost = self.world.random.randint(*self.ranges[unit])
        else:
            cost = 0
        if name in multi_locations:
            self.created_multi_locations[name] += 1
            name = self.get_multi_location_name(name, self.created_multi_locations[name])

        region = self.world.get_region("Menu", self.player)
        loc = HKLocation(self.player, name, self.location_name_to_id[name], region)
        if unit:
            loc.unit = unit
            loc.cost = cost
        region.locations.append(loc)
        return loc

    def collect(self, state, item: HKItem) -> bool:
        change = super(HKWorld, self).collect(state, item)
        if change:
            for effect_name, effect_value in item_effects.get(item.name, {}).items():
                state.prog_items[effect_name, item.player] += effect_value

        return change

    def remove(self, state, item: HKItem) -> bool:
        change = super(HKWorld, self).remove(state, item)

        if change:
            for effect_name, effect_value in item_effects.get(item.name, {}).items():
                if state.prog_items[effect_name, item.player] == effect_value:
                    del state.prog_items[effect_name, item.player]
                state.prog_items[effect_name, item.player] -= effect_value

        return change

    @classmethod
    def stage_write_spoiler(cls, world: MultiWorld, spoiler_handle):
        hk_players = world.get_game_players(cls.game)
        spoiler_handle.write('\n\nCharm Notches:')
        for player in hk_players:
            name = world.get_player_name(player)
            spoiler_handle.write(f'\n{name}\n')
            hk_world: HKWorld = world.worlds[player]
            for charm_number, cost in enumerate(hk_world.charm_costs):
                spoiler_handle.write(f"\n{charm_names[charm_number]}: {cost}")

        spoiler_handle.write('\n\nShop Prices:')
        for player in hk_players:
            name = world.get_player_name(player)
            spoiler_handle.write(f'\n{name}\n')
            hk_world: HKWorld = world.worlds[player]
            for shop_name, unit_name in cls.shops.items():
                for x in range(1, hk_world.created_multi_locations[shop_name]+1):
                    loc = world.get_location(hk_world.get_multi_location_name(shop_name, x), player)
                    spoiler_handle.write(f"\n{loc}: {loc.item} costing {loc.cost} {unit_name}")

    def get_multi_location_name(self, base: str, i: typing.Optional[int]) -> str:
        if i is None:
            i = self.created_multi_locations[base]
        assert 0 < i < 18, "limited number of multi location IDs reserved."
        return f"{base}_{i}"


def create_region(world: MultiWorld, player: int, name: str, location_names=None, exits=None) -> Region:
    ret = Region(name, RegionType.Generic, name, player)
    ret.world = world
    if location_names:
        for location in location_names:
            loc_id = HKWorld.location_name_to_id.get(location, None)
            location = HKLocation(player, location, loc_id, ret)
            ret.locations.append(location)
    if exits:
        for exit in exits:
            ret.exits.append(Entrance(player, exit, ret))
    return ret


class HKLocation(Location):
    game: str = "Hollow Knight"
    cost: int = 0
    unit: typing.Optional[str] = None

    def __init__(self, player: int, name: str, code=None, parent=None):
        super(HKLocation, self).__init__(player, name, code if code else None, parent)


class HKItem(Item):
    game = "Hollow Knight"

    def __init__(self, name, advancement, code, type, player: int = None):
        if name == "Mimic_Grub":
            classification = ItemClassification.trap
        elif type in ("Grub", "DreamWarrior", "Root", "Egg"):
            classification = ItemClassification.progression_skip_balancing
        elif type == "Charm" and name not in progression_charms:
            classification = ItemClassification.progression_skip_balancing
        elif advancement:
            classification = ItemClassification.progression
        else:
            classification = ItemClassification.filler
        super(HKItem, self).__init__(name, classification, code if code else None, player)
        self.type = type


class HKLogicMixin(LogicMixin):
    world: MultiWorld

    def _hk_notches(self, player: int, *notches: int) -> int:
        return sum(self.world.worlds[player].charm_costs[notch] for notch in notches)

    def _hk_option(self, player: int, option_name: str) -> int:
        return getattr(self.world, option_name)[player].value

    def _hk_start(self, player, start_location: str) -> bool:
        return self.world.StartLocation[player] == start_location

    def _hk_nail_combat(self, player: int) -> bool:
        return self.has_any({'LFFTSLASH', 'RIGHTSLASH', 'UPSLASH'}, player)

    def _hk_can_beat_thk(self, player: int) -> bool:
        return (
            self.has('Opened_Black_Egg_Temple', player)
            and (self.count('FIREBALL', player) + self.count('SCREAM', player) + self.count('QUAKE', player)) > 1
            and self._hk_nail_combat(player)
            and (
                self.has_any({'LEFTDASH', 'RIGHTDASH'}, player)
                or self._hk_option(player, 'ProficientCombat')
            )
        )

    def _hk_siblings_ending(self, player: int) -> bool:
        return self._hk_can_beat_thk(player) and self.has('WHITEFRAGMENT', player, 3)

    def _hk_can_beat_radiance(self, player: int) -> bool:
        return (
            self._hk_siblings_ending(player)
            and self.has('DREAMNAIL', player, 1)
            and (
                (self.has('LEFTCLAW', player) and self.has('RIGHTCLAW', player))
                or self.has('WINGS', player)
            )
            and (
                self.count('FIREBALL', player) + self.count('SCREAM', player)
                + self.count('QUAKE', player)
            ) > 1
            and (
                (self.has('LEFTDASH', player, 2) and self.has('RIGHTDASH', player, 2))  # Both Shade Cloaks
                or (self._hk_option(player, 'ProficientCombat') and self.has('QUAKE', player))  # or Dive
            )
        )<|MERGE_RESOLUTION|>--- conflicted
+++ resolved
@@ -14,11 +14,7 @@
     event_names, item_effects, connectors, one_ways
 from .Charms import names as charm_names
 
-<<<<<<< HEAD
-from BaseClasses import Region, Entrance, Location, MultiWorld, Item, RegionType, Tutorial, ItemClassification
-=======
-from BaseClasses import Region, Entrance, Location, MultiWorld, Item, RegionType, LocationProgressType, Tutorial
->>>>>>> 70d510df
+from BaseClasses import Region, Entrance, Location, MultiWorld, Item, RegionType, LocationProgressType, Tutorial, ItemClassification
 from ..AutoWorld import World, LogicMixin, WebWorld
 
 path_of_pain_locations = {
@@ -238,13 +234,6 @@
         for i in range(self.world.EggShopSlots[self.player].value):
             self.create_location("Egg_Shop")
             pool.append(self.create_item("Geo_Rock-Default"))
-<<<<<<< HEAD
-        if not self.allow_white_palace:
-            loc = self.world.get_location("King_Fragment", self.player)
-            if loc.item and loc.item.name == loc.name:
-                loc.item.classification = ItemClassification.filler
-=======
->>>>>>> 70d510df
         self.world.itempool += pool
 
         for shopname in self.shops:
