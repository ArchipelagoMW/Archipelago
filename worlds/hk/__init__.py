from __future__ import annotations

import logging
import typing
from copy import deepcopy
import itertools
import operator

logger = logging.getLogger("Hollow Knight")

from .Items import item_table, lookup_type_to_names, item_name_groups
from .Regions import create_regions
from .Rules import set_rules, cost_terms
from .Options import hollow_knight_options, hollow_knight_randomize_options, Goal, WhitePalace, \
    shop_to_option
from .ExtractedData import locations, starts, multi_locations, location_to_region_lookup, \
    event_names, item_effects, connectors, one_ways, vanilla_shop_costs, vanilla_location_costs
from .Charms import names as charm_names

from BaseClasses import Region, Entrance, Location, MultiWorld, Item, RegionType, LocationProgressType, Tutorial, ItemClassification
from ..AutoWorld import World, LogicMixin, WebWorld

path_of_pain_locations = {
    "Soul_Totem-Path_of_Pain_Below_Thornskip",
    "Lore_Tablet-Path_of_Pain_Entrance",
    "Soul_Totem-Path_of_Pain_Left_of_Lever",
    "Soul_Totem-Path_of_Pain_Hidden",
    "Soul_Totem-Path_of_Pain_Entrance",
    "Soul_Totem-Path_of_Pain_Final",
    "Soul_Totem-Path_of_Pain_Below_Lever",
    "Soul_Totem-Path_of_Pain_Second",
    "Journal_Entry-Seal_of_Binding",
    "Warp-Path_of_Pain_Complete",
    "Defeated_Path_of_Pain_Arena",
    "Completed_Path_of_Pain",
    # Path of Pain transitions
    "White_Palace_17[right1]", "White_Palace_17[bot1]",
    "White_Palace_18[top1]", "White_Palace_18[right1]",
    "White_Palace_19[left1]", "White_Palace_19[top1]",
    "White_Palace_20[bot1]",
}

white_palace_transitions = {
    # Event-Transitions:
    # "Grubfather_2",
    "White_Palace_01[left1]", "White_Palace_01[right1]", "White_Palace_01[top1]",
    "White_Palace_02[left1]",
    "White_Palace_03_hub[bot1]", "White_Palace_03_hub[left1]", "White_Palace_03_hub[left2]",
    "White_Palace_03_hub[right1]", "White_Palace_03_hub[top1]",
    "White_Palace_04[right2]", "White_Palace_04[top1]",
    "White_Palace_05[left1]", "White_Palace_05[left2]", "White_Palace_05[right1]", "White_Palace_05[right2]",
    "White_Palace_06[bot1]", "White_Palace_06[left1]", "White_Palace_06[top1]", "White_Palace_07[bot1]",
    "White_Palace_07[top1]", "White_Palace_08[left1]", "White_Palace_08[right1]",
    "White_Palace_09[right1]",
    "White_Palace_11[door2]",
    "White_Palace_12[bot1]", "White_Palace_12[right1]",
    "White_Palace_13[left1]", "White_Palace_13[left2]", "White_Palace_13[left3]", "White_Palace_13[right1]",
    "White_Palace_14[bot1]", "White_Palace_14[right1]",
    "White_Palace_15[left1]", "White_Palace_15[right1]", "White_Palace_15[right2]",
    "White_Palace_16[left1]", "White_Palace_16[left2]",
}

white_palace_checks = {
    "Soul_Totem-White_Palace_Final",
    "Soul_Totem-White_Palace_Entrance",
    "Lore_Tablet-Palace_Throne",
    "Soul_Totem-White_Palace_Left",
    "Lore_Tablet-Palace_Workshop",
    "Soul_Totem-White_Palace_Hub",
    "Soul_Totem-White_Palace_Right"
}

white_palace_events = {
    "White_Palace_03_hub",
    "White_Palace_13",
    "White_Palace_01",
    "Palace_Entrance_Lantern_Lit",
    "Palace_Left_Lantern_Lit",
    "Palace_Right_Lantern_Lit",
    "Palace_Atrium_Gates_Opened",
    "Warp-White_Palace_Atrium_to_Palace_Grounds",
    "Warp-White_Palace_Entrance_to_Palace_Grounds",
}

progression_charms = {
    # Baldur Killers
    "Grubberfly's_Elegy", "Weaversong", "Glowing_Womb",
    # Spore Shroom spots in fungal wastes and elsewhere
    "Spore_Shroom",
    # Tuk gives egg,
    "Defender's_Crest",
    # Unlocks Grimm Troupe
    "Grimmchild1", "Grimmchild2"
}

# Vanilla placements of the following items have no impact on logic, thus we can avoid creating these items and
# locations entirely when the option to randomize them is disabled.
logicless_options = {
    "RandomizeVesselFragments", "RandomizeGeoChests", "RandomizeJunkPitChests", "RandomizeRelics",
    "RandomizeMaps", "RandomizeJournalEntries", "RandomizeGeoRocks", "RandomizeBossGeo",
    "RandomizeLoreTablets", "RandomizeSoulTotems",
}

# Options that affect vanilla starting items
randomizable_starting_items: typing.Dict[str, typing.Tuple[str, ...]] = {
    "RandomizeFocus": ("Focus",),
    "RandomizeSwim": ("Swim",),
    "RandomizeNail": ('Upslash', 'Leftslash', 'Rightslash')
}

# Shop cost types.
shop_cost_types: typing.Dict[str, typing.Tuple[str, ...]] = {
    "Egg_Shop": ("RANCIDEGGS",),
    "Grubfather": ("GRUBS",),
    "Seer": ("ESSENCE",),
    "Salubra_(Requires_Charms)": ("CHARMS", "GEO"),
    "Sly": ("GEO",),
    "Sly_(Key)": ("GEO",),
    "Iselda": ("GEO",),
    "Salubra": ("GEO",),
    "Leg_Eater": ("GEO",),
}

class HKWeb(WebWorld):
    tutorials = [Tutorial(
        "Mod Setup and Use Guide",
        "A guide to playing Hollow Knight with Archipelago.",
        "English",
        "setup_en.md",
        "setup/en",
        ["Ijwu"]
    )]


class HKWorld(World):
    """Beneath the fading town of Dirtmouth sleeps a vast, ancient kingdom. Many are drawn beneath the surface, 
    searching for riches, or glory, or answers to old secrets.

    As the enigmatic Knight, you’ll traverse the depths, unravel its mysteries and conquer its evils.
    """  # from https://www.hollowknight.com
    game: str = "Hollow Knight"
    options = hollow_knight_options

    web = HKWeb()

    item_name_to_id = {name: data.id for name, data in item_table.items()}
    location_name_to_id = {location_name: location_id for location_id, location_name in
                           enumerate(locations, start=0x1000000)}
    item_name_groups = item_name_groups

    ranges: typing.Dict[str, typing.Tuple[int, int]]
    charm_costs: typing.List[int]
    cached_filler_items = {}
    data_version = 2

    def __init__(self, world, player):
        super(HKWorld, self).__init__(world, player)
        self.created_multi_locations: typing.Dict[str, typing.List[HKLocation]] = {
            location: list() for location in multi_locations
        }
        self.ranges = {}
        self.created_shop_items = 0
        self.vanilla_shop_costs = deepcopy(vanilla_shop_costs)

    def generate_early(self):
        world = self.world
        charm_costs = world.RandomCharmCosts[self.player].get_costs(world.random)
        self.charm_costs = world.PlandoCharmCosts[self.player].get_costs(charm_costs)
        # world.exclude_locations[self.player].value.update(white_palace_locations)
        world.local_items[self.player].value.add("Mimic_Grub")
        for term, data in cost_terms.items():
            mini = getattr(world, f"Minimum{data.option}Price")[self.player]
            maxi = getattr(world, f"Maximum{data.option}Price")[self.player]
            # if minimum > maximum, set minimum to maximum
            mini.value = min(mini.value, maxi.value)
            self.ranges[term] = mini.value, maxi.value
        world.push_precollected(HKItem(starts[world.StartLocation[self.player].current_key],
                                       True, None, "Event", self.player))

    def white_palace_exclusions(self):
        exclusions = set()
        wp = self.world.WhitePalace[self.player]
        if wp <= WhitePalace.option_nopathofpain:
            exclusions.update(path_of_pain_locations)
        if wp <= WhitePalace.option_kingfragment:
            exclusions.update(white_palace_checks)
        if wp == WhitePalace.option_exclude:
            exclusions.add("King_Fragment")
            if self.world.RandomizeCharms[self.player]:
                # If charms are randomized, this will be junk-filled -- so transitions and events are not progression
                exclusions.update(white_palace_transitions)
                exclusions.update(white_palace_events)
        return exclusions

    def create_regions(self):
        menu_region: Region = create_region(self.world, self.player, 'Menu')
        self.world.regions.append(menu_region)
        # wp_exclusions = self.white_palace_exclusions()

        # Link regions
        for event_name in event_names:
            #if event_name in wp_exclusions:
            #    continue
            loc = HKLocation(self.player, event_name, None, menu_region)
            loc.place_locked_item(HKItem(event_name,
                                         True, #event_name not in wp_exclusions,
                                         None, "Event", self.player))
            menu_region.locations.append(loc)
        for entry_transition, exit_transition in connectors.items():
            #if entry_transition in wp_exclusions:
            #    continue
            if exit_transition:
                # if door logic fulfilled -> award vanilla target as event
                loc = HKLocation(self.player, entry_transition, None, menu_region)
                loc.place_locked_item(HKItem(exit_transition,
                                             True, #exit_transition not in wp_exclusions,
                                             None, "Event", self.player))
                menu_region.locations.append(loc)

    def create_items(self):
        unfilled_locations = 0
        # Generate item pool and associated locations (paired in HK)
        pool: typing.List[HKItem] = []
        wp_exclusions = self.white_palace_exclusions()
        junk_replace: typing.Set[str] = set()
        if self.world.RemoveSpellUpgrades[self.player]:
            junk_replace.update(("Abyss_Shriek", "Shade_Soul", "Descending_Dark"))

        randomized_starting_items = set()
        for attr, items in randomizable_starting_items.items():
            if getattr(self.world, attr)[self.player]:
                randomized_starting_items.update(items)

        # noinspection PyShadowingNames
        def _add(item_name: str, location_name: str):
            """
            Adds a pairing of an item and location, doing appropriate checks to see if it should be vanilla or not.
            """
            nonlocal unfilled_locations

            vanilla = not randomized
            excluded = False

            if not vanilla and location_name in wp_exclusions:
                if location_name == 'King_Fragment':
                    excluded = True
                else:
                    vanilla = True

            if item_name in junk_replace:
                item_name = self.get_filler_item_name()

            item = self.create_item(item_name)

            if location_name == "Start":
                if item_name in randomized_starting_items:
                    pool.append(item)
                else:
                    self.world.push_precollected(item)
                return

            if vanilla:
                location = self.create_vanilla_location(location_name, item)
            else:
                pool.append(item)
                if location_name in multi_locations:  # Create shop locations later.
                    return
                location = self.create_location(location_name)
                unfilled_locations += 1
            if excluded:
                location.progress_type = LocationProgressType.EXCLUDED

        for option_key, option in hollow_knight_randomize_options.items():
            randomized = getattr(self.world, option_key)[self.player]
            for item_name, location_name in zip(option.items, option.locations):
                if item_name in junk_replace:
                    item_name = self.get_filler_item_name()

                if (item_name == "Crystal_Heart" and self.world.SplitCrystalHeart[self.player]) or \
                        (item_name == "Mothwing_Cloak" and self.world.SplitMothwingCloak[self.player]):
                    _add("Left_" + item_name, location_name)
                    _add("Right_" + item_name, "Split_" + location_name)
                    continue
                if item_name == "Mantis_Claw" and self.world.SplitMantisClaw[self.player]:
                    _add("Left_" + item_name, "Left_" + location_name)
                    _add("Right_" + item_name, "Right_" + location_name)
                    continue
                if item_name == "Shade_Cloak" and self.world.SplitMothwingCloak[self.player]:
                    if self.world.random.randint(0, 1):
                        item_name = "Left_Mothwing_Cloak"
                    else:
                        item_name = "Right_Mothwing_Cloak"

                _add(item_name, location_name)

        if self.world.RandomizeElevatorPass[self.player]:
            randomized = True
            _add("Elevator_Pass", "Elevator_Pass")

        for shop, locations in self.created_multi_locations.items():
            for _ in range(len(locations), getattr(self.world, shop_to_option[shop])[self.player].value):
                loc = self.create_location(shop)
<<<<<<< HEAD
=======
                print(f"Created location {loc.name}")
>>>>>>> 5e00dfd8
                unfilled_locations += 1

        # Balance the pool
        item_count = len(pool)
        additional_shop_items = max(item_count - unfilled_locations, self.world.ExtraShopSlots[self.player].value)

        # Add additional shop items, as needed.
        if additional_shop_items > 0:
<<<<<<< HEAD
=======
            print(f"Additional shop items requested: {additional_shop_items}")
>>>>>>> 5e00dfd8
            shops = list(shop for shop, locations in self.created_multi_locations.items() if len(locations) < 16)
            if not self.world.EggShopSlots[self.player].value:  # No eggshop, so don't place items there
                shops.remove('Egg_Shop')

            for _ in range(additional_shop_items):
                print(f"Candidates: {shops}")
                shop = self.world.random.choice(shops)
                loc = self.create_location(shop)
<<<<<<< HEAD
=======
                print(f"Created location {loc.name}")
>>>>>>> 5e00dfd8
                unfilled_locations += 1
                if len(self.created_multi_locations[shop]) >= 16:
                    shops.remove(shop)
                    if not shops:
                        break

        # Create filler items, if needed
        if item_count < unfilled_locations:
            pool.extend(self.create_item(self.get_filler_item_name()) for _ in range(unfilled_locations - item_count))
        self.world.itempool += pool
        self.apply_costsanity()
        self.sort_shops_by_cost()

    def sort_shops_by_cost(self):
        for shop, locations in self.created_multi_locations.items():
            randomized_locations = list(loc for loc in locations if not loc.vanilla)
            prices = sorted(
                (loc.costs for loc in randomized_locations),
                key=lambda costs: (len(costs),) + tuple(costs.values())
            )
            for loc, costs in zip(randomized_locations, prices):
                loc.costs = costs

    def apply_costsanity(self):
        if not self.world.CostSanity[self.player].value:
            return  # noop

        def _compute_weights(weights: dict, desc: str) -> typing.Dict[str, int]:
            if all(x == 0 for x in weights.values()):
                logger.warning(
                    f"All {desc} weights were zero for {self.world.player_name[self.player]}."
                    f" Setting them to one instead."
                )
                weights = {k: 1 for k in weights}

            return {k: v for k, v in weights.items() if v}

        random = self.world.random
        hybrid_chance = getattr(self.world, f"CostSanityHybridChance")[self.player].value
        weights = {
            data.term: getattr(self.world, f"CostSanity{data.option}Weight")[self.player].value
            for data in cost_terms.values()
        }
        weights_geoless = dict(weights)
        del weights_geoless["GEO"]

        weights = _compute_weights(weights, "CostSanity")
        weights_geoless = _compute_weights(weights_geoless, "Geoless CostSanity")

        if hybrid_chance > 0:
            if len(weights) == 1:
                logger.warning(
                    f"Only one cost type is available for CostSanity in {self.world.player_name[self.player]}'s world."
                    f" CostSanityHybridChance will not trigger."
                )
            if len(weights_geoless) == 1:
                logger.warning(
                    f"Only one cost type is available for CostSanity in {self.world.player_name[self.player]}'s world."
                    f" CostSanityHybridChance will not trigger in geoless locations."
                )

        for region in self.world.get_regions(self.player):
            for location in region.locations:
                if not location.costs:
                    continue
                if location.name == "Vessel_Fragment-Basin":
                    continue

                if location.basename in {'Grubfather', 'Seer', 'Eggshop'}:
                    our_weights = dict(weights_geoless)
                else:
                    our_weights = dict(weights)

                rolls = 1
                if random.randrange(100) < hybrid_chance:
                    rolls = 2

                if rolls > len(our_weights):
                    terms = list(our_weights.keys())  # Can't randomly choose cost types, using all of them.
                else:
                    terms = []
                    for _ in range(rolls):
                        term = random.choices(list(our_weights.keys()), list(our_weights.values()))[0]
                        del our_weights[term]
                        terms.append(term)

                location.costs = {term: random.randint(*self.ranges[term]) for term in terms}
                location.sort_costs()

    def set_rules(self):
        world = self.world
        player = self.player
        if world.logic[player] != 'nologic':
            goal = world.Goal[player]
            if goal == Goal.option_siblings:
                world.completion_condition[player] = lambda state: state._hk_siblings_ending(player)
            elif goal == Goal.option_radiance:
                world.completion_condition[player] = lambda state: state._hk_can_beat_radiance(player)
            else:
                # Hollow Knight or Any goal.
                world.completion_condition[player] = lambda state: state._hk_can_beat_thk(player)

        set_rules(self)

    def fill_slot_data(self):
        slot_data = {}

        options = slot_data["options"] = {}
        for option_name in self.options:
            option = getattr(self.world, option_name)[self.player]
            try:
                optionvalue = int(option.value)
            except TypeError:
                pass  # C# side is currently typed as dict[str, int], drop what doesn't fit
            else:
                options[option_name] = optionvalue

        # 32 bit int
        slot_data["seed"] = self.world.slot_seeds[self.player].randint(-2147483647, 2147483646)

        # Backwards compatibility for shop cost data (HKAP < 0.1.0)
        if not self.world.CostSanity[self.player]:
            for shop, terms in shop_cost_types.items():
                unit = cost_terms[next(iter(terms))].option
                if unit == "Geo":
                    continue
                slot_data[f"{unit}_costs"] = {
                    loc.name: next(iter(loc.costs.values()))
                    for loc in self.created_multi_locations[shop]
                }

        # HKAP 0.1.0 and later cost data.
        location_costs = {}
        for region in self.world.get_regions(self.player):
            for location in region.locations:
                if location.costs:
                    location_costs[location.name] = location.costs
        slot_data["location_costs"] = location_costs

        slot_data["notch_costs"] = self.charm_costs

        return slot_data

    def create_item(self, name: str) -> HKItem:
        item_data = item_table[name]
        return HKItem(name, item_data.advancement, item_data.id, item_data.type, self.player)

    def create_location(self, name: str, vanilla=False) -> HKLocation:
        costs = None
        basename = name
        if name in shop_cost_types:
            costs = {
                term: self.world.random.randint(*self.ranges[term])
                for term in shop_cost_types[name]
            }
        elif name in vanilla_location_costs:
            costs = vanilla_location_costs[name]

        multi = self.created_multi_locations.get(name)

        if multi is not None:
            i = len(multi) + 1
            name = f"{name}_{i}"

        region = self.world.get_region("Menu", self.player)
        loc = HKLocation(self.player, name,
                         self.location_name_to_id[name], region, costs=costs, vanilla=vanilla,
                         basename=basename)

        if multi is not None:
            multi.append(loc)

        region.locations.append(loc)
        return loc

    def create_vanilla_location(self, location: str, item: Item):
        costs = self.vanilla_shop_costs.get((location, item.name))
        location = self.create_location(location, vanilla=True)
        location.place_locked_item(item)
        if costs:
            location.costs = costs.pop()

    def collect(self, state, item: HKItem) -> bool:
        change = super(HKWorld, self).collect(state, item)
        if change:
            for effect_name, effect_value in item_effects.get(item.name, {}).items():
                state.prog_items[effect_name, item.player] += effect_value
        if item.name in {"Left_Mothwing_Cloak", "Right_Mothwing_Cloak"}:
            if state.prog_items.get(('RIGHTDASH', item.player), 0) and \
                    state.prog_items.get(('LEFTDASH', item.player), 0):
                (state.prog_items["RIGHTDASH", item.player], state.prog_items["LEFTDASH", item.player]) = \
                    ([max(state.prog_items["RIGHTDASH", item.player], state.prog_items["LEFTDASH", item.player])] * 2)
        return change

    def remove(self, state, item: HKItem) -> bool:
        change = super(HKWorld, self).remove(state, item)

        if change:
            for effect_name, effect_value in item_effects.get(item.name, {}).items():
                if state.prog_items[effect_name, item.player] == effect_value:
                    del state.prog_items[effect_name, item.player]
                state.prog_items[effect_name, item.player] -= effect_value

        return change

    @classmethod
    def stage_write_spoiler(cls, world: MultiWorld, spoiler_handle):
        hk_players = world.get_game_players(cls.game)
        spoiler_handle.write('\n\nCharm Notches:')
        for player in hk_players:
            name = world.get_player_name(player)
            spoiler_handle.write(f'\n{name}\n')
            hk_world: HKWorld = world.worlds[player]
            for charm_number, cost in enumerate(hk_world.charm_costs):
                spoiler_handle.write(f"\n{charm_names[charm_number]}: {cost}")

        spoiler_handle.write('\n\nShop Prices:')
        for player in hk_players:
            name = world.get_player_name(player)
            spoiler_handle.write(f'\n{name}\n')
            hk_world: HKWorld = world.worlds[player]

            if world.CostSanity[player].value:
                for loc in sorted(
                    (
                        loc for loc in itertools.chain(*(region.locations for region in world.get_regions(player)))
                        if loc.costs
                    ), key=operator.attrgetter('name')
                ):
                    spoiler_handle.write(f"\n{loc}: {loc.item} costing {loc.cost_text()}")
            else:
                for shop_name, locations in hk_world.created_multi_locations.items():
                    for loc in locations:
                        spoiler_handle.write(f"\n{loc}: {loc.item} costing {loc.cost_text()}")

    def get_multi_location_name(self, base: str, i: typing.Optional[int]) -> str:
        if i is None:
            i = len(self.created_multi_locations[base]) + 1
        assert 1 <= 16, "limited number of multi location IDs reserved."
        return f"{base}_{i}"

    def get_filler_item_name(self) -> str:
        if self.player not in self.cached_filler_items:
            fillers = ["One_Geo", "Soul_Refill"]
            exclusions = self.white_palace_exclusions()
            for group in (
                    'RandomizeGeoRocks', 'RandomizeSoulTotems', 'RandomizeLoreTablets', 'RandomizeJunkPitChests',
                    'RandomizeRancidEggs'
            ):
                if getattr(self.world, group):
                    fillers.extend(item for item in hollow_knight_randomize_options[group].items if item not in
                                   exclusions)
            self.cached_filler_items[self.player] = fillers
        return self.world.random.choice(self.cached_filler_items[self.player])


def create_region(world: MultiWorld, player: int, name: str, location_names=None, exits=None) -> Region:
    ret = Region(name, RegionType.Generic, name, player)
    ret.world = world
    if location_names:
        for location in location_names:
            loc_id = HKWorld.location_name_to_id.get(location, None)
            location = HKLocation(player, location, loc_id, ret)
            ret.locations.append(location)
    if exits:
        for exit in exits:
            ret.exits.append(Entrance(player, exit, ret))
    return ret


class HKLocation(Location):
    game: str = "Hollow Knight"
    costs: typing.Dict[str, int] = None
    unit: typing.Optional[str] = None
    vanilla = False
    basename: str

    def sort_costs(self):
        if self.costs is None:
            return
        self.costs = {k: self.costs[k] for k in sorted(self.costs.keys(), key=lambda x: cost_terms[x].sort)}

    def __init__(
            self, player: int, name: str, code=None, parent=None,
            costs: typing.Dict[str, int] = None, vanilla: bool = False, basename: str = None
    ):
        self.basename = basename or name
        super(HKLocation, self).__init__(player, name, code if code else None, parent)
        self.vanilla = vanilla
        if costs:
            self.costs = dict(costs)
            self.sort_costs()

    def cost_text(self, separator=" and "):
        if self.costs is None:
            return None
        return separator.join(
            f"{value} {cost_terms[term].singular if value == 1 else cost_terms[term].plural}"
            for term, value in self.costs.items()
        )


class HKItem(Item):
    game = "Hollow Knight"

    def __init__(self, name, advancement, code, type, player: int = None):
        if name == "Mimic_Grub":
            classification = ItemClassification.trap
        elif type in ("Grub", "DreamWarrior", "Root", "Egg"):
            classification = ItemClassification.progression_skip_balancing
        elif type == "Charm" and name not in progression_charms:
            classification = ItemClassification.progression_skip_balancing
        elif advancement:
            classification = ItemClassification.progression
        else:
            classification = ItemClassification.filler
        super(HKItem, self).__init__(name, classification, code if code else None, player)
        self.type = type


class HKLogicMixin(LogicMixin):
    world: MultiWorld

    def _hk_notches(self, player: int, *notches: int) -> int:
        return sum(self.world.worlds[player].charm_costs[notch] for notch in notches)

    def _hk_option(self, player: int, option_name: str) -> int:
        return getattr(self.world, option_name)[player].value

    def _hk_start(self, player, start_location: str) -> bool:
        return self.world.StartLocation[player] == start_location

    def _hk_nail_combat(self, player: int) -> bool:
        return self.has_any({'LFFTSLASH', 'RIGHTSLASH', 'UPSLASH'}, player)

    def _hk_can_beat_thk(self, player: int) -> bool:
        return (
            self.has('Opened_Black_Egg_Temple', player)
            and (self.count('FIREBALL', player) + self.count('SCREAM', player) + self.count('QUAKE', player)) > 1
            and self._hk_nail_combat(player)
            and (
                self.has_any({'LEFTDASH', 'RIGHTDASH'}, player)
                or self._hk_option(player, 'ProficientCombat')
            )
        )

    def _hk_siblings_ending(self, player: int) -> bool:
        return self._hk_can_beat_thk(player) and self.has('WHITEFRAGMENT', player, 3)

    def _hk_can_beat_radiance(self, player: int) -> bool:
        return (
            self._hk_siblings_ending(player)
            and self.has('DREAMNAIL', player, 1)
            and (
                (self.has('LEFTCLAW', player) and self.has('RIGHTCLAW', player))
                or self.has('WINGS', player)
            )
            and (
                self.count('FIREBALL', player) + self.count('SCREAM', player)
                + self.count('QUAKE', player)
            ) > 1
            and (
                (self.has('LEFTDASH', player, 2) and self.has('RIGHTDASH', player, 2))  # Both Shade Cloaks
                or (self._hk_option(player, 'ProficientCombat') and self.has('QUAKE', player))  # or Dive
            )
        )<|MERGE_RESOLUTION|>--- conflicted
+++ resolved
@@ -300,10 +300,6 @@
         for shop, locations in self.created_multi_locations.items():
             for _ in range(len(locations), getattr(self.world, shop_to_option[shop])[self.player].value):
                 loc = self.create_location(shop)
-<<<<<<< HEAD
-=======
-                print(f"Created location {loc.name}")
->>>>>>> 5e00dfd8
                 unfilled_locations += 1
 
         # Balance the pool
@@ -312,10 +308,6 @@
 
         # Add additional shop items, as needed.
         if additional_shop_items > 0:
-<<<<<<< HEAD
-=======
-            print(f"Additional shop items requested: {additional_shop_items}")
->>>>>>> 5e00dfd8
             shops = list(shop for shop, locations in self.created_multi_locations.items() if len(locations) < 16)
             if not self.world.EggShopSlots[self.player].value:  # No eggshop, so don't place items there
                 shops.remove('Egg_Shop')
@@ -324,10 +316,6 @@
                 print(f"Candidates: {shops}")
                 shop = self.world.random.choice(shops)
                 loc = self.create_location(shop)
-<<<<<<< HEAD
-=======
-                print(f"Created location {loc.name}")
->>>>>>> 5e00dfd8
                 unfilled_locations += 1
                 if len(self.created_multi_locations[shop]) >= 16:
                     shops.remove(shop)
