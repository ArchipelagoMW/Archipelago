import typing
from .ExtractedData import logic_options, starts, pool_options

from Options import Option, DefaultOnToggle, Toggle, Choice, Range, OptionDict, SpecialRange
from .Charms import vanilla_costs, names as charm_names

if typing.TYPE_CHECKING:
    # avoid import during runtime
    from random import Random
else:
    Random = typing.Any


locations = {"option_" + start: i for i, start in enumerate(starts)}
# This way the dynamic start names are picked up by the MetaClass Choice belongs to
StartLocation = type("StartLocation", (Choice,), {"__module__": __name__, "auto_display_name": False, **locations,
                                                  "__doc__": "Choose your start location. "
                                                             "This is currently only locked to King's Pass."})
del (locations)

option_docstrings = {
    "RandomizeDreamers": "Allow for Dreamers to be randomized into the item pool and opens their locations for "
                         "randomization.",
    "RandomizeSkills": "Allow for Skills, such as Mantis Claw or Shade Soul, to be randomized into the item pool. "
                       "Also opens their locations for receiving randomized items.",
    "RandomizeFocus": "Removes the ability to focus and randomizes it into the item pool.",
    "RandomizeSwim": "Removes the ability to swim in water and randomizes it into the item pool.",
    "RandomizeCharms": "Allow for Charms to be randomized into the item pool and open their locations for "
                       "randomization. Includes Charms sold in shops.",
    "RandomizeKeys": "Allow for Keys to be randomized into the item pool. Includes those sold in shops.",
    "RandomizeMaskShards": "Allow for Mask Shard to be randomized into the item pool and open their locations for"
                           " randomization.",
    "RandomizeVesselFragments": "Allow for Vessel Fragments to be randomized into the item pool and open their "
                                "locations for randomization.",
    "RandomizeCharmNotches": "Allow for Charm Notches to be randomized into the item pool. "
                             "Includes those sold by Salubra.",
    "RandomizePaleOre": "Randomize Pale Ores into the item pool and open their locations for randomization.",
    "RandomizeGeoChests": "Allow for Geo Chests to contain randomized items, "
                          "as well as their Geo reward being randomized into the item pool.",
    "RandomizeJunkPitChests": "Randomize the contents of junk pit chests into the item pool and open their locations "
                              "for randomization.",
    "RandomizeRancidEggs": "Randomize Rancid Eggs into the item pool and open their locations for randomization",
    "RandomizeRelics": "Randomize Relics (King's Idol, et al.) into the item pool and open their locations for"
                       " randomization.",
    "RandomizeWhisperingRoots": "Randomize the essence rewards from Whispering Roots into the item pool. Whispering "
                                "Roots will now grant a randomized item when completed. This can be previewed by "
                                "standing on the root.",
    "RandomizeBossEssence": "Randomize boss essence drops, such as those for defeating Warrior Dreams, into the item "
                            "pool and open their locations for randomization.",
    "RandomizeGrubs": "Randomize Grubs into the item pool and open their locations for randomization.",
    "RandomizeMimics": "Randomize Mimic Grubs into the item pool and open their locations for randomization."
                      "Mimic Grubs are always placed in your own game.",
    "RandomizeMaps": "Randomize Maps into the item pool. This causes Cornifer to give you a message allowing you to see"
                     " and buy an item that is randomized into that location as well.",
    "RandomizeStags": "Randomize Stag Stations unlocks into the item pool as well as placing randomized items "
                      "on the stag station bell/toll.",
    "RandomizeLifebloodCocoons": "Randomize Lifeblood Cocoon grants into the item pool and open their locations"
                                 " for randomization.",
    "RandomizeGrimmkinFlames": "Randomize Grimmkin Flames into the item pool and open their locations for "
                               "randomization.",
    "RandomizeJournalEntries": "Randomize the Hunter's Journal as well as the findable journal entries into the item "
                               "pool, and open their locations for randomization. Does not include journal entries "
                               "gained by killing enemies.",
    "RandomizeNail": "Removes the ability to swing the nail left, right and up, and shuffles these into the item pool.",
    "RandomizeGeoRocks": "Randomize Geo Rock rewards into the item pool and open their locations for randomization.",
    "RandomizeBossGeo": "Randomize boss Geo drops into the item pool and open those locations for randomization.",
    "RandomizeSoulTotems": "Randomize Soul Refill items into the item pool and open the Soul Totem locations for"
                           " randomization.",
    "RandomizeLoreTablets": "Randomize Lore items into the itempool, one per Lore Tablet, and place randomized item "
                            "grants on the tablets themselves. You must still read the tablet to get the item.",
    "PreciseMovement": "Places skips into logic which require extremely precise player movement, possibly without "
                       "movement skills such as dash or hook.",
    "ProficientCombat": "Places skips into logic which require proficient combat, possibly with limited items.",
    "BackgroundObjectPogos": "Places skips into logic for locations which are reachable via pogoing off of "
                             "background objects.",
    "EnemyPogos": "Places skips into logic for locations which are reachable via pogos off of enemies.",
    "ObscureSkips": "Places skips into logic which are considered obscure enough that a beginner is not expected "
                    "to know them.",
    "ShadeSkips": "Places shade skips into logic which utilize the player's shade for pogoing or damage boosting.",
    "InfectionSkips": "Places skips into logic which are only possible after the crossroads become infected.",
    "FireballSkips": "Places skips into logic which require the use of spells to reset fall speed while in mid-air.",
    "SpikeTunnels": "Places skips into logic which require the navigation of narrow tunnels filled with spikes.",
    "AcidSkips": "Places skips into logic which require crossing a pool of acid without Isma's Tear, or water if swim "
                 "is disabled.",
    "DamageBoosts": "Places skips into logic which require you to take damage from an enemy or hazard to progress.",
    "DangerousSkips": "Places skips into logic which contain a high risk of taking damage.",
    "DarkRooms": "Places skips into logic which require navigating dark rooms without the use of the Lumafly Lantern.",
    "ComplexSkips": "Places skips into logic which require intense setup or are obscure even beyond advanced skip "
                    "standards.",
    "DifficultSkips": "Places skips into logic which are considered more difficult than typical.",
    "RemoveSpellUpgrades": "Removes the second level of all spells from the item pool."
}

default_on = {
    "RandomizeDreamers",
    "RandomizeSkills",
    "RandomizeCharms",
    "RandomizeKeys",
    "RandomizeMaskShards",
    "RandomizeVesselFragments",
    "RandomizePaleOre",
    "RandomizeRelics"
}

shop_to_option = {
    "Seer": "SeerRewardSlots",
    "Grubfather": "GrubfatherRewardSlots",
    "Sly": "SlyShopSlots",
    "Sly_(Key)": "SlyKeyShopSlots",
    "Iselda": "IseldaShopSlots",
    "Salubra": "SalubraShopSlots",
    "Leg_Eater": "LegEaterShopSlots",
    "Salubra_(Requires_Charms)": "IseldaShopSlots"
}

hollow_knight_randomize_options: typing.Dict[str, type(Option)] = {}

for option_name, option_data in pool_options.items():
    extra_data = {"__module__": __name__, "items": option_data[0], "locations": option_data[1]}
    if option_name in option_docstrings:
        extra_data["__doc__"] = option_docstrings[option_name]
    if option_name in default_on:
        option = type(option_name, (DefaultOnToggle,), extra_data)
    else:
        option = type(option_name, (Toggle,), extra_data)
    globals()[option.__name__] = option
    hollow_knight_randomize_options[option.__name__] = option

hollow_knight_logic_options: typing.Dict[str, type(Option)] = {}
for option_name in logic_options.values():
    if option_name in hollow_knight_randomize_options:
        continue
    extra_data = {"__module__": __name__}
    if option_name in option_docstrings:
        extra_data["__doc__"] = option_docstrings[option_name]
        option = type(option_name, (Toggle,), extra_data)
    globals()[option.__name__] = option
    hollow_knight_logic_options[option.__name__] = option


class RandomizeElevatorPass(Toggle):
    """Adds an Elevator Pass item to the item pool, which is then required to use the large elevators connecting
    City of Tears to the Forgotten Crossroads and Resting Grounds."""
    display_name = "Randomize Elevator Pass"
    default = False


class SplitMothwingCloak(Toggle):
    """Splits the Mothwing Cloak into left- and right-only versions of the item. Randomly adds a second left or
    right Mothwing cloak item which functions as the upgrade to Shade Cloak."""
    display_name = "Split Mothwing Cloak"
    default = False


class SplitMantisClaw(Toggle):
    """Splits the Mantis Claw into left- and right-only versions of the item."""
    display_name = "Split Mantis Claw"
    default = False


class SplitCrystalHeart(Toggle):
    """Splits the Crystal Heart into left- and right-only versions of the item."""
    display_name = "Split Crystal Heart"
    default = False


class MinimumGrubPrice(Range):
    """The minimum grub price in the range of prices that an item should cost from Grubfather."""
    display_name = "Minimum Grub Price"
    range_start = 1
    range_end = 46
    default = 1


class MaximumGrubPrice(MinimumGrubPrice):
    """The maximum grub price in the range of prices that an item should cost from Grubfather."""
    display_name = "Maximum Grub Price"
    default = 23


class MinimumEssencePrice(Range):
    """The minimum essence price in the range of prices that an item should cost from Seer."""
    display_name = "Minimum Essence Price"
    range_start = 1
    range_end = 2800
    default = 1


class MaximumEssencePrice(MinimumEssencePrice):
    """The maximum essence price in the range of prices that an item should cost from Seer."""
    display_name = "Maximum Essence Price"
    default = 1400


class MinimumEggPrice(Range):
    """The minimum rancid egg price in the range of prices that an item should cost from Jiji.
    Only takes effect if the EggSlotShops option is greater than 0."""
    display_name = "Minimum Egg Price"
    range_start = 1
    range_end = 21
    default = 1


class MaximumEggPrice(MinimumEggPrice):
    """The maximum rancid egg price in the range of prices that an item should cost from Jiji.
    Only takes effect if the EggSlotShops option is greater than 0."""
    display_name = "Maximum Egg Price"
    default = 10


class MinimumCharmPrice(Range):
    """The minimum charm price in the range of prices that an item should cost for Salubra's shop item which also
    carry a charm cost."""
    display_name = "Minimum Charm Requirement"
    range_start = 1
    range_end = 40
    default = 1


class MaximumCharmPrice(MinimumCharmPrice):
    """The maximum charm price in the range of prices that an item should cost for Salubra's shop item which also
    carry a charm cost."""
    default = 20


class MinimumGeoPrice(Range):
    """The minimum geo price for items in geo shops."""
    display_name = "Minimum Geo Price"
    range_start = 1
    range_end = 200
    default = 1


class MaximumGeoPrice(Range):
    """The maximum geo price for items in geo shops."""
    display_name = "Minimum Geo Price"
    range_start = 1
    range_end = 2000
    default = 400


class RandomCharmCosts(SpecialRange):
    """Total Notch Cost of all Charms together. Vanilla sums to 90.
    This value is distributed among all charms in a random fashion.
    Special Cases:
    Set to -1 or vanilla for vanilla costs.
    Set to -2 or shuffle to shuffle around the vanilla costs to different charms."""

    display_name = "Randomize Charm Notch Costs"
    range_start = -2
    range_end = 240
    default = -1
    vanilla_costs: typing.List[int] = vanilla_costs
    charm_count: int = len(vanilla_costs)
    special_range_names = {
        "vanilla": -1,
        "shuffle": -2
    }

    def get_costs(self, random_source: Random) -> typing.List[int]:
        charms: typing.List[int]
        if -1 == self.value:
            return self.vanilla_costs.copy()
        elif -2 == self.value:
            charms = self.vanilla_costs.copy()
            random_source.shuffle(charms)
            return charms
        else:
            charms = [0]*self.charm_count
            for x in range(self.value):
                index = random_source.randint(0, self.charm_count-1)
                while charms[index] > 5:
                    index = random_source.randint(0, self.charm_count-1)
                charms[index] += 1
            return charms


class PlandoCharmCosts(OptionDict):
    """Allows setting a Charm's Notch costs directly, mapping {name: cost}.
    This is set after any random Charm Notch costs, if applicable."""
    display_name = "Charm Notch Cost Plando"
    valid_keys = frozenset(charm_names)

    def get_costs(self, charm_costs: typing.List[int]) -> typing.List[int]:
        for name, cost in self.value.items():
            charm_costs[charm_names.index(name)] = cost
        return charm_costs


class SlyShopSlots(Range):
    """For each extra slot, add a location to the Sly Shop and a filler item to the item pool."""

    display_name = "Sly Shop Slots"
    default = 8
    range_start = 8
    range_end = 16


class SlyKeyShopSlots(Range):
    """For each extra slot, add a location to the Sly Shop (requiring Shopkeeper's Key) and a filler item to the item pool."""

    display_name = "Sly Key Shop Slots"
    default = 6
    range_start = 6
    range_end = 16


class IseldaShopSlots(Range):
    """For each extra slot, add a location to the Iselda Shop and a filler item to the item pool."""

    display_name = "Iselda Shop Slots"
    default = 2
    range_start = 2
    range_end = 16


class SalubraShopSlots(Range):
    """For each extra slot, add a location to the Salubra Shop, and a filler item to the item pool."""

    display_name = "Salubra Shop Slots"
    default = 5
    range_start = 5
    range_end = 16


class SalubraCharmShopSlots(Range):
    """For each extra slot, add a location to the Salubra Shop (requiring Charms), and a filler item to the item pool."""

    display_name = "Salubra Charm Shop Slots"
    default = 5
    range_start = 5
    range_end = 16


class LegEaterShopSlots(Range):
    """For each extra slot, add a location to the Leg Eater Shop and a filler item to the item pool."""

    display_name = "Leg Eater Shop Slots"
    default = 3
    range_start = 3
    range_end = 16


class GrubfatherRewardSlots(Range):
    """For each extra slot, add a location to the Grubfather and a filler item to the item pool."""

    display_name = "Grubfather Reward Slots"
    default = 7
    range_start = 7
    range_end = 16


class SeerRewardSlots(Range):
    """For each extra slot, add a location to the Seer and a filler item to the item pool."""

    display_name = "Seer Reward Reward Slots"
    default = 8
    range_start = 8
    range_end = 16


class EggShopSlots(Range):
    """For each slot, add a location to the Egg Shop and a filler item to the item pool."""

    display_name = "Egg Shop Item Slots"
    range_end = 16


class Goal(Choice):
    """The goal required of you in order to complete your run in Archipelago."""
    display_name = "Goal"
    option_any = 0
    option_hollowknight = 1
    option_siblings = 2
    option_radiance = 3
    # Client support exists for this, but logic is a nightmare
    # option_godhome = 4
    default = 0


class WhitePalace(Choice):
    """
    Whether or not to include White Palace or not.  Note: Even if excluded, the King Fragment check may still be
    required if charms are vanilla.
    """
    display_name = "White Palace"
    option_exclude = 0  # No White Palace at all
    option_kingfragment = 1  # Include King Fragment check only
    option_nopathofpain = 2  # Exclude Path of Pain locations.
    option_include = 3  # Include all White Palace locations, including Path of Pain.
    default = 0


class DeathLink(Choice):
    """
    When you die, everyone dies. Of course the reverse is true too.
    When enabled, choose how incoming deathlinks are handled:
    vanilla: DeathLink kills you and is just like any other death.  RIP your previous shade and geo.
    shadeless: DeathLink kills you, but no shade spawns and no geo is lost.  Your previous shade, if any, is untouched.
    shade: DeathLink functions like a normal death if you do not already have a shade, shadeless otherwise.
    """
    option_off = 0
    alias_false = 0
    alias_no = 0
    alias_true = 1
    alias_on = 1
    alias_yes = 1
    option_shadeless = 1
    option_vanilla = 2
    option_shade = 3


class StartingGeo(Range):
    """The amount of starting geo you have."""
    display_name = "Starting Geo"
    range_start = 0
    range_end = 1000
    default = 0


hollow_knight_options: typing.Dict[str, type(Option)] = {
    **hollow_knight_randomize_options,
    RandomizeElevatorPass.__name__: RandomizeElevatorPass,
    **hollow_knight_logic_options,
<<<<<<< HEAD
    StartLocation.__name__: StartLocation,
    MinimumGrubPrice.__name__: MinimumGrubPrice,
    MaximumGrubPrice.__name__: MaximumGrubPrice,
    MinimumEssencePrice.__name__: MinimumEssencePrice,
    MaximumEssencePrice.__name__: MaximumEssencePrice,
    MinimumCharmPrice.__name__: MinimumCharmPrice,
    MaximumCharmPrice.__name__: MaximumCharmPrice,
    RandomCharmCosts.__name__: RandomCharmCosts,
    PlandoCharmCosts.__name__: PlandoCharmCosts,
    MinimumEggPrice.__name__: MinimumEggPrice,
    MaximumEggPrice.__name__: MaximumEggPrice,
    MinimumGeoPrice.__name__: MinimumGeoPrice,
    MaximumGeoPrice.__name__: MaximumGeoPrice,
    EggShopSlots.__name__: EggShopSlots,
    Goal.__name__: Goal,
    WhitePalace.__name__: WhitePalace,
    StartingGeo.__name__: StartingGeo,
=======
    **{
        option.__name__: option
        for option in (
            StartLocation, Goal, WhitePalace, StartingGeo, DeathLink,
            MinimumGrubPrice, MaximumGrubPrice,
            MinimumEssencePrice, MaximumEssencePrice,
            MinimumCharmPrice, MaximumCharmPrice,
            RandomCharmCosts, PlandoCharmCosts,
            MinimumEggPrice, MaximumEggPrice, EggShopSlots,
            SlyShopSlots, SlyKeyShopSlots, IseldaShopSlots,
            SalubraShopSlots, SalubraCharmShopSlots,
            LegEaterShopSlots, GrubfatherRewardSlots,
            SeerRewardSlots, SplitCrystalHeart,
            SplitMothwingCloak, SplitMantisClaw
        )
    }
>>>>>>> 9af85d32
}<|MERGE_RESOLUTION|>--- conflicted
+++ resolved
@@ -422,29 +422,11 @@
     **hollow_knight_randomize_options,
     RandomizeElevatorPass.__name__: RandomizeElevatorPass,
     **hollow_knight_logic_options,
-<<<<<<< HEAD
-    StartLocation.__name__: StartLocation,
-    MinimumGrubPrice.__name__: MinimumGrubPrice,
-    MaximumGrubPrice.__name__: MaximumGrubPrice,
-    MinimumEssencePrice.__name__: MinimumEssencePrice,
-    MaximumEssencePrice.__name__: MaximumEssencePrice,
-    MinimumCharmPrice.__name__: MinimumCharmPrice,
-    MaximumCharmPrice.__name__: MaximumCharmPrice,
-    RandomCharmCosts.__name__: RandomCharmCosts,
-    PlandoCharmCosts.__name__: PlandoCharmCosts,
-    MinimumEggPrice.__name__: MinimumEggPrice,
-    MaximumEggPrice.__name__: MaximumEggPrice,
-    MinimumGeoPrice.__name__: MinimumGeoPrice,
-    MaximumGeoPrice.__name__: MaximumGeoPrice,
-    EggShopSlots.__name__: EggShopSlots,
-    Goal.__name__: Goal,
-    WhitePalace.__name__: WhitePalace,
-    StartingGeo.__name__: StartingGeo,
-=======
     **{
         option.__name__: option
         for option in (
             StartLocation, Goal, WhitePalace, StartingGeo, DeathLink,
+            MinimumGeoPrice, MaximumGeoPrice,
             MinimumGrubPrice, MaximumGrubPrice,
             MinimumEssencePrice, MaximumEssencePrice,
             MinimumCharmPrice, MaximumCharmPrice,
@@ -457,5 +439,4 @@
             SplitMothwingCloak, SplitMantisClaw
         )
     }
->>>>>>> 9af85d32
 }