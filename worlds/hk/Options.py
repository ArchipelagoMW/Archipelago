import typing
from .ExtractedData import logic_options, starts, pool_options

from Options import Option, DefaultOnToggle, Toggle, Choice, Range, OptionDict, SpecialRange
from .Charms import vanilla_costs, names as charm_names

if typing.TYPE_CHECKING:
    # avoid import during runtime
    from random import Random
else:
    Random = typing.Any


locations = {"option_" + start: i for i, start in enumerate(starts)}
# This way the dynamic start names are picked up by the MetaClass Choice belongs to
StartLocation = type("StartLocation", (Choice,), {"__module__": __name__, "auto_display_name": False, **locations,
                                                  "__doc__": "Choose your start location. "
                                                             "This is currently only locked to King's Pass."})
del (locations)

option_docstrings = {
    "RandomizeDreamers": "Allow for Dreamers to be randomized into the item pool and opens their locations for "
                         "randomization.",
    "RandomizeSkills": "Allow for Skills, such as Mantis Claw or Shade Soul, to be randomized into the item pool. "
                       "Also opens their locations for receiving randomized items.",
    "RandomizeFocus": "Removes the ability to focus and randomizes it into the item pool.",
    "RandomizeSwim": "Removes the ability to swim in water and randomizes it into the item pool.",
    "RandomizeCharms": "Allow for Charms to be randomized into the item pool and open their locations for "
                       "randomization. Includes Charms sold in shops.",
    "RandomizeKeys": "Allow for Keys to be randomized into the item pool. Includes those sold in shops.",
    "RandomizeMaskShards": "Allow for Mask Shard to be randomized into the item pool and open their locations for"
                           " randomization.",
    "RandomizeVesselFragments": "Allow for Vessel Fragments to be randomized into the item pool and open their "
                                "locations for randomization.",
    "RandomizeCharmNotches": "Allow for Charm Notches to be randomized into the item pool. "
                             "Includes those sold by Salubra.",
    "RandomizePaleOre": "Randomize Pale Ores into the item pool and open their locations for randomization.",
    "RandomizeGeoChests": "Allow for Geo Chests to contain randomized items, "
                          "as well as their Geo reward being randomized into the item pool.",
    "RandomizeJunkPitChests": "Randomize the contents of junk pit chests into the item pool and open their locations "
                              "for randomization.",
    "RandomizeRancidEggs": "Randomize Rancid Eggs into the item pool and open their locations for randomization",
    "RandomizeRelics": "Randomize Relics (King's Idol, et al.) into the item pool and open their locations for"
                       " randomization.",
    "RandomizeWhisperingRoots": "Randomize the essence rewards from Whispering Roots into the item pool. Whispering "
                                "Roots will now grant a randomized item when completed. This can be previewed by "
                                "standing on the root.",
    "RandomizeBossEssence": "Randomize boss essence drops, such as those for defeating Warrior Dreams, into the item "
                            "pool and open their locations for randomization.",
    "RandomizeGrubs": "Randomize Grubs into the item pool and open their locations for randomization.",
    "RandomizeMimics": "Randomize Mimic Grubs into the item pool and open their locations for randomization."
                      "Mimic Grubs are always placed in your own game.",
    "RandomizeMaps": "Randomize Maps into the item pool. This causes Cornifer to give you a message allowing you to see"
                     " and buy an item that is randomized into that location as well.",
    "RandomizeStags": "Randomize Stag Stations unlocks into the item pool as well as placing randomized items "
                      "on the stag station bell/toll.",
    "RandomizeLifebloodCocoons": "Randomize Lifeblood Cocoon grants into the item pool and open their locations"
                                 " for randomization.",
    "RandomizeGrimmkinFlames": "Randomize Grimmkin Flames into the item pool and open their locations for "
                               "randomization.",
    "RandomizeJournalEntries": "Randomize the Hunter's Journal as well as the findable journal entries into the item "
                               "pool, and open their locations for randomization. Does not include journal entries "
                               "gained by killing enemies.",
    "RandomizeNail": "Removes the ability to swing the nail left, right and up, and shuffles these into the item pool.",
    "RandomizeGeoRocks": "Randomize Geo Rock rewards into the item pool and open their locations for randomization.",
    "RandomizeBossGeo": "Randomize boss Geo drops into the item pool and open those locations for randomization.",
    "RandomizeSoulTotems": "Randomize Soul Refill items into the item pool and open the Soul Totem locations for"
                           " randomization.",
    "RandomizeLoreTablets": "Randomize Lore items into the itempool, one per Lore Tablet, and place randomized item "
                            "grants on the tablets themselves. You must still read the tablet to get the item.",
    "PreciseMovement": "Places skips into logic which require extremely precise player movement, possibly without "
                       "movement skills such as dash or hook.",
    "ProficientCombat": "Places skips into logic which require proficient combat, possibly with limited items.",
    "BackgroundObjectPogos": "Places skips into logic for locations which are reachable via pogoing off of "
                             "background objects.",
    "EnemyPogos": "Places skips into logic for locations which are reachable via pogos off of enemies.",
    "ObscureSkips": "Places skips into logic which are considered obscure enough that a beginner is not expected "
                    "to know them.",
    "ShadeSkips": "Places shade skips into logic which utilize the player's shade for pogoing or damage boosting.",
    "InfectionSkips": "Places skips into logic which are only possible after the crossroads become infected.",
    "FireballSkips": "Places skips into logic which require the use of spells to reset fall speed while in mid-air.",
    "SpikeTunnels": "Places skips into logic which require the navigation of narrow tunnels filled with spikes.",
    "AcidSkips": "Places skips into logic which require crossing a pool of acid without Isma's Tear, or water if swim "
                 "is disabled.",
    "DamageBoosts": "Places skips into logic which require you to take damage from an enemy or hazard to progress.",
    "DangerousSkips": "Places skips into logic which contain a high risk of taking damage.",
    "DarkRooms": "Places skips into logic which require navigating dark rooms without the use of the Lumafly Lantern.",
    "ComplexSkips": "Places skips into logic which require intense setup or are obscure even beyond advanced skip "
                    "standards.",
    "DifficultSkips": "Places skips into logic which are considered more difficult than typical.",
    "RemoveSpellUpgrades": "Removes the second level of all spells from the item pool."
}

default_on = {
    "RandomizeDreamers",
    "RandomizeSkills",
    "RandomizeCharms",
    "RandomizeKeys",
    "RandomizeMaskShards",
    "RandomizeVesselFragments",
    "RandomizePaleOre",
    "RandomizeRelics"
}

shop_to_option = {
    "Seer": "SeerRewardSlots",
    "Grubfather": "GrubfatherRewardSlots",
    "Sly": "SlyShopSlots",
    "Sly_(Key)": "SlyKeyShopSlots",
    "Iselda": "IseldaShopSlots",
    "Salubra": "SalubraShopSlots",
    "Leg_Eater": "LegEaterShopSlots",
    "Salubra_(Requires_Charms)": "IseldaShopSlots"
}

hollow_knight_randomize_options: typing.Dict[str, type(Option)] = {}

for option_name, option_data in pool_options.items():
    extra_data = {"__module__": __name__, "items": option_data[0], "locations": option_data[1]}
    if option_name in option_docstrings:
        extra_data["__doc__"] = option_docstrings[option_name]
    if option_name in default_on:
        option = type(option_name, (DefaultOnToggle,), extra_data)
    else:
        option = type(option_name, (Toggle,), extra_data)
    globals()[option.__name__] = option
    hollow_knight_randomize_options[option.__name__] = option

hollow_knight_logic_options: typing.Dict[str, type(Option)] = {}
for option_name in logic_options.values():
    if option_name in hollow_knight_randomize_options:
        continue
    extra_data = {"__module__": __name__}
    if option_name in option_docstrings:
        extra_data["__doc__"] = option_docstrings[option_name]
        option = type(option_name, (Toggle,), extra_data)
    globals()[option.__name__] = option
    hollow_knight_logic_options[option.__name__] = option


class RandomizeElevatorPass(Toggle):
    """Adds an Elevator Pass item to the item pool, which is then required to use the large elevators connecting
    City of Tears to the Forgotten Crossroads and Resting Grounds."""
    display_name = "Randomize Elevator Pass"
    default = False


class SplitMothwingCloak(Toggle):
    """Splits the Mothwing Cloak into left- and right-only versions of the item. Randomly adds a second left or
    right Mothwing cloak item which functions as the upgrade to Shade Cloak."""
    display_name = "Split Mothwing Cloak"
    default = False


class SplitMantisClaw(Toggle):
    """Splits the Mantis Claw into left- and right-only versions of the item."""
    display_name = "Split Mantis Claw"
    default = False


class SplitCrystalHeart(Toggle):
    """Splits the Crystal Heart into left- and right-only versions of the item."""
    display_name = "Split Crystal Heart"
    default = False


class MinimumGrubPrice(Range):
    """The minimum grub price in the range of prices that an item should cost from Grubfather."""
    display_name = "Minimum Grub Price"
    range_start = 1
    range_end = 46
    default = 1


class MaximumGrubPrice(MinimumGrubPrice):
    """The maximum grub price in the range of prices that an item should cost from Grubfather."""
    display_name = "Maximum Grub Price"
    default = 23


class MinimumEssencePrice(Range):
    """The minimum essence price in the range of prices that an item should cost from Seer."""
    display_name = "Minimum Essence Price"
    range_start = 1
    range_end = 2800
    default = 1


class MaximumEssencePrice(MinimumEssencePrice):
    """The maximum essence price in the range of prices that an item should cost from Seer."""
    display_name = "Maximum Essence Price"
    default = 1400


class MinimumEggPrice(Range):
    """The minimum rancid egg price in the range of prices that an item should cost from Jiji.
    Only takes effect if the EggSlotShops option is greater than 0."""
    display_name = "Minimum Egg Price"
    range_start = 1
    range_end = 21
    default = 1


class MaximumEggPrice(MinimumEggPrice):
    """The maximum rancid egg price in the range of prices that an item should cost from Jiji.
    Only takes effect if the EggSlotShops option is greater than 0."""
    display_name = "Maximum Egg Price"
    default = 10


class MinimumCharmPrice(Range):
    """The minimum charm price in the range of prices that an item should cost for Salubra's shop item which also
    carry a charm cost."""
    display_name = "Minimum Charm Requirement"
    range_start = 1
    range_end = 40
    default = 1


class MaximumCharmPrice(MinimumCharmPrice):
    """The maximum charm price in the range of prices that an item should cost for Salubra's shop item which also
    carry a charm cost."""
    default = 20


class RandomCharmCosts(SpecialRange):
    """Total Notch Cost of all Charms together. Vanilla sums to 90.
    This value is distributed among all charms in a random fashion.
    Special Cases:
    Set to -1 or vanilla for vanilla costs.
    Set to -2 or shuffle to shuffle around the vanilla costs to different charms."""

    display_name = "Randomize Charm Notch Costs"
    range_start = -2
    range_end = 240
    default = -1
    vanilla_costs: typing.List[int] = vanilla_costs
    charm_count: int = len(vanilla_costs)
    special_range_names = {
        "vanilla": -1,
        "shuffle": -2
    }

    def get_costs(self, random_source: Random) -> typing.List[int]:
        charms: typing.List[int]
        if -1 == self.value:
            return self.vanilla_costs.copy()
        elif -2 == self.value:
            charms = self.vanilla_costs.copy()
            random_source.shuffle(charms)
            return charms
        else:
            charms = [0]*self.charm_count
            for x in range(self.value):
                index = random_source.randint(0, self.charm_count-1)
                while charms[index] > 5:
                    index = random_source.randint(0, self.charm_count-1)
                charms[index] += 1
            return charms


class PlandoCharmCosts(OptionDict):
    """Allows setting a Charm's Notch costs directly, mapping {name: cost}.
    This is set after any random Charm Notch costs, if applicable."""
    display_name = "Charm Notch Cost Plando"
    valid_keys = frozenset(charm_names)

    def get_costs(self, charm_costs: typing.List[int]) -> typing.List[int]:
        for name, cost in self.value.items():
            charm_costs[charm_names.index(name)] = cost
        return charm_costs


class SlyShopSlots(Range):
    """For each extra slot, add a location to the Sly Shop and a filler item to the item pool."""

    display_name = "Sly Shop Slots"
    default = 8
    range_start = 8
    range_end = 16


class SlyKeyShopSlots(Range):
    """For each extra slot, add a location to the Sly Shop (requiring Shopkeeper's Key) and a filler item to the item pool."""

    display_name = "Sly Key Shop Slots"
    default = 6
    range_start = 6
    range_end = 16


class IseldaShopSlots(Range):
    """For each extra slot, add a location to the Iselda Shop and a filler item to the item pool."""

    display_name = "Iselda Shop Slots"
    default = 2
    range_start = 2
    range_end = 16


class SalubraShopSlots(Range):
    """For each extra slot, add a location to the Salubra Shop, and a filler item to the item pool."""

    display_name = "Salubra Shop Slots"
    default = 5
    range_start = 5
    range_end = 16


class SalubraCharmShopSlots(Range):
    """For each extra slot, add a location to the Salubra Shop (requiring Charms), and a filler item to the item pool."""

    display_name = "Salubra Charm Shop Slots"
    default = 5
    range_start = 5
    range_end = 16


class LegEaterShopSlots(Range):
    """For each extra slot, add a location to the Leg Eater Shop and a filler item to the item pool."""

    display_name = "Leg Eater Shop Slots"
    default = 3
    range_start = 3
    range_end = 16


class GrubfatherRewardSlots(Range):
    """For each extra slot, add a location to the Grubfather and a filler item to the item pool."""

    display_name = "Grubfather Reward Slots"
    default = 7
    range_start = 7
    range_end = 16


class SeerRewardSlots(Range):
    """For each extra slot, add a location to the Seer and a filler item to the item pool."""

    display_name = "Seer Reward Reward Slots"
    default = 8
    range_start = 8
    range_end = 16


class EggShopSlots(Range):
    """For each slot, add a location to the Egg Shop and a filler item to the item pool."""

    display_name = "Egg Shop Item Slots"
    range_end = 16


class Goal(Choice):
    """The goal required of you in order to complete your run in Archipelago."""
    display_name = "Goal"
    option_any = 0
    option_hollowknight = 1
    option_siblings = 2
    option_radiance = 3
    # Client support exists for this, but logic is a nightmare
    # option_godhome = 4
    default = 0


class WhitePalace(Choice):
    """
    Whether or not to include White Palace or not.  Note: Even if excluded, the King Fragment check may still be
    required if charms are vanilla.
    """
    display_name = "White Palace"
    option_exclude = 0  # No White Palace at all
    option_kingfragment = 1  # Include King Fragment check only
    option_nopathofpain = 2  # Exclude Path of Pain locations.
    option_include = 3  # Include all White Palace locations, including Path of Pain.
    default = 0


class DeathLink(Choice):
    """
    When you die, everyone dies. Of course the reverse is true too.
    When enabled, choose how incoming deathlinks are handled:
    vanilla: DeathLink kills you and is just like any other death.  RIP your previous shade and geo.
    shadeless: DeathLink kills you, but no shade spawns and no geo is lost.  Your previous shade, if any, is untouched.
    shade: DeathLink functions like a normal death if you do not already have a shade, shadeless otherwise.
    """
    option_off = 0
    alias_false = 0
    alias_no = 0
    alias_true = 1
    alias_on = 1
    alias_yes = 1
    option_shadeless = 1
    option_vanilla = 2
    option_shade = 3


class StartingGeo(Range):
    """The amount of starting geo you have."""
    display_name = "Starting Geo"
    range_start = 0
    range_end = 1000
    default = 0


hollow_knight_options: typing.Dict[str, type(Option)] = {
    **hollow_knight_randomize_options,
    RandomizeElevatorPass.__name__: RandomizeElevatorPass,
    **hollow_knight_logic_options,
    **{
        option.__name__: option
        for option in (
<<<<<<< HEAD
            StartLocation, Goal, WhitePalace, StartingGeo,
=======
            StartLocation, Goal, WhitePalace, StartingGeo, DeathLink,
>>>>>>> 5f2193f2
            MinimumGrubPrice, MaximumGrubPrice,
            MinimumEssencePrice, MaximumEssencePrice,
            MinimumCharmPrice, MaximumCharmPrice,
            RandomCharmCosts, PlandoCharmCosts,
            MinimumEggPrice, MaximumEggPrice, EggShopSlots,
<<<<<<< HEAD
            SlyShopSlots, SlyKeyShopSlots, IseldaShopSlots,
            SalubraShopSlots, SalubraCharmShopSlots,
            LegEaterShopSlots, GrubfatherRewardSlots,
            SeerRewardSlots, SplitCrystalHeart,
            SplitMothwingCloak, SplitMantisClaw
=======
            # Add your new options where it makes sense?
>>>>>>> 5f2193f2
        )
    }
}<|MERGE_RESOLUTION|>--- conflicted
+++ resolved
@@ -409,25 +409,17 @@
     **{
         option.__name__: option
         for option in (
-<<<<<<< HEAD
-            StartLocation, Goal, WhitePalace, StartingGeo,
-=======
             StartLocation, Goal, WhitePalace, StartingGeo, DeathLink,
->>>>>>> 5f2193f2
             MinimumGrubPrice, MaximumGrubPrice,
             MinimumEssencePrice, MaximumEssencePrice,
             MinimumCharmPrice, MaximumCharmPrice,
             RandomCharmCosts, PlandoCharmCosts,
             MinimumEggPrice, MaximumEggPrice, EggShopSlots,
-<<<<<<< HEAD
             SlyShopSlots, SlyKeyShopSlots, IseldaShopSlots,
             SalubraShopSlots, SalubraCharmShopSlots,
             LegEaterShopSlots, GrubfatherRewardSlots,
             SeerRewardSlots, SplitCrystalHeart,
             SplitMothwingCloak, SplitMantisClaw
-=======
-            # Add your new options where it makes sense?
->>>>>>> 5f2193f2
         )
     }
 }