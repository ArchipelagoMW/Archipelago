import typing
from .ExtractedData import logic_options, starts, pool_options

from Options import Option, DefaultOnToggle, Toggle, Choice, Range, OptionDict, SpecialRange
from .Charms import vanilla_costs, names as charm_names

if typing.TYPE_CHECKING:
    # avoid import during runtime
    from random import Random
else:
    Random = typing.Any


locations = {"option_" + start: i for i, start in enumerate(starts)}
# This way the dynamic start names are picked up by the MetaClass Choice belongs to
StartLocation = type("StartLocation", (Choice,), {"__module__": __name__, "auto_display_name": False, **locations,
                                                  "__doc__": "Choose your start location. "
                                                             "This is currently only locked to King's Pass."})
del (locations)

option_docstrings = {
    "RandomizeDreamers": "Allow for Dreamers to be randomized into the item pool and opens their locations for "
                         "randomization.",
    "RandomizeSkills": "Allow for Skills, such as Mantis Claw or Shade Soul, to be randomized into the item pool. "
                       "Also opens their locations for receiving randomized items.",
    "RandomizeFocus": "Removes the ability to focus and randomizes it into the item pool.",
    "RandomizeSwim": "Removes the ability to swim in water and randomizes it into the item pool.",
    "RandomizeCharms": "Allow for Charms to be randomized into the item pool and open their locations for "
                       "randomization. Includes Charms sold in shops.",
    "RandomizeKeys": "Allow for Keys to be randomized into the item pool. Includes those sold in shops.",
    "RandomizeMaskShards": "Allow for Mask Shard to be randomized into the item pool and open their locations for"
                           " randomization.",
    "RandomizeVesselFragments": "Allow for Vessel Fragments to be randomized into the item pool and open their "
                                "locations for randomization.",
    "RandomizeCharmNotches": "Allow for Charm Notches to be randomized into the item pool. "
                             "Includes those sold by Salubra.",
    "RandomizePaleOre": "Randomize Pale Ores into the item pool and open their locations for randomization.",
    "RandomizeGeoChests": "Allow for Geo Chests to contain randomized items, "
                          "as well as their Geo reward being randomized into the item pool.",
    "RandomizeJunkPitChests": "Randomize the contents of junk pit chests into the item pool and open their locations "
                              "for randomization.",
    "RandomizeRancidEggs": "Randomize Rancid Eggs into the item pool and open their locations for randomization",
    "RandomizeRelics": "Randomize Relics (King's Idol, et al.) into the item pool and open their locations for"
                       " randomization.",
    "RandomizeWhisperingRoots": "Randomize the essence rewards from Whispering Roots into the item pool. Whispering "
                                "Roots will now grant a randomized item when completed. This can be previewed by "
                                "standing on the root.",
    "RandomizeBossEssence": "Randomize boss essence drops, such as those for defeating Warrior Dreams, into the item "
                            "pool and open their locations for randomization.",
    "RandomizeGrubs": "Randomize Grubs into the item pool and open their locations for randomization.",
    "RandomizeMimics": "Randomize Mimic Grubs into the item pool and open their locations for randomization."
                      "Mimic Grubs are always placed in your own game.",
    "RandomizeMaps": "Randomize Maps into the item pool. This causes Cornifer to give you a message allowing you to see"
                     " and buy an item that is randomized into that location as well.",
    "RandomizeStags": "Randomize Stag Stations unlocks into the item pool as well as placing randomized items "
                      "on the stag station bell/toll.",
    "RandomizeLifebloodCocoons": "Randomize Lifeblood Cocoon grants into the item pool and open their locations"
                                 " for randomization.",
    "RandomizeGrimmkinFlames": "Randomize Grimmkin Flames into the item pool and open their locations for "
                               "randomization.",
    "RandomizeJournalEntries": "Randomize the Hunter's Journal as well as the findable journal entries into the item "
                               "pool, and open their locations for randomization. Does not include journal entries "
                               "gained by killing enemies.",
    "RandomizeNail": "Removes the ability to swing the nail left, right and up, and shuffles these into the item pool.",
    "RandomizeGeoRocks": "Randomize Geo Rock rewards into the item pool and open their locations for randomization.",
    "RandomizeBossGeo": "Randomize boss Geo drops into the item pool and open those locations for randomization.",
    "RandomizeSoulTotems": "Randomize Soul Refill items into the item pool and open the Soul Totem locations for"
                           " randomization.",
    "RandomizeLoreTablets": "Randomize Lore items into the itempool, one per Lore Tablet, and place randomized item "
                            "grants on the tablets themselves. You must still read the tablet to get the item.",
    "PreciseMovement": "Places skips into logic which require extremely precise player movement, possibly without "
                       "movement skills such as dash or hook.",
    "ProficientCombat": "Places skips into logic which require proficient combat, possibly with limited items.",
    "BackgroundObjectPogos": "Places skips into logic for locations which are reachable via pogoing off of "
                             "background objects.",
    "EnemyPogos": "Places skips into logic for locations which are reachable via pogos off of enemies.",
    "ObscureSkips": "Places skips into logic which are considered obscure enough that a beginner is not expected "
                    "to know them.",
    "ShadeSkips": "Places shade skips into logic which utilize the player's shade for pogoing or damage boosting.",
    "InfectionSkips": "Places skips into logic which are only possible after the crossroads become infected.",
    "FireballSkips": "Places skips into logic which require the use of spells to reset fall speed while in mid-air.",
    "SpikeTunnels": "Places skips into logic which require the navigation of narrow tunnels filled with spikes.",
    "AcidSkips": "Places skips into logic which require crossing a pool of acid without Isma's Tear, or water if swim "
                 "is disabled.",
    "DamageBoosts": "Places skips into logic which require you to take damage from an enemy or hazard to progress.",
    "DangerousSkips": "Places skips into logic which contain a high risk of taking damage.",
    "DarkRooms": "Places skips into logic which require navigating dark rooms without the use of the Lumafly Lantern.",
    "ComplexSkips": "Places skips into logic which require intense setup or are obscure even beyond advanced skip "
                    "standards.",
    "DifficultSkips": "Places skips into logic which are considered more difficult than typical.",
    "RemoveSpellUpgrades": "Removes the second level of all spells from the item pool."
}

default_on = {
    "RandomizeDreamers",
    "RandomizeSkills",
    "RandomizeCharms",
    "RandomizeKeys",
    "RandomizeMaskShards",
    "RandomizeVesselFragments",
    "RandomizePaleOre",
    "RandomizeRelics"
}

shop_to_option = {
    "Seer": "SeerRewardSlots",
    "Grubfather": "GrubfatherRewardSlots",
    "Sly": "SlyShopSlots",
    "Sly_(Key)": "SlyKeyShopSlots",
    "Iselda": "IseldaShopSlots",
    "Salubra": "SalubraShopSlots",
    "Leg_Eater": "LegEaterShopSlots",
    "Salubra_(Requires_Charms)": "IseldaShopSlots"
}

hollow_knight_randomize_options: typing.Dict[str, type(Option)] = {}

for option_name, option_data in pool_options.items():
    extra_data = {"__module__": __name__, "items": option_data[0], "locations": option_data[1]}
    if option_name in option_docstrings:
        extra_data["__doc__"] = option_docstrings[option_name]
    if option_name in default_on:
        option = type(option_name, (DefaultOnToggle,), extra_data)
    else:
        option = type(option_name, (Toggle,), extra_data)
    globals()[option.__name__] = option
    hollow_knight_randomize_options[option.__name__] = option

hollow_knight_logic_options: typing.Dict[str, type(Option)] = {}
for option_name in logic_options.values():
    if option_name in hollow_knight_randomize_options:
        continue
    extra_data = {"__module__": __name__}
    if option_name in option_docstrings:
        extra_data["__doc__"] = option_docstrings[option_name]
        option = type(option_name, (Toggle,), extra_data)
    globals()[option.__name__] = option
    hollow_knight_logic_options[option.__name__] = option


class RandomizeElevatorPass(Toggle):
    """Adds an Elevator Pass item to the item pool, which is then required to use the large elevators connecting
    City of Tears to the Forgotten Crossroads and Resting Grounds."""
    display_name = "Randomize Elevator Pass"
    default = False


class SplitMothwingCloak(Toggle):
    """Splits the Mothwing Cloak into left- and right-only versions of the item. Randomly adds a second left or
    right Mothwing cloak item which functions as the upgrade to Shade Cloak."""
    display_name = "Split Mothwing Cloak"
    default = False


class SplitMantisClaw(Toggle):
    """Splits the Mantis Claw into left- and right-only versions of the item."""
    display_name = "Split Mantis Claw"
    default = False


class SplitCrystalHeart(Toggle):
    """Splits the Crystal Heart into left- and right-only versions of the item."""
    display_name = "Split Crystal Heart"
    default = False


class MinimumGrubPrice(Range):
    """The minimum grub price in the range of prices that an item should cost from Grubfather."""
    display_name = "Minimum Grub Price"
    range_start = 1
    range_end = 46
    default = 1


class MaximumGrubPrice(MinimumGrubPrice):
    """The maximum grub price in the range of prices that an item should cost from Grubfather."""
    display_name = "Maximum Grub Price"
    default = 23


class MinimumEssencePrice(Range):
    """The minimum essence price in the range of prices that an item should cost from Seer."""
    display_name = "Minimum Essence Price"
    range_start = 1
    range_end = 2800
    default = 1


class MaximumEssencePrice(MinimumEssencePrice):
    """The maximum essence price in the range of prices that an item should cost from Seer."""
    display_name = "Maximum Essence Price"
    default = 1400


class MinimumEggPrice(Range):
    """The minimum rancid egg price in the range of prices that an item should cost from Jiji.
    Only takes effect if the EggSlotShops option is greater than 0."""
    display_name = "Minimum Egg Price"
    range_start = 1
    range_end = 21
    default = 1


class MaximumEggPrice(MinimumEggPrice):
    """The maximum rancid egg price in the range of prices that an item should cost from Jiji.
    Only takes effect if the EggSlotShops option is greater than 0."""
    display_name = "Maximum Egg Price"
    default = 10


class MinimumCharmPrice(Range):
    """The minimum charm price in the range of prices that an item should cost for Salubra's shop item which also
    carry a charm cost."""
    display_name = "Minimum Charm Requirement"
    range_start = 1
    range_end = 40
    default = 1


class MaximumCharmPrice(MinimumCharmPrice):
    """The maximum charm price in the range of prices that an item should cost for Salubra's shop item which also
    carry a charm cost."""
    default = 20


class RandomCharmCosts(SpecialRange):
    """Total Notch Cost of all Charms together. Vanilla sums to 90.
    This value is distributed among all charms in a random fashion.
    Special Cases:
    Set to -1 or vanilla for vanilla costs.
    Set to -2 or shuffle to shuffle around the vanilla costs to different charms."""

    display_name = "Randomize Charm Notch Costs"
    range_start = -2
    range_end = 240
    default = -1
    vanilla_costs: typing.List[int] = vanilla_costs
    charm_count: int = len(vanilla_costs)
    special_range_names = {
        "vanilla": -1,
        "shuffle": -2
    }

    def get_costs(self, random_source: Random) -> typing.List[int]:
        charms: typing.List[int]
        if -1 == self.value:
            return self.vanilla_costs.copy()
        elif -2 == self.value:
            charms = self.vanilla_costs.copy()
            random_source.shuffle(charms)
            return charms
        else:
            charms = [0]*self.charm_count
            for x in range(self.value):
                index = random_source.randint(0, self.charm_count-1)
                while charms[index] > 5:
                    index = random_source.randint(0, self.charm_count-1)
                charms[index] += 1
            return charms


class PlandoCharmCosts(OptionDict):
    """Allows setting a Charm's Notch costs directly, mapping {name: cost}.
    This is set after any random Charm Notch costs, if applicable."""
    display_name = "Charm Notch Cost Plando"
    valid_keys = frozenset(charm_names)

    def get_costs(self, charm_costs: typing.List[int]) -> typing.List[int]:
        for name, cost in self.value.items():
            charm_costs[charm_names.index(name)] = cost
        return charm_costs


class SlyShopSlots(Range):
    """For each extra slot, add a location to the Sly Shop and a filler item to the item pool."""

    display_name = "Sly Shop Slots"
    default = 8
    range_start = 8
    range_end = 16


class SlyKeyShopSlots(Range):
    """For each extra slot, add a location to the Sly Shop (requiring Shopkeeper's Key) and a filler item to the item pool."""

    display_name = "Sly Key Shop Slots"
    default = 6
    range_start = 6
    range_end = 16


class IseldaShopSlots(Range):
    """For each extra slot, add a location to the Iselda Shop and a filler item to the item pool."""

    display_name = "Iselda Shop Slots"
    default = 2
    range_start = 2
    range_end = 16


class SalubraShopSlots(Range):
    """For each extra slot, add a location to the Salubra Shop, and a filler item to the item pool."""

    display_name = "Salubra Shop Slots"
    default = 5
    range_start = 5
    range_end = 16


class SalubraCharmShopSlots(Range):
    """For each extra slot, add a location to the Salubra Shop (requiring Charms), and a filler item to the item pool."""

    display_name = "Salubra Charm Shop Slots"
    default = 5
    range_start = 5
    range_end = 16


class LegEaterShopSlots(Range):
    """For each extra slot, add a location to the Leg Eater Shop and a filler item to the item pool."""

    display_name = "Leg Eater Shop Slots"
    default = 3
    range_start = 3
    range_end = 16


class GrubfatherRewardSlots(Range):
    """For each extra slot, add a location to the Grubfather and a filler item to the item pool."""

    display_name = "Grubfather Reward Slots"
    default = 7
    range_start = 7
    range_end = 16


class SeerRewardSlots(Range):
    """For each extra slot, add a location to the Seer and a filler item to the item pool."""

    display_name = "Seer Reward Reward Slots"
    default = 8
    range_start = 8
    range_end = 16


class EggShopSlots(Range):
    """For each slot, add a location to the Egg Shop and a filler item to the item pool."""

    display_name = "Egg Shop Item Slots"
    range_end = 16


class Goal(Choice):
    """The goal required of you in order to complete your run in Archipelago."""
    display_name = "Goal"
    option_any = 0
    option_hollowknight = 1
    option_siblings = 2
    option_radiance = 3
    # Client support exists for this, but logic is a nightmare
    # option_godhome = 4
    default = 0


class WhitePalace(Choice):
    """
    Whether or not to include White Palace or not.  Note: Even if excluded, the King Fragment check may still be
    required if charms are vanilla.
    """
    display_name = "White Palace"
    option_exclude = 0  # No White Palace at all
    option_kingfragment = 1  # Include King Fragment check only
    option_nopathofpain = 2  # Exclude Path of Pain locations.
    option_include = 3  # Include all White Palace locations, including Path of Pain.
    default = 0


class DeathLink(Choice):
    """
    When you die, everyone dies. Of course the reverse is true too.
    When enabled, choose how incoming deathlinks are handled:
    vanilla: DeathLink kills you and is just like any other death.  RIP your previous shade and geo.
    shadeless: DeathLink kills you, but no shade spawns and no geo is lost.  Your previous shade, if any, is untouched.
    shade: DeathLink functions like a normal death if you do not already have a shade, shadeless otherwise.
    """
    option_off = 0
    alias_false = 0
    alias_no = 0
    alias_true = 1
    alias_on = 1
    alias_yes = 1
    option_shadeless = 1
    option_vanilla = 2
    option_shade = 3


class StartingGeo(Range):
    """The amount of starting geo you have."""
    display_name = "Starting Geo"
    range_start = 0
    range_end = 1000
    default = 0


hollow_knight_options: typing.Dict[str, type(Option)] = {
    **hollow_knight_randomize_options,
    RandomizeElevatorPass.__name__: RandomizeElevatorPass,
    **hollow_knight_logic_options,
    **{
        option.__name__: option
        for option in (
<<<<<<< HEAD
            StartLocation, Goal, WhitePalace, StartingGeo, DeathLink,
=======
            StartLocation, Goal, WhitePalace, StartingGeo,
>>>>>>> 2c150611
            MinimumGrubPrice, MaximumGrubPrice,
            MinimumEssencePrice, MaximumEssencePrice,
            MinimumCharmPrice, MaximumCharmPrice,
            RandomCharmCosts, PlandoCharmCosts,
            MinimumEggPrice, MaximumEggPrice, EggShopSlots,
<<<<<<< HEAD
            # Add your new options where it makes sense?
=======
            SlyShopSlots, SlyKeyShopSlots, IseldaShopSlots,
            SalubraShopSlots, SalubraCharmShopSlots,
            LegEaterShopSlots, GrubfatherRewardSlots,
            SeerRewardSlots, SplitCrystalHeart,
            SplitMothwingCloak, SplitMantisClaw
>>>>>>> 2c150611
        )
    }
}<|MERGE_RESOLUTION|>--- conflicted
+++ resolved
@@ -409,25 +409,17 @@
     **{
         option.__name__: option
         for option in (
-<<<<<<< HEAD
             StartLocation, Goal, WhitePalace, StartingGeo, DeathLink,
-=======
-            StartLocation, Goal, WhitePalace, StartingGeo,
->>>>>>> 2c150611
             MinimumGrubPrice, MaximumGrubPrice,
             MinimumEssencePrice, MaximumEssencePrice,
             MinimumCharmPrice, MaximumCharmPrice,
             RandomCharmCosts, PlandoCharmCosts,
             MinimumEggPrice, MaximumEggPrice, EggShopSlots,
-<<<<<<< HEAD
-            # Add your new options where it makes sense?
-=======
             SlyShopSlots, SlyKeyShopSlots, IseldaShopSlots,
             SalubraShopSlots, SalubraCharmShopSlots,
             LegEaterShopSlots, GrubfatherRewardSlots,
             SeerRewardSlots, SplitCrystalHeart,
             SplitMothwingCloak, SplitMantisClaw
->>>>>>> 2c150611
         )
     }
 }