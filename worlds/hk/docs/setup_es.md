--- conflicted
+++ resolved
@@ -14,15 +14,10 @@
         * [Archipiélago y dependencias solamente](https://themulhima.github.io/Lumafly/commands/download/?mods=Archipelago)
         * [Archipelago con rando essentials](https://themulhima.github.io/Lumafly/commands/download/?mods=Archipelago/Archipelago%20Map%20Mod/RecentItemsDisplay/DebugMod/RandoStats/Additional%20Timelines/CompassAlwaysOn/AdditionalMaps/)
           (incluye Archipelago Map Mod, RecentItemsDisplay, DebugMod, RandoStats, AdditionalTimelines, CompassAlwaysOn,
-<<<<<<< HEAD
-        y AdditionalMaps).
-    * Haz clic en el botón "Instalar" situado junto a la entrada del mod "Archipiélago". Si lo deseas, instala también
-    "Archipelago Map Mod" para utilizarlo como rastreador en el juego.
-=======
           y AdditionalMaps).
-    * Haz clic en el botón "Instalar" situado junto a la entrada del mod "Archipiélago". Si lo deseas, instala también "Archipelago Map Mod" para utilizarlo como rastreador en el juego.
->>>>>>> bbb0ee84
-    Si lo requieres (Y recomiendo hacerlo) busca e instala Archipelago Map Mod para usar un tracker in-game
+    * Haz clic en el botón "Instalar" situado junto a la entrada del mod "Archipiélago". Si lo deseas, instala también 
+      "Archipelago Map Mod" para utilizarlo como rastreador en el juego.
+      Si lo requieres (Y recomiendo hacerlo) busca e instala Archipelago Map Mod para usar un tracker in-game
 3. Ejecuta el juego desde el apartado de inicio haciendo click en el botón Launch with Mods
 
 ## Que hago si Lumafly no encontro la ruta de instalación de mi juego?
