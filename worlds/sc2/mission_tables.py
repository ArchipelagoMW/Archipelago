--- conflicted
+++ resolved
@@ -358,19 +358,11 @@
 
 
 campaign_final_mission_locations: Dict[SC2Campaign, Optional[SC2CampaignGoal]] = {
-<<<<<<< HEAD
-    SC2Campaign.WOL: SC2CampaignGoal(SC2Mission.ALL_IN, "All-In: Victory"),
-    SC2Campaign.PROPHECY: SC2CampaignGoal(SC2Mission.IN_UTTER_DARKNESS, "In Utter Darkness: Kills"),
-    SC2Campaign.HOTS: SC2CampaignGoal(SC2Mission.THE_RECKONING, "The Reckoning: Victory"),
-    SC2Campaign.PROLOGUE: SC2CampaignGoal(SC2Mission.EVIL_AWOKEN, "Evil Awoken: Victory"),
-    SC2Campaign.LOTV: SC2CampaignGoal(SC2Mission.SALVATION, "Salvation: Victory"),
-=======
     SC2Campaign.WOL: SC2CampaignGoal(SC2Mission.ALL_IN, f'{SC2Mission.ALL_IN.mission_name}: Victory'),
     SC2Campaign.PROPHECY: SC2CampaignGoal(SC2Mission.IN_UTTER_DARKNESS, f'{SC2Mission.IN_UTTER_DARKNESS.mission_name}: Kills'),
-    SC2Campaign.HOTS: None,
+    SC2Campaign.HOTS: SC2CampaignGoal(SC2Mission.THE_RECKONING, f'{SC2Mission.THE_RECKONING.mission_name}: Victory'),
     SC2Campaign.PROLOGUE: SC2CampaignGoal(SC2Mission.EVIL_AWOKEN, f'{SC2Mission.EVIL_AWOKEN.mission_name}: Victory'),
     SC2Campaign.LOTV: SC2CampaignGoal(SC2Mission.SALVATION, f'{SC2Mission.SALVATION.mission_name}: Victory'),
->>>>>>> 2a978c35
     SC2Campaign.EPILOGUE: None,
     SC2Campaign.NCO: SC2CampaignGoal(SC2Mission.END_GAME, f'{SC2Mission.END_GAME.mission_name}: Victory'),
 }
@@ -385,20 +377,11 @@
     },
     SC2Campaign.PROPHECY: None,
     SC2Campaign.HOTS: {
-<<<<<<< HEAD
-        SC2Mission.THE_CRUCIBLE: "The Crucible: Victory",
-        SC2Mission.HAND_OF_DARKNESS: "Hand of Darkness: Victory",
-        SC2Mission.PHANTOMS_OF_THE_VOID: "Phantoms of the Void: Victory",
-        SC2Mission.PLANETFALL: "Planetfall: Victory",
-        SC2Mission.DEATH_FROM_ABOVE: "Death From Above: Victory"
-=======
-        SC2Mission.THE_RECKONING: f'{SC2Mission.THE_RECKONING.mission_name}: Victory',
         SC2Mission.THE_CRUCIBLE: f'{SC2Mission.THE_CRUCIBLE.mission_name}: Victory',
         SC2Mission.HAND_OF_DARKNESS: f'{SC2Mission.HAND_OF_DARKNESS.mission_name}: Victory',
         SC2Mission.PHANTOMS_OF_THE_VOID: f'{SC2Mission.PHANTOMS_OF_THE_VOID.mission_name}: Victory',
         SC2Mission.PLANETFALL: f'{SC2Mission.PLANETFALL.mission_name}: Victory',
         SC2Mission.DEATH_FROM_ABOVE: f'{SC2Mission.DEATH_FROM_ABOVE.mission_name}: Victory'
->>>>>>> 2a978c35
     },
     SC2Campaign.PROLOGUE: {
         SC2Mission.GHOSTS_IN_THE_FOG: f'{SC2Mission.GHOSTS_IN_THE_FOG.mission_name}: Victory'
