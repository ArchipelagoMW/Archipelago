from dataclasses import fields
import enum
import logging

from typing import *
from math import floor, ceil
from dataclasses import dataclass
from BaseClasses import Item, MultiWorld, Location, Tutorial, ItemClassification, CollectionState
from Options import Accessibility
from worlds.AutoWorld import WebWorld, World
from . import item_names
from .items import (
    StarcraftItem, filler_items, get_full_item_list, ProtossItemType,
    get_basic_units, ItemData, upgrade_included_names, kerrigan_actives, kerrigan_passives,
    not_balanced_starting_units,
)
from . import items
from . import item_groups
from . import location_groups
from .locations import get_locations, DEFAULT_LOCATION_LIST, get_location_types, get_location_flags, get_plando_locations
from .options import (
    get_option_value, LocationInclusion, KerriganLevelItemDistribution,
    KerriganPresence, KerriganPrimalStatus, kerrigan_unit_available, StarterUnit, SpearOfAdunPresence,
    get_enabled_campaigns, SpearOfAdunAutonomouslyCastAbilityPresence, Starcraft2Options,
    GrantStoryTech, GenericUpgradeResearch, GenericUpgradeItems, RequiredTactics,
)
from . import settings
from .pool_filter import filter_items
from .mission_tables import (
    SC2Campaign, SC2Mission, SC2Race, MissionFlag
)
from .mission_order.regions import create_mission_order
from .mission_order.structs import SC2MissionOrder

logger = logging.getLogger("Starcraft 2")


class ItemFilterFlags(enum.IntFlag):
    Available = 0
    Locked = enum.auto()
    StartInventory = enum.auto()
    NonLocal = enum.auto()
    Removed = enum.auto()
    Plando = enum.auto()
    Excluded = enum.auto()
    AllowedOrphan = enum.auto()
    """Used to flag items that shouldn't be filtered out with their parents"""

    Unremovable = Locked|StartInventory|Plando


@dataclass
class FilterItem:
    name: str
    data: ItemData
    index: int = 0
    flags: ItemFilterFlags = ItemFilterFlags.Available


class Starcraft2WebWorld(WebWorld):
    setup_en = Tutorial(
        "Multiworld Setup Guide",
        "A guide to setting up the Starcraft 2 randomizer connected to an Archipelago Multiworld",
        "English",
        "setup_en.md",
        "setup/en",
        ["TheCondor", "Phaneros"]
    )

    setup_fr = Tutorial(
        setup_en.tutorial_name,
        setup_en.description,
        "Français",
        "setup_fr.md",
        "setup/fr",
        ["Neocerber"]
    )

    custom_mission_orders_en = Tutorial(
        "Custom Mission Order Usage Guide",
        "Documentation for the `custom_mission_order` YAML option",
        "English",
        "en_Custom Mission Orders.md",
        "custom_mission_orders/en",
        ["Salzkorn"]
    )

    tutorials = [setup_en, setup_fr, custom_mission_orders_en]


class SC2World(World):
    """
    StarCraft II is a science fiction real-time strategy video game developed and published by Blizzard Entertainment.
    Play as one of three factions across four campaigns in a battle for supremacy of the Koprulu Sector.
    """

    game = "Starcraft 2"
    web = Starcraft2WebWorld()
    settings: ClassVar[settings.Starcraft2Settings]

    item_name_to_id = {name: data.code for name, data in get_full_item_list().items()}
    location_name_to_id = {location.name: location.code for location in DEFAULT_LOCATION_LIST}
    options_dataclass = Starcraft2Options
    options: Starcraft2Options

    item_name_groups = item_groups.item_name_groups
    location_name_groups = location_groups.get_location_groups()
    locked_locations: List[str]
    """Locations locked to contain specific items, such as victory events or forced resources"""
    location_cache: List[Location]
    final_missions: List[int]
    required_client_version = 0, 4, 5
    custom_mission_order: SC2MissionOrder

    def __init__(self, multiworld: MultiWorld, player: int):
        super(SC2World, self).__init__(multiworld, player)
        self.location_cache = []
        self.locked_locations = []

    def create_item(self, name: str) -> Item:
        data = get_full_item_list()[name]
        return StarcraftItem(name, data.classification, data.code, self.player)

    def create_regions(self):
        self.custom_mission_order = create_mission_order(
            self, get_locations(self), self.location_cache
        )

    def create_items(self):
        # Starcraft 2-specific item setup:
        # * Filter item pool based on player options
        # * Plando starter units
        # * Start-inventory units if necessary for logic
        # * Plando filler items based on location exclusions
        # * If the item pool is less than the location count, add some filler items

        setup_events(self.player, self.locked_locations, self.location_cache)

        item_list: List[FilterItem] = create_and_flag_explicit_item_locks_and_excludes(self)
        flag_excludes_by_faction_presence(self, item_list)
        flag_mission_based_item_excludes(self, item_list)
        flag_allowed_orphan_items(self, item_list)
        flag_start_inventory(self, item_list)
        flag_unused_upgrade_types(self, item_list)
        flag_user_excluded_item_sets(self, item_list)
        flag_war_council_items(self, item_list)
        flag_and_add_resource_locations(self, item_list)
        pool: List[Item] = prune_item_pool(self, item_list)
        pad_item_pool_with_filler(self, len(self.location_cache) - len(self.locked_locations) - len(pool), pool)

        push_precollected_items_to_multiworld(self, item_list)

        self.multiworld.itempool += pool

<<<<<<< HEAD
    def set_rules(self) -> None:
        self.multiworld.completion_condition[self.player] = self.custom_mission_order.get_completion_condition(self.player)
=======
    def set_rules(self):
        if self.options.required_tactics == RequiredTactics.option_no_logic:
            # Forcing completed goal and minimal accessibility on no logic
            self.options.accessibility.value = Accessibility.option_minimal
            self.multiworld.completion_condition[self.player] = lambda state: True
        else:
            self.multiworld.completion_condition[self.player] = lambda state: state.has(self.victory_item, self.player)
>>>>>>> 4f8fa5f2

    def get_filler_item_name(self) -> str:
        return self.random.choice(filler_items)

    def fill_slot_data(self):
        slot_data = {}
        for option_name in [field.name for field in fields(Starcraft2Options)]:
            option = get_option_value(self, option_name)
            if type(option) in {str, int}:
                slot_data[option_name] = int(option)

        enabled_campaigns = get_enabled_campaigns(self)
        slot_data["plando_locations"] = get_plando_locations(self)
        slot_data["nova_covert_ops_only"] = (enabled_campaigns == {SC2Campaign.NCO})
        slot_data["final_mission_ids"] = self.custom_mission_order.get_final_mission_ids()
        slot_data["custom_mission_order"] = self.custom_mission_order.get_slot_data()
        slot_data["version"] = 4

        if SC2Campaign.HOTS not in enabled_campaigns:
            slot_data["kerrigan_presence"] = KerriganPresence.option_not_present
        return slot_data


def setup_events(player: int, locked_locations: List[str], location_cache: List[Location]):
    for location in location_cache:
        if location.address is None:
            item = Item(location.name, ItemClassification.progression, None, player)

            locked_locations.append(location.name)

            location.place_locked_item(item)


def create_and_flag_explicit_item_locks_and_excludes(world: SC2World) -> List[FilterItem]:
    """
    Handles `excluded_items`, `locked_items`, and `start_inventory`
    Returns a list of all possible non-filler items that can be added, with an accompanying flags bitfield.
    """
    excluded_items = world.options.excluded_items
    unexcluded_items = world.options.unexcluded_items
    locked_items = world.options.locked_items
    start_inventory = world.options.start_inventory

    def resolve_count(count: Optional[int], max_count: int) -> int:
        if count == 0:
            return max_count
        if count is None:
            return 0
        if max_count == 0:
            return count
        return min(count, max_count)

    result: List[FilterItem] = []
    for item_name, item_data in items.item_table.items():
        max_count = item_data.quantity
        excluded_count = excluded_items.get(item_name)
        unexcluded_count = unexcluded_items.get(item_name)
        locked_count = locked_items.get(item_name)
        start_count: Optional[int] = start_inventory.get(item_name)
        # specifying 0 in the yaml means exclude / lock all
        # start_inventory doesn't allow specifying 0
        # not specifying means don't exclude/lock/start
        excluded_count = resolve_count(excluded_count, max_count)
        unexcluded_count = resolve_count(unexcluded_count, max_count)
        locked_count = resolve_count(locked_count, max_count)
        start_count = resolve_count(start_count, max_count)

        excluded_count = max(0, excluded_count - unexcluded_count)

        # Priority: start_inventory >> locked_items >> excluded_items >> unspecified
        if max_count == 0:
            if excluded_count:
                logger.warning(f"Item {item_name} was listed as excluded, but as a filler item, it cannot be explicitly excluded.")
            excluded_count = 0
            max_count = start_count + locked_count
        elif start_count > max_count:
            logger.warning(f"Item {item_name} had start amount greater than maximum amount ({start_count} > {max_count}). Capping start amount to max.")
            start_count = max_count
            locked_count = 0
            excluded_count = 0
        elif locked_count + start_count > max_count:
            logger.warning(f"Item {item_name} had locked + start amount greater than maximum amount "
                f"({locked_count} + {start_count} > {max_count}). Capping locked amount to max - start.")
            locked_count = max_count - start_count
            excluded_count = 0
        elif excluded_count + locked_count + start_count > max_count:
            logger.warning(f"Item {item_name} had excluded + locked + start amounts greater than maximum amount "
                f"({excluded_count} + {locked_count} + {start_count} > {max_count}). Decreasing excluded amount.")
            excluded_count = max_count - start_count - locked_count
        for index in range(max_count - excluded_count):
            result.append(FilterItem(item_name, item_data, index))
            if index < start_count:
                result[-1].flags |= ItemFilterFlags.StartInventory
            if index < locked_count + start_count:
                result[-1].flags |= ItemFilterFlags.Locked
            if item_name in world.options.non_local_items:
                result[-1].flags |= ItemFilterFlags.NonLocal
    return result


def flag_excludes_by_faction_presence(world: SC2World, item_list: List[FilterItem]) -> None:
    """Excludes items based on if their faction has a mission present where they can be used"""
    missions = get_all_missions(world.custom_mission_order)
    if world.options.take_over_ai_allies.value:
        terran_missions = [mission for mission in missions if (MissionFlag.Terran|MissionFlag.AiTerranAlly) & mission.flags]
        zerg_missions = [mission for mission in missions if (MissionFlag.Zerg|MissionFlag.AiZergAlly) & mission.flags]
        protoss_missions = [mission for mission in missions if (MissionFlag.Protoss|MissionFlag.AiProtossAlly) & mission.flags]
    else:
        terran_missions = [mission for mission in missions if MissionFlag.Terran in mission.flags]
        zerg_missions = [mission for mission in missions if MissionFlag.Zerg in mission.flags]
        protoss_missions = [mission for mission in missions if MissionFlag.Protoss in mission.flags]
    terran_build_missions = [mission for mission in terran_missions if MissionFlag.NoBuild not in mission.flags]
    zerg_build_missions = [mission for mission in zerg_missions if MissionFlag.NoBuild not in mission.flags]
    protoss_build_missions = [mission for mission in protoss_missions if MissionFlag.NoBuild not in mission.flags]
    auto_upgrades_in_nobuilds = (
        world.options.generic_upgrade_research.value
        in (GenericUpgradeResearch.option_always_auto, GenericUpgradeResearch.option_auto_in_no_build)
    )

    for item in item_list:
        # Catch-all for all of a faction's items
        if (not terran_missions and item.data.race == SC2Race.TERRAN):
            item.flags |= ItemFilterFlags.Excluded
            continue
        if (not zerg_missions and item.data.race == SC2Race.ZERG):
            item.flags |= ItemFilterFlags.Excluded
            continue
        if (not protoss_missions and item.data.race == SC2Race.PROTOSS):
            if item.name not in item_groups.soa_items:
                item.flags |= ItemFilterFlags.Excluded
            continue
        
        # Faction units
        if (not terran_build_missions
            and item.data.type in (items.TerranItemType.Unit, items.TerranItemType.Building, items.TerranItemType.Mercenary)
        ):
            item.flags |= ItemFilterFlags.Excluded
        if (not zerg_build_missions
            and item.data.type in (items.ZergItemType.Unit, items.ZergItemType.Mercenary, items.ZergItemType.Evolution_Pit)
        ):
            if (SC2Mission.ENEMY_WITHIN not in missions
                or world.options.grant_story_tech.value == GrantStoryTech.option_true
                or item.name not in (item_names.ZERGLING, item_names.ROACH, item_names.HYDRALISK, item_names.INFESTOR)
            ):
                item.flags |= ItemFilterFlags.Excluded
        if (not protoss_build_missions
            and item.data.type in (
                items.ProtossItemType.Unit,
                items.ProtossItemType.Unit_2,
                items.ProtossItemType.Building,
            )
        ):
            # Note(mm): This doesn't exclude things like automated assimilators or warp gate improvements
            # because that item type is mixed in with e.g. Reconstruction Beam and Overwatch
            if (SC2Mission.TEMPLAR_S_RETURN not in missions
                or world.options.grant_story_tech.value == GrantStoryTech.option_true
                or item.name not in (
                    item_names.IMMORTAL, item_names.ANNIHILATOR,
                    item_names.COLOSSUS, item_names.VANGUARD, item_names.REAVER, item_names.DARK_TEMPLAR,
                    item_names.SENTRY, item_names.HIGH_TEMPLAR,
                )
            ):
                item.flags |= ItemFilterFlags.Excluded
        
        # Faction +attack/armour upgrades
        if (item.data.type == items.TerranItemType.Upgrade
            and not terran_build_missions
            and not auto_upgrades_in_nobuilds
        ):
            item.flags |= ItemFilterFlags.Excluded
        if (item.data.type == items.ZergItemType.Upgrade
            and not zerg_build_missions
            and not auto_upgrades_in_nobuilds
        ):
            item.flags |= ItemFilterFlags.Excluded
        if (item.data.type == items.ProtossItemType.Upgrade
            and not protoss_build_missions
            and not auto_upgrades_in_nobuilds
        ):
            item.flags |= ItemFilterFlags.Excluded


def flag_mission_based_item_excludes(world: SC2World, item_list: List[FilterItem]) -> None:
    """
    Excludes items based on mission / campaign presence: Nova Gear, Kerrigan abilities, SOA
    """
    missions = get_all_missions(world.custom_mission_order)

    kerrigan_missions = [mission for mission in missions if MissionFlag.Kerrigan in mission.flags]
    kerrigan_build_missions = [mission for mission in kerrigan_missions if MissionFlag.NoBuild not in mission.flags]
    nova_missions = [mission for mission in missions if MissionFlag.Nova in mission.flags]

    kerrigan_is_present = len(kerrigan_missions) > 0 and world.options.kerrigan_presence == KerriganPresence.option_vanilla

    # TvZ build missions -- check flags Terran and VsZerg are true and NoBuild is false
    tvz_build_mask = MissionFlag.Terran|MissionFlag.VsZerg|MissionFlag.NoBuild
    tvz_expect_value = MissionFlag.Terran|MissionFlag.VsZerg
    if world.options.take_over_ai_allies:
        tvz_build_mask |= MissionFlag.AiTerranAlly
        tvz_expect_value |= MissionFlag.AiTerranAlly
    tvz_build_missions = [mission for mission in missions if tvz_build_mask & mission.flags == tvz_expect_value]

    # Check if SOA actives should be present
    if world.options.spear_of_adun_presence != SpearOfAdunPresence.option_not_present:
        soa_missions = missions
        if not world.options.spear_of_adun_present_in_no_build:
            soa_missions = [m for m in soa_missions if MissionFlag.NoBuild not in m.flags]
        if world.options.spear_of_adun_presence == SpearOfAdunPresence.option_lotv_protoss:
            soa_missions = [m for m in soa_missions if m.campaign == SC2Campaign.LOTV]
        elif world.options.spear_of_adun_presence == SpearOfAdunPresence.option_protoss:
            soa_missions = [m for m in soa_missions if MissionFlag.Protoss in m.flags]
        
        soa_presence = len(soa_missions) > 0
    else:
        soa_presence = False
    
    # Check if SOA passives should be present
    if world.options.spear_of_adun_autonomously_cast_ability_presence != SpearOfAdunAutonomouslyCastAbilityPresence.option_not_present:
        soa_missions = missions
        if not world.options.spear_of_adun_autonomously_cast_present_in_no_build:
            soa_missions = [m for m in soa_missions if MissionFlag.NoBuild not in m.flags]
        if world.options.spear_of_adun_autonomously_cast_ability_presence == SpearOfAdunAutonomouslyCastAbilityPresence.option_lotv_protoss:
            soa_missions = [m for m in soa_missions if m.campaign == SC2Campaign.LOTV]
        elif world.options.spear_of_adun_autonomously_cast_ability_presence == SpearOfAdunAutonomouslyCastAbilityPresence.option_protoss:
            soa_missions = [m for m in soa_missions if MissionFlag.Protoss in m.flags]
        
        soa_passive_presence = len(soa_missions) > 0
    else:
        soa_passive_presence = False

    for item in item_list:
        # Filter Nova equipment if you never get Nova
        if not nova_missions and (item.name in item_groups.nova_equipment):
            item.flags |= ItemFilterFlags.Excluded
        
        # Todo(mm): How should no-build only / grant_story_tech affect excluding Kerrigan items?
        # Exclude Primal form based on Kerrigan presence or primal form option
        if (item.data.type == items.ZergItemType.Primal_Form
            and ((not kerrigan_is_present) or world.options.kerrigan_primal_status != KerriganPrimalStatus.option_item)
        ):
            item.flags |= ItemFilterFlags.Excluded
        
        # Remove Kerrigan abilities if there's no kerrigan
        if item.data.type == items.ZergItemType.Ability:
            if not kerrigan_is_present:
                item.flags |= ItemFilterFlags.Excluded
            elif world.options.grant_story_tech and not kerrigan_build_missions:
                item.flags |= ItemFilterFlags.Excluded
        
        # Remove Spear of Adun if it's off
        if item.name in items.spear_of_adun_calldowns and not soa_presence:
            item.flags |= ItemFilterFlags.Excluded

        # Remove Spear of Adun passives
        if item.name in items.spear_of_adun_castable_passives and not soa_passive_presence:
            item.flags |= ItemFilterFlags.Excluded
        
        # Remove Psi Disrupter and Hive Mind Emulator if you never play a build TvZ
        if (item.name in (item_names.HIVE_MIND_EMULATOR, item_names.PSI_DISRUPTER)
            and not tvz_build_missions
        ):
            item.flags |= ItemFilterFlags.Excluded
    return


def flag_allowed_orphan_items(world: SC2World, item_list: List[FilterItem]) -> None:
    """Adds the `Allowed_Orphan` flag to items that shouldn't be filtered with their parents, like combat shield"""
    missions = get_all_missions(world.custom_mission_order)
    terran_nobuild_missions = any((MissionFlag.Terran|MissionFlag.NoBuild) in  mission.flags for mission in missions)
    for item in item_list:
        if item.name in (
            item_names.MARINE_COMBAT_SHIELD, item_names.MARINE_PROGRESSIVE_STIMPACK, item_names.MARINE_MAGRAIL_MUNITIONS,
            item_names.MEDIC_STABILIZER_MEDPACKS, item_names.MEDIC_NANO_PROJECTOR,
        ) and terran_nobuild_missions:
            item.flags |= ItemFilterFlags.AllowedOrphan


def flag_start_inventory(world: SC2World, item_list: List[FilterItem]) -> None:
    """Adds items to start_inventory based on first mission logic and options like `starter_unit` and `start_primary_abilities`"""
    first_mission_name = get_first_mission(world.custom_mission_order).mission_name
    starter_unit = int(world.options.starter_unit)

    # If starter_unit is off and the first mission doesn't have a no-logic location, force starter_unit on
    if starter_unit == StarterUnit.option_off:
        start_collection_state = CollectionState(world.multiworld)
        starter_mission_locations = [location.name for location in world.location_cache
                                     if location.parent_region
                                     and location.parent_region.name == first_mission_name
                                     and location.access_rule(start_collection_state)]
        if not starter_mission_locations:
            # Force early unit if first mission is impossible without one
            starter_unit = StarterUnit.option_any_starter_unit

    if starter_unit != StarterUnit.option_off:
        flag_start_unit(world, item_list, starter_unit)
    
    flag_start_abilities(world, item_list)


def flag_start_unit(world: SC2World, item_list: List[FilterItem], starter_unit: int) -> None:
    first_mission = get_first_mission(world.custom_mission_order)
    first_race = first_mission.race

    if first_race == SC2Race.ANY:
        # If the first mission is a logic-less no-build
        missions = get_all_missions(world.custom_mission_order)
        build_missions = [mission for mission in missions if MissionFlag.NoBuild not in mission.flags]
        races = {mission.race for mission in build_missions if mission.race != SC2Race.ANY}
        if races:
            first_race = world.random.choice(list(races))

    if first_race != SC2Race.ANY:
        possible_starter_items = {
            item.name: item for item in item_list if (ItemFilterFlags.Plando|ItemFilterFlags.Excluded) & item.flags == 0
        }

        # The race of the early unit has been chosen
        basic_units = get_basic_units(world, first_race)
        if starter_unit == StarterUnit.option_balanced:
            basic_units = basic_units.difference(not_balanced_starting_units)
        if first_mission == SC2Mission.DARK_WHISPERS:
            # Special case - you don't have a logicless location but need an AA
            basic_units = basic_units.difference(
                {item_names.ZEALOT, item_names.CENTURION, item_names.SENTINEL, item_names.BLOOD_HUNTER,
                    item_names.AVENGER, item_names.IMMORTAL, item_names.ANNIHILATOR, item_names.VANGUARD})
        if first_mission == SC2Mission.SUDDEN_STRIKE:
            # Special case - cliffjumpers
            basic_units = {item_names.REAPER, item_names.GOLIATH, item_names.SIEGE_TANK, item_names.VIKING, item_names.BANSHEE}
        basic_unit_options = [
            item for item in possible_starter_items.values()
            if item.name in basic_units
            and ItemFilterFlags.StartInventory not in item.flags
        ]
        
        # For Sudden Strike, starter units need an upgrade to help them get around
        nco_support_items = {
            item_names.REAPER: item_names.REAPER_SPIDER_MINES,
            item_names.GOLIATH: item_names.GOLIATH_JUMP_JETS,
            item_names.SIEGE_TANK: item_names.SIEGE_TANK_JUMP_JETS,
            item_names.VIKING: item_names.VIKING_SMART_SERVOS,
        }
        if first_mission == SC2Mission.SUDDEN_STRIKE:
            basic_unit_options = [
                item for item in basic_unit_options
                if item.name not in nco_support_items
                or nco_support_items[item.name] in possible_starter_items
                and ((ItemFilterFlags.Plando|ItemFilterFlags.Excluded) & possible_starter_items[nco_support_items[item.name]].flags) == 0
            ]
        if not basic_unit_options:
            raise Exception("Early Unit: At least one basic unit must be included")
        local_basic_unit = [item for item in basic_unit_options if ItemFilterFlags.NonLocal not in item.flags]
        if local_basic_unit:
            basic_unit_options = local_basic_unit
        
        unit = world.random.choice(basic_unit_options)
        unit.flags |= ItemFilterFlags.StartInventory

        # NCO-only specific rules
        if first_mission == SC2Mission.SUDDEN_STRIKE:
            if unit.name in nco_support_items:
                support_item = possible_starter_items[nco_support_items[unit.name]]
                support_item.flags |= ItemFilterFlags.StartInventory
            if item_names.NOVA_JUMP_SUIT_MODULE in possible_starter_items:
                possible_starter_items[item_names.NOVA_JUMP_SUIT_MODULE].flags |= ItemFilterFlags.StartInventory
        if MissionFlag.Nova in first_mission.flags:
            possible_starter_weapons = (
                item_names.NOVA_HELLFIRE_SHOTGUN,
                item_names.NOVA_PLASMA_RIFLE,
                item_names.NOVA_PULSE_GRENADES,
            )
            starter_weapon_options = [item for item in possible_starter_items.values() if item.name in possible_starter_weapons]
            starter_weapon = world.random.choice(starter_weapon_options)
            starter_weapon.flags |= ItemFilterFlags.StartInventory


def flag_start_abilities(world: SC2World, item_list: List[FilterItem]) -> None:
    starter_abilities = world.options.start_primary_abilities
    if not starter_abilities:
        return
    assert starter_abilities <= 4
    ability_count = int(starter_abilities)
    ability_tiers = [0, 1, 3]
    world.random.shuffle(ability_tiers)
    if ability_count >= 4:
        # Avoid picking an ultimate unless 4 starter abilities were asked for.
        # Without this check, it would be possible to pick an ultimate if a previous tier failed
        # to pick due to exclusions
        ability_tiers.append(6)
    for tier in ability_tiers:
        abilities_in_tier = kerrigan_actives[tier].union(kerrigan_passives[tier])
        potential_starter_abilities = [
            item for item in item_list 
            if item.name in abilities_in_tier
            and (ItemFilterFlags.Excluded|ItemFilterFlags.StartInventory|ItemFilterFlags.Plando) & item.flags == 0
        ]
        # Try to avoid giving non-local items unless there is no alternative
        abilities = [item for item in potential_starter_abilities if ItemFilterFlags.NonLocal not in item.flags]
        if not abilities:
            abilities = potential_starter_abilities
        if abilities:
            ability_count -= 1
            ability = world.random.choice(abilities)
            ability.flags |= ItemFilterFlags.StartInventory
            if ability_count <= 0:
                break


def flag_unused_upgrade_types(world: SC2World, item_list: List[FilterItem]) -> None:
    """Excludes +armour/attack upgrades based on generic upgrade strategy."""
    include_upgrades = world.options.generic_upgrade_missions == 0
    upgrade_items: GenericUpgradeItems = world.options.generic_upgrade_items
    for item in item_list:
        if item.data.type in items.upgrade_item_types:
            if not include_upgrades or (item.name not in upgrade_included_names[upgrade_items]):
                item.flags |= ItemFilterFlags.Excluded


def flag_user_excluded_item_sets(world: SC2World, item_list: List[FilterItem]) -> None:
    """Excludes items based on item set options (`only_vanilla_items`)"""
    if not world.options.vanilla_items_only.value:
        return

    vanilla_nonprogressive_count = {
        item_name: 0 for item_name in item_groups.terran_original_progressive_upgrades
    }
    vanilla_items = item_groups.vanilla_items + item_groups.nova_equipment
    for item in item_list:
        if ItemFilterFlags.Excluded in item.flags:
            continue
        if item.name not in vanilla_items:
            item.flags |= ItemFilterFlags.Excluded
        if item.name in item_groups.terran_original_progressive_upgrades:
            if vanilla_nonprogressive_count[item.name]:
                item.flags |= ItemFilterFlags.Excluded
            vanilla_nonprogressive_count[item.name] += 1

def flag_war_council_items(world: SC2World, item_list: List[FilterItem]) -> None:
    """Excludes / start-inventories items based on `nerf_unit_baselines` option"""
    if world.options.nerf_unit_baselines:
        return

    for item in item_list:
        if item.data.type in (ProtossItemType.War_Council, ProtossItemType.War_Council_2):
            item.flags |= ItemFilterFlags.StartInventory


def flag_and_add_resource_locations(world: SC2World, item_list: List[FilterItem]) -> None:
    """
    Filters the locations in the world using a trash or Nothing item
    :param world: The sc2 world object
    :param item_list: The current list of items to append to
    """
    open_locations = [location for location in world.location_cache if location.item is None]
    plando_locations = get_plando_locations(world)
    resource_location_types = get_location_types(world, LocationInclusion.option_resources)
    resource_location_flags = get_location_flags(world, LocationInclusion.option_resources)
    location_data = {sc2_location.name: sc2_location for sc2_location in get_locations(world)}
    for location in open_locations:
        # Go through the locations that aren't locked yet (early unit, etc)
        if location.name not in plando_locations:
            # The location is not plando'd
            sc2_location = location_data[location.name]
            if (sc2_location.type in resource_location_types
                or (sc2_location.flags & resource_location_flags)
            ):
                item_name = world.random.choice(filler_items)
                item = create_item_with_correct_settings(world.player, item_name)
                location.place_locked_item(item)
                world.locked_locations.append(location.name)


def prune_item_pool(world: SC2World, item_list: List[FilterItem]) -> List[Item]:
    """Prunes the item pool size to be less than the number of available locations"""

    item_list = [item for item in item_list if ItemFilterFlags.Unremovable & item.flags or ItemFilterFlags.Excluded not in item.flags]
    num_items = len(item_list)
    last_num_items = -1
    while num_items != last_num_items:
        # Remove orphan items until there are no more being removed
        item_list = [item for item in item_list
            if (ItemFilterFlags.Unremovable|ItemFilterFlags.AllowedOrphan) & item.flags
            or item_list_contains_parent(item.data, item_list)]
        last_num_items = num_items
        num_items = len(item_list)

    pool: List[Item] = []
    locked_items: List[Item] = []
    existing_items: List[Item] = []
    for item in item_list:
        ap_item = create_item_with_correct_settings(world.player, item.name)
        if ItemFilterFlags.StartInventory in item.flags:
            existing_items.append(ap_item)
        elif ItemFilterFlags.Locked in item.flags:
            locked_items.append(ap_item)
        else:
            pool.append(ap_item)

    fill_pool_with_kerrigan_levels(world, pool)
    filtered_pool = filter_items(world, world.location_cache, pool, existing_items, locked_items)
    return filtered_pool


def item_list_contains_parent(item_data: ItemData, item_list: List[FilterItem]) -> bool:
    if item_data.parent_item is None:
        # The item has no associated parent, the item is valid
        return True
    parent_item = item_data.parent_item
    # Check if the pool contains the parent item
    return parent_item in [item.name for item in item_list]


def pad_item_pool_with_filler(self: SC2World, num_items: int, pool: List[Item]):
    for _ in range(num_items):
        item = create_item_with_correct_settings(self.player, self.get_filler_item_name())
        pool.append(item)


def get_first_mission(mission_order: SC2MissionOrder) -> SC2Mission:
    # Pick an arbitrary available mission
    missions = mission_order.get_starting_missions()
    return list(missions)[0]

def get_all_missions(mission_order: SC2MissionOrder) -> List[SC2Mission]:
    return list(mission_order.get_used_missions())


def create_item_with_correct_settings(player: int, name: str) -> Item:
    data = items.item_table[name]

    item = Item(name, data.classification, data.code, player)

    return item


def fill_pool_with_kerrigan_levels(world: SC2World, item_pool: List[Item]):
    total_levels = world.options.kerrigan_level_item_sum.value
    missions = get_all_missions(world.custom_mission_order)
    kerrigan_missions = [mission for mission in missions if MissionFlag.Kerrigan in mission.flags]
    kerrigan_build_missions = [mission for mission in kerrigan_missions if MissionFlag.NoBuild not in mission.flags]
    if (world.options.kerrigan_presence.value not in kerrigan_unit_available
        or total_levels == 0
        or not kerrigan_missions
        or (world.options.grant_story_levels and not kerrigan_build_missions)
    ):
        return
    
    def add_kerrigan_level_items(level_amount: int, item_amount: int):
        name = f"{level_amount} Kerrigan Level"
        if level_amount > 1:
            name += "s"
        for _ in range(item_amount):
            item_pool.append(create_item_with_correct_settings(world.player, name))

    sizes = [70, 35, 14, 10, 7, 5, 2, 1]
    option = world.options.kerrigan_level_item_distribution.value

    assert isinstance(option, int)
    assert isinstance(total_levels, int)

    if option in (KerriganLevelItemDistribution.option_vanilla, KerriganLevelItemDistribution.option_smooth):
        distribution = [0, 0, 0, 0, 0, 0, 0, 0, 0, 0]
        if option == KerriganLevelItemDistribution.option_vanilla:
            distribution = [32, 0, 0, 1, 3, 0, 0, 0, 1, 1]
        else: # Smooth
            distribution = [0, 0, 0, 1, 1, 2, 2, 2, 1, 1]
        for tier in range(len(distribution)):
            add_kerrigan_level_items(tier + 1, distribution[tier])
    else:
        size = sizes[option - 2]
        round_func: Callable[[float], int] = round
        if total_levels > 70:
            round_func = floor
        else:
            round_func = ceil
        add_kerrigan_level_items(size, round_func(float(total_levels) / size))

def push_precollected_items_to_multiworld(world: SC2World, item_list: List[FilterItem]) -> None:
    # world.multiworld.push_precollected() has side-effects, so we can't just clear
    # world.multiworld.precollected_items[world.player]
    precollected_amounts: Dict[str, int] = {}
    for ap_item in world.multiworld.precollected_items[world.player]:
        precollected_amounts[ap_item.name] = precollected_amounts.get(ap_item.name, 0) + 1
    for item in item_list:
        if ItemFilterFlags.StartInventory not in item.flags:
            continue
        if precollected_amounts.get(item.name, 0) <= 0:
            world.multiworld.push_precollected(create_item_with_correct_settings(world.player, item.name))
        else:
            precollected_amounts[item.name] -= 1<|MERGE_RESOLUTION|>--- conflicted
+++ resolved
@@ -152,18 +152,13 @@
 
         self.multiworld.itempool += pool
 
-<<<<<<< HEAD
     def set_rules(self) -> None:
-        self.multiworld.completion_condition[self.player] = self.custom_mission_order.get_completion_condition(self.player)
-=======
-    def set_rules(self):
         if self.options.required_tactics == RequiredTactics.option_no_logic:
             # Forcing completed goal and minimal accessibility on no logic
             self.options.accessibility.value = Accessibility.option_minimal
             self.multiworld.completion_condition[self.player] = lambda state: True
         else:
-            self.multiworld.completion_condition[self.player] = lambda state: state.has(self.victory_item, self.player)
->>>>>>> 4f8fa5f2
+            self.multiworld.completion_condition[self.player] = self.custom_mission_order.get_completion_condition(self.player)
 
     def get_filler_item_name(self) -> str:
         return self.random.choice(filler_items)
