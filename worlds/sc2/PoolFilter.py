--- conflicted
+++ resolved
@@ -1,19 +1,5 @@
 from typing import Callable, Dict, List, Set, Union, Tuple, Optional, TYPE_CHECKING
 from BaseClasses import  Item, Location
-<<<<<<< HEAD
-from .Items import get_full_item_list, spider_mine_sources, second_pass_placeable_items, progressive_if_nco, \
-    progressive_if_ext, spear_of_adun_calldowns, spear_of_adun_castable_passives, nova_equipment
-from .MissionTables import MissionInfo, MissionPools, \
-    get_campaign_goal_priority, campaign_final_mission_locations, campaign_alt_final_mission_locations, \
-    SC2Campaign, SC2Race, SC2CampaignGoalPriority, SC2Mission
-from .Options import get_option_value, MissionOrder, \
-    get_enabled_campaigns, get_disabled_campaigns, RequiredTactics, kerrigan_unit_available, GrantStoryTech, \
-    TakeOverAIAllies, SpearOfAdunPresence, SpearOfAdunAutonomouslyCastAbilityPresence, campaign_depending_orders, \
-    ShuffleCampaigns, get_excluded_missions, ShuffleNoBuild, ExtraLocations, GrantStoryLevels, \
-    static_mission_orders, dynamic_mission_orders
-from . import ItemNames
-from worlds.AutoWorld import World
-=======
 from .Items import (get_full_item_list, spider_mine_sources, second_pass_placeable_items,
     upgrade_item_types,
 )
@@ -25,13 +11,13 @@
     get_enabled_campaigns, RequiredTactics, kerrigan_unit_available, GrantStoryTech,
     TakeOverAIAllies, campaign_depending_orders,
     ShuffleCampaigns, get_excluded_missions, ShuffleNoBuild, ExtraLocations, GrantStoryLevels,
+    static_mission_orders, dynamic_mission_orders
 )
 from . import ItemNames, ItemGroups
 
 if TYPE_CHECKING:
     from . import SC2World
 
->>>>>>> 648970aa
 
 # Items with associated upgrades
 UPGRADABLE_ITEMS = {item.parent_item for item in get_full_item_list().values() if item.parent_item}
@@ -221,8 +207,7 @@
     return Item(item.name, item.classification, item.code, item.player)
 
 
-<<<<<<< HEAD
-def num_missions(world: World) -> int:
+def num_missions(world: 'SC2World') -> int:
     mission_order_type = get_option_value(world, "mission_order")
     if mission_order_type in static_mission_orders:
         mission_order = static_mission_orders[mission_order_type]()
@@ -233,8 +218,6 @@
         return min(world.options.maximum_campaign_size, sum(len(pool) for _, pool in mission_pools.items()))
 
 
-=======
->>>>>>> 648970aa
 class ValidInventory:
 
     def has(self, item: str, player: int):
