from typing import Callable, Dict, List, Set, Union, Tuple, Optional, TYPE_CHECKING
from BaseClasses import  Item, Location
from .Items import (get_full_item_list, spider_mine_sources, second_pass_placeable_items,
    upgrade_item_types,
)
from .MissionTables import (MissionInfo, MissionPools,
    get_campaign_goal_priority, campaign_final_mission_locations, campaign_alt_final_mission_locations,
    SC2Campaign, SC2CampaignGoalPriority, SC2Mission,
)
from .Options import (get_option_value, MissionOrder,
    get_enabled_campaigns, RequiredTactics, kerrigan_unit_available, GrantStoryTech,
    TakeOverAIAllies, campaign_depending_orders,
<<<<<<< HEAD
    ShuffleCampaigns, get_excluded_missions, ShuffleNoBuild, ExtraLocations, GrantStoryLevels, EnableMorphling
=======
    ShuffleCampaigns, get_excluded_missions, ShuffleNoBuild, ExtraLocations, GrantStoryLevels,
    static_mission_orders, dynamic_mission_orders
>>>>>>> f0325e7f
)
from . import ItemNames, ItemGroups

if TYPE_CHECKING:
    from . import SC2World


# Items with associated upgrades
UPGRADABLE_ITEMS = {item.parent_item for item in get_full_item_list().values() if item.parent_item}
BARRACKS_UNITS = set(ItemGroups.barracks_units)
FACTORY_UNITS = set(ItemGroups.factory_units)
STARPORT_UNITS = set(ItemGroups.starport_units)


def filter_missions(world: 'SC2World') -> Dict[MissionPools, List[SC2Mission]]:

    """
    Returns a semi-randomly pruned tuple of no-build, easy, medium, and hard mission sets
    """
    mission_order_type = get_option_value(world, "mission_order")
    shuffle_no_build = get_option_value(world, "shuffle_no_build")
    enabled_campaigns = get_enabled_campaigns(world)
    grant_story_tech = get_option_value(world, "grant_story_tech") == GrantStoryTech.option_true
    grant_story_levels = get_option_value(world, "grant_story_levels") != GrantStoryLevels.option_disabled
    extra_locations = get_option_value(world, "extra_locations")
    excluded_missions: Set[SC2Mission] = get_excluded_missions(world)
    mission_pools: Dict[MissionPools, List[SC2Mission]] = {}
    for mission in SC2Mission:
        if not mission_pools.get(mission.pool):
            mission_pools[mission.pool] = list()
        mission_pools[mission.pool].append(mission)
    # A bit of safeguard:
    for mission_pool in MissionPools:
        if not mission_pools.get(mission_pool):
            mission_pools[mission_pool] = []

    if mission_order_type == MissionOrder.option_vanilla:
        # Vanilla uses the entire mission pool
        goal_priorities: Dict[SC2Campaign, SC2CampaignGoalPriority] = {campaign: get_campaign_goal_priority(campaign) for campaign in enabled_campaigns}
        goal_level = max(goal_priorities.values())
        candidate_campaigns: List[SC2Campaign] = [campaign for campaign, goal_priority in goal_priorities.items() if goal_priority == goal_level]
        candidate_campaigns.sort(key=lambda it: it.id)
        goal_campaign = world.random.choice(candidate_campaigns)
        if campaign_final_mission_locations[goal_campaign] is not None:
            mission_pools[MissionPools.FINAL] = [campaign_final_mission_locations[goal_campaign].mission]
        else:
            mission_pools[MissionPools.FINAL] = [list(campaign_alt_final_mission_locations[goal_campaign].keys())[0]]
        remove_final_mission_from_other_pools(mission_pools)
        return mission_pools

    # Finding the goal map
    goal_mission: Optional[SC2Mission] = None
    if mission_order_type in campaign_depending_orders:
        # Prefer long campaigns over shorter ones and harder missions over easier ones
        goal_priorities = {campaign: get_campaign_goal_priority(campaign, excluded_missions) for campaign in enabled_campaigns}
        goal_level = max(goal_priorities.values())
        candidate_campaigns: List[SC2Campaign] = [campaign for campaign, goal_priority in goal_priorities.items() if goal_priority == goal_level]
        candidate_campaigns.sort(key=lambda it: it.id)

        goal_campaign = world.random.choice(candidate_campaigns)
        primary_goal = campaign_final_mission_locations[goal_campaign]
        if primary_goal is None or primary_goal.mission in excluded_missions:
            # No primary goal or its mission is excluded
            candidate_missions = list(campaign_alt_final_mission_locations[goal_campaign].keys())
            candidate_missions = [mission for mission in candidate_missions if mission not in excluded_missions]
            if len(candidate_missions) == 0:
                raise Exception("There are no valid goal missions. Please exclude fewer missions.")
            goal_mission = world.random.choice(candidate_missions)
        else:
            goal_mission = primary_goal.mission
    else:
        # Find one of the missions with the hardest difficulty
        available_missions: List[SC2Mission] = \
            [mission for mission in SC2Mission
             if (mission not in excluded_missions and mission.campaign in enabled_campaigns)]
        available_missions.sort(key=lambda it: it.id)
        # Loop over pools, from hardest to easiest
        for mission_pool in range(MissionPools.VERY_HARD, MissionPools.STARTER - 1, -1):
            pool_missions: List[SC2Mission] = [mission for mission in available_missions if mission.pool == mission_pool]
            if pool_missions:
                goal_mission = world.random.choice(pool_missions)
                break
    if goal_mission is None:
        raise Exception("There are no valid goal missions. Please exclude fewer missions.")

    # Excluding missions
    for difficulty, mission_pool in mission_pools.items():
        mission_pools[difficulty] = [mission for mission in mission_pool if mission not in excluded_missions]
    mission_pools[MissionPools.FINAL] = [goal_mission]

    # Mission pool changes
    adv_tactics = get_option_value(world, "required_tactics") != RequiredTactics.option_standard

    def move_mission(mission: SC2Mission, current_pool, new_pool):
        if mission in mission_pools[current_pool]:
            mission_pools[current_pool].remove(mission)
            mission_pools[new_pool].append(mission)
    # WoL
    if shuffle_no_build == ShuffleNoBuild.option_false or adv_tactics:
        # Replacing No Build missions with Easy missions
        # WoL
        move_mission(SC2Mission.ZERO_HOUR, MissionPools.EASY, MissionPools.STARTER)
        move_mission(SC2Mission.EVACUATION, MissionPools.EASY, MissionPools.STARTER)
        move_mission(SC2Mission.DEVILS_PLAYGROUND, MissionPools.EASY, MissionPools.STARTER)
        # LotV
        move_mission(SC2Mission.THE_GROWING_SHADOW, MissionPools.EASY, MissionPools.STARTER)
        move_mission(SC2Mission.THE_SPEAR_OF_ADUN, MissionPools.EASY, MissionPools.STARTER)
        if extra_locations == ExtraLocations.option_enabled:
            move_mission(SC2Mission.SKY_SHIELD, MissionPools.EASY, MissionPools.STARTER)
        # Pushing this to Easy
        move_mission(SC2Mission.THE_GREAT_TRAIN_ROBBERY, MissionPools.MEDIUM, MissionPools.EASY)
        if shuffle_no_build == ShuffleNoBuild.option_false:
            # Pushing Outbreak to Normal, as it cannot be placed as the second mission on Build-Only
            move_mission(SC2Mission.OUTBREAK, MissionPools.EASY, MissionPools.MEDIUM)
            # Pushing extra Normal missions to Easy
            move_mission(SC2Mission.ECHOES_OF_THE_FUTURE, MissionPools.MEDIUM, MissionPools.EASY)
            move_mission(SC2Mission.CUTTHROAT, MissionPools.MEDIUM, MissionPools.EASY)
        # Additional changes on Advanced Tactics
        if adv_tactics:
            # WoL
            move_mission(SC2Mission.THE_GREAT_TRAIN_ROBBERY, MissionPools.EASY, MissionPools.STARTER)
            move_mission(SC2Mission.SMASH_AND_GRAB, MissionPools.EASY, MissionPools.STARTER)
            move_mission(SC2Mission.THE_MOEBIUS_FACTOR, MissionPools.MEDIUM, MissionPools.EASY)
            move_mission(SC2Mission.WELCOME_TO_THE_JUNGLE, MissionPools.MEDIUM, MissionPools.EASY)
            move_mission(SC2Mission.ENGINE_OF_DESTRUCTION, MissionPools.HARD, MissionPools.MEDIUM)
            # LotV
            move_mission(SC2Mission.AMON_S_REACH, MissionPools.EASY, MissionPools.STARTER)
    # Prophecy needs to be adjusted on tiny grid
    if enabled_campaigns == {SC2Campaign.PROPHECY} and mission_order_type == MissionOrder.option_tiny_grid:
        move_mission(SC2Mission.A_SINISTER_TURN, MissionPools.MEDIUM, MissionPools.EASY)
    # Prologue's only valid starter is the goal mission
    if enabled_campaigns == {SC2Campaign.PROLOGUE} \
            or mission_order_type in campaign_depending_orders \
            and get_option_value(world, "shuffle_campaigns") == ShuffleCampaigns.option_false:
        move_mission(SC2Mission.DARK_WHISPERS, MissionPools.EASY, MissionPools.STARTER)
    # HotS
    kerriganless = get_option_value(world, "kerrigan_presence") not in kerrigan_unit_available \
        or SC2Campaign.HOTS not in enabled_campaigns
    if adv_tactics:
        # Medium -> Easy
        for mission in (SC2Mission.FIRE_IN_THE_SKY, SC2Mission.WAKING_THE_ANCIENT, SC2Mission.CONVICTION):
            move_mission(mission, MissionPools.MEDIUM, MissionPools.EASY)
        # Hard -> Medium
        move_mission(SC2Mission.PHANTOMS_OF_THE_VOID, MissionPools.HARD, MissionPools.MEDIUM)
        if not kerriganless:
            # Additional starter mission assuming player starts with minimal anti-air
            move_mission(SC2Mission.WAKING_THE_ANCIENT, MissionPools.EASY, MissionPools.STARTER)
    if grant_story_tech:
        # Additional starter mission if player is granted story tech
        move_mission(SC2Mission.ENEMY_WITHIN, MissionPools.EASY, MissionPools.STARTER)
        move_mission(SC2Mission.TEMPLAR_S_RETURN, MissionPools.EASY, MissionPools.STARTER)
        move_mission(SC2Mission.THE_ESCAPE, MissionPools.MEDIUM, MissionPools.STARTER)
        move_mission(SC2Mission.IN_THE_ENEMY_S_SHADOW, MissionPools.MEDIUM, MissionPools.STARTER)
    if (grant_story_tech and grant_story_levels) or kerriganless:
        # The player has, all the stuff he needs, provided under these settings
        move_mission(SC2Mission.SUPREME, MissionPools.MEDIUM, MissionPools.STARTER)
        move_mission(SC2Mission.THE_INFINITE_CYCLE, MissionPools.HARD, MissionPools.STARTER)
    if get_option_value(world, "take_over_ai_allies") == TakeOverAIAllies.option_true:
        move_mission(SC2Mission.HARBINGER_OF_OBLIVION, MissionPools.MEDIUM, MissionPools.STARTER)
    if len(mission_pools[MissionPools.STARTER]) < 2 and not kerriganless or adv_tactics:
        # Conditionally moving Easy missions to Starter
        move_mission(SC2Mission.HARVEST_OF_SCREAMS, MissionPools.EASY, MissionPools.STARTER)
        move_mission(SC2Mission.DOMINATION, MissionPools.EASY, MissionPools.STARTER)
    if len(mission_pools[MissionPools.STARTER]) < 2:
        move_mission(SC2Mission.TEMPLAR_S_RETURN, MissionPools.EASY, MissionPools.STARTER)
    if len(mission_pools[MissionPools.STARTER]) + len(mission_pools[MissionPools.EASY]) < 2:
        # Flashpoint needs just a few items at start but competent comp at the end
        move_mission(SC2Mission.FLASHPOINT, MissionPools.HARD, MissionPools.EASY)

    remove_final_mission_from_other_pools(mission_pools)
    return mission_pools


def remove_final_mission_from_other_pools(mission_pools: Dict[MissionPools, List[SC2Mission]]):
    final_missions = mission_pools[MissionPools.FINAL]
    for pool, missions in mission_pools.items():
        if pool == MissionPools.FINAL:
            continue
        for final_mission in final_missions:
            while final_mission in missions:
                missions.remove(final_mission)


def get_item_upgrades(inventory: List[Item], parent_item: Union[Item, str]) -> List[Item]:
    item_name = parent_item.name if isinstance(parent_item, Item) else parent_item
    return [
        inv_item for inv_item in inventory
        if get_full_item_list()[inv_item.name].parent_item == item_name
    ]


def copy_item(item: Item):
    return Item(item.name, item.classification, item.code, item.player)


class ValidInventory:

    def has(self, item: str, player: int):
        return item in self.logical_inventory

    def has_any(self, items: Set[str], player: int):
        return any(item in self.logical_inventory for item in items)

    def has_all(self, items: Set[str], player: int):
        return all(item in self.logical_inventory for item in items)

    def has_group(self, item_group: str, player: int, count: int = 1):
        return False  # Deliberately fails here, as item pooling is not aware about mission layout

    def count_group(self, item_name_group: str, player: int) -> int:
        return 0  # For item filtering assume no missions are beaten

    def count(self, item: str, player: int) -> int:
        return len([inventory_item for inventory_item in self.logical_inventory if inventory_item == item])

    def has_units_per_structure(self) -> bool:
        return len(BARRACKS_UNITS.intersection(self.logical_inventory)) > self.min_units_per_structure and \
            len(FACTORY_UNITS.intersection(self.logical_inventory)) > self.min_units_per_structure and \
            len(STARPORT_UNITS.intersection(self.logical_inventory)) > self.min_units_per_structure

    def generate_reduced_inventory(self, inventory_size: int, mission_requirements: List[Tuple[str, Callable]]) -> List[Item]:
        """Attempts to generate a reduced inventory that can fulfill the mission requirements."""
        inventory: List[Item] = list(self.item_pool)
        locked_items: List[Item] = list(self.locked_items)
        enable_morphling = self.world.options.enable_morphling == EnableMorphling.option_true
        item_list = get_full_item_list()
        self.logical_inventory = [
            item.name for item in inventory + locked_items + self.existing_items
            if item_list[item.name].is_important_for_filtering()  # Track all Progression items and those with complex rules for filtering
        ]
        requirements = mission_requirements
        parent_items = self.item_children.keys()
        parent_lookup = {child: parent for parent, children in self.item_children.items() for child in children}
        minimum_upgrades = get_option_value(self.world, "min_number_of_upgrades")

        def attempt_removal(item: Item) -> bool:
            removed_item = inventory.pop(inventory.index(item))
            # Only run logic checks when removing logic items
            if item.name in self.logical_inventory:
                self.logical_inventory.remove(item.name)
                if not all(requirement(self) for (_, requirement) in mission_requirements):
                    # If item cannot be removed, lock or revert
                    self.logical_inventory.append(item.name)
                    # Note(mm): Be sure to re-add the _exact_ item we removed.
                    # Removing from `inventory` searches based on == checks, but AutoWorld.py
                    # checks using `is` to make sure there are no duplicate item objects in the pool.
                    # Hence, appending `item` could cause sporadic generation failures.
                    locked_items.append(removed_item)
                    return False
            return True

        # Limit the maximum number of upgrades
        maxNbUpgrade = get_option_value(self.world, "max_number_of_upgrades")
        if maxNbUpgrade != -1:
            unit_avail_upgrades = {}
            # Needed to take into account locked/existing items
            unit_nb_upgrades = {}
            for item in inventory:
                cItem = item_list[item.name]
                if item.name in UPGRADABLE_ITEMS and item.name not in unit_avail_upgrades:
                    unit_avail_upgrades[item.name] = []
                    unit_nb_upgrades[item.name] = 0
                elif cItem.parent_item is not None:
                    if cItem.parent_item not in unit_avail_upgrades:
                        unit_avail_upgrades[cItem.parent_item] = [item]
                        unit_nb_upgrades[cItem.parent_item] = 1
                    else:
                        unit_avail_upgrades[cItem.parent_item].append(item)
                        unit_nb_upgrades[cItem.parent_item] += 1
            # For those two categories, we count them but dont include them in removal
            for item in locked_items + self.existing_items:
                cItem = item_list[item.name]
                if item.name in UPGRADABLE_ITEMS and item.name not in unit_avail_upgrades:
                    unit_avail_upgrades[item.name] = []
                    unit_nb_upgrades[item.name] = 0
                elif cItem.parent_item is not None:
                    if cItem.parent_item not in unit_avail_upgrades:
                        unit_nb_upgrades[cItem.parent_item] = 1
                    else:
                        unit_nb_upgrades[cItem.parent_item] += 1
            # Making sure that the upgrades being removed is random
            shuffled_unit_upgrade_list = list(unit_avail_upgrades.keys())
            self.world.random.shuffle(shuffled_unit_upgrade_list)
            for unit in shuffled_unit_upgrade_list:
                while (unit_nb_upgrades[unit] > maxNbUpgrade) \
                         and (len(unit_avail_upgrades[unit]) > 0):
                    itemCandidate = self.world.random.choice(unit_avail_upgrades[unit])
                    success = attempt_removal(itemCandidate)
                    # Whatever it succeed to remove the iventory or it fails and thus
                    # lock it, the upgrade is no longer available for removal
                    unit_avail_upgrades[unit].remove(itemCandidate)
                    if success:
                        unit_nb_upgrades[unit] -= 1

        # Locking minimum upgrades for items that have already been locked/placed when minimum required
        if minimum_upgrades > 0:
            known_items = self.existing_items + locked_items
            known_parents = [item for item in known_items if item in parent_items]
            for parent in known_parents:
                child_items = self.item_children[parent]
                removable_upgrades = [item for item in inventory if item in child_items]
                locked_upgrade_count = sum(1 if item in child_items else 0 for item in known_items)
                self.world.random.shuffle(removable_upgrades)
                while len(removable_upgrades) > 0 and locked_upgrade_count < minimum_upgrades:
                    item_to_lock = removable_upgrades.pop()
                    inventory.remove(item_to_lock)
                    locked_items.append(copy_item(item_to_lock))
                    locked_upgrade_count += 1

        if self.min_units_per_structure > 0 and self.has_units_per_structure():
            requirements.append(("Minimum units per structure", lambda state: state.has_units_per_structure()))

        # Determining if the full-size inventory can complete campaign
        failed_locations: List[str] = [location for (location, requirement) in requirements if not requirement(self)]
        if len(failed_locations) > 0:
            raise Exception(f"Too many items excluded - couldn't satisfy access rules for the following locations:\n{failed_locations}")

        # Optionally locking generic items
        generic_items = [item for item in inventory if item.name in second_pass_placeable_items]
        reserved_generic_percent = get_option_value(self.world, "ensure_generic_items") / 100
        reserved_generic_amount = int(len(generic_items) * reserved_generic_percent)
        removable_generic_items = []
        self.world.random.shuffle(generic_items)
        for item in generic_items[:reserved_generic_amount]:
            locked_items.append(copy_item(item))
            inventory.remove(item)
            if item.name not in self.logical_inventory and item.name not in self.locked_items:
                removable_generic_items.append(item)

        # Main cull process
        unused_items: List[str] = []  # Reusable items for the second pass
        while len(inventory) + len(locked_items) > inventory_size:
            if len(inventory) == 0:
                # There are more items than locations and all of them are already locked due to YAML or logic.
                # First, drop non-logic generic items to free up space
                while len(removable_generic_items) > 0 and len(locked_items) > inventory_size:
                    removed_item = removable_generic_items.pop()
                    locked_items.remove(removed_item)
                # If there still isn't enough space, push locked items into start inventory
                self.world.random.shuffle(locked_items)
                while len(locked_items) > inventory_size:
                    item: Item = locked_items.pop()
                    self.multiworld.push_precollected(item)
                break
            # Select random item from removable items
            item = self.world.random.choice(inventory)
            # Do not remove item if it would drop upgrades below minimum
            if minimum_upgrades > 0:
                parent_item = parent_lookup.get(item, None)
                if parent_item:
                    count = sum(1 if item in self.item_children[parent_item] else 0 for item in inventory + locked_items)
                    if count <= minimum_upgrades:
                        if parent_item in inventory:
                            # Attempt to remove parent instead, if possible
                            item = parent_item
                        else:
                            # Lock remaining upgrades
                            for item in self.item_children[parent_item]:
                                if item in inventory:
                                    inventory.remove(item)
                                    locked_items.append(copy_item(item))
                            continue

            # Drop child items when removing a parent
            if item in parent_items:
                items_to_remove = [item for item in self.item_children[item] if item in inventory]
                success = attempt_removal(item)
                if success:
                    while len(items_to_remove) > 0:
                        item_to_remove = items_to_remove.pop()
                        if item_to_remove not in inventory:
                            continue
                        attempt_removal(item_to_remove)
            else:
                # Unimportant upgrades may be added again in the second pass
                if attempt_removal(item):
                    unused_items.append(item.name)

        pool_items: List[str] = [item.name for item in (inventory + locked_items + self.existing_items)]
        unused_items = [
            unused_item for unused_item in unused_items
            if item_list[unused_item].parent_item is None
               or item_list[unused_item].parent_item in pool_items
        ]

        # Removing extra dependencies
        # WoL
        logical_inventory_set = set(self.logical_inventory)
        if not spider_mine_sources & logical_inventory_set:
            inventory = [item for item in inventory if not item.name.endswith("(Spider Mine)")]
            unused_items = [item_name for item_name in unused_items if not item_name.endswith("(Spider Mine)")]
        if not BARRACKS_UNITS & logical_inventory_set:
            inventory = [
                item for item in inventory
                if not (item.name.startswith(ItemNames.TERRAN_INFANTRY_UPGRADE_PREFIX)
                        or item.name == ItemNames.ORBITAL_STRIKE)]
            unused_items = [
                item_name for item_name in unused_items
                if not (item_name.startswith(
                    ItemNames.TERRAN_INFANTRY_UPGRADE_PREFIX)
                        or item_name == ItemNames.ORBITAL_STRIKE)]
        if not FACTORY_UNITS & logical_inventory_set:
            inventory = [item for item in inventory if not item.name.startswith(ItemNames.TERRAN_VEHICLE_UPGRADE_PREFIX)]
            unused_items = [item_name for item_name in unused_items if not item_name.startswith(ItemNames.TERRAN_VEHICLE_UPGRADE_PREFIX)]
        if not STARPORT_UNITS & logical_inventory_set:
            inventory = [item for item in inventory if not item.name.startswith(ItemNames.TERRAN_SHIP_UPGRADE_PREFIX)]
            unused_items = [item_name for item_name in unused_items if not item_name.startswith(ItemNames.TERRAN_SHIP_UPGRADE_PREFIX)]
        # HotS
        # Baneling without sources => remove Baneling and upgrades
        if (ItemNames.ZERGLING_BANELING_ASPECT in self.logical_inventory
                and ItemNames.ZERGLING not in self.logical_inventory
                and ItemNames.KERRIGAN_SPAWN_BANELINGS not in self.logical_inventory
                and not enable_morphling
        ):
            inventory = [item for item in inventory if item.name != ItemNames.ZERGLING_BANELING_ASPECT]
            inventory = [item for item in inventory if item_list[item.name].parent_item != ItemNames.ZERGLING_BANELING_ASPECT]
            unused_items = [item_name for item_name in unused_items if item_name != ItemNames.ZERGLING_BANELING_ASPECT]
            unused_items = [item_name for item_name in unused_items if item_list[item_name].parent_item != ItemNames.ZERGLING_BANELING_ASPECT]
        # Spawn Banelings without Zergling/Morphling => remove Baneling unit, keep upgrades except macro ones
        if (ItemNames.ZERGLING_BANELING_ASPECT in self.logical_inventory
            and ItemNames.ZERGLING not in self.logical_inventory
            and ItemNames.KERRIGAN_SPAWN_BANELINGS in self.logical_inventory
            and not enable_morphling
        ):
            inventory = [item for item in inventory if item.name != ItemNames.ZERGLING_BANELING_ASPECT]
            inventory = [item for item in inventory if item.name != ItemNames.BANELING_RAPID_METAMORPH]
            unused_items = [item_name for item_name in unused_items if item_name != ItemNames.ZERGLING_BANELING_ASPECT]
            unused_items = [item_name for item_name in unused_items if item_name != ItemNames.BANELING_RAPID_METAMORPH]
        if not {ItemNames.MUTALISK, ItemNames.CORRUPTOR, ItemNames.SCOURGE} & logical_inventory_set:
            inventory = [item for item in inventory if not item.name.startswith(ItemNames.ZERG_FLYER_UPGRADE_PREFIX)]
            locked_items = [item for item in locked_items if not item.name.startswith(ItemNames.ZERG_FLYER_UPGRADE_PREFIX)]
            unused_items = [item_name for item_name in unused_items if not item_name.startswith(ItemNames.ZERG_FLYER_UPGRADE_PREFIX)]
        # T3 items removal rules - remove morph and its upgrades if the basic unit isn't in and morphling is unavailable
        if not {ItemNames.MUTALISK, ItemNames.CORRUPTOR} & logical_inventory_set and not enable_morphling:
            inventory = [item for item in inventory if not item.name.endswith("(Mutalisk/Corruptor)")]
            inventory = [item for item in inventory if item_list[item.name].parent_item != ItemNames.MUTALISK_CORRUPTOR_GUARDIAN_ASPECT]
            inventory = [item for item in inventory if item_list[item.name].parent_item != ItemNames.MUTALISK_CORRUPTOR_DEVOURER_ASPECT]
            inventory = [item for item in inventory if item_list[item.name].parent_item != ItemNames.MUTALISK_CORRUPTOR_BROOD_LORD_ASPECT]
            inventory = [item for item in inventory if item_list[item.name].parent_item != ItemNames.MUTALISK_CORRUPTOR_VIPER_ASPECT]
            unused_items = [item_name for item_name in unused_items if not item_name.endswith("(Mutalisk/Corruptor)")]
            unused_items = [item_name for item_name in unused_items if item_list[item_name].parent_item != ItemNames.MUTALISK_CORRUPTOR_GUARDIAN_ASPECT]
            unused_items = [item_name for item_name in unused_items if item_list[item_name].parent_item != ItemNames.MUTALISK_CORRUPTOR_DEVOURER_ASPECT]
            unused_items = [item_name for item_name in unused_items if item_list[item_name].parent_item != ItemNames.MUTALISK_CORRUPTOR_BROOD_LORD_ASPECT]
            unused_items = [item_name for item_name in unused_items if item_list[item_name].parent_item != ItemNames.MUTALISK_CORRUPTOR_VIPER_ASPECT]
        if ItemNames.ROACH not in logical_inventory_set and not enable_morphling:
            inventory = [item for item in inventory if item.name != ItemNames.ROACH_RAVAGER_ASPECT]
            inventory = [item for item in inventory if item_list[item.name].parent_item != ItemNames.ROACH_RAVAGER_ASPECT]
            unused_items = [item_name for item_name in unused_items if item_name != ItemNames.ROACH_RAVAGER_ASPECT]
            unused_items = [item_name for item_name in unused_items if item_list[item_name].parent_item != ItemNames.ROACH_RAVAGER_ASPECT]
        if ItemNames.HYDRALISK not in logical_inventory_set and not enable_morphling:
            inventory = [item for item in inventory if not item.name.endswith("(Hydralisk)")]
            inventory = [item for item in inventory if item_list[item.name].parent_item != ItemNames.HYDRALISK_LURKER_ASPECT]
            inventory = [item for item in inventory if item_list[item.name].parent_item != ItemNames.HYDRALISK_IMPALER_ASPECT]
            unused_items = [item_name for item_name in unused_items if not item_name.endswith("(Hydralisk)")]
            unused_items = [item_name for item_name in unused_items if item_list[item_name].parent_item != ItemNames.HYDRALISK_LURKER_ASPECT]
            unused_items = [item_name for item_name in unused_items if item_list[item_name].parent_item != ItemNames.HYDRALISK_IMPALER_ASPECT]
        # LotV
        # Shared unit upgrades between several units
        if not {ItemNames.STALKER, ItemNames.INSTIGATOR, ItemNames.SLAYER} & logical_inventory_set:
            inventory = [item for item in inventory if not item.name.endswith("(Stalker/Instigator/Slayer)")]
            unused_items = [item_name for item_name in unused_items if not item_name.endswith("(Stalker/Instigator/Slayer)")]
        if not {ItemNames.PHOENIX, ItemNames.MIRAGE} & logical_inventory_set:
            inventory = [item for item in inventory if not item.name.endswith("(Phoenix/Mirage)")]
            unused_items = [item_name for item_name in unused_items if not item_name.endswith("(Phoenix/Mirage)")]
        if not {ItemNames.VOID_RAY, ItemNames.DESTROYER} & logical_inventory_set:
            inventory = [item for item in inventory if not item.name.endswith("(Void Ray/Destroyer)")]
            unused_items = [item_name for item_name in unused_items if not item_name.endswith("(Void Ray/Destroyer)")]
        if not {ItemNames.IMMORTAL, ItemNames.ANNIHILATOR} & logical_inventory_set:
            inventory = [item for item in inventory if not item.name.endswith("(Immortal/Annihilator)")]
            unused_items = [item_name for item_name in unused_items if not item_name.endswith("(Immortal/Annihilator)")]
        if not {ItemNames.DARK_TEMPLAR, ItemNames.AVENGER, ItemNames.BLOOD_HUNTER} & logical_inventory_set:
            inventory = [item for item in inventory if not item.name.endswith("(Dark Templar/Avenger/Blood Hunter)")]
            unused_items = [item_name for item_name in unused_items if not item_name.endswith("(Dark Templar/Avenger/Blood Hunter)")]
        if not {ItemNames.HIGH_TEMPLAR, ItemNames.SIGNIFIER, ItemNames.ASCENDANT, ItemNames.DARK_TEMPLAR} & logical_inventory_set:
            inventory = [item for item in inventory if not item.name.endswith("(Archon)")]
            unused_items = [item_name for item_name in unused_items if not item_name.endswith("(Archon)")]
            logical_inventory_set.difference_update([item_name for item_name in logical_inventory_set if item_name.endswith("(Archon)")])
        if not {ItemNames.HIGH_TEMPLAR, ItemNames.SIGNIFIER, ItemNames.ARCHON_HIGH_ARCHON} & logical_inventory_set:
            inventory = [item for item in inventory if not item.name.endswith("(High Templar/Signifier)")]
            unused_items = [item_name for item_name in unused_items if not item_name.endswith("(High Templar/Signifier)")]
        if ItemNames.SUPPLICANT not in logical_inventory_set:
            inventory = [item for item in inventory if item.name != ItemNames.ASCENDANT_POWER_OVERWHELMING]
            unused_items = [item_name for item_name in unused_items if item_name != ItemNames.ASCENDANT_POWER_OVERWHELMING]
        if not {ItemNames.DARK_ARCHON, ItemNames.DARK_TEMPLAR_DARK_ARCHON_MELD} & logical_inventory_set:
            inventory = [item for item in inventory if not item.name.endswith("(Dark Archon)")]
            unused_items = [item_name for item_name in unused_items if not item_name.endswith("(Dark Archon)")]
        if not {ItemNames.SENTRY, ItemNames.ENERGIZER, ItemNames.HAVOC} & logical_inventory_set:
            inventory = [item for item in inventory if not item.name.endswith("(Sentry/Energizer/Havoc)")]
            unused_items = [item_name for item_name in unused_items if not item_name.endswith("(Sentry/Energizer/Havoc)")]
        if not {ItemNames.SENTRY, ItemNames.ENERGIZER, ItemNames.HAVOC, ItemNames.SHIELD_BATTERY} & logical_inventory_set:
            inventory = [item for item in inventory if not item.name.endswith("(Sentry/Energizer/Havoc/Shield Battery)")]
            unused_items = [item_name for item_name in unused_items if not item_name.endswith("(Sentry/Energizer/Havoc/Shield Battery)")]
        if not {ItemNames.ZEALOT, ItemNames.CENTURION, ItemNames.SENTINEL} & logical_inventory_set:
            inventory = [item for item in inventory if not item.name.endswith("(Zealot/Sentinel/Centurion)")]
            unused_items = [item_name for item_name in unused_items if not item_name.endswith("(Zealot/Sentinel/Centurion)")]
        # Static defense upgrades only if static defense present
        if not {ItemNames.PHOTON_CANNON, ItemNames.KHAYDARIN_MONOLITH, ItemNames.NEXUS_OVERCHARGE, ItemNames.SHIELD_BATTERY} & logical_inventory_set:
            inventory = [item for item in inventory if item.name != ItemNames.ENHANCED_TARGETING]
            unused_items = [item_name for item_name in unused_items if item_name != ItemNames.ENHANCED_TARGETING]
        if not {ItemNames.PHOTON_CANNON, ItemNames.KHAYDARIN_MONOLITH, ItemNames.NEXUS_OVERCHARGE} & logical_inventory_set:
            inventory = [item for item in inventory if item.name != ItemNames.OPTIMIZED_ORDNANCE]
            unused_items = [item_name for item_name in unused_items if item_name != ItemNames.OPTIMIZED_ORDNANCE]

        # Cull finished, adding locked items back into inventory
        inventory += locked_items

        # Replacing empty space with generically useful items
        replacement_items = [item for item in self.item_pool
                             if (item not in inventory
                                 and item not in self.locked_items
                                 and (
                                     item.name in second_pass_placeable_items
                                     or item.name in unused_items))]
        self.world.random.shuffle(replacement_items)
        while len(inventory) < inventory_size and len(replacement_items) > 0:
            item = replacement_items.pop()
            inventory.append(item)

        return inventory

    def __init__(self, world: 'SC2World',
                 item_pool: List[Item], existing_items: List[Item], locked_items: List[Item],
    ):
        self.multiworld = world.multiworld
        self.player = world.player
        self.world: 'SC2World' = world
        self.logical_inventory = list()
        self.locked_items = locked_items[:]
        self.existing_items = existing_items
        # Initial filter of item pool
        self.item_pool = []
        item_quantities: dict[str, int] = dict()
        # Inventory restrictiveness based on number of missions with checks
        mission_count = sum(len(campaign) for campaign in world.mission_req_table.values())
        self.min_units_per_structure = int(mission_count / 7)
        min_upgrades = 1 if mission_count < 10 else 2
        for item in item_pool:
            item_info = get_full_item_list()[item.name]
            if item_info.type in upgrade_item_types:
                # Locking upgrades based on mission duration
                if item.name not in item_quantities:
                    item_quantities[item.name] = 0
                item_quantities[item.name] += 1
                if item_quantities[item.name] <= min_upgrades:
                    self.locked_items.append(item)
                else:
                    self.item_pool.append(item)
            else:
                self.item_pool.append(item)
        self.item_children: Dict[Item, List[Item]] = dict()
        for item in self.item_pool + locked_items + existing_items:
            if item.name in UPGRADABLE_ITEMS:
                self.item_children[item] = get_item_upgrades(self.item_pool, item)


def filter_items(world: 'SC2World', mission_req_table: Dict[SC2Campaign, Dict[str, MissionInfo]], location_cache: List[Location],
                 item_pool: List[Item], existing_items: List[Item], locked_items: List[Item]) -> List[Item]:
    """
    Returns a semi-randomly pruned set of items based on number of available locations.
    The returned inventory must be capable of logically accessing every location in the world.
    """
    open_locations = [location for location in location_cache if location.item is None]
    inventory_size = len(open_locations)
    mission_requirements = [(location.name, location.access_rule) for location in location_cache]
    valid_inventory = ValidInventory(world, item_pool, existing_items, locked_items)

    valid_items = valid_inventory.generate_reduced_inventory(inventory_size, mission_requirements)
    return valid_items


def missions_in_mission_table(mission_req_table: Dict[SC2Campaign, Dict[str, MissionInfo]]) -> Set[SC2Mission]:
    return set([mission.mission for campaign_missions in mission_req_table.values() for mission in
                campaign_missions.values()])<|MERGE_RESOLUTION|>--- conflicted
+++ resolved
@@ -10,12 +10,8 @@
 from .Options import (get_option_value, MissionOrder,
     get_enabled_campaigns, RequiredTactics, kerrigan_unit_available, GrantStoryTech,
     TakeOverAIAllies, campaign_depending_orders,
-<<<<<<< HEAD
-    ShuffleCampaigns, get_excluded_missions, ShuffleNoBuild, ExtraLocations, GrantStoryLevels, EnableMorphling
-=======
-    ShuffleCampaigns, get_excluded_missions, ShuffleNoBuild, ExtraLocations, GrantStoryLevels,
+    ShuffleCampaigns, get_excluded_missions, ShuffleNoBuild, ExtraLocations, GrantStoryLevels, EnableMorphling,
     static_mission_orders, dynamic_mission_orders
->>>>>>> f0325e7f
 )
 from . import ItemNames, ItemGroups
 
