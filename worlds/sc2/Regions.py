from typing import List, Dict, Tuple, Optional, Callable, NamedTuple
import math

from BaseClasses import MultiWorld, Region, Entrance, Location, CollectionState
from .Locations import LocationData
from .Options import get_option_value, MissionOrder, get_enabled_campaigns, campaign_depending_orders
from .MissionTables import MissionInfo, mission_orders, vanilla_mission_req_table, \
    MissionPools, SC2Campaign, get_goal_location, SC2Mission, MissionConnection
from .PoolFilter import filter_missions


class SC2MissionSlot(NamedTuple):
    campaign: SC2Campaign
    slot: MissionPools | SC2Mission | None


def create_regions(
    multiworld: MultiWorld, player: int, locations: Tuple[LocationData, ...], location_cache: List[Location]
) -> Tuple[Dict[SC2Campaign, Dict[str, MissionInfo]], int, str]:
    """
    Creates region connections by calling the multiworld's `connect()` methods
    Returns a 3-tuple containing:
    * dict[SC2Campaign, Dict[str, MissionInfo]] mapping a campaign and mission name to its data
    * int The number of missions in the world
    * str The name of the goal location
    """
    mission_order_type: int = multiworld.mission_order[player]

    if mission_order_type == MissionOrder.option_vanilla:
        return create_vanilla_regions(multiworld, player, locations, location_cache)
    elif mission_order_type == MissionOrder.option_grid:
        return create_grid_regions(multiworld, player, locations, location_cache)
    else:
        return create_structured_regions(multiworld, player, locations, location_cache, mission_order_type)

def create_vanilla_regions(
    multiworld: MultiWorld,
    player: int,
    locations: Tuple[LocationData, ...],
    location_cache: List[Location],
) -> Tuple[Dict[SC2Campaign, Dict[str, MissionInfo]], int, str]:
    locations_per_region = get_locations_per_region(locations)
    regions = [create_region(multiworld, player, locations_per_region, location_cache, "Menu")]

    mission_pools: Dict[MissionPools, List[SC2Mission]] = filter_missions(multiworld, player)
    final_mission = mission_pools[MissionPools.FINAL][0]

    enabled_campaigns = get_enabled_campaigns(multiworld, player)
    names: Dict[str, int] = {}
    
    # Generating all regions and locations for each enabled campaign
    for campaign in enabled_campaigns:
        for region_name in vanilla_mission_req_table[campaign].keys():
            regions.append(create_region(multiworld, player, locations_per_region, location_cache, region_name))
    multiworld.regions += regions
    vanilla_mission_reqs = {campaign: missions for campaign, missions in vanilla_mission_req_table.items() if campaign in enabled_campaigns}

    if SC2Campaign.WOL in enabled_campaigns:
        connect(multiworld, player, names, 'Menu', 'Liberation Day')
        connect(multiworld, player, names, 'Liberation Day', 'The Outlaws',
                lambda state: state.has("Beat Liberation Day", player))
        connect(multiworld, player, names, 'The Outlaws', 'Zero Hour',
                lambda state: state.has("Beat The Outlaws", player))
        connect(multiworld, player, names, 'Zero Hour', 'Evacuation',
                lambda state: state.has("Beat Zero Hour", player))
        connect(multiworld, player, names, 'Evacuation', 'Outbreak',
                lambda state: state.has("Beat Evacuation", player))
        connect(multiworld, player, names, "Outbreak", "Safe Haven",
                lambda state: state._sc2wol_cleared_missions(multiworld, player, 7) and
                                state.has("Beat Outbreak", player))
        connect(multiworld, player, names, "Outbreak", "Haven's Fall",
                lambda state: state._sc2wol_cleared_missions(multiworld, player, 7) and
                                state.has("Beat Outbreak", player))
        connect(multiworld, player, names, 'Zero Hour', 'Smash and Grab',
                lambda state: state.has("Beat Zero Hour", player))
        connect(multiworld, player, names, 'Smash and Grab', 'The Dig',
                lambda state: state._sc2wol_cleared_missions(multiworld, player, 8) and
                                state.has("Beat Smash and Grab", player))
        connect(multiworld, player, names, 'The Dig', 'The Moebius Factor',
                lambda state: state._sc2wol_cleared_missions(multiworld, player, 11) and
                                state.has("Beat The Dig", player))
        connect(multiworld, player, names, 'The Moebius Factor', 'Supernova',
                lambda state: state._sc2wol_cleared_missions(multiworld, player, 14) and
                                state.has("Beat The Moebius Factor", player))
        connect(multiworld, player, names, 'Supernova', 'Maw of the Void',
                lambda state: state.has("Beat Supernova", player))
        connect(multiworld, player, names, 'Zero Hour', "Devil's Playground",
                lambda state: state._sc2wol_cleared_missions(multiworld, player, 4) and
                                state.has("Beat Zero Hour", player))
        connect(multiworld, player, names, "Devil's Playground", 'Welcome to the Jungle',
                lambda state: state.has("Beat Devil's Playground", player))
        connect(multiworld, player, names, "Welcome to the Jungle", 'Breakout',
                lambda state: state._sc2wol_cleared_missions(multiworld, player, 8) and
                                state.has("Beat Welcome to the Jungle", player))
        connect(multiworld, player, names, "Welcome to the Jungle", 'Ghost of a Chance',
                lambda state: state._sc2wol_cleared_missions(multiworld, player, 8) and
                                state.has("Beat Welcome to the Jungle", player))
        connect(multiworld, player, names, "Zero Hour", 'The Great Train Robbery',
                lambda state: state._sc2wol_cleared_missions(multiworld, player, 6) and
                                state.has("Beat Zero Hour", player))
        connect(multiworld, player, names, 'The Great Train Robbery', 'Cutthroat',
                lambda state: state.has("Beat The Great Train Robbery", player))
        connect(multiworld, player, names, 'Cutthroat', 'Engine of Destruction',
                lambda state: state.has("Beat Cutthroat", player))
        connect(multiworld, player, names, 'Engine of Destruction', 'Media Blitz',
                lambda state: state.has("Beat Engine of Destruction", player))
        connect(multiworld, player, names, 'Media Blitz', 'Piercing the Shroud',
                lambda state: state.has("Beat Media Blitz", player))
        connect(multiworld, player, names, 'Maw of the Void', 'Gates of Hell',
                lambda state: state.has("Beat Maw of the Void", player))
        connect(multiworld, player, names, 'Gates of Hell', 'Belly of the Beast',
                lambda state: state.has("Beat Gates of Hell", player))
        connect(multiworld, player, names, 'Gates of Hell', 'Shatter the Sky',
                lambda state: state.has("Beat Gates of Hell", player))
        connect(multiworld, player, names, 'Gates of Hell', 'All-In',
                lambda state: state.has('Beat Gates of Hell', player) and (
                        state.has('Beat Shatter the Sky', player) or state.has('Beat Belly of the Beast', player)))

    if SC2Campaign.PROPHECY in enabled_campaigns:
        if SC2Campaign.WOL in enabled_campaigns:
            connect(multiworld, player, names, 'The Dig', 'Whispers of Doom',
                    lambda state: state.has("Beat The Dig", player)),
        else:
            connect(multiworld, player, names, 'Menu', 'Whispers of Doom'),
        connect(multiworld, player, names, 'Whispers of Doom', 'A Sinister Turn',
                lambda state: state.has("Beat Whispers of Doom", player))
        connect(multiworld, player, names, 'A Sinister Turn', 'Echoes of the Future',
                lambda state: state.has("Beat A Sinister Turn", player))
        connect(multiworld, player, names, 'Echoes of the Future', 'In Utter Darkness',
                lambda state: state.has("Beat Echoes of the Future", player))

    if SC2Campaign.HOTS in enabled_campaigns:
        connect(multiworld, player, names, 'Menu', 'Lab Rat'),
        connect(multiworld, player, names, 'Lab Rat', 'Back in the Saddle',
                lambda state: state.has("Beat Lab Rat", player)),
        connect(multiworld, player, names, 'Back in the Saddle', 'Rendezvous',
                lambda state: state.has("Beat Back in the Saddle", player)),
        connect(multiworld, player, names, 'Rendezvous', 'Harvest of Screams',
                lambda state: state.has("Beat Rendezvous", player)),
        connect(multiworld, player, names, 'Harvest of Screams', 'Shoot the Messenger',
                lambda state: state.has("Beat Harvest of Screams", player)),
        connect(multiworld, player, names, 'Shoot the Messenger', 'Enemy Within',
                lambda state: state.has("Beat Shoot the Messenger", player)),
        connect(multiworld, player, names, 'Rendezvous', 'Domination',
                lambda state: state.has("Beat Rendezvous", player)),
        connect(multiworld, player, names, 'Domination', 'Fire in the Sky',
                lambda state: state.has("Beat Domination", player)),
        connect(multiworld, player, names, 'Fire in the Sky', 'Old Soldiers',
                lambda state: state.has("Beat Fire in the Sky", player)),
        connect(multiworld, player, names, 'Old Soldiers', 'Waking the Ancient',
                lambda state: state.has("Beat Old Soldiers", player)),
        connect(multiworld, player, names, 'Enemy Within', 'Waking the Ancient',
                lambda state: state.has("Beat Enemy Within", player)),
        connect(multiworld, player, names, 'Waking the Ancient', 'The Crucible',
                lambda state: state.has("Beat Waking the Ancient", player)),
        connect(multiworld, player, names, 'The Crucible', 'Supreme',
                lambda state: state.has("Beat The Crucible", player)),
        connect(multiworld, player, names, 'Supreme', 'Infested',
                lambda state: state.has("Beat Supreme", player) and
                            state.has("Beat Old Soldiers", player) and
                            state.has("Beat Enemy Within", player)),
        connect(multiworld, player, names, 'Infested', 'Hand of Darkness',
                lambda state: state.has("Beat Infested", player)),
        connect(multiworld, player, names, 'Hand of Darkness', 'Phantoms of the Void',
                lambda state: state.has("Beat Hand of Darkness", player)),
        connect(multiworld, player, names, 'Supreme', 'With Friends Like These',
                lambda state: state.has("Beat Supreme", player) and
                            state.has("Beat Old Soldiers", player) and
                            state.has("Beat Enemy Within", player)),
        connect(multiworld, player, names, 'With Friends Like These', 'Conviction',
                lambda state: state.has("Beat With Friends Like These", player)),
        connect(multiworld, player, names, 'Conviction', 'Planetfall',
                lambda state: state.has("Beat Conviction", player) and
                            state.has("Beat Phantoms of the Void", player)),
        connect(multiworld, player, names, 'Planetfall', 'Death From Above',
                lambda state: state.has("Beat Planetfall", player)),
        connect(multiworld, player, names, 'Death From Above', 'The Reckoning',
                lambda state: state.has("Beat Death From Above", player)),

    goal_location = get_goal_location(final_mission)
    assert goal_location, f"Unable to find a goal location for mission {final_mission}"
    setup_final_location(goal_location, location_cache)

    return (vanilla_mission_reqs, final_mission.id, goal_location)


def create_grid_regions(
    multiworld: MultiWorld,
    player: int,
    locations: Tuple[LocationData, ...],
    location_cache: List[Location],
) -> Tuple[Dict[SC2Campaign, Dict[str, MissionInfo]], int, str]:
    locations_per_region = get_locations_per_region(locations)

    mission_pools = filter_missions(multiworld, player)
    final_mission = mission_pools[MissionPools.FINAL][0]

    mission_slots: List[SC2MissionSlot] = []
    mission_pool = [mission for mission_pool in mission_pools.values() for mission in mission_pool]

    num_missions = min(len(mission_pool), multiworld.maximum_campaign_size[player])
    remove_top_left: bool = multiworld.grid_two_start_positions[player]

    regions = [create_region(multiworld, player, locations_per_region, location_cache, "Menu")]
    names: Dict[str, int] = {}
    missions: Dict[Tuple[int, int], SC2Mission] = {}

    grid_size_x, grid_size_y, num_corners_to_remove = get_grid_dimensions(num_missions + remove_top_left)
    # pick missions in order along concentric diagonals
    # each diagonal will have the same difficulty
    # this keeps long sides from possibly stealing lower-difficulty missions from future columns
    num_diagonals = grid_size_x + grid_size_y - 1
    diagonal_difficulty = MissionPools.STARTER
    missions_to_add = mission_pools[MissionPools.STARTER]
    for diagonal in range(num_diagonals):
        if diagonal == num_diagonals - 1:
            diagonal_difficulty = MissionPools.FINAL
            grid_coords = (grid_size_x-1, grid_size_y-1)
            missions[grid_coords] = final_mission
            break
        if diagonal == 0 and remove_top_left:
            continue
        diagonal_length = min(diagonal + 1, num_diagonals - diagonal, grid_size_x, grid_size_y)
        if len(missions_to_add) < diagonal_length:
            raise Exception(f"There are not enough {diagonal_difficulty.name} missions to fill the campaign.  Please exclude fewer missions.")
        for i in range(diagonal_length):
            # (0,0) + (0,1)*diagonal + (1,-1)*i + (1,-1)*max(diagonal - grid_size_y + 1, 0)
            grid_coords = (i + max(diagonal - grid_size_y + 1, 0), diagonal - i - max(diagonal - grid_size_y + 1, 0))
            if grid_coords == (grid_size_x - 1, 0) and num_corners_to_remove >= 2:
                pass
            elif grid_coords == (0, grid_size_y - 1) and num_corners_to_remove >= 1:
                pass
            else:
                mission_index = multiworld.random.randint(0, len(missions_to_add) - 1)
                missions[grid_coords] = missions_to_add.pop(mission_index)

        if diagonal_difficulty < MissionPools.HARD:
            diagonal_difficulty = MissionPools(diagonal_difficulty.value + 1)
            missions_to_add.extend(mission_pools[diagonal_difficulty])
    
    # Generating regions and locations from selected missions
    for x in range(grid_size_x):
        for y in range(grid_size_y):
            if (missions.get((x, y))):
                regions.append(create_region(multiworld, player, locations_per_region, location_cache, missions[(x, y)].mission_name))
    multiworld.regions += regions

    # This pattern is horrifying, why are we using the dict as an ordered dict???
    slot_map: Dict[Tuple[int, int], int] = {}
    for index, coords in enumerate(missions):
        slot_map[coords] = index + 1

    mission_req_table: Dict[str, MissionInfo] = {}
    for coords, mission in missions.items():
        prepend_vertical = 0
        if not mission:
            continue
        connections: List[MissionConnection] = []
        if coords == (0, 0) or (remove_top_left and sum(coords) == 1):
            # Connect to the "Menu" starting region
            connect(multiworld, player, names, "Menu", mission.mission_name)
        else:
            for dx, dy in ((-1, 0), (1, 0), (0, -1), (0, 1)):
                connected_coords = (coords[0] + dx, coords[1] + dy)
                if connected_coords in missions:
                    # connections.append(missions[connected_coords])
                    connections.append(MissionConnection(slot_map[connected_coords]))
                    connect(multiworld, player, names, missions[connected_coords].mission_name, mission.mission_name,
                        make_grid_connect_rule(missions, connected_coords, player),
                    )
        if coords[1] == 1 and not missions.get((coords[0], 0)):
            prepend_vertical = 1
        mission_req_table[mission.mission_name] = MissionInfo(
            mission,
            connections,
            category=f'_{coords[0] + 1}',
            or_requirements=True,
            ui_vertical_padding=prepend_vertical,
        )

    final_mission_id = final_mission.id
    # Changing the completion condition for alternate final missions into an event
    final_location = get_goal_location(final_mission)
    setup_final_location(final_location, location_cache)

    return {SC2Campaign.GLOBAL: mission_req_table}, final_mission_id, final_location


def make_grid_connect_rule(
    missions: Dict[Tuple[int, int], SC2Mission],
    connected_coords: Tuple[int, int],
    player: int
) -> Callable[[CollectionState], bool]:
    return lambda state: state.has(f"Beat {missions[connected_coords].mission_name}", player)


def create_structured_regions(
    multiworld: MultiWorld,
    player: int,
    locations: Tuple[LocationData, ...],
    location_cache: List[Location],
    mission_order_type: int,
) -> Tuple[Dict[SC2Campaign, Dict[str, MissionInfo]], int, str]:
    locations_per_region = get_locations_per_region(locations)

    mission_order = mission_orders[mission_order_type]
    enabled_campaigns = get_enabled_campaigns(multiworld, player)
    shuffle_campaigns = get_option_value(multiworld, player, "shuffle_campaigns")

    mission_pools: Dict[MissionPools, List[SC2Mission]] = filter_missions(multiworld, player)
    final_mission = mission_pools[MissionPools.FINAL][0]

    regions = [create_region(multiworld, player, locations_per_region, location_cache, "Menu")]

    names: Dict[str, int] = {}

    mission_slots: List[SC2MissionSlot] = []
    mission_pool = [mission for mission_pool in mission_pools.values() for mission in mission_pool]

    if mission_order_type in campaign_depending_orders:
        # Do slot removal per campaign
        for campaign in enabled_campaigns:
<<<<<<< HEAD
            for region_name in vanilla_mission_req_table[campaign].keys():
                regions.append(create_region(multiworld, player, locations_per_region, location_cache, region_name))
        multiworld.regions += regions
        vanilla_mission_reqs = {campaign: missions for campaign, missions in vanilla_mission_req_table.items() if campaign in enabled_campaigns}

        if SC2Campaign.WOL in enabled_campaigns:
            connect(multiworld, player, names, 'Menu', 'Liberation Day')
            connect(multiworld, player, names, 'Liberation Day', 'The Outlaws',
                    lambda state: state.has("Beat Liberation Day", player))
            connect(multiworld, player, names, 'The Outlaws', 'Zero Hour',
                    lambda state: state.has("Beat The Outlaws", player))
            connect(multiworld, player, names, 'Zero Hour', 'Evacuation',
                    lambda state: state.has("Beat Zero Hour", player))
            connect(multiworld, player, names, 'Evacuation', 'Outbreak',
                    lambda state: state.has("Beat Evacuation", player))
            connect(multiworld, player, names, "Outbreak", "Safe Haven",
                    lambda state: state._sc2wol_cleared_missions(multiworld, player, 7) and
                                  state.has("Beat Outbreak", player))
            connect(multiworld, player, names, "Outbreak", "Haven's Fall",
                    lambda state: state._sc2wol_cleared_missions(multiworld, player, 7) and
                                  state.has("Beat Outbreak", player))
            connect(multiworld, player, names, 'Zero Hour', 'Smash and Grab',
                    lambda state: state.has("Beat Zero Hour", player))
            connect(multiworld, player, names, 'Smash and Grab', 'The Dig',
                    lambda state: state._sc2wol_cleared_missions(multiworld, player, 8) and
                                  state.has("Beat Smash and Grab", player))
            connect(multiworld, player, names, 'The Dig', 'The Moebius Factor',
                    lambda state: state._sc2wol_cleared_missions(multiworld, player, 11) and
                                  state.has("Beat The Dig", player))
            connect(multiworld, player, names, 'The Moebius Factor', 'Supernova',
                    lambda state: state._sc2wol_cleared_missions(multiworld, player, 14) and
                                  state.has("Beat The Moebius Factor", player))
            connect(multiworld, player, names, 'Supernova', 'Maw of the Void',
                    lambda state: state.has("Beat Supernova", player))
            connect(multiworld, player, names, 'Zero Hour', "Devil's Playground",
                    lambda state: state._sc2wol_cleared_missions(multiworld, player, 4) and
                                  state.has("Beat Zero Hour", player))
            connect(multiworld, player, names, "Devil's Playground", 'Welcome to the Jungle',
                    lambda state: state.has("Beat Devil's Playground", player))
            connect(multiworld, player, names, "Welcome to the Jungle", 'Breakout',
                    lambda state: state._sc2wol_cleared_missions(multiworld, player, 8) and
                                  state.has("Beat Welcome to the Jungle", player))
            connect(multiworld, player, names, "Welcome to the Jungle", 'Ghost of a Chance',
                    lambda state: state._sc2wol_cleared_missions(multiworld, player, 8) and
                                  state.has("Beat Welcome to the Jungle", player))
            connect(multiworld, player, names, "Zero Hour", 'The Great Train Robbery',
                    lambda state: state._sc2wol_cleared_missions(multiworld, player, 6) and
                                  state.has("Beat Zero Hour", player))
            connect(multiworld, player, names, 'The Great Train Robbery', 'Cutthroat',
                    lambda state: state.has("Beat The Great Train Robbery", player))
            connect(multiworld, player, names, 'Cutthroat', 'Engine of Destruction',
                    lambda state: state.has("Beat Cutthroat", player))
            connect(multiworld, player, names, 'Engine of Destruction', 'Media Blitz',
                    lambda state: state.has("Beat Engine of Destruction", player))
            connect(multiworld, player, names, 'Media Blitz', 'Piercing the Shroud',
                    lambda state: state.has("Beat Media Blitz", player))
            connect(multiworld, player, names, 'Maw of the Void', 'Gates of Hell',
                    lambda state: state.has("Beat Maw of the Void", player))
            connect(multiworld, player, names, 'Gates of Hell', 'Belly of the Beast',
                    lambda state: state.has("Beat Gates of Hell", player))
            connect(multiworld, player, names, 'Gates of Hell', 'Shatter the Sky',
                    lambda state: state.has("Beat Gates of Hell", player))
            connect(multiworld, player, names, 'Gates of Hell', 'All-In',
                    lambda state: state.has('Beat Gates of Hell', player) and (
                            state.has('Beat Shatter the Sky', player) or state.has('Beat Belly of the Beast', player)))

        if SC2Campaign.PROPHECY in enabled_campaigns:
            if SC2Campaign.WOL in enabled_campaigns:
                connect(multiworld, player, names, 'The Dig', 'Whispers of Doom',
                        lambda state: state.has("Beat The Dig", player)),
            else:
                vanilla_mission_reqs[SC2Campaign.PROPHECY] = vanilla_mission_reqs[SC2Campaign.PROPHECY].copy()
                vanilla_mission_reqs[SC2Campaign.PROPHECY][SC2Mission.WHISPERS_OF_DOOM.mission_name] = MissionInfo(
                    SC2Mission.WHISPERS_OF_DOOM, [], SC2Mission.WHISPERS_OF_DOOM.area)
                connect(multiworld, player, names, 'Menu', 'Whispers of Doom'),
            connect(multiworld, player, names, 'Whispers of Doom', 'A Sinister Turn',
                    lambda state: state.has("Beat Whispers of Doom", player))
            connect(multiworld, player, names, 'A Sinister Turn', 'Echoes of the Future',
                    lambda state: state.has("Beat A Sinister Turn", player))
            connect(multiworld, player, names, 'Echoes of the Future', 'In Utter Darkness',
                    lambda state: state.has("Beat Echoes of the Future", player))

        if SC2Campaign.HOTS in enabled_campaigns:
            connect(multiworld, player, names, 'Menu', 'Lab Rat'),
            connect(multiworld, player, names, 'Lab Rat', 'Back in the Saddle',
                    lambda state: state.has("Beat Lab Rat", player)),
            connect(multiworld, player, names, 'Back in the Saddle', 'Rendezvous',
                    lambda state: state.has("Beat Back in the Saddle", player)),
            connect(multiworld, player, names, 'Rendezvous', 'Harvest of Screams',
                    lambda state: state.has("Beat Rendezvous", player)),
            connect(multiworld, player, names, 'Harvest of Screams', 'Shoot the Messenger',
                    lambda state: state.has("Beat Harvest of Screams", player)),
            connect(multiworld, player, names, 'Shoot the Messenger', 'Enemy Within',
                    lambda state: state.has("Beat Shoot the Messenger", player)),
            connect(multiworld, player, names, 'Rendezvous', 'Domination',
                    lambda state: state.has("Beat Rendezvous", player)),
            connect(multiworld, player, names, 'Domination', 'Fire in the Sky',
                    lambda state: state.has("Beat Domination", player)),
            connect(multiworld, player, names, 'Fire in the Sky', 'Old Soldiers',
                    lambda state: state.has("Beat Fire in the Sky", player)),
            connect(multiworld, player, names, 'Old Soldiers', 'Waking the Ancient',
                    lambda state: state.has("Beat Old Soldiers", player)),
            connect(multiworld, player, names, 'Enemy Within', 'Waking the Ancient',
                    lambda state: state.has("Beat Enemy Within", player)),
            connect(multiworld, player, names, 'Waking the Ancient', 'The Crucible',
                    lambda state: state.has("Beat Waking the Ancient", player)),
            connect(multiworld, player, names, 'The Crucible', 'Supreme',
                    lambda state: state.has("Beat The Crucible", player)),
            connect(multiworld, player, names, 'Supreme', 'Infested',
                    lambda state: state.has("Beat Supreme", player) and
                                state.has("Beat Old Soldiers", player) and
                                state.has("Beat Enemy Within", player)),
            connect(multiworld, player, names, 'Infested', 'Hand of Darkness',
                    lambda state: state.has("Beat Infested", player)),
            connect(multiworld, player, names, 'Hand of Darkness', 'Phantoms of the Void',
                    lambda state: state.has("Beat Hand of Darkness", player)),
            connect(multiworld, player, names, 'Supreme', 'With Friends Like These',
                    lambda state: state.has("Beat Supreme", player) and
                                state.has("Beat Old Soldiers", player) and
                                state.has("Beat Enemy Within", player)),
            connect(multiworld, player, names, 'With Friends Like These', 'Conviction',
                    lambda state: state.has("Beat With Friends Like These", player)),
            connect(multiworld, player, names, 'Conviction', 'Planetfall',
                    lambda state: state.has("Beat Conviction", player) and
                                state.has("Beat Phantoms of the Void", player)),
            connect(multiworld, player, names, 'Planetfall', 'Death From Above',
                    lambda state: state.has("Beat Planetfall", player)),
            connect(multiworld, player, names, 'Death From Above', 'The Reckoning',
                    lambda state: state.has("Beat Death From Above", player)),

        goal_location = get_goal_location(final_mission)
        setup_final_location(goal_location, location_cache)

        return (vanilla_mission_reqs, final_mission.id, goal_location)
=======
            campaign_mission_pool = [mission for mission in mission_pool if mission.campaign == campaign]
            campaign_mission_pool_size = len(campaign_mission_pool)
>>>>>>> fed299a1

            removals = len(mission_order[campaign]) - campaign_mission_pool_size

            for mission in mission_order[campaign]:
                # Removing extra missions if mission pool is too small
                if 0 < mission.removal_priority <= removals:
                    mission_slots.append(SC2MissionSlot(campaign, None))
                elif mission.type == MissionPools.FINAL:
                    if campaign == final_mission.campaign:
                        # Campaign is elected to be goal
                        mission_slots.append(SC2MissionSlot(campaign, final_mission))
                    else:
                        # Not the goal, find the most difficult mission in the pool and set the difficulty
                        campaign_difficulty = max(mission.pool for mission in campaign_mission_pool)
                        mission_slots.append(SC2MissionSlot(campaign, campaign_difficulty))
                else:
                    mission_slots.append(SC2MissionSlot(campaign, mission.type))
    else:
        order = mission_order[SC2Campaign.GLOBAL]
        # Determining if missions must be removed
        mission_pool_size = sum(len(mission_pool) for mission_pool in mission_pools.values())
        removals = len(order) - mission_pool_size

        # Initial fill out of mission list and marking all-in mission
        for mission in order:
            # Removing extra missions if mission pool is too small
            if 0 < mission.removal_priority <= removals:
                mission_slots.append(SC2MissionSlot(SC2Campaign.GLOBAL, None))
            elif mission.type == MissionPools.FINAL:
                mission_slots.append(SC2MissionSlot(SC2Campaign.GLOBAL, final_mission))
            else:
                mission_slots.append(SC2MissionSlot(SC2Campaign.GLOBAL, mission.type))

    no_build_slots = []
    easy_slots = []
    medium_slots = []
    hard_slots = []
    very_hard_slots = []

    # Search through missions to find slots needed to fill
    for i in range(len(mission_slots)):
        mission_slot = mission_slots[i]
        if mission_slot is None:
            continue
        if isinstance(mission_slot, SC2MissionSlot):
            if mission_slot.slot is None:
                continue
            if mission_slot.slot == MissionPools.STARTER:
                no_build_slots.append(i)
            elif mission_slot.slot == MissionPools.EASY:
                easy_slots.append(i)
            elif mission_slot.slot == MissionPools.MEDIUM:
                medium_slots.append(i)
            elif mission_slot.slot == MissionPools.HARD:
                hard_slots.append(i)
            elif mission_slot.slot == MissionPools.VERY_HARD:
                very_hard_slots.append(i)

    def pick_mission(slot):
        if shuffle_campaigns or mission_order_type not in campaign_depending_orders:
            # Pick a mission from any campaign
            filler = multiworld.random.randint(0, len(missions_to_add) - 1)
            mission = missions_to_add.pop(filler)
            slot_campaign = mission_slots[slot].campaign
            mission_slots[slot] = SC2MissionSlot(slot_campaign, mission)
        else:
<<<<<<< HEAD
            campaigns = [SC2Campaign.GLOBAL]

        mission_req_table: Dict[SC2Campaign, Dict[str, MissionInfo]] = {}
        campaign_mission_slots: Dict[SC2Campaign, List[SC2MissionSlot]] = \
            {
                campaign: [mission_slot for mission_slot in mission_slots if campaign == mission_slot.campaign]
                for campaign in campaigns
            }

        slot_map: Dict[SC2Campaign, List[int]] = dict()

        for campaign in campaigns:
            mission_req_table.update({campaign: dict()})

            # Mapping original mission slots to shifted mission slots when missions are removed
            slot_map[campaign] = []
            slot_offset = 0
            for position, mission in enumerate(campaign_mission_slots[campaign]):
                slot_map[campaign].append(position - slot_offset + 1)
                if mission is None or mission.slot is None:
                    slot_offset += 1

        def build_connection_rule(mission_names: List[str], missions_req: int) -> Callable:
            if len(mission_names) > 1:
                return lambda state: state.has_all({f"Beat {name}" for name in mission_names}, player) and \
                                     state._sc2_cleared_missions(multiworld, player, missions_req)
            else:
                return lambda state: state.has(f"Beat {mission_names[0]}", player) and \
                                     state._sc2_cleared_missions(multiworld, player, missions_req)
=======
            # Pick a mission from required campaign
            slot_campaign = mission_slots[slot].campaign
            campaign_mission_candidates = [mission for mission in missions_to_add if mission.campaign == slot_campaign]
            mission = multiworld.random.choice(campaign_mission_candidates)
            missions_to_add.remove(mission)
            mission_slots[slot] = SC2MissionSlot(slot_campaign, mission)

    # Add no_build missions to the pool and fill in no_build slots
    missions_to_add: List[SC2Mission] = mission_pools[MissionPools.STARTER]
    if len(no_build_slots) > len(missions_to_add):
        raise Exception("There are no valid No-Build missions.  Please exclude fewer missions.")
    for slot in no_build_slots:
        pick_mission(slot)

    # Add easy missions into pool and fill in easy slots
    missions_to_add = missions_to_add + mission_pools[MissionPools.EASY]
    if len(easy_slots) > len(missions_to_add):
        raise Exception("There are not enough Easy missions to fill the campaign.  Please exclude fewer missions.")
    for slot in easy_slots:
        pick_mission(slot)

    # Add medium missions into pool and fill in medium slots
    missions_to_add = missions_to_add + mission_pools[MissionPools.MEDIUM]
    if len(medium_slots) > len(missions_to_add):
        raise Exception("There are not enough Easy and Medium missions to fill the campaign.  Please exclude fewer missions.")
    for slot in medium_slots:
        pick_mission(slot)

    # Add hard missions into pool and fill in hard slots
    missions_to_add = missions_to_add + mission_pools[MissionPools.HARD]
    if len(hard_slots) > len(missions_to_add):
        raise Exception("There are not enough missions to fill the campaign.  Please exclude fewer missions.")
    for slot in hard_slots:
        pick_mission(slot)

    # Add very hard missions into pool and fill in very hard slots
    missions_to_add = missions_to_add + mission_pools[MissionPools.VERY_HARD]
    if len(very_hard_slots) > len(missions_to_add):
        raise Exception("There are not enough missions to fill the campaign.  Please exclude fewer missions.")
    for slot in very_hard_slots:
        pick_mission(slot)

    # Generating regions and locations from selected missions
    for mission_slot in mission_slots:
        if isinstance(mission_slot.slot, SC2Mission):
            regions.append(create_region(multiworld, player, locations_per_region, location_cache, mission_slot.slot.mission_name))
    multiworld.regions += regions

    campaigns: List[SC2Campaign]
    if mission_order_type in campaign_depending_orders:
        campaigns = list(enabled_campaigns)
    else:
        campaigns = [SC2Campaign.GLOBAL]

    mission_req_table: Dict[SC2Campaign, Dict[str, MissionInfo]] = {}
    campaign_mission_slots: Dict[SC2Campaign, List[SC2MissionSlot]] = \
        {
            campaign: [mission_slot for mission_slot in mission_slots if campaign == mission_slot.campaign]
            for campaign in campaigns
        }

    slot_map: Dict[SC2Campaign, List[int]] = dict()

    for campaign in campaigns:
        mission_req_table.update({campaign: dict()})

        # Mapping original mission slots to shifted mission slots when missions are removed
        slot_map[campaign] = []
        slot_offset = 0
        for position, mission in enumerate(campaign_mission_slots[campaign]):
            slot_map[campaign].append(position - slot_offset + 1)
            if mission is None:
                slot_offset += 1

    def build_connection_rule(mission_names: List[str], missions_req: int) -> Callable:
        if len(mission_names) > 1:
            return lambda state: state.has_all({f"Beat {name}" for name in mission_names}, player) and \
                                    state._sc2_cleared_missions(multiworld, player, missions_req)
        else:
            return lambda state: state.has(f"Beat {mission_names[0]}", player) and \
                                    state._sc2_cleared_missions(multiworld, player, missions_req)
>>>>>>> fed299a1

    for campaign in campaigns:
        # Loop through missions to create requirements table and connect regions
        for i, mission in enumerate(campaign_mission_slots[campaign]):
            if mission is None or mission.slot is None:
                continue
            connections: List[MissionConnection] = []
            all_connections: List[SC2MissionSlot] = []
            connection: MissionConnection
            for connection in mission_order[campaign][i].connect_to:
                if connection.connect_to == -1:
                    continue
                # If mission normally connects to an excluded campaign, connect to menu instead
                if connection.campaign not in campaign_mission_slots:
                    connection.connect_to = -1
                    continue
                while campaign_mission_slots[connection.campaign][connection.connect_to].slot is None:
                    connection.connect_to -= 1
                all_connections.append(campaign_mission_slots[connection.campaign][connection.connect_to])
            for connection in mission_order[campaign][i].connect_to:
                if connection.connect_to == -1:
                    connect(multiworld, player, names, "Menu", mission.slot.mission_name)
                else:
                    required_mission = campaign_mission_slots[connection.campaign][connection.connect_to]
                    if ((required_mission is None or required_mission.slot is None)
                            and not mission_order[campaign][i].completion_critical):  # Drop non-critical null slots
                        continue
                    while required_mission is None or required_mission.slot is None:  # Substituting null slot with prior slot
                        connection.connect_to -= 1
                        required_mission = campaign_mission_slots[connection.campaign][connection.connect_to]
                    required_missions = [required_mission] if mission_order[campaign][i].or_requirements else all_connections
                    if isinstance(required_mission.slot, SC2Mission):
                        required_mission_name = required_mission.slot.mission_name
                        required_missions_names = [mission.slot.mission_name for mission in required_missions]
                        connect(multiworld, player, names, required_mission_name, mission.slot.mission_name,
                                build_connection_rule(required_missions_names, mission_order[campaign][i].number))
                        connections.append(MissionConnection(slot_map[connection.campaign][connection.connect_to], connection.campaign))

            mission_req_table[campaign].update({mission.slot.mission_name: MissionInfo(
                mission.slot, connections, mission_order[campaign][i].category,
                number=mission_order[campaign][i].number,
                completion_critical=mission_order[campaign][i].completion_critical,
                or_requirements=mission_order[campaign][i].or_requirements)})

    final_mission_id = final_mission.id
    # Changing the completion condition for alternate final missions into an event
    final_location = get_goal_location(final_mission)
    setup_final_location(final_location, location_cache)

    return mission_req_table, final_mission_id, final_location


def setup_final_location(final_location, location_cache):
    # Final location should be near the end of the cache
    for i in range(len(location_cache) - 1, -1, -1):
        if location_cache[i].name == final_location:
            location_cache[i].locked = True
            location_cache[i].event = True
            location_cache[i].address = None
            break


def create_location(player: int, location_data: LocationData, region: Region,
                    location_cache: List[Location]) -> Location:
    location = Location(player, location_data.name, location_data.code, region)
    location.access_rule = location_data.rule

    if id is None:
        location.event = True
        location.locked = True

    location_cache.append(location)

    return location


def create_region(multiworld: MultiWorld, player: int, locations_per_region: Dict[str, List[LocationData]],
                  location_cache: List[Location], name: str) -> Region:
    region = Region(name, player, multiworld)

    if name in locations_per_region:
        for location_data in locations_per_region[name]:
            location = create_location(player, location_data, region, location_cache)
            region.locations.append(location)

    return region


def connect(world: MultiWorld, player: int, used_names: Dict[str, int], source: str, target: str,
            rule: Optional[Callable] = None):
    source_region = world.get_region(source, player)
    target_region = world.get_region(target, player)

    if target not in used_names:
        used_names[target] = 1
        name = target
    else:
        used_names[target] += 1
        name = target + (' ' * used_names[target])

    connection = Entrance(player, name, source_region)

    if rule:
        connection.access_rule = rule

    source_region.exits.append(connection)
    connection.connect(target_region)


def get_locations_per_region(locations: Tuple[LocationData, ...]) -> Dict[str, List[LocationData]]:
    per_region: Dict[str, List[LocationData]] = {}

    for location in locations:
        per_region.setdefault(location.region, []).append(location)

    return per_region


def get_factors(number: int) -> Tuple[int, int]:
    """
    Simple factorization into pairs of numbers (x, y) using a sieve method.
    Returns the factorization that is most square, i.e. where x + y is minimized.
    Factor order is such that x <= y.
    """
    assert number > 0
    for divisor in range(math.floor(math.sqrt(number)), 1, -1):
        quotient = number // divisor
        if quotient * divisor == number:
            return (divisor, quotient)
    return (1, number)


def get_grid_dimensions(size: int) -> Tuple[int, int, int]:
    """
    Get the dimensions of a grid mission order from the number of missions, int the format (x, y, error).
    * Error will always be 0, 1, or 2, so the missions can be removed from the corners that aren't the start or end.
    * Dimensions are chosen such that x <= y, as buttons in the UI are wider than they are tall.
    * Dimensions are chosen to be maximally square. That is, x + y + error is minimized.
    * If multiple options of the same rating are possible, the one with the larger error is chosen,
    as it will appear more square. Compare 3x11 to 5x7-2 for an example of this.
    """
    dimension_candidates = [(*get_factors(size+x), x) for x in (2, 1, 0)]
    best_dimension = min(dimension_candidates, key=sum)
    return best_dimension
<|MERGE_RESOLUTION|>--- conflicted
+++ resolved
@@ -3,7 +3,8 @@
 
 from BaseClasses import MultiWorld, Region, Entrance, Location, CollectionState
 from .Locations import LocationData
-from .Options import get_option_value, MissionOrder, get_enabled_campaigns, campaign_depending_orders
+from .Options import get_option_value, MissionOrder, get_enabled_campaigns, campaign_depending_orders, \
+    GridTwoStartPositions
 from .MissionTables import MissionInfo, mission_orders, vanilla_mission_req_table, \
     MissionPools, SC2Campaign, get_goal_location, SC2Mission, MissionConnection
 from .PoolFilter import filter_missions
@@ -24,7 +25,7 @@
     * int The number of missions in the world
     * str The name of the goal location
     """
-    mission_order_type: int = multiworld.mission_order[player]
+    mission_order_type: int = get_option_value(multiworld, player, "mission_order")
 
     if mission_order_type == MissionOrder.option_vanilla:
         return create_vanilla_regions(multiworld, player, locations, location_cache)
@@ -47,7 +48,7 @@
 
     enabled_campaigns = get_enabled_campaigns(multiworld, player)
     names: Dict[str, int] = {}
-    
+
     # Generating all regions and locations for each enabled campaign
     for campaign in enabled_campaigns:
         for region_name in vanilla_mission_req_table[campaign].keys():
@@ -121,6 +122,9 @@
             connect(multiworld, player, names, 'The Dig', 'Whispers of Doom',
                     lambda state: state.has("Beat The Dig", player)),
         else:
+            vanilla_mission_reqs[SC2Campaign.PROPHECY] = vanilla_mission_reqs[SC2Campaign.PROPHECY].copy()
+            vanilla_mission_reqs[SC2Campaign.PROPHECY][SC2Mission.WHISPERS_OF_DOOM.mission_name] = MissionInfo(
+                SC2Mission.WHISPERS_OF_DOOM, [], SC2Mission.WHISPERS_OF_DOOM.area)
             connect(multiworld, player, names, 'Menu', 'Whispers of Doom'),
         connect(multiworld, player, names, 'Whispers of Doom', 'A Sinister Turn',
                 lambda state: state.has("Beat Whispers of Doom", player))
@@ -195,11 +199,10 @@
     mission_pools = filter_missions(multiworld, player)
     final_mission = mission_pools[MissionPools.FINAL][0]
 
-    mission_slots: List[SC2MissionSlot] = []
     mission_pool = [mission for mission_pool in mission_pools.values() for mission in mission_pool]
 
-    num_missions = min(len(mission_pool), multiworld.maximum_campaign_size[player])
-    remove_top_left: bool = multiworld.grid_two_start_positions[player]
+    num_missions = min(len(mission_pool), get_option_value(multiworld, player, "maximum_campaign_size"))
+    remove_top_left: bool = get_option_value(multiworld, player, "grid_two_start_positions") == GridTwoStartPositions.option_true
 
     regions = [create_region(multiworld, player, locations_per_region, location_cache, "Menu")]
     names: Dict[str, int] = {}
@@ -237,11 +240,11 @@
         if diagonal_difficulty < MissionPools.HARD:
             diagonal_difficulty = MissionPools(diagonal_difficulty.value + 1)
             missions_to_add.extend(mission_pools[diagonal_difficulty])
-    
+
     # Generating regions and locations from selected missions
     for x in range(grid_size_x):
         for y in range(grid_size_y):
-            if (missions.get((x, y))):
+            if missions.get((x, y)):
                 regions.append(create_region(multiworld, player, locations_per_region, location_cache, missions[(x, y)].mission_name))
     multiworld.regions += regions
 
@@ -266,8 +269,8 @@
                     # connections.append(missions[connected_coords])
                     connections.append(MissionConnection(slot_map[connected_coords]))
                     connect(multiworld, player, names, missions[connected_coords].mission_name, mission.mission_name,
-                        make_grid_connect_rule(missions, connected_coords, player),
-                    )
+                            make_grid_connect_rule(missions, connected_coords, player),
+                            )
         if coords[1] == 1 and not missions.get((coords[0], 0)):
             prepend_vertical = 1
         mission_req_table[mission.mission_name] = MissionInfo(
@@ -320,145 +323,8 @@
     if mission_order_type in campaign_depending_orders:
         # Do slot removal per campaign
         for campaign in enabled_campaigns:
-<<<<<<< HEAD
-            for region_name in vanilla_mission_req_table[campaign].keys():
-                regions.append(create_region(multiworld, player, locations_per_region, location_cache, region_name))
-        multiworld.regions += regions
-        vanilla_mission_reqs = {campaign: missions for campaign, missions in vanilla_mission_req_table.items() if campaign in enabled_campaigns}
-
-        if SC2Campaign.WOL in enabled_campaigns:
-            connect(multiworld, player, names, 'Menu', 'Liberation Day')
-            connect(multiworld, player, names, 'Liberation Day', 'The Outlaws',
-                    lambda state: state.has("Beat Liberation Day", player))
-            connect(multiworld, player, names, 'The Outlaws', 'Zero Hour',
-                    lambda state: state.has("Beat The Outlaws", player))
-            connect(multiworld, player, names, 'Zero Hour', 'Evacuation',
-                    lambda state: state.has("Beat Zero Hour", player))
-            connect(multiworld, player, names, 'Evacuation', 'Outbreak',
-                    lambda state: state.has("Beat Evacuation", player))
-            connect(multiworld, player, names, "Outbreak", "Safe Haven",
-                    lambda state: state._sc2wol_cleared_missions(multiworld, player, 7) and
-                                  state.has("Beat Outbreak", player))
-            connect(multiworld, player, names, "Outbreak", "Haven's Fall",
-                    lambda state: state._sc2wol_cleared_missions(multiworld, player, 7) and
-                                  state.has("Beat Outbreak", player))
-            connect(multiworld, player, names, 'Zero Hour', 'Smash and Grab',
-                    lambda state: state.has("Beat Zero Hour", player))
-            connect(multiworld, player, names, 'Smash and Grab', 'The Dig',
-                    lambda state: state._sc2wol_cleared_missions(multiworld, player, 8) and
-                                  state.has("Beat Smash and Grab", player))
-            connect(multiworld, player, names, 'The Dig', 'The Moebius Factor',
-                    lambda state: state._sc2wol_cleared_missions(multiworld, player, 11) and
-                                  state.has("Beat The Dig", player))
-            connect(multiworld, player, names, 'The Moebius Factor', 'Supernova',
-                    lambda state: state._sc2wol_cleared_missions(multiworld, player, 14) and
-                                  state.has("Beat The Moebius Factor", player))
-            connect(multiworld, player, names, 'Supernova', 'Maw of the Void',
-                    lambda state: state.has("Beat Supernova", player))
-            connect(multiworld, player, names, 'Zero Hour', "Devil's Playground",
-                    lambda state: state._sc2wol_cleared_missions(multiworld, player, 4) and
-                                  state.has("Beat Zero Hour", player))
-            connect(multiworld, player, names, "Devil's Playground", 'Welcome to the Jungle',
-                    lambda state: state.has("Beat Devil's Playground", player))
-            connect(multiworld, player, names, "Welcome to the Jungle", 'Breakout',
-                    lambda state: state._sc2wol_cleared_missions(multiworld, player, 8) and
-                                  state.has("Beat Welcome to the Jungle", player))
-            connect(multiworld, player, names, "Welcome to the Jungle", 'Ghost of a Chance',
-                    lambda state: state._sc2wol_cleared_missions(multiworld, player, 8) and
-                                  state.has("Beat Welcome to the Jungle", player))
-            connect(multiworld, player, names, "Zero Hour", 'The Great Train Robbery',
-                    lambda state: state._sc2wol_cleared_missions(multiworld, player, 6) and
-                                  state.has("Beat Zero Hour", player))
-            connect(multiworld, player, names, 'The Great Train Robbery', 'Cutthroat',
-                    lambda state: state.has("Beat The Great Train Robbery", player))
-            connect(multiworld, player, names, 'Cutthroat', 'Engine of Destruction',
-                    lambda state: state.has("Beat Cutthroat", player))
-            connect(multiworld, player, names, 'Engine of Destruction', 'Media Blitz',
-                    lambda state: state.has("Beat Engine of Destruction", player))
-            connect(multiworld, player, names, 'Media Blitz', 'Piercing the Shroud',
-                    lambda state: state.has("Beat Media Blitz", player))
-            connect(multiworld, player, names, 'Maw of the Void', 'Gates of Hell',
-                    lambda state: state.has("Beat Maw of the Void", player))
-            connect(multiworld, player, names, 'Gates of Hell', 'Belly of the Beast',
-                    lambda state: state.has("Beat Gates of Hell", player))
-            connect(multiworld, player, names, 'Gates of Hell', 'Shatter the Sky',
-                    lambda state: state.has("Beat Gates of Hell", player))
-            connect(multiworld, player, names, 'Gates of Hell', 'All-In',
-                    lambda state: state.has('Beat Gates of Hell', player) and (
-                            state.has('Beat Shatter the Sky', player) or state.has('Beat Belly of the Beast', player)))
-
-        if SC2Campaign.PROPHECY in enabled_campaigns:
-            if SC2Campaign.WOL in enabled_campaigns:
-                connect(multiworld, player, names, 'The Dig', 'Whispers of Doom',
-                        lambda state: state.has("Beat The Dig", player)),
-            else:
-                vanilla_mission_reqs[SC2Campaign.PROPHECY] = vanilla_mission_reqs[SC2Campaign.PROPHECY].copy()
-                vanilla_mission_reqs[SC2Campaign.PROPHECY][SC2Mission.WHISPERS_OF_DOOM.mission_name] = MissionInfo(
-                    SC2Mission.WHISPERS_OF_DOOM, [], SC2Mission.WHISPERS_OF_DOOM.area)
-                connect(multiworld, player, names, 'Menu', 'Whispers of Doom'),
-            connect(multiworld, player, names, 'Whispers of Doom', 'A Sinister Turn',
-                    lambda state: state.has("Beat Whispers of Doom", player))
-            connect(multiworld, player, names, 'A Sinister Turn', 'Echoes of the Future',
-                    lambda state: state.has("Beat A Sinister Turn", player))
-            connect(multiworld, player, names, 'Echoes of the Future', 'In Utter Darkness',
-                    lambda state: state.has("Beat Echoes of the Future", player))
-
-        if SC2Campaign.HOTS in enabled_campaigns:
-            connect(multiworld, player, names, 'Menu', 'Lab Rat'),
-            connect(multiworld, player, names, 'Lab Rat', 'Back in the Saddle',
-                    lambda state: state.has("Beat Lab Rat", player)),
-            connect(multiworld, player, names, 'Back in the Saddle', 'Rendezvous',
-                    lambda state: state.has("Beat Back in the Saddle", player)),
-            connect(multiworld, player, names, 'Rendezvous', 'Harvest of Screams',
-                    lambda state: state.has("Beat Rendezvous", player)),
-            connect(multiworld, player, names, 'Harvest of Screams', 'Shoot the Messenger',
-                    lambda state: state.has("Beat Harvest of Screams", player)),
-            connect(multiworld, player, names, 'Shoot the Messenger', 'Enemy Within',
-                    lambda state: state.has("Beat Shoot the Messenger", player)),
-            connect(multiworld, player, names, 'Rendezvous', 'Domination',
-                    lambda state: state.has("Beat Rendezvous", player)),
-            connect(multiworld, player, names, 'Domination', 'Fire in the Sky',
-                    lambda state: state.has("Beat Domination", player)),
-            connect(multiworld, player, names, 'Fire in the Sky', 'Old Soldiers',
-                    lambda state: state.has("Beat Fire in the Sky", player)),
-            connect(multiworld, player, names, 'Old Soldiers', 'Waking the Ancient',
-                    lambda state: state.has("Beat Old Soldiers", player)),
-            connect(multiworld, player, names, 'Enemy Within', 'Waking the Ancient',
-                    lambda state: state.has("Beat Enemy Within", player)),
-            connect(multiworld, player, names, 'Waking the Ancient', 'The Crucible',
-                    lambda state: state.has("Beat Waking the Ancient", player)),
-            connect(multiworld, player, names, 'The Crucible', 'Supreme',
-                    lambda state: state.has("Beat The Crucible", player)),
-            connect(multiworld, player, names, 'Supreme', 'Infested',
-                    lambda state: state.has("Beat Supreme", player) and
-                                state.has("Beat Old Soldiers", player) and
-                                state.has("Beat Enemy Within", player)),
-            connect(multiworld, player, names, 'Infested', 'Hand of Darkness',
-                    lambda state: state.has("Beat Infested", player)),
-            connect(multiworld, player, names, 'Hand of Darkness', 'Phantoms of the Void',
-                    lambda state: state.has("Beat Hand of Darkness", player)),
-            connect(multiworld, player, names, 'Supreme', 'With Friends Like These',
-                    lambda state: state.has("Beat Supreme", player) and
-                                state.has("Beat Old Soldiers", player) and
-                                state.has("Beat Enemy Within", player)),
-            connect(multiworld, player, names, 'With Friends Like These', 'Conviction',
-                    lambda state: state.has("Beat With Friends Like These", player)),
-            connect(multiworld, player, names, 'Conviction', 'Planetfall',
-                    lambda state: state.has("Beat Conviction", player) and
-                                state.has("Beat Phantoms of the Void", player)),
-            connect(multiworld, player, names, 'Planetfall', 'Death From Above',
-                    lambda state: state.has("Beat Planetfall", player)),
-            connect(multiworld, player, names, 'Death From Above', 'The Reckoning',
-                    lambda state: state.has("Beat Death From Above", player)),
-
-        goal_location = get_goal_location(final_mission)
-        setup_final_location(goal_location, location_cache)
-
-        return (vanilla_mission_reqs, final_mission.id, goal_location)
-=======
             campaign_mission_pool = [mission for mission in mission_pool if mission.campaign == campaign]
             campaign_mission_pool_size = len(campaign_mission_pool)
->>>>>>> fed299a1
 
             removals = len(mission_order[campaign]) - campaign_mission_pool_size
 
@@ -525,37 +391,6 @@
             slot_campaign = mission_slots[slot].campaign
             mission_slots[slot] = SC2MissionSlot(slot_campaign, mission)
         else:
-<<<<<<< HEAD
-            campaigns = [SC2Campaign.GLOBAL]
-
-        mission_req_table: Dict[SC2Campaign, Dict[str, MissionInfo]] = {}
-        campaign_mission_slots: Dict[SC2Campaign, List[SC2MissionSlot]] = \
-            {
-                campaign: [mission_slot for mission_slot in mission_slots if campaign == mission_slot.campaign]
-                for campaign in campaigns
-            }
-
-        slot_map: Dict[SC2Campaign, List[int]] = dict()
-
-        for campaign in campaigns:
-            mission_req_table.update({campaign: dict()})
-
-            # Mapping original mission slots to shifted mission slots when missions are removed
-            slot_map[campaign] = []
-            slot_offset = 0
-            for position, mission in enumerate(campaign_mission_slots[campaign]):
-                slot_map[campaign].append(position - slot_offset + 1)
-                if mission is None or mission.slot is None:
-                    slot_offset += 1
-
-        def build_connection_rule(mission_names: List[str], missions_req: int) -> Callable:
-            if len(mission_names) > 1:
-                return lambda state: state.has_all({f"Beat {name}" for name in mission_names}, player) and \
-                                     state._sc2_cleared_missions(multiworld, player, missions_req)
-            else:
-                return lambda state: state.has(f"Beat {mission_names[0]}", player) and \
-                                     state._sc2_cleared_missions(multiworld, player, missions_req)
-=======
             # Pick a mission from required campaign
             slot_campaign = mission_slots[slot].campaign
             campaign_mission_candidates = [mission for mission in missions_to_add if mission.campaign == slot_campaign]
@@ -627,17 +462,16 @@
         slot_offset = 0
         for position, mission in enumerate(campaign_mission_slots[campaign]):
             slot_map[campaign].append(position - slot_offset + 1)
-            if mission is None:
+            if mission is None or mission.slot is None:
                 slot_offset += 1
 
     def build_connection_rule(mission_names: List[str], missions_req: int) -> Callable:
         if len(mission_names) > 1:
-            return lambda state: state.has_all({f"Beat {name}" for name in mission_names}, player) and \
-                                    state._sc2_cleared_missions(multiworld, player, missions_req)
+            return lambda state: state.has_all({f"Beat {name}" for name in mission_names}, player) \
+                                 and state._sc2_cleared_missions(multiworld, player, missions_req)
         else:
-            return lambda state: state.has(f"Beat {mission_names[0]}", player) and \
-                                    state._sc2_cleared_missions(multiworld, player, missions_req)
->>>>>>> fed299a1
+            return lambda state: state.has(f"Beat {mission_names[0]}", player) \
+                                 and state._sc2_cleared_missions(multiworld, player, missions_req)
 
     for campaign in campaigns:
         # Loop through missions to create requirements table and connect regions
@@ -766,8 +600,8 @@
     for divisor in range(math.floor(math.sqrt(number)), 1, -1):
         quotient = number // divisor
         if quotient * divisor == number:
-            return (divisor, quotient)
-    return (1, number)
+            return divisor, quotient
+    return 1, number
 
 
 def get_grid_dimensions(size: int) -> Tuple[int, int, int]:
@@ -779,6 +613,6 @@
     * If multiple options of the same rating are possible, the one with the larger error is chosen,
     as it will appear more square. Compare 3x11 to 5x7-2 for an example of this.
     """
-    dimension_candidates = [(*get_factors(size+x), x) for x in (2, 1, 0)]
+    dimension_candidates: List[Tuple[int, int, int]] = [(*get_factors(size + x), x) for x in (2, 1, 0)]
     best_dimension = min(dimension_candidates, key=sum)
     return best_dimension
