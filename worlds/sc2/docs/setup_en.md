# StarCraft 2 Randomizer Setup Guide

This guide contains instructions on how to install and troubleshoot the StarCraft 2 Archipelago client, as well as where
to obtain a config file for StarCraft 2.

## Required Software

- [StarCraft 2](https://starcraft2.com/en-us/)
- [The most recent Archipelago release](https://github.com/ArchipelagoMW/Archipelago/releases)

## How do I install this randomizer?

1. Install StarCraft 2 and Archipelago using the links above. The StarCraft 2 Archipelago client is downloaded by the Archipelago installer.
   - Linux users should also follow the instructions found at the bottom of this page 
     (["Running in Linux"](#running-in-linux)).
2. Run ArchipelagoStarcraft2Client.exe.
   - macOS users should instead follow the instructions found at ["Running in macOS"](#running-in-macos) for this step only.
3. Type the command `/download_data`. This will automatically install the Maps and Data files from the third link above.

## Where do I get a config file (aka "YAML") for this game?

Yaml files are configuration files that tell Archipelago how you'd like your game to be randomized, even if you're only using default options.
When you're setting up a multiworld, every world needs its own yaml file.

There are three basic ways to get a yaml:
* You can go to the [Player Options](/games/Starcraft%202/player-options) page, set your options in the GUI, and export the yaml.
* You can generate a template, either by downloading it from the [Player Options](/games/Starcraft%202/player-options) page or by generating it from the Launcher (ArchipelagoLauncher.exe). The template includes descriptions of each option, you just have to edit it in your text editor of choice.
* You can ask someone else to share their yaml to use it for yourself or adjust it as you wish.

Remember the name you enter in the options page or in the yaml file, you'll need it to connect later!

<<<<<<< HEAD
Note that the basic Player Options page doesn't allow you to change all advanced options, such as excluding particular units or upgrades. Go through the [Weighted Options](/weighted-options) page for that.

Check out [Creating a YAML](/tutorial/Archipelago/setup/en#creating-a-yaml) for more game-agnostic information.
=======
Check out [Creating a YAML](https://archipelago.gg/tutorial/Archipelago/setup/en#creating-a-yaml) for more game-agnostic information.
>>>>>>> 61e88526

### Common yaml questions
#### How do I know I set my yaml up correctly?

The simplest way to check is to use the website [validator](/check). 

You can also test it by attempting to generate a multiworld with your yaml. Save your yaml to the Players/ folder within your Archipelago installation and run ArchipelagoGenerate.exe. You should see a new .zip file within the output/ folder of your Archipelago installation if things worked correctly. It's advisable to run ArchipelagoGenerate through a terminal so that you can see the printout, which will include any errors and the precise output file name if it's successful. If you don't like terminals, you can also check the log file in the logs/ folder.

#### What does Progression Balancing do?

For Starcraft 2, not much. It's an Archipelago-wide option meant to shift required items earlier in the playthrough, but Starcraft 2 tends to be much more open in what items you can use. As such, this adjustment isn't very noticeable. It can also increase generation times, so we generally recommend turning it off.

#### How do I specify items in a list, like in excluded items?

You can look up the syntax for yaml collections in the [YAML specification](https://yaml.org/spec/1.2.2/#21-collections). For lists, every item goes on its own line, started with a hyphen:

```yaml
excluded_items:
  - Battlecruiser
  - Drop-Pods (Kerrigan Tier 7)
```

An empty list is just a matching pair of square brackets: `[]`. That's the default value in the template, which should let you know to use this syntax.

#### How do I specify items for the starting inventory?

The starting inventory is a YAML mapping rather than a list, which associates an item with the amount you start with. The syntax looks like the item name, followed by a colon, then a whitespace character, and then the value:

```yaml
start_inventory:
  Micro-Filtering: 1
  Additional Starting Vespene: 5
```

An empty mapping is just a matching pair of curly braces: `{}`. That's the default value in the template, which should let you know to use this syntax.

#### How do I know the exact names of items and locations?

The [*datapackage*](/datapackage) page of the Archipelago website provides a complete list of the items and locations for each game that it currently supports, including StarCraft 2.

You can also look up a complete list of the item names in the [Icon Repository](https://matthewmarinets.github.io/ap_sc2_icons/) page.
This page also contains supplementary information of each item.
However, the items shown in that page might differ from those shown in the datapackage page of Archipelago since the former is generated, most of the time, from beta versions of StarCraft 2 Archipelago undergoing development.

As for the locations, you can see all the locations associated to a mission in your world by placing your cursor over the mission in the 'StarCraft 2 Launcher' tab in the client.

## How do I join a MultiWorld game?

1. Run ArchipelagoStarcraft2Client.exe.
   - macOS users should instead follow the instructions found at ["Running in macOS"](#running-in-macos) for this step only.
2. Type `/connect [server ip]`.
   - If you're running through the website, the server IP should be displayed near the top of the room page.
3. Type your slot name from your YAML when prompted.
4. If the server has a password, enter that when prompted.
5. Once connected, switch to the 'StarCraft 2 Launcher' tab in the client. There, you can see all the missions in your world. Unreachable missions will have greyed-out text. Just click on an available mission to start it!

## The game isn't launching when I try to start a mission.

First, check the log file for issues (stored at `[Archipelago Directory]/logs/SC2Client.txt`). If you can't figure out
the log file, visit our [Discord's](https://discord.com/invite/8Z65BR2) tech-support channel for help. Please include a
specific description of what's going wrong and attach your log file to your message.

## Running in macOS

To run StarCraft 2 through Archipelago in macOS, you will need to run the client via source as seen here: [macOS Guide](/tutorial/Archipelago/mac/en). Note: to launch the client, you will need to run the command `python3 Starcraft2Client.py`.

## Running in Linux

To run StarCraft 2 through Archipelago in Linux, you will need to install the game using Wine, then run the Linux build
of the Archipelago client.

Make sure you have StarCraft 2 installed using Wine, and that you have followed the
[installation procedures](#how-do-i-install-this-randomizer?) to add the Archipelago maps to the correct location. You will not
need to copy the .dll files. If you're having trouble installing or running StarCraft 2 on Linux, I recommend using the
Lutris installer.

Copy the following into a .sh file, replacing the values of **WINE** and **SC2PATH** variables with the relevant
locations, as well as setting **PATH_TO_ARCHIPELAGO** to the directory containing the AppImage if it is not in the same
folder as the script.

```sh
# Let the client know we're running SC2 in Wine
export SC2PF=WineLinux
export PROTOCOL_BUFFERS_PYTHON_IMPLEMENTATION=python

# FIXME Replace with path to the version of Wine used to run SC2
export WINE="/usr/bin/wine"

# FIXME Replace with path to StarCraft II install folder
export SC2PATH="/home/user/Games/starcraft-ii/drive_c/Program Files (x86)/StarCraft II/"

# FIXME Set to directory which contains Archipelago AppImage file
PATH_TO_ARCHIPELAGO=

# Gets the latest version of Archipelago AppImage in PATH_TO_ARCHIPELAGO.
# If PATH_TO_ARCHIPELAGO is not set, this defaults to the directory containing
# this script file.
ARCHIPELAGO="$(ls ${PATH_TO_ARCHIPELAGO:-$(dirname $0)}/Archipelago_*.AppImage | sort -r | head -1)"

# Start the Archipelago client
$ARCHIPELAGO Starcraft2Client
```

For Lutris installs, you can run `lutris -l` to get the numerical ID of your StarCraft II install, then run the command
below, replacing **${ID}** with the numerical ID.

    lutris lutris:rungameid/${ID} --output-script sc2.sh

This will get all of the relevant environment variables Lutris sets to run StarCraft 2 in a script, including the path
to the Wine binary that Lutris uses. You can then remove the line that runs the Battle.Net launcher and copy the code
above into the existing script.<|MERGE_RESOLUTION|>--- conflicted
+++ resolved
@@ -29,13 +29,7 @@
 
 Remember the name you enter in the options page or in the yaml file, you'll need it to connect later!
 
-<<<<<<< HEAD
-Note that the basic Player Options page doesn't allow you to change all advanced options, such as excluding particular units or upgrades. Go through the [Weighted Options](/weighted-options) page for that.
-
 Check out [Creating a YAML](/tutorial/Archipelago/setup/en#creating-a-yaml) for more game-agnostic information.
-=======
-Check out [Creating a YAML](https://archipelago.gg/tutorial/Archipelago/setup/en#creating-a-yaml) for more game-agnostic information.
->>>>>>> 61e88526
 
 ### Common yaml questions
 #### How do I know I set my yaml up correctly?
