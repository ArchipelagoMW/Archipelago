--- conflicted
+++ resolved
@@ -978,15 +978,12 @@
     item_names.LIBERATOR_COMPRESSED_ROCKET_FUEL:
         ItemData(751 + SC2WOL_ITEM_ID_OFFSET, TerranItemType.Armory_7, 5, SC2Race.TERRAN,
                  parent_item=item_names.LIBERATOR, origin={"ext"}),
-<<<<<<< HEAD
+    item_names.BATTLECRUISER_FIELD_ASSIST_TARGETING_SYSTEM:
+        ItemData(752 + SC2WOL_ITEM_ID_OFFSET, TerranItemType.Armory_7, 6, SC2Race.TERRAN,
+                 parent_item=item_names.BATTLECRUISER, origin={"ext"}),
     item_names.PREDATOR_ADAPTIVE_DEFENSES:
         ItemData(752 + SC2WOL_ITEM_ID_OFFSET, TerranItemType.Armory_7, 6, SC2Race.TERRAN,
                  parent_item=item_names.PREDATOR, origin={"ext"}),
-=======
-    item_names.BATTLECRUISER_FIELD_ASSIST_TARGETING_SYSTEM:
-        ItemData(752 + SC2WOL_ITEM_ID_OFFSET, TerranItemType.Armory_7, 6, SC2Race.TERRAN,
-                 parent_item=item_names.BATTLECRUISER, origin={"ext"}),
->>>>>>> 11f1ebb7
 
     # Filler items to fill remaining spots
     item_names.STARTING_MINERALS:
