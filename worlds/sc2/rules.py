--- conflicted
+++ resolved
@@ -1157,7 +1157,7 @@
             if zerg_enemy:
                 defense_score += 2
         if (
-            state.has_any((item_names.PHOTON_CANNON, item_names.KHAYDARIN_MONOLITH, item_names.NEXUS_OVERCHARGE), self.player) 
+            state.has_any((item_names.PHOTON_CANNON, item_names.KHAYDARIN_MONOLITH, item_names.NEXUS_OVERCHARGE), self.player)
             and state.has(item_names.SHIELD_BATTERY, self.player)
         ):
             defense_score += 2
@@ -1600,8 +1600,7 @@
     # Mission-specific rules
     def ghost_in_a_chance_requirement(self, state: CollectionState) -> bool:
         return (
-<<<<<<< HEAD
-            self.story_tech_granted
+            self.grant_story_tech == GrantStoryTech.option_grant
             or not self.nova_used
             or (
                 self.nova_ranged_weapon(state)
@@ -1609,19 +1608,6 @@
                 and (self.nova_full_stealth(state) or self.nova_heal(state))
                 and self.nova_anti_air_weapon(state)
             )
-=======
-                self.grant_story_tech == GrantStoryTech.option_grant
-                or not self.nova_used
-                or (
-                        self.nova_ranged_weapon(state)
-                        and state.has_any({item_names.NOVA_DOMINATION, item_names.NOVA_C20A_CANISTER_RIFLE}, self.player)
-                        and (
-                                self.nova_full_stealth(state)
-                                or self.nova_heal(state)
-                        )
-                        and self.nova_anti_air_weapon(state)
-                )
->>>>>>> e04b14b1
         )
 
     def terran_outbreak_requirement(self, state: CollectionState) -> bool:
@@ -2139,7 +2125,7 @@
 
     def zerg_repair_odin(self, state: CollectionState):
         return (
-                state.has_all({item_names.SWARM_QUEEN_BIO_MECHANICAL_TRANSFUSION, item_names.SWARM_QUEEN}, self.player) 
+                state.has_all({item_names.SWARM_QUEEN_BIO_MECHANICAL_TRANSFUSION, item_names.SWARM_QUEEN}, self.player)
                 or (self.advanced_tactics and state.has(item_names.SWARM_QUEEN, self.player))
         )
 
@@ -2288,27 +2274,15 @@
 
     def zerg_pass_vents(self, state: CollectionState) -> bool:
         return (
-<<<<<<< HEAD
-            self.story_tech_granted
+            self.grant_story_tech == GrantStoryTech.option_grant
             or state.has_any({item_names.ZERGLING, item_names.HYDRALISK, item_names.ROACH}, self.player)
             or (self.advanced_tactics and state.has(item_names.INFESTOR, self.player))
-=======
-                self.grant_story_tech == GrantStoryTech.option_grant
-                or state.has_any({item_names.ZERGLING, item_names.HYDRALISK, item_names.ROACH}, self.player)
-                or (self.advanced_tactics and state.has(item_names.INFESTOR, self.player))
->>>>>>> e04b14b1
         )
 
     def supreme_requirement(self, state: CollectionState) -> bool:
         return (
-<<<<<<< HEAD
-            self.story_tech_granted
-            or not self.kerrigan_unit_available
-            or (state.has_all({item_names.KERRIGAN_LEAPING_STRIKE, item_names.KERRIGAN_MEND}, self.player) and self.kerrigan_levels(state, 35))
-=======
-                self.grant_story_tech == GrantStoryTech.option_grant
-                or not self.kerrigan_unit_available
-                or (self.grant_story_tech == GrantStoryTech.option_allow_substitutes
+            self.grant_story_tech == GrantStoryTech.option_grant
+            or not self.kerrigan_unit_availableor (self.grant_story_tech == GrantStoryTech.option_allow_substitutes
                     and state.has_any((
                         item_names.KERRIGAN_LEAPING_STRIKE,
                         item_names.OVERLORD_VENTRAL_SACS,
@@ -2324,11 +2298,7 @@
                     ), self.player)
                     and self.kerrigan_levels(state, 35)
                 )
-                or (
-                    state.has_all((item_names.KERRIGAN_LEAPING_STRIKE, item_names.KERRIGAN_MEND), self.player)
-                    and self.kerrigan_levels(state, 35)
-                )
->>>>>>> e04b14b1
+            or (state.has_all((item_names.KERRIGAN_LEAPING_STRIKE, item_names.KERRIGAN_MEND), self.player) and self.kerrigan_levels(state, 35))
         )
 
     def terran_infested_garrison_claimer(self, state: CollectionState) -> bool:
@@ -2412,8 +2382,7 @@
 
     def the_infinite_cycle_requirement(self, state: CollectionState) -> bool:
         return (
-<<<<<<< HEAD
-            self.story_tech_granted
+            self.grant_story_tech == GrantStoryTech.option_grant
             or not self.kerrigan_unit_available
             or (
                 state.has_any(
@@ -2424,14 +2393,6 @@
                         item_names.KERRIGAN_SPAWN_LEVIATHAN,
                     ),
                     self.player,
-=======
-                self.grant_story_tech == GrantStoryTech.option_grant
-                or not self.kerrigan_unit_available
-                or (
-                    state.has_any((item_names.KERRIGAN_KINETIC_BLAST, item_names.KERRIGAN_SPAWN_BANELINGS, item_names.KERRIGAN_LEAPING_STRIKE, item_names.KERRIGAN_SPAWN_LEVIATHAN), self.player)
-                    and self.basic_kerrigan(state)
-                    and self.kerrigan_levels(state, 70)
->>>>>>> e04b14b1
                 )
                 and self.basic_kerrigan(state)
                 and self.kerrigan_levels(state, 70)
@@ -2440,8 +2401,7 @@
 
     def templars_return_phase_2_requirement(self, state: CollectionState) -> bool:
         return (
-<<<<<<< HEAD
-            self.story_tech_granted
+            self.grant_story_tech == GrantStoryTech.option_grant
             or self.advanced_tactics
             or (
                 state.has_any(
@@ -2458,36 +2418,26 @@
                         item_names.SENTRY,
                     ),
                     self.player,
-=======
-                self.grant_story_tech == GrantStoryTech.option_grant
-                or self.advanced_tactics
-                or (
-                    state.has_any((
-                        item_names.IMMORTAL, item_names.ANNIHILATOR, item_names.VANGUARD,
-                        item_names.COLOSSUS, item_names.WRATHWALKER, item_names.REAVER,
-                        item_names.DARK_TEMPLAR, item_names.HIGH_TEMPLAR,
-                        item_names.ENERGIZER, item_names.SENTRY,
-                    ), self.player)
->>>>>>> e04b14b1
                 )
             )
         )
 
     def templars_return_phase_3_reach_colossus_requirement(self, state: CollectionState) -> bool:
-<<<<<<< HEAD
         return self.templars_return_phase_2_requirement(state) and (
-            self.story_tech_granted
+            self.grant_story_tech == GrantStoryTech.option_grant
             or self.advanced_tactics
             and state.has_any({item_names.ZEALOT_WHIRLWIND, item_names.VANGUARD_RAPIDFIRE_CANNON}, self.player)
-            or state.has_all({item_names.ZEALOT_WHIRLWIND, item_names.VANGUARD_RAPIDFIRE_CANNON}, self.player)
+            or state.has_all((
+                    item_names.ZEALOT_WHIRLWIND, item_names.VANGUARD_RAPIDFIRE_CANNON
+                ), self.player)
         )
 
     def templars_return_phase_3_reach_dts_requirement(self, state: CollectionState) -> bool:
         return self.templars_return_phase_3_reach_colossus_requirement(state) and (
-            self.story_tech_granted
+            self.grant_story_tech == GrantStoryTech.option_grant
             or (
                 (self.advanced_tactics or state.has(item_names.ENERGIZER_MOBILE_CHRONO_BEAM, self.player))
-                and state.has(item_names.COLOSSUS_FIRE_LANCE, self.player)
+                and (state.has(item_names.COLOSSUS_FIRE_LANCE, self.player)
                 or (
                     state.has_all(
                         {
@@ -2495,38 +2445,9 @@
                             item_names.ENERGIZER_MOBILE_CHRONO_BEAM,
                         },
                         self.player,
-=======
-        return (
-            self.templars_return_phase_2_requirement(state)
-            and (
-                self.grant_story_tech == GrantStoryTech.option_grant
-                or self.advanced_tactics and state.has_any({item_names.ZEALOT_WHIRLWIND, item_names.VANGUARD_RAPIDFIRE_CANNON},
-                                    self.player)
-                or state.has_all((
-                    item_names.ZEALOT_WHIRLWIND, item_names.VANGUARD_RAPIDFIRE_CANNON
-                ), self.player)
-            )
-        )
-
-    def templars_return_phase_3_reach_dts_requirement(self, state: CollectionState) -> bool:
-        return (
-            self.templars_return_phase_3_reach_colossus_requirement(state)
-            and (
-                self.grant_story_tech == GrantStoryTech.option_grant
-                or (
-                    (self.advanced_tactics or state.has(item_names.ENERGIZER_MOBILE_CHRONO_BEAM, self.player))
-                    and (
-                        state.has(item_names.COLOSSUS_FIRE_LANCE, self.player)
-                        or (
-                            state.has_all({
-                                item_names.COLOSSUS_PACIFICATION_PROTOCOL,
-                                item_names.ENERGIZER_MOBILE_CHRONO_BEAM,
-                            }, self.player)
-                        )
->>>>>>> e04b14b1
                     )
                 )
-            )
+            ))
         )
 
     def terran_spear_of_adun_requirement(self, state: CollectionState) -> bool:
@@ -3108,14 +3029,7 @@
         The NCO first mission requires having too much stuff first before actually able to do anything
         :return:
         """
-<<<<<<< HEAD
-        return self.story_tech_granted or (self.mission_order == MissionOrder.option_vanilla and self.enabled_campaigns == {SC2Campaign.NCO})
-=======
-        return (
-            self.grant_story_tech == GrantStoryTech.option_grant
-            or (self.mission_order == MissionOrder.option_vanilla and self.enabled_campaigns == {SC2Campaign.NCO})
-        )
->>>>>>> e04b14b1
+        return self.grant_story_tech == GrantStoryTech.option_grant or (self.mission_order == MissionOrder.option_vanilla and self.enabled_campaigns == {SC2Campaign.NCO})
 
     def the_escape_first_stage_requirement(self, state: CollectionState) -> bool:
         return self.the_escape_stuff_granted() or (self.nova_ranged_weapon(state) and (self.nova_full_stealth(state) or self.nova_heal(state)))
@@ -3195,20 +3109,8 @@
         )
 
     def enemy_intelligence_third_stage_requirement(self, state: CollectionState) -> bool:
-<<<<<<< HEAD
         return self.enemy_intelligence_second_stage_requirement(state) and (
-            self.story_tech_granted or (state.has(item_names.NOVA_PROGRESSIVE_STEALTH_SUIT_MODULE, self.player) and self.nova_dash(state))
-=======
-        return (
-            self.enemy_intelligence_second_stage_requirement(state)
-            and (
-                self.grant_story_tech == GrantStoryTech.option_grant
-                or (
-                    state.has(item_names.NOVA_PROGRESSIVE_STEALTH_SUIT_MODULE, self.player)
-                    and self.nova_dash(state)
-                )
-            )
->>>>>>> e04b14b1
+            self.grant_story_tech == GrantStoryTech.option_grant or (state.has(item_names.NOVA_PROGRESSIVE_STEALTH_SUIT_MODULE, self.player) and self.nova_dash(state))
         )
 
     def enemy_intelligence_cliff_garrison_and_nova_mobility(self, state: CollectionState) -> bool:
@@ -3284,81 +3186,33 @@
         )
 
     def enemy_shadow_domination(self, state: CollectionState) -> bool:
-<<<<<<< HEAD
-        return self.story_tech_granted or (
+        return self.grant_story_tech == GrantStoryTech.option_grant or (
             self.nova_ranged_weapon(state)
             and (
                 self.nova_full_stealth(state)
                 or state.has(item_names.NOVA_JUMP_SUIT_MODULE, self.player)
                 or (self.nova_heal(state) and self.nova_splash(state))
-=======
-        return (
+            )
+        )
+
+    def enemy_shadow_first_stage(self, state: CollectionState) -> bool:
+        return self.enemy_shadow_domination(state) and (
             self.grant_story_tech == GrantStoryTech.option_grant
-            or (self.nova_ranged_weapon(state)
-                and (self.nova_full_stealth(state)
-                    or state.has(item_names.NOVA_JUMP_SUIT_MODULE, self.player)
-                    or (self.nova_heal(state) and self.nova_splash(state))
-                )
->>>>>>> e04b14b1
-            )
-        )
-
-    def enemy_shadow_first_stage(self, state: CollectionState) -> bool:
-<<<<<<< HEAD
-        return self.enemy_shadow_domination(state) and (
-            self.story_tech_granted
             or ((self.nova_full_stealth(state) and self.enemy_shadow_tripwires_tool(state)) or (self.nova_heal(state) and self.nova_splash(state)))
         )
 
     def enemy_shadow_second_stage(self, state: CollectionState) -> bool:
         return self.enemy_shadow_first_stage(state) and (
-            self.story_tech_granted
+            self.grant_story_tech == GrantStoryTech.option_grant
             or (self.nova_splash(state) or self.nova_heal(state) or self.nova_escape_assist(state))
             and (self.advanced_tactics or state.has(item_names.NOVA_GHOST_VISOR, self.player))
         )
 
     def enemy_shadow_door_controls(self, state: CollectionState) -> bool:
-        return self.enemy_shadow_second_stage(state) and (self.story_tech_granted or self.enemy_shadow_door_unlocks_tool(state))
+        return self.enemy_shadow_second_stage(state) and (self.grant_story_tech == GrantStoryTech.option_grant or self.enemy_shadow_door_unlocks_tool(state))
 
     def enemy_shadow_victory(self, state: CollectionState) -> bool:
-        return self.enemy_shadow_door_controls(state) and (self.story_tech_granted or self.nova_heal(state))
-=======
-        return (
-            self.enemy_shadow_domination(state)
-            and (self.grant_story_tech == GrantStoryTech.option_grant
-                 or ((self.nova_full_stealth(state) and self.enemy_shadow_tripwires_tool(state))
-                    or (self.nova_heal(state) and self.nova_splash(state))
-                )
-            )
-        )
-
-    def enemy_shadow_second_stage(self, state: CollectionState) -> bool:
-        return (
-                self.enemy_shadow_first_stage(state)
-                and (
-                        self.grant_story_tech == GrantStoryTech.option_grant
-                        or (
-                                self.nova_splash(state)
-                                or self.nova_heal(state)
-                                or self.nova_escape_assist(state)
-                        ) and (
-                                self.advanced_tactics or state.has(item_names.NOVA_GHOST_VISOR, self.player)
-                        )
-                )
-        )
-
-    def enemy_shadow_door_controls(self, state: CollectionState) -> bool:
-        return (
-            self.enemy_shadow_second_stage(state)
-            and (self.grant_story_tech == GrantStoryTech.option_grant or self.enemy_shadow_door_unlocks_tool(state))
-        )
-
-    def enemy_shadow_victory(self, state: CollectionState) -> bool:
-        return (
-            self.enemy_shadow_door_controls(state)
-            and (self.grant_story_tech == GrantStoryTech.option_grant or self.nova_heal(state))
-        )
->>>>>>> e04b14b1
+        return self.enemy_shadow_door_controls(state) and (self.grant_story_tech == GrantStoryTech.option_grant or self.nova_heal(state))
 
     def dark_skies_requirement(self, state: CollectionState) -> bool:
         return self.terran_common_unit(state) and self.terran_beats_protoss_deathball(state) and self.terran_defense_rating(state, False, True) >= 8
