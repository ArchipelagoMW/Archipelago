--- conflicted
+++ resolved
@@ -900,16 +900,6 @@
                      lambda state: logic.protoss_common_unit(state)
                                    and logic.protoss_basic_anti_air(state)),
         LocationData("Brothers in Arms", "Brothers in Arms: Victory", SC2LOTV_LOC_ID_OFFSET + 800, LocationType.VICTORY,
-<<<<<<< HEAD
-                     lambda state: logic.brothers_in_arms_requirement(state)),
-        LocationData("Brothers in Arms", "Brothers in Arms: Mid Science Facility", SC2LOTV_LOC_ID_OFFSET + 801, LocationType.VICTORY,
-                     lambda state: logic.protoss_common_unit(state)
-                                    or logic.take_over_ai_allies),
-        LocationData("Brothers in Arms", "Brothers in Arms: North Science Facility", SC2LOTV_LOC_ID_OFFSET + 802, LocationType.VICTORY,
-                     lambda state: logic.brothers_in_arms_requirement(state)
-                                   or logic.take_over_ai_allies
-                                   and logic.advanced_tactics
-=======
                      lambda state: state._sc2lotv_has_brothers_in_arms_comp(multiworld, player)),
         LocationData("Brothers in Arms", "Brothers in Arms: Mid Science Facility", SC2LOTV_LOC_ID_OFFSET + 801, LocationType.BONUS,
                      lambda state: state._sc2lotv_has_common_unit(multiworld, player)
@@ -918,40 +908,11 @@
                      lambda state: state._sc2lotv_has_brothers_in_arms_comp(multiworld, player)
                                    or get_option_value(multiworld, player, "take_over_ai_allies") == TakeOverAIAllies.option_true
                                    and state._sc2_advanced_tactics(multiworld, player)
->>>>>>> 59d339b2
                                    and (
                                            logic.terran_common_unit(state)
                                            or logic.protoss_common_unit(state)
                                    )
                      ),
-<<<<<<< HEAD
-        LocationData("Brothers in Arms", "Brothers in Arms: South Science Facility", SC2LOTV_LOC_ID_OFFSET + 803, LocationType.VICTORY,
-                     lambda state: logic.brothers_in_arms_requirement(state)),
-        LocationData("Amon's Reach", "Amon's Reach: Victory", SC2LOTV_LOC_ID_OFFSET + 900, LocationType.VICTORY,
-                     lambda state: logic.protoss_common_unit(state)
-                                   and logic.protoss_anti_light_anti_air(state)),
-        LocationData("Amon's Reach", "Amon's Reach: Close Solarite Reserve", SC2LOTV_LOC_ID_OFFSET + 901, LocationType.VICTORY,
-                     lambda state: logic.protoss_common_unit(state)
-                                   and logic.protoss_anti_light_anti_air(state)),
-        LocationData("Amon's Reach", "Amon's Reach: North Solarite Reserve", SC2LOTV_LOC_ID_OFFSET + 902, LocationType.VICTORY,
-                     lambda state: logic.protoss_common_unit(state)
-                                   and logic.protoss_anti_light_anti_air(state)),
-        LocationData("Amon's Reach", "Amon's Reach: East Solarite Reserve", SC2LOTV_LOC_ID_OFFSET + 903, LocationType.VICTORY,
-                     lambda state: logic.protoss_common_unit(state)
-                                   and logic.protoss_anti_light_anti_air(state)),
-        LocationData("Amon's Reach", "Amon's Reach: West Launch Bay", SC2LOTV_LOC_ID_OFFSET + 904, LocationType.VICTORY,
-                     lambda state: logic.protoss_common_unit(state)
-                                   and logic.protoss_anti_light_anti_air(state)),
-        LocationData("Amon's Reach", "Amon's Reach: South Launch Bay", SC2LOTV_LOC_ID_OFFSET + 905, LocationType.VICTORY,
-                     lambda state: logic.protoss_common_unit(state)
-                                   and logic.protoss_anti_light_anti_air(state)),
-        LocationData("Amon's Reach", "Amon's Reach: Northwest Launch Bay", SC2LOTV_LOC_ID_OFFSET + 906, LocationType.VICTORY,
-                     lambda state: logic.protoss_common_unit(state)
-                                   and logic.protoss_anti_light_anti_air(state)),
-        LocationData("Amon's Reach", "Amon's Reach: East Launch Bay", SC2LOTV_LOC_ID_OFFSET + 907, LocationType.VICTORY,
-                     lambda state: logic.protoss_common_unit(state)
-                                   and logic.protoss_anti_light_anti_air(state)),
-=======
         LocationData("Brothers in Arms", "Brothers in Arms: South Science Facility", SC2LOTV_LOC_ID_OFFSET + 803, LocationType.BONUS,
                      lambda state: state._sc2lotv_has_brothers_in_arms_comp(multiworld, player)),
         LocationData("Amon's Reach", "Amon's Reach: Victory", SC2LOTV_LOC_ID_OFFSET + 900, LocationType.VICTORY,
@@ -978,7 +939,6 @@
         LocationData("Amon's Reach", "Amon's Reach: East Launch Bay", SC2LOTV_LOC_ID_OFFSET + 907, LocationType.MISSION_PROGRESS,
                      lambda state: state._sc2lotv_has_common_unit(multiworld, player)
                                    and state._sc2lotv_has_anti_light_anti_air(multiworld, player)),
->>>>>>> 59d339b2
         LocationData("Last Stand", "Last Stand: Victory", SC2LOTV_LOC_ID_OFFSET + 1000, LocationType.VICTORY,
                      lambda state: logic.last_stand_requirement(state)),
         LocationData("Last Stand", "Last Stand: West Zenith Stone", SC2LOTV_LOC_ID_OFFSET + 1001, LocationType.MISSION_PROGRESS,
@@ -992,19 +952,6 @@
         LocationData("Last Stand", "Last Stand: 1.5 Billion Zerg", SC2LOTV_LOC_ID_OFFSET + 1005, LocationType.BONUS,
                      lambda state: logic.last_stand_requirement(state)),
         LocationData("Forbidden Weapon", "Forbidden Weapon: Victory", SC2LOTV_LOC_ID_OFFSET + 1100, LocationType.VICTORY,
-<<<<<<< HEAD
-                     lambda state: logic.protoss_common_unit(state)
-                                   and logic.protoss_anti_armor_anti_air(state)),
-        LocationData("Forbidden Weapon", "Forbidden Weapon: South Solarite", SC2LOTV_LOC_ID_OFFSET + 1101, LocationType.VICTORY,
-                     lambda state: logic.protoss_common_unit(state)
-                                   and logic.protoss_anti_armor_anti_air(state)),
-        LocationData("Forbidden Weapon", "Forbidden Weapon: North Solarite", SC2LOTV_LOC_ID_OFFSET + 1102, LocationType.VICTORY,
-                     lambda state: logic.protoss_common_unit(state)
-                                   and logic.protoss_anti_armor_anti_air(state)),
-        LocationData("Forbidden Weapon", "Forbidden Weapon: Northwest Solarite", SC2LOTV_LOC_ID_OFFSET + 1103, LocationType.VICTORY,
-                     lambda state: logic.protoss_common_unit(state)
-                                   and logic.protoss_anti_armor_anti_air(state)),
-=======
                      lambda state: state._sc2lotv_has_common_unit(multiworld, player)
                                    and state._sc2lotv_has_anti_armor_anti_air(multiworld, player)),
         LocationData("Forbidden Weapon", "Forbidden Weapon: South Solarite", SC2LOTV_LOC_ID_OFFSET + 1101, LocationType.BONUS,
@@ -1016,7 +963,6 @@
         LocationData("Forbidden Weapon", "Forbidden Weapon: Northwest Solarite", SC2LOTV_LOC_ID_OFFSET + 1103, LocationType.BONUS,
                      lambda state: state._sc2lotv_has_common_unit(multiworld, player)
                                    and state._sc2lotv_has_anti_armor_anti_air(multiworld, player)),
->>>>>>> 59d339b2
         LocationData("Temple of Unification", "Temple of Unification: Victory", SC2LOTV_LOC_ID_OFFSET + 1200, LocationType.VICTORY,
                      lambda state: logic.protoss_common_unit(state)
                                    and logic.protoss_anti_armor_anti_air(state)),
@@ -1131,15 +1077,6 @@
         LocationData("Steps of the Rite", "Steps of the Rite: South Mothership", SC2LOTV_LOC_ID_OFFSET + 1707, LocationType.OPTIONAL_BOSS,
                      lambda state: logic.steps_of_the_rite_requirement(state)),
         LocationData("Rak'Shir", "Rak'Shir: Victory", SC2LOTV_LOC_ID_OFFSET + 1800, LocationType.VICTORY,
-<<<<<<< HEAD
-                     lambda state: logic.protoss_competent_comp(state)),
-        LocationData("Rak'Shir", "Rak'Shir: North Slayn Elemental", SC2LOTV_LOC_ID_OFFSET + 1801, LocationType.VICTORY,
-                     lambda state: logic.protoss_competent_comp(state)),
-        LocationData("Rak'Shir", "Rak'Shir: Southwest Slayn Elemental", SC2LOTV_LOC_ID_OFFSET + 1802, LocationType.VICTORY,
-                     lambda state: logic.protoss_competent_comp(state)),
-        LocationData("Rak'Shir", "Rak'Shir: East Slayn Elemental", SC2LOTV_LOC_ID_OFFSET + 1803, LocationType.VICTORY,
-                     lambda state: logic.protoss_competent_comp(state)),
-=======
                      lambda state: state._sc2lotv_has_competent_comp(multiworld, player)),
         LocationData("Rak'Shir", "Rak'Shir: North Slayn Elemental", SC2LOTV_LOC_ID_OFFSET + 1801, LocationType.BONUS,
                      lambda state: state._sc2lotv_has_competent_comp(multiworld, player)),
@@ -1147,7 +1084,6 @@
                      lambda state: state._sc2lotv_has_competent_comp(multiworld, player)),
         LocationData("Rak'Shir", "Rak'Shir: East Slayn Elemental", SC2LOTV_LOC_ID_OFFSET + 1803, LocationType.BONUS,
                      lambda state: state._sc2lotv_has_competent_comp(multiworld, player)),
->>>>>>> 59d339b2
         LocationData("Templar's Charge", "Templar's Charge: Victory", SC2LOTV_LOC_ID_OFFSET + 1900, LocationType.VICTORY,
                      lambda state: logic.templars_charge_requirement(state)),
         LocationData("Templar's Charge", "Templar's Charge: Northwest Power Core", SC2LOTV_LOC_ID_OFFSET + 1901, LocationType.MISSION_PROGRESS,
@@ -1176,23 +1112,6 @@
         LocationData("The Host", "The Host: Victory", SC2LOTV_LOC_ID_OFFSET + 2100, LocationType.VICTORY,
                      lambda state: logic.the_host_requirement(state)),
         LocationData("The Host", "The Host: Southeast Void Shard", SC2LOTV_LOC_ID_OFFSET + 2101, LocationType.VICTORY,
-<<<<<<< HEAD
-                     lambda state: logic.the_host_requirement(state)),
-        LocationData("The Host", "The Host: South Void Shard", SC2LOTV_LOC_ID_OFFSET + 2102, LocationType.VICTORY,
-                     lambda state: logic.the_host_requirement(state)),
-        LocationData("The Host", "The Host: Southwest Void Shard", SC2LOTV_LOC_ID_OFFSET + 2103, LocationType.VICTORY,
-                     lambda state: logic.the_host_requirement(state)),
-        LocationData("The Host", "The Host: North Void Shard", SC2LOTV_LOC_ID_OFFSET + 2104, LocationType.VICTORY,
-                     lambda state: logic.the_host_requirement(state)),
-        LocationData("The Host", "The Host: Northwest Void Shard", SC2LOTV_LOC_ID_OFFSET + 2105, LocationType.VICTORY,
-                     lambda state: logic.the_host_requirement(state)),
-        LocationData("The Host", "The Host: Nerazim Warp in Zone", SC2LOTV_LOC_ID_OFFSET + 2106, LocationType.VICTORY,
-                     lambda state: logic.the_host_requirement(state)),
-        LocationData("The Host", "The Host: Tal'darim Warp in Zone", SC2LOTV_LOC_ID_OFFSET + 2107, LocationType.VICTORY,
-                     lambda state: logic.the_host_requirement(state)),
-        LocationData("The Host", "The Host: Purifier Warp in Zone", SC2LOTV_LOC_ID_OFFSET + 2108, LocationType.VICTORY,
-                     lambda state: logic.the_host_requirement(state)),
-=======
                      lambda state: state._sc2lotv_has_the_host_comp(multiworld, player)),
         LocationData("The Host", "The Host: South Void Shard", SC2LOTV_LOC_ID_OFFSET + 2102, LocationType.MISSION_PROGRESS,
                      lambda state: state._sc2lotv_has_the_host_comp(multiworld, player)),
@@ -1208,7 +1127,6 @@
                      lambda state: state._sc2lotv_has_the_host_comp(multiworld, player)),
         LocationData("The Host", "The Host: Purifier Warp in Zone", SC2LOTV_LOC_ID_OFFSET + 2108, LocationType.BONUS,
                      lambda state: state._sc2lotv_has_the_host_comp(multiworld, player)),
->>>>>>> 59d339b2
         LocationData("Salvation", "Salvation: Victory", SC2LOTV_LOC_ID_OFFSET + 2200, LocationType.VICTORY,
                      lambda state: logic.salvation_requirement(state)),
         LocationData("Salvation", "Salvation: Fabrication Matrix", SC2LOTV_LOC_ID_OFFSET + 2201, LocationType.MISSION_PROGRESS,
