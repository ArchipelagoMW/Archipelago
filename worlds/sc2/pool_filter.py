--- conflicted
+++ resolved
@@ -500,18 +500,15 @@
             unused_items = [item_name for item_name in unused_items if not item_name.endswith("(Hydralisk)")]
             unused_items = [item_name for item_name in unused_items if item_list[item_name].parent_item != item_names.HYDRALISK_LURKER_ASPECT]
             unused_items = [item_name for item_name in unused_items if item_list[item_name].parent_item != item_names.HYDRALISK_IMPALER_ASPECT]
-<<<<<<< HEAD
         # Remove Infested Terran generic upgrades if no InfTerran units are available
         if not INF_TERRAN_UNITS & logical_inventory_set:
             inventory = [item for item in inventory if item_list[item.name].parent_item != item_names.INFESTED_SCV_BUILD_CHARGES]
             unused_items = [item_name for item_name in unused_items if item_list[item_name].parent_item != item_names.INFESTED_SCV_BUILD_CHARGES]
-=======
         if item_names.ULTRALISK not in logical_inventory_set and not enable_morphling:
             inventory = [item for item in inventory if item.name != item_names.ULTRALISK_TYRANNOZOR_ASPECT]
             inventory = [item for item in inventory if item_list[item.name].parent_item != item_names.ULTRALISK_TYRANNOZOR_ASPECT]
             unused_items = [item_name for item_name in unused_items if item_name != item_names.ULTRALISK_TYRANNOZOR_ASPECT]
             unused_items = [item_name for item_name in unused_items if item_list[item_name].parent_item != item_names.ULTRALISK_TYRANNOZOR_ASPECT]
->>>>>>> 26a61ee1
         # LotV
         # Shared unit upgrades between several units
         if not {item_names.STALKER, item_names.INSTIGATOR, item_names.SLAYER} & logical_inventory_set:
