--- conflicted
+++ resolved
@@ -796,11 +796,8 @@
             self.lowest_maximum_supply = args["slot_data"].get("lowest_maximum_supply", options.LowestMaximumSupply.default)
             self.nova_covert_ops_only = args["slot_data"].get("nova_covert_ops_only", False)
             self.trade_enabled = args["slot_data"].get("enable_void_trade", EnableVoidTrade.option_false)
-<<<<<<< HEAD
+            self.difficulty_damage_modifier = args["slot_data"].get("difficulty_damage_modifier", DifficultyDamageModifier.option_true)
             self.victory_checks = args["slot_data"].get("victory_checks", 1)
-=======
-            self.difficulty_damage_modifier = args["slot_data"].get("difficulty_damage_modifier", DifficultyDamageModifier.option_true)
->>>>>>> fe2505c4
 
             if self.required_tactics == RequiredTactics.option_no_logic:
                 # Locking Grant Story Tech/Levels if no logic
@@ -1043,7 +1040,7 @@
                 if not keep_trying:
                     return None
                 continue
-            
+
             assert self.trade_latest_reply is not None
             reply = copy.deepcopy(self.trade_latest_reply)
 
