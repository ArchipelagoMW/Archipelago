import enum
from typing import List, Tuple, Optional, Callable, NamedTuple, Set, TYPE_CHECKING
from .item import item_names
from .options import (get_option_value, RequiredTactics,
    LocationInclusion, KerriganPresence,
)
from .rules import SC2Logic
from .mission_tables import SC2Mission

from BaseClasses import Location
from worlds.AutoWorld import World

if TYPE_CHECKING:
    from BaseClasses import CollectionState
    from . import SC2World

SC2WOL_LOC_ID_OFFSET = 1000
SC2HOTS_LOC_ID_OFFSET = 20000000  # Avoid clashes with The Legend of Zelda
SC2LOTV_LOC_ID_OFFSET = SC2HOTS_LOC_ID_OFFSET + 2000
SC2NCO_LOC_ID_OFFSET = SC2LOTV_LOC_ID_OFFSET + 2500
SC2_RACESWAP_LOC_ID_OFFSET = SC2NCO_LOC_ID_OFFSET + 900


class SC2Location(Location):
    game: str = "Starcraft2"


class LocationType(enum.IntEnum):
    VICTORY = 0  # Winning a mission
    VANILLA = 1  # Objectives that provided metaprogression in the original campaign, along with a few other locations for a balanced experience
    EXTRA = 2  # Additional locations based on mission progression, collecting in-mission rewards, etc. that do not significantly increase the challenge.
    CHALLENGE = 3  # Challenging objectives, often harder than just completing a mission, and often associated with Achievements
    MASTERY = 4  # Extremely challenging objectives often associated with Masteries and Feats of Strength in the original campaign


class LocationFlag(enum.IntFlag):
    NONE = 0
    SPEEDRUN = enum.auto()
    """Locations that are about doing something fast"""
    PREVENTATIVE = enum.auto()
    """Locations that are about preventing something from happening"""

    def values(self):
        """Hacky iterator for backwards-compatibility with Python <= 3.10. Not necessary on Python 3.11+"""
        return tuple(
            val for val in (
                LocationFlag.SPEEDRUN, LocationFlag.PREVENTATIVE,
            ) if val in self
        )


class LocationData(NamedTuple):
    region: str
    name: str
    code: int
    type: LocationType
    rule: Callable[['CollectionState'], bool] = Location.access_rule
    flags: LocationFlag = LocationFlag.NONE


def make_location_data(
    region: str,
    name: str,
    code: int,
    type: LocationType,
    rule: Callable[['CollectionState'], bool] = Location.access_rule,
    flags: LocationFlag = LocationFlag.NONE,
) -> LocationData:
    return LocationData(region, f'{region}: {name}', code, type, rule, flags)


def get_location_types(world: 'SC2World', inclusion_type: int) -> Set[LocationType]:
    """
    :param world: The starcraft 2 world object
    :param inclusion_type: Level of inclusion to check for
    :return: A list of location types that match the inclusion type
    """
    exclusion_options = [
        ("vanilla_locations", LocationType.VANILLA),
        ("extra_locations", LocationType.EXTRA),
        ("challenge_locations", LocationType.CHALLENGE),
        ("mastery_locations", LocationType.MASTERY),
    ]
    excluded_location_types = set()
    for option_name, location_type in exclusion_options:
        if get_option_value(world, option_name) is inclusion_type:
            excluded_location_types.add(location_type)
    return excluded_location_types


def get_location_flags(world: 'SC2World', inclusion_type: int) -> LocationFlag:
    """
    :param world: The starcraft 2 world object
    :param inclusion_type: Level of inclusion to check for
    :return: A list of location types that match the inclusion type
    """
    matching_location_flags = LocationFlag.NONE
    if world.options.speedrun_locations.value == inclusion_type:
        matching_location_flags |= LocationFlag.SPEEDRUN
    if world.options.preventative_locations.value == inclusion_type:
        matching_location_flags |= LocationFlag.PREVENTATIVE
    return matching_location_flags


def get_plando_locations(world: World) -> List[str]:
    """

    :param multiworld:
    :param player:
    :return: A list of locations affected by a plando in a world
    """
    if world is None:
        return []
    plando_locations = []
    for plando_setting in world.multiworld.plando_items[world.player]:
        plando_locations += plando_setting.get("locations", [])
        plando_setting_location = plando_setting.get("location", None)
        if plando_setting_location is not None:
            plando_locations.append(plando_setting_location)

    return plando_locations


def get_locations(world: Optional['SC2World']) -> Tuple[LocationData, ...]:
    # Note: rules which are ended with or True are rules identified as needed later when restricted units is an option
    if world is None:
        logic_level = int(RequiredTactics.default)
        kerriganless = False
    else:
        logic_level = world.options.required_tactics.value
        kerriganless = (
            world.options.kerrigan_presence.value != KerriganPresence.option_vanilla
            or not world.options.enable_hots_missions.value
        )
    adv_tactics = logic_level != RequiredTactics.option_standard
    logic = SC2Logic(world)
    player = 1 if world is None else world.player
    location_table: List[LocationData] = [
        # WoL
        make_location_data(SC2Mission.LIBERATION_DAY.mission_name, "Victory", SC2WOL_LOC_ID_OFFSET + 100, LocationType.VICTORY),
        make_location_data(SC2Mission.LIBERATION_DAY.mission_name, "First Statue", SC2WOL_LOC_ID_OFFSET + 101, LocationType.VANILLA),
        make_location_data(SC2Mission.LIBERATION_DAY.mission_name, "Second Statue", SC2WOL_LOC_ID_OFFSET + 102, LocationType.VANILLA),
        make_location_data(SC2Mission.LIBERATION_DAY.mission_name, "Third Statue", SC2WOL_LOC_ID_OFFSET + 103, LocationType.VANILLA),
        make_location_data(SC2Mission.LIBERATION_DAY.mission_name, "Fourth Statue", SC2WOL_LOC_ID_OFFSET + 104, LocationType.VANILLA),
        make_location_data(SC2Mission.LIBERATION_DAY.mission_name, "Fifth Statue", SC2WOL_LOC_ID_OFFSET + 105, LocationType.VANILLA),
        make_location_data(SC2Mission.LIBERATION_DAY.mission_name, "Sixth Statue", SC2WOL_LOC_ID_OFFSET + 106, LocationType.VANILLA),
        make_location_data(SC2Mission.LIBERATION_DAY.mission_name, "Special Delivery", SC2WOL_LOC_ID_OFFSET + 107, LocationType.EXTRA),
        make_location_data(SC2Mission.LIBERATION_DAY.mission_name, "Transport", SC2WOL_LOC_ID_OFFSET + 108, LocationType.EXTRA),
        make_location_data(SC2Mission.THE_OUTLAWS.mission_name, "Victory", SC2WOL_LOC_ID_OFFSET + 200, LocationType.VICTORY,
            logic.terran_early_tech
        ),
        make_location_data(SC2Mission.THE_OUTLAWS.mission_name, "Rebel Base", SC2WOL_LOC_ID_OFFSET + 201, LocationType.VANILLA,
            logic.terran_early_tech
        ),
        make_location_data(SC2Mission.THE_OUTLAWS.mission_name, "North Resource Pickups", SC2WOL_LOC_ID_OFFSET + 202, LocationType.EXTRA,
            logic.terran_early_tech
        ),
        make_location_data(SC2Mission.THE_OUTLAWS.mission_name, "Bunker", SC2WOL_LOC_ID_OFFSET + 203, LocationType.VANILLA,
            logic.terran_early_tech
        ),
        make_location_data(SC2Mission.THE_OUTLAWS.mission_name, "Close Resource Pickups", SC2WOL_LOC_ID_OFFSET + 204, LocationType.EXTRA),
        make_location_data(SC2Mission.ZERO_HOUR.mission_name, "Victory", SC2WOL_LOC_ID_OFFSET + 300, LocationType.VICTORY,
            lambda state: (
                logic.terran_common_unit(state)
                and logic.terran_defense_rating(state, True) >= 2
                and (adv_tactics or logic.terran_basic_anti_air(state)))
        ),
        make_location_data(SC2Mission.ZERO_HOUR.mission_name, "First Group Rescued", SC2WOL_LOC_ID_OFFSET + 301, LocationType.VANILLA),
        make_location_data(SC2Mission.ZERO_HOUR.mission_name, "Second Group Rescued", SC2WOL_LOC_ID_OFFSET + 302, LocationType.VANILLA,
            logic.terran_common_unit
        ),
        make_location_data(SC2Mission.ZERO_HOUR.mission_name, "Third Group Rescued", SC2WOL_LOC_ID_OFFSET + 303, LocationType.VANILLA,
            lambda state: (
                logic.terran_common_unit(state)
                and logic.terran_defense_rating(state, True) >= 2)
        ),
        make_location_data(SC2Mission.ZERO_HOUR.mission_name, "First Hatchery", SC2WOL_LOC_ID_OFFSET + 304, LocationType.CHALLENGE,
            logic.terran_competent_comp
        ),
        make_location_data(SC2Mission.ZERO_HOUR.mission_name, "Second Hatchery", SC2WOL_LOC_ID_OFFSET + 305, LocationType.CHALLENGE,
            logic.terran_competent_comp
        ),
        make_location_data(SC2Mission.ZERO_HOUR.mission_name, "Third Hatchery", SC2WOL_LOC_ID_OFFSET + 306, LocationType.CHALLENGE,
            logic.terran_competent_comp
        ),
        make_location_data(SC2Mission.ZERO_HOUR.mission_name, "Fourth Hatchery", SC2WOL_LOC_ID_OFFSET + 307, LocationType.CHALLENGE,
            logic.terran_competent_comp
        ),
        make_location_data(SC2Mission.ZERO_HOUR.mission_name, "Ride's on its Way", SC2WOL_LOC_ID_OFFSET + 308, LocationType.EXTRA,
            logic.terran_common_unit
        ),
        make_location_data(SC2Mission.ZERO_HOUR.mission_name, "Hold Just a Little Longer", SC2WOL_LOC_ID_OFFSET + 309, LocationType.EXTRA,
            lambda state: (
                logic.terran_common_unit(state)
                and logic.terran_defense_rating(state, True) >= 2)
        ),
        make_location_data(SC2Mission.ZERO_HOUR.mission_name, "Cavalry's on the Way", SC2WOL_LOC_ID_OFFSET + 310, LocationType.EXTRA,
            lambda state: (
                logic.terran_common_unit(state)
                and logic.terran_defense_rating(state, True) >= 2)
        ),
        make_location_data(SC2Mission.EVACUATION.mission_name, "Victory", SC2WOL_LOC_ID_OFFSET + 400, LocationType.VICTORY,
            lambda state: (
                logic.terran_early_tech(state)
                and (adv_tactics
                    and logic.terran_basic_anti_air(state)
                    or logic.terran_competent_anti_air(state)
                ))
        ),
        make_location_data(SC2Mission.EVACUATION.mission_name, "North Chrysalis", SC2WOL_LOC_ID_OFFSET + 401, LocationType.VANILLA),
        make_location_data(SC2Mission.EVACUATION.mission_name, "West Chrysalis", SC2WOL_LOC_ID_OFFSET + 402, LocationType.VANILLA,
            logic.terran_early_tech
        ),
        make_location_data(SC2Mission.EVACUATION.mission_name, "East Chrysalis", SC2WOL_LOC_ID_OFFSET + 403, LocationType.VANILLA,
            logic.terran_early_tech
        ),
        make_location_data(SC2Mission.EVACUATION.mission_name, "Reach Hanson", SC2WOL_LOC_ID_OFFSET + 404, LocationType.EXTRA),
        make_location_data(SC2Mission.EVACUATION.mission_name, "Secret Resource Stash", SC2WOL_LOC_ID_OFFSET + 405, LocationType.EXTRA),
        make_location_data(SC2Mission.EVACUATION.mission_name, "Flawless", SC2WOL_LOC_ID_OFFSET + 406, LocationType.CHALLENGE,
            lambda state: (
                logic.terran_early_tech(state)
                and logic.terran_defense_rating(state, True, False) >= 2
                and (adv_tactics
                    and logic.terran_basic_anti_air(state)
                    and logic.terran_basic_anti_air(state)
                    or logic.terran_competent_anti_air(state))),
            flags=LocationFlag.PREVENTATIVE
        ),
        make_location_data(SC2Mission.OUTBREAK.mission_name, "Victory", SC2WOL_LOC_ID_OFFSET + 500, LocationType.VICTORY,
            logic.terran_outbreak_requirement
        ),
        make_location_data(SC2Mission.OUTBREAK.mission_name, "Left Infestor", SC2WOL_LOC_ID_OFFSET + 501, LocationType.VANILLA,
            logic.terran_outbreak_requirement
        ),
        make_location_data(SC2Mission.OUTBREAK.mission_name, "Right Infestor", SC2WOL_LOC_ID_OFFSET + 502, LocationType.VANILLA,
            logic.terran_outbreak_requirement
        ),
        make_location_data(SC2Mission.OUTBREAK.mission_name, "North Infested Command Center", SC2WOL_LOC_ID_OFFSET + 503, LocationType.EXTRA,
            logic.terran_outbreak_requirement
        ),
        make_location_data(SC2Mission.OUTBREAK.mission_name, "South Infested Command Center", SC2WOL_LOC_ID_OFFSET + 504, LocationType.EXTRA,
            logic.terran_outbreak_requirement
        ),
        make_location_data(SC2Mission.OUTBREAK.mission_name, "Northwest Bar", SC2WOL_LOC_ID_OFFSET + 505, LocationType.EXTRA,
            logic.terran_outbreak_requirement
        ),
        make_location_data(SC2Mission.OUTBREAK.mission_name, "North Bar", SC2WOL_LOC_ID_OFFSET + 506, LocationType.EXTRA,
            logic.terran_outbreak_requirement
        ),
        make_location_data(SC2Mission.OUTBREAK.mission_name, "South Bar", SC2WOL_LOC_ID_OFFSET + 507, LocationType.EXTRA,
            logic.terran_outbreak_requirement
        ),
        make_location_data(SC2Mission.SAFE_HAVEN.mission_name, "Victory", SC2WOL_LOC_ID_OFFSET + 600, LocationType.VICTORY,
            logic.terran_safe_haven_requirement
        ),
        make_location_data(SC2Mission.SAFE_HAVEN.mission_name, "North Nexus", SC2WOL_LOC_ID_OFFSET + 601, LocationType.EXTRA,
            logic.terran_safe_haven_requirement
        ),
        make_location_data(SC2Mission.SAFE_HAVEN.mission_name, "East Nexus", SC2WOL_LOC_ID_OFFSET + 602, LocationType.EXTRA,
            logic.terran_safe_haven_requirement
        ),
        make_location_data(SC2Mission.SAFE_HAVEN.mission_name, "South Nexus", SC2WOL_LOC_ID_OFFSET + 603, LocationType.EXTRA,
            logic.terran_safe_haven_requirement
        ),
        make_location_data(SC2Mission.SAFE_HAVEN.mission_name, "First Terror Fleet", SC2WOL_LOC_ID_OFFSET + 604, LocationType.VANILLA,
            logic.terran_safe_haven_requirement
        ),
        make_location_data(SC2Mission.SAFE_HAVEN.mission_name, "Second Terror Fleet", SC2WOL_LOC_ID_OFFSET + 605, LocationType.VANILLA,
            logic.terran_safe_haven_requirement
        ),
        make_location_data(SC2Mission.SAFE_HAVEN.mission_name, "Third Terror Fleet", SC2WOL_LOC_ID_OFFSET + 606, LocationType.VANILLA,
            logic.terran_safe_haven_requirement
        ),
        make_location_data(SC2Mission.HAVENS_FALL.mission_name, "Victory", SC2WOL_LOC_ID_OFFSET + 700, LocationType.VICTORY,
            lambda state: (
                logic.terran_common_unit(state)
                and logic.terran_competent_anti_air(state)
                and logic.terran_defense_rating(state, True) >= 3)
        ),
        make_location_data(SC2Mission.HAVENS_FALL.mission_name, "North Hive", SC2WOL_LOC_ID_OFFSET + 701, LocationType.VANILLA,
            lambda state: (
                logic.terran_common_unit(state)
                and logic.terran_competent_anti_air(state)
                and logic.terran_defense_rating(state, True) >= 3)
        ),
        make_location_data(SC2Mission.HAVENS_FALL.mission_name, "East Hive", SC2WOL_LOC_ID_OFFSET + 702, LocationType.VANILLA,
            lambda state: (
                logic.terran_common_unit(state)
                and logic.terran_competent_anti_air(state)
                and logic.terran_defense_rating(state, True) >= 3)
        ),
        make_location_data(SC2Mission.HAVENS_FALL.mission_name, "South Hive", SC2WOL_LOC_ID_OFFSET + 703, LocationType.VANILLA,
            lambda state: (
                logic.terran_common_unit(state)
                and logic.terran_competent_anti_air(state)
                and logic.terran_defense_rating(state, True) >= 3)
        ),
        make_location_data(SC2Mission.HAVENS_FALL.mission_name, "Northeast Colony Base", SC2WOL_LOC_ID_OFFSET + 704, LocationType.CHALLENGE,
            logic.terran_respond_to_colony_infestations
        ),
        make_location_data(SC2Mission.HAVENS_FALL.mission_name, "East Colony Base", SC2WOL_LOC_ID_OFFSET + 705, LocationType.CHALLENGE,
            logic.terran_respond_to_colony_infestations
        ),
        make_location_data(SC2Mission.HAVENS_FALL.mission_name, "Middle Colony Base", SC2WOL_LOC_ID_OFFSET + 706, LocationType.CHALLENGE,
            logic.terran_respond_to_colony_infestations
        ),
        make_location_data(SC2Mission.HAVENS_FALL.mission_name, "Southeast Colony Base", SC2WOL_LOC_ID_OFFSET + 707, LocationType.CHALLENGE,
            logic.terran_respond_to_colony_infestations
        ),
        make_location_data(SC2Mission.HAVENS_FALL.mission_name, "Southwest Colony Base", SC2WOL_LOC_ID_OFFSET + 708, LocationType.CHALLENGE,
            logic.terran_respond_to_colony_infestations
        ),
        make_location_data(SC2Mission.HAVENS_FALL.mission_name, "Southwest Gas Pickups", SC2WOL_LOC_ID_OFFSET + 709, LocationType.EXTRA),
        make_location_data(SC2Mission.HAVENS_FALL.mission_name, "East Gas Pickups", SC2WOL_LOC_ID_OFFSET + 710, LocationType.EXTRA,
            lambda state: (
                logic.terran_common_unit(state)
                and logic.terran_competent_anti_air(state)
                and logic.terran_defense_rating(state, True) >= 3)
        ),
        make_location_data(SC2Mission.HAVENS_FALL.mission_name, "Southeast Gas Pickups", SC2WOL_LOC_ID_OFFSET + 711, LocationType.EXTRA,
            lambda state: (
                logic.terran_common_unit(state)
                and logic.terran_competent_anti_air(state)
                and logic.terran_defense_rating(state, True) >= 3)
        ),
        make_location_data(SC2Mission.SMASH_AND_GRAB.mission_name, "Victory", SC2WOL_LOC_ID_OFFSET + 800, LocationType.VICTORY,
            lambda state: (
                logic.terran_common_unit(state)
                and (adv_tactics
                    and logic.terran_basic_anti_air(state)
                    or logic.terran_competent_anti_air(state)))
        ),
        make_location_data(SC2Mission.SMASH_AND_GRAB.mission_name, "First Relic", SC2WOL_LOC_ID_OFFSET + 801, LocationType.VANILLA),
        make_location_data(SC2Mission.SMASH_AND_GRAB.mission_name, "Second Relic", SC2WOL_LOC_ID_OFFSET + 802, LocationType.VANILLA),
        make_location_data(SC2Mission.SMASH_AND_GRAB.mission_name, "Third Relic", SC2WOL_LOC_ID_OFFSET + 803, LocationType.VANILLA,
            lambda state: (
                logic.terran_common_unit(state)
                and (adv_tactics
                    and logic.terran_basic_anti_air(state)
                    or logic.terran_competent_anti_air(state)))
        ),
        make_location_data(SC2Mission.SMASH_AND_GRAB.mission_name, "Fourth Relic", SC2WOL_LOC_ID_OFFSET + 804, LocationType.VANILLA,
            lambda state: (
                logic.terran_common_unit(state)
                and (adv_tactics
                    and logic.terran_basic_anti_air(state)
                    or logic.terran_competent_anti_air(state)))
        ),
        make_location_data(SC2Mission.SMASH_AND_GRAB.mission_name, "First Forcefield Area Busted", SC2WOL_LOC_ID_OFFSET + 805, LocationType.EXTRA,
            lambda state: (
                logic.terran_common_unit(state)
                and (adv_tactics
                    and logic.terran_basic_anti_air(state)
                    or logic.terran_competent_anti_air(state)))
        ),
        make_location_data(SC2Mission.SMASH_AND_GRAB.mission_name, "Second Forcefield Area Busted", SC2WOL_LOC_ID_OFFSET + 806, LocationType.EXTRA,
            lambda state: (
                logic.terran_common_unit(state)
                and (adv_tactics
                    and logic.terran_basic_anti_air(state)
                    or logic.terran_competent_anti_air(state)))
        ),
        make_location_data(SC2Mission.SMASH_AND_GRAB.mission_name, "Defeat Kerrigan", SC2WOL_LOC_ID_OFFSET + 807, LocationType.MASTERY,
            lambda state: (
                logic.terran_common_unit(state)
                and logic.terran_base_trasher(state)
                and logic.terran_competent_anti_air(state))
        ),
        make_location_data(SC2Mission.THE_DIG.mission_name, "Victory", SC2WOL_LOC_ID_OFFSET + 900, LocationType.VICTORY,
            lambda state: (
                logic.terran_basic_anti_air(state)
                and logic.terran_defense_rating(state, False, True) >= 8
                and logic.terran_defense_rating(state, False, False) >= 6
                and logic.terran_common_unit(state)
                and (logic.marine_medic_upgrade(state) or adv_tactics))
        ),
        make_location_data(SC2Mission.THE_DIG.mission_name, "Left Relic", SC2WOL_LOC_ID_OFFSET + 901, LocationType.VANILLA,
            lambda state: (
                logic.terran_defense_rating(state, False, False) >= 6
                and logic.terran_common_unit(state)
                and (logic.marine_medic_upgrade(state) or adv_tactics))
        ),
        make_location_data(SC2Mission.THE_DIG.mission_name, "Right Ground Relic", SC2WOL_LOC_ID_OFFSET + 902, LocationType.VANILLA,
            lambda state: (
                logic.terran_defense_rating(state, False, False) >= 6
                and logic.terran_common_unit(state)
                and (logic.marine_medic_upgrade(state) or adv_tactics))
        ),
        make_location_data(SC2Mission.THE_DIG.mission_name, "Right Cliff Relic", SC2WOL_LOC_ID_OFFSET + 903, LocationType.VANILLA,
            lambda state: (
                logic.terran_defense_rating(state, False, False) >= 6
                and logic.terran_common_unit(state)
                and (logic.marine_medic_upgrade(state) or adv_tactics))
        ),
        make_location_data(SC2Mission.THE_DIG.mission_name, "Moebius Base", SC2WOL_LOC_ID_OFFSET + 904, LocationType.EXTRA,
            lambda state: logic.marine_medic_upgrade(state) or adv_tactics
        ),
        make_location_data(SC2Mission.THE_DIG.mission_name, "Door Outer Layer", SC2WOL_LOC_ID_OFFSET + 905, LocationType.EXTRA,
            lambda state: (
                logic.terran_defense_rating(state, False, False) >= 6
                and logic.terran_common_unit(state)
                and (logic.marine_medic_upgrade(state) or adv_tactics))
        ),
        make_location_data(SC2Mission.THE_DIG.mission_name, "Door Thermal Barrier", SC2WOL_LOC_ID_OFFSET + 906, LocationType.EXTRA,
            lambda state: (
                logic.terran_basic_anti_air(state)
                and logic.terran_defense_rating(state, False, True) >= 8
                and logic.terran_defense_rating(state, False, False) >= 6
                and logic.terran_common_unit(state)
                and (logic.marine_medic_upgrade(state) or adv_tactics))
        ),
        make_location_data(SC2Mission.THE_DIG.mission_name, "Cutting Through the Core", SC2WOL_LOC_ID_OFFSET + 907, LocationType.EXTRA,
            lambda state: (
                logic.terran_basic_anti_air(state)
                and logic.terran_defense_rating(state, False, True) >= 8
                and logic.terran_defense_rating(state, False, False) >= 6
                and logic.terran_common_unit(state)
                and (logic.marine_medic_upgrade(state) or adv_tactics))
        ),
        make_location_data(SC2Mission.THE_DIG.mission_name, "Structure Access Imminent", SC2WOL_LOC_ID_OFFSET + 908, LocationType.EXTRA,
            lambda state: (
                logic.terran_basic_anti_air(state)
                and logic.terran_defense_rating(state, False, True) >= 8
                and logic.terran_defense_rating(state, False, False) >= 6
                and logic.terran_common_unit(state)
                and (logic.marine_medic_upgrade(state) or adv_tactics))
        ),
        make_location_data(SC2Mission.THE_DIG.mission_name, "Northwestern Protoss Base", SC2WOL_LOC_ID_OFFSET + 909, LocationType.MASTERY,
            lambda state: (
                logic.terran_basic_anti_air(state)
                and logic.terran_defense_rating(state, False, True) >= 8
                and logic.terran_defense_rating(state, False, False) >= 6
                and logic.terran_common_unit(state)
                and (logic.marine_medic_upgrade(state) or adv_tactics)
                and (logic.terran_base_trasher(state) or state.has(item_names.COMMAND_CENTER_SCANNER_SWEEP, player)))
        ),
        make_location_data(SC2Mission.THE_DIG.mission_name, "Northeastern Protoss Base", SC2WOL_LOC_ID_OFFSET + 910, LocationType.MASTERY,
            lambda state: (
                logic.terran_basic_anti_air(state)
                and logic.terran_defense_rating(state, False, True) >= 8
                and logic.terran_defense_rating(state, False, False) >= 6
                and logic.terran_common_unit(state)
                and (logic.marine_medic_upgrade(state) or adv_tactics)
                and (logic.terran_base_trasher(state) or state.has(item_names.COMMAND_CENTER_SCANNER_SWEEP, player)))
        ),
        make_location_data(SC2Mission.THE_DIG.mission_name, "Eastern Protoss Base", SC2WOL_LOC_ID_OFFSET + 911, LocationType.MASTERY,
            lambda state: (
                logic.terran_basic_anti_air(state)
                and logic.terran_defense_rating(state, False, True) >= 8
                and logic.terran_defense_rating(state, False, False) >= 6
                and logic.terran_common_unit(state)
                and (logic.marine_medic_upgrade(state) or adv_tactics)
                and (logic.terran_base_trasher(state) or state.has(item_names.COMMAND_CENTER_SCANNER_SWEEP, player)))
        ),
        make_location_data(SC2Mission.THE_MOEBIUS_FACTOR.mission_name, "Victory", SC2WOL_LOC_ID_OFFSET + 1000, LocationType.VICTORY,
            lambda state: (
                logic.terran_basic_anti_air(state)
                and (logic.terran_air(state)
                    or state.has_any({item_names.MEDIVAC, item_names.HERCULES}, player)
                    and logic.terran_common_unit(state)))
        ),
        make_location_data(SC2Mission.THE_MOEBIUS_FACTOR.mission_name, "1st Data Core", SC2WOL_LOC_ID_OFFSET + 1001, LocationType.VANILLA),
        make_location_data(SC2Mission.THE_MOEBIUS_FACTOR.mission_name, "2nd Data Core", SC2WOL_LOC_ID_OFFSET + 1002, LocationType.VANILLA,
            lambda state: (
                logic.terran_air(state)
                or (state.has_any({item_names.MEDIVAC, item_names.HERCULES}, player)
                    and logic.terran_common_unit(state)))
        ),
        make_location_data(SC2Mission.THE_MOEBIUS_FACTOR.mission_name, "South Rescue", SC2WOL_LOC_ID_OFFSET + 1003, LocationType.EXTRA,
            logic.terran_can_rescue
        ),
        make_location_data(SC2Mission.THE_MOEBIUS_FACTOR.mission_name, "Wall Rescue", SC2WOL_LOC_ID_OFFSET + 1004, LocationType.EXTRA,
            logic.terran_can_rescue
        ),
        make_location_data(SC2Mission.THE_MOEBIUS_FACTOR.mission_name, "Mid Rescue", SC2WOL_LOC_ID_OFFSET + 1005, LocationType.EXTRA,
            logic.terran_can_rescue
        ),
        make_location_data(SC2Mission.THE_MOEBIUS_FACTOR.mission_name, "Nydus Roof Rescue", SC2WOL_LOC_ID_OFFSET + 1006, LocationType.EXTRA,
            logic.terran_can_rescue
        ),
        make_location_data(SC2Mission.THE_MOEBIUS_FACTOR.mission_name, "Alive Inside Rescue", SC2WOL_LOC_ID_OFFSET + 1007, LocationType.EXTRA,
            logic.terran_can_rescue
        ),
        make_location_data(SC2Mission.THE_MOEBIUS_FACTOR.mission_name, "Brutalisk", SC2WOL_LOC_ID_OFFSET + 1008, LocationType.VANILLA,
            lambda state: (
                logic.terran_basic_anti_air(state)
                and (logic.terran_air(state)
                    or state.has_any({item_names.MEDIVAC, item_names.HERCULES}, player)
                    and logic.terran_common_unit(state)))
        ),
        make_location_data(SC2Mission.THE_MOEBIUS_FACTOR.mission_name, "3rd Data Core", SC2WOL_LOC_ID_OFFSET + 1009, LocationType.VANILLA,
            lambda state: (
                logic.terran_basic_anti_air(state)
                and (logic.terran_air(state)
                    or state.has_any({item_names.MEDIVAC, item_names.HERCULES}, player)
                    and logic.terran_common_unit(state)))
        ),
        make_location_data(SC2Mission.SUPERNOVA.mission_name, "Victory", SC2WOL_LOC_ID_OFFSET + 1100, LocationType.VICTORY,
            logic.terran_beats_protoss_deathball
        ),
        make_location_data(SC2Mission.SUPERNOVA.mission_name, "West Relic", SC2WOL_LOC_ID_OFFSET + 1101, LocationType.VANILLA),
        make_location_data(SC2Mission.SUPERNOVA.mission_name, "North Relic", SC2WOL_LOC_ID_OFFSET + 1102, LocationType.VANILLA),
        make_location_data(SC2Mission.SUPERNOVA.mission_name, "South Relic", SC2WOL_LOC_ID_OFFSET + 1103, LocationType.VANILLA,
            logic.terran_beats_protoss_deathball
        ),
        make_location_data(SC2Mission.SUPERNOVA.mission_name, "East Relic", SC2WOL_LOC_ID_OFFSET + 1104, LocationType.VANILLA,
            logic.terran_beats_protoss_deathball
        ),
        make_location_data(SC2Mission.SUPERNOVA.mission_name, "Landing Zone Cleared", SC2WOL_LOC_ID_OFFSET + 1105, LocationType.EXTRA),
        make_location_data(SC2Mission.SUPERNOVA.mission_name, "Middle Base", SC2WOL_LOC_ID_OFFSET + 1106, LocationType.EXTRA,
            logic.terran_beats_protoss_deathball
        ),
        make_location_data(SC2Mission.SUPERNOVA.mission_name, "Southeast Base", SC2WOL_LOC_ID_OFFSET + 1107, LocationType.EXTRA,
            logic.terran_beats_protoss_deathball
        ),
        make_location_data(SC2Mission.MAW_OF_THE_VOID.mission_name, "Victory", SC2WOL_LOC_ID_OFFSET + 1200, LocationType.VICTORY,
            logic.terran_survives_rip_field
        ),
        make_location_data(SC2Mission.MAW_OF_THE_VOID.mission_name, "Landing Zone Cleared", SC2WOL_LOC_ID_OFFSET + 1201, LocationType.EXTRA),
        make_location_data(SC2Mission.MAW_OF_THE_VOID.mission_name, "Expansion Prisoners", SC2WOL_LOC_ID_OFFSET + 1202, LocationType.VANILLA,
            lambda state: adv_tactics or logic.terran_survives_rip_field(state)
        ),
        make_location_data(SC2Mission.MAW_OF_THE_VOID.mission_name, "South Close Prisoners", SC2WOL_LOC_ID_OFFSET + 1203, LocationType.VANILLA,
            lambda state: adv_tactics or logic.terran_survives_rip_field(state)
        ),
        make_location_data(SC2Mission.MAW_OF_THE_VOID.mission_name, "South Far Prisoners", SC2WOL_LOC_ID_OFFSET + 1204, LocationType.VANILLA,
            logic.terran_survives_rip_field
        ),
        make_location_data(SC2Mission.MAW_OF_THE_VOID.mission_name, "North Prisoners", SC2WOL_LOC_ID_OFFSET + 1205, LocationType.VANILLA,
            logic.terran_survives_rip_field
        ),
        make_location_data(SC2Mission.MAW_OF_THE_VOID.mission_name, "Mothership", SC2WOL_LOC_ID_OFFSET + 1206, LocationType.EXTRA,
            logic.terran_survives_rip_field
        ),
        make_location_data(SC2Mission.MAW_OF_THE_VOID.mission_name, "Expansion Rip Field Generator", SC2WOL_LOC_ID_OFFSET + 1207, LocationType.EXTRA,
            lambda state: adv_tactics or logic.terran_survives_rip_field(state)
        ),
        make_location_data(SC2Mission.MAW_OF_THE_VOID.mission_name, "Middle Rip Field Generator", SC2WOL_LOC_ID_OFFSET + 1208, LocationType.EXTRA,
            logic.terran_survives_rip_field
        ),
        make_location_data(SC2Mission.MAW_OF_THE_VOID.mission_name, "Southeast Rip Field Generator", SC2WOL_LOC_ID_OFFSET + 1209, LocationType.EXTRA,
            logic.terran_survives_rip_field
        ),
        make_location_data(SC2Mission.MAW_OF_THE_VOID.mission_name, "Stargate Rip Field Generator", SC2WOL_LOC_ID_OFFSET + 1210, LocationType.EXTRA,
            logic.terran_survives_rip_field
        ),
        make_location_data(SC2Mission.MAW_OF_THE_VOID.mission_name, "Northwest Rip Field Generator", SC2WOL_LOC_ID_OFFSET + 1211, LocationType.CHALLENGE,
            logic.terran_survives_rip_field
        ),
        make_location_data(SC2Mission.MAW_OF_THE_VOID.mission_name, "West Rip Field Generator", SC2WOL_LOC_ID_OFFSET + 1212, LocationType.CHALLENGE,
            logic.terran_survives_rip_field
        ),
        make_location_data(SC2Mission.MAW_OF_THE_VOID.mission_name, "Southwest Rip Field Generator", SC2WOL_LOC_ID_OFFSET + 1213, LocationType.CHALLENGE,
            logic.terran_survives_rip_field
        ),
        make_location_data(SC2Mission.DEVILS_PLAYGROUND.mission_name, "Victory", SC2WOL_LOC_ID_OFFSET + 1300, LocationType.VICTORY,
            lambda state: (
                adv_tactics
                or logic.terran_basic_anti_air(state)
                    and (logic.terran_common_unit(state) or state.has(item_names.REAPER, player)))
        ),
        make_location_data(SC2Mission.DEVILS_PLAYGROUND.mission_name, "Tosh's Miners", SC2WOL_LOC_ID_OFFSET + 1301, LocationType.VANILLA),
        make_location_data(SC2Mission.DEVILS_PLAYGROUND.mission_name, "Brutalisk", SC2WOL_LOC_ID_OFFSET + 1302, LocationType.VANILLA,
            lambda state: adv_tactics or logic.terran_common_unit(state) or state.has(item_names.REAPER, player)
        ),
        make_location_data(SC2Mission.DEVILS_PLAYGROUND.mission_name, "North Reapers", SC2WOL_LOC_ID_OFFSET + 1303, LocationType.EXTRA),
        make_location_data(SC2Mission.DEVILS_PLAYGROUND.mission_name, "Middle Reapers", SC2WOL_LOC_ID_OFFSET + 1304, LocationType.EXTRA,
            lambda state: adv_tactics or logic.terran_common_unit(state) or state.has(item_names.REAPER, player)
        ),
        make_location_data(SC2Mission.DEVILS_PLAYGROUND.mission_name, "Southwest Reapers", SC2WOL_LOC_ID_OFFSET + 1305, LocationType.EXTRA,
            lambda state: adv_tactics or logic.terran_common_unit(state) or state.has(item_names.REAPER, player)
        ),
        make_location_data(SC2Mission.DEVILS_PLAYGROUND.mission_name, "Southeast Reapers", SC2WOL_LOC_ID_OFFSET + 1306, LocationType.EXTRA,
            lambda state: (
                adv_tactics
                or logic.terran_basic_anti_air(state)
                    and (logic.terran_common_unit(state) or state.has(item_names.REAPER, player)))
        ),
        make_location_data(SC2Mission.DEVILS_PLAYGROUND.mission_name, "East Reapers", SC2WOL_LOC_ID_OFFSET + 1307, LocationType.CHALLENGE,
            lambda state: (
                logic.terran_basic_anti_air(state)
                and (adv_tactics
                     or logic.terran_common_unit(state)
                     or state.has(item_names.REAPER, player)))
        ),
        make_location_data(SC2Mission.DEVILS_PLAYGROUND.mission_name, "Zerg Cleared", SC2WOL_LOC_ID_OFFSET + 1308, LocationType.CHALLENGE,
            lambda state: (
                logic.terran_competent_anti_air(state)
                and (logic.terran_common_unit(state)
                     or state.has(item_names.REAPER, player)))
        ),
        make_location_data(SC2Mission.WELCOME_TO_THE_JUNGLE.mission_name, "Victory", SC2WOL_LOC_ID_OFFSET + 1400, LocationType.VICTORY,
            logic.welcome_to_the_jungle_requirement
        ),
        make_location_data(SC2Mission.WELCOME_TO_THE_JUNGLE.mission_name, "Close Relic", SC2WOL_LOC_ID_OFFSET + 1401, LocationType.VANILLA),
        make_location_data(SC2Mission.WELCOME_TO_THE_JUNGLE.mission_name, "West Relic", SC2WOL_LOC_ID_OFFSET + 1402, LocationType.VANILLA,
            logic.welcome_to_the_jungle_requirement
        ),
        make_location_data(SC2Mission.WELCOME_TO_THE_JUNGLE.mission_name, "North-East Relic", SC2WOL_LOC_ID_OFFSET + 1403, LocationType.VANILLA,
            logic.welcome_to_the_jungle_requirement
        ),
        make_location_data(SC2Mission.WELCOME_TO_THE_JUNGLE.mission_name, "Middle Base", SC2WOL_LOC_ID_OFFSET + 1404, LocationType.EXTRA,
            logic.welcome_to_the_jungle_requirement
        ),
        make_location_data(SC2Mission.WELCOME_TO_THE_JUNGLE.mission_name, "Main Base", SC2WOL_LOC_ID_OFFSET + 1405, LocationType.MASTERY,
            lambda state: (
                logic.welcome_to_the_jungle_requirement(state)
                and logic.terran_beats_protoss_deathball(state)
                and logic.terran_base_trasher(state))
        ),
        make_location_data(SC2Mission.WELCOME_TO_THE_JUNGLE.mission_name, "No Terrazine Nodes Sealed", SC2WOL_LOC_ID_OFFSET + 1406, LocationType.CHALLENGE,
            lambda state: (
                logic.welcome_to_the_jungle_requirement(state)
                and logic.terran_competent_ground_to_air(state)
                and logic.terran_beats_protoss_deathball(state)),
            flags=LocationFlag.PREVENTATIVE
        ),
        make_location_data(SC2Mission.WELCOME_TO_THE_JUNGLE.mission_name, "Up to 1 Terrazine Node Sealed", SC2WOL_LOC_ID_OFFSET + 1407, LocationType.CHALLENGE,
            lambda state: (
                logic.welcome_to_the_jungle_requirement(state)
                and logic.terran_competent_ground_to_air(state)
                and logic.terran_beats_protoss_deathball(state)),
            flags=LocationFlag.PREVENTATIVE
        ),
        make_location_data(SC2Mission.WELCOME_TO_THE_JUNGLE.mission_name, "Up to 2 Terrazine Nodes Sealed", SC2WOL_LOC_ID_OFFSET + 1408, LocationType.CHALLENGE,
            lambda state: (
                logic.welcome_to_the_jungle_requirement(state)
                and logic.terran_beats_protoss_deathball(state)),
            flags=LocationFlag.PREVENTATIVE
        ),
        make_location_data(SC2Mission.WELCOME_TO_THE_JUNGLE.mission_name, "Up to 3 Terrazine Nodes Sealed", SC2WOL_LOC_ID_OFFSET + 1409, LocationType.CHALLENGE,
            lambda state: (
                logic.welcome_to_the_jungle_requirement(state)
                and logic.terran_competent_comp(state)),
            flags=LocationFlag.PREVENTATIVE
        ),
        make_location_data(SC2Mission.WELCOME_TO_THE_JUNGLE.mission_name, "Up to 4 Terrazine Nodes Sealed", SC2WOL_LOC_ID_OFFSET + 1410, LocationType.EXTRA,
            logic.welcome_to_the_jungle_requirement,
            flags=LocationFlag.PREVENTATIVE
        ),
        make_location_data(SC2Mission.WELCOME_TO_THE_JUNGLE.mission_name, "Up to 5 Terrazine Nodes Sealed", SC2WOL_LOC_ID_OFFSET + 1411, LocationType.EXTRA,
            logic.welcome_to_the_jungle_requirement,
            flags=LocationFlag.PREVENTATIVE
        ),
        make_location_data(SC2Mission.BREAKOUT.mission_name, "Victory", SC2WOL_LOC_ID_OFFSET + 1500, LocationType.VICTORY),
        make_location_data(SC2Mission.BREAKOUT.mission_name, "Diamondback Prison", SC2WOL_LOC_ID_OFFSET + 1501, LocationType.VANILLA),
        make_location_data(SC2Mission.BREAKOUT.mission_name, "Siege Tank Prison", SC2WOL_LOC_ID_OFFSET + 1502, LocationType.VANILLA),
        make_location_data(SC2Mission.BREAKOUT.mission_name, "First Checkpoint", SC2WOL_LOC_ID_OFFSET + 1503, LocationType.EXTRA),
        make_location_data(SC2Mission.BREAKOUT.mission_name, "Second Checkpoint", SC2WOL_LOC_ID_OFFSET + 1504, LocationType.EXTRA),
        make_location_data(SC2Mission.GHOST_OF_A_CHANCE.mission_name, "Victory", SC2WOL_LOC_ID_OFFSET + 1600, LocationType.VICTORY),
        make_location_data(SC2Mission.GHOST_OF_A_CHANCE.mission_name, "Terrazine Tank", SC2WOL_LOC_ID_OFFSET + 1601, LocationType.EXTRA),
        make_location_data(SC2Mission.GHOST_OF_A_CHANCE.mission_name, "Jorium Stockpile", SC2WOL_LOC_ID_OFFSET + 1602, LocationType.EXTRA),
        make_location_data(SC2Mission.GHOST_OF_A_CHANCE.mission_name, "First Island Spectres", SC2WOL_LOC_ID_OFFSET + 1603, LocationType.VANILLA),
        make_location_data(SC2Mission.GHOST_OF_A_CHANCE.mission_name, "Second Island Spectres", SC2WOL_LOC_ID_OFFSET + 1604, LocationType.VANILLA),
        make_location_data(SC2Mission.GHOST_OF_A_CHANCE.mission_name, "Third Island Spectres", SC2WOL_LOC_ID_OFFSET + 1605, LocationType.VANILLA),
        make_location_data(SC2Mission.THE_GREAT_TRAIN_ROBBERY.mission_name, "Victory", SC2WOL_LOC_ID_OFFSET + 1700, LocationType.VICTORY,
            lambda state: (
                logic.terran_great_train_robbery_train_stopper(state)
                and logic.terran_basic_anti_air(state))
        ),
        make_location_data(SC2Mission.THE_GREAT_TRAIN_ROBBERY.mission_name, "North Defiler", SC2WOL_LOC_ID_OFFSET + 1701, LocationType.VANILLA),
        make_location_data(SC2Mission.THE_GREAT_TRAIN_ROBBERY.mission_name, "Mid Defiler", SC2WOL_LOC_ID_OFFSET + 1702, LocationType.VANILLA),
        make_location_data(SC2Mission.THE_GREAT_TRAIN_ROBBERY.mission_name, "South Defiler", SC2WOL_LOC_ID_OFFSET + 1703, LocationType.VANILLA),
        make_location_data(SC2Mission.THE_GREAT_TRAIN_ROBBERY.mission_name, "Close Diamondback", SC2WOL_LOC_ID_OFFSET + 1704, LocationType.EXTRA),
        make_location_data(SC2Mission.THE_GREAT_TRAIN_ROBBERY.mission_name, "Northwest Diamondback", SC2WOL_LOC_ID_OFFSET + 1705, LocationType.EXTRA),
        make_location_data(SC2Mission.THE_GREAT_TRAIN_ROBBERY.mission_name, "North Diamondback", SC2WOL_LOC_ID_OFFSET + 1706, LocationType.EXTRA),
        make_location_data(SC2Mission.THE_GREAT_TRAIN_ROBBERY.mission_name, "Northeast Diamondback", SC2WOL_LOC_ID_OFFSET + 1707, LocationType.EXTRA),
        make_location_data(SC2Mission.THE_GREAT_TRAIN_ROBBERY.mission_name, "Southwest Diamondback", SC2WOL_LOC_ID_OFFSET + 1708, LocationType.EXTRA),
        make_location_data(SC2Mission.THE_GREAT_TRAIN_ROBBERY.mission_name, "Southeast Diamondback", SC2WOL_LOC_ID_OFFSET + 1709, LocationType.EXTRA),
        make_location_data(SC2Mission.THE_GREAT_TRAIN_ROBBERY.mission_name, "Kill Team", SC2WOL_LOC_ID_OFFSET + 1710, LocationType.CHALLENGE,
            lambda state: (
                (adv_tactics or logic.terran_common_unit(state))
                and logic.terran_great_train_robbery_train_stopper(state)
                and logic.terran_basic_anti_air(state))
        ),
        make_location_data(SC2Mission.THE_GREAT_TRAIN_ROBBERY.mission_name, "Flawless", SC2WOL_LOC_ID_OFFSET + 1711, LocationType.CHALLENGE,
            lambda state:(
                logic.terran_great_train_robbery_train_stopper(state)
                and logic.terran_basic_anti_air(state)),
            flags=LocationFlag.PREVENTATIVE
        ),
        make_location_data(SC2Mission.THE_GREAT_TRAIN_ROBBERY.mission_name, "2 Trains Destroyed", SC2WOL_LOC_ID_OFFSET + 1712, LocationType.EXTRA,
            logic.terran_great_train_robbery_train_stopper
        ),
        make_location_data(SC2Mission.THE_GREAT_TRAIN_ROBBERY.mission_name, "4 Trains Destroyed", SC2WOL_LOC_ID_OFFSET + 1713, LocationType.EXTRA,
            lambda state: (
                logic.terran_great_train_robbery_train_stopper(state)
                and logic.terran_basic_anti_air(state))
        ),
        make_location_data(SC2Mission.THE_GREAT_TRAIN_ROBBERY.mission_name, "6 Trains Destroyed", SC2WOL_LOC_ID_OFFSET + 1714, LocationType.EXTRA,
            lambda state: (
                logic.terran_great_train_robbery_train_stopper(state)
                and logic.terran_basic_anti_air(state))
        ),
        make_location_data(SC2Mission.CUTTHROAT.mission_name, "Victory", SC2WOL_LOC_ID_OFFSET + 1800, LocationType.VICTORY,
            lambda state: (
                logic.terran_common_unit(state)
                and (adv_tactics or logic.terran_basic_anti_air(state)))
        ),
        make_location_data(SC2Mission.CUTTHROAT.mission_name, "Mira Han", SC2WOL_LOC_ID_OFFSET + 1801, LocationType.EXTRA,
            logic.terran_common_unit
        ),
        make_location_data(SC2Mission.CUTTHROAT.mission_name, "North Relic", SC2WOL_LOC_ID_OFFSET + 1802, LocationType.VANILLA,
            logic.terran_common_unit
        ),
        make_location_data(SC2Mission.CUTTHROAT.mission_name, "Mid Relic", SC2WOL_LOC_ID_OFFSET + 1803, LocationType.VANILLA),
        make_location_data(SC2Mission.CUTTHROAT.mission_name, "Southwest Relic", SC2WOL_LOC_ID_OFFSET + 1804, LocationType.VANILLA,
            logic.terran_common_unit
        ),
        make_location_data(SC2Mission.CUTTHROAT.mission_name, "North Command Center", SC2WOL_LOC_ID_OFFSET + 1805, LocationType.EXTRA,
            logic.terran_common_unit
        ),
        make_location_data(SC2Mission.CUTTHROAT.mission_name, "South Command Center", SC2WOL_LOC_ID_OFFSET + 1806, LocationType.EXTRA,
            logic.terran_common_unit
        ),
        make_location_data(SC2Mission.CUTTHROAT.mission_name, "West Command Center", SC2WOL_LOC_ID_OFFSET + 1807, LocationType.EXTRA,
            logic.terran_common_unit
        ),
        make_location_data(SC2Mission.ENGINE_OF_DESTRUCTION.mission_name, "Victory", SC2WOL_LOC_ID_OFFSET + 1900, LocationType.VICTORY,
            logic.terran_engine_of_destruction_requirement
        ),
        make_location_data(SC2Mission.ENGINE_OF_DESTRUCTION.mission_name, "Odin", SC2WOL_LOC_ID_OFFSET + 1901, LocationType.EXTRA,
            logic.marine_medic_upgrade
        ),
        make_location_data(SC2Mission.ENGINE_OF_DESTRUCTION.mission_name, "Loki", SC2WOL_LOC_ID_OFFSET + 1902, LocationType.CHALLENGE,
            logic.terran_engine_of_destruction_requirement
        ),
        make_location_data(SC2Mission.ENGINE_OF_DESTRUCTION.mission_name, "Lab Devourer", SC2WOL_LOC_ID_OFFSET + 1903, LocationType.VANILLA,
            logic.marine_medic_upgrade
        ),
        make_location_data(SC2Mission.ENGINE_OF_DESTRUCTION.mission_name, "North Devourer", SC2WOL_LOC_ID_OFFSET + 1904, LocationType.VANILLA,
            logic.terran_engine_of_destruction_requirement
        ),
        make_location_data(SC2Mission.ENGINE_OF_DESTRUCTION.mission_name, "Southeast Devourer", SC2WOL_LOC_ID_OFFSET + 1905, LocationType.VANILLA,
            logic.terran_engine_of_destruction_requirement
        ),
        make_location_data(SC2Mission.ENGINE_OF_DESTRUCTION.mission_name, "West Base", SC2WOL_LOC_ID_OFFSET + 1906, LocationType.EXTRA,
            logic.terran_engine_of_destruction_requirement
        ),
        make_location_data(SC2Mission.ENGINE_OF_DESTRUCTION.mission_name, "Northwest Base", SC2WOL_LOC_ID_OFFSET + 1907, LocationType.EXTRA,
            logic.terran_engine_of_destruction_requirement
        ),
        make_location_data(SC2Mission.ENGINE_OF_DESTRUCTION.mission_name, "Northeast Base", SC2WOL_LOC_ID_OFFSET + 1908, LocationType.EXTRA,
            logic.terran_engine_of_destruction_requirement
        ),
        make_location_data(SC2Mission.ENGINE_OF_DESTRUCTION.mission_name, "Southeast Base", SC2WOL_LOC_ID_OFFSET + 1909, LocationType.EXTRA,
            logic.terran_engine_of_destruction_requirement
        ),
        make_location_data(SC2Mission.MEDIA_BLITZ.mission_name, "Victory", SC2WOL_LOC_ID_OFFSET + 2000, LocationType.VICTORY,
            logic.terran_competent_comp
        ),
        make_location_data(SC2Mission.MEDIA_BLITZ.mission_name, "Tower 1", SC2WOL_LOC_ID_OFFSET + 2001, LocationType.VANILLA,
            logic.terran_competent_comp
        ),
        make_location_data(SC2Mission.MEDIA_BLITZ.mission_name, "Tower 2", SC2WOL_LOC_ID_OFFSET + 2002, LocationType.VANILLA,
            logic.terran_competent_comp
        ),
        make_location_data(SC2Mission.MEDIA_BLITZ.mission_name, "Tower 3", SC2WOL_LOC_ID_OFFSET + 2003, LocationType.VANILLA,
            logic.terran_competent_comp
        ),
        make_location_data(SC2Mission.MEDIA_BLITZ.mission_name, "Science Facility", SC2WOL_LOC_ID_OFFSET + 2004, LocationType.VANILLA),
        make_location_data(SC2Mission.MEDIA_BLITZ.mission_name, "All Barracks", SC2WOL_LOC_ID_OFFSET + 2005, LocationType.EXTRA,
            logic.terran_competent_comp
        ),
        make_location_data(SC2Mission.MEDIA_BLITZ.mission_name, "All Factories", SC2WOL_LOC_ID_OFFSET + 2006, LocationType.EXTRA,
            logic.terran_competent_comp
        ),
        make_location_data(SC2Mission.MEDIA_BLITZ.mission_name, "All Starports", SC2WOL_LOC_ID_OFFSET + 2007, LocationType.EXTRA,
            lambda state: adv_tactics or logic.terran_competent_comp(state)
        ),
        make_location_data(SC2Mission.MEDIA_BLITZ.mission_name, "Odin Not Trashed", SC2WOL_LOC_ID_OFFSET + 2008, LocationType.CHALLENGE,
            logic.terran_competent_comp
        ),
        make_location_data(SC2Mission.MEDIA_BLITZ.mission_name, "Surprise Attack Ends", SC2WOL_LOC_ID_OFFSET + 2009, LocationType.EXTRA),
        make_location_data(SC2Mission.PIERCING_OF_THE_SHROUD.mission_name, "Victory", SC2WOL_LOC_ID_OFFSET + 2100, LocationType.VICTORY,
            logic.marine_medic_upgrade
        ),
        make_location_data(SC2Mission.PIERCING_OF_THE_SHROUD.mission_name, "Holding Cell Relic", SC2WOL_LOC_ID_OFFSET + 2101, LocationType.VANILLA),
        make_location_data(SC2Mission.PIERCING_OF_THE_SHROUD.mission_name, "Brutalisk Relic", SC2WOL_LOC_ID_OFFSET + 2102, LocationType.VANILLA,
            logic.marine_medic_upgrade
        ),
        make_location_data(SC2Mission.PIERCING_OF_THE_SHROUD.mission_name, "First Escape Relic", SC2WOL_LOC_ID_OFFSET + 2103, LocationType.VANILLA,
            logic.marine_medic_upgrade
        ),
        make_location_data(SC2Mission.PIERCING_OF_THE_SHROUD.mission_name, "Second Escape Relic", SC2WOL_LOC_ID_OFFSET + 2104, LocationType.VANILLA,
            logic.marine_medic_upgrade
        ),
        make_location_data(SC2Mission.PIERCING_OF_THE_SHROUD.mission_name, "Brutalisk", SC2WOL_LOC_ID_OFFSET + 2105, LocationType.VANILLA,
            logic.marine_medic_upgrade
        ),
        make_location_data(SC2Mission.PIERCING_OF_THE_SHROUD.mission_name, "Fusion Reactor", SC2WOL_LOC_ID_OFFSET + 2106, LocationType.EXTRA,
            logic.marine_medic_upgrade
        ),
        make_location_data(SC2Mission.PIERCING_OF_THE_SHROUD.mission_name, "Entrance Holding Pen", SC2WOL_LOC_ID_OFFSET + 2107, LocationType.EXTRA),
        make_location_data(SC2Mission.PIERCING_OF_THE_SHROUD.mission_name, "Cargo Bay Warbot", SC2WOL_LOC_ID_OFFSET + 2108, LocationType.EXTRA),
        make_location_data(SC2Mission.PIERCING_OF_THE_SHROUD.mission_name, "Escape Warbot", SC2WOL_LOC_ID_OFFSET + 2109, LocationType.EXTRA,
            logic.marine_medic_upgrade
        ),
        make_location_data(SC2Mission.WHISPERS_OF_DOOM.mission_name, "Victory", SC2WOL_LOC_ID_OFFSET + 2200, LocationType.VICTORY),
        make_location_data(SC2Mission.WHISPERS_OF_DOOM.mission_name, "First Hatchery", SC2WOL_LOC_ID_OFFSET + 2201, LocationType.VANILLA),
        make_location_data(SC2Mission.WHISPERS_OF_DOOM.mission_name, "Second Hatchery", SC2WOL_LOC_ID_OFFSET + 2202, LocationType.VANILLA),
        make_location_data(SC2Mission.WHISPERS_OF_DOOM.mission_name, "Third Hatchery", SC2WOL_LOC_ID_OFFSET + 2203, LocationType.VANILLA),
        make_location_data(SC2Mission.WHISPERS_OF_DOOM.mission_name, "First Prophecy Fragment", SC2WOL_LOC_ID_OFFSET + 2204, LocationType.EXTRA),
        make_location_data(SC2Mission.WHISPERS_OF_DOOM.mission_name, "Second Prophecy Fragment", SC2WOL_LOC_ID_OFFSET + 2205, LocationType.EXTRA),
        make_location_data(SC2Mission.WHISPERS_OF_DOOM.mission_name, "Third Prophecy Fragment", SC2WOL_LOC_ID_OFFSET + 2206, LocationType.EXTRA),
        make_location_data(SC2Mission.A_SINISTER_TURN.mission_name, "Victory", SC2WOL_LOC_ID_OFFSET + 2300, LocationType.VICTORY,
            lambda state: logic.protoss_common_unit(state) and logic.protoss_competent_anti_air(state)
        ),
        make_location_data(SC2Mission.A_SINISTER_TURN.mission_name, "Robotics Facility", SC2WOL_LOC_ID_OFFSET + 2301, LocationType.VANILLA,
            lambda state: adv_tactics or logic.protoss_common_unit(state)
        ),
        make_location_data(SC2Mission.A_SINISTER_TURN.mission_name, "Dark Shrine", SC2WOL_LOC_ID_OFFSET + 2302, LocationType.VANILLA,
            lambda state: adv_tactics or logic.protoss_common_unit(state)
        ),
        make_location_data(SC2Mission.A_SINISTER_TURN.mission_name, "Templar Archives", SC2WOL_LOC_ID_OFFSET + 2303, LocationType.VANILLA,
            lambda state: logic.protoss_common_unit(state) and logic.protoss_competent_anti_air(state)
        ),
        make_location_data(SC2Mission.A_SINISTER_TURN.mission_name, "Northeast Base", SC2WOL_LOC_ID_OFFSET + 2304, LocationType.EXTRA,
            lambda state: logic.protoss_common_unit(state) and logic.protoss_competent_anti_air(state)
        ),
        make_location_data(SC2Mission.A_SINISTER_TURN.mission_name, "Southwest Base", SC2WOL_LOC_ID_OFFSET + 2305, LocationType.CHALLENGE,
            lambda state: logic.protoss_common_unit(state) and logic.protoss_competent_anti_air(state)
        ),
        make_location_data(SC2Mission.A_SINISTER_TURN.mission_name, "Maar", SC2WOL_LOC_ID_OFFSET + 2306, LocationType.EXTRA,
            logic.protoss_common_unit
        ),
        make_location_data(SC2Mission.A_SINISTER_TURN.mission_name, "Northwest Preserver", SC2WOL_LOC_ID_OFFSET + 2307, LocationType.EXTRA,
            lambda state: logic.protoss_common_unit(state) and logic.protoss_competent_anti_air(state)
        ),
        make_location_data(SC2Mission.A_SINISTER_TURN.mission_name, "Southwest Preserver", SC2WOL_LOC_ID_OFFSET + 2308, LocationType.EXTRA,
            lambda state: logic.protoss_common_unit(state) and logic.protoss_competent_anti_air(state)
        ),
        make_location_data(SC2Mission.A_SINISTER_TURN.mission_name, "East Preserver", SC2WOL_LOC_ID_OFFSET + 2309, LocationType.EXTRA,
            lambda state: logic.protoss_common_unit(state) and logic.protoss_competent_anti_air(state)
        ),
        make_location_data(SC2Mission.ECHOES_OF_THE_FUTURE.mission_name, "Victory", SC2WOL_LOC_ID_OFFSET + 2400, LocationType.VICTORY,
            lambda state: (
                (
                    adv_tactics
                    and logic.protoss_static_defense(state)
                ) or (
                    logic.protoss_common_unit(state)
                    and logic.protoss_competent_anti_air(state)
                )
            )
        ),
        make_location_data(SC2Mission.ECHOES_OF_THE_FUTURE.mission_name, "Close Obelisk", SC2WOL_LOC_ID_OFFSET + 2401, LocationType.VANILLA),
        make_location_data(SC2Mission.ECHOES_OF_THE_FUTURE.mission_name, "West Obelisk", SC2WOL_LOC_ID_OFFSET + 2402, LocationType.VANILLA,
            lambda state: adv_tactics and logic.protoss_static_defense(state) or logic.protoss_common_unit(state)
        ),
        make_location_data(SC2Mission.ECHOES_OF_THE_FUTURE.mission_name, "Base", SC2WOL_LOC_ID_OFFSET + 2403, LocationType.EXTRA),
        make_location_data(SC2Mission.ECHOES_OF_THE_FUTURE.mission_name, "Southwest Tendril", SC2WOL_LOC_ID_OFFSET + 2404, LocationType.EXTRA),
        make_location_data(SC2Mission.ECHOES_OF_THE_FUTURE.mission_name, "Southeast Tendril", SC2WOL_LOC_ID_OFFSET + 2405, LocationType.EXTRA,
            lambda state: adv_tactics and logic.protoss_static_defense(state) or logic.protoss_common_unit(state)
        ),
        make_location_data(SC2Mission.ECHOES_OF_THE_FUTURE.mission_name, "Northeast Tendril", SC2WOL_LOC_ID_OFFSET + 2406, LocationType.EXTRA,
            lambda state: adv_tactics and logic.protoss_static_defense(state) or logic.protoss_common_unit(state)
        ),
        make_location_data(SC2Mission.ECHOES_OF_THE_FUTURE.mission_name, "Northwest Tendril", SC2WOL_LOC_ID_OFFSET + 2407, LocationType.EXTRA,
            lambda state: adv_tactics and logic.protoss_static_defense(state) or logic.protoss_common_unit(state)
        ),
        make_location_data(SC2Mission.IN_UTTER_DARKNESS.mission_name, "Defeat", SC2WOL_LOC_ID_OFFSET + 2500, LocationType.VICTORY),
        make_location_data(SC2Mission.IN_UTTER_DARKNESS.mission_name, "Protoss Archive", SC2WOL_LOC_ID_OFFSET + 2501, LocationType.VANILLA,
            logic.protoss_last_stand_requirement
        ),
        make_location_data(SC2Mission.IN_UTTER_DARKNESS.mission_name, "Kills", SC2WOL_LOC_ID_OFFSET + 2502, LocationType.VANILLA,
            logic.protoss_last_stand_requirement
        ),
        make_location_data(SC2Mission.IN_UTTER_DARKNESS.mission_name, "Urun", SC2WOL_LOC_ID_OFFSET + 2503, LocationType.EXTRA),
        make_location_data(SC2Mission.IN_UTTER_DARKNESS.mission_name, "Mohandar", SC2WOL_LOC_ID_OFFSET + 2504, LocationType.EXTRA,
            logic.protoss_last_stand_requirement
        ),
        make_location_data(SC2Mission.IN_UTTER_DARKNESS.mission_name, "Selendis", SC2WOL_LOC_ID_OFFSET + 2505, LocationType.EXTRA,
            logic.protoss_last_stand_requirement
        ),
        make_location_data(SC2Mission.IN_UTTER_DARKNESS.mission_name, "Artanis", SC2WOL_LOC_ID_OFFSET + 2506, LocationType.EXTRA,
            logic.protoss_last_stand_requirement
        ),
        make_location_data(SC2Mission.GATES_OF_HELL.mission_name, "Victory", SC2WOL_LOC_ID_OFFSET + 2600, LocationType.VICTORY,
            logic.terran_gates_of_hell_requirement
        ),
        make_location_data(SC2Mission.GATES_OF_HELL.mission_name, "Large Army", SC2WOL_LOC_ID_OFFSET + 2601, LocationType.VANILLA,
            logic.terran_gates_of_hell_requirement
        ),
        make_location_data(SC2Mission.GATES_OF_HELL.mission_name, "2 Drop Pods", SC2WOL_LOC_ID_OFFSET + 2602, LocationType.VANILLA,
            logic.terran_gates_of_hell_requirement
        ),
        make_location_data(SC2Mission.GATES_OF_HELL.mission_name, "4 Drop Pods", SC2WOL_LOC_ID_OFFSET + 2603, LocationType.VANILLA,
            logic.terran_gates_of_hell_requirement
        ),
        make_location_data(SC2Mission.GATES_OF_HELL.mission_name, "6 Drop Pods", SC2WOL_LOC_ID_OFFSET + 2604, LocationType.EXTRA,
            logic.terran_gates_of_hell_requirement
        ),
        make_location_data(SC2Mission.GATES_OF_HELL.mission_name, "8 Drop Pods", SC2WOL_LOC_ID_OFFSET + 2605, LocationType.CHALLENGE,
            logic.terran_gates_of_hell_requirement
        ),
        make_location_data(SC2Mission.GATES_OF_HELL.mission_name, "Southwest Spore Cannon", SC2WOL_LOC_ID_OFFSET + 2606, LocationType.EXTRA,
            logic.terran_gates_of_hell_requirement
        ),
        make_location_data(SC2Mission.GATES_OF_HELL.mission_name, "Northwest Spore Cannon", SC2WOL_LOC_ID_OFFSET + 2607, LocationType.EXTRA,
            logic.terran_gates_of_hell_requirement
        ),
        make_location_data(SC2Mission.GATES_OF_HELL.mission_name, "Northeast Spore Cannon", SC2WOL_LOC_ID_OFFSET + 2608, LocationType.EXTRA,
            logic.terran_gates_of_hell_requirement
        ),
        make_location_data(SC2Mission.GATES_OF_HELL.mission_name, "East Spore Cannon", SC2WOL_LOC_ID_OFFSET + 2609, LocationType.EXTRA,
            logic.terran_gates_of_hell_requirement
        ),
        make_location_data(SC2Mission.GATES_OF_HELL.mission_name, "Southeast Spore Cannon", SC2WOL_LOC_ID_OFFSET + 2610, LocationType.EXTRA,
            logic.terran_gates_of_hell_requirement
        ),
        make_location_data(SC2Mission.GATES_OF_HELL.mission_name, "Expansion Spore Cannon", SC2WOL_LOC_ID_OFFSET + 2611, LocationType.EXTRA,
            logic.terran_gates_of_hell_requirement
        ),
        make_location_data(SC2Mission.BELLY_OF_THE_BEAST.mission_name, "Victory", SC2WOL_LOC_ID_OFFSET + 2700, LocationType.VICTORY),
        make_location_data(SC2Mission.BELLY_OF_THE_BEAST.mission_name, "First Charge", SC2WOL_LOC_ID_OFFSET + 2701, LocationType.EXTRA),
        make_location_data(SC2Mission.BELLY_OF_THE_BEAST.mission_name, "Second Charge", SC2WOL_LOC_ID_OFFSET + 2702, LocationType.EXTRA),
        make_location_data(SC2Mission.BELLY_OF_THE_BEAST.mission_name, "Third Charge", SC2WOL_LOC_ID_OFFSET + 2703, LocationType.EXTRA),
        make_location_data(SC2Mission.BELLY_OF_THE_BEAST.mission_name, "First Group Rescued", SC2WOL_LOC_ID_OFFSET + 2704, LocationType.VANILLA),
        make_location_data(SC2Mission.BELLY_OF_THE_BEAST.mission_name, "Second Group Rescued", SC2WOL_LOC_ID_OFFSET + 2705, LocationType.VANILLA),
        make_location_data(SC2Mission.BELLY_OF_THE_BEAST.mission_name, "Third Group Rescued", SC2WOL_LOC_ID_OFFSET + 2706, LocationType.VANILLA),
        make_location_data(SC2Mission.SHATTER_THE_SKY.mission_name, "Victory", SC2WOL_LOC_ID_OFFSET + 2800, LocationType.VICTORY,
            logic.terran_competent_comp
        ),
        make_location_data(SC2Mission.SHATTER_THE_SKY.mission_name, "Close Coolant Tower", SC2WOL_LOC_ID_OFFSET + 2801, LocationType.VANILLA,
            logic.terran_competent_comp
        ),
        make_location_data(SC2Mission.SHATTER_THE_SKY.mission_name, "Northwest Coolant Tower", SC2WOL_LOC_ID_OFFSET + 2802, LocationType.VANILLA,
            logic.terran_competent_comp
        ),
        make_location_data(SC2Mission.SHATTER_THE_SKY.mission_name, "Southeast Coolant Tower", SC2WOL_LOC_ID_OFFSET + 2803, LocationType.VANILLA,
            logic.terran_competent_comp
        ),
        make_location_data(SC2Mission.SHATTER_THE_SKY.mission_name, "Southwest Coolant Tower", SC2WOL_LOC_ID_OFFSET + 2804, LocationType.VANILLA,
            logic.terran_competent_comp
        ),
        make_location_data(SC2Mission.SHATTER_THE_SKY.mission_name, "Leviathan", SC2WOL_LOC_ID_OFFSET + 2805, LocationType.VANILLA,
            logic.terran_competent_comp
        ),
        make_location_data(SC2Mission.SHATTER_THE_SKY.mission_name, "East Hatchery", SC2WOL_LOC_ID_OFFSET + 2806, LocationType.EXTRA,
            logic.terran_competent_comp
        ),
        make_location_data(SC2Mission.SHATTER_THE_SKY.mission_name, "North Hatchery", SC2WOL_LOC_ID_OFFSET + 2807, LocationType.EXTRA,
            logic.terran_competent_comp
        ),
        make_location_data(SC2Mission.SHATTER_THE_SKY.mission_name, "Mid Hatchery", SC2WOL_LOC_ID_OFFSET + 2808, LocationType.EXTRA,
            logic.terran_competent_comp
        ),
        make_location_data(SC2Mission.ALL_IN.mission_name, "Victory", SC2WOL_LOC_ID_OFFSET + 2900, LocationType.VICTORY,
            logic.all_in_requirement
        ),
        make_location_data(SC2Mission.ALL_IN.mission_name, "First Kerrigan Attack", SC2WOL_LOC_ID_OFFSET + 2901, LocationType.EXTRA,
            logic.all_in_requirement
        ),
        make_location_data(SC2Mission.ALL_IN.mission_name, "Second Kerrigan Attack", SC2WOL_LOC_ID_OFFSET + 2902, LocationType.EXTRA,
            logic.all_in_requirement
        ),
        make_location_data(SC2Mission.ALL_IN.mission_name, "Third Kerrigan Attack", SC2WOL_LOC_ID_OFFSET + 2903, LocationType.EXTRA,
            logic.all_in_requirement
        ),
        make_location_data(SC2Mission.ALL_IN.mission_name, "Fourth Kerrigan Attack", SC2WOL_LOC_ID_OFFSET + 2904, LocationType.EXTRA,
            logic.all_in_requirement
        ),
        make_location_data(SC2Mission.ALL_IN.mission_name, "Fifth Kerrigan Attack", SC2WOL_LOC_ID_OFFSET + 2905, LocationType.EXTRA,
            logic.all_in_requirement
        ),

        # HotS
        make_location_data(SC2Mission.LAB_RAT.mission_name, "Victory", SC2HOTS_LOC_ID_OFFSET + 100, LocationType.VICTORY,
            logic.zerg_common_unit
        ),
        make_location_data(SC2Mission.LAB_RAT.mission_name, "Gather Minerals", SC2HOTS_LOC_ID_OFFSET + 101, LocationType.VANILLA),
        make_location_data(SC2Mission.LAB_RAT.mission_name, "South Zergling Group", SC2HOTS_LOC_ID_OFFSET + 102, LocationType.VANILLA,
            lambda state: adv_tactics or logic.zerg_common_unit(state)
        ),
        make_location_data(SC2Mission.LAB_RAT.mission_name, "East Zergling Group", SC2HOTS_LOC_ID_OFFSET + 103, LocationType.VANILLA,
            lambda state: adv_tactics or logic.zerg_common_unit(state)
        ),
        make_location_data(SC2Mission.LAB_RAT.mission_name, "West Zergling Group", SC2HOTS_LOC_ID_OFFSET + 104, LocationType.VANILLA,
            lambda state: adv_tactics or logic.zerg_common_unit(state)
        ),
        make_location_data(SC2Mission.LAB_RAT.mission_name, "Hatchery", SC2HOTS_LOC_ID_OFFSET + 105, LocationType.EXTRA),
        make_location_data(SC2Mission.LAB_RAT.mission_name, "Overlord", SC2HOTS_LOC_ID_OFFSET + 106, LocationType.EXTRA),
        make_location_data(SC2Mission.LAB_RAT.mission_name, "Gas Turrets", SC2HOTS_LOC_ID_OFFSET + 107, LocationType.EXTRA,
            lambda state: adv_tactics or logic.zerg_common_unit(state)
        ),
        make_location_data(SC2Mission.LAB_RAT.mission_name, "Win In Under 10 Minutes", SC2HOTS_LOC_ID_OFFSET + 108, LocationType.CHALLENGE,
            logic.zerg_common_unit,
            flags=LocationFlag.SPEEDRUN
        ),
        make_location_data(SC2Mission.BACK_IN_THE_SADDLE.mission_name, "Victory", SC2HOTS_LOC_ID_OFFSET + 200, LocationType.VICTORY,
            lambda state: logic.basic_kerrigan(state) or kerriganless or logic.story_tech_granted
        ),
        make_location_data(SC2Mission.BACK_IN_THE_SADDLE.mission_name, "Defend the Tram", SC2HOTS_LOC_ID_OFFSET + 201, LocationType.EXTRA,
            lambda state: logic.basic_kerrigan(state) or kerriganless or logic.story_tech_granted
        ),
        make_location_data(SC2Mission.BACK_IN_THE_SADDLE.mission_name, "Kinetic Blast", SC2HOTS_LOC_ID_OFFSET + 202, LocationType.VANILLA),
        make_location_data(SC2Mission.BACK_IN_THE_SADDLE.mission_name, "Crushing Grip", SC2HOTS_LOC_ID_OFFSET + 203, LocationType.VANILLA),
        make_location_data(SC2Mission.BACK_IN_THE_SADDLE.mission_name, "Reach the Sublevel", SC2HOTS_LOC_ID_OFFSET + 204, LocationType.EXTRA),
        make_location_data(SC2Mission.BACK_IN_THE_SADDLE.mission_name, "Door Section Cleared", SC2HOTS_LOC_ID_OFFSET + 205, LocationType.EXTRA,
            lambda state: logic.basic_kerrigan(state) or kerriganless or logic.story_tech_granted
        ),
        make_location_data(SC2Mission.RENDEZVOUS.mission_name, "Victory", SC2HOTS_LOC_ID_OFFSET + 300, LocationType.VICTORY,
            lambda state: (
                logic.zerg_common_unit(state)
                and logic.zerg_basic_anti_air(state))
        ),
        make_location_data(SC2Mission.RENDEZVOUS.mission_name, "Right Queen", SC2HOTS_LOC_ID_OFFSET + 301, LocationType.VANILLA,
            lambda state: (
                logic.zerg_common_unit(state)
                and logic.zerg_basic_anti_air(state))
        ),
        make_location_data(SC2Mission.RENDEZVOUS.mission_name, "Center Queen", SC2HOTS_LOC_ID_OFFSET + 302, LocationType.VANILLA,
            lambda state: (
                logic.zerg_common_unit(state)
                and logic.zerg_basic_anti_air(state))
        ),
        make_location_data(SC2Mission.RENDEZVOUS.mission_name, "Left Queen", SC2HOTS_LOC_ID_OFFSET + 303, LocationType.VANILLA,
            lambda state: (
                logic.zerg_common_unit(state)
                and logic.zerg_basic_anti_air(state))
        ),
        make_location_data(SC2Mission.RENDEZVOUS.mission_name, "Hold Out Finished", SC2HOTS_LOC_ID_OFFSET + 304, LocationType.EXTRA,
            lambda state: (
                logic.zerg_common_unit(state)
                and logic.zerg_basic_anti_air(state))
        ),
        make_location_data(SC2Mission.RENDEZVOUS.mission_name, "Kill All Before Reinforcements", SC2HOTS_LOC_ID_OFFSET + 305, LocationType.MASTERY,
            lambda state: (
                logic.zerg_competent_comp(state)
                and logic.zerg_competent_anti_air(state)
                and (logic.basic_kerrigan(state) or kerriganless)),
            flags=LocationFlag.SPEEDRUN
        ),
        make_location_data(SC2Mission.HARVEST_OF_SCREAMS.mission_name, "Victory", SC2HOTS_LOC_ID_OFFSET + 400, LocationType.VICTORY,
            lambda state: (
                logic.zerg_common_unit(state)
                and logic.zerg_competent_anti_air(state))
        ),
        make_location_data(SC2Mission.HARVEST_OF_SCREAMS.mission_name, "First Ursadon Matriarch", SC2HOTS_LOC_ID_OFFSET + 401, LocationType.VANILLA),
        make_location_data(SC2Mission.HARVEST_OF_SCREAMS.mission_name, "North Ursadon Matriarch", SC2HOTS_LOC_ID_OFFSET + 402, LocationType.VANILLA,
            logic.zerg_common_unit
        ),
        make_location_data(SC2Mission.HARVEST_OF_SCREAMS.mission_name, "West Ursadon Matriarch", SC2HOTS_LOC_ID_OFFSET + 403, LocationType.VANILLA,
            logic.zerg_common_unit
        ),
        make_location_data(SC2Mission.HARVEST_OF_SCREAMS.mission_name, "Lost Brood", SC2HOTS_LOC_ID_OFFSET + 404, LocationType.EXTRA),
        make_location_data(SC2Mission.HARVEST_OF_SCREAMS.mission_name, "Northeast Psi-link Spire", SC2HOTS_LOC_ID_OFFSET + 405, LocationType.EXTRA,
            logic.zerg_common_unit
        ),
        make_location_data(SC2Mission.HARVEST_OF_SCREAMS.mission_name, "Northwest Psi-link Spire", SC2HOTS_LOC_ID_OFFSET + 406, LocationType.EXTRA,
            lambda state: (
                logic.zerg_common_unit(state)
                and logic.zerg_basic_anti_air(state))
        ),
        make_location_data(SC2Mission.HARVEST_OF_SCREAMS.mission_name, "Southwest Psi-link Spire", SC2HOTS_LOC_ID_OFFSET + 407, LocationType.EXTRA,
            lambda state: (
                logic.zerg_common_unit(state)
                and logic.zerg_competent_anti_air(state))
        ),
        make_location_data(SC2Mission.HARVEST_OF_SCREAMS.mission_name, "Nafash", SC2HOTS_LOC_ID_OFFSET + 408, LocationType.EXTRA,
            lambda state: (
                logic.zerg_common_unit(state)
                and logic.zerg_basic_anti_air(state))
        ),
        make_location_data(SC2Mission.HARVEST_OF_SCREAMS.mission_name, "20 Unfrozen Structures", SC2HOTS_LOC_ID_OFFSET + 409, LocationType.CHALLENGE,
            lambda state: (
                logic.zerg_common_unit(state)
                and logic.zerg_basic_anti_air(state))
        ),
        make_location_data(SC2Mission.SHOOT_THE_MESSENGER.mission_name, "Victory", SC2HOTS_LOC_ID_OFFSET + 500, LocationType.VICTORY,
            lambda state: (
                logic.zerg_common_unit(state)
                and logic.zerg_competent_anti_air(state))
        ),
        make_location_data(SC2Mission.SHOOT_THE_MESSENGER.mission_name, "East Stasis Chamber", SC2HOTS_LOC_ID_OFFSET + 501, LocationType.VANILLA,
            lambda state: (
                logic.zerg_common_unit(state)
                and logic.zerg_competent_anti_air(state))
        ),
        make_location_data(SC2Mission.SHOOT_THE_MESSENGER.mission_name, "Center Stasis Chamber", SC2HOTS_LOC_ID_OFFSET + 502, LocationType.VANILLA,
            lambda state: logic.zerg_common_unit(state) or adv_tactics
        ),
        make_location_data(SC2Mission.SHOOT_THE_MESSENGER.mission_name, "West Stasis Chamber", SC2HOTS_LOC_ID_OFFSET + 503, LocationType.VANILLA,
            lambda state: (
                logic.zerg_common_unit(state)
                and logic.zerg_competent_anti_air(state))
        ),
        make_location_data(SC2Mission.SHOOT_THE_MESSENGER.mission_name, "Destroy 4 Shuttles", SC2HOTS_LOC_ID_OFFSET + 504, LocationType.EXTRA,
            lambda state: (
                logic.zerg_common_unit(state)
                and logic.zerg_competent_anti_air(state))
        ),
        make_location_data(SC2Mission.SHOOT_THE_MESSENGER.mission_name, "Frozen Expansion", SC2HOTS_LOC_ID_OFFSET + 505, LocationType.EXTRA,
            logic.zerg_common_unit
        ),
        make_location_data(SC2Mission.SHOOT_THE_MESSENGER.mission_name, "Southwest Frozen Zerg", SC2HOTS_LOC_ID_OFFSET + 506, LocationType.EXTRA),
        make_location_data(SC2Mission.SHOOT_THE_MESSENGER.mission_name, "Southeast Frozen Zerg", SC2HOTS_LOC_ID_OFFSET + 507, LocationType.EXTRA,
            lambda state: logic.zerg_common_unit(state) or adv_tactics
        ),
        make_location_data(SC2Mission.SHOOT_THE_MESSENGER.mission_name, "West Frozen Zerg", SC2HOTS_LOC_ID_OFFSET + 508, LocationType.EXTRA,
            logic.zerg_common_unit_competent_aa
        ),
        make_location_data(SC2Mission.SHOOT_THE_MESSENGER.mission_name, "East Frozen Zerg", SC2HOTS_LOC_ID_OFFSET + 509, LocationType.EXTRA,
            logic.zerg_common_unit_competent_aa
        ),
        make_location_data(SC2Mission.SHOOT_THE_MESSENGER.mission_name, "West Launch Bay", SC2HOTS_LOC_ID_OFFSET + 510, LocationType.CHALLENGE,
            logic.zerg_competent_comp_competent_aa
        ),
        make_location_data(SC2Mission.SHOOT_THE_MESSENGER.mission_name, "Center Launch Bay", SC2HOTS_LOC_ID_OFFSET + 511, LocationType.CHALLENGE,
            logic.zerg_competent_comp_competent_aa
        ),
        make_location_data(SC2Mission.SHOOT_THE_MESSENGER.mission_name, "East Launch Bay", SC2HOTS_LOC_ID_OFFSET + 512, LocationType.CHALLENGE,
            logic.zerg_competent_comp_competent_aa
        ),
        make_location_data(SC2Mission.ENEMY_WITHIN.mission_name, "Victory", SC2HOTS_LOC_ID_OFFSET + 600, LocationType.VICTORY,
            lambda state: (
                logic.zerg_pass_vents(state)
                and (logic.story_tech_granted
                    or state.has_any({
                        item_names.ZERGLING_RAPTOR_STRAIN,
                        item_names.ROACH,
                        item_names.HYDRALISK,
                        item_names.INFESTOR
                    }, player)))
        ),
        make_location_data(SC2Mission.ENEMY_WITHIN.mission_name, "Infest Giant Ursadon", SC2HOTS_LOC_ID_OFFSET + 601, LocationType.VANILLA,
            logic.zerg_pass_vents
        ),
        make_location_data(SC2Mission.ENEMY_WITHIN.mission_name, "First Niadra Evolution", SC2HOTS_LOC_ID_OFFSET + 602, LocationType.VANILLA,
            logic.zerg_pass_vents
        ),
        make_location_data(SC2Mission.ENEMY_WITHIN.mission_name, "Second Niadra Evolution", SC2HOTS_LOC_ID_OFFSET + 603, LocationType.VANILLA,
            logic.zerg_pass_vents
        ),
        make_location_data(SC2Mission.ENEMY_WITHIN.mission_name, "Third Niadra Evolution", SC2HOTS_LOC_ID_OFFSET + 604, LocationType.VANILLA,
            logic.zerg_pass_vents
        ),
        make_location_data(SC2Mission.ENEMY_WITHIN.mission_name, "Warp Drive", SC2HOTS_LOC_ID_OFFSET + 605, LocationType.EXTRA,
            logic.zerg_pass_vents
        ),
        make_location_data(SC2Mission.ENEMY_WITHIN.mission_name, "Stasis Quadrant", SC2HOTS_LOC_ID_OFFSET + 606, LocationType.EXTRA,
            logic.zerg_pass_vents
        ),
        make_location_data(SC2Mission.DOMINATION.mission_name, "Victory", SC2HOTS_LOC_ID_OFFSET + 700, LocationType.VICTORY,
            logic.zerg_common_unit_basic_aa
        ),
        make_location_data(SC2Mission.DOMINATION.mission_name, "Center Infested Command Center", SC2HOTS_LOC_ID_OFFSET + 701, LocationType.VANILLA,
            logic.zerg_common_unit
        ),
        make_location_data(SC2Mission.DOMINATION.mission_name, "North Infested Command Center", SC2HOTS_LOC_ID_OFFSET + 702, LocationType.VANILLA,
            logic.zerg_common_unit
        ),
        make_location_data(SC2Mission.DOMINATION.mission_name, "Repel Zagara", SC2HOTS_LOC_ID_OFFSET + 703, LocationType.EXTRA),
        make_location_data(SC2Mission.DOMINATION.mission_name, "Close Baneling Nest", SC2HOTS_LOC_ID_OFFSET + 704, LocationType.EXTRA),
        make_location_data(SC2Mission.DOMINATION.mission_name, "South Baneling Nest", SC2HOTS_LOC_ID_OFFSET + 705, LocationType.EXTRA,
            lambda state: adv_tactics or logic.zerg_common_unit(state)
        ),
        make_location_data(SC2Mission.DOMINATION.mission_name, "Southwest Baneling Nest", SC2HOTS_LOC_ID_OFFSET + 706, LocationType.EXTRA,
            logic.zerg_common_unit
        ),
        make_location_data(SC2Mission.DOMINATION.mission_name, "Southeast Baneling Nest", SC2HOTS_LOC_ID_OFFSET + 707, LocationType.EXTRA,
            logic.zerg_common_unit_basic_aa
        ),
        make_location_data(SC2Mission.DOMINATION.mission_name, "North Baneling Nest", SC2HOTS_LOC_ID_OFFSET + 708, LocationType.EXTRA,
            logic.zerg_common_unit
        ),
        make_location_data(SC2Mission.DOMINATION.mission_name, "Northeast Baneling Nest", SC2HOTS_LOC_ID_OFFSET + 709, LocationType.EXTRA,
            logic.zerg_common_unit
        ),
        make_location_data(SC2Mission.DOMINATION.mission_name, "Win Without 100 Eggs", SC2HOTS_LOC_ID_OFFSET + 710, LocationType.CHALLENGE,
            logic.zerg_competent_comp_competent_aa
        ),
        make_location_data(SC2Mission.FIRE_IN_THE_SKY.mission_name, "Victory", SC2HOTS_LOC_ID_OFFSET + 800, LocationType.VICTORY,
            lambda state: (
                logic.zerg_competent_comp(state)
                and logic.zerg_basic_anti_air(state)
                and logic.spread_creep(state))
        ),
        make_location_data(SC2Mission.FIRE_IN_THE_SKY.mission_name, "West Biomass", SC2HOTS_LOC_ID_OFFSET + 801, LocationType.VANILLA),
        make_location_data(SC2Mission.FIRE_IN_THE_SKY.mission_name, "North Biomass", SC2HOTS_LOC_ID_OFFSET + 802, LocationType.VANILLA,
            lambda state: (
                logic.zerg_competent_comp(state)
                and logic.zerg_basic_anti_air(state)
                and logic.spread_creep(state))
        ),
        make_location_data(SC2Mission.FIRE_IN_THE_SKY.mission_name, "South Biomass", SC2HOTS_LOC_ID_OFFSET + 803, LocationType.VANILLA,
            lambda state: (
                logic.zerg_competent_comp(state)
                and logic.zerg_basic_anti_air(state)
                and logic.spread_creep(state))
        ),
        make_location_data(SC2Mission.FIRE_IN_THE_SKY.mission_name, "Destroy 3 Gorgons", SC2HOTS_LOC_ID_OFFSET + 804, LocationType.EXTRA,
            lambda state: (
                logic.zerg_competent_comp(state)
                and logic.zerg_basic_anti_air(state)
                and logic.spread_creep(state))
        ),
        make_location_data(SC2Mission.FIRE_IN_THE_SKY.mission_name, "Close Zerg Rescue", SC2HOTS_LOC_ID_OFFSET + 805, LocationType.EXTRA),
        make_location_data(SC2Mission.FIRE_IN_THE_SKY.mission_name, "South Zerg Rescue", SC2HOTS_LOC_ID_OFFSET + 806, LocationType.EXTRA,
            logic.zerg_common_unit
        ),
        make_location_data(SC2Mission.FIRE_IN_THE_SKY.mission_name, "North Zerg Rescue", SC2HOTS_LOC_ID_OFFSET + 807, LocationType.EXTRA,
            lambda state: (
                logic.zerg_competent_comp(state)
                and logic.zerg_basic_anti_air(state)
                and logic.spread_creep(state))
        ),
        make_location_data(SC2Mission.FIRE_IN_THE_SKY.mission_name, "West Queen Rescue", SC2HOTS_LOC_ID_OFFSET + 808, LocationType.EXTRA,
            lambda state: (
                logic.zerg_competent_comp(state)
                and logic.zerg_basic_anti_air(state)
                and logic.spread_creep(state))
        ),
        make_location_data(SC2Mission.FIRE_IN_THE_SKY.mission_name, "East Queen Rescue", SC2HOTS_LOC_ID_OFFSET + 809, LocationType.EXTRA,
            lambda state: (
                logic.zerg_competent_comp(state)
                and logic.zerg_basic_anti_air(state)
                and logic.spread_creep(state))
        ),
        make_location_data(SC2Mission.FIRE_IN_THE_SKY.mission_name, "South Orbital Command Center", SC2HOTS_LOC_ID_OFFSET + 810, LocationType.CHALLENGE,
            logic.zerg_competent_comp
        ),
        make_location_data(SC2Mission.FIRE_IN_THE_SKY.mission_name, "Northwest Orbital Command Center", SC2HOTS_LOC_ID_OFFSET + 811, LocationType.CHALLENGE,
            logic.zerg_competent_comp
        ),
        make_location_data(SC2Mission.FIRE_IN_THE_SKY.mission_name, "Southeast Orbital Command Center", SC2HOTS_LOC_ID_OFFSET + 812, LocationType.CHALLENGE,
            logic.zerg_competent_comp
        ),
        make_location_data(SC2Mission.OLD_SOLDIERS.mission_name, "Victory", SC2HOTS_LOC_ID_OFFSET + 900, LocationType.VICTORY,
            logic.zerg_competent_comp_basic_aa
        ),
        make_location_data(SC2Mission.OLD_SOLDIERS.mission_name, "East Science Lab", SC2HOTS_LOC_ID_OFFSET + 901, LocationType.VANILLA,
            logic.zerg_competent_comp_basic_aa
        ),
        make_location_data(SC2Mission.OLD_SOLDIERS.mission_name, "North Science Lab", SC2HOTS_LOC_ID_OFFSET + 902, LocationType.VANILLA,
            logic.zerg_competent_comp_basic_aa
        ),
        make_location_data(SC2Mission.OLD_SOLDIERS.mission_name, "Get Nuked", SC2HOTS_LOC_ID_OFFSET + 903, LocationType.EXTRA),
        make_location_data(SC2Mission.OLD_SOLDIERS.mission_name, "Entrance Gate", SC2HOTS_LOC_ID_OFFSET + 904, LocationType.EXTRA),
        make_location_data(SC2Mission.OLD_SOLDIERS.mission_name, "Citadel Gate", SC2HOTS_LOC_ID_OFFSET + 905, LocationType.EXTRA,
            logic.zerg_competent_comp_basic_aa
        ),
        make_location_data(SC2Mission.OLD_SOLDIERS.mission_name, "South Expansion", SC2HOTS_LOC_ID_OFFSET + 906, LocationType.EXTRA),
        make_location_data(SC2Mission.OLD_SOLDIERS.mission_name, "Rich Mineral Expansion", SC2HOTS_LOC_ID_OFFSET + 907, LocationType.EXTRA,
            logic.zerg_competent_comp_basic_aa
        ),
        make_location_data(SC2Mission.WAKING_THE_ANCIENT.mission_name, "Victory", SC2HOTS_LOC_ID_OFFSET + 1000, LocationType.VICTORY,
            logic.zerg_competent_comp_competent_aa
        ),
        make_location_data(SC2Mission.WAKING_THE_ANCIENT.mission_name, "Center Essence Pool", SC2HOTS_LOC_ID_OFFSET + 1001, LocationType.VANILLA),
        make_location_data(SC2Mission.WAKING_THE_ANCIENT.mission_name, "East Essence Pool", SC2HOTS_LOC_ID_OFFSET + 1002, LocationType.VANILLA,
            lambda state: (
                logic.zerg_common_unit(state)
                and (adv_tactics
                    and logic.zerg_basic_anti_air(state)
                    or logic.zerg_competent_anti_air(state)))
        ),
        make_location_data(SC2Mission.WAKING_THE_ANCIENT.mission_name, "South Essence Pool", SC2HOTS_LOC_ID_OFFSET + 1003, LocationType.VANILLA,
            lambda state: (
                logic.zerg_common_unit(state)
                and (adv_tactics
                    and logic.zerg_basic_anti_air(state)
                    or logic.zerg_competent_anti_air(state)))
        ),
        make_location_data(SC2Mission.WAKING_THE_ANCIENT.mission_name, "Finish Feeding", SC2HOTS_LOC_ID_OFFSET + 1004, LocationType.EXTRA,
            logic.zerg_competent_comp_competent_aa
        ),
        make_location_data(SC2Mission.WAKING_THE_ANCIENT.mission_name, "South Proxy Primal Hive", SC2HOTS_LOC_ID_OFFSET + 1005, LocationType.CHALLENGE,
            logic.zerg_competent_comp_competent_aa
        ),
        make_location_data(SC2Mission.WAKING_THE_ANCIENT.mission_name, "East Proxy Primal Hive", SC2HOTS_LOC_ID_OFFSET + 1006, LocationType.CHALLENGE,
            logic.zerg_competent_comp_competent_aa
        ),
        make_location_data(SC2Mission.WAKING_THE_ANCIENT.mission_name, "South Main Primal Hive", SC2HOTS_LOC_ID_OFFSET + 1007, LocationType.CHALLENGE,
            logic.zerg_competent_comp_competent_aa
        ),
        make_location_data(SC2Mission.WAKING_THE_ANCIENT.mission_name, "East Main Primal Hive", SC2HOTS_LOC_ID_OFFSET + 1008, LocationType.CHALLENGE,
            logic.zerg_competent_comp_competent_aa
        ),
        make_location_data(SC2Mission.WAKING_THE_ANCIENT.mission_name, "Flawless", SC2HOTS_LOC_ID_OFFSET + 1009, LocationType.CHALLENGE,
            logic.zerg_competent_comp_competent_aa,
            flags=LocationFlag.PREVENTATIVE,
        ),
        make_location_data(SC2Mission.THE_CRUCIBLE.mission_name, "Victory", SC2HOTS_LOC_ID_OFFSET + 1100, LocationType.VICTORY,
            lambda state: (
                logic.zerg_competent_defense(state)
                and logic.zerg_competent_anti_air(state))
        ),
        make_location_data(SC2Mission.THE_CRUCIBLE.mission_name, "Tyrannozor", SC2HOTS_LOC_ID_OFFSET + 1101, LocationType.VANILLA,
            lambda state: (
                logic.zerg_competent_defense(state)
                and logic.zerg_competent_anti_air(state))
        ),
        make_location_data(SC2Mission.THE_CRUCIBLE.mission_name, "Reach the Pool", SC2HOTS_LOC_ID_OFFSET + 1102, LocationType.VANILLA),
        make_location_data(SC2Mission.THE_CRUCIBLE.mission_name, "15 Minutes Remaining", SC2HOTS_LOC_ID_OFFSET + 1103, LocationType.EXTRA,
            lambda state: (
                logic.zerg_competent_defense(state)
                and logic.zerg_competent_anti_air(state))
        ),
        make_location_data(SC2Mission.THE_CRUCIBLE.mission_name, "5 Minutes Remaining", SC2HOTS_LOC_ID_OFFSET + 1104, LocationType.EXTRA,
            lambda state: (
                logic.zerg_competent_defense(state)
                and logic.zerg_competent_anti_air(state))
        ),
        make_location_data(SC2Mission.THE_CRUCIBLE.mission_name, "Pincer Attack", SC2HOTS_LOC_ID_OFFSET + 1105, LocationType.EXTRA,
            lambda state: (
                logic.zerg_competent_defense(state)
                and logic.zerg_competent_anti_air(state))
        ),
        make_location_data(SC2Mission.THE_CRUCIBLE.mission_name, "Yagdra Claims Brakk's Pack", SC2HOTS_LOC_ID_OFFSET + 1106, LocationType.EXTRA,
            lambda state: (
                logic.zerg_competent_defense(state)
                and logic.zerg_competent_anti_air(state))
        ),
        make_location_data(SC2Mission.SUPREME.mission_name, "Victory", SC2HOTS_LOC_ID_OFFSET + 1200, LocationType.VICTORY,
            logic.supreme_requirement
        ),
        make_location_data(SC2Mission.SUPREME.mission_name, "First Relic", SC2HOTS_LOC_ID_OFFSET + 1201, LocationType.VANILLA,
            logic.supreme_requirement
        ),
        make_location_data(SC2Mission.SUPREME.mission_name, "Second Relic", SC2HOTS_LOC_ID_OFFSET + 1202, LocationType.VANILLA,
            logic.supreme_requirement
        ),
        make_location_data(SC2Mission.SUPREME.mission_name, "Third Relic", SC2HOTS_LOC_ID_OFFSET + 1203, LocationType.VANILLA,
            logic.supreme_requirement
        ),
        make_location_data(SC2Mission.SUPREME.mission_name, "Fourth Relic", SC2HOTS_LOC_ID_OFFSET + 1204, LocationType.VANILLA,
            logic.supreme_requirement
        ),
        make_location_data(SC2Mission.SUPREME.mission_name, "Yagdra", SC2HOTS_LOC_ID_OFFSET + 1205, LocationType.EXTRA,
            logic.supreme_requirement
        ),
        make_location_data(SC2Mission.SUPREME.mission_name, "Kraith", SC2HOTS_LOC_ID_OFFSET + 1206, LocationType.EXTRA,
            logic.supreme_requirement
        ),
        make_location_data(SC2Mission.SUPREME.mission_name, "Slivan", SC2HOTS_LOC_ID_OFFSET + 1207, LocationType.EXTRA,
            logic.supreme_requirement
        ),
        make_location_data(SC2Mission.INFESTED.mission_name, "Victory", SC2HOTS_LOC_ID_OFFSET + 1300, LocationType.VICTORY,
            lambda state: (
                logic.zerg_common_unit(state)
                and (
                    (logic.zerg_competent_anti_air(state) and state.has(item_names.INFESTOR, player))
                    or (adv_tactics and logic.zerg_basic_anti_air(state))
                ))
        ),
        make_location_data(SC2Mission.INFESTED.mission_name, "East Science Facility", SC2HOTS_LOC_ID_OFFSET + 1301, LocationType.VANILLA,
            lambda state: (
                logic.zerg_common_unit(state)
                and logic.zerg_basic_anti_air(state)
                and logic.spread_creep(state))
        ),
        make_location_data(SC2Mission.INFESTED.mission_name, "Center Science Facility", SC2HOTS_LOC_ID_OFFSET + 1302, LocationType.VANILLA,
            lambda state: (
                logic.zerg_common_unit(state)
                and logic.zerg_basic_anti_air(state)
                and logic.spread_creep(state))
        ),
        make_location_data(SC2Mission.INFESTED.mission_name, "West Science Facility", SC2HOTS_LOC_ID_OFFSET + 1303, LocationType.VANILLA,
            lambda state: (
                logic.zerg_common_unit(state)
                and logic.zerg_basic_anti_air(state)
                and logic.spread_creep(state))
        ),
        make_location_data(SC2Mission.INFESTED.mission_name, "First Intro Garrison", SC2HOTS_LOC_ID_OFFSET + 1304, LocationType.EXTRA),
        make_location_data(SC2Mission.INFESTED.mission_name, "Second Intro Garrison", SC2HOTS_LOC_ID_OFFSET + 1305, LocationType.EXTRA),
        make_location_data(SC2Mission.INFESTED.mission_name, "Base Garrison", SC2HOTS_LOC_ID_OFFSET + 1306, LocationType.EXTRA),
        make_location_data(SC2Mission.INFESTED.mission_name, "East Garrison", SC2HOTS_LOC_ID_OFFSET + 1307, LocationType.EXTRA,
            lambda state: (
                logic.zerg_common_unit(state)
                and logic.zerg_basic_anti_air(state)
                and (adv_tactics or state.has(item_names.INFESTOR, player)))
        ),
        make_location_data(SC2Mission.INFESTED.mission_name, "Mid Garrison", SC2HOTS_LOC_ID_OFFSET + 1308, LocationType.EXTRA,
            lambda state: (
                logic.zerg_common_unit(state)
                and logic.zerg_basic_anti_air(state)
                and (adv_tactics or state.has(item_names.INFESTOR, player)))
        ),
        make_location_data(SC2Mission.INFESTED.mission_name, "North Garrison", SC2HOTS_LOC_ID_OFFSET + 1309, LocationType.EXTRA,
            lambda state: (
                logic.zerg_common_unit(state)
                and logic.zerg_basic_anti_air(state)
                and (adv_tactics or state.has(item_names.INFESTOR, player)))
        ),
        make_location_data(SC2Mission.INFESTED.mission_name, "Close Southwest Garrison", SC2HOTS_LOC_ID_OFFSET + 1310, LocationType.EXTRA,
            lambda state: (
                logic.zerg_common_unit(state)
                and logic.zerg_basic_anti_air(state)
                and (adv_tactics or state.has(item_names.INFESTOR, player)))
        ),
        make_location_data(SC2Mission.INFESTED.mission_name, "Far Southwest Garrison", SC2HOTS_LOC_ID_OFFSET + 1311, LocationType.EXTRA,
            lambda state: (
                logic.zerg_common_unit(state)
                and logic.zerg_basic_anti_air(state)
                and (adv_tactics or state.has(item_names.INFESTOR, player)))
        ),
        make_location_data(SC2Mission.HAND_OF_DARKNESS.mission_name, "Victory", SC2HOTS_LOC_ID_OFFSET + 1400, LocationType.VICTORY,
            logic.zerg_competent_comp_basic_aa
        ),
        make_location_data(SC2Mission.HAND_OF_DARKNESS.mission_name, "North Brutalisk", SC2HOTS_LOC_ID_OFFSET + 1401, LocationType.VANILLA,
            logic.zerg_competent_comp_basic_aa
        ),
        make_location_data(SC2Mission.HAND_OF_DARKNESS.mission_name, "South Brutalisk", SC2HOTS_LOC_ID_OFFSET + 1402, LocationType.VANILLA,
            logic.zerg_competent_comp_basic_aa
        ),
        make_location_data(SC2Mission.HAND_OF_DARKNESS.mission_name, "Kill 1 Hybrid", SC2HOTS_LOC_ID_OFFSET + 1403, LocationType.EXTRA,
            logic.zerg_competent_comp_basic_aa
        ),
        make_location_data(SC2Mission.HAND_OF_DARKNESS.mission_name, "Kill 2 Hybrid", SC2HOTS_LOC_ID_OFFSET + 1404, LocationType.EXTRA,
            logic.zerg_competent_comp_basic_aa
        ),
        make_location_data(SC2Mission.HAND_OF_DARKNESS.mission_name, "Kill 3 Hybrid", SC2HOTS_LOC_ID_OFFSET + 1405, LocationType.EXTRA,
            logic.zerg_competent_comp_basic_aa
        ),
        make_location_data(SC2Mission.HAND_OF_DARKNESS.mission_name, "Kill 4 Hybrid", SC2HOTS_LOC_ID_OFFSET + 1406, LocationType.EXTRA,
            logic.zerg_competent_comp_basic_aa
        ),
        make_location_data(SC2Mission.HAND_OF_DARKNESS.mission_name, "Kill 5 Hybrid", SC2HOTS_LOC_ID_OFFSET + 1407, LocationType.EXTRA,
            logic.zerg_competent_comp_basic_aa
        ),
        make_location_data(SC2Mission.HAND_OF_DARKNESS.mission_name, "Kill 6 Hybrid", SC2HOTS_LOC_ID_OFFSET + 1408, LocationType.EXTRA,
            logic.zerg_competent_comp_basic_aa
        ),
        make_location_data(SC2Mission.HAND_OF_DARKNESS.mission_name, "Kill 7 Hybrid", SC2HOTS_LOC_ID_OFFSET + 1409, LocationType.EXTRA,
            logic.zerg_competent_comp_basic_aa
        ),
        make_location_data(SC2Mission.PHANTOMS_OF_THE_VOID.mission_name, "Victory", SC2HOTS_LOC_ID_OFFSET + 1500, LocationType.VICTORY,
            lambda state: (
                logic.zerg_competent_comp(state)
                and (logic.zerg_competent_anti_air(state) or adv_tactics))
        ),
        make_location_data(SC2Mission.PHANTOMS_OF_THE_VOID.mission_name, "Northwest Crystal", SC2HOTS_LOC_ID_OFFSET + 1501, LocationType.VANILLA,
            lambda state: (
                logic.zerg_competent_comp(state)
                and (logic.zerg_competent_anti_air(state) or adv_tactics))
        ),
        make_location_data(SC2Mission.PHANTOMS_OF_THE_VOID.mission_name, "Northeast Crystal", SC2HOTS_LOC_ID_OFFSET + 1502, LocationType.VANILLA,
            lambda state: (
                logic.zerg_competent_comp(state)
                and (logic.zerg_competent_anti_air(state) or adv_tactics))
        ),
        make_location_data(SC2Mission.PHANTOMS_OF_THE_VOID.mission_name, "South Crystal", SC2HOTS_LOC_ID_OFFSET + 1503, LocationType.VANILLA),
        make_location_data(SC2Mission.PHANTOMS_OF_THE_VOID.mission_name, "Base Established", SC2HOTS_LOC_ID_OFFSET + 1504, LocationType.EXTRA),
        make_location_data(SC2Mission.PHANTOMS_OF_THE_VOID.mission_name, "Close Temple", SC2HOTS_LOC_ID_OFFSET + 1505, LocationType.EXTRA,
            lambda state: (
                logic.zerg_competent_comp(state)
                and (logic.zerg_competent_anti_air(state) or adv_tactics))
        ),
        make_location_data(SC2Mission.PHANTOMS_OF_THE_VOID.mission_name, "Mid Temple", SC2HOTS_LOC_ID_OFFSET + 1506, LocationType.EXTRA,
            lambda state: (
                logic.zerg_competent_comp(state)
                and (logic.zerg_competent_anti_air(state) or adv_tactics))
        ),
        make_location_data(SC2Mission.PHANTOMS_OF_THE_VOID.mission_name, "Southeast Temple", SC2HOTS_LOC_ID_OFFSET + 1507, LocationType.EXTRA,
            lambda state: (
                logic.zerg_competent_comp(state)
                and (logic.zerg_competent_anti_air(state) or adv_tactics))
        ),
        make_location_data(SC2Mission.PHANTOMS_OF_THE_VOID.mission_name, "Northeast Temple", SC2HOTS_LOC_ID_OFFSET + 1508, LocationType.EXTRA,
            lambda state: (
                logic.zerg_competent_comp(state)
                and (logic.zerg_competent_anti_air(state) or adv_tactics))
        ),
        make_location_data(SC2Mission.PHANTOMS_OF_THE_VOID.mission_name, "Northwest Temple", SC2HOTS_LOC_ID_OFFSET + 1509, LocationType.EXTRA,
            lambda state: (
                logic.zerg_competent_comp(state)
                and (logic.zerg_competent_anti_air(state) or adv_tactics))
        ),
        make_location_data(SC2Mission.WITH_FRIENDS_LIKE_THESE.mission_name, "Victory", SC2HOTS_LOC_ID_OFFSET + 1600, LocationType.VICTORY),
        make_location_data(SC2Mission.WITH_FRIENDS_LIKE_THESE.mission_name, "Pirate Capital Ship", SC2HOTS_LOC_ID_OFFSET + 1601, LocationType.VANILLA),
        make_location_data(SC2Mission.WITH_FRIENDS_LIKE_THESE.mission_name, "First Mineral Patch", SC2HOTS_LOC_ID_OFFSET + 1602, LocationType.VANILLA),
        make_location_data(SC2Mission.WITH_FRIENDS_LIKE_THESE.mission_name, "Second Mineral Patch", SC2HOTS_LOC_ID_OFFSET + 1603, LocationType.VANILLA),
        make_location_data(SC2Mission.WITH_FRIENDS_LIKE_THESE.mission_name, "Third Mineral Patch", SC2HOTS_LOC_ID_OFFSET + 1604, LocationType.VANILLA),
        make_location_data(SC2Mission.CONVICTION.mission_name, "Victory", SC2HOTS_LOC_ID_OFFSET + 1700, LocationType.VICTORY,
            lambda state: (
                kerriganless
                or (
                    logic.two_kerrigan_actives(state)
                    and (logic.basic_kerrigan(state) or logic.story_tech_granted)
                ))
        ),
        make_location_data(SC2Mission.CONVICTION.mission_name, "First Secret Documents", SC2HOTS_LOC_ID_OFFSET + 1701, LocationType.VANILLA,
            lambda state: logic.two_kerrigan_actives(state) or kerriganless
        ),
        make_location_data(SC2Mission.CONVICTION.mission_name, "Second Secret Documents", SC2HOTS_LOC_ID_OFFSET + 1702, LocationType.VANILLA,
            lambda state: (
                kerriganless
                or (
                    logic.two_kerrigan_actives(state)
                    and (logic.basic_kerrigan(state) or logic.story_tech_granted)
                ))
        ),
        make_location_data(SC2Mission.CONVICTION.mission_name, "Power Coupling", SC2HOTS_LOC_ID_OFFSET + 1703, LocationType.EXTRA,
            lambda state: logic.two_kerrigan_actives(state) or kerriganless
        ),
        make_location_data(SC2Mission.CONVICTION.mission_name, "Door Blasted", SC2HOTS_LOC_ID_OFFSET + 1704, LocationType.EXTRA,
            lambda state: logic.two_kerrigan_actives(state) or kerriganless
        ),
        make_location_data(SC2Mission.PLANETFALL.mission_name, "Victory", SC2HOTS_LOC_ID_OFFSET + 1800, LocationType.VICTORY,
            logic.zerg_competent_comp_competent_aa
        ),
        make_location_data(SC2Mission.PLANETFALL.mission_name, "East Gate", SC2HOTS_LOC_ID_OFFSET + 1801, LocationType.VANILLA,
            logic.zerg_competent_comp_competent_aa
        ),
        make_location_data(SC2Mission.PLANETFALL.mission_name, "Northwest Gate", SC2HOTS_LOC_ID_OFFSET + 1802, LocationType.VANILLA,
            logic.zerg_competent_comp_competent_aa
        ),
        make_location_data(SC2Mission.PLANETFALL.mission_name, "North Gate", SC2HOTS_LOC_ID_OFFSET + 1803, LocationType.VANILLA,
            logic.zerg_competent_comp_competent_aa
        ),
        make_location_data(SC2Mission.PLANETFALL.mission_name, "1 Bile Launcher Deployed", SC2HOTS_LOC_ID_OFFSET + 1804, LocationType.EXTRA,
            logic.zerg_competent_comp_competent_aa
        ),
        make_location_data(SC2Mission.PLANETFALL.mission_name, "2 Bile Launchers Deployed", SC2HOTS_LOC_ID_OFFSET + 1805, LocationType.EXTRA,
            logic.zerg_competent_comp_competent_aa
        ),
        make_location_data(SC2Mission.PLANETFALL.mission_name, "3 Bile Launchers Deployed", SC2HOTS_LOC_ID_OFFSET + 1806, LocationType.EXTRA,
            logic.zerg_competent_comp_competent_aa
        ),
        make_location_data(SC2Mission.PLANETFALL.mission_name, "4 Bile Launchers Deployed", SC2HOTS_LOC_ID_OFFSET + 1807, LocationType.EXTRA,
            logic.zerg_competent_comp_competent_aa
        ),
        make_location_data(SC2Mission.PLANETFALL.mission_name, "5 Bile Launchers Deployed", SC2HOTS_LOC_ID_OFFSET + 1808, LocationType.EXTRA,
            logic.zerg_competent_comp_competent_aa
        ),
        make_location_data(SC2Mission.PLANETFALL.mission_name, "Sons of Korhal", SC2HOTS_LOC_ID_OFFSET + 1809, LocationType.EXTRA,
            logic.zerg_competent_comp_competent_aa
        ),
        make_location_data(SC2Mission.PLANETFALL.mission_name, "Night Wolves", SC2HOTS_LOC_ID_OFFSET + 1810, LocationType.EXTRA,
            logic.zerg_competent_comp_competent_aa
        ),
        make_location_data(SC2Mission.PLANETFALL.mission_name, "West Expansion", SC2HOTS_LOC_ID_OFFSET + 1811, LocationType.EXTRA,
            logic.zerg_competent_comp_competent_aa
        ),
        make_location_data(SC2Mission.PLANETFALL.mission_name, "Mid Expansion", SC2HOTS_LOC_ID_OFFSET + 1812, LocationType.EXTRA,
            logic.zerg_competent_comp_competent_aa
        ),
        make_location_data(SC2Mission.DEATH_FROM_ABOVE.mission_name, "Victory", SC2HOTS_LOC_ID_OFFSET + 1900, LocationType.VICTORY,
            logic.zerg_competent_comp_competent_aa
        ),
        make_location_data(SC2Mission.DEATH_FROM_ABOVE.mission_name, "First Power Link", SC2HOTS_LOC_ID_OFFSET + 1901, LocationType.VANILLA),
        make_location_data(SC2Mission.DEATH_FROM_ABOVE.mission_name, "Second Power Link", SC2HOTS_LOC_ID_OFFSET + 1902, LocationType.VANILLA,
            logic.zerg_competent_comp_competent_aa
        ),
        make_location_data(SC2Mission.DEATH_FROM_ABOVE.mission_name, "Third Power Link", SC2HOTS_LOC_ID_OFFSET + 1903, LocationType.VANILLA,
            logic.zerg_competent_comp_competent_aa
        ),
        make_location_data(SC2Mission.DEATH_FROM_ABOVE.mission_name, "Expansion Command Center", SC2HOTS_LOC_ID_OFFSET + 1904, LocationType.EXTRA,
            logic.zerg_competent_comp_competent_aa
        ),
        make_location_data(SC2Mission.DEATH_FROM_ABOVE.mission_name, "Main Path Command Center", SC2HOTS_LOC_ID_OFFSET + 1905, LocationType.EXTRA,
            logic.zerg_competent_comp_competent_aa
        ),
        make_location_data(SC2Mission.THE_RECKONING.mission_name, "Victory", SC2HOTS_LOC_ID_OFFSET + 2000, LocationType.VICTORY,
            logic.zerg_the_reckoning_requirement
        ),
        make_location_data(SC2Mission.THE_RECKONING.mission_name, "South Lane", SC2HOTS_LOC_ID_OFFSET + 2001, LocationType.VANILLA,
            logic.zerg_the_reckoning_requirement
        ),
        make_location_data(SC2Mission.THE_RECKONING.mission_name, "North Lane", SC2HOTS_LOC_ID_OFFSET + 2002, LocationType.VANILLA,
            logic.zerg_the_reckoning_requirement
        ),
        make_location_data(SC2Mission.THE_RECKONING.mission_name, "East Lane", SC2HOTS_LOC_ID_OFFSET + 2003, LocationType.VANILLA,
            logic.zerg_the_reckoning_requirement
        ),
        make_location_data(SC2Mission.THE_RECKONING.mission_name, "Odin", SC2HOTS_LOC_ID_OFFSET + 2004, LocationType.EXTRA,
            logic.zerg_the_reckoning_requirement
        ),
        make_location_data(SC2Mission.THE_RECKONING.mission_name, "Trash the Odin Early", SC2HOTS_LOC_ID_OFFSET + 2005, LocationType.MASTERY,
            lambda state: (
                logic.zerg_the_reckoning_requirement(state)
                and state.has_any({item_names.INFESTOR, item_names.DEFILER}, player)
                and (not logic.take_over_ai_allies or logic.terran_base_trasher(state))),
            flags=LocationFlag.SPEEDRUN
        ),

        # LotV Prologue
        make_location_data(SC2Mission.DARK_WHISPERS.mission_name, "Victory", SC2LOTV_LOC_ID_OFFSET + 100, LocationType.VICTORY,
            logic.protoss_common_unit_basic_aa
        ),
        make_location_data(SC2Mission.DARK_WHISPERS.mission_name, "First Prisoner Group", SC2LOTV_LOC_ID_OFFSET + 101, LocationType.VANILLA,
            logic.protoss_common_unit_basic_aa
        ),
        make_location_data(SC2Mission.DARK_WHISPERS.mission_name, "Second Prisoner Group", SC2LOTV_LOC_ID_OFFSET + 102, LocationType.VANILLA,
            logic.protoss_common_unit_basic_aa
        ),
        make_location_data(SC2Mission.DARK_WHISPERS.mission_name, "First Pylon", SC2LOTV_LOC_ID_OFFSET + 103, LocationType.VANILLA,
            logic.protoss_common_unit_basic_aa
        ),
        make_location_data(SC2Mission.DARK_WHISPERS.mission_name, "Second Pylon", SC2LOTV_LOC_ID_OFFSET + 104, LocationType.VANILLA,
            logic.protoss_common_unit_basic_aa
        ),
        make_location_data(SC2Mission.GHOSTS_IN_THE_FOG.mission_name, "Victory", SC2LOTV_LOC_ID_OFFSET + 200, LocationType.VICTORY,
            logic.protoss_common_unit_anti_armor_air
        ),
        make_location_data(SC2Mission.GHOSTS_IN_THE_FOG.mission_name, "South Rock Formation", SC2LOTV_LOC_ID_OFFSET + 201, LocationType.VANILLA,
            logic.protoss_common_unit_anti_armor_air
        ),
        make_location_data(SC2Mission.GHOSTS_IN_THE_FOG.mission_name, "West Rock Formation", SC2LOTV_LOC_ID_OFFSET + 202, LocationType.VANILLA,
            logic.protoss_common_unit_anti_armor_air
        ),
        make_location_data(SC2Mission.GHOSTS_IN_THE_FOG.mission_name, "East Rock Formation", SC2LOTV_LOC_ID_OFFSET + 203, LocationType.VANILLA,
            lambda state: (
                logic.protoss_common_unit(state)
                and logic.protoss_anti_armor_anti_air(state)
                and logic.protoss_can_attack_behind_chasm(state))
        ),
        make_location_data(SC2Mission.EVIL_AWOKEN.mission_name, "Victory", SC2LOTV_LOC_ID_OFFSET + 300, LocationType.VICTORY),
        make_location_data(SC2Mission.EVIL_AWOKEN.mission_name, "Temple Investigated", SC2LOTV_LOC_ID_OFFSET + 301, LocationType.EXTRA),
        make_location_data(SC2Mission.EVIL_AWOKEN.mission_name, "Void Catalyst", SC2LOTV_LOC_ID_OFFSET + 302, LocationType.EXTRA),
        make_location_data(SC2Mission.EVIL_AWOKEN.mission_name, "First Particle Cannon", SC2LOTV_LOC_ID_OFFSET + 303, LocationType.VANILLA),
        make_location_data(SC2Mission.EVIL_AWOKEN.mission_name, "Second Particle Cannon", SC2LOTV_LOC_ID_OFFSET + 304, LocationType.VANILLA),
        make_location_data(SC2Mission.EVIL_AWOKEN.mission_name, "Third Particle Cannon", SC2LOTV_LOC_ID_OFFSET + 305, LocationType.VANILLA),


        # LotV
        make_location_data(SC2Mission.FOR_AIUR.mission_name, "Victory", SC2LOTV_LOC_ID_OFFSET + 400, LocationType.VICTORY),
        make_location_data(SC2Mission.FOR_AIUR.mission_name, "Southwest Hive", SC2LOTV_LOC_ID_OFFSET + 401, LocationType.VANILLA),
        make_location_data(SC2Mission.FOR_AIUR.mission_name, "Northwest Hive", SC2LOTV_LOC_ID_OFFSET + 402, LocationType.VANILLA),
        make_location_data(SC2Mission.FOR_AIUR.mission_name, "Northeast Hive", SC2LOTV_LOC_ID_OFFSET + 403, LocationType.VANILLA),
        make_location_data(SC2Mission.FOR_AIUR.mission_name, "East Hive", SC2LOTV_LOC_ID_OFFSET + 404, LocationType.VANILLA),
        make_location_data(SC2Mission.FOR_AIUR.mission_name, "West Conduit", SC2LOTV_LOC_ID_OFFSET + 405, LocationType.EXTRA),
        make_location_data(SC2Mission.FOR_AIUR.mission_name, "Middle Conduit", SC2LOTV_LOC_ID_OFFSET + 406, LocationType.EXTRA),
        make_location_data(SC2Mission.FOR_AIUR.mission_name, "Northeast Conduit", SC2LOTV_LOC_ID_OFFSET + 407, LocationType.EXTRA),
        make_location_data(SC2Mission.THE_GROWING_SHADOW.mission_name, "Victory", SC2LOTV_LOC_ID_OFFSET + 500, LocationType.VICTORY,
            logic.protoss_common_unit_basic_aa
        ),
        make_location_data(SC2Mission.THE_GROWING_SHADOW.mission_name, "Close Pylon", SC2LOTV_LOC_ID_OFFSET + 501, LocationType.VANILLA),
        make_location_data(SC2Mission.THE_GROWING_SHADOW.mission_name, "East Pylon", SC2LOTV_LOC_ID_OFFSET + 502, LocationType.VANILLA,
            logic.protoss_common_unit_basic_aa
        ),
        make_location_data(SC2Mission.THE_GROWING_SHADOW.mission_name, "West Pylon", SC2LOTV_LOC_ID_OFFSET + 503, LocationType.VANILLA,
            logic.protoss_common_unit_basic_aa
        ),
        make_location_data(SC2Mission.THE_GROWING_SHADOW.mission_name, "Nexus", SC2LOTV_LOC_ID_OFFSET + 504, LocationType.EXTRA),
        make_location_data(SC2Mission.THE_GROWING_SHADOW.mission_name, "Templar Base", SC2LOTV_LOC_ID_OFFSET + 505, LocationType.EXTRA,
            logic.protoss_common_unit_basic_aa
        ),
        make_location_data(SC2Mission.THE_SPEAR_OF_ADUN.mission_name, "Victory", SC2LOTV_LOC_ID_OFFSET + 600, LocationType.VICTORY,
            logic.protoss_common_unit_anti_light_air
        ),
        make_location_data(SC2Mission.THE_SPEAR_OF_ADUN.mission_name, "Close Warp Gate", SC2LOTV_LOC_ID_OFFSET + 601, LocationType.VANILLA),
        make_location_data(SC2Mission.THE_SPEAR_OF_ADUN.mission_name, "West Warp Gate", SC2LOTV_LOC_ID_OFFSET + 602, LocationType.VANILLA,
            logic.protoss_common_unit_anti_light_air
        ),
        make_location_data(SC2Mission.THE_SPEAR_OF_ADUN.mission_name, "North Warp Gate", SC2LOTV_LOC_ID_OFFSET + 603, LocationType.VANILLA,
            logic.protoss_common_unit_anti_light_air
        ),
        make_location_data(SC2Mission.THE_SPEAR_OF_ADUN.mission_name, "North Power Cell", SC2LOTV_LOC_ID_OFFSET + 604, LocationType.EXTRA,
            logic.protoss_common_unit_anti_light_air
        ),
        make_location_data(SC2Mission.THE_SPEAR_OF_ADUN.mission_name, "East Power Cell", SC2LOTV_LOC_ID_OFFSET + 605, LocationType.EXTRA,
            logic.protoss_common_unit_anti_light_air
        ),
        make_location_data(SC2Mission.THE_SPEAR_OF_ADUN.mission_name, "South Power Cell", SC2LOTV_LOC_ID_OFFSET + 606, LocationType.EXTRA,
            logic.protoss_common_unit_anti_light_air
        ),
        make_location_data(SC2Mission.THE_SPEAR_OF_ADUN.mission_name, "Southeast Power Cell", SC2LOTV_LOC_ID_OFFSET + 607, LocationType.EXTRA,
            logic.protoss_common_unit_anti_light_air
        ),
        make_location_data(SC2Mission.SKY_SHIELD.mission_name, "Victory", SC2LOTV_LOC_ID_OFFSET + 700, LocationType.VICTORY,
            logic.protoss_common_unit_basic_aa
        ),
        make_location_data(SC2Mission.SKY_SHIELD.mission_name, "Mid EMP Scrambler", SC2LOTV_LOC_ID_OFFSET + 701, LocationType.VANILLA,
            logic.protoss_common_unit_basic_aa
        ),
        make_location_data(SC2Mission.SKY_SHIELD.mission_name, "Southeast EMP Scrambler", SC2LOTV_LOC_ID_OFFSET + 702, LocationType.VANILLA,
            logic.protoss_common_unit_basic_aa
        ),
        make_location_data(SC2Mission.SKY_SHIELD.mission_name, "North EMP Scrambler", SC2LOTV_LOC_ID_OFFSET + 703, LocationType.VANILLA,
            logic.protoss_common_unit_basic_aa
        ),
        make_location_data(SC2Mission.SKY_SHIELD.mission_name, "Mid Stabilizer", SC2LOTV_LOC_ID_OFFSET + 704, LocationType.EXTRA),
        make_location_data(SC2Mission.SKY_SHIELD.mission_name, "Southwest Stabilizer", SC2LOTV_LOC_ID_OFFSET + 705, LocationType.EXTRA,
            logic.protoss_common_unit_basic_aa
        ),
        make_location_data(SC2Mission.SKY_SHIELD.mission_name, "Northwest Stabilizer", SC2LOTV_LOC_ID_OFFSET + 706, LocationType.EXTRA,
            logic.protoss_common_unit_basic_aa
        ),
        make_location_data(SC2Mission.SKY_SHIELD.mission_name, "Northeast Stabilizer", SC2LOTV_LOC_ID_OFFSET + 707, LocationType.EXTRA,
            logic.protoss_common_unit_basic_aa
        ),
        make_location_data(SC2Mission.SKY_SHIELD.mission_name, "Southeast Stabilizer", SC2LOTV_LOC_ID_OFFSET + 708, LocationType.EXTRA,
            logic.protoss_common_unit_basic_aa
        ),
        make_location_data(SC2Mission.SKY_SHIELD.mission_name, "West Raynor Base", SC2LOTV_LOC_ID_OFFSET + 709, LocationType.EXTRA,
            logic.protoss_common_unit_basic_aa
        ),
        make_location_data(SC2Mission.SKY_SHIELD.mission_name, "East Raynor Base", SC2LOTV_LOC_ID_OFFSET + 710, LocationType.EXTRA,
            logic.protoss_common_unit_basic_aa
        ),
        make_location_data(SC2Mission.BROTHERS_IN_ARMS.mission_name, "Victory", SC2LOTV_LOC_ID_OFFSET + 800, LocationType.VICTORY,
            logic.protoss_brothers_in_arms_requirement
        ),
        make_location_data(SC2Mission.BROTHERS_IN_ARMS.mission_name, "Mid Science Facility", SC2LOTV_LOC_ID_OFFSET + 801, LocationType.VANILLA,
            lambda state: logic.protoss_common_unit(state) or logic.take_over_ai_allies
        ),
        make_location_data(SC2Mission.BROTHERS_IN_ARMS.mission_name, "North Science Facility", SC2LOTV_LOC_ID_OFFSET + 802, LocationType.VANILLA,
            lambda state: (
                logic.protoss_brothers_in_arms_requirement(state)
                or (
                    logic.take_over_ai_allies
                    and logic.advanced_tactics
                    and (
                        logic.terran_common_unit(state)
                        or logic.protoss_common_unit(state)
                    )
                ))
        ),
        make_location_data(SC2Mission.BROTHERS_IN_ARMS.mission_name, "South Science Facility", SC2LOTV_LOC_ID_OFFSET + 803, LocationType.VANILLA,
            logic.protoss_brothers_in_arms_requirement
        ),
        make_location_data(SC2Mission.AMON_S_REACH.mission_name, "Victory", SC2LOTV_LOC_ID_OFFSET + 900, LocationType.VICTORY,
            logic.protoss_common_unit_anti_light_air
        ),
        make_location_data(SC2Mission.AMON_S_REACH.mission_name, "Close Solarite Reserve", SC2LOTV_LOC_ID_OFFSET + 901, LocationType.VANILLA),
        make_location_data(SC2Mission.AMON_S_REACH.mission_name, "North Solarite Reserve", SC2LOTV_LOC_ID_OFFSET + 902, LocationType.VANILLA,
            logic.protoss_common_unit_anti_light_air
        ),
        make_location_data(SC2Mission.AMON_S_REACH.mission_name, "East Solarite Reserve", SC2LOTV_LOC_ID_OFFSET + 903, LocationType.VANILLA,
            logic.protoss_common_unit_anti_light_air
        ),
        make_location_data(SC2Mission.AMON_S_REACH.mission_name, "West Launch Bay", SC2LOTV_LOC_ID_OFFSET + 904, LocationType.EXTRA,
            logic.protoss_common_unit_anti_light_air
        ),
        make_location_data(SC2Mission.AMON_S_REACH.mission_name, "South Launch Bay", SC2LOTV_LOC_ID_OFFSET + 905, LocationType.EXTRA,
            logic.protoss_common_unit_anti_light_air
        ),
        make_location_data(SC2Mission.AMON_S_REACH.mission_name, "Northwest Launch Bay", SC2LOTV_LOC_ID_OFFSET + 906, LocationType.EXTRA,
            logic.protoss_common_unit_anti_light_air
        ),
        make_location_data(SC2Mission.AMON_S_REACH.mission_name, "East Launch Bay", SC2LOTV_LOC_ID_OFFSET + 907, LocationType.EXTRA,
            logic.protoss_common_unit_anti_light_air
        ),
        make_location_data(SC2Mission.LAST_STAND.mission_name, "Victory", SC2LOTV_LOC_ID_OFFSET + 1000, LocationType.VICTORY,
            logic.protoss_last_stand_requirement
        ),
        make_location_data(SC2Mission.LAST_STAND.mission_name, "West Zenith Stone", SC2LOTV_LOC_ID_OFFSET + 1001, LocationType.VANILLA,
            logic.protoss_last_stand_requirement
        ),
        make_location_data(SC2Mission.LAST_STAND.mission_name, "North Zenith Stone", SC2LOTV_LOC_ID_OFFSET + 1002, LocationType.VANILLA,
            logic.protoss_last_stand_requirement
        ),
        make_location_data(SC2Mission.LAST_STAND.mission_name, "East Zenith Stone", SC2LOTV_LOC_ID_OFFSET + 1003, LocationType.VANILLA,
            logic.protoss_last_stand_requirement
        ),
        make_location_data(SC2Mission.LAST_STAND.mission_name, "1 Billion Zerg", SC2LOTV_LOC_ID_OFFSET + 1004, LocationType.EXTRA,
            logic.protoss_last_stand_requirement
        ),
        make_location_data(SC2Mission.LAST_STAND.mission_name, "1.5 Billion Zerg", SC2LOTV_LOC_ID_OFFSET + 1005, LocationType.VANILLA,
            lambda state: (
                logic.protoss_last_stand_requirement(state)
                and (state.has_all({item_names.KHAYDARIN_MONOLITH, item_names.PHOTON_CANNON, item_names.SHIELD_BATTERY}, player)
                    or state.has_any({item_names.SOA_SOLAR_LANCE, item_names.SOA_DEPLOY_FENIX}, player)
                ))
        ),
        make_location_data(SC2Mission.FORBIDDEN_WEAPON.mission_name, "Victory", SC2LOTV_LOC_ID_OFFSET + 1100, LocationType.VICTORY,
            logic.protoss_common_unit_anti_armor_air
        ),
        make_location_data(SC2Mission.FORBIDDEN_WEAPON.mission_name, "South Solarite", SC2LOTV_LOC_ID_OFFSET + 1101, LocationType.VANILLA,
            logic.protoss_common_unit_anti_armor_air
        ),
        make_location_data(SC2Mission.FORBIDDEN_WEAPON.mission_name, "North Solarite", SC2LOTV_LOC_ID_OFFSET + 1102, LocationType.VANILLA,
            logic.protoss_common_unit_anti_armor_air
        ),
        make_location_data(SC2Mission.FORBIDDEN_WEAPON.mission_name, "Northwest Solarite", SC2LOTV_LOC_ID_OFFSET + 1103, LocationType.VANILLA,
            logic.protoss_common_unit_anti_armor_air
        ),
        make_location_data(SC2Mission.TEMPLE_OF_UNIFICATION.mission_name, "Victory", SC2LOTV_LOC_ID_OFFSET + 1200, LocationType.VICTORY,
            logic.protoss_common_unit_anti_armor_air
        ),
        make_location_data(SC2Mission.TEMPLE_OF_UNIFICATION.mission_name, "Mid Celestial Lock", SC2LOTV_LOC_ID_OFFSET + 1201, LocationType.EXTRA,
            logic.protoss_common_unit_anti_armor_air
        ),
        make_location_data(SC2Mission.TEMPLE_OF_UNIFICATION.mission_name, "West Celestial Lock", SC2LOTV_LOC_ID_OFFSET + 1202, LocationType.EXTRA,
            logic.protoss_common_unit_anti_armor_air
        ),
        make_location_data(SC2Mission.TEMPLE_OF_UNIFICATION.mission_name, "South Celestial Lock", SC2LOTV_LOC_ID_OFFSET + 1203, LocationType.EXTRA,
            logic.protoss_common_unit_anti_armor_air
        ),
        make_location_data(SC2Mission.TEMPLE_OF_UNIFICATION.mission_name, "East Celestial Lock", SC2LOTV_LOC_ID_OFFSET + 1204, LocationType.EXTRA,
            logic.protoss_common_unit_anti_armor_air
        ),
        make_location_data(SC2Mission.TEMPLE_OF_UNIFICATION.mission_name, "North Celestial Lock", SC2LOTV_LOC_ID_OFFSET + 1205, LocationType.EXTRA,
            logic.protoss_common_unit_anti_armor_air
        ),
        make_location_data(SC2Mission.TEMPLE_OF_UNIFICATION.mission_name, "Titanic Warp Prism", SC2LOTV_LOC_ID_OFFSET + 1206, LocationType.VANILLA,
            logic.protoss_common_unit_anti_armor_air
        ),
        make_location_data(SC2Mission.THE_INFINITE_CYCLE.mission_name, "Victory", SC2LOTV_LOC_ID_OFFSET + 1300, LocationType.VICTORY,
            logic.the_infinite_cycle_requirement
        ),
        make_location_data(SC2Mission.THE_INFINITE_CYCLE.mission_name, "First Hall of Revelation", SC2LOTV_LOC_ID_OFFSET + 1301, LocationType.EXTRA,
            logic.the_infinite_cycle_requirement
        ),
        make_location_data(SC2Mission.THE_INFINITE_CYCLE.mission_name, "Second Hall of Revelation", SC2LOTV_LOC_ID_OFFSET + 1302, LocationType.EXTRA,
            logic.the_infinite_cycle_requirement
        ),
        make_location_data(SC2Mission.THE_INFINITE_CYCLE.mission_name, "First Xel'Naga Device", SC2LOTV_LOC_ID_OFFSET + 1303, LocationType.VANILLA,
            logic.the_infinite_cycle_requirement
        ),
        make_location_data(SC2Mission.THE_INFINITE_CYCLE.mission_name, "Second Xel'Naga Device", SC2LOTV_LOC_ID_OFFSET + 1304, LocationType.VANILLA,
            logic.the_infinite_cycle_requirement
        ),
        make_location_data(SC2Mission.THE_INFINITE_CYCLE.mission_name, "Third Xel'Naga Device", SC2LOTV_LOC_ID_OFFSET + 1305, LocationType.VANILLA,
            logic.the_infinite_cycle_requirement
        ),
        make_location_data(SC2Mission.HARBINGER_OF_OBLIVION.mission_name, "Victory", SC2LOTV_LOC_ID_OFFSET + 1400, LocationType.VICTORY,
            logic.harbinger_of_oblivion_requirement
        ),
        make_location_data(SC2Mission.HARBINGER_OF_OBLIVION.mission_name, "Artanis", SC2LOTV_LOC_ID_OFFSET + 1401, LocationType.EXTRA),
        make_location_data(SC2Mission.HARBINGER_OF_OBLIVION.mission_name, "Northwest Void Crystal", SC2LOTV_LOC_ID_OFFSET + 1402, LocationType.EXTRA,
            logic.harbinger_of_oblivion_requirement
        ),
        make_location_data(SC2Mission.HARBINGER_OF_OBLIVION.mission_name, "Northeast Void Crystal", SC2LOTV_LOC_ID_OFFSET + 1403, LocationType.EXTRA,
            logic.harbinger_of_oblivion_requirement
        ),
        make_location_data(SC2Mission.HARBINGER_OF_OBLIVION.mission_name, "Southwest Void Crystal", SC2LOTV_LOC_ID_OFFSET + 1404, LocationType.EXTRA,
            logic.harbinger_of_oblivion_requirement
        ),
        make_location_data(SC2Mission.HARBINGER_OF_OBLIVION.mission_name, "Southeast Void Crystal", SC2LOTV_LOC_ID_OFFSET + 1405, LocationType.EXTRA,
            logic.harbinger_of_oblivion_requirement
        ),
        make_location_data(SC2Mission.HARBINGER_OF_OBLIVION.mission_name, "South Xel'Naga Vessel", SC2LOTV_LOC_ID_OFFSET + 1406, LocationType.VANILLA),
        make_location_data(SC2Mission.HARBINGER_OF_OBLIVION.mission_name, "Mid Xel'Naga Vessel", SC2LOTV_LOC_ID_OFFSET + 1407, LocationType.VANILLA,
            logic.harbinger_of_oblivion_requirement
        ),
        make_location_data(SC2Mission.HARBINGER_OF_OBLIVION.mission_name, "North Xel'Naga Vessel", SC2LOTV_LOC_ID_OFFSET + 1408, LocationType.VANILLA,
            logic.harbinger_of_oblivion_requirement
        ),
        make_location_data(SC2Mission.UNSEALING_THE_PAST.mission_name, "Victory", SC2LOTV_LOC_ID_OFFSET + 1500, LocationType.VICTORY,
            lambda state: (
                logic.protoss_basic_splash(state)
                and logic.protoss_anti_light_anti_air(state))
        ),
        make_location_data(SC2Mission.UNSEALING_THE_PAST.mission_name, "Zerg Cleared", SC2LOTV_LOC_ID_OFFSET + 1501, LocationType.EXTRA),
        make_location_data(SC2Mission.UNSEALING_THE_PAST.mission_name, "First Stasis Lock", SC2LOTV_LOC_ID_OFFSET + 1502, LocationType.EXTRA,
            lambda state: (
                logic.advanced_tactics
                or (logic.protoss_basic_splash(state)
                    and logic.protoss_anti_light_anti_air(state)
                ))
        ),
        make_location_data(SC2Mission.UNSEALING_THE_PAST.mission_name, "Second Stasis Lock", SC2LOTV_LOC_ID_OFFSET + 1503, LocationType.EXTRA,
            lambda state: (
                logic.protoss_basic_splash(state)
                and logic.protoss_anti_light_anti_air(state))
        ),
        make_location_data(SC2Mission.UNSEALING_THE_PAST.mission_name, "Third Stasis Lock", SC2LOTV_LOC_ID_OFFSET + 1504, LocationType.EXTRA,
            lambda state: (
                logic.protoss_basic_splash(state)
                and logic.protoss_anti_light_anti_air(state))
        ),
        make_location_data(SC2Mission.UNSEALING_THE_PAST.mission_name, "Fourth Stasis Lock", SC2LOTV_LOC_ID_OFFSET + 1505, LocationType.EXTRA,
            lambda state: (
                logic.protoss_basic_splash(state)
                and logic.protoss_anti_light_anti_air(state))
        ),
        make_location_data(SC2Mission.UNSEALING_THE_PAST.mission_name, "South Power Core", SC2LOTV_LOC_ID_OFFSET + 1506, LocationType.VANILLA,
            lambda state: (
                logic.protoss_basic_splash(state)
                and logic.protoss_anti_light_anti_air(state))
        ),
        make_location_data(SC2Mission.UNSEALING_THE_PAST.mission_name, "East Power Core", SC2LOTV_LOC_ID_OFFSET + 1507, LocationType.VANILLA,
            lambda state: (
                logic.protoss_basic_splash(state)
                and logic.protoss_anti_light_anti_air(state))
        ),
        make_location_data(SC2Mission.PURIFICATION.mission_name, "Victory", SC2LOTV_LOC_ID_OFFSET + 1600, LocationType.VICTORY,
            logic.protoss_competent_comp
        ),
        make_location_data(SC2Mission.PURIFICATION.mission_name, "North Sector: West Null Circuit", SC2LOTV_LOC_ID_OFFSET + 1601, LocationType.VANILLA,
            logic.protoss_competent_comp
        ),
        make_location_data(SC2Mission.PURIFICATION.mission_name, "North Sector: Northeast Null Circuit", SC2LOTV_LOC_ID_OFFSET + 1602, LocationType.EXTRA,
            logic.protoss_competent_comp
        ),
        make_location_data(SC2Mission.PURIFICATION.mission_name, "North Sector: Southeast Null Circuit", SC2LOTV_LOC_ID_OFFSET + 1603, LocationType.EXTRA,
            logic.protoss_competent_comp
        ),
        make_location_data(SC2Mission.PURIFICATION.mission_name, "South Sector: West Null Circuit", SC2LOTV_LOC_ID_OFFSET + 1604, LocationType.VANILLA,
            logic.protoss_competent_comp
        ),
        make_location_data(SC2Mission.PURIFICATION.mission_name, "South Sector: North Null Circuit", SC2LOTV_LOC_ID_OFFSET + 1605, LocationType.EXTRA,
            logic.protoss_competent_comp
        ),
        make_location_data(SC2Mission.PURIFICATION.mission_name, "South Sector: East Null Circuit", SC2LOTV_LOC_ID_OFFSET + 1606, LocationType.EXTRA,
            logic.protoss_competent_comp
        ),
        make_location_data(SC2Mission.PURIFICATION.mission_name, "West Sector: West Null Circuit", SC2LOTV_LOC_ID_OFFSET + 1607, LocationType.VANILLA,
            logic.protoss_competent_comp
        ),
        make_location_data(SC2Mission.PURIFICATION.mission_name, "West Sector: Mid Null Circuit", SC2LOTV_LOC_ID_OFFSET + 1608, LocationType.EXTRA,
            logic.protoss_competent_comp
        ),
        make_location_data(SC2Mission.PURIFICATION.mission_name, "West Sector: East Null Circuit", SC2LOTV_LOC_ID_OFFSET + 1609, LocationType.EXTRA,
            logic.protoss_competent_comp
        ),
        make_location_data(SC2Mission.PURIFICATION.mission_name, "East Sector: North Null Circuit", SC2LOTV_LOC_ID_OFFSET + 1610, LocationType.VANILLA,
            logic.protoss_competent_comp
        ),
        make_location_data(SC2Mission.PURIFICATION.mission_name, "East Sector: West Null Circuit", SC2LOTV_LOC_ID_OFFSET + 1611, LocationType.EXTRA,
            logic.protoss_competent_comp
        ),
        make_location_data(SC2Mission.PURIFICATION.mission_name, "East Sector: South Null Circuit", SC2LOTV_LOC_ID_OFFSET + 1612, LocationType.EXTRA,
            logic.protoss_competent_comp
        ),
        make_location_data(SC2Mission.PURIFICATION.mission_name, "Purifier Warden", SC2LOTV_LOC_ID_OFFSET + 1613, LocationType.VANILLA,
            logic.protoss_competent_comp
        ),
        make_location_data(SC2Mission.STEPS_OF_THE_RITE.mission_name, "Victory", SC2LOTV_LOC_ID_OFFSET + 1700, LocationType.VICTORY,
            logic.steps_of_the_rite_requirement
        ),
        make_location_data(SC2Mission.STEPS_OF_THE_RITE.mission_name, "First Terrazine Fog", SC2LOTV_LOC_ID_OFFSET + 1701, LocationType.EXTRA,
            logic.steps_of_the_rite_requirement
        ),
        make_location_data(SC2Mission.STEPS_OF_THE_RITE.mission_name, "Southwest Guardian", SC2LOTV_LOC_ID_OFFSET + 1702, LocationType.EXTRA,
            logic.steps_of_the_rite_requirement
        ),
        make_location_data(SC2Mission.STEPS_OF_THE_RITE.mission_name, "West Guardian", SC2LOTV_LOC_ID_OFFSET + 1703, LocationType.EXTRA,
            logic.steps_of_the_rite_requirement
        ),
        make_location_data(SC2Mission.STEPS_OF_THE_RITE.mission_name, "Northwest Guardian", SC2LOTV_LOC_ID_OFFSET + 1704, LocationType.EXTRA,
            logic.steps_of_the_rite_requirement
        ),
        make_location_data(SC2Mission.STEPS_OF_THE_RITE.mission_name, "Northeast Guardian", SC2LOTV_LOC_ID_OFFSET + 1705, LocationType.EXTRA,
            logic.steps_of_the_rite_requirement
        ),
        make_location_data(SC2Mission.STEPS_OF_THE_RITE.mission_name, "North Mothership", SC2LOTV_LOC_ID_OFFSET + 1706, LocationType.VANILLA,
            logic.steps_of_the_rite_requirement
        ),
        make_location_data(SC2Mission.STEPS_OF_THE_RITE.mission_name, "South Mothership", SC2LOTV_LOC_ID_OFFSET + 1707, LocationType.VANILLA,
            logic.steps_of_the_rite_requirement
        ),
        make_location_data(SC2Mission.RAK_SHIR.mission_name, "Victory", SC2LOTV_LOC_ID_OFFSET + 1800, LocationType.VICTORY,
            logic.protoss_competent_comp
        ),
        make_location_data(SC2Mission.RAK_SHIR.mission_name, "North Slayn Elemental", SC2LOTV_LOC_ID_OFFSET + 1801, LocationType.VANILLA,
            logic.protoss_competent_comp
        ),
        make_location_data(SC2Mission.RAK_SHIR.mission_name, "Southwest Slayn Elemental", SC2LOTV_LOC_ID_OFFSET + 1802, LocationType.VANILLA,
            logic.protoss_competent_comp
        ),
        make_location_data(SC2Mission.RAK_SHIR.mission_name, "East Slayn Elemental", SC2LOTV_LOC_ID_OFFSET + 1803, LocationType.VANILLA,
            logic.protoss_competent_comp
        ),
        make_location_data(SC2Mission.TEMPLAR_S_CHARGE.mission_name, "Victory", SC2LOTV_LOC_ID_OFFSET + 1900, LocationType.VICTORY,
            logic.templars_charge_requirement
        ),
        make_location_data(SC2Mission.TEMPLAR_S_CHARGE.mission_name, "Northwest Power Core", SC2LOTV_LOC_ID_OFFSET + 1901, LocationType.EXTRA,
            logic.templars_charge_requirement
        ),
        make_location_data(SC2Mission.TEMPLAR_S_CHARGE.mission_name, "Northeast Power Core", SC2LOTV_LOC_ID_OFFSET + 1902, LocationType.EXTRA,
            logic.templars_charge_requirement
        ),
        make_location_data(SC2Mission.TEMPLAR_S_CHARGE.mission_name, "Southeast Power Core", SC2LOTV_LOC_ID_OFFSET + 1903, LocationType.EXTRA,
            logic.templars_charge_requirement
        ),
        make_location_data(SC2Mission.TEMPLAR_S_CHARGE.mission_name, "West Hybrid Stasis Chamber", SC2LOTV_LOC_ID_OFFSET + 1904, LocationType.VANILLA,
            logic.templars_charge_requirement
        ),
        make_location_data(SC2Mission.TEMPLAR_S_CHARGE.mission_name, "Southeast Hybrid Stasis Chamber", SC2LOTV_LOC_ID_OFFSET + 1905, LocationType.VANILLA,
            logic.protoss_fleet
        ),
        make_location_data(SC2Mission.TEMPLAR_S_RETURN.mission_name, "Victory", SC2LOTV_LOC_ID_OFFSET + 2000, LocationType.VICTORY,
            logic.templars_return_phase_3_reach_dts_requirement
        ),
        make_location_data(SC2Mission.TEMPLAR_S_RETURN.mission_name, "Citadel: First Gate", SC2LOTV_LOC_ID_OFFSET + 2001, LocationType.EXTRA),
        make_location_data(SC2Mission.TEMPLAR_S_RETURN.mission_name, "Citadel: Second Gate", SC2LOTV_LOC_ID_OFFSET + 2002, LocationType.EXTRA),
        make_location_data(SC2Mission.TEMPLAR_S_RETURN.mission_name, "Citadel: Power Structure", SC2LOTV_LOC_ID_OFFSET + 2003, LocationType.VANILLA),
        make_location_data(SC2Mission.TEMPLAR_S_RETURN.mission_name, "Temple Grounds: Gather Army", SC2LOTV_LOC_ID_OFFSET + 2004, LocationType.VANILLA,
            logic.templars_return_phase_2_requirement
        ),
        make_location_data(SC2Mission.TEMPLAR_S_RETURN.mission_name, "Temple Grounds: Power Structure", SC2LOTV_LOC_ID_OFFSET + 2005, LocationType.VANILLA,
            logic.templars_return_phase_2_requirement
        ),
        make_location_data(SC2Mission.TEMPLAR_S_RETURN.mission_name, "Caverns: Purifier", SC2LOTV_LOC_ID_OFFSET + 2006, LocationType.EXTRA,
            logic.templars_return_phase_3_reach_colossus_requirement
        ),
        make_location_data(SC2Mission.TEMPLAR_S_RETURN.mission_name, "Caverns: Dark Templar", SC2LOTV_LOC_ID_OFFSET + 2007, LocationType.EXTRA,
            logic.templars_return_phase_3_reach_dts_requirement
        ),
        make_location_data(SC2Mission.THE_HOST.mission_name, "Victory", SC2LOTV_LOC_ID_OFFSET + 2100, LocationType.VICTORY,
            logic.the_host_requirement
        ),
        make_location_data(SC2Mission.THE_HOST.mission_name, "Southeast Void Shard", SC2LOTV_LOC_ID_OFFSET + 2101, LocationType.EXTRA,
            logic.the_host_requirement
        ),
        make_location_data(SC2Mission.THE_HOST.mission_name, "South Void Shard", SC2LOTV_LOC_ID_OFFSET + 2102, LocationType.EXTRA,
            logic.the_host_requirement
        ),
        make_location_data(SC2Mission.THE_HOST.mission_name, "Southwest Void Shard", SC2LOTV_LOC_ID_OFFSET + 2103, LocationType.EXTRA,
            logic.the_host_requirement
        ),
        make_location_data(SC2Mission.THE_HOST.mission_name, "North Void Shard", SC2LOTV_LOC_ID_OFFSET + 2104, LocationType.EXTRA,
            logic.the_host_requirement
        ),
        make_location_data(SC2Mission.THE_HOST.mission_name, "Northwest Void Shard", SC2LOTV_LOC_ID_OFFSET + 2105, LocationType.EXTRA,
            logic.the_host_requirement
        ),
        make_location_data(SC2Mission.THE_HOST.mission_name, "Nerazim Warp in Zone", SC2LOTV_LOC_ID_OFFSET + 2106, LocationType.VANILLA,
            logic.the_host_requirement
        ),
        make_location_data(SC2Mission.THE_HOST.mission_name, "Tal'darim Warp in Zone", SC2LOTV_LOC_ID_OFFSET + 2107, LocationType.VANILLA,
            logic.the_host_requirement
        ),
        make_location_data(SC2Mission.THE_HOST.mission_name, "Purifier Warp in Zone", SC2LOTV_LOC_ID_OFFSET + 2108, LocationType.VANILLA,
            logic.the_host_requirement
        ),
        make_location_data(SC2Mission.SALVATION.mission_name, "Victory", SC2LOTV_LOC_ID_OFFSET + 2200, LocationType.VICTORY,
            logic.salvation_requirement
        ),
        make_location_data(SC2Mission.SALVATION.mission_name, "Fabrication Matrix", SC2LOTV_LOC_ID_OFFSET + 2201, LocationType.EXTRA,
            logic.salvation_requirement
        ),
        make_location_data(SC2Mission.SALVATION.mission_name, "Assault Cluster", SC2LOTV_LOC_ID_OFFSET + 2202, LocationType.EXTRA,
            logic.salvation_requirement
        ),
        make_location_data(SC2Mission.SALVATION.mission_name, "Hull Breach", SC2LOTV_LOC_ID_OFFSET + 2203, LocationType.EXTRA,
            logic.salvation_requirement
        ),
        make_location_data(SC2Mission.SALVATION.mission_name, "Core Critical", SC2LOTV_LOC_ID_OFFSET + 2204, LocationType.EXTRA,
            logic.salvation_requirement
        ),

        # Epilogue
        make_location_data(SC2Mission.INTO_THE_VOID.mission_name, "Victory", SC2LOTV_LOC_ID_OFFSET + 2300, LocationType.VICTORY,
            logic.into_the_void_requirement
        ),
        make_location_data(SC2Mission.INTO_THE_VOID.mission_name, "Corruption Source", SC2LOTV_LOC_ID_OFFSET + 2301, LocationType.EXTRA),
        make_location_data(SC2Mission.INTO_THE_VOID.mission_name, "Southwest Forward Position", SC2LOTV_LOC_ID_OFFSET + 2302, LocationType.VANILLA,
            logic.into_the_void_requirement
        ),
        make_location_data(SC2Mission.INTO_THE_VOID.mission_name, "Northwest Forward Position", SC2LOTV_LOC_ID_OFFSET + 2303, LocationType.VANILLA,
            logic.into_the_void_requirement
        ),
        make_location_data(SC2Mission.INTO_THE_VOID.mission_name, "Southeast Forward Position", SC2LOTV_LOC_ID_OFFSET + 2304, LocationType.VANILLA,
            logic.into_the_void_requirement
        ),
        make_location_data(SC2Mission.INTO_THE_VOID.mission_name, "Northeast Forward Position", SC2LOTV_LOC_ID_OFFSET + 2305, LocationType.VANILLA),
        make_location_data(SC2Mission.THE_ESSENCE_OF_ETERNITY.mission_name, "Victory", SC2LOTV_LOC_ID_OFFSET + 2400, LocationType.VICTORY,
            logic.essence_of_eternity_requirement
        ),
        make_location_data(SC2Mission.THE_ESSENCE_OF_ETERNITY.mission_name, "Void Trashers", SC2LOTV_LOC_ID_OFFSET + 2401, LocationType.EXTRA),
        make_location_data(SC2Mission.AMON_S_FALL.mission_name, "Victory", SC2LOTV_LOC_ID_OFFSET + 2500, LocationType.VICTORY,
            logic.amons_fall_requirement
        ),

        # Nova Covert Ops
        make_location_data(SC2Mission.THE_ESCAPE.mission_name, "Victory", SC2NCO_LOC_ID_OFFSET + 100, LocationType.VICTORY,
            logic.the_escape_requirement
        ),
        make_location_data(SC2Mission.THE_ESCAPE.mission_name, "Rifle", SC2NCO_LOC_ID_OFFSET + 101, LocationType.VANILLA,
            logic.the_escape_first_stage_requirement
        ),
        make_location_data(SC2Mission.THE_ESCAPE.mission_name, "Grenades", SC2NCO_LOC_ID_OFFSET + 102, LocationType.VANILLA,
            logic.the_escape_first_stage_requirement
        ),
        make_location_data(SC2Mission.THE_ESCAPE.mission_name, "Agent Delta", SC2NCO_LOC_ID_OFFSET + 103, LocationType.VANILLA,
            logic.the_escape_requirement
        ),
        make_location_data(SC2Mission.THE_ESCAPE.mission_name, "Agent Pierce", SC2NCO_LOC_ID_OFFSET + 104, LocationType.VANILLA,
            logic.the_escape_requirement
        ),
        make_location_data(SC2Mission.THE_ESCAPE.mission_name, "Agent Stone", SC2NCO_LOC_ID_OFFSET + 105, LocationType.VANILLA,
            logic.the_escape_requirement
        ),
        make_location_data(SC2Mission.SUDDEN_STRIKE.mission_name, "Victory", SC2NCO_LOC_ID_OFFSET + 200, LocationType.VICTORY,
            logic.sudden_strike_requirement
        ),
        make_location_data(SC2Mission.SUDDEN_STRIKE.mission_name, "Research Center", SC2NCO_LOC_ID_OFFSET + 201, LocationType.VANILLA,
            logic.sudden_strike_can_reach_objectives
        ),
        make_location_data(SC2Mission.SUDDEN_STRIKE.mission_name, "Weaponry Labs", SC2NCO_LOC_ID_OFFSET + 202, LocationType.VANILLA,
            logic.sudden_strike_can_reach_objectives
        ),
        make_location_data(SC2Mission.SUDDEN_STRIKE.mission_name, "Brutalisk", SC2NCO_LOC_ID_OFFSET + 203, LocationType.EXTRA,
            logic.sudden_strike_requirement
        ),
        make_location_data(SC2Mission.ENEMY_INTELLIGENCE.mission_name, "Victory", SC2NCO_LOC_ID_OFFSET + 300, LocationType.VICTORY,
            logic.enemy_intelligence_third_stage_requirement
        ),
        make_location_data(SC2Mission.ENEMY_INTELLIGENCE.mission_name, "West Garrison", SC2NCO_LOC_ID_OFFSET + 301, LocationType.EXTRA,
            logic.enemy_intelligence_first_stage_requirement
        ),
        make_location_data(SC2Mission.ENEMY_INTELLIGENCE.mission_name, "Close Garrison", SC2NCO_LOC_ID_OFFSET + 302, LocationType.EXTRA,
            logic.enemy_intelligence_first_stage_requirement
        ),
        make_location_data(SC2Mission.ENEMY_INTELLIGENCE.mission_name, "Northeast Garrison", SC2NCO_LOC_ID_OFFSET + 303, LocationType.EXTRA,
            logic.enemy_intelligence_first_stage_requirement
        ),
        make_location_data(SC2Mission.ENEMY_INTELLIGENCE.mission_name, "Southeast Garrison", SC2NCO_LOC_ID_OFFSET + 304, LocationType.EXTRA,
            lambda state: (
                logic.enemy_intelligence_first_stage_requirement(state)
                and logic.enemy_intelligence_cliff_garrison(state))
        ),
        make_location_data(SC2Mission.ENEMY_INTELLIGENCE.mission_name, "South Garrison", SC2NCO_LOC_ID_OFFSET + 305, LocationType.EXTRA,
            logic.enemy_intelligence_first_stage_requirement
        ),
        make_location_data(SC2Mission.ENEMY_INTELLIGENCE.mission_name, "All Garrisons", SC2NCO_LOC_ID_OFFSET + 306, LocationType.VANILLA,
            lambda state: (
                logic.enemy_intelligence_first_stage_requirement(state)
                and logic.enemy_intelligence_cliff_garrison(state))
        ),
        make_location_data(SC2Mission.ENEMY_INTELLIGENCE.mission_name, "Forces Rescued", SC2NCO_LOC_ID_OFFSET + 307, LocationType.VANILLA,
            logic.enemy_intelligence_first_stage_requirement
        ),
        make_location_data(SC2Mission.ENEMY_INTELLIGENCE.mission_name, "Communications Hub", SC2NCO_LOC_ID_OFFSET + 308, LocationType.VANILLA,
            logic.enemy_intelligence_second_stage_requirement
        ),
        make_location_data(SC2Mission.TROUBLE_IN_PARADISE.mission_name, "Victory", SC2NCO_LOC_ID_OFFSET + 400, LocationType.VICTORY,
            logic.trouble_in_paradise_requirement
        ),
        make_location_data(SC2Mission.TROUBLE_IN_PARADISE.mission_name, "North Base: West Hatchery", SC2NCO_LOC_ID_OFFSET + 401, LocationType.VANILLA,
            logic.trouble_in_paradise_requirement
        ),
        make_location_data(SC2Mission.TROUBLE_IN_PARADISE.mission_name, "North Base: North Hatchery", SC2NCO_LOC_ID_OFFSET + 402, LocationType.VANILLA,
            logic.trouble_in_paradise_requirement
        ),
        make_location_data(SC2Mission.TROUBLE_IN_PARADISE.mission_name, "North Base: East Hatchery", SC2NCO_LOC_ID_OFFSET + 403, LocationType.VANILLA),
        make_location_data(SC2Mission.TROUBLE_IN_PARADISE.mission_name, "South Base: Northwest Hatchery", SC2NCO_LOC_ID_OFFSET + 404, LocationType.VANILLA,
            logic.trouble_in_paradise_requirement
        ),
        make_location_data(SC2Mission.TROUBLE_IN_PARADISE.mission_name, "South Base: Southwest Hatchery", SC2NCO_LOC_ID_OFFSET + 405, LocationType.VANILLA,
            logic.trouble_in_paradise_requirement
        ),
        make_location_data(SC2Mission.TROUBLE_IN_PARADISE.mission_name, "South Base: East Hatchery", SC2NCO_LOC_ID_OFFSET + 406, LocationType.VANILLA),
        make_location_data(SC2Mission.TROUBLE_IN_PARADISE.mission_name, "North Shield Projector", SC2NCO_LOC_ID_OFFSET + 407, LocationType.EXTRA,
            logic.trouble_in_paradise_requirement
        ),
        make_location_data(SC2Mission.TROUBLE_IN_PARADISE.mission_name, "East Shield Projector", SC2NCO_LOC_ID_OFFSET + 408, LocationType.EXTRA,
            logic.trouble_in_paradise_requirement
        ),
        make_location_data(SC2Mission.TROUBLE_IN_PARADISE.mission_name, "South Shield Projector", SC2NCO_LOC_ID_OFFSET + 409, LocationType.EXTRA,
            logic.trouble_in_paradise_requirement
        ),
        make_location_data(SC2Mission.TROUBLE_IN_PARADISE.mission_name, "West Shield Projector", SC2NCO_LOC_ID_OFFSET + 410, LocationType.EXTRA,
            logic.trouble_in_paradise_requirement
        ),
        make_location_data(SC2Mission.TROUBLE_IN_PARADISE.mission_name, "Fleet Beacon", SC2NCO_LOC_ID_OFFSET + 411, LocationType.VANILLA,
            logic.trouble_in_paradise_requirement
        ),
        make_location_data(SC2Mission.NIGHT_TERRORS.mission_name, "Victory", SC2NCO_LOC_ID_OFFSET + 500, LocationType.VICTORY,
            logic.night_terrors_requirement
        ),
        make_location_data(SC2Mission.NIGHT_TERRORS.mission_name, "1 Terrazine Node Collected", SC2NCO_LOC_ID_OFFSET + 501, LocationType.EXTRA,
            logic.night_terrors_requirement
        ),
        make_location_data(SC2Mission.NIGHT_TERRORS.mission_name, "2 Terrazine Nodes Collected", SC2NCO_LOC_ID_OFFSET + 502, LocationType.EXTRA,
            logic.night_terrors_requirement
        ),
        make_location_data(SC2Mission.NIGHT_TERRORS.mission_name, "3 Terrazine Nodes Collected", SC2NCO_LOC_ID_OFFSET + 503, LocationType.EXTRA,
            logic.night_terrors_requirement
        ),
        make_location_data(SC2Mission.NIGHT_TERRORS.mission_name, "4 Terrazine Nodes Collected", SC2NCO_LOC_ID_OFFSET + 504, LocationType.EXTRA,
            logic.night_terrors_requirement
        ),
        make_location_data(SC2Mission.NIGHT_TERRORS.mission_name, "5 Terrazine Nodes Collected", SC2NCO_LOC_ID_OFFSET + 505, LocationType.EXTRA,
            logic.night_terrors_requirement
        ),
        make_location_data(SC2Mission.NIGHT_TERRORS.mission_name, "HERC Outpost", SC2NCO_LOC_ID_OFFSET + 506, LocationType.VANILLA,
            logic.night_terrors_requirement
        ),
        make_location_data(SC2Mission.NIGHT_TERRORS.mission_name, "Umojan Mine", SC2NCO_LOC_ID_OFFSET + 507, LocationType.EXTRA,
            logic.night_terrors_requirement
        ),
        make_location_data(SC2Mission.NIGHT_TERRORS.mission_name, "Blightbringer", SC2NCO_LOC_ID_OFFSET + 508, LocationType.VANILLA,
            lambda state: (
                logic.night_terrors_requirement(state)
                and logic.nova_ranged_weapon(state)
                and state.has_any({
                    item_names.NOVA_HELLFIRE_SHOTGUN, item_names.NOVA_PULSE_GRENADES, item_names.NOVA_STIM_INFUSION,
                    item_names.NOVA_HOLO_DECOY
                }, player))
        ),
        make_location_data(SC2Mission.NIGHT_TERRORS.mission_name, "Science Facility", SC2NCO_LOC_ID_OFFSET + 509, LocationType.EXTRA,
            logic.night_terrors_requirement
        ),
        make_location_data(SC2Mission.NIGHT_TERRORS.mission_name, "Eradicators", SC2NCO_LOC_ID_OFFSET + 510, LocationType.VANILLA,
            lambda state: (
                logic.night_terrors_requirement(state)
                and logic.nova_any_weapon(state))
        ),
        make_location_data(SC2Mission.FLASHPOINT.mission_name, "Victory", SC2NCO_LOC_ID_OFFSET + 600, LocationType.VICTORY,
            logic.flashpoint_far_requirement
        ),
        make_location_data(SC2Mission.FLASHPOINT.mission_name, "Close North Evidence Coordinates", SC2NCO_LOC_ID_OFFSET + 601, LocationType.EXTRA,
            lambda state: (
                state.has_any({item_names.LIBERATOR_RAID_ARTILLERY, item_names.RAVEN_HUNTER_SEEKER_WEAPON}, player)
                or logic.terran_common_unit(state))
        ),
        make_location_data(SC2Mission.FLASHPOINT.mission_name, "Close East Evidence Coordinates", SC2NCO_LOC_ID_OFFSET + 602, LocationType.EXTRA,
            lambda state: (
                state.has_any({item_names.LIBERATOR_RAID_ARTILLERY, item_names.RAVEN_HUNTER_SEEKER_WEAPON}, player)
                or logic.terran_common_unit(state))
        ),
        make_location_data(SC2Mission.FLASHPOINT.mission_name, "Far North Evidence Coordinates", SC2NCO_LOC_ID_OFFSET + 603, LocationType.EXTRA,
            logic.flashpoint_far_requirement
        ),
        make_location_data(SC2Mission.FLASHPOINT.mission_name, "Far East Evidence Coordinates", SC2NCO_LOC_ID_OFFSET + 604, LocationType.EXTRA,
            logic.flashpoint_far_requirement
        ),
        make_location_data(SC2Mission.FLASHPOINT.mission_name, "Experimental Weapon", SC2NCO_LOC_ID_OFFSET + 605, LocationType.VANILLA,
            logic.flashpoint_far_requirement
        ),
        make_location_data(SC2Mission.FLASHPOINT.mission_name, "Northwest Subway Entrance", SC2NCO_LOC_ID_OFFSET + 606, LocationType.VANILLA,
            lambda state: (
                state.has_any({item_names.LIBERATOR_RAID_ARTILLERY, item_names.RAVEN_HUNTER_SEEKER_WEAPON}, player)
                and logic.terran_common_unit(state)
                        or logic.flashpoint_far_requirement(state))
        ),
        make_location_data(SC2Mission.FLASHPOINT.mission_name, "Southeast Subway Entrance", SC2NCO_LOC_ID_OFFSET + 607, LocationType.VANILLA,
                     lambda state: state.has_any(
                         {item_names.LIBERATOR_RAID_ARTILLERY, item_names.RAVEN_HUNTER_SEEKER_WEAPON}, player)
                                   and logic.terran_common_unit(state)
                                   or logic.flashpoint_far_requirement(state)),
        make_location_data(SC2Mission.FLASHPOINT.mission_name, "Northeast Subway Entrance", SC2NCO_LOC_ID_OFFSET + 608, LocationType.VANILLA,
            logic.flashpoint_far_requirement
        ),
        make_location_data(SC2Mission.FLASHPOINT.mission_name, "Expansion Hatchery", SC2NCO_LOC_ID_OFFSET + 609, LocationType.EXTRA,
                     lambda state: state.has(item_names.LIBERATOR_RAID_ARTILLERY, player) and logic.terran_common_unit(state)
                                   or logic.flashpoint_far_requirement(state)),
        make_location_data(SC2Mission.FLASHPOINT.mission_name, "Baneling Spawns", SC2NCO_LOC_ID_OFFSET + 610, LocationType.EXTRA,
            logic.flashpoint_far_requirement
        ),
        make_location_data(SC2Mission.FLASHPOINT.mission_name, "Mutalisk Spawns", SC2NCO_LOC_ID_OFFSET + 611, LocationType.EXTRA,
            logic.flashpoint_far_requirement
        ),
        make_location_data(SC2Mission.FLASHPOINT.mission_name, "Nydus Worm Spawns", SC2NCO_LOC_ID_OFFSET + 612, LocationType.EXTRA,
            logic.flashpoint_far_requirement
        ),
        make_location_data(SC2Mission.FLASHPOINT.mission_name, "Lurker Spawns", SC2NCO_LOC_ID_OFFSET + 613, LocationType.EXTRA,
            logic.flashpoint_far_requirement
        ),
        make_location_data(SC2Mission.FLASHPOINT.mission_name, "Brood Lord Spawns", SC2NCO_LOC_ID_OFFSET + 614, LocationType.EXTRA,
            logic.flashpoint_far_requirement
        ),
        make_location_data(SC2Mission.FLASHPOINT.mission_name, "Ultralisk Spawns", SC2NCO_LOC_ID_OFFSET + 615, LocationType.EXTRA,
            logic.flashpoint_far_requirement
        ),
        make_location_data(SC2Mission.IN_THE_ENEMY_S_SHADOW.mission_name, "Victory", SC2NCO_LOC_ID_OFFSET + 700, LocationType.VICTORY,
            logic.enemy_shadow_victory
        ),
        make_location_data(SC2Mission.IN_THE_ENEMY_S_SHADOW.mission_name, "Sewers: Domination Visor", SC2NCO_LOC_ID_OFFSET + 701, LocationType.VANILLA,
            logic.enemy_shadow_domination
        ),
        make_location_data(SC2Mission.IN_THE_ENEMY_S_SHADOW.mission_name, "Sewers: Resupply Crate", SC2NCO_LOC_ID_OFFSET + 702, LocationType.EXTRA,
            logic.enemy_shadow_first_stage
        ),
        make_location_data(SC2Mission.IN_THE_ENEMY_S_SHADOW.mission_name, "Sewers: Facility Access", SC2NCO_LOC_ID_OFFSET + 703, LocationType.VANILLA,
            logic.enemy_shadow_first_stage
        ),
        make_location_data(SC2Mission.IN_THE_ENEMY_S_SHADOW.mission_name, "Facility: Northwest Door Lock", SC2NCO_LOC_ID_OFFSET + 704, LocationType.VANILLA,
            logic.enemy_shadow_door_controls
        ),
        make_location_data(SC2Mission.IN_THE_ENEMY_S_SHADOW.mission_name, "Facility: Southeast Door Lock", SC2NCO_LOC_ID_OFFSET + 705, LocationType.VANILLA,
            logic.enemy_shadow_door_controls
        ),
        make_location_data(SC2Mission.IN_THE_ENEMY_S_SHADOW.mission_name, "Facility: Blazefire Gunblade", SC2NCO_LOC_ID_OFFSET + 706, LocationType.VANILLA,
            lambda state: (
                logic.enemy_shadow_second_stage(state)
                and (logic.story_tech_granted
                    or state.has(item_names.NOVA_BLINK, player)
                    or (adv_tactics
                        and state.has_all({item_names.NOVA_DOMINATION, item_names.NOVA_HOLO_DECOY, item_names.NOVA_JUMP_SUIT_MODULE}, player)
                    )
                ))
        ),
        make_location_data(SC2Mission.IN_THE_ENEMY_S_SHADOW.mission_name, "Facility: Blink Suit", SC2NCO_LOC_ID_OFFSET + 707, LocationType.VANILLA,
            logic.enemy_shadow_second_stage
        ),
        make_location_data(SC2Mission.IN_THE_ENEMY_S_SHADOW.mission_name, "Facility: Advanced Weaponry", SC2NCO_LOC_ID_OFFSET + 708, LocationType.VANILLA,
            logic.enemy_shadow_second_stage
        ),
        make_location_data(SC2Mission.IN_THE_ENEMY_S_SHADOW.mission_name, "Facility: Entrance Resupply Crate", SC2NCO_LOC_ID_OFFSET + 709, LocationType.EXTRA,
            logic.enemy_shadow_first_stage
        ),
        make_location_data(SC2Mission.IN_THE_ENEMY_S_SHADOW.mission_name, "Facility: West Resupply Crate", SC2NCO_LOC_ID_OFFSET + 710, LocationType.EXTRA,
            logic.enemy_shadow_second_stage
        ),
        make_location_data(SC2Mission.IN_THE_ENEMY_S_SHADOW.mission_name, "Facility: North Resupply Crate", SC2NCO_LOC_ID_OFFSET + 711, LocationType.EXTRA,
            logic.enemy_shadow_second_stage
        ),
        make_location_data(SC2Mission.IN_THE_ENEMY_S_SHADOW.mission_name, "Facility: East Resupply Crate", SC2NCO_LOC_ID_OFFSET + 712, LocationType.EXTRA,
            logic.enemy_shadow_second_stage
        ),
        make_location_data(SC2Mission.IN_THE_ENEMY_S_SHADOW.mission_name, "Facility: South Resupply Crate", SC2NCO_LOC_ID_OFFSET + 713, LocationType.EXTRA,
            logic.enemy_shadow_second_stage
        ),
        make_location_data(SC2Mission.DARK_SKIES.mission_name, "Victory", SC2NCO_LOC_ID_OFFSET + 800, LocationType.VICTORY,
            logic.dark_skies_requirement
        ),
        make_location_data(SC2Mission.DARK_SKIES.mission_name, "First Squadron of Dominion Fleet", SC2NCO_LOC_ID_OFFSET + 801, LocationType.EXTRA,
            logic.dark_skies_requirement
        ),
        make_location_data(SC2Mission.DARK_SKIES.mission_name, "Remainder of Dominion Fleet", SC2NCO_LOC_ID_OFFSET + 802, LocationType.EXTRA,
            logic.dark_skies_requirement
        ),
        make_location_data(SC2Mission.DARK_SKIES.mission_name, "Ji'nara", SC2NCO_LOC_ID_OFFSET + 803, LocationType.EXTRA,
            logic.dark_skies_requirement
        ),
        make_location_data(SC2Mission.DARK_SKIES.mission_name, "Science Facility", SC2NCO_LOC_ID_OFFSET + 804, LocationType.VANILLA,
            logic.dark_skies_requirement
        ),
        make_location_data(SC2Mission.END_GAME.mission_name, "Victory", SC2NCO_LOC_ID_OFFSET + 900, LocationType.VICTORY,
            lambda state: logic.end_game_requirement(state) and logic.nova_any_weapon(state)
        ),
        make_location_data(SC2Mission.END_GAME.mission_name, "Xanthos", SC2NCO_LOC_ID_OFFSET + 901, LocationType.VANILLA,
            logic.end_game_requirement
        ),

        # Mission Variants
        # 10X/20X - Liberation Day
        make_location_data(SC2Mission.THE_OUTLAWS_Z.mission_name, "Victory", SC2_RACESWAP_LOC_ID_OFFSET + 300, LocationType.VICTORY,
            logic.zerg_common_unit
        ),
        make_location_data(SC2Mission.THE_OUTLAWS_Z.mission_name, "Rebel Base", SC2_RACESWAP_LOC_ID_OFFSET + 301, LocationType.VANILLA,
            logic.zerg_common_unit
        ),
        make_location_data(SC2Mission.THE_OUTLAWS_Z.mission_name, "North Resource Pickups", SC2_RACESWAP_LOC_ID_OFFSET + 302, LocationType.EXTRA,
            logic.zerg_common_unit
        ),
        make_location_data(SC2Mission.THE_OUTLAWS_Z.mission_name, "Bunker", SC2_RACESWAP_LOC_ID_OFFSET + 303, LocationType.VANILLA,
            logic.zerg_common_unit
        ),
        make_location_data(SC2Mission.THE_OUTLAWS_Z.mission_name, "Close Resource Pickups", SC2_RACESWAP_LOC_ID_OFFSET + 304, LocationType.EXTRA),
        make_location_data(SC2Mission.THE_OUTLAWS_P.mission_name, "Victory", SC2_RACESWAP_LOC_ID_OFFSET + 400, LocationType.VICTORY,
            logic.protoss_common_unit
        ),
        make_location_data(SC2Mission.THE_OUTLAWS_P.mission_name, "Rebel Base", SC2_RACESWAP_LOC_ID_OFFSET + 401, LocationType.VANILLA,
            logic.protoss_common_unit
        ),
        make_location_data(SC2Mission.THE_OUTLAWS_P.mission_name, "North Resource Pickups", SC2_RACESWAP_LOC_ID_OFFSET + 402, LocationType.EXTRA,
            logic.protoss_common_unit
        ),
        make_location_data(SC2Mission.THE_OUTLAWS_P.mission_name, "Bunker", SC2_RACESWAP_LOC_ID_OFFSET + 403, LocationType.VANILLA,
            logic.protoss_common_unit
        ),
        make_location_data(SC2Mission.THE_OUTLAWS_P.mission_name, "Close Resource Pickups", SC2_RACESWAP_LOC_ID_OFFSET + 404, LocationType.EXTRA),
        make_location_data(SC2Mission.ZERO_HOUR_Z.mission_name, "Victory", SC2_RACESWAP_LOC_ID_OFFSET + 500, LocationType.VICTORY,
            lambda state: (
                logic.zerg_competent_defense(state)
                and logic.zerg_basic_kerriganless_anti_air(state))
        ),
        make_location_data(SC2Mission.ZERO_HOUR_Z.mission_name, "First Group Rescued", SC2_RACESWAP_LOC_ID_OFFSET + 501, LocationType.VANILLA),
        make_location_data(SC2Mission.ZERO_HOUR_Z.mission_name, "Second Group Rescued", SC2_RACESWAP_LOC_ID_OFFSET + 502, LocationType.VANILLA,
            logic.zerg_common_unit
        ),
        make_location_data(SC2Mission.ZERO_HOUR_Z.mission_name, "Third Group Rescued", SC2_RACESWAP_LOC_ID_OFFSET + 503, LocationType.VANILLA,
            logic.zerg_competent_defense
        ),
        make_location_data(SC2Mission.ZERO_HOUR_Z.mission_name, "First Hatchery", SC2_RACESWAP_LOC_ID_OFFSET + 504, LocationType.CHALLENGE,
            logic.zerg_competent_comp
        ),
        make_location_data(SC2Mission.ZERO_HOUR_Z.mission_name, "Second Hatchery", SC2_RACESWAP_LOC_ID_OFFSET + 505, LocationType.CHALLENGE,
            logic.zerg_competent_comp
        ),
        make_location_data(SC2Mission.ZERO_HOUR_Z.mission_name, "Third Hatchery", SC2_RACESWAP_LOC_ID_OFFSET + 506, LocationType.CHALLENGE,
            logic.zerg_competent_comp
        ),
        make_location_data(SC2Mission.ZERO_HOUR_Z.mission_name, "Fourth Hatchery", SC2_RACESWAP_LOC_ID_OFFSET + 507, LocationType.CHALLENGE,
            logic.zerg_competent_comp
        ),
        make_location_data(SC2Mission.ZERO_HOUR_Z.mission_name, "Ride's on its Way", SC2_RACESWAP_LOC_ID_OFFSET + 508, LocationType.EXTRA,
            logic.zerg_common_unit
        ),
        make_location_data(SC2Mission.ZERO_HOUR_Z.mission_name, "Hold Just a Little Longer", SC2_RACESWAP_LOC_ID_OFFSET + 509,
                     LocationType.EXTRA,
            logic.zerg_competent_defense
        ),
        make_location_data(SC2Mission.ZERO_HOUR_Z.mission_name, "Cavalry's on the Way", SC2_RACESWAP_LOC_ID_OFFSET + 510, LocationType.EXTRA,
            logic.zerg_competent_defense
        ),
        make_location_data(SC2Mission.ZERO_HOUR_P.mission_name, "Victory", SC2_RACESWAP_LOC_ID_OFFSET + 600, LocationType.VICTORY,
            lambda state: (
                logic.protoss_common_unit(state)
                and (adv_tactics or logic.protoss_basic_anti_air(state)))
        ),
        make_location_data(SC2Mission.ZERO_HOUR_P.mission_name, "First Group Rescued", SC2_RACESWAP_LOC_ID_OFFSET + 601, LocationType.VANILLA),
        make_location_data(SC2Mission.ZERO_HOUR_P.mission_name, "Second Group Rescued", SC2_RACESWAP_LOC_ID_OFFSET + 602, LocationType.VANILLA,
            logic.protoss_common_unit
        ),
        make_location_data(SC2Mission.ZERO_HOUR_P.mission_name, "Third Group Rescued", SC2_RACESWAP_LOC_ID_OFFSET + 603, LocationType.VANILLA,
            logic.protoss_common_unit
        ),
        make_location_data(SC2Mission.ZERO_HOUR_P.mission_name, "First Hatchery", SC2_RACESWAP_LOC_ID_OFFSET + 604, LocationType.CHALLENGE,
            logic.protoss_competent_comp
        ),
        make_location_data(SC2Mission.ZERO_HOUR_P.mission_name, "Second Hatchery", SC2_RACESWAP_LOC_ID_OFFSET + 605, LocationType.CHALLENGE,
            logic.protoss_competent_comp
        ),
        make_location_data(SC2Mission.ZERO_HOUR_P.mission_name, "Third Hatchery", SC2_RACESWAP_LOC_ID_OFFSET + 606, LocationType.CHALLENGE,
            logic.protoss_competent_comp
        ),
        make_location_data(SC2Mission.ZERO_HOUR_P.mission_name, "Fourth Hatchery", SC2_RACESWAP_LOC_ID_OFFSET + 607, LocationType.CHALLENGE,
            logic.protoss_competent_comp
        ),
        make_location_data(SC2Mission.ZERO_HOUR_P.mission_name, "Ride's on its Way", SC2_RACESWAP_LOC_ID_OFFSET + 608, LocationType.EXTRA,
            logic.protoss_common_unit
        ),
        make_location_data(SC2Mission.ZERO_HOUR_P.mission_name, "Hold Just a Little Longer", SC2_RACESWAP_LOC_ID_OFFSET + 609,
                     LocationType.EXTRA,
            logic.protoss_common_unit
        ),
        make_location_data(SC2Mission.ZERO_HOUR_P.mission_name, "Cavalry's on the Way", SC2_RACESWAP_LOC_ID_OFFSET + 610, LocationType.EXTRA,
            logic.protoss_common_unit
        ),
        make_location_data(SC2Mission.EVACUATION_Z.mission_name, "Victory", SC2_RACESWAP_LOC_ID_OFFSET + 700, LocationType.VICTORY,
            lambda state: (
                logic.zerg_common_unit(state)
                and (logic.zerg_competent_anti_air(state)
                    or (adv_tactics
                        and logic.zerg_basic_kerriganless_anti_air(state)
                    )
                ))
        ),
        make_location_data(SC2Mission.EVACUATION_Z.mission_name, "North Chrysalis", SC2_RACESWAP_LOC_ID_OFFSET + 701, LocationType.VANILLA),
        make_location_data(SC2Mission.EVACUATION_Z.mission_name, "West Chrysalis", SC2_RACESWAP_LOC_ID_OFFSET + 702, LocationType.VANILLA,
            logic.zerg_common_unit
        ),
        make_location_data(SC2Mission.EVACUATION_Z.mission_name, "East Chrysalis", SC2_RACESWAP_LOC_ID_OFFSET + 703, LocationType.VANILLA,
            logic.zerg_common_unit
        ),
        make_location_data(SC2Mission.EVACUATION_Z.mission_name, "Reach Hanson", SC2_RACESWAP_LOC_ID_OFFSET + 704, LocationType.EXTRA),
        make_location_data(SC2Mission.EVACUATION_Z.mission_name, "Secret Resource Stash", SC2_RACESWAP_LOC_ID_OFFSET + 705, LocationType.EXTRA),
        make_location_data(SC2Mission.EVACUATION_Z.mission_name, "Flawless", SC2_RACESWAP_LOC_ID_OFFSET + 706, LocationType.CHALLENGE,
            lambda state: (
                logic.zerg_common_unit(state)
                and logic.zerg_competent_defense(state)
                and ((adv_tactics and logic.zerg_basic_kerriganless_anti_air(state))
                    or logic.zerg_competent_anti_air(state)
                )),
            flags=LocationFlag.PREVENTATIVE
        ),
        make_location_data(SC2Mission.EVACUATION_P.mission_name, "Victory", SC2_RACESWAP_LOC_ID_OFFSET + 800, LocationType.VICTORY,
            lambda state: (
                logic.protoss_common_unit(state)
                and ((adv_tactics and logic.protoss_basic_anti_air(state))
                    or logic.protoss_competent_anti_air(state)
                ))
        ),
        make_location_data(SC2Mission.EVACUATION_P.mission_name, "North Chrysalis", SC2_RACESWAP_LOC_ID_OFFSET + 801, LocationType.VANILLA),
        make_location_data(SC2Mission.EVACUATION_P.mission_name, "West Chrysalis", SC2_RACESWAP_LOC_ID_OFFSET + 802, LocationType.VANILLA,
            logic.protoss_common_unit
        ),
        make_location_data(SC2Mission.EVACUATION_P.mission_name, "East Chrysalis", SC2_RACESWAP_LOC_ID_OFFSET + 803, LocationType.VANILLA,
            logic.protoss_common_unit
        ),
        make_location_data(SC2Mission.EVACUATION_P.mission_name, "Reach Hanson", SC2_RACESWAP_LOC_ID_OFFSET + 804, LocationType.EXTRA),
        make_location_data(SC2Mission.EVACUATION_P.mission_name, "Secret Resource Stash", SC2_RACESWAP_LOC_ID_OFFSET + 805, LocationType.EXTRA),
        make_location_data(SC2Mission.EVACUATION_P.mission_name, "Flawless", SC2_RACESWAP_LOC_ID_OFFSET + 806, LocationType.CHALLENGE,
            lambda state: (
                logic.protoss_defense_rating(state, True) >= 2
                and logic.protoss_common_unit(state)
                and ((adv_tactics and logic.protoss_basic_anti_air(state))
                    or logic.protoss_competent_anti_air(state)
                )),
            flags=LocationFlag.PREVENTATIVE
        ),
        make_location_data(SC2Mission.OUTBREAK_Z.mission_name, "Victory", SC2_RACESWAP_LOC_ID_OFFSET + 900, LocationType.VICTORY,
            lambda state: (
                logic.zerg_defense_rating(state, True, False) >= 4
                and logic.zerg_common_unit(state))
        ),
        make_location_data(SC2Mission.OUTBREAK_Z.mission_name, "Left Infestor", SC2_RACESWAP_LOC_ID_OFFSET + 901, LocationType.VANILLA,
            lambda state: (
                logic.zerg_defense_rating(state, True, False) >= 2
                and logic.zerg_common_unit(state))
        ),
        make_location_data(SC2Mission.OUTBREAK_Z.mission_name, "Right Infestor", SC2_RACESWAP_LOC_ID_OFFSET + 902, LocationType.VANILLA,
            lambda state: (
                logic.zerg_defense_rating(state, True, False) >= 2
                and logic.zerg_common_unit(state))
        ),
        make_location_data(SC2Mission.OUTBREAK_Z.mission_name, "North Infested Command Center", SC2_RACESWAP_LOC_ID_OFFSET + 903, LocationType.EXTRA,
            lambda state: (
                logic.zerg_defense_rating(state, True, False) >= 2
                and logic.zerg_common_unit(state))
        ),
        make_location_data(SC2Mission.OUTBREAK_Z.mission_name, "South Infested Command Center", SC2_RACESWAP_LOC_ID_OFFSET + 904, LocationType.EXTRA,
            lambda state: (
                logic.zerg_defense_rating(state, True, False) >= 2
                and logic.zerg_common_unit(state))
        ),
        make_location_data(SC2Mission.OUTBREAK_Z.mission_name, "Northwest Bar", SC2_RACESWAP_LOC_ID_OFFSET + 905, LocationType.EXTRA,
            lambda state: (
                logic.zerg_defense_rating(state, True, False) >= 2
                and logic.zerg_common_unit(state))
        ),
        make_location_data(SC2Mission.OUTBREAK_Z.mission_name, "North Bar", SC2_RACESWAP_LOC_ID_OFFSET + 906, LocationType.EXTRA,
            lambda state: (
                logic.zerg_defense_rating(state, True, False) >= 2
                and logic.zerg_common_unit(state))
        ),
        make_location_data(SC2Mission.OUTBREAK_Z.mission_name, "South Bar", SC2_RACESWAP_LOC_ID_OFFSET + 907, LocationType.EXTRA,
            lambda state: (
                logic.zerg_defense_rating(state, True, False) >= 2
                and logic.zerg_common_unit(state))
        ),
        make_location_data(SC2Mission.OUTBREAK_P.mission_name, "Victory", SC2_RACESWAP_LOC_ID_OFFSET + 1000, LocationType.VICTORY,
            lambda state: (
                logic.protoss_defense_rating(state, True) >= 4
                and logic.protoss_common_unit(state))
        ),
        make_location_data(SC2Mission.OUTBREAK_P.mission_name, "Left Infestor", SC2_RACESWAP_LOC_ID_OFFSET + 1001, LocationType.VANILLA,
            lambda state: (
                logic.protoss_defense_rating(state, True) >= 2
                and logic.protoss_common_unit(state))
        ),
        make_location_data(SC2Mission.OUTBREAK_P.mission_name, "Right Infestor", SC2_RACESWAP_LOC_ID_OFFSET + 1002, LocationType.VANILLA,
            lambda state: (
                logic.protoss_defense_rating(state, True) >= 2
                and logic.protoss_common_unit(state))
        ),
        make_location_data(SC2Mission.OUTBREAK_P.mission_name, "North Infested Command Center", SC2_RACESWAP_LOC_ID_OFFSET + 1003, LocationType.EXTRA,
            lambda state: (
                logic.protoss_defense_rating(state, True) >= 2
                and logic.protoss_common_unit(state))
        ),
        make_location_data(SC2Mission.OUTBREAK_P.mission_name, "South Infested Command Center", SC2_RACESWAP_LOC_ID_OFFSET + 1004, LocationType.EXTRA,
            lambda state: (
                logic.protoss_defense_rating(state, True) >= 2
                and logic.protoss_common_unit(state))
        ),
        make_location_data(SC2Mission.OUTBREAK_P.mission_name, "Northwest Bar", SC2_RACESWAP_LOC_ID_OFFSET + 1005, LocationType.EXTRA,
            lambda state: (
                logic.protoss_defense_rating(state, True) >= 2
                and logic.protoss_common_unit(state))
        ),
        make_location_data(SC2Mission.OUTBREAK_P.mission_name, "North Bar", SC2_RACESWAP_LOC_ID_OFFSET + 1006, LocationType.EXTRA,
            lambda state: (
                logic.protoss_defense_rating(state, True) >= 2
                and logic.protoss_common_unit(state))
        ),
        make_location_data(SC2Mission.OUTBREAK_P.mission_name, "South Bar", SC2_RACESWAP_LOC_ID_OFFSET + 1007, LocationType.EXTRA,
            lambda state: (
                logic.protoss_defense_rating(state, True) >= 2
                and logic.protoss_common_unit(state))
        ),
        make_location_data(SC2Mission.SAFE_HAVEN_Z.mission_name, "Victory", SC2_RACESWAP_LOC_ID_OFFSET + 1100, LocationType.VICTORY,
                     lambda state: logic.zerg_common_unit(state) and
                                   logic.zerg_competent_anti_air(state)),
        make_location_data(SC2Mission.SAFE_HAVEN_Z.mission_name, "North Nexus", SC2_RACESWAP_LOC_ID_OFFSET + 1101, LocationType.EXTRA,
                     lambda state: logic.zerg_common_unit(state) and
                                   logic.zerg_competent_anti_air(state)),
        make_location_data(SC2Mission.SAFE_HAVEN_Z.mission_name, "East Nexus", SC2_RACESWAP_LOC_ID_OFFSET + 1102, LocationType.EXTRA,
                     lambda state: logic.zerg_common_unit(state) and
                                   logic.zerg_competent_anti_air(state)),
        make_location_data(SC2Mission.SAFE_HAVEN_Z.mission_name, "South Nexus", SC2_RACESWAP_LOC_ID_OFFSET + 1103, LocationType.EXTRA,
                     lambda state: logic.zerg_common_unit(state) and
                                   logic.zerg_competent_anti_air(state)),
        make_location_data(SC2Mission.SAFE_HAVEN_Z.mission_name, "First Terror Fleet", SC2_RACESWAP_LOC_ID_OFFSET + 1104, LocationType.VANILLA,
                     lambda state: logic.zerg_common_unit(state) and
                                   logic.zerg_competent_anti_air(state)),
        make_location_data(SC2Mission.SAFE_HAVEN_Z.mission_name, "Second Terror Fleet", SC2_RACESWAP_LOC_ID_OFFSET + 1105, LocationType.VANILLA,
                     lambda state: logic.zerg_common_unit(state) and
                                   logic.zerg_competent_anti_air(state)),
        make_location_data(SC2Mission.SAFE_HAVEN_Z.mission_name, "Third Terror Fleet", SC2_RACESWAP_LOC_ID_OFFSET + 1106, LocationType.VANILLA,
                     lambda state: logic.zerg_common_unit(state) and
                                   logic.zerg_competent_anti_air(state)),
        make_location_data(SC2Mission.SAFE_HAVEN_P.mission_name, "Victory", SC2_RACESWAP_LOC_ID_OFFSET + 1200, LocationType.VICTORY,
                     lambda state: logic.protoss_common_unit(state) and
                                   logic.protoss_competent_anti_air(state)),
        make_location_data(SC2Mission.SAFE_HAVEN_P.mission_name, "North Nexus", SC2_RACESWAP_LOC_ID_OFFSET + 1201, LocationType.EXTRA,
                     lambda state: logic.protoss_common_unit(state) and
                                   logic.protoss_competent_anti_air(state)),
        make_location_data(SC2Mission.SAFE_HAVEN_P.mission_name, "East Nexus", SC2_RACESWAP_LOC_ID_OFFSET + 1202, LocationType.EXTRA,
                     lambda state: logic.protoss_common_unit(state) and
                                   logic.protoss_competent_anti_air(state)),
        make_location_data(SC2Mission.SAFE_HAVEN_P.mission_name, "South Nexus", SC2_RACESWAP_LOC_ID_OFFSET + 1203, LocationType.EXTRA,
                     lambda state: logic.protoss_common_unit(state) and
                                   logic.protoss_competent_anti_air(state)),
        make_location_data(SC2Mission.SAFE_HAVEN_P.mission_name, "First Terror Fleet", SC2_RACESWAP_LOC_ID_OFFSET + 1204, LocationType.VANILLA,
                     lambda state: logic.protoss_common_unit(state) and
                                   logic.protoss_competent_anti_air(state)),
        make_location_data(SC2Mission.SAFE_HAVEN_P.mission_name, "Second Terror Fleet", SC2_RACESWAP_LOC_ID_OFFSET + 1205, LocationType.VANILLA,
                     lambda state: logic.protoss_common_unit(state) and
                                   logic.protoss_competent_anti_air(state)),
        make_location_data(SC2Mission.SAFE_HAVEN_P.mission_name, "Third Terror Fleet", SC2_RACESWAP_LOC_ID_OFFSET + 1206, LocationType.VANILLA,
                     lambda state: logic.protoss_common_unit(state) and
                                   logic.protoss_competent_anti_air(state)),
        make_location_data(SC2Mission.HAVENS_FALL_Z.mission_name, "Victory", SC2_RACESWAP_LOC_ID_OFFSET + 1300, LocationType.VICTORY,
            lambda state: (
                logic.zerg_common_unit(state)
                and logic.zerg_competent_anti_air(state)
                and logic.zerg_defense_rating(state, True) >= 3)
        ),
        make_location_data(SC2Mission.HAVENS_FALL_Z.mission_name, "North Hive", SC2_RACESWAP_LOC_ID_OFFSET + 1301, LocationType.VANILLA,
            lambda state: (
                logic.zerg_common_unit(state)
                and logic.zerg_competent_anti_air(state)
                and logic.zerg_defense_rating(state, True) >= 3)
        ),
        make_location_data(SC2Mission.HAVENS_FALL_Z.mission_name, "East Hive", SC2_RACESWAP_LOC_ID_OFFSET + 1302, LocationType.VANILLA,
            lambda state: (
                logic.zerg_common_unit(state)
                and logic.zerg_competent_anti_air(state)
                and logic.zerg_defense_rating(state, True) >= 3)
        ),
        make_location_data(SC2Mission.HAVENS_FALL_Z.mission_name, "South Hive", SC2_RACESWAP_LOC_ID_OFFSET + 1303, LocationType.VANILLA,
            lambda state: (
                logic.zerg_common_unit(state)
                and logic.zerg_competent_anti_air(state)
                and logic.zerg_defense_rating(state, True) >= 3)
        ),
        make_location_data(SC2Mission.HAVENS_FALL_Z.mission_name, "Northeast Colony Base", SC2_RACESWAP_LOC_ID_OFFSET + 1304, LocationType.CHALLENGE,
            logic.zerg_respond_to_colony_infestations
        ),
        make_location_data(SC2Mission.HAVENS_FALL_Z.mission_name, "East Colony Base", SC2_RACESWAP_LOC_ID_OFFSET + 1305, LocationType.CHALLENGE,
            logic.zerg_respond_to_colony_infestations
        ),
        make_location_data(SC2Mission.HAVENS_FALL_Z.mission_name, "Middle Colony Base", SC2_RACESWAP_LOC_ID_OFFSET + 1306, LocationType.CHALLENGE,
            logic.zerg_respond_to_colony_infestations
        ),
        make_location_data(SC2Mission.HAVENS_FALL_Z.mission_name, "Southeast Colony Base", SC2_RACESWAP_LOC_ID_OFFSET + 1307, LocationType.CHALLENGE,
            logic.zerg_respond_to_colony_infestations
        ),
        make_location_data(SC2Mission.HAVENS_FALL_Z.mission_name, "Southwest Colony Base", SC2_RACESWAP_LOC_ID_OFFSET + 1308, LocationType.CHALLENGE,
            logic.zerg_respond_to_colony_infestations
        ),
        make_location_data(SC2Mission.HAVENS_FALL_Z.mission_name, "Southwest Gas Pickups", SC2_RACESWAP_LOC_ID_OFFSET + 1309, LocationType.EXTRA,
            lambda state: (
                logic.zerg_common_unit(state)
                and state.has(item_names.OVERLORD_VENTRAL_SACS, player)
                and logic.zerg_competent_anti_air(state)
                and logic.zerg_defense_rating(state, True) >= 3)
        ),
        make_location_data(SC2Mission.HAVENS_FALL_Z.mission_name, "East Gas Pickups", SC2_RACESWAP_LOC_ID_OFFSET + 1310, LocationType.EXTRA,
            lambda state: (
                logic.zerg_common_unit(state)
                and state.has(item_names.OVERLORD_VENTRAL_SACS, player)
                and logic.zerg_competent_anti_air(state)
                and logic.zerg_defense_rating(state, True) >= 3)
        ),
        make_location_data(SC2Mission.HAVENS_FALL_Z.mission_name, "Southeast Gas Pickups", SC2_RACESWAP_LOC_ID_OFFSET + 1311, LocationType.EXTRA,
            lambda state: (
                logic.zerg_common_unit(state)
                and state.has(item_names.OVERLORD_VENTRAL_SACS, player)
                and logic.zerg_competent_anti_air(state)
                and logic.zerg_defense_rating(state, True) >= 3)
        ),
        make_location_data(SC2Mission.HAVENS_FALL_P.mission_name, "Victory", SC2_RACESWAP_LOC_ID_OFFSET + 1400, LocationType.VICTORY,
            lambda state: (
                logic.protoss_common_unit(state)
                and logic.protoss_competent_anti_air(state)
                and logic.protoss_defense_rating(state, True) >= 3)
        ),
        make_location_data(SC2Mission.HAVENS_FALL_P.mission_name, "North Hive", SC2_RACESWAP_LOC_ID_OFFSET + 1401, LocationType.VANILLA,
            lambda state: (
                logic.protoss_common_unit(state)
                and logic.protoss_competent_anti_air(state)
                and logic.protoss_defense_rating(state, True) >= 3)
        ),
        make_location_data(SC2Mission.HAVENS_FALL_P.mission_name, "East Hive", SC2_RACESWAP_LOC_ID_OFFSET + 1402, LocationType.VANILLA,
            lambda state: (
                logic.protoss_common_unit(state)
                and logic.protoss_competent_anti_air(state)
                and logic.protoss_defense_rating(state, True) >= 3)
        ),
        make_location_data(SC2Mission.HAVENS_FALL_P.mission_name, "South Hive", SC2_RACESWAP_LOC_ID_OFFSET + 1403, LocationType.VANILLA,
            lambda state: (
                logic.protoss_common_unit(state)
                and logic.protoss_competent_anti_air(state)
                and logic.protoss_defense_rating(state, True) >= 3)
        ),
        make_location_data(SC2Mission.HAVENS_FALL_P.mission_name, "Northeast Colony Base", SC2_RACESWAP_LOC_ID_OFFSET + 1404, LocationType.CHALLENGE,
            logic.protoss_respond_to_colony_infestations
        ),
        make_location_data(SC2Mission.HAVENS_FALL_P.mission_name, "East Colony Base", SC2_RACESWAP_LOC_ID_OFFSET + 1405, LocationType.CHALLENGE,
            logic.protoss_respond_to_colony_infestations
        ),
        make_location_data(SC2Mission.HAVENS_FALL_P.mission_name, "Middle Colony Base", SC2_RACESWAP_LOC_ID_OFFSET + 1406, LocationType.CHALLENGE,
            logic.protoss_respond_to_colony_infestations
        ),
        make_location_data(SC2Mission.HAVENS_FALL_P.mission_name, "Southeast Colony Base", SC2_RACESWAP_LOC_ID_OFFSET + 1407, LocationType.CHALLENGE,
            logic.protoss_respond_to_colony_infestations
        ),
        make_location_data(SC2Mission.HAVENS_FALL_P.mission_name, "Southwest Colony Base", SC2_RACESWAP_LOC_ID_OFFSET + 1408, LocationType.CHALLENGE,
            logic.protoss_respond_to_colony_infestations
        ),
        make_location_data(SC2Mission.HAVENS_FALL_P.mission_name, "Southwest Gas Pickups", SC2_RACESWAP_LOC_ID_OFFSET + 1409, LocationType.EXTRA,
            lambda state: (
                logic.protoss_common_unit(state)
                and state.has(item_names.WARP_PRISM, player)
                and logic.protoss_competent_anti_air(state)
                and logic.protoss_defense_rating(state, True) >= 3)
        ),
        make_location_data(SC2Mission.HAVENS_FALL_P.mission_name, "East Gas Pickups", SC2_RACESWAP_LOC_ID_OFFSET + 1410, LocationType.EXTRA,
            lambda state: (
                logic.protoss_common_unit(state)
                and state.has(item_names.WARP_PRISM, player)
                and logic.protoss_competent_anti_air(state)
                and logic.protoss_defense_rating(state, True) >= 3)
        ),
        make_location_data(SC2Mission.HAVENS_FALL_P.mission_name, "Southeast Gas Pickups", SC2_RACESWAP_LOC_ID_OFFSET + 1411, LocationType.EXTRA,
            lambda state: (
                logic.protoss_common_unit(state)
                and state.has(item_names.WARP_PRISM, player)
                and logic.protoss_competent_anti_air(state)
                and logic.protoss_defense_rating(state, True) >= 3)
        ),
        make_location_data(SC2Mission.SMASH_AND_GRAB_Z.mission_name, "Victory", SC2_RACESWAP_LOC_ID_OFFSET + 1500, LocationType.VICTORY,
            lambda state: (
                logic.zerg_common_unit(state)
                and ((adv_tactics and logic.zerg_basic_kerriganless_anti_air(state))
                    or logic.zerg_competent_anti_air(state)
                ))
        ),
        make_location_data(SC2Mission.SMASH_AND_GRAB_Z.mission_name, "First Relic", SC2_RACESWAP_LOC_ID_OFFSET + 1501, LocationType.VANILLA),
        make_location_data(SC2Mission.SMASH_AND_GRAB_Z.mission_name, "Second Relic", SC2_RACESWAP_LOC_ID_OFFSET + 1502, LocationType.VANILLA),
        make_location_data(SC2Mission.SMASH_AND_GRAB_Z.mission_name, "Third Relic", SC2_RACESWAP_LOC_ID_OFFSET + 1503, LocationType.VANILLA,
            lambda state: (
                logic.zerg_common_unit(state)
                and  ((adv_tactics and logic.zerg_basic_kerriganless_anti_air(state))
                    or logic.zerg_competent_anti_air(state)
                ))
        ),
        make_location_data(SC2Mission.SMASH_AND_GRAB_Z.mission_name, "Fourth Relic", SC2_RACESWAP_LOC_ID_OFFSET + 1504, LocationType.VANILLA,
            lambda state: (
                logic.zerg_common_unit(state)
                and ((adv_tactics and logic.zerg_basic_kerriganless_anti_air(state))
                    or logic.zerg_competent_anti_air(state)
                ))
        ),
        make_location_data(SC2Mission.SMASH_AND_GRAB_Z.mission_name, "First Forcefield Area Busted", SC2_RACESWAP_LOC_ID_OFFSET + 1505, LocationType.EXTRA,
            lambda state: (
                logic.zerg_common_unit(state)
                and ((adv_tactics and logic.zerg_basic_kerriganless_anti_air(state))
                    or logic.zerg_competent_anti_air(state)
                ))
        ),
        make_location_data(SC2Mission.SMASH_AND_GRAB_Z.mission_name, "Second Forcefield Area Busted", SC2_RACESWAP_LOC_ID_OFFSET + 1506, LocationType.EXTRA,
            lambda state: (
                logic.zerg_common_unit(state)
                and ((adv_tactics and logic.zerg_basic_kerriganless_anti_air(state))
                    or logic.zerg_competent_anti_air(state)
                ))
        ),
        make_location_data(SC2Mission.SMASH_AND_GRAB_Z.mission_name, "Defeat Kerrigan", SC2_RACESWAP_LOC_ID_OFFSET + 1507, LocationType.MASTERY,
            lambda state: (
                logic.zerg_common_unit_competent_aa(state)
                and logic.zerg_base_buster(state))
        ),
        make_location_data(SC2Mission.SMASH_AND_GRAB_P.mission_name, "Victory", SC2_RACESWAP_LOC_ID_OFFSET + 1600, LocationType.VICTORY,
            lambda state: (
                logic.protoss_common_unit(state)
                and ((adv_tactics and logic.protoss_basic_anti_air(state))
                    or logic.protoss_competent_anti_air(state)
                ))
        ),
        make_location_data(SC2Mission.SMASH_AND_GRAB_P.mission_name, "First Relic", SC2_RACESWAP_LOC_ID_OFFSET + 1601, LocationType.VANILLA),
        make_location_data(SC2Mission.SMASH_AND_GRAB_P.mission_name, "Second Relic", SC2_RACESWAP_LOC_ID_OFFSET + 1602, LocationType.VANILLA),
        make_location_data(SC2Mission.SMASH_AND_GRAB_P.mission_name, "Third Relic", SC2_RACESWAP_LOC_ID_OFFSET + 1603, LocationType.VANILLA,
            lambda state: (
                logic.protoss_common_unit(state)
                and ((adv_tactics and logic.protoss_basic_anti_air(state))
                    or logic.protoss_competent_anti_air(state)
                ))
        ),
        make_location_data(SC2Mission.SMASH_AND_GRAB_P.mission_name, "Fourth Relic", SC2_RACESWAP_LOC_ID_OFFSET + 1604, LocationType.VANILLA,
            lambda state: (
                logic.protoss_common_unit(state)
                and ((adv_tactics and logic.protoss_basic_anti_air(state))
                    or logic.protoss_competent_anti_air(state)
                ))
        ),
        make_location_data(SC2Mission.SMASH_AND_GRAB_P.mission_name, "First Forcefield Area Busted", SC2_RACESWAP_LOC_ID_OFFSET + 1605, LocationType.EXTRA,
            lambda state: (
                logic.protoss_common_unit(state)
                and ((adv_tactics and logic.protoss_basic_anti_air(state))
                    or logic.protoss_competent_anti_air(state)
                ))
        ),
        make_location_data(SC2Mission.SMASH_AND_GRAB_P.mission_name, "Second Forcefield Area Busted", SC2_RACESWAP_LOC_ID_OFFSET + 1606, LocationType.EXTRA,
            lambda state: (
                logic.protoss_common_unit(state)
                and ((adv_tactics and logic.protoss_basic_anti_air(state))
                    or logic.protoss_competent_anti_air(state)
                ))
        ),
        make_location_data(SC2Mission.SMASH_AND_GRAB_P.mission_name, "Defeat Kerrigan", SC2_RACESWAP_LOC_ID_OFFSET + 1607, LocationType.MASTERY,
            logic.protoss_competent_comp
        ),
<<<<<<< HEAD
        make_location_data(SC2Mission.THE_DIG_Z.mission_name, "Victory", SC2_RACESWAP_LOC_ID_OFFSET + 1700, LocationType.VICTORY,
            lambda state: (
                logic.zerg_basic_kerriganless_anti_air(state)
                and logic.zerg_defense_rating(state, False, True) >= 8
                and logic.zerg_defense_rating(state, False, False) >= 6
                and logic.zerg_common_unit(state))
        ),
        make_location_data(SC2Mission.THE_DIG_Z.mission_name, "Left Relic", SC2_RACESWAP_LOC_ID_OFFSET + 1701, LocationType.VANILLA,
            lambda state: (
                logic.zerg_defense_rating(state, False, False) >= 6
                and logic.zerg_common_unit(state))
        ),
        make_location_data(SC2Mission.THE_DIG_Z.mission_name, "Right Ground Relic", SC2_RACESWAP_LOC_ID_OFFSET + 1702, LocationType.VANILLA,
            lambda state: (
                logic.zerg_defense_rating(state, False, False) >= 6
                and logic.zerg_common_unit(state))
        ),
        make_location_data(SC2Mission.THE_DIG_Z.mission_name, "Right Cliff Relic", SC2_RACESWAP_LOC_ID_OFFSET + 1703, LocationType.VANILLA,
            lambda state: (
                logic.zerg_defense_rating(state, False, False) >= 6
                and logic.zerg_common_unit(state))
        ),
        make_location_data(SC2Mission.THE_DIG_Z.mission_name, "Moebius Base", SC2_RACESWAP_LOC_ID_OFFSET + 1704, LocationType.EXTRA),
        make_location_data(SC2Mission.THE_DIG_Z.mission_name, "Door Outer Layer", SC2_RACESWAP_LOC_ID_OFFSET + 1705, LocationType.EXTRA,
            lambda state: (
                logic.zerg_defense_rating(state, False, False) >= 6
                and logic.zerg_common_unit(state))
        ),
        make_location_data(SC2Mission.THE_DIG_Z.mission_name, "Door Thermal Barrier", SC2_RACESWAP_LOC_ID_OFFSET + 1706, LocationType.EXTRA,
            lambda state: (
                logic.zerg_basic_kerriganless_anti_air(state)
                and logic.zerg_defense_rating(state, False, True) >= 8
                and logic.zerg_defense_rating(state, False, False) >= 6
                and logic.zerg_common_unit(state))
        ),
        make_location_data(SC2Mission.THE_DIG_Z.mission_name, "Cutting Through the Core", SC2_RACESWAP_LOC_ID_OFFSET + 1707, LocationType.EXTRA,
            lambda state: (
                logic.zerg_basic_kerriganless_anti_air(state)
                and logic.zerg_defense_rating(state, False, True) >= 8
                and logic.zerg_defense_rating(state, False, False) >= 6
                and logic.zerg_common_unit(state))
        ),
        make_location_data(SC2Mission.THE_DIG_Z.mission_name, "Structure Access Imminent", SC2_RACESWAP_LOC_ID_OFFSET + 1708, LocationType.EXTRA,
            lambda state: (
                logic.zerg_basic_kerriganless_anti_air(state)
                and logic.zerg_defense_rating(state, False, True) >= 8
                and logic.zerg_defense_rating(state, False, False) >= 6
                and logic.zerg_common_unit(state))
        ),
        make_location_data(SC2Mission.THE_DIG_Z.mission_name, "Northwestern Protoss Base", SC2_RACESWAP_LOC_ID_OFFSET + 1709, LocationType.MASTERY,
            lambda state: (
                logic.zerg_basic_kerriganless_anti_air(state)
                and logic.zerg_defense_rating(state, False, True) >= 8
                and logic.zerg_defense_rating(state, False, False) >= 6
                and logic.zerg_common_unit(state)
                and logic.zerg_base_buster(state))
        ),
        make_location_data(SC2Mission.THE_DIG_Z.mission_name, "Northeastern Protoss Base", SC2_RACESWAP_LOC_ID_OFFSET + 1710, LocationType.MASTERY,
            lambda state: (
                logic.zerg_basic_kerriganless_anti_air(state)
                and logic.zerg_defense_rating(state, False, True) >= 8
                and logic.zerg_defense_rating(state, False, False) >= 6
                and logic.zerg_common_unit(state)
                and logic.zerg_base_buster(state))
        ),
        make_location_data(SC2Mission.THE_DIG_Z.mission_name, "Eastern Protoss Base", SC2_RACESWAP_LOC_ID_OFFSET + 1711, LocationType.MASTERY,
            lambda state: (
                logic.zerg_basic_kerriganless_anti_air(state)
                and logic.zerg_defense_rating(state, False, True) >= 8
                and logic.zerg_defense_rating(state, False, False) >= 6
                and logic.zerg_common_unit(state)
                and logic.zerg_base_buster(state))
        ),
        make_location_data(SC2Mission.THE_DIG_P.mission_name, "Victory", SC2_RACESWAP_LOC_ID_OFFSET + 1800, LocationType.VICTORY,
            lambda state: (
                logic.protoss_basic_anti_air(state)
                and logic.protoss_defense_rating(state, False) >= 6
                and logic.protoss_common_unit(state))
        ),
        make_location_data(SC2Mission.THE_DIG_P.mission_name, "Left Relic", SC2_RACESWAP_LOC_ID_OFFSET + 1801, LocationType.VANILLA,
            lambda state: (
                logic.protoss_defense_rating(state, False) >= 6
                and logic.protoss_common_unit(state))
        ),
        make_location_data(SC2Mission.THE_DIG_P.mission_name, "Right Ground Relic", SC2_RACESWAP_LOC_ID_OFFSET + 1802, LocationType.VANILLA,
            lambda state: (
                logic.protoss_defense_rating(state, False) >= 6
                and logic.protoss_common_unit(state))
        ),
        make_location_data(SC2Mission.THE_DIG_P.mission_name, "Right Cliff Relic", SC2_RACESWAP_LOC_ID_OFFSET + 1803, LocationType.VANILLA,
            lambda state: (
                logic.protoss_defense_rating(state, False) >= 6
                and logic.protoss_common_unit(state))
        ),
        make_location_data(SC2Mission.THE_DIG_P.mission_name, "Moebius Base", SC2_RACESWAP_LOC_ID_OFFSET + 1804, LocationType.EXTRA),
        make_location_data(SC2Mission.THE_DIG_P.mission_name, "Door Outer Layer", SC2_RACESWAP_LOC_ID_OFFSET + 1805, LocationType.EXTRA,
            lambda state: (
                logic.protoss_defense_rating(state, False) >= 6
                and logic.protoss_common_unit(state))
        ),
        make_location_data(SC2Mission.THE_DIG_P.mission_name, "Door Thermal Barrier", SC2_RACESWAP_LOC_ID_OFFSET + 1806, LocationType.EXTRA,
            lambda state: (
                logic.protoss_basic_anti_air(state)
                and logic.protoss_defense_rating(state, False) >= 6
                and logic.protoss_common_unit(state))
        ),
        make_location_data(SC2Mission.THE_DIG_P.mission_name, "Cutting Through the Core", SC2_RACESWAP_LOC_ID_OFFSET + 1807, LocationType.EXTRA,
            lambda state: (
                logic.protoss_basic_anti_air(state)
                and logic.protoss_defense_rating(state, False) >= 6
                and logic.protoss_common_unit(state))
        ),
        make_location_data(SC2Mission.THE_DIG_P.mission_name, "Structure Access Imminent", SC2_RACESWAP_LOC_ID_OFFSET + 1808, LocationType.EXTRA,
            lambda state: (
                logic.protoss_basic_anti_air(state)
                and logic.protoss_defense_rating(state, False) >= 6
                and logic.protoss_common_unit(state))
        ),
        make_location_data(SC2Mission.THE_DIG_P.mission_name, "Northwestern Protoss Base", SC2_RACESWAP_LOC_ID_OFFSET + 1809, LocationType.MASTERY,
            lambda state: (
                logic.protoss_basic_anti_air(state)
                and logic.protoss_defense_rating(state, False) >= 6
                and logic.protoss_common_unit(state)
                and (logic.protoss_competent_comp(state) or state.has(item_names.OBSERVER, player)))
        ),
        make_location_data(SC2Mission.THE_DIG_P.mission_name, "Northeastern Protoss Base", SC2_RACESWAP_LOC_ID_OFFSET + 1810, LocationType.MASTERY,
            lambda state: (
                logic.protoss_basic_anti_air(state)
                and logic.protoss_defense_rating(state, False) >= 6
                and logic.protoss_common_unit(state)
                and (logic.protoss_competent_comp(state) or state.has(item_names.OBSERVER, player)))
        ),
        make_location_data(SC2Mission.THE_DIG_P.mission_name, "Eastern Protoss Base", SC2_RACESWAP_LOC_ID_OFFSET + 1811, LocationType.MASTERY,
            lambda state: (
                logic.protoss_basic_anti_air(state)
                and logic.protoss_defense_rating(state, False) >= 6
                and logic.protoss_common_unit(state)
                and (logic.protoss_competent_comp(state) or state.has(item_names.OBSERVER, player)))
=======
        make_location_data(SC2Mission.THE_MOEBIUS_FACTOR_Z.mission_name, "Victory", SC2_RACESWAP_LOC_ID_OFFSET + 1900, LocationType.VICTORY,
            lambda state: (
                logic.zerg_basic_kerriganless_anti_air(state)
                and (logic.zerg_versatile_air(state)
                    or state.has_any({item_names.YGGDRASIL, item_names.OVERLORD_VENTRAL_SACS, item_names.NYDUS_WORM}, player)
                    and logic.zerg_common_unit(state)))
        ),
        make_location_data(SC2Mission.THE_MOEBIUS_FACTOR_Z.mission_name, "1st Data Core", SC2_RACESWAP_LOC_ID_OFFSET + 1901, LocationType.VANILLA),
        make_location_data(SC2Mission.THE_MOEBIUS_FACTOR_Z.mission_name, "2nd Data Core", SC2_RACESWAP_LOC_ID_OFFSET + 1902, LocationType.VANILLA,
            lambda state: (
                logic.zerg_versatile_air(state)
                or state.has_any({item_names.YGGDRASIL, item_names.OVERLORD_VENTRAL_SACS, item_names.NYDUS_WORM}, player)
                    and logic.zerg_common_unit(state))
        ),
        make_location_data(SC2Mission.THE_MOEBIUS_FACTOR_Z.mission_name, "South Rescue", SC2_RACESWAP_LOC_ID_OFFSET + 1903, LocationType.EXTRA,
            lambda state: state.has_any({item_names.YGGDRASIL, item_names.OVERLORD_VENTRAL_SACS, item_names.NYDUS_WORM}, player)
        ),
        make_location_data(SC2Mission.THE_MOEBIUS_FACTOR_Z.mission_name, "Wall Rescue", SC2_RACESWAP_LOC_ID_OFFSET + 1904, LocationType.EXTRA,
            lambda state: state.has_any({item_names.YGGDRASIL, item_names.OVERLORD_VENTRAL_SACS, item_names.NYDUS_WORM}, player)
        ),
        make_location_data(SC2Mission.THE_MOEBIUS_FACTOR_Z.mission_name, "Mid Rescue", SC2_RACESWAP_LOC_ID_OFFSET + 1905, LocationType.EXTRA,
            lambda state: state.has_any({item_names.YGGDRASIL, item_names.OVERLORD_VENTRAL_SACS, item_names.NYDUS_WORM}, player)
        ),
        make_location_data(SC2Mission.THE_MOEBIUS_FACTOR_Z.mission_name, "Nydus Roof Rescue", SC2_RACESWAP_LOC_ID_OFFSET + 1906, LocationType.EXTRA,
            lambda state: state.has_any({item_names.YGGDRASIL, item_names.OVERLORD_VENTRAL_SACS, item_names.NYDUS_WORM}, player)
        ),
        make_location_data(SC2Mission.THE_MOEBIUS_FACTOR_Z.mission_name, "Alive Inside Rescue", SC2_RACESWAP_LOC_ID_OFFSET + 1907, LocationType.EXTRA,
            lambda state: state.has_any({item_names.YGGDRASIL, item_names.OVERLORD_VENTRAL_SACS, item_names.NYDUS_WORM}, player)
        ),
        make_location_data(SC2Mission.THE_MOEBIUS_FACTOR_Z.mission_name, "Brutalisk", SC2_RACESWAP_LOC_ID_OFFSET + 1908, LocationType.VANILLA,
            lambda state: (
                logic.zerg_basic_kerriganless_anti_air(state)
                and (logic.zerg_versatile_air(state)
                    or state.has_any({item_names.YGGDRASIL, item_names.OVERLORD_VENTRAL_SACS, item_names.NYDUS_WORM}, player)
                    and logic.zerg_common_unit(state)))
        ),
        make_location_data(SC2Mission.THE_MOEBIUS_FACTOR_Z.mission_name, "3rd Data Core", SC2_RACESWAP_LOC_ID_OFFSET + 1909, LocationType.VANILLA,
            lambda state: (
                logic.zerg_basic_kerriganless_anti_air(state)
                and (logic.zerg_versatile_air(state)
                    or state.has_any({item_names.YGGDRASIL, item_names.OVERLORD_VENTRAL_SACS, item_names.NYDUS_WORM}, player)
                    and logic.zerg_common_unit(state)))
        ),
        make_location_data(SC2Mission.THE_MOEBIUS_FACTOR_P.mission_name, "Victory", SC2_RACESWAP_LOC_ID_OFFSET + 2000, LocationType.VICTORY,
            lambda state: (
                logic.protoss_basic_anti_air(state)
                and (logic.protoss_fleet(state)
                    or state.has(item_names.WARP_PRISM, player)
                    and logic.protoss_common_unit(state)))
        ),
        make_location_data(SC2Mission.THE_MOEBIUS_FACTOR_P.mission_name, "1st Data Core", SC2_RACESWAP_LOC_ID_OFFSET + 2001, LocationType.VANILLA),
        make_location_data(SC2Mission.THE_MOEBIUS_FACTOR_P.mission_name, "2nd Data Core", SC2_RACESWAP_LOC_ID_OFFSET + 2002, LocationType.VANILLA,
            lambda state: (
                logic.protoss_fleet(state)
                or (state.has(item_names.WARP_PRISM, player)
                    and logic.protoss_common_unit(state)))
        ),
        make_location_data(SC2Mission.THE_MOEBIUS_FACTOR_P.mission_name, "South Rescue", SC2_RACESWAP_LOC_ID_OFFSET + 2003, LocationType.EXTRA,
            lambda state: state.has(item_names.WARP_PRISM, player)
                           and (adv_tactics or state.has(item_names.PROGRESSIVE_WARP_RELOCATE, player))
        ),
        make_location_data(SC2Mission.THE_MOEBIUS_FACTOR_P.mission_name, "Wall Rescue", SC2_RACESWAP_LOC_ID_OFFSET + 2004, LocationType.EXTRA,
            lambda state: state.has(item_names.WARP_PRISM, player)
                           and (adv_tactics or state.has(item_names.PROGRESSIVE_WARP_RELOCATE, player))
        ),
        make_location_data(SC2Mission.THE_MOEBIUS_FACTOR_P.mission_name, "Mid Rescue", SC2_RACESWAP_LOC_ID_OFFSET + 2005, LocationType.EXTRA,
            lambda state: state.has(item_names.WARP_PRISM, player)
                           and (adv_tactics or state.has(item_names.PROGRESSIVE_WARP_RELOCATE, player))
        ),
        make_location_data(SC2Mission.THE_MOEBIUS_FACTOR_P.mission_name, "Nydus Roof Rescue", SC2_RACESWAP_LOC_ID_OFFSET + 2006, LocationType.EXTRA,
            lambda state: state.has(item_names.WARP_PRISM, player)
                           and (adv_tactics or state.has(item_names.PROGRESSIVE_WARP_RELOCATE, player))
        ),
        make_location_data(SC2Mission.THE_MOEBIUS_FACTOR_P.mission_name, "Alive Inside Rescue", SC2_RACESWAP_LOC_ID_OFFSET + 2007, LocationType.EXTRA,
            lambda state: state.has(item_names.WARP_PRISM, player)
                           and (adv_tactics or state.has(item_names.PROGRESSIVE_WARP_RELOCATE, player))
        ),
        make_location_data(SC2Mission.THE_MOEBIUS_FACTOR_P.mission_name, "Brutalisk", SC2_RACESWAP_LOC_ID_OFFSET + 2008, LocationType.VANILLA,
            lambda state: (
                logic.protoss_basic_anti_air(state)
                and (logic.protoss_fleet(state)
                    or state.has(item_names.WARP_PRISM, player)
                    and logic.protoss_common_unit(state)))
        ),
        make_location_data(SC2Mission.THE_MOEBIUS_FACTOR_P.mission_name, "3rd Data Core", SC2_RACESWAP_LOC_ID_OFFSET + 2009, LocationType.VANILLA,
            lambda state: (
                logic.protoss_basic_anti_air(state)
                and (logic.protoss_fleet(state)
                    or state.has(item_names.WARP_PRISM, player)
                    and logic.protoss_common_unit(state)))
>>>>>>> 1d2a23bf
        ),
        make_location_data(SC2Mission.SUPERNOVA_Z.mission_name, "Victory", SC2_RACESWAP_LOC_ID_OFFSET + 2100, LocationType.VICTORY,
            lambda state: (
                logic.zerg_competent_comp_competent_aa(state)
                and (adv_tactics or state.has(item_names.YGGDRASIL, player)))
        ),
        make_location_data(SC2Mission.SUPERNOVA_Z.mission_name, "West Relic", SC2_RACESWAP_LOC_ID_OFFSET + 2101, LocationType.VANILLA),
        make_location_data(SC2Mission.SUPERNOVA_Z.mission_name, "North Relic", SC2_RACESWAP_LOC_ID_OFFSET + 2102, LocationType.VANILLA),
        make_location_data(SC2Mission.SUPERNOVA_Z.mission_name, "South Relic", SC2_RACESWAP_LOC_ID_OFFSET + 2103, LocationType.VANILLA,
            lambda state: (
                logic.zerg_competent_comp_competent_aa(state)
                and (adv_tactics or state.has(item_names.YGGDRASIL, player)))
        ),
        make_location_data(SC2Mission.SUPERNOVA_Z.mission_name, "East Relic", SC2_RACESWAP_LOC_ID_OFFSET + 2104, LocationType.VANILLA,
            lambda state: (
                logic.zerg_competent_comp_competent_aa(state)
                and (adv_tactics or state.has(item_names.YGGDRASIL, player)))
        ),
        make_location_data(SC2Mission.SUPERNOVA_Z.mission_name, "Landing Zone Cleared", SC2_RACESWAP_LOC_ID_OFFSET + 2105, LocationType.EXTRA),
        make_location_data(SC2Mission.SUPERNOVA_Z.mission_name, "Middle Base", SC2_RACESWAP_LOC_ID_OFFSET + 2106, LocationType.EXTRA,
            lambda state: (
                logic.zerg_competent_comp_competent_aa(state)
                and (adv_tactics or state.has(item_names.YGGDRASIL, player)))
        ),
        make_location_data(SC2Mission.SUPERNOVA_Z.mission_name, "Southeast Base", SC2_RACESWAP_LOC_ID_OFFSET + 2107, LocationType.EXTRA,
            lambda state: (
                logic.zerg_competent_comp_competent_aa(state)
                and (adv_tactics or state.has(item_names.YGGDRASIL, player)))
        ),
        make_location_data(SC2Mission.SUPERNOVA_P.mission_name, "Victory", SC2_RACESWAP_LOC_ID_OFFSET + 2200, LocationType.VICTORY,
            lambda state: (
                logic.protoss_competent_comp(state)
                and (
                        state.count(item_names.PROGRESSIVE_WARP_RELOCATE, player) >= 2
                        or (adv_tactics and state.has(item_names.PROGRESSIVE_WARP_RELOCATE, player))))
        ),
        make_location_data(SC2Mission.SUPERNOVA_P.mission_name, "West Relic", SC2_RACESWAP_LOC_ID_OFFSET + 2201, LocationType.VANILLA),
        make_location_data(SC2Mission.SUPERNOVA_P.mission_name, "North Relic", SC2_RACESWAP_LOC_ID_OFFSET + 2202, LocationType.VANILLA),
        make_location_data(SC2Mission.SUPERNOVA_P.mission_name, "South Relic", SC2_RACESWAP_LOC_ID_OFFSET + 2203, LocationType.VANILLA,
            lambda state: (
                logic.protoss_competent_comp(state)
                and (
                        state.count(item_names.PROGRESSIVE_WARP_RELOCATE, player) >= 2
                        or (adv_tactics and state.has(item_names.PROGRESSIVE_WARP_RELOCATE, player))))
        ),
        make_location_data(SC2Mission.SUPERNOVA_P.mission_name, "East Relic", SC2_RACESWAP_LOC_ID_OFFSET + 2204, LocationType.VANILLA,
            lambda state: (
                logic.protoss_competent_comp(state)
                and (
                        state.count(item_names.PROGRESSIVE_WARP_RELOCATE, player) >= 2
                        or (adv_tactics and state.has(item_names.PROGRESSIVE_WARP_RELOCATE, player))))
        ),
        make_location_data(SC2Mission.SUPERNOVA_P.mission_name, "Landing Zone Cleared", SC2_RACESWAP_LOC_ID_OFFSET + 2205, LocationType.EXTRA),
        make_location_data(SC2Mission.SUPERNOVA_P.mission_name, "Middle Base", SC2_RACESWAP_LOC_ID_OFFSET + 2206, LocationType.EXTRA,
            lambda state: (
                logic.protoss_competent_comp(state)
                and (
                        state.count(item_names.PROGRESSIVE_WARP_RELOCATE, player) >= 2
                        or (adv_tactics and state.has(item_names.PROGRESSIVE_WARP_RELOCATE, player))))
        ),
        make_location_data(SC2Mission.SUPERNOVA_P.mission_name, "Southeast Base", SC2_RACESWAP_LOC_ID_OFFSET + 2207, LocationType.EXTRA,
            lambda state: (
                logic.protoss_competent_comp(state)
                and (
                        state.count(item_names.PROGRESSIVE_WARP_RELOCATE, player) >= 2
                        or (adv_tactics and state.has(item_names.PROGRESSIVE_WARP_RELOCATE, player))))
        ),
        make_location_data(SC2Mission.MAW_OF_THE_VOID_Z.mission_name, "Victory", SC2_RACESWAP_LOC_ID_OFFSET + 2300, LocationType.VICTORY,
            logic.zerg_maw_requirement
        ),
        make_location_data(SC2Mission.MAW_OF_THE_VOID_Z.mission_name, "Landing Zone Cleared", SC2_RACESWAP_LOC_ID_OFFSET + 2301, LocationType.EXTRA),
        make_location_data(SC2Mission.MAW_OF_THE_VOID_Z.mission_name, "Expansion Prisoners", SC2_RACESWAP_LOC_ID_OFFSET + 2302, LocationType.VANILLA,
            logic.zerg_maw_requirement
        ),
        make_location_data(SC2Mission.MAW_OF_THE_VOID_Z.mission_name, "South Close Prisoners", SC2_RACESWAP_LOC_ID_OFFSET + 2303, LocationType.VANILLA,
            logic.zerg_maw_requirement
        ),
        make_location_data(SC2Mission.MAW_OF_THE_VOID_Z.mission_name, "South Far Prisoners", SC2_RACESWAP_LOC_ID_OFFSET + 2304, LocationType.VANILLA,
            logic.zerg_maw_requirement
        ),
        make_location_data(SC2Mission.MAW_OF_THE_VOID_Z.mission_name, "North Prisoners", SC2_RACESWAP_LOC_ID_OFFSET + 2305, LocationType.VANILLA,
            logic.zerg_maw_requirement
        ),
        make_location_data(SC2Mission.MAW_OF_THE_VOID_Z.mission_name, "Mothership", SC2_RACESWAP_LOC_ID_OFFSET + 2306, LocationType.EXTRA,
            logic.zerg_maw_requirement
        ),
        make_location_data(SC2Mission.MAW_OF_THE_VOID_Z.mission_name, "Expansion Rip Field Generator", SC2_RACESWAP_LOC_ID_OFFSET + 2307, LocationType.EXTRA,
            logic.zerg_maw_requirement
        ),
        make_location_data(SC2Mission.MAW_OF_THE_VOID_Z.mission_name, "Middle Rip Field Generator", SC2_RACESWAP_LOC_ID_OFFSET + 2308, LocationType.EXTRA,
            logic.zerg_maw_requirement
        ),
        make_location_data(SC2Mission.MAW_OF_THE_VOID_Z.mission_name, "Southeast Rip Field Generator", SC2_RACESWAP_LOC_ID_OFFSET + 2309, LocationType.EXTRA,
            logic.zerg_maw_requirement
        ),
        make_location_data(SC2Mission.MAW_OF_THE_VOID_Z.mission_name, "Stargate Rip Field Generator", SC2_RACESWAP_LOC_ID_OFFSET + 2310, LocationType.EXTRA,
            logic.zerg_maw_requirement
        ),
        make_location_data(SC2Mission.MAW_OF_THE_VOID_Z.mission_name, "Northwest Rip Field Generator", SC2_RACESWAP_LOC_ID_OFFSET + 2311, LocationType.CHALLENGE,
            logic.zerg_maw_requirement
        ),
        make_location_data(SC2Mission.MAW_OF_THE_VOID_Z.mission_name, "West Rip Field Generator", SC2_RACESWAP_LOC_ID_OFFSET + 2312, LocationType.CHALLENGE,
            logic.zerg_maw_requirement
        ),
        make_location_data(SC2Mission.MAW_OF_THE_VOID_Z.mission_name, "Southwest Rip Field Generator", SC2_RACESWAP_LOC_ID_OFFSET + 2313, LocationType.CHALLENGE,
            logic.zerg_maw_requirement
        ),
        make_location_data(SC2Mission.MAW_OF_THE_VOID_P.mission_name, "Victory", SC2_RACESWAP_LOC_ID_OFFSET + 2400, LocationType.VICTORY,
            logic.protoss_maw_requirement
        ),
        make_location_data(SC2Mission.MAW_OF_THE_VOID_P.mission_name, "Landing Zone Cleared", SC2_RACESWAP_LOC_ID_OFFSET + 2401, LocationType.EXTRA),
        make_location_data(SC2Mission.MAW_OF_THE_VOID_P.mission_name, "Expansion Prisoners", SC2_RACESWAP_LOC_ID_OFFSET + 2402, LocationType.VANILLA,
            lambda state: adv_tactics or logic.protoss_maw_requirement(state)
        ),
        make_location_data(SC2Mission.MAW_OF_THE_VOID_P.mission_name, "South Close Prisoners", SC2_RACESWAP_LOC_ID_OFFSET + 2403, LocationType.VANILLA,
            lambda state: adv_tactics or logic.protoss_maw_requirement(state)
        ),
        make_location_data(SC2Mission.MAW_OF_THE_VOID_P.mission_name, "South Far Prisoners", SC2_RACESWAP_LOC_ID_OFFSET + 2404, LocationType.VANILLA,
            logic.protoss_maw_requirement
        ),
        make_location_data(SC2Mission.MAW_OF_THE_VOID_P.mission_name, "North Prisoners", SC2_RACESWAP_LOC_ID_OFFSET + 2405, LocationType.VANILLA,
            logic.protoss_maw_requirement
        ),
        make_location_data(SC2Mission.MAW_OF_THE_VOID_P.mission_name, "Mothership", SC2_RACESWAP_LOC_ID_OFFSET + 2406, LocationType.EXTRA,
            logic.protoss_maw_requirement
        ),
        make_location_data(SC2Mission.MAW_OF_THE_VOID_P.mission_name, "Expansion Rip Field Generator", SC2_RACESWAP_LOC_ID_OFFSET + 2407, LocationType.EXTRA,
            lambda state: adv_tactics or logic.protoss_maw_requirement(state)
        ),
        make_location_data(SC2Mission.MAW_OF_THE_VOID_P.mission_name, "Middle Rip Field Generator", SC2_RACESWAP_LOC_ID_OFFSET + 2408, LocationType.EXTRA,
            logic.protoss_maw_requirement
        ),
        make_location_data(SC2Mission.MAW_OF_THE_VOID_P.mission_name, "Southeast Rip Field Generator", SC2_RACESWAP_LOC_ID_OFFSET + 2409, LocationType.EXTRA,
            logic.protoss_maw_requirement
        ),
        make_location_data(SC2Mission.MAW_OF_THE_VOID_P.mission_name, "Stargate Rip Field Generator", SC2_RACESWAP_LOC_ID_OFFSET + 2410, LocationType.EXTRA,
            logic.protoss_maw_requirement
        ),
        make_location_data(SC2Mission.MAW_OF_THE_VOID_P.mission_name, "Northwest Rip Field Generator", SC2_RACESWAP_LOC_ID_OFFSET + 2411, LocationType.CHALLENGE,
            logic.protoss_maw_requirement
        ),
        make_location_data(SC2Mission.MAW_OF_THE_VOID_P.mission_name, "West Rip Field Generator", SC2_RACESWAP_LOC_ID_OFFSET + 2412, LocationType.CHALLENGE,
            logic.protoss_maw_requirement
        ),
        make_location_data(SC2Mission.MAW_OF_THE_VOID_P.mission_name, "Southwest Rip Field Generator", SC2_RACESWAP_LOC_ID_OFFSET + 2413, LocationType.CHALLENGE,
            logic.protoss_maw_requirement
        ),
        make_location_data(SC2Mission.DEVILS_PLAYGROUND_Z.mission_name, "Victory", SC2_RACESWAP_LOC_ID_OFFSET + 2500, LocationType.VICTORY,
            lambda state: (
                adv_tactics
                or logic.zerg_basic_kerriganless_anti_air(state)
                    and (logic.zerg_common_unit(state) or state.has(item_names.HUNTERLING, player)))
        ),
        make_location_data(SC2Mission.DEVILS_PLAYGROUND_Z.mission_name, "Tosh's Miners", SC2_RACESWAP_LOC_ID_OFFSET + 2501, LocationType.VANILLA),
        make_location_data(SC2Mission.DEVILS_PLAYGROUND_Z.mission_name, "Brutalisk", SC2_RACESWAP_LOC_ID_OFFSET + 2502, LocationType.VANILLA,
            lambda state: adv_tactics or logic.zerg_common_unit(state) or state.has(item_names.HUNTERLING, player)
        ),
        make_location_data(SC2Mission.DEVILS_PLAYGROUND_Z.mission_name, "North Reinforcements", SC2_RACESWAP_LOC_ID_OFFSET + 2503, LocationType.EXTRA),
        make_location_data(SC2Mission.DEVILS_PLAYGROUND_Z.mission_name, "Middle Reinforcements", SC2_RACESWAP_LOC_ID_OFFSET + 2504, LocationType.EXTRA,
            lambda state: adv_tactics or logic.zerg_common_unit(state) or state.has(item_names.HUNTERLING, player)
        ),
        make_location_data(SC2Mission.DEVILS_PLAYGROUND_Z.mission_name, "Southwest Reinforcements", SC2_RACESWAP_LOC_ID_OFFSET + 2505, LocationType.EXTRA,
            lambda state: adv_tactics or logic.zerg_common_unit(state) or state.has(item_names.HUNTERLING, player)
        ),
        make_location_data(SC2Mission.DEVILS_PLAYGROUND_Z.mission_name, "Southeast Reinforcements", SC2_RACESWAP_LOC_ID_OFFSET + 2506, LocationType.EXTRA,
            lambda state: (
                adv_tactics
                or logic.zerg_basic_kerriganless_anti_air(state)
                    and (logic.zerg_common_unit(state) or state.has(item_names.HUNTERLING, player)))
        ),
        make_location_data(SC2Mission.DEVILS_PLAYGROUND_Z.mission_name, "East Reinforcements", SC2_RACESWAP_LOC_ID_OFFSET + 2507, LocationType.CHALLENGE,
            lambda state: (
                logic.zerg_basic_kerriganless_anti_air(state)
                and (adv_tactics
                     or logic.zerg_common_unit(state)
                     or state.has(item_names.HUNTERLING, player)))
        ),
        make_location_data(SC2Mission.DEVILS_PLAYGROUND_Z.mission_name, "Zerg Cleared", SC2_RACESWAP_LOC_ID_OFFSET + 2508, LocationType.CHALLENGE,
            lambda state: (
                logic.zerg_competent_anti_air(state)
                and logic.zerg_common_unit(state))
        ),
        make_location_data(SC2Mission.DEVILS_PLAYGROUND_P.mission_name, "Victory", SC2_RACESWAP_LOC_ID_OFFSET + 2600, LocationType.VICTORY,
            lambda state: (
                adv_tactics
                or logic.protoss_basic_anti_air(state) and logic.protoss_common_unit(state))
        ),
        make_location_data(SC2Mission.DEVILS_PLAYGROUND_P.mission_name, "Tosh's Miners", SC2_RACESWAP_LOC_ID_OFFSET + 2601, LocationType.VANILLA),
        make_location_data(SC2Mission.DEVILS_PLAYGROUND_P.mission_name, "Brutalisk", SC2_RACESWAP_LOC_ID_OFFSET + 2602, LocationType.VANILLA,
            lambda state: adv_tactics or logic.protoss_common_unit(state)
        ),
        make_location_data(SC2Mission.DEVILS_PLAYGROUND_P.mission_name, "North Reinforcements", SC2_RACESWAP_LOC_ID_OFFSET + 2603, LocationType.EXTRA),
        make_location_data(SC2Mission.DEVILS_PLAYGROUND_P.mission_name, "Middle Reinforcements", SC2_RACESWAP_LOC_ID_OFFSET + 2604, LocationType.EXTRA,
            lambda state: adv_tactics or logic.protoss_common_unit(state)
        ),
        make_location_data(SC2Mission.DEVILS_PLAYGROUND_P.mission_name, "Southwest Reinforcements", SC2_RACESWAP_LOC_ID_OFFSET + 2605, LocationType.EXTRA,
            lambda state: adv_tactics or logic.protoss_common_unit(state)
        ),
        make_location_data(SC2Mission.DEVILS_PLAYGROUND_P.mission_name, "Southeast Reinforcements", SC2_RACESWAP_LOC_ID_OFFSET + 2606, LocationType.EXTRA,
            lambda state: (
                adv_tactics
                or logic.protoss_basic_anti_air(state)
                    and logic.protoss_common_unit(state))
        ),
        make_location_data(SC2Mission.DEVILS_PLAYGROUND_P.mission_name, "East Reinforcements", SC2_RACESWAP_LOC_ID_OFFSET + 2607, LocationType.CHALLENGE,
            lambda state: (
                logic.protoss_basic_anti_air(state)
                and (adv_tactics
                    or logic.protoss_common_unit(state)))
        ),
        make_location_data(SC2Mission.DEVILS_PLAYGROUND_P.mission_name, "Zerg Cleared", SC2_RACESWAP_LOC_ID_OFFSET + 2608, LocationType.CHALLENGE,
            lambda state: (
                logic.protoss_competent_anti_air(state)
                and (logic.protoss_common_unit(state)))
        ),
        make_location_data(SC2Mission.WELCOME_TO_THE_JUNGLE_Z.mission_name, "Victory", SC2_RACESWAP_LOC_ID_OFFSET + 2700, LocationType.VICTORY,
            logic.welcome_to_the_jungle_z_requirement
        ),
        make_location_data(SC2Mission.WELCOME_TO_THE_JUNGLE_Z.mission_name, "Close Relic", SC2_RACESWAP_LOC_ID_OFFSET + 2701, LocationType.VANILLA),
        make_location_data(SC2Mission.WELCOME_TO_THE_JUNGLE_Z.mission_name, "West Relic", SC2_RACESWAP_LOC_ID_OFFSET + 2702, LocationType.VANILLA,
            logic.welcome_to_the_jungle_z_requirement
        ),
        make_location_data(SC2Mission.WELCOME_TO_THE_JUNGLE_Z.mission_name, "North-East Relic", SC2_RACESWAP_LOC_ID_OFFSET + 2703, LocationType.VANILLA,
            logic.welcome_to_the_jungle_z_requirement
        ),
        make_location_data(SC2Mission.WELCOME_TO_THE_JUNGLE_Z.mission_name, "Middle Base", SC2_RACESWAP_LOC_ID_OFFSET + 2704, LocationType.EXTRA,
            logic.welcome_to_the_jungle_z_requirement
        ),
        make_location_data(SC2Mission.WELCOME_TO_THE_JUNGLE_Z.mission_name, "Main Base", SC2_RACESWAP_LOC_ID_OFFSET + 2705, LocationType.MASTERY,
            lambda state: (
                logic.welcome_to_the_jungle_z_requirement(state)
                and logic.zerg_competent_anti_air(state)
                and logic.zerg_base_buster(state))
        ),
        make_location_data(SC2Mission.WELCOME_TO_THE_JUNGLE_Z.mission_name, "No Terrazine Nodes Sealed", SC2_RACESWAP_LOC_ID_OFFSET + 2706, LocationType.CHALLENGE,
            lambda state: (
                logic.welcome_to_the_jungle_z_requirement(state)
                and logic.zerg_competent_anti_air(state)
                and logic.zerg_big_monsters(state)),
            flags=LocationFlag.PREVENTATIVE
        ),
        make_location_data(SC2Mission.WELCOME_TO_THE_JUNGLE_Z.mission_name, "Up to 1 Terrazine Node Sealed", SC2_RACESWAP_LOC_ID_OFFSET + 2707, LocationType.CHALLENGE,
            lambda state: (
                logic.welcome_to_the_jungle_z_requirement(state)
                and logic.zerg_competent_anti_air(state)),
            flags=LocationFlag.PREVENTATIVE
        ),
        make_location_data(SC2Mission.WELCOME_TO_THE_JUNGLE_Z.mission_name, "Up to 2 Terrazine Nodes Sealed", SC2_RACESWAP_LOC_ID_OFFSET + 2708, LocationType.CHALLENGE,
            lambda state: (
                logic.welcome_to_the_jungle_z_requirement(state)
                and logic.zerg_competent_anti_air(state)),
            flags=LocationFlag.PREVENTATIVE
        ),
        make_location_data(SC2Mission.WELCOME_TO_THE_JUNGLE_Z.mission_name, "Up to 3 Terrazine Nodes Sealed", SC2_RACESWAP_LOC_ID_OFFSET + 2709, LocationType.CHALLENGE,
            lambda state: (
                logic.welcome_to_the_jungle_z_requirement(state)
                and logic.zerg_competent_anti_air(state)),
            flags=LocationFlag.PREVENTATIVE
        ),
        make_location_data(SC2Mission.WELCOME_TO_THE_JUNGLE_Z.mission_name, "Up to 4 Terrazine Nodes Sealed", SC2_RACESWAP_LOC_ID_OFFSET + 2710, LocationType.EXTRA,
            logic.welcome_to_the_jungle_z_requirement,
            flags=LocationFlag.PREVENTATIVE
        ),
        make_location_data(SC2Mission.WELCOME_TO_THE_JUNGLE_Z.mission_name, "Up to 5 Terrazine Nodes Sealed", SC2_RACESWAP_LOC_ID_OFFSET + 2711, LocationType.EXTRA,
            logic.welcome_to_the_jungle_z_requirement,
            flags=LocationFlag.PREVENTATIVE
        ),
        make_location_data(SC2Mission.WELCOME_TO_THE_JUNGLE_P.mission_name, "Victory", SC2_RACESWAP_LOC_ID_OFFSET + 2800, LocationType.VICTORY,
            logic.welcome_to_the_jungle_p_requirement
        ),
        make_location_data(SC2Mission.WELCOME_TO_THE_JUNGLE_P.mission_name, "Close Relic", SC2_RACESWAP_LOC_ID_OFFSET + 2801, LocationType.VANILLA),
        make_location_data(SC2Mission.WELCOME_TO_THE_JUNGLE_P.mission_name, "West Relic", SC2_RACESWAP_LOC_ID_OFFSET + 2802, LocationType.VANILLA,
            logic.welcome_to_the_jungle_p_requirement
        ),
        make_location_data(SC2Mission.WELCOME_TO_THE_JUNGLE_P.mission_name, "North-East Relic", SC2_RACESWAP_LOC_ID_OFFSET + 2803, LocationType.VANILLA,
            logic.welcome_to_the_jungle_p_requirement
        ),
        make_location_data(SC2Mission.WELCOME_TO_THE_JUNGLE_P.mission_name, "Middle Base", SC2_RACESWAP_LOC_ID_OFFSET + 2804, LocationType.EXTRA,
            logic.welcome_to_the_jungle_p_requirement
        ),
        make_location_data(SC2Mission.WELCOME_TO_THE_JUNGLE_P.mission_name, "Main Base", SC2_RACESWAP_LOC_ID_OFFSET + 2805, LocationType.MASTERY,
            lambda state: (
                logic.welcome_to_the_jungle_p_requirement(state)
                and logic.protoss_competent_comp(state))
        ),
        make_location_data(SC2Mission.WELCOME_TO_THE_JUNGLE_P.mission_name, "No Terrazine Nodes Sealed", SC2_RACESWAP_LOC_ID_OFFSET + 2806, LocationType.CHALLENGE,
            lambda state: (
                logic.welcome_to_the_jungle_p_requirement(state)
                and logic.protoss_competent_comp(state)),
            flags=LocationFlag.PREVENTATIVE
        ),
        make_location_data(SC2Mission.WELCOME_TO_THE_JUNGLE_P.mission_name, "Up to 1 Terrazine Node Sealed", SC2_RACESWAP_LOC_ID_OFFSET + 2807, LocationType.CHALLENGE,
            lambda state: (
                logic.welcome_to_the_jungle_p_requirement(state)
                and logic.protoss_competent_comp(state)),
            flags=LocationFlag.PREVENTATIVE
        ),
        make_location_data(SC2Mission.WELCOME_TO_THE_JUNGLE_P.mission_name, "Up to 2 Terrazine Nodes Sealed", SC2_RACESWAP_LOC_ID_OFFSET + 2808, LocationType.CHALLENGE,
            lambda state: (
                logic.welcome_to_the_jungle_p_requirement(state)
                and logic.protoss_basic_splash(state)),
            flags=LocationFlag.PREVENTATIVE
        ),
        make_location_data(SC2Mission.WELCOME_TO_THE_JUNGLE_P.mission_name, "Up to 3 Terrazine Nodes Sealed", SC2_RACESWAP_LOC_ID_OFFSET + 2809, LocationType.CHALLENGE,
            lambda state: (
                logic.welcome_to_the_jungle_p_requirement(state)
                and logic.protoss_basic_splash(state)),
            flags=LocationFlag.PREVENTATIVE
        ),
        make_location_data(SC2Mission.WELCOME_TO_THE_JUNGLE_P.mission_name, "Up to 4 Terrazine Nodes Sealed", SC2_RACESWAP_LOC_ID_OFFSET + 2810, LocationType.EXTRA,
            logic.welcome_to_the_jungle_p_requirement,
            flags=LocationFlag.PREVENTATIVE
        ),
        make_location_data(SC2Mission.WELCOME_TO_THE_JUNGLE_P.mission_name, "Up to 5 Terrazine Nodes Sealed", SC2_RACESWAP_LOC_ID_OFFSET + 2811, LocationType.EXTRA,
            logic.welcome_to_the_jungle_p_requirement,
            flags=LocationFlag.PREVENTATIVE
        ),
        make_location_data(SC2Mission.THE_GREAT_TRAIN_ROBBERY_Z.mission_name, "Victory", SC2_RACESWAP_LOC_ID_OFFSET + 3300, LocationType.VICTORY,
            lambda state: (
                logic.zerg_great_train_robbery_train_stopper(state)
                and logic.zerg_basic_kerriganless_anti_air(state))
        ),
        make_location_data(SC2Mission.THE_GREAT_TRAIN_ROBBERY_Z.mission_name, "North Defiler", SC2_RACESWAP_LOC_ID_OFFSET + 3301, LocationType.VANILLA),
        make_location_data(SC2Mission.THE_GREAT_TRAIN_ROBBERY_Z.mission_name, "Mid Defiler", SC2_RACESWAP_LOC_ID_OFFSET + 3302, LocationType.VANILLA),
        make_location_data(SC2Mission.THE_GREAT_TRAIN_ROBBERY_Z.mission_name, "South Defiler", SC2_RACESWAP_LOC_ID_OFFSET + 3303, LocationType.VANILLA),
        make_location_data(SC2Mission.THE_GREAT_TRAIN_ROBBERY_Z.mission_name, "Close Diamondback", SC2_RACESWAP_LOC_ID_OFFSET + 3304, LocationType.EXTRA),
        make_location_data(SC2Mission.THE_GREAT_TRAIN_ROBBERY_Z.mission_name, "Northwest Diamondback", SC2_RACESWAP_LOC_ID_OFFSET + 3305, LocationType.EXTRA),
        make_location_data(SC2Mission.THE_GREAT_TRAIN_ROBBERY_Z.mission_name, "North Diamondback", SC2_RACESWAP_LOC_ID_OFFSET + 3306, LocationType.EXTRA),
        make_location_data(SC2Mission.THE_GREAT_TRAIN_ROBBERY_Z.mission_name, "Northeast Diamondback", SC2_RACESWAP_LOC_ID_OFFSET + 3307, LocationType.EXTRA),
        make_location_data(SC2Mission.THE_GREAT_TRAIN_ROBBERY_Z.mission_name, "Southwest Diamondback", SC2_RACESWAP_LOC_ID_OFFSET + 3308, LocationType.EXTRA),
        make_location_data(SC2Mission.THE_GREAT_TRAIN_ROBBERY_Z.mission_name, "Southeast Diamondback", SC2_RACESWAP_LOC_ID_OFFSET + 3309, LocationType.EXTRA),
        make_location_data(SC2Mission.THE_GREAT_TRAIN_ROBBERY_Z.mission_name, "Kill Team", SC2_RACESWAP_LOC_ID_OFFSET + 3310, LocationType.CHALLENGE,
            lambda state: (
                (adv_tactics or logic.zerg_common_unit(state))
                and logic.zerg_great_train_robbery_train_stopper(state)
                and logic.zerg_basic_kerriganless_anti_air(state))
        ),
        make_location_data(SC2Mission.THE_GREAT_TRAIN_ROBBERY_Z.mission_name, "Flawless", SC2_RACESWAP_LOC_ID_OFFSET + 3311, LocationType.CHALLENGE,
            lambda state:(
                logic.zerg_great_train_robbery_train_stopper(state)
                and logic.zerg_basic_kerriganless_anti_air(state)),
            flags=LocationFlag.PREVENTATIVE
        ),
        make_location_data(SC2Mission.THE_GREAT_TRAIN_ROBBERY_Z.mission_name, "2 Trains Destroyed", SC2_RACESWAP_LOC_ID_OFFSET + 3312, LocationType.EXTRA,
            logic.zerg_great_train_robbery_train_stopper
        ),
        make_location_data(SC2Mission.THE_GREAT_TRAIN_ROBBERY_Z.mission_name, "4 Trains Destroyed", SC2_RACESWAP_LOC_ID_OFFSET + 3313, LocationType.EXTRA,
            lambda state: (
                logic.zerg_great_train_robbery_train_stopper(state)
                and logic.zerg_basic_kerriganless_anti_air(state))
        ),
        make_location_data(SC2Mission.THE_GREAT_TRAIN_ROBBERY_Z.mission_name, "6 Trains Destroyed", SC2_RACESWAP_LOC_ID_OFFSET + 3314, LocationType.EXTRA,
            lambda state: (
                logic.zerg_great_train_robbery_train_stopper(state)
                and logic.zerg_basic_kerriganless_anti_air(state))
        ),
        make_location_data(SC2Mission.THE_GREAT_TRAIN_ROBBERY_P.mission_name, "Victory", SC2_RACESWAP_LOC_ID_OFFSET + 3400, LocationType.VICTORY,
            lambda state: (
                logic.protoss_great_train_robbery_train_stopper(state)
                and logic.protoss_basic_anti_air(state))
        ),
        make_location_data(SC2Mission.THE_GREAT_TRAIN_ROBBERY_P.mission_name, "North Defiler", SC2_RACESWAP_LOC_ID_OFFSET + 3401, LocationType.VANILLA),
        make_location_data(SC2Mission.THE_GREAT_TRAIN_ROBBERY_P.mission_name, "Mid Defiler", SC2_RACESWAP_LOC_ID_OFFSET + 3402, LocationType.VANILLA),
        make_location_data(SC2Mission.THE_GREAT_TRAIN_ROBBERY_P.mission_name, "South Defiler", SC2_RACESWAP_LOC_ID_OFFSET + 3403, LocationType.VANILLA),
        make_location_data(SC2Mission.THE_GREAT_TRAIN_ROBBERY_P.mission_name, "Close Diamondback", SC2_RACESWAP_LOC_ID_OFFSET + 3404, LocationType.EXTRA),
        make_location_data(SC2Mission.THE_GREAT_TRAIN_ROBBERY_P.mission_name, "Northwest Diamondback", SC2_RACESWAP_LOC_ID_OFFSET + 3405, LocationType.EXTRA),
        make_location_data(SC2Mission.THE_GREAT_TRAIN_ROBBERY_P.mission_name, "North Diamondback", SC2_RACESWAP_LOC_ID_OFFSET + 3406, LocationType.EXTRA),
        make_location_data(SC2Mission.THE_GREAT_TRAIN_ROBBERY_P.mission_name, "Northeast Diamondback", SC2_RACESWAP_LOC_ID_OFFSET + 3407, LocationType.EXTRA),
        make_location_data(SC2Mission.THE_GREAT_TRAIN_ROBBERY_P.mission_name, "Southwest Diamondback", SC2_RACESWAP_LOC_ID_OFFSET + 3408, LocationType.EXTRA),
        make_location_data(SC2Mission.THE_GREAT_TRAIN_ROBBERY_P.mission_name, "Southeast Diamondback", SC2_RACESWAP_LOC_ID_OFFSET + 3409, LocationType.EXTRA),
        make_location_data(SC2Mission.THE_GREAT_TRAIN_ROBBERY_P.mission_name, "Kill Team", SC2_RACESWAP_LOC_ID_OFFSET + 3410, LocationType.CHALLENGE,
            lambda state: (
                (adv_tactics or logic.protoss_common_unit(state))
                and logic.protoss_great_train_robbery_train_stopper(state)
                and logic.protoss_basic_anti_air(state))
        ),
        make_location_data(SC2Mission.THE_GREAT_TRAIN_ROBBERY_P.mission_name, "Flawless", SC2_RACESWAP_LOC_ID_OFFSET + 3411, LocationType.CHALLENGE,
            lambda state:(
                logic.protoss_great_train_robbery_train_stopper(state)
                and logic.protoss_basic_anti_air(state)),
            flags=LocationFlag.PREVENTATIVE
        ),
        make_location_data(SC2Mission.THE_GREAT_TRAIN_ROBBERY_P.mission_name, "2 Trains Destroyed", SC2_RACESWAP_LOC_ID_OFFSET + 3412, LocationType.EXTRA,
            logic.protoss_great_train_robbery_train_stopper
        ),
        make_location_data(SC2Mission.THE_GREAT_TRAIN_ROBBERY_P.mission_name, "4 Trains Destroyed", SC2_RACESWAP_LOC_ID_OFFSET + 3413, LocationType.EXTRA,
            lambda state: (
                logic.protoss_great_train_robbery_train_stopper(state)
                and logic.protoss_basic_anti_air(state))
        ),
        make_location_data(SC2Mission.THE_GREAT_TRAIN_ROBBERY_P.mission_name, "6 Trains Destroyed", SC2_RACESWAP_LOC_ID_OFFSET + 3414, LocationType.EXTRA,
            lambda state: (
                logic.protoss_great_train_robbery_train_stopper(state)
                and logic.protoss_basic_anti_air(state))
        ),
        make_location_data(SC2Mission.CUTTHROAT_Z.mission_name, "Victory", SC2_RACESWAP_LOC_ID_OFFSET + 3500, LocationType.VICTORY,
            lambda state: (
                logic.zerg_common_unit(state)
                and (adv_tactics or logic.zerg_basic_kerriganless_anti_air(state)))
        ),
        make_location_data(SC2Mission.CUTTHROAT_Z.mission_name, "Mira Han", SC2_RACESWAP_LOC_ID_OFFSET + 3501, LocationType.EXTRA,
            logic.zerg_common_unit
        ),
        make_location_data(SC2Mission.CUTTHROAT_Z.mission_name, "North Relic", SC2_RACESWAP_LOC_ID_OFFSET + 3502, LocationType.VANILLA,
            logic.zerg_common_unit
        ),
        make_location_data(SC2Mission.CUTTHROAT_Z.mission_name, "Mid Relic", SC2_RACESWAP_LOC_ID_OFFSET + 3503, LocationType.VANILLA),
        make_location_data(SC2Mission.CUTTHROAT_Z.mission_name, "Southwest Relic", SC2_RACESWAP_LOC_ID_OFFSET + 3504, LocationType.VANILLA,
            logic.zerg_common_unit
        ),
        make_location_data(SC2Mission.CUTTHROAT_Z.mission_name, "North Command Center", SC2_RACESWAP_LOC_ID_OFFSET + 3505, LocationType.EXTRA,
            logic.zerg_common_unit
        ),
        make_location_data(SC2Mission.CUTTHROAT_Z.mission_name, "South Command Center", SC2_RACESWAP_LOC_ID_OFFSET + 3506, LocationType.EXTRA,
            logic.zerg_common_unit
        ),
        make_location_data(SC2Mission.CUTTHROAT_Z.mission_name, "West Command Center", SC2_RACESWAP_LOC_ID_OFFSET + 3507, LocationType.EXTRA,
            logic.zerg_common_unit
        ),
        make_location_data(SC2Mission.CUTTHROAT_P.mission_name, "Victory", SC2_RACESWAP_LOC_ID_OFFSET + 3600, LocationType.VICTORY,
            lambda state: (
                logic.protoss_common_unit(state)
                and (adv_tactics or logic.protoss_basic_anti_air(state)))
        ),
        make_location_data(SC2Mission.CUTTHROAT_P.mission_name, "Mira Han", SC2_RACESWAP_LOC_ID_OFFSET + 3601, LocationType.EXTRA,
            logic.protoss_common_unit
        ),
        make_location_data(SC2Mission.CUTTHROAT_P.mission_name, "North Relic", SC2_RACESWAP_LOC_ID_OFFSET + 3602, LocationType.VANILLA,
            logic.protoss_common_unit
        ),
        make_location_data(SC2Mission.CUTTHROAT_P.mission_name, "Mid Relic", SC2_RACESWAP_LOC_ID_OFFSET + 3603, LocationType.VANILLA),
        make_location_data(SC2Mission.CUTTHROAT_P.mission_name, "Southwest Relic", SC2_RACESWAP_LOC_ID_OFFSET + 3604, LocationType.VANILLA,
            logic.protoss_common_unit
        ),
        make_location_data(SC2Mission.CUTTHROAT_P.mission_name, "North Command Center", SC2_RACESWAP_LOC_ID_OFFSET + 3605, LocationType.EXTRA,
            logic.protoss_common_unit
        ),
        make_location_data(SC2Mission.CUTTHROAT_P.mission_name, "South Command Center", SC2_RACESWAP_LOC_ID_OFFSET + 3606, LocationType.EXTRA,
            logic.protoss_common_unit
        ),
        make_location_data(SC2Mission.CUTTHROAT_P.mission_name, "West Command Center", SC2_RACESWAP_LOC_ID_OFFSET + 3607, LocationType.EXTRA,
            logic.protoss_common_unit
        ),
        make_location_data(SC2Mission.ENGINE_OF_DESTRUCTION_Z.mission_name, "Victory", SC2_RACESWAP_LOC_ID_OFFSET + 3700, LocationType.VICTORY,
            logic.zerg_engine_of_destruction_requirement
        ),
        make_location_data(SC2Mission.ENGINE_OF_DESTRUCTION_Z.mission_name, "Odin", SC2_RACESWAP_LOC_ID_OFFSET + 3701, LocationType.EXTRA,
            logic.zergling_hydra_roach_start
        ),
        make_location_data(SC2Mission.ENGINE_OF_DESTRUCTION_Z.mission_name, "Loki", SC2_RACESWAP_LOC_ID_OFFSET + 3702, LocationType.CHALLENGE,
            logic.zerg_engine_of_destruction_requirement
        ),
        make_location_data(SC2Mission.ENGINE_OF_DESTRUCTION_Z.mission_name, "Lab Devourer", SC2_RACESWAP_LOC_ID_OFFSET + 3703, LocationType.VANILLA,
            logic.zergling_hydra_roach_start
        ),
        make_location_data(SC2Mission.ENGINE_OF_DESTRUCTION_Z.mission_name, "North Devourer", SC2_RACESWAP_LOC_ID_OFFSET + 3704, LocationType.VANILLA,
            logic.zerg_engine_of_destruction_requirement
        ),
        make_location_data(SC2Mission.ENGINE_OF_DESTRUCTION_Z.mission_name, "Southeast Devourer", SC2_RACESWAP_LOC_ID_OFFSET + 3705, LocationType.VANILLA,
            logic.zerg_engine_of_destruction_requirement
        ),
        make_location_data(SC2Mission.ENGINE_OF_DESTRUCTION_Z.mission_name, "West Base", SC2_RACESWAP_LOC_ID_OFFSET + 3706, LocationType.EXTRA,
            logic.zerg_engine_of_destruction_requirement
        ),
        make_location_data(SC2Mission.ENGINE_OF_DESTRUCTION_Z.mission_name, "Northwest Base", SC2_RACESWAP_LOC_ID_OFFSET + 3707, LocationType.EXTRA,
            logic.zerg_engine_of_destruction_requirement
        ),
        make_location_data(SC2Mission.ENGINE_OF_DESTRUCTION_Z.mission_name, "Northeast Base", SC2_RACESWAP_LOC_ID_OFFSET + 3708, LocationType.EXTRA,
            logic.zerg_engine_of_destruction_requirement
        ),
        make_location_data(SC2Mission.ENGINE_OF_DESTRUCTION_Z.mission_name, "Southeast Base", SC2_RACESWAP_LOC_ID_OFFSET + 3709, LocationType.EXTRA,
            logic.zerg_engine_of_destruction_requirement
        ),
        make_location_data(SC2Mission.ENGINE_OF_DESTRUCTION_P.mission_name, "Victory", SC2_RACESWAP_LOC_ID_OFFSET + 3800, LocationType.VICTORY,
            logic.protoss_engine_of_destruction_requirement
        ),
        make_location_data(SC2Mission.ENGINE_OF_DESTRUCTION_P.mission_name, "Odin", SC2_RACESWAP_LOC_ID_OFFSET + 3801, LocationType.EXTRA,
            logic.zealot_sentry_slayer_start
        ),
        make_location_data(SC2Mission.ENGINE_OF_DESTRUCTION_P.mission_name, "Loki", SC2_RACESWAP_LOC_ID_OFFSET + 3802, LocationType.CHALLENGE,
            logic.protoss_engine_of_destruction_requirement
        ),
        make_location_data(SC2Mission.ENGINE_OF_DESTRUCTION_P.mission_name, "Lab Devourer", SC2_RACESWAP_LOC_ID_OFFSET + 3803, LocationType.VANILLA,
            logic.zealot_sentry_slayer_start
        ),
        make_location_data(SC2Mission.ENGINE_OF_DESTRUCTION_P.mission_name, "North Devourer", SC2_RACESWAP_LOC_ID_OFFSET + 3804, LocationType.VANILLA,
            logic.protoss_engine_of_destruction_requirement
        ),
        make_location_data(SC2Mission.ENGINE_OF_DESTRUCTION_P.mission_name, "Southeast Devourer", SC2_RACESWAP_LOC_ID_OFFSET + 3805, LocationType.VANILLA,
            logic.protoss_engine_of_destruction_requirement
        ),
        make_location_data(SC2Mission.ENGINE_OF_DESTRUCTION_P.mission_name, "West Base", SC2_RACESWAP_LOC_ID_OFFSET + 3806, LocationType.EXTRA,
            logic.protoss_engine_of_destruction_requirement
        ),
        make_location_data(SC2Mission.ENGINE_OF_DESTRUCTION_P.mission_name, "Northwest Base", SC2_RACESWAP_LOC_ID_OFFSET + 3807, LocationType.EXTRA,
            logic.protoss_engine_of_destruction_requirement
        ),
        make_location_data(SC2Mission.ENGINE_OF_DESTRUCTION_P.mission_name, "Northeast Base", SC2_RACESWAP_LOC_ID_OFFSET + 3808, LocationType.EXTRA,
            logic.protoss_engine_of_destruction_requirement
        ),
        make_location_data(SC2Mission.ENGINE_OF_DESTRUCTION_P.mission_name, "Southeast Base", SC2_RACESWAP_LOC_ID_OFFSET + 3809, LocationType.EXTRA,
            logic.protoss_engine_of_destruction_requirement
        ),
        make_location_data(SC2Mission.MEDIA_BLITZ_Z.mission_name, "Victory", SC2_RACESWAP_LOC_ID_OFFSET + 3900, LocationType.VICTORY,
            logic.zerg_competent_comp_competent_aa
        ),
        make_location_data(SC2Mission.MEDIA_BLITZ_Z.mission_name, "Tower 1", SC2_RACESWAP_LOC_ID_OFFSET + 3901, LocationType.VANILLA,
            logic.zerg_competent_comp_competent_aa
        ),
        make_location_data(SC2Mission.MEDIA_BLITZ_Z.mission_name, "Tower 2", SC2_RACESWAP_LOC_ID_OFFSET + 3902, LocationType.VANILLA,
            logic.zerg_competent_comp_competent_aa
        ),
        make_location_data(SC2Mission.MEDIA_BLITZ_Z.mission_name, "Tower 3", SC2_RACESWAP_LOC_ID_OFFSET + 3903, LocationType.VANILLA,
            logic.zerg_competent_comp_competent_aa
        ),
        make_location_data(SC2Mission.MEDIA_BLITZ_Z.mission_name, "Science Facility", SC2_RACESWAP_LOC_ID_OFFSET + 3904, LocationType.VANILLA,
            lambda state: (
                logic.advanced_tactics
                or logic.zerg_competent_comp_competent_aa
            )
        ),
        make_location_data(SC2Mission.MEDIA_BLITZ_Z.mission_name, "All Barracks", SC2_RACESWAP_LOC_ID_OFFSET + 3905, LocationType.EXTRA,
            logic.zerg_competent_comp_competent_aa
        ),
        make_location_data(SC2Mission.MEDIA_BLITZ_Z.mission_name, "All Factories", SC2_RACESWAP_LOC_ID_OFFSET + 3906, LocationType.EXTRA,
            logic.zerg_competent_comp_competent_aa
        ),
        make_location_data(SC2Mission.MEDIA_BLITZ_Z.mission_name, "All Starports", SC2_RACESWAP_LOC_ID_OFFSET + 3907, LocationType.EXTRA,
            logic.zerg_competent_comp_competent_aa
        ),
        make_location_data(SC2Mission.MEDIA_BLITZ_Z.mission_name, "Odin Not Trashed", SC2_RACESWAP_LOC_ID_OFFSET + 3908, LocationType.CHALLENGE,
            lambda state: (
                logic.zerg_competent_comp_competent_aa(state)
                and logic.zerg_repair_odin(state))
        ),
        make_location_data(SC2Mission.MEDIA_BLITZ_Z.mission_name, "Surprise Attack Ends", SC2_RACESWAP_LOC_ID_OFFSET + 3909, LocationType.EXTRA),
        make_location_data(SC2Mission.MEDIA_BLITZ_P.mission_name, "Victory", SC2_RACESWAP_LOC_ID_OFFSET + 4000, LocationType.VICTORY,
            logic.protoss_competent_comp
        ),
        make_location_data(SC2Mission.MEDIA_BLITZ_P.mission_name, "Tower 1", SC2_RACESWAP_LOC_ID_OFFSET + 4001, LocationType.VANILLA,
            logic.protoss_competent_comp
        ),
        make_location_data(SC2Mission.MEDIA_BLITZ_P.mission_name, "Tower 2", SC2_RACESWAP_LOC_ID_OFFSET + 4002, LocationType.VANILLA,
            logic.protoss_competent_comp
        ),
        make_location_data(SC2Mission.MEDIA_BLITZ_P.mission_name, "Tower 3", SC2_RACESWAP_LOC_ID_OFFSET + 4003, LocationType.VANILLA,
            logic.protoss_competent_comp
        ),
        make_location_data(SC2Mission.MEDIA_BLITZ_P.mission_name, "Science Facility", SC2_RACESWAP_LOC_ID_OFFSET + 4004, LocationType.VANILLA),
        make_location_data(SC2Mission.MEDIA_BLITZ_P.mission_name, "All Barracks", SC2_RACESWAP_LOC_ID_OFFSET + 4005, LocationType.EXTRA,
            logic.protoss_competent_comp
        ),
        make_location_data(SC2Mission.MEDIA_BLITZ_P.mission_name, "All Factories", SC2_RACESWAP_LOC_ID_OFFSET + 4006, LocationType.EXTRA,
            logic.protoss_competent_comp
        ),
        make_location_data(SC2Mission.MEDIA_BLITZ_P.mission_name, "All Starports", SC2_RACESWAP_LOC_ID_OFFSET + 4007, LocationType.EXTRA,
            lambda state: adv_tactics or logic.protoss_competent_comp(state)
        ),
        make_location_data(SC2Mission.MEDIA_BLITZ_P.mission_name, "Odin Not Trashed", SC2_RACESWAP_LOC_ID_OFFSET + 4008, LocationType.CHALLENGE,
            lambda state: (
                logic.protoss_competent_comp(state)
                and logic.protoss_repair_odin(state))
        ),
        make_location_data(SC2Mission.MEDIA_BLITZ_P.mission_name, "Surprise Attack Ends", SC2_RACESWAP_LOC_ID_OFFSET + 4009, LocationType.EXTRA),
        make_location_data(SC2Mission.SHATTER_THE_SKY_Z.mission_name, "Victory", SC2_RACESWAP_LOC_ID_OFFSET + 5500, LocationType.VICTORY,
            logic.zerg_competent_comp
        ),
        make_location_data(SC2Mission.SHATTER_THE_SKY_Z.mission_name, "Close Coolant Tower", SC2_RACESWAP_LOC_ID_OFFSET + 5501, LocationType.VANILLA,
            logic.zerg_competent_comp
        ),
        make_location_data(SC2Mission.SHATTER_THE_SKY_Z.mission_name, "Northwest Coolant Tower", SC2_RACESWAP_LOC_ID_OFFSET + 5502, LocationType.VANILLA,
            logic.zerg_competent_comp
        ),
        make_location_data(SC2Mission.SHATTER_THE_SKY_Z.mission_name, "Southeast Coolant Tower", SC2_RACESWAP_LOC_ID_OFFSET + 5503, LocationType.VANILLA,
            logic.zerg_competent_comp
        ),
        make_location_data(SC2Mission.SHATTER_THE_SKY_Z.mission_name, "Southwest Coolant Tower", SC2_RACESWAP_LOC_ID_OFFSET + 5504, LocationType.VANILLA,
            logic.zerg_competent_comp
        ),
        make_location_data(SC2Mission.SHATTER_THE_SKY_Z.mission_name, "Leviathan", SC2_RACESWAP_LOC_ID_OFFSET + 5505, LocationType.VANILLA,
            logic.zerg_competent_comp
        ),
        make_location_data(SC2Mission.SHATTER_THE_SKY_Z.mission_name, "East Hatchery", SC2_RACESWAP_LOC_ID_OFFSET + 5506, LocationType.EXTRA,
            logic.zerg_competent_comp
        ),
        make_location_data(SC2Mission.SHATTER_THE_SKY_Z.mission_name, "North Hatchery", SC2_RACESWAP_LOC_ID_OFFSET + 5507, LocationType.EXTRA,
            logic.zerg_competent_comp
        ),
        make_location_data(SC2Mission.SHATTER_THE_SKY_Z.mission_name, "Mid Hatchery", SC2_RACESWAP_LOC_ID_OFFSET + 5508, LocationType.EXTRA,
            logic.zerg_competent_comp
        ),
        make_location_data(SC2Mission.SHATTER_THE_SKY_P.mission_name, "Victory", SC2_RACESWAP_LOC_ID_OFFSET + 5600, LocationType.VICTORY,
            logic.protoss_competent_comp
        ),
        make_location_data(SC2Mission.SHATTER_THE_SKY_P.mission_name, "Close Coolant Tower", SC2_RACESWAP_LOC_ID_OFFSET + 5601, LocationType.VANILLA,
            logic.protoss_competent_comp
        ),
        make_location_data(SC2Mission.SHATTER_THE_SKY_P.mission_name, "Northwest Coolant Tower", SC2_RACESWAP_LOC_ID_OFFSET + 5602, LocationType.VANILLA,
            logic.protoss_competent_comp
        ),
        make_location_data(SC2Mission.SHATTER_THE_SKY_P.mission_name, "Southeast Coolant Tower", SC2_RACESWAP_LOC_ID_OFFSET + 5603, LocationType.VANILLA,
            logic.protoss_competent_comp
        ),
        make_location_data(SC2Mission.SHATTER_THE_SKY_P.mission_name, "Southwest Coolant Tower", SC2_RACESWAP_LOC_ID_OFFSET + 5604, LocationType.VANILLA,
            logic.protoss_competent_comp
        ),
        make_location_data(SC2Mission.SHATTER_THE_SKY_P.mission_name, "Leviathan", SC2_RACESWAP_LOC_ID_OFFSET + 5605, LocationType.VANILLA,
            logic.protoss_competent_comp
        ),
        make_location_data(SC2Mission.SHATTER_THE_SKY_P.mission_name, "East Hatchery", SC2_RACESWAP_LOC_ID_OFFSET + 5606, LocationType.EXTRA,
            logic.protoss_competent_comp
        ),
        make_location_data(SC2Mission.SHATTER_THE_SKY_P.mission_name, "North Hatchery", SC2_RACESWAP_LOC_ID_OFFSET + 5607, LocationType.EXTRA,
            logic.protoss_competent_comp
        ),
        make_location_data(SC2Mission.SHATTER_THE_SKY_P.mission_name, "Mid Hatchery", SC2_RACESWAP_LOC_ID_OFFSET + 5608, LocationType.EXTRA,
            logic.protoss_competent_comp
        ),
        make_location_data(SC2Mission.ALL_IN_Z.mission_name, "Victory", SC2_RACESWAP_LOC_ID_OFFSET + 5700, LocationType.VICTORY,
            logic.all_in_z_requirement
        ),
        make_location_data(SC2Mission.ALL_IN_Z.mission_name, "First Kerrigan Attack", SC2_RACESWAP_LOC_ID_OFFSET + 5701, LocationType.EXTRA,
            logic.all_in_z_requirement
        ),
        make_location_data(SC2Mission.ALL_IN_Z.mission_name, "Second Kerrigan Attack", SC2_RACESWAP_LOC_ID_OFFSET + 5702, LocationType.EXTRA,
            logic.all_in_z_requirement
        ),
        make_location_data(SC2Mission.ALL_IN_Z.mission_name, "Third Kerrigan Attack", SC2_RACESWAP_LOC_ID_OFFSET + 5703, LocationType.EXTRA,
            logic.all_in_z_requirement
        ),
        make_location_data(SC2Mission.ALL_IN_Z.mission_name, "Fourth Kerrigan Attack", SC2_RACESWAP_LOC_ID_OFFSET + 5704, LocationType.EXTRA,
            logic.all_in_z_requirement
        ),
        make_location_data(SC2Mission.ALL_IN_Z.mission_name, "Fifth Kerrigan Attack", SC2_RACESWAP_LOC_ID_OFFSET + 5705, LocationType.EXTRA,
            logic.all_in_z_requirement
        ),
        make_location_data(SC2Mission.ALL_IN_P.mission_name, "Victory", SC2_RACESWAP_LOC_ID_OFFSET + 5800, LocationType.VICTORY,
            logic.all_in_p_requirement
        ),
        make_location_data(SC2Mission.ALL_IN_P.mission_name, "First Kerrigan Attack", SC2_RACESWAP_LOC_ID_OFFSET + 5801, LocationType.EXTRA,
            logic.all_in_p_requirement
        ),
        make_location_data(SC2Mission.ALL_IN_P.mission_name, "Second Kerrigan Attack", SC2_RACESWAP_LOC_ID_OFFSET + 5802, LocationType.EXTRA,
            logic.all_in_p_requirement
        ),
        make_location_data(SC2Mission.ALL_IN_P.mission_name, "Third Kerrigan Attack", SC2_RACESWAP_LOC_ID_OFFSET + 5803, LocationType.EXTRA,
            logic.all_in_p_requirement
        ),
        make_location_data(SC2Mission.ALL_IN_P.mission_name, "Fourth Kerrigan Attack", SC2_RACESWAP_LOC_ID_OFFSET + 5804, LocationType.EXTRA,
            logic.all_in_p_requirement
        ),
        make_location_data(SC2Mission.ALL_IN_P.mission_name, "Fifth Kerrigan Attack", SC2_RACESWAP_LOC_ID_OFFSET + 5805, LocationType.EXTRA,
            logic.all_in_p_requirement
        ),
        make_location_data(SC2Mission.LAB_RAT_T.mission_name, "Victory", SC2_RACESWAP_LOC_ID_OFFSET + 5900, LocationType.VICTORY,
                           logic.terran_common_unit
                           ),
        make_location_data(SC2Mission.LAB_RAT_T.mission_name, "Gather Minerals", SC2_RACESWAP_LOC_ID_OFFSET + 5901, LocationType.VANILLA),
        make_location_data(SC2Mission.LAB_RAT_T.mission_name, "South Marine Group", SC2_RACESWAP_LOC_ID_OFFSET + 5902, LocationType.VANILLA,
                           lambda state: adv_tactics or logic.terran_common_unit(state)
                           ),
        make_location_data(SC2Mission.LAB_RAT_T.mission_name, "East Marine Group", SC2_RACESWAP_LOC_ID_OFFSET + 5903, LocationType.VANILLA,
                           lambda state: adv_tactics or logic.terran_common_unit(state)
                           ),
        make_location_data(SC2Mission.LAB_RAT_T.mission_name, "West Marine Group", SC2_RACESWAP_LOC_ID_OFFSET + 5904, LocationType.VANILLA,
                           lambda state: adv_tactics or logic.terran_common_unit(state)
                           ),
        make_location_data(SC2Mission.LAB_RAT_T.mission_name, "Command Center", SC2_RACESWAP_LOC_ID_OFFSET + 5905, LocationType.EXTRA),
        make_location_data(SC2Mission.LAB_RAT_T.mission_name, "Supply Depot", SC2_RACESWAP_LOC_ID_OFFSET + 5906, LocationType.EXTRA),
        make_location_data(SC2Mission.LAB_RAT_T.mission_name, "Gas Turrets", SC2_RACESWAP_LOC_ID_OFFSET + 5907, LocationType.EXTRA,
                           lambda state: adv_tactics or logic.terran_common_unit(state)
                           ),
        make_location_data(SC2Mission.LAB_RAT_T.mission_name, "Win In Under 10 Minutes", SC2_RACESWAP_LOC_ID_OFFSET + 5908, LocationType.CHALLENGE,
                           lambda state: logic.terran_common_unit(state) and logic.terran_early_tech(state),
                           flags=LocationFlag.SPEEDRUN
                           ),
        make_location_data(SC2Mission.LAB_RAT_P.mission_name, "Victory", SC2_RACESWAP_LOC_ID_OFFSET + 6000, LocationType.VICTORY,
                           logic.protoss_common_unit
                           ),
        make_location_data(SC2Mission.LAB_RAT_P.mission_name, "Gather Minerals", SC2_RACESWAP_LOC_ID_OFFSET + 6001, LocationType.VANILLA),
        make_location_data(SC2Mission.LAB_RAT_P.mission_name, "South Zealot Group", SC2_RACESWAP_LOC_ID_OFFSET + 6002, LocationType.VANILLA,
                           lambda state: adv_tactics or logic.protoss_common_unit(state)
                           ),
        make_location_data(SC2Mission.LAB_RAT_P.mission_name, "East Zealot Group", SC2_RACESWAP_LOC_ID_OFFSET + 6003, LocationType.VANILLA,
                           lambda state: adv_tactics or logic.protoss_common_unit(state)
                           ),
        make_location_data(SC2Mission.LAB_RAT_P.mission_name, "West Zealot Group", SC2_RACESWAP_LOC_ID_OFFSET + 6004, LocationType.VANILLA,
                           lambda state: adv_tactics or logic.protoss_common_unit(state)
                           ),
        make_location_data(SC2Mission.LAB_RAT_P.mission_name, "Nexus", SC2_RACESWAP_LOC_ID_OFFSET + 6005, LocationType.EXTRA),
        make_location_data(SC2Mission.LAB_RAT_P.mission_name, "Pylon", SC2_RACESWAP_LOC_ID_OFFSET + 6006, LocationType.EXTRA),
        make_location_data(SC2Mission.LAB_RAT_P.mission_name, "Gas Turrets", SC2_RACESWAP_LOC_ID_OFFSET + 6007, LocationType.EXTRA,
                           lambda state: adv_tactics or logic.protoss_common_unit(state)
                           ),
        make_location_data(SC2Mission.LAB_RAT_P.mission_name, "Win In Under 10 Minutes", SC2_RACESWAP_LOC_ID_OFFSET + 6008, LocationType.CHALLENGE,
                           lambda state: adv_tactics or logic.protoss_common_unit(state),
                           flags=LocationFlag.SPEEDRUN
                           ),
        make_location_data(SC2Mission.RENDEZVOUS_T.mission_name, "Victory", SC2_RACESWAP_LOC_ID_OFFSET + 6300, LocationType.VICTORY,
                           lambda state: (
                                   logic.terran_common_unit(state)
                                   and logic.terran_basic_anti_air(state))
                           ),
        make_location_data(SC2Mission.RENDEZVOUS_T.mission_name, "Right Group", SC2_RACESWAP_LOC_ID_OFFSET + 6301, LocationType.VANILLA,
                           lambda state: (
                                   logic.terran_common_unit(state)
                                   and logic.terran_basic_anti_air(state))
                           ),
        make_location_data(SC2Mission.RENDEZVOUS_T.mission_name, "Center Group", SC2_RACESWAP_LOC_ID_OFFSET + 6302, LocationType.VANILLA,
                           lambda state: (
                                   logic.terran_common_unit(state)
                                   and logic.terran_basic_anti_air(state))
                           ),
        make_location_data(SC2Mission.RENDEZVOUS_T.mission_name, "Left Group", SC2_RACESWAP_LOC_ID_OFFSET + 6303, LocationType.VANILLA,
                           lambda state: (
                                   logic.terran_common_unit(state)
                                   and logic.terran_basic_anti_air(state))
                           ),
        make_location_data(SC2Mission.RENDEZVOUS_T.mission_name, "Hold Out Finished", SC2_RACESWAP_LOC_ID_OFFSET + 6304, LocationType.EXTRA,
                           lambda state: (
                                   logic.terran_common_unit(state)
                                   and logic.terran_basic_anti_air(state))
                           ),
        make_location_data(SC2Mission.RENDEZVOUS_T.mission_name, "Kill All Before Reinforcements", SC2_RACESWAP_LOC_ID_OFFSET + 6305, LocationType.MASTERY,
                           lambda state: (
                                   logic.terran_common_unit(state)
                                   and logic.terran_competent_comp(state)
                                   and logic.terran_competent_anti_air(state)),
                           flags=LocationFlag.SPEEDRUN
                           ),
        make_location_data(SC2Mission.RENDEZVOUS_P.mission_name, "Victory", SC2_RACESWAP_LOC_ID_OFFSET + 6400, LocationType.VICTORY,
                           lambda state: (
                                   logic.protoss_common_unit(state)
                                   and logic.protoss_basic_anti_air(state))
                           ),
        make_location_data(SC2Mission.RENDEZVOUS_P.mission_name, "Right Group", SC2_RACESWAP_LOC_ID_OFFSET + 6401, LocationType.VANILLA,
                           lambda state: (
                                   logic.protoss_common_unit(state)
                                   and logic.protoss_basic_anti_air(state))
                           ),
        make_location_data(SC2Mission.RENDEZVOUS_P.mission_name, "Center Group", SC2_RACESWAP_LOC_ID_OFFSET + 6402, LocationType.VANILLA,
                           lambda state: (
                                   logic.protoss_common_unit(state)
                                   and logic.protoss_basic_anti_air(state))
                           ),
        make_location_data(SC2Mission.RENDEZVOUS_P.mission_name, "Left Group", SC2_RACESWAP_LOC_ID_OFFSET + 6403, LocationType.VANILLA,
                           lambda state: (
                                   logic.protoss_common_unit(state)
                                   and logic.protoss_basic_anti_air(state))
                           ),
        make_location_data(SC2Mission.RENDEZVOUS_P.mission_name, "Hold Out Finished", SC2_RACESWAP_LOC_ID_OFFSET + 6404, LocationType.EXTRA,
                           lambda state: (
                                   logic.protoss_common_unit(state)
                                   and logic.protoss_basic_anti_air(state))
                           ),
        make_location_data(SC2Mission.RENDEZVOUS_P.mission_name, "Kill All Before Reinforcements", SC2_RACESWAP_LOC_ID_OFFSET + 6405, LocationType.MASTERY,
                           lambda state: (
                                   logic.protoss_competent_comp(state)),
                           flags=LocationFlag.SPEEDRUN
                           ),
        make_location_data(SC2Mission.HARVEST_OF_SCREAMS_T.mission_name, "Victory", SC2_RACESWAP_LOC_ID_OFFSET + 6500, LocationType.VICTORY,
                           lambda state: (
                                   logic.terran_common_unit(state)
                                   and logic.terran_competent_anti_air(state))
                           ),
        make_location_data(SC2Mission.HARVEST_OF_SCREAMS_T.mission_name, "First Ursadon Matriarch", SC2_RACESWAP_LOC_ID_OFFSET + 6501, LocationType.VANILLA),
        make_location_data(SC2Mission.HARVEST_OF_SCREAMS_T.mission_name, "North Ursadon Matriarch", SC2_RACESWAP_LOC_ID_OFFSET + 6502, LocationType.VANILLA,
                           lambda state: (
                                   logic.terran_common_unit(state)
                                   and logic.terran_basic_anti_air(state))
                           ),
        make_location_data(SC2Mission.HARVEST_OF_SCREAMS_T.mission_name, "West Ursadon Matriarch", SC2_RACESWAP_LOC_ID_OFFSET + 6503, LocationType.VANILLA,
                           lambda state: (
                                   logic.terran_common_unit(state)
                                   and logic.terran_basic_anti_air(state))
                           ),
        make_location_data(SC2Mission.HARVEST_OF_SCREAMS_T.mission_name, "Lost Base", SC2_RACESWAP_LOC_ID_OFFSET + 6504, LocationType.EXTRA),
        make_location_data(SC2Mission.HARVEST_OF_SCREAMS_T.mission_name, "Northeast Psi-link Spire", SC2_RACESWAP_LOC_ID_OFFSET + 6505, LocationType.EXTRA,
                           lambda state: (
                                   logic.terran_common_unit(state)
                                   and logic.terran_basic_anti_air(state))
                           ),
        make_location_data(SC2Mission.HARVEST_OF_SCREAMS_T.mission_name, "Northwest Psi-link Spire", SC2_RACESWAP_LOC_ID_OFFSET + 6506, LocationType.EXTRA,
                           lambda state: (
                                   logic.terran_common_unit(state)
                                   and logic.terran_basic_anti_air(state))
                           ),
        make_location_data(SC2Mission.HARVEST_OF_SCREAMS_T.mission_name, "Southwest Psi-link Spire", SC2_RACESWAP_LOC_ID_OFFSET + 6507, LocationType.EXTRA,
                           lambda state: (
                                   logic.terran_common_unit(state)
                                   and logic.terran_competent_anti_air(state))
                           ),
        make_location_data(SC2Mission.HARVEST_OF_SCREAMS_T.mission_name, "Nafash", SC2_RACESWAP_LOC_ID_OFFSET + 6508, LocationType.EXTRA,
                           lambda state: (
                                   logic.terran_common_unit(state)
                                   and logic.terran_basic_anti_air(state))
                           ),
        make_location_data(SC2Mission.HARVEST_OF_SCREAMS_T.mission_name, "20 Unfrozen Structures", SC2_RACESWAP_LOC_ID_OFFSET + 6509, LocationType.CHALLENGE,
                           lambda state: (
                                   logic.terran_common_unit(state)
                                   and logic.terran_basic_anti_air(state))
                           ),
        make_location_data(SC2Mission.HARVEST_OF_SCREAMS_P.mission_name, "Victory", SC2_RACESWAP_LOC_ID_OFFSET + 6600, LocationType.VICTORY,
                           lambda state: (
                                   logic.protoss_common_unit(state)
                                   and logic.protoss_anti_armor_anti_air(state))
                           ),
        make_location_data(SC2Mission.HARVEST_OF_SCREAMS_P.mission_name, "First Ursadon Matriarch", SC2_RACESWAP_LOC_ID_OFFSET + 6601, LocationType.VANILLA),
        make_location_data(SC2Mission.HARVEST_OF_SCREAMS_P.mission_name, "North Ursadon Matriarch", SC2_RACESWAP_LOC_ID_OFFSET + 6602, LocationType.VANILLA,
                           logic.protoss_common_unit_basic_aa
                           ),
        make_location_data(SC2Mission.HARVEST_OF_SCREAMS_P.mission_name, "West Ursadon Matriarch", SC2_RACESWAP_LOC_ID_OFFSET + 6603, LocationType.VANILLA,
                           logic.protoss_common_unit_basic_aa
                           ),
        make_location_data(SC2Mission.HARVEST_OF_SCREAMS_P.mission_name, "Lost Base", SC2_RACESWAP_LOC_ID_OFFSET + 6604, LocationType.EXTRA),
        make_location_data(SC2Mission.HARVEST_OF_SCREAMS_P.mission_name, "Northeast Psi-link Spire", SC2_RACESWAP_LOC_ID_OFFSET + 6605, LocationType.EXTRA,
                           logic.protoss_common_unit
                           ),
        make_location_data(SC2Mission.HARVEST_OF_SCREAMS_P.mission_name, "Northwest Psi-link Spire", SC2_RACESWAP_LOC_ID_OFFSET + 6606, LocationType.EXTRA,
                           lambda state: (
                                   logic.protoss_common_unit(state)
                                   and logic.protoss_basic_anti_air(state))
                           ),
        make_location_data(SC2Mission.HARVEST_OF_SCREAMS_P.mission_name, "Southwest Psi-link Spire", SC2_RACESWAP_LOC_ID_OFFSET + 6607, LocationType.EXTRA,
                           lambda state: (
                                   logic.protoss_common_unit(state)
                                   and logic.protoss_anti_armor_anti_air(state))
                           ),
        make_location_data(SC2Mission.HARVEST_OF_SCREAMS_P.mission_name, "Nafash", SC2_RACESWAP_LOC_ID_OFFSET + 6608, LocationType.EXTRA,
                           lambda state: (
                                   logic.protoss_common_unit(state)
                                   and logic.protoss_basic_anti_air(state))
                           ),
        make_location_data(SC2Mission.HARVEST_OF_SCREAMS_P.mission_name, "20 Unfrozen Structures", SC2_RACESWAP_LOC_ID_OFFSET + 6609, LocationType.CHALLENGE,
                           lambda state: (
                                   logic.protoss_common_unit(state)
                                   and logic.protoss_basic_anti_air(state))
                           ),
        make_location_data(SC2Mission.SHOOT_THE_MESSENGER_T.mission_name, "Victory", SC2_RACESWAP_LOC_ID_OFFSET + 6700, LocationType.VICTORY,
                           lambda state: (
                                   logic.terran_common_unit(state)
                                   and logic.terran_competent_ground_to_air(state))
                           ),
        make_location_data(SC2Mission.SHOOT_THE_MESSENGER_T.mission_name, "East Stasis Chamber", SC2_RACESWAP_LOC_ID_OFFSET + 6701, LocationType.VANILLA,
                           lambda state: (
                                   logic.terran_common_unit(state)
                                   and logic.terran_competent_ground_to_air(state))
                           ),
        make_location_data(SC2Mission.SHOOT_THE_MESSENGER_T.mission_name, "Center Stasis Chamber", SC2_RACESWAP_LOC_ID_OFFSET + 6702, LocationType.VANILLA,
                           lambda state: logic.terran_common_unit(state) or adv_tactics
                           ),
        make_location_data(SC2Mission.SHOOT_THE_MESSENGER_T.mission_name, "West Stasis Chamber", SC2_RACESWAP_LOC_ID_OFFSET + 6703, LocationType.VANILLA,
                           lambda state: (
                                   logic.terran_common_unit(state)
                                   and logic.terran_competent_ground_to_air(state))
                           ),
        make_location_data(SC2Mission.SHOOT_THE_MESSENGER_T.mission_name, "Destroy 4 Shuttles", SC2_RACESWAP_LOC_ID_OFFSET + 6704, LocationType.EXTRA,
                           lambda state: (
                                   logic.terran_common_unit(state)
                                   and logic.terran_competent_ground_to_air(state))
                           ),
        make_location_data(SC2Mission.SHOOT_THE_MESSENGER_T.mission_name, "Frozen Expansion", SC2_RACESWAP_LOC_ID_OFFSET + 6705, LocationType.EXTRA,
                           logic.terran_common_unit
                           ),
        make_location_data(SC2Mission.SHOOT_THE_MESSENGER_T.mission_name, "Southwest Frozen Group", SC2_RACESWAP_LOC_ID_OFFSET + 6706, LocationType.EXTRA),
        make_location_data(SC2Mission.SHOOT_THE_MESSENGER_T.mission_name, "Southeast Frozen Group", SC2_RACESWAP_LOC_ID_OFFSET + 6707, LocationType.EXTRA,
                           lambda state: logic.terran_common_unit(state) or adv_tactics
                           ),
        make_location_data(SC2Mission.SHOOT_THE_MESSENGER_T.mission_name, "West Frozen Group", SC2_RACESWAP_LOC_ID_OFFSET + 6708, LocationType.EXTRA,
                           lambda state: logic.terran_common_unit(state) and logic.terran_competent_ground_to_air(state)
                           ),
        make_location_data(SC2Mission.SHOOT_THE_MESSENGER_T.mission_name, "East Frozen Group", SC2_RACESWAP_LOC_ID_OFFSET + 6709, LocationType.EXTRA,
                           lambda state: logic.terran_common_unit(state) and logic.terran_competent_ground_to_air(state)
                           ),
        make_location_data(SC2Mission.SHOOT_THE_MESSENGER_T.mission_name, "West Launch Bay", SC2_RACESWAP_LOC_ID_OFFSET + 6710, LocationType.CHALLENGE,
                           lambda state: logic.terran_beats_protoss_deathball(state)
                                         and logic.terran_competent_ground_to_air(state)
                                         and logic.terran_common_unit(state)
                           ),
        make_location_data(SC2Mission.SHOOT_THE_MESSENGER_T.mission_name, "Center Launch Bay", SC2_RACESWAP_LOC_ID_OFFSET + 6711, LocationType.CHALLENGE,
                           lambda state: logic.terran_beats_protoss_deathball(state)
                                         and logic.terran_competent_ground_to_air(state)
                                         and logic.terran_common_unit(state)
                           ),
        make_location_data(SC2Mission.SHOOT_THE_MESSENGER_T.mission_name, "East Launch Bay", SC2_RACESWAP_LOC_ID_OFFSET + 6712, LocationType.CHALLENGE,
                           lambda state: logic.terran_beats_protoss_deathball(state)
                                         and logic.terran_competent_ground_to_air(state)
                                         and logic.terran_common_unit(state)
                           ),
        make_location_data(SC2Mission.SHOOT_THE_MESSENGER_P.mission_name, "Victory", SC2_RACESWAP_LOC_ID_OFFSET + 6800, LocationType.VICTORY,
                           lambda state: (
                                   logic.protoss_common_unit(state)
                                   and logic.protoss_anti_armor_anti_air(state))
                           ),
        make_location_data(SC2Mission.SHOOT_THE_MESSENGER_P.mission_name, "East Stasis Chamber", SC2_RACESWAP_LOC_ID_OFFSET + 6801, LocationType.VANILLA,
                           lambda state: (
                                   logic.protoss_common_unit(state)
                                   and logic.protoss_anti_armor_anti_air(state))
                           ),
        make_location_data(SC2Mission.SHOOT_THE_MESSENGER_P.mission_name, "Center Stasis Chamber", SC2_RACESWAP_LOC_ID_OFFSET + 6802, LocationType.VANILLA,
                           lambda state: logic.protoss_common_unit(state) or adv_tactics
                           ),
        make_location_data(SC2Mission.SHOOT_THE_MESSENGER_P.mission_name, "West Stasis Chamber", SC2_RACESWAP_LOC_ID_OFFSET + 6803, LocationType.VANILLA,
                           lambda state: (
                                   logic.protoss_common_unit(state)
                                   and logic.protoss_anti_armor_anti_air(state))
                           ),
        make_location_data(SC2Mission.SHOOT_THE_MESSENGER_P.mission_name, "Destroy 4 Shuttles", SC2_RACESWAP_LOC_ID_OFFSET + 6804, LocationType.EXTRA,
                           lambda state: (
                                   logic.protoss_common_unit(state)
                                   and logic.protoss_anti_armor_anti_air(state))
                           ),
        make_location_data(SC2Mission.SHOOT_THE_MESSENGER_P.mission_name, "Frozen Expansion", SC2_RACESWAP_LOC_ID_OFFSET + 6805, LocationType.EXTRA,
                           logic.protoss_common_unit
                           ),
        make_location_data(SC2Mission.SHOOT_THE_MESSENGER_P.mission_name, "Southwest Frozen Group", SC2_RACESWAP_LOC_ID_OFFSET + 6806, LocationType.EXTRA),
        make_location_data(SC2Mission.SHOOT_THE_MESSENGER_P.mission_name, "Southeast Frozen Group", SC2_RACESWAP_LOC_ID_OFFSET + 6807, LocationType.EXTRA,
                           lambda state: logic.protoss_common_unit(state) or adv_tactics
                           ),
        make_location_data(SC2Mission.SHOOT_THE_MESSENGER_P.mission_name, "West Frozen Group", SC2_RACESWAP_LOC_ID_OFFSET + 6808, LocationType.EXTRA,
                           lambda state: (
                                   logic.protoss_common_unit(state)
                                   and logic.protoss_anti_armor_anti_air(state))
                           ),
        make_location_data(SC2Mission.SHOOT_THE_MESSENGER_P.mission_name, "East Frozen Group", SC2_RACESWAP_LOC_ID_OFFSET + 6809, LocationType.EXTRA,
                           lambda state: (
                                   logic.protoss_common_unit(state)
                                   and logic.protoss_anti_armor_anti_air(state))
                           ),
        make_location_data(SC2Mission.SHOOT_THE_MESSENGER_P.mission_name, "West Launch Bay", SC2_RACESWAP_LOC_ID_OFFSET + 6810, LocationType.CHALLENGE,
                           logic.protoss_competent_comp
                           ),
        make_location_data(SC2Mission.SHOOT_THE_MESSENGER_P.mission_name, "Center Launch Bay", SC2_RACESWAP_LOC_ID_OFFSET + 6811, LocationType.CHALLENGE,
                           logic.protoss_competent_comp
                           ),
        make_location_data(SC2Mission.SHOOT_THE_MESSENGER_P.mission_name, "East Launch Bay", SC2_RACESWAP_LOC_ID_OFFSET + 6812, LocationType.CHALLENGE,
                           logic.protoss_competent_comp
                           ),
        make_location_data(SC2Mission.DOMINATION_T.mission_name, "Victory", SC2_RACESWAP_LOC_ID_OFFSET + 7100, LocationType.VICTORY,
                           lambda state: logic.terran_common_unit(state) and logic.terran_basic_anti_air(state)
                           ),
        make_location_data(SC2Mission.DOMINATION_T.mission_name, "Center Infested Command Center", SC2_RACESWAP_LOC_ID_OFFSET + 7101, LocationType.VANILLA,
                           logic.terran_common_unit
                           ),
        make_location_data(SC2Mission.DOMINATION_T.mission_name, "North Infested Command Center", SC2_RACESWAP_LOC_ID_OFFSET + 7102, LocationType.VANILLA,
                           logic.terran_common_unit
                           ),
        make_location_data(SC2Mission.DOMINATION_T.mission_name, "Repel Zagara", SC2_RACESWAP_LOC_ID_OFFSET + 7103, LocationType.EXTRA),
        make_location_data(SC2Mission.DOMINATION_T.mission_name, "Close Bunker", SC2_RACESWAP_LOC_ID_OFFSET + 7104, LocationType.EXTRA),
        make_location_data(SC2Mission.DOMINATION_T.mission_name, "South Bunker", SC2_RACESWAP_LOC_ID_OFFSET + 7105, LocationType.EXTRA,
                           lambda state: adv_tactics or logic.terran_common_unit(state)
                           ),
        make_location_data(SC2Mission.DOMINATION_T.mission_name, "Southwest Bunker", SC2_RACESWAP_LOC_ID_OFFSET + 7106, LocationType.EXTRA,
                           logic.terran_common_unit
                           ),
        make_location_data(SC2Mission.DOMINATION_T.mission_name, "Southeast Bunker", SC2_RACESWAP_LOC_ID_OFFSET + 7107, LocationType.EXTRA,
                           lambda state: logic.terran_common_unit(state) and logic.terran_basic_anti_air(state)
                           ),
        make_location_data(SC2Mission.DOMINATION_T.mission_name, "North Bunker", SC2_RACESWAP_LOC_ID_OFFSET + 7108, LocationType.EXTRA,
                           logic.terran_common_unit
                           ),
        make_location_data(SC2Mission.DOMINATION_T.mission_name, "Northeast Bunker", SC2_RACESWAP_LOC_ID_OFFSET + 7109, LocationType.EXTRA,
                           logic.terran_common_unit
                           ),
        make_location_data(SC2Mission.DOMINATION_T.mission_name, "Win Without 100 Eggs", SC2_RACESWAP_LOC_ID_OFFSET + 7110, LocationType.CHALLENGE,
                           logic.terran_competent_comp
                           ),
        make_location_data(SC2Mission.DOMINATION_P.mission_name, "Victory", SC2_RACESWAP_LOC_ID_OFFSET + 7200, LocationType.VICTORY,
                           logic.protoss_common_unit_basic_aa
                           ),
        make_location_data(SC2Mission.DOMINATION_P.mission_name, "Center Infested Command Center", SC2_RACESWAP_LOC_ID_OFFSET + 7201, LocationType.VANILLA,
                           logic.protoss_common_unit
                           ),
        make_location_data(SC2Mission.DOMINATION_P.mission_name, "North Infested Command Center", SC2_RACESWAP_LOC_ID_OFFSET + 7202, LocationType.VANILLA,
                           logic.protoss_common_unit
                           ),
        make_location_data(SC2Mission.DOMINATION_P.mission_name, "Repel Zagara", SC2_RACESWAP_LOC_ID_OFFSET + 7203, LocationType.EXTRA),
        make_location_data(SC2Mission.DOMINATION_P.mission_name, "Close Supplicants", SC2_RACESWAP_LOC_ID_OFFSET + 7204, LocationType.EXTRA),
        make_location_data(SC2Mission.DOMINATION_P.mission_name, "South Supplicants", SC2_RACESWAP_LOC_ID_OFFSET + 7205, LocationType.EXTRA,
                           lambda state: adv_tactics or logic.protoss_common_unit(state)
                           ),
        make_location_data(SC2Mission.DOMINATION_P.mission_name, "Southwest Supplicants", SC2_RACESWAP_LOC_ID_OFFSET + 7206, LocationType.EXTRA,
                           logic.protoss_common_unit
                           ),
        make_location_data(SC2Mission.DOMINATION_P.mission_name, "Southeast Supplicants", SC2_RACESWAP_LOC_ID_OFFSET + 7207, LocationType.EXTRA,
                           logic.protoss_common_unit_basic_aa
                           ),
        make_location_data(SC2Mission.DOMINATION_P.mission_name, "North Supplicants", SC2_RACESWAP_LOC_ID_OFFSET + 7208, LocationType.EXTRA,
                           logic.protoss_common_unit
                           ),
        make_location_data(SC2Mission.DOMINATION_P.mission_name, "Northeast Supplicants", SC2_RACESWAP_LOC_ID_OFFSET + 7209, LocationType.EXTRA,
                           logic.protoss_common_unit
                           ),
        make_location_data(SC2Mission.DOMINATION_P.mission_name, "Win Without 100 Eggs", SC2_RACESWAP_LOC_ID_OFFSET + 7210, LocationType.CHALLENGE,
                           logic.protoss_competent_comp
                           ),
        make_location_data(SC2Mission.FIRE_IN_THE_SKY_T.mission_name, "Victory", SC2_RACESWAP_LOC_ID_OFFSET + 7300, LocationType.VICTORY,
                           lambda state: (
                               logic.terran_common_unit(state)
                               and logic.terran_competent_comp(state))
                           ),
        make_location_data(SC2Mission.FIRE_IN_THE_SKY_T.mission_name, "West Biomass", SC2_RACESWAP_LOC_ID_OFFSET + 7301, LocationType.VANILLA),
        make_location_data(SC2Mission.FIRE_IN_THE_SKY_T.mission_name, "North Biomass", SC2_RACESWAP_LOC_ID_OFFSET + 7302, LocationType.VANILLA,
                           lambda state: (
                                   logic.terran_common_unit(state)
                                   and logic.terran_competent_comp(state))
                           ),
        make_location_data(SC2Mission.FIRE_IN_THE_SKY_T.mission_name, "South Biomass", SC2_RACESWAP_LOC_ID_OFFSET + 7303, LocationType.VANILLA,
                           lambda state: (
                                   logic.terran_common_unit(state)
                                   and logic.terran_competent_comp(state))
                           ),
        make_location_data(SC2Mission.FIRE_IN_THE_SKY_T.mission_name, "Destroy 3 Gorgons", SC2_RACESWAP_LOC_ID_OFFSET + 7304, LocationType.EXTRA,
                           lambda state: (
                                   logic.terran_common_unit(state)
                                   and logic.terran_competent_comp(state))
                           ),
        make_location_data(SC2Mission.FIRE_IN_THE_SKY_T.mission_name, "Close Rescue", SC2_RACESWAP_LOC_ID_OFFSET + 7305, LocationType.EXTRA),
        make_location_data(SC2Mission.FIRE_IN_THE_SKY_T.mission_name, "South Rescue", SC2_RACESWAP_LOC_ID_OFFSET + 7306, LocationType.EXTRA,
                           logic.terran_common_unit
                           ),
        make_location_data(SC2Mission.FIRE_IN_THE_SKY_T.mission_name, "North Rescue", SC2_RACESWAP_LOC_ID_OFFSET + 7307, LocationType.EXTRA,
                           lambda state: (
                                   logic.terran_common_unit(state)
                                   and logic.terran_competent_comp(state))
                           ),
        make_location_data(SC2Mission.FIRE_IN_THE_SKY_T.mission_name, "West Medic Rescue", SC2_RACESWAP_LOC_ID_OFFSET + 7308, LocationType.EXTRA,
                           lambda state: (
                                   logic.terran_common_unit(state)
                                   and logic.terran_competent_comp(state))
                           ),
        make_location_data(SC2Mission.FIRE_IN_THE_SKY_T.mission_name, "East Medic Rescue", SC2_RACESWAP_LOC_ID_OFFSET + 7309, LocationType.EXTRA,
                           lambda state: (
                                   logic.terran_common_unit(state)
                                   and logic.terran_competent_comp(state))
                           ),
        make_location_data(SC2Mission.FIRE_IN_THE_SKY_T.mission_name, "South Orbital Command Center", SC2_RACESWAP_LOC_ID_OFFSET + 7310, LocationType.CHALLENGE,
                           lambda state: (
                                   logic.terran_common_unit(state)
                                   and logic.terran_competent_comp(state))
                           ),
        make_location_data(SC2Mission.FIRE_IN_THE_SKY_T.mission_name, "Northwest Orbital Command Center", SC2_RACESWAP_LOC_ID_OFFSET + 7311, LocationType.CHALLENGE,
                           lambda state: (
                                   logic.terran_common_unit(state)
                                   and logic.terran_competent_comp(state))
                           ),
        make_location_data(SC2Mission.FIRE_IN_THE_SKY_T.mission_name, "Southeast Orbital Command Center", SC2_RACESWAP_LOC_ID_OFFSET + 7312, LocationType.CHALLENGE,
                           lambda state: (
                                   logic.terran_common_unit(state)
                                   and logic.terran_competent_comp(state))
                           ),
        make_location_data(SC2Mission.FIRE_IN_THE_SKY_P.mission_name, "Victory", SC2_RACESWAP_LOC_ID_OFFSET + 7400, LocationType.VICTORY,
                           logic.protoss_competent_comp
                           ),
        make_location_data(SC2Mission.FIRE_IN_THE_SKY_P.mission_name, "West Biomass", SC2_RACESWAP_LOC_ID_OFFSET + 7401, LocationType.VANILLA),
        make_location_data(SC2Mission.FIRE_IN_THE_SKY_P.mission_name, "North Biomass", SC2_RACESWAP_LOC_ID_OFFSET + 7402, LocationType.VANILLA,
                           logic.protoss_competent_comp
                           ),
        make_location_data(SC2Mission.FIRE_IN_THE_SKY_P.mission_name, "South Biomass", SC2_RACESWAP_LOC_ID_OFFSET + 7403, LocationType.VANILLA,
                           logic.protoss_competent_comp
                           ),
        make_location_data(SC2Mission.FIRE_IN_THE_SKY_P.mission_name, "Destroy 3 Gorgons", SC2_RACESWAP_LOC_ID_OFFSET + 7404, LocationType.EXTRA,
                           logic.protoss_competent_comp
                           ),
        make_location_data(SC2Mission.FIRE_IN_THE_SKY_P.mission_name, "Close Rescue", SC2_RACESWAP_LOC_ID_OFFSET + 7405, LocationType.EXTRA),
        make_location_data(SC2Mission.FIRE_IN_THE_SKY_P.mission_name, "South Rescue", SC2_RACESWAP_LOC_ID_OFFSET + 7406, LocationType.EXTRA,
                           logic.protoss_common_unit
                           ),
        make_location_data(SC2Mission.FIRE_IN_THE_SKY_P.mission_name, "North Rescue", SC2_RACESWAP_LOC_ID_OFFSET + 7407, LocationType.EXTRA,
                           logic.protoss_competent_comp
                           ),
        make_location_data(SC2Mission.FIRE_IN_THE_SKY_P.mission_name, "Sentry Rescue", SC2_RACESWAP_LOC_ID_OFFSET + 7408, LocationType.EXTRA,
                           logic.protoss_competent_comp
                           ),
        make_location_data(SC2Mission.FIRE_IN_THE_SKY_P.mission_name, "Havoc Rescue", SC2_RACESWAP_LOC_ID_OFFSET + 7409, LocationType.EXTRA,
                           logic.protoss_competent_comp
                           ),
        make_location_data(SC2Mission.FIRE_IN_THE_SKY_P.mission_name, "South Orbital Command Center", SC2_RACESWAP_LOC_ID_OFFSET + 7410, LocationType.CHALLENGE,
                           logic.protoss_competent_comp
                           ),
        make_location_data(SC2Mission.FIRE_IN_THE_SKY_P.mission_name, "Northwest Orbital Command Center", SC2_RACESWAP_LOC_ID_OFFSET + 7411, LocationType.CHALLENGE,
                           logic.protoss_competent_comp
                           ),
        make_location_data(SC2Mission.FIRE_IN_THE_SKY_P.mission_name, "Southeast Orbital Command Center", SC2_RACESWAP_LOC_ID_OFFSET + 7412, LocationType.CHALLENGE,
                           logic.protoss_competent_comp
                           ),
        make_location_data(SC2Mission.OLD_SOLDIERS_T.mission_name, "Victory", SC2_RACESWAP_LOC_ID_OFFSET + 7500, LocationType.VICTORY,
                           logic.terran_competent_comp
                           ),
        make_location_data(SC2Mission.OLD_SOLDIERS_T.mission_name, "East Science Lab", SC2_RACESWAP_LOC_ID_OFFSET + 7501, LocationType.VANILLA,
                           logic.terran_competent_comp
                           ),
        make_location_data(SC2Mission.OLD_SOLDIERS_T.mission_name, "North Science Lab", SC2_RACESWAP_LOC_ID_OFFSET + 7502, LocationType.VANILLA,
                           logic.terran_competent_comp
                           ),
        make_location_data(SC2Mission.OLD_SOLDIERS_T.mission_name, "Get Nuked", SC2_RACESWAP_LOC_ID_OFFSET + 7503, LocationType.EXTRA),
        make_location_data(SC2Mission.OLD_SOLDIERS_T.mission_name, "Entrance Gate", SC2_RACESWAP_LOC_ID_OFFSET + 7504, LocationType.EXTRA),
        make_location_data(SC2Mission.OLD_SOLDIERS_T.mission_name, "Citadel Gate", SC2_RACESWAP_LOC_ID_OFFSET + 7505, LocationType.EXTRA,
                           logic.terran_competent_comp
                           ),
        make_location_data(SC2Mission.OLD_SOLDIERS_T.mission_name, "South Expansion", SC2_RACESWAP_LOC_ID_OFFSET + 7506, LocationType.EXTRA),
        make_location_data(SC2Mission.OLD_SOLDIERS_T.mission_name, "Rich Mineral Expansion", SC2_RACESWAP_LOC_ID_OFFSET + 7507, LocationType.EXTRA,
                           logic.terran_competent_comp
                           ),
        make_location_data(SC2Mission.OLD_SOLDIERS_P.mission_name, "Victory", SC2_RACESWAP_LOC_ID_OFFSET + 7600, LocationType.VICTORY,
                           logic.protoss_competent_comp
                           ),
        make_location_data(SC2Mission.OLD_SOLDIERS_P.mission_name, "East Science Lab", SC2_RACESWAP_LOC_ID_OFFSET + 7601, LocationType.VANILLA,
                           logic.protoss_competent_comp
                           ),
        make_location_data(SC2Mission.OLD_SOLDIERS_P.mission_name, "North Science Lab", SC2_RACESWAP_LOC_ID_OFFSET + 7602, LocationType.VANILLA,
                           logic.protoss_competent_comp
                           ),
        make_location_data(SC2Mission.OLD_SOLDIERS_P.mission_name, "Get Nuked", SC2_RACESWAP_LOC_ID_OFFSET + 7603, LocationType.EXTRA),
        make_location_data(SC2Mission.OLD_SOLDIERS_P.mission_name, "Entrance Gate", SC2_RACESWAP_LOC_ID_OFFSET + 7604, LocationType.EXTRA),
        make_location_data(SC2Mission.OLD_SOLDIERS_P.mission_name, "Citadel Gate", SC2_RACESWAP_LOC_ID_OFFSET + 7605, LocationType.EXTRA,
                           logic.protoss_competent_comp
                           ),
        make_location_data(SC2Mission.OLD_SOLDIERS_P.mission_name, "South Expansion", SC2_RACESWAP_LOC_ID_OFFSET + 7606, LocationType.EXTRA),
        make_location_data(SC2Mission.OLD_SOLDIERS_P.mission_name, "Rich Mineral Expansion", SC2_RACESWAP_LOC_ID_OFFSET + 7607, LocationType.EXTRA,
                           logic.protoss_competent_comp
                           ),
        make_location_data(SC2Mission.WAKING_THE_ANCIENT_T.mission_name, "Victory", SC2_RACESWAP_LOC_ID_OFFSET + 7700,LocationType.VICTORY,
                           lambda state: (
                                   logic.terran_competent_comp(state)
                                   and logic.terran_common_unit(state)
                                   and logic.terran_competent_anti_air(state)
                           )
                           ),
        make_location_data(SC2Mission.WAKING_THE_ANCIENT_T.mission_name, "Center Essence Pool", SC2_RACESWAP_LOC_ID_OFFSET + 7701, LocationType.VANILLA),
        make_location_data(SC2Mission.WAKING_THE_ANCIENT_T.mission_name, "East Essence Pool", SC2_RACESWAP_LOC_ID_OFFSET + 7702, LocationType.VANILLA,
                           lambda state: (
                                   logic.terran_common_unit(state)
                                   and (adv_tactics
                                        and logic.terran_basic_anti_air(state)
                                        or logic.terran_competent_anti_air(state)))
                           ),
        make_location_data(SC2Mission.WAKING_THE_ANCIENT_T.mission_name, "South Essence Pool", SC2_RACESWAP_LOC_ID_OFFSET + 7703, LocationType.VANILLA,
                           lambda state: (
                                   logic.terran_common_unit(state)
                                   and (adv_tactics
                                        and logic.terran_basic_anti_air(state)
                                        or logic.terran_competent_anti_air(state)))
                           ),
        make_location_data(SC2Mission.WAKING_THE_ANCIENT_T.mission_name, "Finish Feeding", SC2_RACESWAP_LOC_ID_OFFSET + 7704, LocationType.EXTRA,
                           lambda state: (
                                   logic.terran_competent_comp(state)
                                   and logic.terran_common_unit(state)
                                   and logic.terran_competent_anti_air(state)
                           )
                           ),
        make_location_data(SC2Mission.WAKING_THE_ANCIENT_T.mission_name, "South Proxy Primal Hive", SC2_RACESWAP_LOC_ID_OFFSET + 7705, LocationType.CHALLENGE,
                           lambda state: (
                                   logic.terran_competent_comp(state)
                                   and logic.terran_common_unit(state)
                                   and logic.terran_competent_anti_air(state)
                           )
                           ),
        make_location_data(SC2Mission.WAKING_THE_ANCIENT_T.mission_name, "East Proxy Primal Hive", SC2_RACESWAP_LOC_ID_OFFSET + 7706, LocationType.CHALLENGE,
                           lambda state: (
                                   logic.terran_competent_comp(state)
                                   and logic.terran_common_unit(state)
                                   and logic.terran_competent_anti_air(state)
                           )
                           ),
        make_location_data(SC2Mission.WAKING_THE_ANCIENT_T.mission_name, "South Main Primal Hive", SC2_RACESWAP_LOC_ID_OFFSET + 7707, LocationType.CHALLENGE,
                           lambda state: (
                                   logic.terran_competent_comp(state)
                                   and logic.terran_common_unit(state)
                                   and logic.terran_competent_anti_air(state)
                           )
                           ),
        make_location_data(SC2Mission.WAKING_THE_ANCIENT_T.mission_name, "East Main Primal Hive", SC2_RACESWAP_LOC_ID_OFFSET + 7708, LocationType.CHALLENGE,
                           lambda state: (
                                   logic.terran_competent_comp(state)
                                   and logic.terran_common_unit(state)
                                   and logic.terran_competent_anti_air(state)
                           )
                           ),
        make_location_data(SC2Mission.WAKING_THE_ANCIENT_T.mission_name, "Flawless", SC2_RACESWAP_LOC_ID_OFFSET + 7709, LocationType.CHALLENGE,
                           lambda state: (
                                   logic.terran_competent_comp(state)
                                   and logic.terran_common_unit(state)
                                   and logic.terran_competent_anti_air(state)
                           ),
                           flags=LocationFlag.PREVENTATIVE,
                           ),
        make_location_data(SC2Mission.WAKING_THE_ANCIENT_P.mission_name, "Victory", SC2_RACESWAP_LOC_ID_OFFSET + 7800, LocationType.VICTORY,
                           logic.protoss_competent_comp
                           ),
        make_location_data(SC2Mission.WAKING_THE_ANCIENT_P.mission_name, "Center Essence Pool", SC2_RACESWAP_LOC_ID_OFFSET + 7801, LocationType.VANILLA),
        make_location_data(SC2Mission.WAKING_THE_ANCIENT_P.mission_name, "East Essence Pool", SC2_RACESWAP_LOC_ID_OFFSET + 7802, LocationType.VANILLA,
                           lambda state: (
                                   logic.protoss_common_unit(state)
                                   and logic.protoss_anti_light_anti_air(state))
                           ),
        make_location_data(SC2Mission.WAKING_THE_ANCIENT_P.mission_name, "South Essence Pool", SC2_RACESWAP_LOC_ID_OFFSET + 7803, LocationType.VANILLA,
                           lambda state: (
                                   logic.protoss_common_unit(state)
                                   and logic.protoss_anti_light_anti_air(state))
                           ),
        make_location_data(SC2Mission.WAKING_THE_ANCIENT_P.mission_name, "Finish Feeding", SC2_RACESWAP_LOC_ID_OFFSET + 7804, LocationType.EXTRA,
                           logic.protoss_competent_comp
                           ),
        make_location_data(SC2Mission.WAKING_THE_ANCIENT_P.mission_name, "South Proxy Primal Hive", SC2_RACESWAP_LOC_ID_OFFSET + 7805, LocationType.CHALLENGE,
                           logic.protoss_competent_comp
                           ),
        make_location_data(SC2Mission.WAKING_THE_ANCIENT_P.mission_name, "East Proxy Primal Hive", SC2_RACESWAP_LOC_ID_OFFSET + 7806, LocationType.CHALLENGE,
                           logic.protoss_competent_comp
                           ),
        make_location_data(SC2Mission.WAKING_THE_ANCIENT_P.mission_name, "South Main Primal Hive", SC2_RACESWAP_LOC_ID_OFFSET + 7807, LocationType.CHALLENGE,
                           logic.protoss_competent_comp
                           ),
        make_location_data(SC2Mission.WAKING_THE_ANCIENT_P.mission_name, "East Main Primal Hive", SC2_RACESWAP_LOC_ID_OFFSET + 7808, LocationType.CHALLENGE,
                           logic.protoss_competent_comp
                           ),
        make_location_data(SC2Mission.WAKING_THE_ANCIENT_P.mission_name, "Flawless", SC2_RACESWAP_LOC_ID_OFFSET + 7809, LocationType.CHALLENGE,
                           logic.protoss_competent_comp,
                           flags=LocationFlag.PREVENTATIVE,
                           ),
        make_location_data(SC2Mission.THE_CRUCIBLE_T.mission_name, "Victory", SC2_RACESWAP_LOC_ID_OFFSET + 7900, LocationType.VICTORY,
                           lambda state: (
                                   logic.terran_common_unit(state)
                                   and logic.terran_defense_rating(state, True, True) >= 7
                                   and logic.terran_competent_anti_air(state))
                           ),
        make_location_data(SC2Mission.THE_CRUCIBLE_T.mission_name, "Tyrannozor", SC2_RACESWAP_LOC_ID_OFFSET + 7901, LocationType.VANILLA,
                           lambda state: (
                                   logic.terran_common_unit(state)
                                   and logic.terran_defense_rating(state, True, True) >= 7
                                   and logic.terran_competent_anti_air(state))
                           ),
        make_location_data(SC2Mission.THE_CRUCIBLE_T.mission_name, "Reach the Pool", SC2_RACESWAP_LOC_ID_OFFSET + 7902, LocationType.VANILLA),
        make_location_data(SC2Mission.THE_CRUCIBLE_T.mission_name, "15 Minutes Remaining", SC2_RACESWAP_LOC_ID_OFFSET + 7903, LocationType.EXTRA,
                           lambda state: (
                                   logic.terran_common_unit(state)
                                   and logic.terran_defense_rating(state, True, True) >= 7
                                   and logic.terran_competent_anti_air(state))
                           ),
        make_location_data(SC2Mission.THE_CRUCIBLE_T.mission_name, "5 Minutes Remaining", SC2_RACESWAP_LOC_ID_OFFSET + 7904, LocationType.EXTRA,
                           lambda state: (
                                   logic.terran_common_unit(state)
                                   and logic.terran_defense_rating(state, True, True) >= 7
                                   and logic.terran_competent_anti_air(state))
                           ),
        make_location_data(SC2Mission.THE_CRUCIBLE_T.mission_name, "Pincer Attack", SC2_RACESWAP_LOC_ID_OFFSET + 7905, LocationType.EXTRA,
                           lambda state: (
                                   logic.terran_common_unit(state)
                                   and logic.terran_defense_rating(state, True, True) >= 7
                                   and logic.terran_competent_anti_air(state))
                           ),
        make_location_data(SC2Mission.THE_CRUCIBLE_T.mission_name, "Yagdra Claims Brakk's Pack", SC2_RACESWAP_LOC_ID_OFFSET + 7906, LocationType.EXTRA,
                           lambda state: (
                                   logic.terran_common_unit(state)
                                   and logic.terran_defense_rating(state, True, True) >= 7
                                   and logic.terran_competent_anti_air(state))
                           ),
        make_location_data(SC2Mission.THE_CRUCIBLE_P.mission_name, "Victory", SC2_RACESWAP_LOC_ID_OFFSET + 8000, LocationType.VICTORY,
                           logic.protoss_competent_comp
                           ),
        make_location_data(SC2Mission.THE_CRUCIBLE_P.mission_name, "Tyrannozor", SC2_RACESWAP_LOC_ID_OFFSET + 8001, LocationType.VANILLA,
                           logic.protoss_competent_comp
                           ),
        make_location_data(SC2Mission.THE_CRUCIBLE_P.mission_name, "Reach the Pool", SC2_RACESWAP_LOC_ID_OFFSET + 8002, LocationType.VANILLA),
        make_location_data(SC2Mission.THE_CRUCIBLE_P.mission_name, "15 Minutes Remaining", SC2_RACESWAP_LOC_ID_OFFSET + 8003, LocationType.EXTRA,
                           logic.protoss_competent_comp
                           ),
        make_location_data(SC2Mission.THE_CRUCIBLE_P.mission_name, "5 Minutes Remaining", SC2_RACESWAP_LOC_ID_OFFSET + 8004, LocationType.EXTRA,
                           logic.protoss_competent_comp
                           ),
        make_location_data(SC2Mission.THE_CRUCIBLE_P.mission_name, "Pincer Attack", SC2_RACESWAP_LOC_ID_OFFSET + 8005, LocationType.EXTRA,
                           logic.protoss_competent_comp
                           ),
        make_location_data(SC2Mission.THE_CRUCIBLE_P.mission_name, "Yagdra Claims Brakk's Pack", SC2_RACESWAP_LOC_ID_OFFSET + 8006, LocationType.EXTRA,
                           logic.protoss_competent_comp
                           ),
        make_location_data(SC2Mission.INFESTED_T.mission_name, "Victory", SC2_RACESWAP_LOC_ID_OFFSET + 8300, LocationType.VICTORY,
                           lambda state: (
                                   logic.terran_common_unit(state)
                                   and logic.terran_competent_comp(state))
                           ),
        make_location_data(SC2Mission.INFESTED_T.mission_name, "East Science Facility", SC2_RACESWAP_LOC_ID_OFFSET + 8301, LocationType.VANILLA,
                           lambda state: (
                                   logic.terran_common_unit(state)
                                   and logic.terran_basic_anti_air(state))
                           ),
        make_location_data(SC2Mission.INFESTED_T.mission_name, "Center Science Facility", SC2_RACESWAP_LOC_ID_OFFSET + 8302, LocationType.VANILLA,
                           lambda state: (
                                   logic.terran_common_unit(state)
                                   and logic.terran_competent_comp(state))
                           ),
        make_location_data(SC2Mission.INFESTED_T.mission_name, "West Science Facility", SC2_RACESWAP_LOC_ID_OFFSET + 8303, LocationType.VANILLA,
                           lambda state: (
                                   logic.terran_common_unit(state)
                                   and logic.terran_competent_comp(state))
                           ),
        make_location_data(SC2Mission.INFESTED_T.mission_name, "First Intro Garrison", SC2_RACESWAP_LOC_ID_OFFSET + 8304, LocationType.EXTRA),
        make_location_data(SC2Mission.INFESTED_T.mission_name, "Second Intro Garrison", SC2_RACESWAP_LOC_ID_OFFSET + 8305, LocationType.EXTRA),
        make_location_data(SC2Mission.INFESTED_T.mission_name, "Base Garrison", SC2_RACESWAP_LOC_ID_OFFSET + 8306, LocationType.EXTRA),
        make_location_data(SC2Mission.INFESTED_T.mission_name, "East Garrison", SC2_RACESWAP_LOC_ID_OFFSET + 8307, LocationType.EXTRA,
                           lambda state: (
                                   logic.terran_common_unit(state)
                                   and logic.terran_basic_anti_air(state)
                                   and (adv_tactics or logic.terran_infested_garrison_claimer(state)))
                           ),
        make_location_data(SC2Mission.INFESTED_T.mission_name, "Mid Garrison", SC2_RACESWAP_LOC_ID_OFFSET + 8308, LocationType.EXTRA,
                           lambda state: (
                                   logic.terran_common_unit(state)
                                   and logic.terran_basic_anti_air(state)
                                   and (adv_tactics or logic.terran_infested_garrison_claimer(state)))
                           ),
        make_location_data(SC2Mission.INFESTED_T.mission_name, "North Garrison", SC2_RACESWAP_LOC_ID_OFFSET + 8309, LocationType.EXTRA,
                           lambda state: (
                                   logic.terran_common_unit(state)
                                   and logic.terran_competent_comp(state)
                                   and (adv_tactics or logic.terran_infested_garrison_claimer(state)))
                           ),
        make_location_data(SC2Mission.INFESTED_T.mission_name, "Close Southwest Garrison", SC2_RACESWAP_LOC_ID_OFFSET + 8310, LocationType.EXTRA,
                           lambda state: (
                                   logic.terran_common_unit(state)
                                   and logic.terran_competent_comp(state)
                                   and (adv_tactics or logic.terran_infested_garrison_claimer(state)))
                           ),
        make_location_data(SC2Mission.INFESTED_T.mission_name, "Far Southwest Garrison", SC2_RACESWAP_LOC_ID_OFFSET + 8311, LocationType.EXTRA,
                           lambda state: (
                                   logic.terran_common_unit(state)
                                   and logic.terran_competent_comp(state)
                                   and (adv_tactics or logic.terran_infested_garrison_claimer(state)))
                           ),
        make_location_data(SC2Mission.INFESTED_P.mission_name, "Victory", SC2_RACESWAP_LOC_ID_OFFSET + 8400, LocationType.VICTORY,
                           logic.protoss_competent_comp
                           ),
        make_location_data(SC2Mission.INFESTED_P.mission_name, "East Science Facility", SC2_RACESWAP_LOC_ID_OFFSET + 8401, LocationType.VANILLA,
                           lambda state: (
                                   logic.protoss_common_unit(state)
                                   and logic.protoss_basic_anti_air(state))
                           ),
        make_location_data(SC2Mission.INFESTED_P.mission_name, "Center Science Facility", SC2_RACESWAP_LOC_ID_OFFSET + 8402, LocationType.VANILLA,
                           logic.protoss_competent_comp
                           ),
        make_location_data(SC2Mission.INFESTED_P.mission_name, "West Science Facility", SC2_RACESWAP_LOC_ID_OFFSET + 8403, LocationType.VANILLA,
                           logic.protoss_competent_comp
                           ),
        make_location_data(SC2Mission.INFESTED_P.mission_name, "First Intro Garrison", SC2_RACESWAP_LOC_ID_OFFSET + 8404, LocationType.EXTRA),
        make_location_data(SC2Mission.INFESTED_P.mission_name, "Second Intro Garrison", SC2_RACESWAP_LOC_ID_OFFSET + 8405, LocationType.EXTRA),
        make_location_data(SC2Mission.INFESTED_P.mission_name, "Base Garrison", SC2_RACESWAP_LOC_ID_OFFSET + 8406, LocationType.EXTRA),
        make_location_data(SC2Mission.INFESTED_P.mission_name, "East Garrison", SC2_RACESWAP_LOC_ID_OFFSET + 8407, LocationType.EXTRA,
                           lambda state: (
                                   logic.protoss_common_unit(state)
                                   and logic.protoss_basic_anti_air(state)
                                   and (adv_tactics or logic.protoss_infested_garrison_claimer(state)))
                           ),
        make_location_data(SC2Mission.INFESTED_P.mission_name, "Mid Garrison", SC2_RACESWAP_LOC_ID_OFFSET + 8408, LocationType.EXTRA,
                           lambda state: (
                                   logic.protoss_common_unit(state)
                                   and logic.protoss_basic_anti_air(state)
                                   and (adv_tactics or logic.protoss_infested_garrison_claimer(state)))
                           ),
        make_location_data(SC2Mission.INFESTED_P.mission_name, "North Garrison", SC2_RACESWAP_LOC_ID_OFFSET + 8409, LocationType.EXTRA,
                           lambda state: (
                                   logic.protoss_common_unit(state)
                                   and logic.protoss_competent_anti_air(state)
                                   and (adv_tactics or logic.protoss_infested_garrison_claimer(state)))
                           ),
        make_location_data(SC2Mission.INFESTED_P.mission_name, "Close Southwest Garrison", SC2_RACESWAP_LOC_ID_OFFSET + 8410, LocationType.EXTRA,
                           lambda state: (
                                   logic.protoss_competent_comp(state)
                                   and (adv_tactics or logic.protoss_infested_garrison_claimer(state)))
                           ),
        make_location_data(SC2Mission.INFESTED_P.mission_name, "Far Southwest Garrison", SC2_RACESWAP_LOC_ID_OFFSET + 8411, LocationType.EXTRA,
                           lambda state: (
                                   logic.protoss_competent_comp(state)
                                   and (adv_tactics or logic.protoss_infested_garrison_claimer(state)))
                           ),
        make_location_data(SC2Mission.HAND_OF_DARKNESS_T.mission_name, "Victory", SC2_RACESWAP_LOC_ID_OFFSET + 8500, LocationType.VICTORY,
                           logic.terran_competent_comp
                           ),
        make_location_data(SC2Mission.HAND_OF_DARKNESS_T.mission_name, "North Brutalisk", SC2_RACESWAP_LOC_ID_OFFSET + 8501, LocationType.VANILLA,
                           logic.terran_competent_comp
                           ),
        make_location_data(SC2Mission.HAND_OF_DARKNESS_T.mission_name, "South Brutalisk", SC2_RACESWAP_LOC_ID_OFFSET + 8502, LocationType.VANILLA,
                           logic.terran_competent_comp
                           ),
        make_location_data(SC2Mission.HAND_OF_DARKNESS_T.mission_name, "Kill 1 Hybrid", SC2_RACESWAP_LOC_ID_OFFSET + 8503, LocationType.EXTRA,
                           logic.terran_competent_comp
                           ),
        make_location_data(SC2Mission.HAND_OF_DARKNESS_T.mission_name, "Kill 2 Hybrid", SC2_RACESWAP_LOC_ID_OFFSET + 8504, LocationType.EXTRA,
                           logic.terran_competent_comp
                           ),
        make_location_data(SC2Mission.HAND_OF_DARKNESS_T.mission_name, "Kill 3 Hybrid", SC2_RACESWAP_LOC_ID_OFFSET + 8505, LocationType.EXTRA,
                           logic.terran_competent_comp
                           ),
        make_location_data(SC2Mission.HAND_OF_DARKNESS_T.mission_name, "Kill 4 Hybrid", SC2_RACESWAP_LOC_ID_OFFSET + 8506, LocationType.EXTRA,
                           logic.terran_competent_comp
                           ),
        make_location_data(SC2Mission.HAND_OF_DARKNESS_T.mission_name, "Kill 5 Hybrid", SC2_RACESWAP_LOC_ID_OFFSET + 8507, LocationType.EXTRA,
                           logic.terran_competent_comp
                           ),
        make_location_data(SC2Mission.HAND_OF_DARKNESS_T.mission_name, "Kill 6 Hybrid", SC2_RACESWAP_LOC_ID_OFFSET + 8508, LocationType.EXTRA,
                           logic.terran_competent_comp
                           ),
        make_location_data(SC2Mission.HAND_OF_DARKNESS_T.mission_name, "Kill 7 Hybrid", SC2_RACESWAP_LOC_ID_OFFSET + 8509, LocationType.EXTRA,
                           logic.terran_competent_comp
                           ),
        make_location_data(SC2Mission.HAND_OF_DARKNESS_P.mission_name, "Victory", SC2_RACESWAP_LOC_ID_OFFSET + 8600, LocationType.VICTORY,
                           logic.protoss_competent_comp
                           ),
        make_location_data(SC2Mission.HAND_OF_DARKNESS_P.mission_name, "North Brutalisk", SC2_RACESWAP_LOC_ID_OFFSET + 8601, LocationType.VANILLA,
                           logic.protoss_competent_comp
                           ),
        make_location_data(SC2Mission.HAND_OF_DARKNESS_P.mission_name, "South Brutalisk", SC2_RACESWAP_LOC_ID_OFFSET + 8602, LocationType.VANILLA,
                           logic.protoss_competent_comp
                           ),
        make_location_data(SC2Mission.HAND_OF_DARKNESS_P.mission_name, "Kill 1 Hybrid", SC2_RACESWAP_LOC_ID_OFFSET + 8603, LocationType.EXTRA,
                           logic.protoss_competent_comp
                           ),
        make_location_data(SC2Mission.HAND_OF_DARKNESS_P.mission_name, "Kill 2 Hybrid", SC2_RACESWAP_LOC_ID_OFFSET + 8604, LocationType.EXTRA,
                           logic.protoss_competent_comp
                           ),
        make_location_data(SC2Mission.HAND_OF_DARKNESS_P.mission_name, "Kill 3 Hybrid", SC2_RACESWAP_LOC_ID_OFFSET + 8605, LocationType.EXTRA,
                           logic.protoss_competent_comp
                           ),
        make_location_data(SC2Mission.HAND_OF_DARKNESS_P.mission_name, "Kill 4 Hybrid", SC2_RACESWAP_LOC_ID_OFFSET + 8606, LocationType.EXTRA,
                           logic.protoss_competent_comp
                           ),
        make_location_data(SC2Mission.HAND_OF_DARKNESS_P.mission_name, "Kill 5 Hybrid", SC2_RACESWAP_LOC_ID_OFFSET + 8607, LocationType.EXTRA,
                           logic.protoss_competent_comp
                           ),
        make_location_data(SC2Mission.HAND_OF_DARKNESS_P.mission_name, "Kill 6 Hybrid", SC2_RACESWAP_LOC_ID_OFFSET + 8608, LocationType.EXTRA,
                           logic.protoss_competent_comp
                           ),
        make_location_data(SC2Mission.HAND_OF_DARKNESS_P.mission_name, "Kill 7 Hybrid", SC2_RACESWAP_LOC_ID_OFFSET + 8609, LocationType.EXTRA,
                           logic.protoss_competent_comp
                           ),
        make_location_data(SC2Mission.PHANTOMS_OF_THE_VOID_T.mission_name, "Victory", SC2_RACESWAP_LOC_ID_OFFSET + 8700, LocationType.VICTORY,
                           logic.terran_competent_comp
                           ),
        make_location_data(SC2Mission.PHANTOMS_OF_THE_VOID_T.mission_name, "Northwest Crystal", SC2_RACESWAP_LOC_ID_OFFSET + 8701, LocationType.VANILLA,
                           logic.terran_competent_comp
                           ),
        make_location_data(SC2Mission.PHANTOMS_OF_THE_VOID_T.mission_name, "Northeast Crystal", SC2_RACESWAP_LOC_ID_OFFSET + 8702, LocationType.VANILLA,
                           logic.terran_competent_comp
                           ),
        make_location_data(SC2Mission.PHANTOMS_OF_THE_VOID_T.mission_name, "South Crystal", SC2_RACESWAP_LOC_ID_OFFSET + 8703, LocationType.VANILLA),
        make_location_data(SC2Mission.PHANTOMS_OF_THE_VOID_T.mission_name, "Base Established", SC2_RACESWAP_LOC_ID_OFFSET + 8704, LocationType.EXTRA),
        make_location_data(SC2Mission.PHANTOMS_OF_THE_VOID_T.mission_name, "Close Temple", SC2_RACESWAP_LOC_ID_OFFSET + 8705, LocationType.EXTRA,
                           logic.terran_competent_comp
                           ),
        make_location_data(SC2Mission.PHANTOMS_OF_THE_VOID_T.mission_name, "Mid Temple", SC2_RACESWAP_LOC_ID_OFFSET + 8706, LocationType.EXTRA,
                           logic.terran_competent_comp
                           ),
        make_location_data(SC2Mission.PHANTOMS_OF_THE_VOID_T.mission_name, "Southeast Temple", SC2_RACESWAP_LOC_ID_OFFSET + 8707, LocationType.EXTRA,
                           logic.terran_competent_comp
                           ),
        make_location_data(SC2Mission.PHANTOMS_OF_THE_VOID_T.mission_name, "Northeast Temple", SC2_RACESWAP_LOC_ID_OFFSET + 8708, LocationType.EXTRA,
                           logic.terran_competent_comp
                           ),
        make_location_data(SC2Mission.PHANTOMS_OF_THE_VOID_T.mission_name, "Northwest Temple", SC2_RACESWAP_LOC_ID_OFFSET + 8709, LocationType.EXTRA,
                           logic.terran_competent_comp
                           ),
        make_location_data(SC2Mission.PHANTOMS_OF_THE_VOID_P.mission_name, "Victory", SC2_RACESWAP_LOC_ID_OFFSET + 8800, LocationType.VICTORY,
                           logic.protoss_competent_comp
                           ),
        make_location_data(SC2Mission.PHANTOMS_OF_THE_VOID_P.mission_name, "Northwest Crystal", SC2_RACESWAP_LOC_ID_OFFSET + 8801, LocationType.VANILLA,
                           logic.protoss_competent_comp
                           ),
        make_location_data(SC2Mission.PHANTOMS_OF_THE_VOID_P.mission_name, "Northeast Crystal", SC2_RACESWAP_LOC_ID_OFFSET + 8802, LocationType.VANILLA,
                           logic.protoss_competent_comp
                           ),
        make_location_data(SC2Mission.PHANTOMS_OF_THE_VOID_P.mission_name, "South Crystal", SC2_RACESWAP_LOC_ID_OFFSET + 8803, LocationType.VANILLA),
        make_location_data(SC2Mission.PHANTOMS_OF_THE_VOID_P.mission_name, "Base Established", SC2_RACESWAP_LOC_ID_OFFSET + 8804, LocationType.EXTRA),
        make_location_data(SC2Mission.PHANTOMS_OF_THE_VOID_P.mission_name, "Close Temple", SC2_RACESWAP_LOC_ID_OFFSET + 8805, LocationType.EXTRA,
                           logic.protoss_competent_comp
                           ),
        make_location_data(SC2Mission.PHANTOMS_OF_THE_VOID_P.mission_name, "Mid Temple", SC2_RACESWAP_LOC_ID_OFFSET + 8806, LocationType.EXTRA,
                           logic.protoss_competent_comp
                           ),
        make_location_data(SC2Mission.PHANTOMS_OF_THE_VOID_P.mission_name, "Southeast Temple", SC2_RACESWAP_LOC_ID_OFFSET + 8807, LocationType.EXTRA,
                           logic.protoss_competent_comp
                           ),
        make_location_data(SC2Mission.PHANTOMS_OF_THE_VOID_P.mission_name, "Northeast Temple", SC2_RACESWAP_LOC_ID_OFFSET + 8808, LocationType.EXTRA,
                           logic.protoss_competent_comp
                           ),
        make_location_data(SC2Mission.PHANTOMS_OF_THE_VOID_P.mission_name, "Northwest Temple", SC2_RACESWAP_LOC_ID_OFFSET + 8809, LocationType.EXTRA,
                           logic.protoss_competent_comp
                           ),
        make_location_data(SC2Mission.PLANETFALL_T.mission_name, "Victory", SC2_RACESWAP_LOC_ID_OFFSET + 9300, LocationType.VICTORY,
                           logic.terran_beats_protoss_deathball
                           ),
        make_location_data(SC2Mission.PLANETFALL_T.mission_name, "East Gate", SC2_RACESWAP_LOC_ID_OFFSET + 9301, LocationType.VANILLA,
                           logic.terran_beats_protoss_deathball
                           ),
        make_location_data(SC2Mission.PLANETFALL_T.mission_name, "Northwest Gate", SC2_RACESWAP_LOC_ID_OFFSET + 9302, LocationType.VANILLA,
                           logic.terran_beats_protoss_deathball
                           ),
        make_location_data(SC2Mission.PLANETFALL_T.mission_name, "North Gate", SC2_RACESWAP_LOC_ID_OFFSET + 9303, LocationType.VANILLA,
                           logic.terran_beats_protoss_deathball
                           ),
        make_location_data(SC2Mission.PLANETFALL_T.mission_name, "1 Laser Drill Deployed", SC2_RACESWAP_LOC_ID_OFFSET + 9304, LocationType.EXTRA,
                           logic.terran_beats_protoss_deathball
                           ),
        make_location_data(SC2Mission.PLANETFALL_T.mission_name, "2 Laser Drills Deployed", SC2_RACESWAP_LOC_ID_OFFSET + 9305, LocationType.EXTRA,
                           logic.terran_beats_protoss_deathball
                           ),
        make_location_data(SC2Mission.PLANETFALL_T.mission_name, "3 Laser Drills Deployed", SC2_RACESWAP_LOC_ID_OFFSET + 9306, LocationType.EXTRA,
                           logic.terran_beats_protoss_deathball
                           ),
        make_location_data(SC2Mission.PLANETFALL_T.mission_name, "4 Laser Drills Deployed", SC2_RACESWAP_LOC_ID_OFFSET + 9307, LocationType.EXTRA,
                           logic.terran_beats_protoss_deathball
                           ),
        make_location_data(SC2Mission.PLANETFALL_T.mission_name, "5 Laser Drills Deployed", SC2_RACESWAP_LOC_ID_OFFSET + 9308, LocationType.EXTRA,
                           logic.terran_beats_protoss_deathball
                           ),
        make_location_data(SC2Mission.PLANETFALL_T.mission_name, "Sons of Korhal", SC2_RACESWAP_LOC_ID_OFFSET + 9309, LocationType.EXTRA,
                           logic.terran_beats_protoss_deathball
                           ),
        make_location_data(SC2Mission.PLANETFALL_T.mission_name, "Night Wolves", SC2_RACESWAP_LOC_ID_OFFSET + 9310, LocationType.EXTRA,
                           logic.terran_beats_protoss_deathball
                           ),
        make_location_data(SC2Mission.PLANETFALL_T.mission_name, "West Expansion", SC2_RACESWAP_LOC_ID_OFFSET + 9311, LocationType.EXTRA,
                           logic.terran_beats_protoss_deathball
                           ),
        make_location_data(SC2Mission.PLANETFALL_T.mission_name, "Mid Expansion", SC2_RACESWAP_LOC_ID_OFFSET + 9312, LocationType.EXTRA,
                           logic.terran_beats_protoss_deathball
                           ),
        make_location_data(SC2Mission.PLANETFALL_P.mission_name, "Victory", SC2_RACESWAP_LOC_ID_OFFSET + 9400, LocationType.VICTORY,
                           logic.protoss_competent_comp
                           ),
        make_location_data(SC2Mission.PLANETFALL_P.mission_name, "East Gate", SC2_RACESWAP_LOC_ID_OFFSET + 9401, LocationType.VANILLA,
                           logic.protoss_competent_comp
                           ),
        make_location_data(SC2Mission.PLANETFALL_P.mission_name, "Northwest Gate", SC2_RACESWAP_LOC_ID_OFFSET + 9402, LocationType.VANILLA,
                           logic.protoss_competent_comp
                           ),
        make_location_data(SC2Mission.PLANETFALL_P.mission_name, "North Gate", SC2_RACESWAP_LOC_ID_OFFSET + 9403, LocationType.VANILLA,
                           logic.protoss_competent_comp
                           ),
        make_location_data(SC2Mission.PLANETFALL_P.mission_name, "1 Particle Cannon Deployed", SC2_RACESWAP_LOC_ID_OFFSET + 9404, LocationType.EXTRA,
                           logic.protoss_competent_comp
                           ),
        make_location_data(SC2Mission.PLANETFALL_P.mission_name, "2 Particle Cannons Deployed", SC2_RACESWAP_LOC_ID_OFFSET + 9405, LocationType.EXTRA,
                           logic.protoss_competent_comp
                           ),
        make_location_data(SC2Mission.PLANETFALL_P.mission_name, "3 Particle Cannons Deployed", SC2_RACESWAP_LOC_ID_OFFSET + 9406, LocationType.EXTRA,
                           logic.protoss_competent_comp
                           ),
        make_location_data(SC2Mission.PLANETFALL_P.mission_name, "4 Particle Cannons Deployed", SC2_RACESWAP_LOC_ID_OFFSET + 9407, LocationType.EXTRA,
                           logic.protoss_competent_comp
                           ),
        make_location_data(SC2Mission.PLANETFALL_P.mission_name, "5 Particle Cannons Deployed", SC2_RACESWAP_LOC_ID_OFFSET + 9408, LocationType.EXTRA,
                           logic.protoss_competent_comp
                           ),
        make_location_data(SC2Mission.PLANETFALL_P.mission_name, "Sons of Korhal", SC2_RACESWAP_LOC_ID_OFFSET + 9409, LocationType.EXTRA,
                           logic.protoss_competent_comp
                           ),
        make_location_data(SC2Mission.PLANETFALL_P.mission_name, "Night Wolves", SC2_RACESWAP_LOC_ID_OFFSET + 9410, LocationType.EXTRA,
                           logic.protoss_competent_comp
                           ),
        make_location_data(SC2Mission.PLANETFALL_P.mission_name, "West Expansion", SC2_RACESWAP_LOC_ID_OFFSET + 9411, LocationType.EXTRA,
                           logic.protoss_competent_comp
                           ),
        make_location_data(SC2Mission.PLANETFALL_P.mission_name, "Mid Expansion", SC2_RACESWAP_LOC_ID_OFFSET + 9412, LocationType.EXTRA,
                           logic.protoss_competent_comp
                           ),
        make_location_data(SC2Mission.DEATH_FROM_ABOVE_T.mission_name, "Victory", SC2_RACESWAP_LOC_ID_OFFSET + 9500, LocationType.VICTORY,
                           logic.terran_beats_protoss_deathball
                           ),
        make_location_data(SC2Mission.DEATH_FROM_ABOVE_T.mission_name, "First Power Link", SC2_RACESWAP_LOC_ID_OFFSET + 9501, LocationType.VANILLA),
        make_location_data(SC2Mission.DEATH_FROM_ABOVE_T.mission_name, "Second Power Link", SC2_RACESWAP_LOC_ID_OFFSET + 9502, LocationType.VANILLA,
                           logic.terran_beats_protoss_deathball
                           ),
        make_location_data(SC2Mission.DEATH_FROM_ABOVE_T.mission_name, "Third Power Link", SC2_RACESWAP_LOC_ID_OFFSET + 9503, LocationType.VANILLA,
                           logic.terran_beats_protoss_deathball
                           ),
        make_location_data(SC2Mission.DEATH_FROM_ABOVE_T.mission_name, "Expansion Command Center", SC2_RACESWAP_LOC_ID_OFFSET + 9504, LocationType.EXTRA,
                           logic.terran_beats_protoss_deathball
                           ),
        make_location_data(SC2Mission.DEATH_FROM_ABOVE_T.mission_name, "Main Path Command Center", SC2_RACESWAP_LOC_ID_OFFSET + 9505, LocationType.EXTRA,
                           logic.terran_beats_protoss_deathball
                           ),
        make_location_data(SC2Mission.DEATH_FROM_ABOVE_P.mission_name, "Victory", SC2_RACESWAP_LOC_ID_OFFSET + 9600, LocationType.VICTORY,
                           logic.protoss_competent_comp
                           ),
        make_location_data(SC2Mission.DEATH_FROM_ABOVE_P.mission_name, "First Power Link", SC2_RACESWAP_LOC_ID_OFFSET + 9601, LocationType.VANILLA),
        make_location_data(SC2Mission.DEATH_FROM_ABOVE_P.mission_name, "Second Power Link", SC2_RACESWAP_LOC_ID_OFFSET + 9602, LocationType.VANILLA,
                           logic.protoss_competent_comp
                           ),
        make_location_data(SC2Mission.DEATH_FROM_ABOVE_P.mission_name, "Third Power Link", SC2_RACESWAP_LOC_ID_OFFSET + 9603, LocationType.VANILLA,
                           logic.protoss_competent_comp
                           ),
        make_location_data(SC2Mission.DEATH_FROM_ABOVE_P.mission_name, "Expansion Command Center", SC2_RACESWAP_LOC_ID_OFFSET + 9604, LocationType.EXTRA,
                           logic.protoss_competent_comp
                           ),
        make_location_data(SC2Mission.DEATH_FROM_ABOVE_P.mission_name, "Main Path Command Center", SC2_RACESWAP_LOC_ID_OFFSET + 9605, LocationType.EXTRA,
                           logic.protoss_competent_comp
                           ),
        make_location_data(SC2Mission.THE_RECKONING_T.mission_name, "Victory", SC2_RACESWAP_LOC_ID_OFFSET + 9700, LocationType.VICTORY,
                           logic.terran_the_reckoning_requirement
                           ),
        make_location_data(SC2Mission.THE_RECKONING_T.mission_name, "South Lane", SC2_RACESWAP_LOC_ID_OFFSET + 9701, LocationType.VANILLA,
                           logic.terran_the_reckoning_requirement
                           ),
        make_location_data(SC2Mission.THE_RECKONING_T.mission_name, "North Lane", SC2_RACESWAP_LOC_ID_OFFSET + 9702, LocationType.VANILLA,
                           logic.terran_the_reckoning_requirement
                           ),
        make_location_data(SC2Mission.THE_RECKONING_T.mission_name, "East Lane", SC2_RACESWAP_LOC_ID_OFFSET + 9703, LocationType.VANILLA,
                           logic.terran_the_reckoning_requirement
                           ),
        make_location_data(SC2Mission.THE_RECKONING_T.mission_name, "Odin", SC2_RACESWAP_LOC_ID_OFFSET + 9704, LocationType.EXTRA,
                           logic.terran_the_reckoning_requirement
                           ),
        make_location_data(SC2Mission.THE_RECKONING_T.mission_name, "Trash the Odin Early", SC2_RACESWAP_LOC_ID_OFFSET + 9705, LocationType.MASTERY,
                           lambda state: (
                                   logic.terran_the_reckoning_requirement(state)
                                   and logic.terran_base_trasher(state)
                           ),
                           flags=LocationFlag.SPEEDRUN
                           ),
        make_location_data(SC2Mission.THE_RECKONING_P.mission_name, "Victory", SC2_RACESWAP_LOC_ID_OFFSET + 9800, LocationType.VICTORY,
                           logic.protoss_the_reckoning_requirement
                           ),
        make_location_data(SC2Mission.THE_RECKONING_P.mission_name, "South Lane", SC2_RACESWAP_LOC_ID_OFFSET + 9801, LocationType.VANILLA,
                           logic.protoss_the_reckoning_requirement
                           ),
        make_location_data(SC2Mission.THE_RECKONING_P.mission_name, "North Lane", SC2_RACESWAP_LOC_ID_OFFSET + 9802, LocationType.VANILLA,
                           logic.protoss_the_reckoning_requirement
                           ),
        make_location_data(SC2Mission.THE_RECKONING_P.mission_name, "East Lane", SC2_RACESWAP_LOC_ID_OFFSET + 9803, LocationType.VANILLA,
                           logic.protoss_the_reckoning_requirement
                           ),
        make_location_data(SC2Mission.THE_RECKONING_P.mission_name, "Odin", SC2_RACESWAP_LOC_ID_OFFSET + 9804, LocationType.EXTRA,
                           logic.protoss_the_reckoning_requirement
                           ),
        make_location_data(SC2Mission.THE_RECKONING_P.mission_name, "Trash the Odin Early", SC2_RACESWAP_LOC_ID_OFFSET + 9805, LocationType.MASTERY,
                           lambda state: (
                                   logic.protoss_the_reckoning_requirement(state)
                                   and logic.protoss_fleet(state)
                                   and (not logic.take_over_ai_allies or logic.terran_base_trasher(state))),
                           flags=LocationFlag.SPEEDRUN
                           ),
        make_location_data(SC2Mission.DARK_WHISPERS_T.mission_name, "Victory", SC2_RACESWAP_LOC_ID_OFFSET + 9900, LocationType.VICTORY,
                           logic.terran_competent_comp
                           ),
        make_location_data(SC2Mission.DARK_WHISPERS_T.mission_name, "First Prisoner Group", SC2_RACESWAP_LOC_ID_OFFSET + 9901, LocationType.VANILLA,
                           logic.terran_competent_comp
                           ),
        make_location_data(SC2Mission.DARK_WHISPERS_T.mission_name, "Second Prisoner Group", SC2_RACESWAP_LOC_ID_OFFSET + 9902, LocationType.VANILLA,
                           logic.terran_competent_comp
                           ),
        make_location_data(SC2Mission.DARK_WHISPERS_T.mission_name, "First Pylon", SC2_RACESWAP_LOC_ID_OFFSET + 9903, LocationType.VANILLA,
                           logic.terran_competent_comp
                           ),
        make_location_data(SC2Mission.DARK_WHISPERS_T.mission_name, "Second Pylon", SC2_RACESWAP_LOC_ID_OFFSET + 9904, LocationType.VANILLA,
                           logic.terran_competent_comp
                           ),
        make_location_data(SC2Mission.DARK_WHISPERS_Z.mission_name, "Victory", SC2_RACESWAP_LOC_ID_OFFSET + 10000, LocationType.VICTORY,
                           logic.zerg_competent_comp_basic_aa
                           ),
        make_location_data(SC2Mission.DARK_WHISPERS_Z.mission_name, "First Prisoner Group", SC2_RACESWAP_LOC_ID_OFFSET + 10001, LocationType.VANILLA,
                           logic.zerg_competent_comp_basic_aa
                           ),
        make_location_data(SC2Mission.DARK_WHISPERS_Z.mission_name, "Second Prisoner Group", SC2_RACESWAP_LOC_ID_OFFSET + 10002, LocationType.VANILLA,
                           logic.zerg_competent_comp_basic_aa
                           ),
        make_location_data(SC2Mission.DARK_WHISPERS_Z.mission_name, "First Pylon", SC2_RACESWAP_LOC_ID_OFFSET + 10003, LocationType.VANILLA,
                           logic.zerg_competent_comp_basic_aa
                           ),
        make_location_data(SC2Mission.DARK_WHISPERS_Z.mission_name, "Second Pylon", SC2_RACESWAP_LOC_ID_OFFSET + 10004, LocationType.VANILLA,
                           logic.zerg_competent_comp_basic_aa
                           ),
        make_location_data(SC2Mission.GHOSTS_IN_THE_FOG_T.mission_name, "Victory", SC2_RACESWAP_LOC_ID_OFFSET + 10100, LocationType.VICTORY,
                           lambda state: (
                               logic.terran_beats_protoss_deathball(state)
                               and logic.terran_mineral_dump(state))
                           ),
        make_location_data(SC2Mission.GHOSTS_IN_THE_FOG_T.mission_name, "South Rock Formation", SC2_RACESWAP_LOC_ID_OFFSET + 10101, LocationType.VANILLA,
                           lambda state: (
                                   logic.terran_beats_protoss_deathball(state)
                                   and logic.terran_mineral_dump(state))
                           ),
        make_location_data(SC2Mission.GHOSTS_IN_THE_FOG_T.mission_name, "West Rock Formation", SC2_RACESWAP_LOC_ID_OFFSET + 10102, LocationType.VANILLA,
                           lambda state: (
                                   logic.terran_beats_protoss_deathball(state)
                                   and logic.terran_mineral_dump(state))
                           ),
        make_location_data(SC2Mission.GHOSTS_IN_THE_FOG_T.mission_name, "East Rock Formation", SC2_RACESWAP_LOC_ID_OFFSET + 10103, LocationType.VANILLA,
                           lambda state: (
                                   logic.terran_beats_protoss_deathball(state)
                                   and logic.terran_mineral_dump(state)
                                   and logic.terran_can_grab_ghosts_in_the_fog_east_rock_formation(state))
                           ),
        make_location_data(SC2Mission.GHOSTS_IN_THE_FOG_Z.mission_name, "Victory", SC2_RACESWAP_LOC_ID_OFFSET + 10200, LocationType.VICTORY,
                           lambda state: (
                                   logic.zerg_competent_comp(state)
                                   and logic.zerg_competent_anti_air(state)
                                   and logic.zerg_mineral_dump(state))
                           ),
        make_location_data(SC2Mission.GHOSTS_IN_THE_FOG_Z.mission_name, "South Rock Formation", SC2_RACESWAP_LOC_ID_OFFSET + 10201, LocationType.VANILLA,
                           lambda state: (
                                   logic.zerg_competent_comp(state)
                                   and logic.zerg_competent_anti_air(state)
                                   and logic.zerg_mineral_dump(state))
                           ),
        make_location_data(SC2Mission.GHOSTS_IN_THE_FOG_Z.mission_name, "West Rock Formation", SC2_RACESWAP_LOC_ID_OFFSET + 10202, LocationType.VANILLA,
                           lambda state: (
                                   logic.zerg_competent_comp(state)
                                   and logic.zerg_competent_anti_air(state)
                                   and logic.zerg_mineral_dump(state))
                           ),
        make_location_data(SC2Mission.GHOSTS_IN_THE_FOG_Z.mission_name, "East Rock Formation", SC2_RACESWAP_LOC_ID_OFFSET + 10203, LocationType.VANILLA,
                           lambda state: (
                                   logic.zerg_competent_comp(state)
                                   and logic.zerg_competent_anti_air(state)
                                   and logic.zerg_mineral_dump(state)
                                   and logic.zerg_can_grab_ghosts_in_the_fog_east_rock_formation(state))
                           ),
        make_location_data(SC2Mission.THE_GROWING_SHADOW_T.mission_name, "Victory", SC2_RACESWAP_LOC_ID_OFFSET + 10700, LocationType.VICTORY,
                           lambda state: (
                               logic.terran_common_unit(state)
                               and (
                                    adv_tactics
                                    or logic.terran_competent_anti_air(state)
                               )
                           )),
        make_location_data(SC2Mission.THE_GROWING_SHADOW_T.mission_name, "Close Pylon", SC2_RACESWAP_LOC_ID_OFFSET + 10701, LocationType.VANILLA),
        make_location_data(SC2Mission.THE_GROWING_SHADOW_T.mission_name, "East Pylon", SC2_RACESWAP_LOC_ID_OFFSET + 10702, LocationType.VANILLA,
                           lambda state: (
                                   logic.terran_common_unit(state)
                                   and (
                                           adv_tactics
                                           or (
                                                   logic.terran_competent_anti_air(state)
                                                   and logic.terran_any_air_unit(state)
                                           )
                                   )
                           )),
        make_location_data(SC2Mission.THE_GROWING_SHADOW_T.mission_name, "West Pylon", SC2_RACESWAP_LOC_ID_OFFSET + 10703, LocationType.VANILLA,
                           lambda state: (
                                   logic.terran_common_unit(state)
                                   and (
                                           adv_tactics
                                           or logic.terran_competent_anti_air(state)
                                   )
                           )),
        make_location_data(SC2Mission.THE_GROWING_SHADOW_T.mission_name, "Base", SC2_RACESWAP_LOC_ID_OFFSET + 10704, LocationType.EXTRA),
        make_location_data(SC2Mission.THE_GROWING_SHADOW_T.mission_name, "Templar Base", SC2_RACESWAP_LOC_ID_OFFSET + 10705, LocationType.EXTRA,
                           lambda state: (
                                   logic.terran_common_unit(state)
                                   and (
                                           adv_tactics
                                           or logic.terran_competent_anti_air(state)
                                   )
                           )),
        make_location_data(SC2Mission.THE_GROWING_SHADOW_Z.mission_name, "Victory", SC2_RACESWAP_LOC_ID_OFFSET + 10800, LocationType.VICTORY,
                           lambda state: (
                                   logic.zerg_common_unit(state)
                                   and logic.zerg_basic_kerriganless_anti_air(state)
                           )),
        make_location_data(SC2Mission.THE_GROWING_SHADOW_Z.mission_name, "Close Pylon", SC2_RACESWAP_LOC_ID_OFFSET + 10801, LocationType.VANILLA),
        make_location_data(SC2Mission.THE_GROWING_SHADOW_Z.mission_name, "East Pylon", SC2_RACESWAP_LOC_ID_OFFSET + 10802, LocationType.VANILLA,
                           lambda state: (
                                   logic.zerg_common_unit(state)
                                   and logic.zerg_basic_kerriganless_anti_air(state)
                           )),
        make_location_data(SC2Mission.THE_GROWING_SHADOW_Z.mission_name, "West Pylon", SC2_RACESWAP_LOC_ID_OFFSET + 10803, LocationType.VANILLA,
                           lambda state: (
                                   logic.zerg_common_unit(state)
                                   and logic.zerg_basic_kerriganless_anti_air(state)
                           )),
        make_location_data(SC2Mission.THE_GROWING_SHADOW_Z.mission_name, "Base", SC2_RACESWAP_LOC_ID_OFFSET + 10804, LocationType.EXTRA),
        make_location_data(SC2Mission.THE_GROWING_SHADOW_Z.mission_name, "Templar Base", SC2_RACESWAP_LOC_ID_OFFSET + 10805, LocationType.EXTRA,
                           lambda state: (
                                   logic.zerg_common_unit(state)
                                   and logic.zerg_basic_kerriganless_anti_air(state)
                           )),
        make_location_data(SC2Mission.THE_SPEAR_OF_ADUN_T.mission_name, "Victory", SC2_RACESWAP_LOC_ID_OFFSET + 10900, LocationType.VICTORY,
                           logic.terran_spear_of_adun_requirement
                           ),
        make_location_data(SC2Mission.THE_SPEAR_OF_ADUN_T.mission_name, "Elite Barracks", SC2_RACESWAP_LOC_ID_OFFSET + 10901, LocationType.VANILLA),
        make_location_data(SC2Mission.THE_SPEAR_OF_ADUN_T.mission_name, "Elite Factory", SC2_RACESWAP_LOC_ID_OFFSET + 10902, LocationType.VANILLA,
                           logic.terran_spear_of_adun_requirement
                           ),
        make_location_data(SC2Mission.THE_SPEAR_OF_ADUN_T.mission_name, "Elite Starport", SC2_RACESWAP_LOC_ID_OFFSET + 10903, LocationType.VANILLA,
                           logic.terran_spear_of_adun_requirement
                           ),
        make_location_data(SC2Mission.THE_SPEAR_OF_ADUN_T.mission_name, "North Power Cell", SC2_RACESWAP_LOC_ID_OFFSET + 10904, LocationType.EXTRA,
                           logic.terran_spear_of_adun_requirement
                           ),
        make_location_data(SC2Mission.THE_SPEAR_OF_ADUN_T.mission_name, "East Power Cell", SC2_RACESWAP_LOC_ID_OFFSET + 10905, LocationType.EXTRA,
                           logic.terran_spear_of_adun_requirement
                           ),
        make_location_data(SC2Mission.THE_SPEAR_OF_ADUN_T.mission_name, "South Power Cell", SC2_RACESWAP_LOC_ID_OFFSET + 10906, LocationType.EXTRA,
                           logic.terran_spear_of_adun_requirement
                           ),
        make_location_data(SC2Mission.THE_SPEAR_OF_ADUN_T.mission_name, "Southeast Power Cell", SC2_RACESWAP_LOC_ID_OFFSET + 10907, LocationType.EXTRA,
                           logic.terran_spear_of_adun_requirement
                           ),
        make_location_data(SC2Mission.THE_SPEAR_OF_ADUN_Z.mission_name, "Victory", SC2_RACESWAP_LOC_ID_OFFSET + 11000, LocationType.VICTORY,
                           logic.zerg_competent_comp_competent_aa
                           ),
        make_location_data(SC2Mission.THE_SPEAR_OF_ADUN_Z.mission_name, "Baneling Nest", SC2_RACESWAP_LOC_ID_OFFSET + 11001, LocationType.VANILLA),
        make_location_data(SC2Mission.THE_SPEAR_OF_ADUN_Z.mission_name, "Roach Warren", SC2_RACESWAP_LOC_ID_OFFSET + 11002, LocationType.VANILLA,
                           lambda state: (
                                   logic.zerg_competent_comp_competent_aa(state)
                                   and logic.spread_creep(state)
                           )),
        make_location_data(SC2Mission.THE_SPEAR_OF_ADUN_Z.mission_name, "Infestation Pit", SC2_RACESWAP_LOC_ID_OFFSET + 11003, LocationType.VANILLA,
                           lambda state: (
                                   logic.zerg_competent_comp_competent_aa(state)
                                   and logic.spread_creep(state)
                           )
                           ),
        make_location_data(SC2Mission.THE_SPEAR_OF_ADUN_Z.mission_name, "North Power Cell", SC2_RACESWAP_LOC_ID_OFFSET + 11004, LocationType.EXTRA,
                           logic.zerg_competent_comp_competent_aa
                           ),
        make_location_data(SC2Mission.THE_SPEAR_OF_ADUN_Z.mission_name, "East Power Cell", SC2_RACESWAP_LOC_ID_OFFSET + 11005, LocationType.EXTRA,
                           logic.zerg_competent_comp_competent_aa
                           ),
        make_location_data(SC2Mission.THE_SPEAR_OF_ADUN_Z.mission_name, "South Power Cell", SC2_RACESWAP_LOC_ID_OFFSET + 11006, LocationType.EXTRA,
                           logic.zerg_competent_comp_competent_aa
                           ),
        make_location_data(SC2Mission.THE_SPEAR_OF_ADUN_Z.mission_name, "Southeast Power Cell", SC2_RACESWAP_LOC_ID_OFFSET + 11007, LocationType.EXTRA,
                           logic.zerg_competent_comp_competent_aa
                           ),
        make_location_data(SC2Mission.SKY_SHIELD_T.mission_name, "Victory", SC2_RACESWAP_LOC_ID_OFFSET + 11100, LocationType.VICTORY,
                           lambda state: (
                                   logic.terran_common_unit(state)
                                   and logic.terran_competent_anti_air(state)
                           )),
        make_location_data(SC2Mission.SKY_SHIELD_T.mission_name, "Mid EMP Scrambler", SC2_RACESWAP_LOC_ID_OFFSET + 11101, LocationType.VANILLA,
                           lambda state: (
                                   logic.terran_common_unit(state)
                                   and logic.terran_competent_anti_air(state)
                           )),
        make_location_data(SC2Mission.SKY_SHIELD_T.mission_name, "Southeast EMP Scrambler", SC2_RACESWAP_LOC_ID_OFFSET + 11102, LocationType.VANILLA,
                           lambda state: (
                                   logic.terran_common_unit(state)
                                   and logic.terran_competent_anti_air(state)
                           )),
        make_location_data(SC2Mission.SKY_SHIELD_T.mission_name, "North EMP Scrambler", SC2_RACESWAP_LOC_ID_OFFSET + 11103, LocationType.VANILLA,
                           lambda state: (
                                   logic.terran_common_unit(state)
                                   and logic.terran_competent_anti_air(state)
                           )),
        make_location_data(SC2Mission.SKY_SHIELD_T.mission_name, "Mid Stabilizer", SC2_RACESWAP_LOC_ID_OFFSET + 11104, LocationType.EXTRA),
        make_location_data(SC2Mission.SKY_SHIELD_T.mission_name, "Southwest Stabilizer", SC2_RACESWAP_LOC_ID_OFFSET + 11105, LocationType.EXTRA,
                           lambda state: (
                                   logic.terran_common_unit(state)
                                   and logic.terran_competent_anti_air(state)
                           )),
        make_location_data(SC2Mission.SKY_SHIELD_T.mission_name, "Northwest Stabilizer", SC2_RACESWAP_LOC_ID_OFFSET + 11106, LocationType.EXTRA,
                           lambda state: (
                                   logic.terran_common_unit(state)
                                   and logic.terran_competent_anti_air(state)
                           )),
        make_location_data(SC2Mission.SKY_SHIELD_T.mission_name, "Northeast Stabilizer", SC2_RACESWAP_LOC_ID_OFFSET + 11107, LocationType.EXTRA,
                           lambda state: (
                                   logic.terran_common_unit(state)
                                   and logic.terran_competent_anti_air(state)
                           )),
        make_location_data(SC2Mission.SKY_SHIELD_T.mission_name, "Southeast Stabilizer", SC2_RACESWAP_LOC_ID_OFFSET + 11108, LocationType.EXTRA,
                           lambda state: (
                                   logic.terran_common_unit(state)
                                   and logic.terran_competent_anti_air(state)
                           )),
        make_location_data(SC2Mission.SKY_SHIELD_T.mission_name, "West Raynor Base", SC2_RACESWAP_LOC_ID_OFFSET + 11109, LocationType.EXTRA,
                           lambda state: (
                                   logic.terran_common_unit(state)
                                   and logic.terran_competent_anti_air(state)
                           )),
        make_location_data(SC2Mission.SKY_SHIELD_T.mission_name, "East Raynor Base", SC2_RACESWAP_LOC_ID_OFFSET + 11110, LocationType.EXTRA,
                           lambda state: (
                                   logic.terran_common_unit(state)
                                   and logic.terran_competent_anti_air(state)
                           )),
        make_location_data(SC2Mission.SKY_SHIELD_Z.mission_name, "Victory", SC2_RACESWAP_LOC_ID_OFFSET + 11200, LocationType.VICTORY,
                           logic.zerg_competent_comp_competent_aa
                           ),
        make_location_data(SC2Mission.SKY_SHIELD_Z.mission_name, "Mid EMP Scrambler", SC2_RACESWAP_LOC_ID_OFFSET + 11201, LocationType.VANILLA,
                           logic.zerg_competent_comp_competent_aa
                           ),
        make_location_data(SC2Mission.SKY_SHIELD_Z.mission_name, "Southeast EMP Scrambler", SC2_RACESWAP_LOC_ID_OFFSET + 11202, LocationType.VANILLA,
                           logic.zerg_competent_comp_competent_aa
                           ),
        make_location_data(SC2Mission.SKY_SHIELD_Z.mission_name, "North EMP Scrambler", SC2_RACESWAP_LOC_ID_OFFSET + 11203, LocationType.VANILLA,
                           logic.zerg_competent_comp_competent_aa
                           ),
        make_location_data(SC2Mission.SKY_SHIELD_Z.mission_name, "Mid Stabilizer", SC2_RACESWAP_LOC_ID_OFFSET + 11204, LocationType.EXTRA),
        make_location_data(SC2Mission.SKY_SHIELD_Z.mission_name, "Southwest Stabilizer", SC2_RACESWAP_LOC_ID_OFFSET + 11205, LocationType.EXTRA,
                           logic.zerg_competent_comp_competent_aa
                           ),
        make_location_data(SC2Mission.SKY_SHIELD_Z.mission_name, "Northwest Stabilizer", SC2_RACESWAP_LOC_ID_OFFSET + 11206, LocationType.EXTRA,
                           logic.zerg_competent_comp_competent_aa
                           ),
        make_location_data(SC2Mission.SKY_SHIELD_Z.mission_name, "Northeast Stabilizer", SC2_RACESWAP_LOC_ID_OFFSET + 11207, LocationType.EXTRA,
                           logic.zerg_competent_comp_competent_aa
                           ),
        make_location_data(SC2Mission.SKY_SHIELD_Z.mission_name, "Southeast Stabilizer", SC2_RACESWAP_LOC_ID_OFFSET + 11208, LocationType.EXTRA,
                           logic.zerg_competent_comp_competent_aa
                           ),
        make_location_data(SC2Mission.SKY_SHIELD_Z.mission_name, "West Raynor Base", SC2_RACESWAP_LOC_ID_OFFSET + 11209, LocationType.EXTRA,
                           logic.zerg_competent_comp_competent_aa
                           ),
        make_location_data(SC2Mission.SKY_SHIELD_Z.mission_name, "East Raynor Base", SC2_RACESWAP_LOC_ID_OFFSET + 11210, LocationType.EXTRA,
                           logic.zerg_competent_comp_competent_aa
                           ),
        make_location_data(SC2Mission.BROTHERS_IN_ARMS_T.mission_name, "Victory", SC2_RACESWAP_LOC_ID_OFFSET + 11300, LocationType.VICTORY,
                           lambda state: (
                               logic.terran_common_unit(state)
                               and logic.terran_beats_protoss_deathball(state)
                           )),
        make_location_data(SC2Mission.BROTHERS_IN_ARMS_T.mission_name, "Mid Science Facility", SC2_RACESWAP_LOC_ID_OFFSET + 11301, LocationType.VANILLA,
                           lambda state: logic.terran_common_unit(state) or logic.take_over_ai_allies
                           ),
        make_location_data(SC2Mission.BROTHERS_IN_ARMS_T.mission_name, "North Science Facility", SC2_RACESWAP_LOC_ID_OFFSET + 11302, LocationType.VANILLA,
                           lambda state: (
                                   logic.terran_common_unit(state)
                                   and logic.terran_beats_protoss_deathball(state)
                                   or (
                                           logic.take_over_ai_allies
                                           and logic.advanced_tactics
                                           and logic.terran_common_unit(state)
                                   ))
                           ),
        make_location_data(SC2Mission.BROTHERS_IN_ARMS_T.mission_name, "South Science Facility", SC2_RACESWAP_LOC_ID_OFFSET + 11303, LocationType.VANILLA,
                           lambda state: (
                                   logic.terran_common_unit(state)
                                   and logic.terran_beats_protoss_deathball(state)
                           )),
        make_location_data(SC2Mission.BROTHERS_IN_ARMS_Z.mission_name, "Victory", SC2_RACESWAP_LOC_ID_OFFSET + 11400, LocationType.VICTORY,
                           logic.zerg_brothers_in_arms_requirement
                           ),
        make_location_data(SC2Mission.BROTHERS_IN_ARMS_Z.mission_name, "Mid Science Facility", SC2_RACESWAP_LOC_ID_OFFSET + 11401, LocationType.VANILLA,
                           lambda state: logic.zerg_common_unit(state) or logic.take_over_ai_allies
                           ),
        make_location_data(SC2Mission.BROTHERS_IN_ARMS_Z.mission_name, "North Science Facility", SC2_RACESWAP_LOC_ID_OFFSET + 11402, LocationType.VANILLA,
                           lambda state: (
                                   logic.zerg_brothers_in_arms_requirement(state)
                                   or (
                                           logic.take_over_ai_allies
                                           and logic.advanced_tactics
                                           and (
                                                   logic.zerg_common_unit(state)
                                                   or logic.terran_common_unit(state)
                                           )
                                   ))
                           ),
        make_location_data(SC2Mission.BROTHERS_IN_ARMS_Z.mission_name, "South Science Facility", SC2_RACESWAP_LOC_ID_OFFSET + 11403, LocationType.VANILLA,
                           logic.zerg_brothers_in_arms_requirement
                           ),
        make_location_data(SC2Mission.AMON_S_REACH_T.mission_name, "Victory", SC2_RACESWAP_LOC_ID_OFFSET + 11500, LocationType.VICTORY,
                           lambda state: (
                                   logic.terran_common_unit(state)
                                   and logic.terran_competent_anti_air(state)
                           )),
        make_location_data(SC2Mission.AMON_S_REACH_T.mission_name, "Close Solarite Reserve", SC2_RACESWAP_LOC_ID_OFFSET + 11501, LocationType.VANILLA),
        make_location_data(SC2Mission.AMON_S_REACH_T.mission_name, "North Solarite Reserve", SC2_RACESWAP_LOC_ID_OFFSET + 11502, LocationType.VANILLA,
                           lambda state: (
                                   logic.terran_common_unit(state)
                                   and logic.terran_competent_anti_air(state)
                           )),
        make_location_data(SC2Mission.AMON_S_REACH_T.mission_name, "East Solarite Reserve", SC2_RACESWAP_LOC_ID_OFFSET + 11503, LocationType.VANILLA,
                           lambda state: (
                                   logic.terran_common_unit(state)
                                   and logic.terran_competent_anti_air(state)
                           )),
        make_location_data(SC2Mission.AMON_S_REACH_T.mission_name, "West Launch Bay", SC2_RACESWAP_LOC_ID_OFFSET + 11504, LocationType.EXTRA,
                           lambda state: (
                                   logic.terran_common_unit(state)
                                   and logic.terran_competent_anti_air(state)
                           )),
        make_location_data(SC2Mission.AMON_S_REACH_T.mission_name, "South Launch Bay", SC2_RACESWAP_LOC_ID_OFFSET + 11505, LocationType.EXTRA,
                           lambda state: (
                                   logic.terran_common_unit(state)
                                   and logic.terran_competent_anti_air(state)
                           )),
        make_location_data(SC2Mission.AMON_S_REACH_T.mission_name, "Northwest Launch Bay", SC2_RACESWAP_LOC_ID_OFFSET + 11506, LocationType.EXTRA,
                           lambda state: (
                                   logic.terran_common_unit(state)
                                   and logic.terran_competent_anti_air(state)
                           )),
        make_location_data(SC2Mission.AMON_S_REACH_T.mission_name, "East Launch Bay", SC2_RACESWAP_LOC_ID_OFFSET + 11507, LocationType.EXTRA,
                           lambda state: (
                                   logic.terran_common_unit(state)
                                   and logic.terran_competent_anti_air(state)
                           )),
        make_location_data(SC2Mission.AMON_S_REACH_Z.mission_name, "Victory", SC2_RACESWAP_LOC_ID_OFFSET + 11600, LocationType.VICTORY,
                           lambda state: (
                                   logic.zerg_common_unit(state)
                                   and logic.zerg_basic_kerriganless_anti_air(state)
                           )),
        make_location_data(SC2Mission.AMON_S_REACH_Z.mission_name, "Close Solarite Reserve", SC2_RACESWAP_LOC_ID_OFFSET + 11601, LocationType.VANILLA),
        make_location_data(SC2Mission.AMON_S_REACH_Z.mission_name, "North Solarite Reserve", SC2_RACESWAP_LOC_ID_OFFSET + 11602, LocationType.VANILLA,
                           lambda state: (
                                   logic.zerg_common_unit(state)
                                   and logic.zerg_basic_kerriganless_anti_air(state)
                           )),
        make_location_data(SC2Mission.AMON_S_REACH_Z.mission_name, "East Solarite Reserve", SC2_RACESWAP_LOC_ID_OFFSET + 11603, LocationType.VANILLA,
                           lambda state: (
                                   logic.zerg_common_unit(state)
                                   and logic.zerg_basic_kerriganless_anti_air(state)
                           )),
        make_location_data(SC2Mission.AMON_S_REACH_Z.mission_name, "West Launch Bay", SC2_RACESWAP_LOC_ID_OFFSET + 11604, LocationType.EXTRA,
                           lambda state: (
                                   logic.zerg_common_unit(state)
                                   and logic.zerg_basic_kerriganless_anti_air(state)
                           )),
        make_location_data(SC2Mission.AMON_S_REACH_Z.mission_name, "South Launch Bay", SC2_RACESWAP_LOC_ID_OFFSET + 11605, LocationType.EXTRA,
                           lambda state: (
                                   logic.zerg_common_unit(state)
                                   and logic.zerg_basic_kerriganless_anti_air(state)
                           )),
        make_location_data(SC2Mission.AMON_S_REACH_Z.mission_name, "Northwest Launch Bay", SC2_RACESWAP_LOC_ID_OFFSET + 11606, LocationType.EXTRA,
                           lambda state: (
                                   logic.zerg_common_unit(state)
                                   and logic.zerg_basic_kerriganless_anti_air(state)
                           )),
        make_location_data(SC2Mission.AMON_S_REACH_Z.mission_name, "East Launch Bay", SC2_RACESWAP_LOC_ID_OFFSET + 11607, LocationType.EXTRA,
                           lambda state: (
                                   logic.zerg_common_unit(state)
                                   and logic.zerg_basic_kerriganless_anti_air(state)
                           )),
        make_location_data(SC2Mission.LAST_STAND_T.mission_name, "Victory", SC2_RACESWAP_LOC_ID_OFFSET + 11700, LocationType.VICTORY,
                           logic.terran_last_stand_requirement
                           ),
        make_location_data(SC2Mission.LAST_STAND_T.mission_name, "West Zenith Stone", SC2_RACESWAP_LOC_ID_OFFSET + 11701, LocationType.VANILLA,
                           logic.terran_last_stand_requirement
                           ),
        make_location_data(SC2Mission.LAST_STAND_T.mission_name, "North Zenith Stone", SC2_RACESWAP_LOC_ID_OFFSET + 11702, LocationType.VANILLA,
                           logic.terran_last_stand_requirement
                           ),
        make_location_data(SC2Mission.LAST_STAND_T.mission_name, "East Zenith Stone", SC2_RACESWAP_LOC_ID_OFFSET + 11703, LocationType.VANILLA,
                           logic.terran_last_stand_requirement
                           ),
        make_location_data(SC2Mission.LAST_STAND_T.mission_name, "1 Billion Zerg", SC2_RACESWAP_LOC_ID_OFFSET + 11704, LocationType.EXTRA,
                           logic.terran_last_stand_requirement
                           ),
        make_location_data(SC2Mission.LAST_STAND_T.mission_name, "1.5 Billion Zerg", SC2_RACESWAP_LOC_ID_OFFSET + 11705, LocationType.VANILLA,
                           logic.terran_last_stand_requirement
                           ),
        make_location_data(SC2Mission.LAST_STAND_Z.mission_name, "Victory", SC2_RACESWAP_LOC_ID_OFFSET + 11800, LocationType.VICTORY,
                           logic.zerg_last_stand_requirement
                           ),
        make_location_data(SC2Mission.LAST_STAND_Z.mission_name, "West Zenith Stone", SC2_RACESWAP_LOC_ID_OFFSET + 11801, LocationType.VANILLA,
                           logic.zerg_last_stand_requirement
                           ),
        make_location_data(SC2Mission.LAST_STAND_Z.mission_name, "North Zenith Stone", SC2_RACESWAP_LOC_ID_OFFSET + 11802, LocationType.VANILLA,
                           logic.zerg_last_stand_requirement
                           ),
        make_location_data(SC2Mission.LAST_STAND_Z.mission_name, "East Zenith Stone", SC2_RACESWAP_LOC_ID_OFFSET + 11803, LocationType.VANILLA,
                           logic.zerg_last_stand_requirement
                           ),
        make_location_data(SC2Mission.LAST_STAND_Z.mission_name, "1 Billion Zerg", SC2_RACESWAP_LOC_ID_OFFSET + 11804, LocationType.EXTRA,
                           logic.zerg_last_stand_requirement
                           ),
        make_location_data(SC2Mission.LAST_STAND_Z.mission_name, "1.5 Billion Zerg", SC2_RACESWAP_LOC_ID_OFFSET + 11805, LocationType.VANILLA,
                           logic.zerg_last_stand_requirement
                           ),
        make_location_data(SC2Mission.FORBIDDEN_WEAPON_T.mission_name, "Victory", SC2_RACESWAP_LOC_ID_OFFSET + 11900, LocationType.VICTORY,
                           logic.terran_beats_protoss_deathball
                           ),
        make_location_data(SC2Mission.FORBIDDEN_WEAPON_T.mission_name, "South Solarite", SC2_RACESWAP_LOC_ID_OFFSET + 11901, LocationType.VANILLA,
                           logic.terran_beats_protoss_deathball
                           ),
        make_location_data(SC2Mission.FORBIDDEN_WEAPON_T.mission_name, "North Solarite", SC2_RACESWAP_LOC_ID_OFFSET + 11902, LocationType.VANILLA,
                           logic.terran_beats_protoss_deathball
                           ),
        make_location_data(SC2Mission.FORBIDDEN_WEAPON_T.mission_name, "Northwest Solarite", SC2_RACESWAP_LOC_ID_OFFSET + 11903, LocationType.VANILLA,
                           logic.terran_beats_protoss_deathball
                           ),
        make_location_data(SC2Mission.FORBIDDEN_WEAPON_Z.mission_name, "Victory", SC2_RACESWAP_LOC_ID_OFFSET + 12000, LocationType.VICTORY,
                           logic.zerg_competent_comp_competent_aa
                           ),
        make_location_data(SC2Mission.FORBIDDEN_WEAPON_Z.mission_name, "South Solarite", SC2_RACESWAP_LOC_ID_OFFSET + 12001, LocationType.VANILLA,
                           logic.zerg_competent_comp_competent_aa
                           ),
        make_location_data(SC2Mission.FORBIDDEN_WEAPON_Z.mission_name, "North Solarite", SC2_RACESWAP_LOC_ID_OFFSET + 12002, LocationType.VANILLA,
                           logic.zerg_competent_comp_competent_aa
                           ),
        make_location_data(SC2Mission.FORBIDDEN_WEAPON_Z.mission_name, "Northwest Solarite", SC2_RACESWAP_LOC_ID_OFFSET + 12003, LocationType.VANILLA,
                           logic.zerg_competent_comp_competent_aa
                           ),
    ]

    beat_events = []
    # Filtering out excluded locations
    if world is not None:
        excluded_location_types = get_location_types(world, LocationInclusion.option_disabled)
        excluded_location_flags = get_location_flags(world, LocationInclusion.option_disabled)
        plando_locations = get_plando_locations(world)
        exclude_locations = world.options.exclude_locations.value
        location_table = [
            location for location in location_table
            if (location.type is LocationType.VICTORY or location.name not in exclude_locations)
                and location.type not in excluded_location_types
                and not (location.flags & excluded_location_flags)
            or location.name in plando_locations
        ]
    for i, location_data in enumerate(location_table):
        # Generating Beat event locations
        if location_data.name.endswith((": Victory", ": Defeat")):
            beat_events.append(
                location_data._replace(name="Beat " + location_data.name.rsplit(": ", 1)[0], code=None)
            )
    return tuple(location_table + beat_events)


DEFAULT_LOCATION_LIST = get_locations(None)
"""A location table with `None` as the input world; does not contain logic rules"""

lookup_location_id_to_type = {loc.code: loc.type for loc in DEFAULT_LOCATION_LIST if loc.code is not None}
lookup_location_id_to_flags = {loc.code: loc.flags for loc in DEFAULT_LOCATION_LIST if loc.code is not None}<|MERGE_RESOLUTION|>--- conflicted
+++ resolved
@@ -1,5128 +1,5126 @@
-import enum
-from typing import List, Tuple, Optional, Callable, NamedTuple, Set, TYPE_CHECKING
-from .item import item_names
-from .options import (get_option_value, RequiredTactics,
-    LocationInclusion, KerriganPresence,
-)
-from .rules import SC2Logic
-from .mission_tables import SC2Mission
-
-from BaseClasses import Location
-from worlds.AutoWorld import World
-
-if TYPE_CHECKING:
-    from BaseClasses import CollectionState
-    from . import SC2World
-
-SC2WOL_LOC_ID_OFFSET = 1000
-SC2HOTS_LOC_ID_OFFSET = 20000000  # Avoid clashes with The Legend of Zelda
-SC2LOTV_LOC_ID_OFFSET = SC2HOTS_LOC_ID_OFFSET + 2000
-SC2NCO_LOC_ID_OFFSET = SC2LOTV_LOC_ID_OFFSET + 2500
-SC2_RACESWAP_LOC_ID_OFFSET = SC2NCO_LOC_ID_OFFSET + 900
-
-
-class SC2Location(Location):
-    game: str = "Starcraft2"
-
-
-class LocationType(enum.IntEnum):
-    VICTORY = 0  # Winning a mission
-    VANILLA = 1  # Objectives that provided metaprogression in the original campaign, along with a few other locations for a balanced experience
-    EXTRA = 2  # Additional locations based on mission progression, collecting in-mission rewards, etc. that do not significantly increase the challenge.
-    CHALLENGE = 3  # Challenging objectives, often harder than just completing a mission, and often associated with Achievements
-    MASTERY = 4  # Extremely challenging objectives often associated with Masteries and Feats of Strength in the original campaign
-
-
-class LocationFlag(enum.IntFlag):
-    NONE = 0
-    SPEEDRUN = enum.auto()
-    """Locations that are about doing something fast"""
-    PREVENTATIVE = enum.auto()
-    """Locations that are about preventing something from happening"""
-
-    def values(self):
-        """Hacky iterator for backwards-compatibility with Python <= 3.10. Not necessary on Python 3.11+"""
-        return tuple(
-            val for val in (
-                LocationFlag.SPEEDRUN, LocationFlag.PREVENTATIVE,
-            ) if val in self
-        )
-
-
-class LocationData(NamedTuple):
-    region: str
-    name: str
-    code: int
-    type: LocationType
-    rule: Callable[['CollectionState'], bool] = Location.access_rule
-    flags: LocationFlag = LocationFlag.NONE
-
-
-def make_location_data(
-    region: str,
-    name: str,
-    code: int,
-    type: LocationType,
-    rule: Callable[['CollectionState'], bool] = Location.access_rule,
-    flags: LocationFlag = LocationFlag.NONE,
-) -> LocationData:
-    return LocationData(region, f'{region}: {name}', code, type, rule, flags)
-
-
-def get_location_types(world: 'SC2World', inclusion_type: int) -> Set[LocationType]:
-    """
-    :param world: The starcraft 2 world object
-    :param inclusion_type: Level of inclusion to check for
-    :return: A list of location types that match the inclusion type
-    """
-    exclusion_options = [
-        ("vanilla_locations", LocationType.VANILLA),
-        ("extra_locations", LocationType.EXTRA),
-        ("challenge_locations", LocationType.CHALLENGE),
-        ("mastery_locations", LocationType.MASTERY),
-    ]
-    excluded_location_types = set()
-    for option_name, location_type in exclusion_options:
-        if get_option_value(world, option_name) is inclusion_type:
-            excluded_location_types.add(location_type)
-    return excluded_location_types
-
-
-def get_location_flags(world: 'SC2World', inclusion_type: int) -> LocationFlag:
-    """
-    :param world: The starcraft 2 world object
-    :param inclusion_type: Level of inclusion to check for
-    :return: A list of location types that match the inclusion type
-    """
-    matching_location_flags = LocationFlag.NONE
-    if world.options.speedrun_locations.value == inclusion_type:
-        matching_location_flags |= LocationFlag.SPEEDRUN
-    if world.options.preventative_locations.value == inclusion_type:
-        matching_location_flags |= LocationFlag.PREVENTATIVE
-    return matching_location_flags
-
-
-def get_plando_locations(world: World) -> List[str]:
-    """
-
-    :param multiworld:
-    :param player:
-    :return: A list of locations affected by a plando in a world
-    """
-    if world is None:
-        return []
-    plando_locations = []
-    for plando_setting in world.multiworld.plando_items[world.player]:
-        plando_locations += plando_setting.get("locations", [])
-        plando_setting_location = plando_setting.get("location", None)
-        if plando_setting_location is not None:
-            plando_locations.append(plando_setting_location)
-
-    return plando_locations
-
-
-def get_locations(world: Optional['SC2World']) -> Tuple[LocationData, ...]:
-    # Note: rules which are ended with or True are rules identified as needed later when restricted units is an option
-    if world is None:
-        logic_level = int(RequiredTactics.default)
-        kerriganless = False
-    else:
-        logic_level = world.options.required_tactics.value
-        kerriganless = (
-            world.options.kerrigan_presence.value != KerriganPresence.option_vanilla
-            or not world.options.enable_hots_missions.value
-        )
-    adv_tactics = logic_level != RequiredTactics.option_standard
-    logic = SC2Logic(world)
-    player = 1 if world is None else world.player
-    location_table: List[LocationData] = [
-        # WoL
-        make_location_data(SC2Mission.LIBERATION_DAY.mission_name, "Victory", SC2WOL_LOC_ID_OFFSET + 100, LocationType.VICTORY),
-        make_location_data(SC2Mission.LIBERATION_DAY.mission_name, "First Statue", SC2WOL_LOC_ID_OFFSET + 101, LocationType.VANILLA),
-        make_location_data(SC2Mission.LIBERATION_DAY.mission_name, "Second Statue", SC2WOL_LOC_ID_OFFSET + 102, LocationType.VANILLA),
-        make_location_data(SC2Mission.LIBERATION_DAY.mission_name, "Third Statue", SC2WOL_LOC_ID_OFFSET + 103, LocationType.VANILLA),
-        make_location_data(SC2Mission.LIBERATION_DAY.mission_name, "Fourth Statue", SC2WOL_LOC_ID_OFFSET + 104, LocationType.VANILLA),
-        make_location_data(SC2Mission.LIBERATION_DAY.mission_name, "Fifth Statue", SC2WOL_LOC_ID_OFFSET + 105, LocationType.VANILLA),
-        make_location_data(SC2Mission.LIBERATION_DAY.mission_name, "Sixth Statue", SC2WOL_LOC_ID_OFFSET + 106, LocationType.VANILLA),
-        make_location_data(SC2Mission.LIBERATION_DAY.mission_name, "Special Delivery", SC2WOL_LOC_ID_OFFSET + 107, LocationType.EXTRA),
-        make_location_data(SC2Mission.LIBERATION_DAY.mission_name, "Transport", SC2WOL_LOC_ID_OFFSET + 108, LocationType.EXTRA),
-        make_location_data(SC2Mission.THE_OUTLAWS.mission_name, "Victory", SC2WOL_LOC_ID_OFFSET + 200, LocationType.VICTORY,
-            logic.terran_early_tech
-        ),
-        make_location_data(SC2Mission.THE_OUTLAWS.mission_name, "Rebel Base", SC2WOL_LOC_ID_OFFSET + 201, LocationType.VANILLA,
-            logic.terran_early_tech
-        ),
-        make_location_data(SC2Mission.THE_OUTLAWS.mission_name, "North Resource Pickups", SC2WOL_LOC_ID_OFFSET + 202, LocationType.EXTRA,
-            logic.terran_early_tech
-        ),
-        make_location_data(SC2Mission.THE_OUTLAWS.mission_name, "Bunker", SC2WOL_LOC_ID_OFFSET + 203, LocationType.VANILLA,
-            logic.terran_early_tech
-        ),
-        make_location_data(SC2Mission.THE_OUTLAWS.mission_name, "Close Resource Pickups", SC2WOL_LOC_ID_OFFSET + 204, LocationType.EXTRA),
-        make_location_data(SC2Mission.ZERO_HOUR.mission_name, "Victory", SC2WOL_LOC_ID_OFFSET + 300, LocationType.VICTORY,
-            lambda state: (
-                logic.terran_common_unit(state)
-                and logic.terran_defense_rating(state, True) >= 2
-                and (adv_tactics or logic.terran_basic_anti_air(state)))
-        ),
-        make_location_data(SC2Mission.ZERO_HOUR.mission_name, "First Group Rescued", SC2WOL_LOC_ID_OFFSET + 301, LocationType.VANILLA),
-        make_location_data(SC2Mission.ZERO_HOUR.mission_name, "Second Group Rescued", SC2WOL_LOC_ID_OFFSET + 302, LocationType.VANILLA,
-            logic.terran_common_unit
-        ),
-        make_location_data(SC2Mission.ZERO_HOUR.mission_name, "Third Group Rescued", SC2WOL_LOC_ID_OFFSET + 303, LocationType.VANILLA,
-            lambda state: (
-                logic.terran_common_unit(state)
-                and logic.terran_defense_rating(state, True) >= 2)
-        ),
-        make_location_data(SC2Mission.ZERO_HOUR.mission_name, "First Hatchery", SC2WOL_LOC_ID_OFFSET + 304, LocationType.CHALLENGE,
-            logic.terran_competent_comp
-        ),
-        make_location_data(SC2Mission.ZERO_HOUR.mission_name, "Second Hatchery", SC2WOL_LOC_ID_OFFSET + 305, LocationType.CHALLENGE,
-            logic.terran_competent_comp
-        ),
-        make_location_data(SC2Mission.ZERO_HOUR.mission_name, "Third Hatchery", SC2WOL_LOC_ID_OFFSET + 306, LocationType.CHALLENGE,
-            logic.terran_competent_comp
-        ),
-        make_location_data(SC2Mission.ZERO_HOUR.mission_name, "Fourth Hatchery", SC2WOL_LOC_ID_OFFSET + 307, LocationType.CHALLENGE,
-            logic.terran_competent_comp
-        ),
-        make_location_data(SC2Mission.ZERO_HOUR.mission_name, "Ride's on its Way", SC2WOL_LOC_ID_OFFSET + 308, LocationType.EXTRA,
-            logic.terran_common_unit
-        ),
-        make_location_data(SC2Mission.ZERO_HOUR.mission_name, "Hold Just a Little Longer", SC2WOL_LOC_ID_OFFSET + 309, LocationType.EXTRA,
-            lambda state: (
-                logic.terran_common_unit(state)
-                and logic.terran_defense_rating(state, True) >= 2)
-        ),
-        make_location_data(SC2Mission.ZERO_HOUR.mission_name, "Cavalry's on the Way", SC2WOL_LOC_ID_OFFSET + 310, LocationType.EXTRA,
-            lambda state: (
-                logic.terran_common_unit(state)
-                and logic.terran_defense_rating(state, True) >= 2)
-        ),
-        make_location_data(SC2Mission.EVACUATION.mission_name, "Victory", SC2WOL_LOC_ID_OFFSET + 400, LocationType.VICTORY,
-            lambda state: (
-                logic.terran_early_tech(state)
-                and (adv_tactics
-                    and logic.terran_basic_anti_air(state)
-                    or logic.terran_competent_anti_air(state)
-                ))
-        ),
-        make_location_data(SC2Mission.EVACUATION.mission_name, "North Chrysalis", SC2WOL_LOC_ID_OFFSET + 401, LocationType.VANILLA),
-        make_location_data(SC2Mission.EVACUATION.mission_name, "West Chrysalis", SC2WOL_LOC_ID_OFFSET + 402, LocationType.VANILLA,
-            logic.terran_early_tech
-        ),
-        make_location_data(SC2Mission.EVACUATION.mission_name, "East Chrysalis", SC2WOL_LOC_ID_OFFSET + 403, LocationType.VANILLA,
-            logic.terran_early_tech
-        ),
-        make_location_data(SC2Mission.EVACUATION.mission_name, "Reach Hanson", SC2WOL_LOC_ID_OFFSET + 404, LocationType.EXTRA),
-        make_location_data(SC2Mission.EVACUATION.mission_name, "Secret Resource Stash", SC2WOL_LOC_ID_OFFSET + 405, LocationType.EXTRA),
-        make_location_data(SC2Mission.EVACUATION.mission_name, "Flawless", SC2WOL_LOC_ID_OFFSET + 406, LocationType.CHALLENGE,
-            lambda state: (
-                logic.terran_early_tech(state)
-                and logic.terran_defense_rating(state, True, False) >= 2
-                and (adv_tactics
-                    and logic.terran_basic_anti_air(state)
-                    and logic.terran_basic_anti_air(state)
-                    or logic.terran_competent_anti_air(state))),
-            flags=LocationFlag.PREVENTATIVE
-        ),
-        make_location_data(SC2Mission.OUTBREAK.mission_name, "Victory", SC2WOL_LOC_ID_OFFSET + 500, LocationType.VICTORY,
-            logic.terran_outbreak_requirement
-        ),
-        make_location_data(SC2Mission.OUTBREAK.mission_name, "Left Infestor", SC2WOL_LOC_ID_OFFSET + 501, LocationType.VANILLA,
-            logic.terran_outbreak_requirement
-        ),
-        make_location_data(SC2Mission.OUTBREAK.mission_name, "Right Infestor", SC2WOL_LOC_ID_OFFSET + 502, LocationType.VANILLA,
-            logic.terran_outbreak_requirement
-        ),
-        make_location_data(SC2Mission.OUTBREAK.mission_name, "North Infested Command Center", SC2WOL_LOC_ID_OFFSET + 503, LocationType.EXTRA,
-            logic.terran_outbreak_requirement
-        ),
-        make_location_data(SC2Mission.OUTBREAK.mission_name, "South Infested Command Center", SC2WOL_LOC_ID_OFFSET + 504, LocationType.EXTRA,
-            logic.terran_outbreak_requirement
-        ),
-        make_location_data(SC2Mission.OUTBREAK.mission_name, "Northwest Bar", SC2WOL_LOC_ID_OFFSET + 505, LocationType.EXTRA,
-            logic.terran_outbreak_requirement
-        ),
-        make_location_data(SC2Mission.OUTBREAK.mission_name, "North Bar", SC2WOL_LOC_ID_OFFSET + 506, LocationType.EXTRA,
-            logic.terran_outbreak_requirement
-        ),
-        make_location_data(SC2Mission.OUTBREAK.mission_name, "South Bar", SC2WOL_LOC_ID_OFFSET + 507, LocationType.EXTRA,
-            logic.terran_outbreak_requirement
-        ),
-        make_location_data(SC2Mission.SAFE_HAVEN.mission_name, "Victory", SC2WOL_LOC_ID_OFFSET + 600, LocationType.VICTORY,
-            logic.terran_safe_haven_requirement
-        ),
-        make_location_data(SC2Mission.SAFE_HAVEN.mission_name, "North Nexus", SC2WOL_LOC_ID_OFFSET + 601, LocationType.EXTRA,
-            logic.terran_safe_haven_requirement
-        ),
-        make_location_data(SC2Mission.SAFE_HAVEN.mission_name, "East Nexus", SC2WOL_LOC_ID_OFFSET + 602, LocationType.EXTRA,
-            logic.terran_safe_haven_requirement
-        ),
-        make_location_data(SC2Mission.SAFE_HAVEN.mission_name, "South Nexus", SC2WOL_LOC_ID_OFFSET + 603, LocationType.EXTRA,
-            logic.terran_safe_haven_requirement
-        ),
-        make_location_data(SC2Mission.SAFE_HAVEN.mission_name, "First Terror Fleet", SC2WOL_LOC_ID_OFFSET + 604, LocationType.VANILLA,
-            logic.terran_safe_haven_requirement
-        ),
-        make_location_data(SC2Mission.SAFE_HAVEN.mission_name, "Second Terror Fleet", SC2WOL_LOC_ID_OFFSET + 605, LocationType.VANILLA,
-            logic.terran_safe_haven_requirement
-        ),
-        make_location_data(SC2Mission.SAFE_HAVEN.mission_name, "Third Terror Fleet", SC2WOL_LOC_ID_OFFSET + 606, LocationType.VANILLA,
-            logic.terran_safe_haven_requirement
-        ),
-        make_location_data(SC2Mission.HAVENS_FALL.mission_name, "Victory", SC2WOL_LOC_ID_OFFSET + 700, LocationType.VICTORY,
-            lambda state: (
-                logic.terran_common_unit(state)
-                and logic.terran_competent_anti_air(state)
-                and logic.terran_defense_rating(state, True) >= 3)
-        ),
-        make_location_data(SC2Mission.HAVENS_FALL.mission_name, "North Hive", SC2WOL_LOC_ID_OFFSET + 701, LocationType.VANILLA,
-            lambda state: (
-                logic.terran_common_unit(state)
-                and logic.terran_competent_anti_air(state)
-                and logic.terran_defense_rating(state, True) >= 3)
-        ),
-        make_location_data(SC2Mission.HAVENS_FALL.mission_name, "East Hive", SC2WOL_LOC_ID_OFFSET + 702, LocationType.VANILLA,
-            lambda state: (
-                logic.terran_common_unit(state)
-                and logic.terran_competent_anti_air(state)
-                and logic.terran_defense_rating(state, True) >= 3)
-        ),
-        make_location_data(SC2Mission.HAVENS_FALL.mission_name, "South Hive", SC2WOL_LOC_ID_OFFSET + 703, LocationType.VANILLA,
-            lambda state: (
-                logic.terran_common_unit(state)
-                and logic.terran_competent_anti_air(state)
-                and logic.terran_defense_rating(state, True) >= 3)
-        ),
-        make_location_data(SC2Mission.HAVENS_FALL.mission_name, "Northeast Colony Base", SC2WOL_LOC_ID_OFFSET + 704, LocationType.CHALLENGE,
-            logic.terran_respond_to_colony_infestations
-        ),
-        make_location_data(SC2Mission.HAVENS_FALL.mission_name, "East Colony Base", SC2WOL_LOC_ID_OFFSET + 705, LocationType.CHALLENGE,
-            logic.terran_respond_to_colony_infestations
-        ),
-        make_location_data(SC2Mission.HAVENS_FALL.mission_name, "Middle Colony Base", SC2WOL_LOC_ID_OFFSET + 706, LocationType.CHALLENGE,
-            logic.terran_respond_to_colony_infestations
-        ),
-        make_location_data(SC2Mission.HAVENS_FALL.mission_name, "Southeast Colony Base", SC2WOL_LOC_ID_OFFSET + 707, LocationType.CHALLENGE,
-            logic.terran_respond_to_colony_infestations
-        ),
-        make_location_data(SC2Mission.HAVENS_FALL.mission_name, "Southwest Colony Base", SC2WOL_LOC_ID_OFFSET + 708, LocationType.CHALLENGE,
-            logic.terran_respond_to_colony_infestations
-        ),
-        make_location_data(SC2Mission.HAVENS_FALL.mission_name, "Southwest Gas Pickups", SC2WOL_LOC_ID_OFFSET + 709, LocationType.EXTRA),
-        make_location_data(SC2Mission.HAVENS_FALL.mission_name, "East Gas Pickups", SC2WOL_LOC_ID_OFFSET + 710, LocationType.EXTRA,
-            lambda state: (
-                logic.terran_common_unit(state)
-                and logic.terran_competent_anti_air(state)
-                and logic.terran_defense_rating(state, True) >= 3)
-        ),
-        make_location_data(SC2Mission.HAVENS_FALL.mission_name, "Southeast Gas Pickups", SC2WOL_LOC_ID_OFFSET + 711, LocationType.EXTRA,
-            lambda state: (
-                logic.terran_common_unit(state)
-                and logic.terran_competent_anti_air(state)
-                and logic.terran_defense_rating(state, True) >= 3)
-        ),
-        make_location_data(SC2Mission.SMASH_AND_GRAB.mission_name, "Victory", SC2WOL_LOC_ID_OFFSET + 800, LocationType.VICTORY,
-            lambda state: (
-                logic.terran_common_unit(state)
-                and (adv_tactics
-                    and logic.terran_basic_anti_air(state)
-                    or logic.terran_competent_anti_air(state)))
-        ),
-        make_location_data(SC2Mission.SMASH_AND_GRAB.mission_name, "First Relic", SC2WOL_LOC_ID_OFFSET + 801, LocationType.VANILLA),
-        make_location_data(SC2Mission.SMASH_AND_GRAB.mission_name, "Second Relic", SC2WOL_LOC_ID_OFFSET + 802, LocationType.VANILLA),
-        make_location_data(SC2Mission.SMASH_AND_GRAB.mission_name, "Third Relic", SC2WOL_LOC_ID_OFFSET + 803, LocationType.VANILLA,
-            lambda state: (
-                logic.terran_common_unit(state)
-                and (adv_tactics
-                    and logic.terran_basic_anti_air(state)
-                    or logic.terran_competent_anti_air(state)))
-        ),
-        make_location_data(SC2Mission.SMASH_AND_GRAB.mission_name, "Fourth Relic", SC2WOL_LOC_ID_OFFSET + 804, LocationType.VANILLA,
-            lambda state: (
-                logic.terran_common_unit(state)
-                and (adv_tactics
-                    and logic.terran_basic_anti_air(state)
-                    or logic.terran_competent_anti_air(state)))
-        ),
-        make_location_data(SC2Mission.SMASH_AND_GRAB.mission_name, "First Forcefield Area Busted", SC2WOL_LOC_ID_OFFSET + 805, LocationType.EXTRA,
-            lambda state: (
-                logic.terran_common_unit(state)
-                and (adv_tactics
-                    and logic.terran_basic_anti_air(state)
-                    or logic.terran_competent_anti_air(state)))
-        ),
-        make_location_data(SC2Mission.SMASH_AND_GRAB.mission_name, "Second Forcefield Area Busted", SC2WOL_LOC_ID_OFFSET + 806, LocationType.EXTRA,
-            lambda state: (
-                logic.terran_common_unit(state)
-                and (adv_tactics
-                    and logic.terran_basic_anti_air(state)
-                    or logic.terran_competent_anti_air(state)))
-        ),
-        make_location_data(SC2Mission.SMASH_AND_GRAB.mission_name, "Defeat Kerrigan", SC2WOL_LOC_ID_OFFSET + 807, LocationType.MASTERY,
-            lambda state: (
-                logic.terran_common_unit(state)
-                and logic.terran_base_trasher(state)
-                and logic.terran_competent_anti_air(state))
-        ),
-        make_location_data(SC2Mission.THE_DIG.mission_name, "Victory", SC2WOL_LOC_ID_OFFSET + 900, LocationType.VICTORY,
-            lambda state: (
-                logic.terran_basic_anti_air(state)
-                and logic.terran_defense_rating(state, False, True) >= 8
-                and logic.terran_defense_rating(state, False, False) >= 6
-                and logic.terran_common_unit(state)
-                and (logic.marine_medic_upgrade(state) or adv_tactics))
-        ),
-        make_location_data(SC2Mission.THE_DIG.mission_name, "Left Relic", SC2WOL_LOC_ID_OFFSET + 901, LocationType.VANILLA,
-            lambda state: (
-                logic.terran_defense_rating(state, False, False) >= 6
-                and logic.terran_common_unit(state)
-                and (logic.marine_medic_upgrade(state) or adv_tactics))
-        ),
-        make_location_data(SC2Mission.THE_DIG.mission_name, "Right Ground Relic", SC2WOL_LOC_ID_OFFSET + 902, LocationType.VANILLA,
-            lambda state: (
-                logic.terran_defense_rating(state, False, False) >= 6
-                and logic.terran_common_unit(state)
-                and (logic.marine_medic_upgrade(state) or adv_tactics))
-        ),
-        make_location_data(SC2Mission.THE_DIG.mission_name, "Right Cliff Relic", SC2WOL_LOC_ID_OFFSET + 903, LocationType.VANILLA,
-            lambda state: (
-                logic.terran_defense_rating(state, False, False) >= 6
-                and logic.terran_common_unit(state)
-                and (logic.marine_medic_upgrade(state) or adv_tactics))
-        ),
-        make_location_data(SC2Mission.THE_DIG.mission_name, "Moebius Base", SC2WOL_LOC_ID_OFFSET + 904, LocationType.EXTRA,
-            lambda state: logic.marine_medic_upgrade(state) or adv_tactics
-        ),
-        make_location_data(SC2Mission.THE_DIG.mission_name, "Door Outer Layer", SC2WOL_LOC_ID_OFFSET + 905, LocationType.EXTRA,
-            lambda state: (
-                logic.terran_defense_rating(state, False, False) >= 6
-                and logic.terran_common_unit(state)
-                and (logic.marine_medic_upgrade(state) or adv_tactics))
-        ),
-        make_location_data(SC2Mission.THE_DIG.mission_name, "Door Thermal Barrier", SC2WOL_LOC_ID_OFFSET + 906, LocationType.EXTRA,
-            lambda state: (
-                logic.terran_basic_anti_air(state)
-                and logic.terran_defense_rating(state, False, True) >= 8
-                and logic.terran_defense_rating(state, False, False) >= 6
-                and logic.terran_common_unit(state)
-                and (logic.marine_medic_upgrade(state) or adv_tactics))
-        ),
-        make_location_data(SC2Mission.THE_DIG.mission_name, "Cutting Through the Core", SC2WOL_LOC_ID_OFFSET + 907, LocationType.EXTRA,
-            lambda state: (
-                logic.terran_basic_anti_air(state)
-                and logic.terran_defense_rating(state, False, True) >= 8
-                and logic.terran_defense_rating(state, False, False) >= 6
-                and logic.terran_common_unit(state)
-                and (logic.marine_medic_upgrade(state) or adv_tactics))
-        ),
-        make_location_data(SC2Mission.THE_DIG.mission_name, "Structure Access Imminent", SC2WOL_LOC_ID_OFFSET + 908, LocationType.EXTRA,
-            lambda state: (
-                logic.terran_basic_anti_air(state)
-                and logic.terran_defense_rating(state, False, True) >= 8
-                and logic.terran_defense_rating(state, False, False) >= 6
-                and logic.terran_common_unit(state)
-                and (logic.marine_medic_upgrade(state) or adv_tactics))
-        ),
-        make_location_data(SC2Mission.THE_DIG.mission_name, "Northwestern Protoss Base", SC2WOL_LOC_ID_OFFSET + 909, LocationType.MASTERY,
-            lambda state: (
-                logic.terran_basic_anti_air(state)
-                and logic.terran_defense_rating(state, False, True) >= 8
-                and logic.terran_defense_rating(state, False, False) >= 6
-                and logic.terran_common_unit(state)
-                and (logic.marine_medic_upgrade(state) or adv_tactics)
-                and (logic.terran_base_trasher(state) or state.has(item_names.COMMAND_CENTER_SCANNER_SWEEP, player)))
-        ),
-        make_location_data(SC2Mission.THE_DIG.mission_name, "Northeastern Protoss Base", SC2WOL_LOC_ID_OFFSET + 910, LocationType.MASTERY,
-            lambda state: (
-                logic.terran_basic_anti_air(state)
-                and logic.terran_defense_rating(state, False, True) >= 8
-                and logic.terran_defense_rating(state, False, False) >= 6
-                and logic.terran_common_unit(state)
-                and (logic.marine_medic_upgrade(state) or adv_tactics)
-                and (logic.terran_base_trasher(state) or state.has(item_names.COMMAND_CENTER_SCANNER_SWEEP, player)))
-        ),
-        make_location_data(SC2Mission.THE_DIG.mission_name, "Eastern Protoss Base", SC2WOL_LOC_ID_OFFSET + 911, LocationType.MASTERY,
-            lambda state: (
-                logic.terran_basic_anti_air(state)
-                and logic.terran_defense_rating(state, False, True) >= 8
-                and logic.terran_defense_rating(state, False, False) >= 6
-                and logic.terran_common_unit(state)
-                and (logic.marine_medic_upgrade(state) or adv_tactics)
-                and (logic.terran_base_trasher(state) or state.has(item_names.COMMAND_CENTER_SCANNER_SWEEP, player)))
-        ),
-        make_location_data(SC2Mission.THE_MOEBIUS_FACTOR.mission_name, "Victory", SC2WOL_LOC_ID_OFFSET + 1000, LocationType.VICTORY,
-            lambda state: (
-                logic.terran_basic_anti_air(state)
-                and (logic.terran_air(state)
-                    or state.has_any({item_names.MEDIVAC, item_names.HERCULES}, player)
-                    and logic.terran_common_unit(state)))
-        ),
-        make_location_data(SC2Mission.THE_MOEBIUS_FACTOR.mission_name, "1st Data Core", SC2WOL_LOC_ID_OFFSET + 1001, LocationType.VANILLA),
-        make_location_data(SC2Mission.THE_MOEBIUS_FACTOR.mission_name, "2nd Data Core", SC2WOL_LOC_ID_OFFSET + 1002, LocationType.VANILLA,
-            lambda state: (
-                logic.terran_air(state)
-                or (state.has_any({item_names.MEDIVAC, item_names.HERCULES}, player)
-                    and logic.terran_common_unit(state)))
-        ),
-        make_location_data(SC2Mission.THE_MOEBIUS_FACTOR.mission_name, "South Rescue", SC2WOL_LOC_ID_OFFSET + 1003, LocationType.EXTRA,
-            logic.terran_can_rescue
-        ),
-        make_location_data(SC2Mission.THE_MOEBIUS_FACTOR.mission_name, "Wall Rescue", SC2WOL_LOC_ID_OFFSET + 1004, LocationType.EXTRA,
-            logic.terran_can_rescue
-        ),
-        make_location_data(SC2Mission.THE_MOEBIUS_FACTOR.mission_name, "Mid Rescue", SC2WOL_LOC_ID_OFFSET + 1005, LocationType.EXTRA,
-            logic.terran_can_rescue
-        ),
-        make_location_data(SC2Mission.THE_MOEBIUS_FACTOR.mission_name, "Nydus Roof Rescue", SC2WOL_LOC_ID_OFFSET + 1006, LocationType.EXTRA,
-            logic.terran_can_rescue
-        ),
-        make_location_data(SC2Mission.THE_MOEBIUS_FACTOR.mission_name, "Alive Inside Rescue", SC2WOL_LOC_ID_OFFSET + 1007, LocationType.EXTRA,
-            logic.terran_can_rescue
-        ),
-        make_location_data(SC2Mission.THE_MOEBIUS_FACTOR.mission_name, "Brutalisk", SC2WOL_LOC_ID_OFFSET + 1008, LocationType.VANILLA,
-            lambda state: (
-                logic.terran_basic_anti_air(state)
-                and (logic.terran_air(state)
-                    or state.has_any({item_names.MEDIVAC, item_names.HERCULES}, player)
-                    and logic.terran_common_unit(state)))
-        ),
-        make_location_data(SC2Mission.THE_MOEBIUS_FACTOR.mission_name, "3rd Data Core", SC2WOL_LOC_ID_OFFSET + 1009, LocationType.VANILLA,
-            lambda state: (
-                logic.terran_basic_anti_air(state)
-                and (logic.terran_air(state)
-                    or state.has_any({item_names.MEDIVAC, item_names.HERCULES}, player)
-                    and logic.terran_common_unit(state)))
-        ),
-        make_location_data(SC2Mission.SUPERNOVA.mission_name, "Victory", SC2WOL_LOC_ID_OFFSET + 1100, LocationType.VICTORY,
-            logic.terran_beats_protoss_deathball
-        ),
-        make_location_data(SC2Mission.SUPERNOVA.mission_name, "West Relic", SC2WOL_LOC_ID_OFFSET + 1101, LocationType.VANILLA),
-        make_location_data(SC2Mission.SUPERNOVA.mission_name, "North Relic", SC2WOL_LOC_ID_OFFSET + 1102, LocationType.VANILLA),
-        make_location_data(SC2Mission.SUPERNOVA.mission_name, "South Relic", SC2WOL_LOC_ID_OFFSET + 1103, LocationType.VANILLA,
-            logic.terran_beats_protoss_deathball
-        ),
-        make_location_data(SC2Mission.SUPERNOVA.mission_name, "East Relic", SC2WOL_LOC_ID_OFFSET + 1104, LocationType.VANILLA,
-            logic.terran_beats_protoss_deathball
-        ),
-        make_location_data(SC2Mission.SUPERNOVA.mission_name, "Landing Zone Cleared", SC2WOL_LOC_ID_OFFSET + 1105, LocationType.EXTRA),
-        make_location_data(SC2Mission.SUPERNOVA.mission_name, "Middle Base", SC2WOL_LOC_ID_OFFSET + 1106, LocationType.EXTRA,
-            logic.terran_beats_protoss_deathball
-        ),
-        make_location_data(SC2Mission.SUPERNOVA.mission_name, "Southeast Base", SC2WOL_LOC_ID_OFFSET + 1107, LocationType.EXTRA,
-            logic.terran_beats_protoss_deathball
-        ),
-        make_location_data(SC2Mission.MAW_OF_THE_VOID.mission_name, "Victory", SC2WOL_LOC_ID_OFFSET + 1200, LocationType.VICTORY,
-            logic.terran_survives_rip_field
-        ),
-        make_location_data(SC2Mission.MAW_OF_THE_VOID.mission_name, "Landing Zone Cleared", SC2WOL_LOC_ID_OFFSET + 1201, LocationType.EXTRA),
-        make_location_data(SC2Mission.MAW_OF_THE_VOID.mission_name, "Expansion Prisoners", SC2WOL_LOC_ID_OFFSET + 1202, LocationType.VANILLA,
-            lambda state: adv_tactics or logic.terran_survives_rip_field(state)
-        ),
-        make_location_data(SC2Mission.MAW_OF_THE_VOID.mission_name, "South Close Prisoners", SC2WOL_LOC_ID_OFFSET + 1203, LocationType.VANILLA,
-            lambda state: adv_tactics or logic.terran_survives_rip_field(state)
-        ),
-        make_location_data(SC2Mission.MAW_OF_THE_VOID.mission_name, "South Far Prisoners", SC2WOL_LOC_ID_OFFSET + 1204, LocationType.VANILLA,
-            logic.terran_survives_rip_field
-        ),
-        make_location_data(SC2Mission.MAW_OF_THE_VOID.mission_name, "North Prisoners", SC2WOL_LOC_ID_OFFSET + 1205, LocationType.VANILLA,
-            logic.terran_survives_rip_field
-        ),
-        make_location_data(SC2Mission.MAW_OF_THE_VOID.mission_name, "Mothership", SC2WOL_LOC_ID_OFFSET + 1206, LocationType.EXTRA,
-            logic.terran_survives_rip_field
-        ),
-        make_location_data(SC2Mission.MAW_OF_THE_VOID.mission_name, "Expansion Rip Field Generator", SC2WOL_LOC_ID_OFFSET + 1207, LocationType.EXTRA,
-            lambda state: adv_tactics or logic.terran_survives_rip_field(state)
-        ),
-        make_location_data(SC2Mission.MAW_OF_THE_VOID.mission_name, "Middle Rip Field Generator", SC2WOL_LOC_ID_OFFSET + 1208, LocationType.EXTRA,
-            logic.terran_survives_rip_field
-        ),
-        make_location_data(SC2Mission.MAW_OF_THE_VOID.mission_name, "Southeast Rip Field Generator", SC2WOL_LOC_ID_OFFSET + 1209, LocationType.EXTRA,
-            logic.terran_survives_rip_field
-        ),
-        make_location_data(SC2Mission.MAW_OF_THE_VOID.mission_name, "Stargate Rip Field Generator", SC2WOL_LOC_ID_OFFSET + 1210, LocationType.EXTRA,
-            logic.terran_survives_rip_field
-        ),
-        make_location_data(SC2Mission.MAW_OF_THE_VOID.mission_name, "Northwest Rip Field Generator", SC2WOL_LOC_ID_OFFSET + 1211, LocationType.CHALLENGE,
-            logic.terran_survives_rip_field
-        ),
-        make_location_data(SC2Mission.MAW_OF_THE_VOID.mission_name, "West Rip Field Generator", SC2WOL_LOC_ID_OFFSET + 1212, LocationType.CHALLENGE,
-            logic.terran_survives_rip_field
-        ),
-        make_location_data(SC2Mission.MAW_OF_THE_VOID.mission_name, "Southwest Rip Field Generator", SC2WOL_LOC_ID_OFFSET + 1213, LocationType.CHALLENGE,
-            logic.terran_survives_rip_field
-        ),
-        make_location_data(SC2Mission.DEVILS_PLAYGROUND.mission_name, "Victory", SC2WOL_LOC_ID_OFFSET + 1300, LocationType.VICTORY,
-            lambda state: (
-                adv_tactics
-                or logic.terran_basic_anti_air(state)
-                    and (logic.terran_common_unit(state) or state.has(item_names.REAPER, player)))
-        ),
-        make_location_data(SC2Mission.DEVILS_PLAYGROUND.mission_name, "Tosh's Miners", SC2WOL_LOC_ID_OFFSET + 1301, LocationType.VANILLA),
-        make_location_data(SC2Mission.DEVILS_PLAYGROUND.mission_name, "Brutalisk", SC2WOL_LOC_ID_OFFSET + 1302, LocationType.VANILLA,
-            lambda state: adv_tactics or logic.terran_common_unit(state) or state.has(item_names.REAPER, player)
-        ),
-        make_location_data(SC2Mission.DEVILS_PLAYGROUND.mission_name, "North Reapers", SC2WOL_LOC_ID_OFFSET + 1303, LocationType.EXTRA),
-        make_location_data(SC2Mission.DEVILS_PLAYGROUND.mission_name, "Middle Reapers", SC2WOL_LOC_ID_OFFSET + 1304, LocationType.EXTRA,
-            lambda state: adv_tactics or logic.terran_common_unit(state) or state.has(item_names.REAPER, player)
-        ),
-        make_location_data(SC2Mission.DEVILS_PLAYGROUND.mission_name, "Southwest Reapers", SC2WOL_LOC_ID_OFFSET + 1305, LocationType.EXTRA,
-            lambda state: adv_tactics or logic.terran_common_unit(state) or state.has(item_names.REAPER, player)
-        ),
-        make_location_data(SC2Mission.DEVILS_PLAYGROUND.mission_name, "Southeast Reapers", SC2WOL_LOC_ID_OFFSET + 1306, LocationType.EXTRA,
-            lambda state: (
-                adv_tactics
-                or logic.terran_basic_anti_air(state)
-                    and (logic.terran_common_unit(state) or state.has(item_names.REAPER, player)))
-        ),
-        make_location_data(SC2Mission.DEVILS_PLAYGROUND.mission_name, "East Reapers", SC2WOL_LOC_ID_OFFSET + 1307, LocationType.CHALLENGE,
-            lambda state: (
-                logic.terran_basic_anti_air(state)
-                and (adv_tactics
-                     or logic.terran_common_unit(state)
-                     or state.has(item_names.REAPER, player)))
-        ),
-        make_location_data(SC2Mission.DEVILS_PLAYGROUND.mission_name, "Zerg Cleared", SC2WOL_LOC_ID_OFFSET + 1308, LocationType.CHALLENGE,
-            lambda state: (
-                logic.terran_competent_anti_air(state)
-                and (logic.terran_common_unit(state)
-                     or state.has(item_names.REAPER, player)))
-        ),
-        make_location_data(SC2Mission.WELCOME_TO_THE_JUNGLE.mission_name, "Victory", SC2WOL_LOC_ID_OFFSET + 1400, LocationType.VICTORY,
-            logic.welcome_to_the_jungle_requirement
-        ),
-        make_location_data(SC2Mission.WELCOME_TO_THE_JUNGLE.mission_name, "Close Relic", SC2WOL_LOC_ID_OFFSET + 1401, LocationType.VANILLA),
-        make_location_data(SC2Mission.WELCOME_TO_THE_JUNGLE.mission_name, "West Relic", SC2WOL_LOC_ID_OFFSET + 1402, LocationType.VANILLA,
-            logic.welcome_to_the_jungle_requirement
-        ),
-        make_location_data(SC2Mission.WELCOME_TO_THE_JUNGLE.mission_name, "North-East Relic", SC2WOL_LOC_ID_OFFSET + 1403, LocationType.VANILLA,
-            logic.welcome_to_the_jungle_requirement
-        ),
-        make_location_data(SC2Mission.WELCOME_TO_THE_JUNGLE.mission_name, "Middle Base", SC2WOL_LOC_ID_OFFSET + 1404, LocationType.EXTRA,
-            logic.welcome_to_the_jungle_requirement
-        ),
-        make_location_data(SC2Mission.WELCOME_TO_THE_JUNGLE.mission_name, "Main Base", SC2WOL_LOC_ID_OFFSET + 1405, LocationType.MASTERY,
-            lambda state: (
-                logic.welcome_to_the_jungle_requirement(state)
-                and logic.terran_beats_protoss_deathball(state)
-                and logic.terran_base_trasher(state))
-        ),
-        make_location_data(SC2Mission.WELCOME_TO_THE_JUNGLE.mission_name, "No Terrazine Nodes Sealed", SC2WOL_LOC_ID_OFFSET + 1406, LocationType.CHALLENGE,
-            lambda state: (
-                logic.welcome_to_the_jungle_requirement(state)
-                and logic.terran_competent_ground_to_air(state)
-                and logic.terran_beats_protoss_deathball(state)),
-            flags=LocationFlag.PREVENTATIVE
-        ),
-        make_location_data(SC2Mission.WELCOME_TO_THE_JUNGLE.mission_name, "Up to 1 Terrazine Node Sealed", SC2WOL_LOC_ID_OFFSET + 1407, LocationType.CHALLENGE,
-            lambda state: (
-                logic.welcome_to_the_jungle_requirement(state)
-                and logic.terran_competent_ground_to_air(state)
-                and logic.terran_beats_protoss_deathball(state)),
-            flags=LocationFlag.PREVENTATIVE
-        ),
-        make_location_data(SC2Mission.WELCOME_TO_THE_JUNGLE.mission_name, "Up to 2 Terrazine Nodes Sealed", SC2WOL_LOC_ID_OFFSET + 1408, LocationType.CHALLENGE,
-            lambda state: (
-                logic.welcome_to_the_jungle_requirement(state)
-                and logic.terran_beats_protoss_deathball(state)),
-            flags=LocationFlag.PREVENTATIVE
-        ),
-        make_location_data(SC2Mission.WELCOME_TO_THE_JUNGLE.mission_name, "Up to 3 Terrazine Nodes Sealed", SC2WOL_LOC_ID_OFFSET + 1409, LocationType.CHALLENGE,
-            lambda state: (
-                logic.welcome_to_the_jungle_requirement(state)
-                and logic.terran_competent_comp(state)),
-            flags=LocationFlag.PREVENTATIVE
-        ),
-        make_location_data(SC2Mission.WELCOME_TO_THE_JUNGLE.mission_name, "Up to 4 Terrazine Nodes Sealed", SC2WOL_LOC_ID_OFFSET + 1410, LocationType.EXTRA,
-            logic.welcome_to_the_jungle_requirement,
-            flags=LocationFlag.PREVENTATIVE
-        ),
-        make_location_data(SC2Mission.WELCOME_TO_THE_JUNGLE.mission_name, "Up to 5 Terrazine Nodes Sealed", SC2WOL_LOC_ID_OFFSET + 1411, LocationType.EXTRA,
-            logic.welcome_to_the_jungle_requirement,
-            flags=LocationFlag.PREVENTATIVE
-        ),
-        make_location_data(SC2Mission.BREAKOUT.mission_name, "Victory", SC2WOL_LOC_ID_OFFSET + 1500, LocationType.VICTORY),
-        make_location_data(SC2Mission.BREAKOUT.mission_name, "Diamondback Prison", SC2WOL_LOC_ID_OFFSET + 1501, LocationType.VANILLA),
-        make_location_data(SC2Mission.BREAKOUT.mission_name, "Siege Tank Prison", SC2WOL_LOC_ID_OFFSET + 1502, LocationType.VANILLA),
-        make_location_data(SC2Mission.BREAKOUT.mission_name, "First Checkpoint", SC2WOL_LOC_ID_OFFSET + 1503, LocationType.EXTRA),
-        make_location_data(SC2Mission.BREAKOUT.mission_name, "Second Checkpoint", SC2WOL_LOC_ID_OFFSET + 1504, LocationType.EXTRA),
-        make_location_data(SC2Mission.GHOST_OF_A_CHANCE.mission_name, "Victory", SC2WOL_LOC_ID_OFFSET + 1600, LocationType.VICTORY),
-        make_location_data(SC2Mission.GHOST_OF_A_CHANCE.mission_name, "Terrazine Tank", SC2WOL_LOC_ID_OFFSET + 1601, LocationType.EXTRA),
-        make_location_data(SC2Mission.GHOST_OF_A_CHANCE.mission_name, "Jorium Stockpile", SC2WOL_LOC_ID_OFFSET + 1602, LocationType.EXTRA),
-        make_location_data(SC2Mission.GHOST_OF_A_CHANCE.mission_name, "First Island Spectres", SC2WOL_LOC_ID_OFFSET + 1603, LocationType.VANILLA),
-        make_location_data(SC2Mission.GHOST_OF_A_CHANCE.mission_name, "Second Island Spectres", SC2WOL_LOC_ID_OFFSET + 1604, LocationType.VANILLA),
-        make_location_data(SC2Mission.GHOST_OF_A_CHANCE.mission_name, "Third Island Spectres", SC2WOL_LOC_ID_OFFSET + 1605, LocationType.VANILLA),
-        make_location_data(SC2Mission.THE_GREAT_TRAIN_ROBBERY.mission_name, "Victory", SC2WOL_LOC_ID_OFFSET + 1700, LocationType.VICTORY,
-            lambda state: (
-                logic.terran_great_train_robbery_train_stopper(state)
-                and logic.terran_basic_anti_air(state))
-        ),
-        make_location_data(SC2Mission.THE_GREAT_TRAIN_ROBBERY.mission_name, "North Defiler", SC2WOL_LOC_ID_OFFSET + 1701, LocationType.VANILLA),
-        make_location_data(SC2Mission.THE_GREAT_TRAIN_ROBBERY.mission_name, "Mid Defiler", SC2WOL_LOC_ID_OFFSET + 1702, LocationType.VANILLA),
-        make_location_data(SC2Mission.THE_GREAT_TRAIN_ROBBERY.mission_name, "South Defiler", SC2WOL_LOC_ID_OFFSET + 1703, LocationType.VANILLA),
-        make_location_data(SC2Mission.THE_GREAT_TRAIN_ROBBERY.mission_name, "Close Diamondback", SC2WOL_LOC_ID_OFFSET + 1704, LocationType.EXTRA),
-        make_location_data(SC2Mission.THE_GREAT_TRAIN_ROBBERY.mission_name, "Northwest Diamondback", SC2WOL_LOC_ID_OFFSET + 1705, LocationType.EXTRA),
-        make_location_data(SC2Mission.THE_GREAT_TRAIN_ROBBERY.mission_name, "North Diamondback", SC2WOL_LOC_ID_OFFSET + 1706, LocationType.EXTRA),
-        make_location_data(SC2Mission.THE_GREAT_TRAIN_ROBBERY.mission_name, "Northeast Diamondback", SC2WOL_LOC_ID_OFFSET + 1707, LocationType.EXTRA),
-        make_location_data(SC2Mission.THE_GREAT_TRAIN_ROBBERY.mission_name, "Southwest Diamondback", SC2WOL_LOC_ID_OFFSET + 1708, LocationType.EXTRA),
-        make_location_data(SC2Mission.THE_GREAT_TRAIN_ROBBERY.mission_name, "Southeast Diamondback", SC2WOL_LOC_ID_OFFSET + 1709, LocationType.EXTRA),
-        make_location_data(SC2Mission.THE_GREAT_TRAIN_ROBBERY.mission_name, "Kill Team", SC2WOL_LOC_ID_OFFSET + 1710, LocationType.CHALLENGE,
-            lambda state: (
-                (adv_tactics or logic.terran_common_unit(state))
-                and logic.terran_great_train_robbery_train_stopper(state)
-                and logic.terran_basic_anti_air(state))
-        ),
-        make_location_data(SC2Mission.THE_GREAT_TRAIN_ROBBERY.mission_name, "Flawless", SC2WOL_LOC_ID_OFFSET + 1711, LocationType.CHALLENGE,
-            lambda state:(
-                logic.terran_great_train_robbery_train_stopper(state)
-                and logic.terran_basic_anti_air(state)),
-            flags=LocationFlag.PREVENTATIVE
-        ),
-        make_location_data(SC2Mission.THE_GREAT_TRAIN_ROBBERY.mission_name, "2 Trains Destroyed", SC2WOL_LOC_ID_OFFSET + 1712, LocationType.EXTRA,
-            logic.terran_great_train_robbery_train_stopper
-        ),
-        make_location_data(SC2Mission.THE_GREAT_TRAIN_ROBBERY.mission_name, "4 Trains Destroyed", SC2WOL_LOC_ID_OFFSET + 1713, LocationType.EXTRA,
-            lambda state: (
-                logic.terran_great_train_robbery_train_stopper(state)
-                and logic.terran_basic_anti_air(state))
-        ),
-        make_location_data(SC2Mission.THE_GREAT_TRAIN_ROBBERY.mission_name, "6 Trains Destroyed", SC2WOL_LOC_ID_OFFSET + 1714, LocationType.EXTRA,
-            lambda state: (
-                logic.terran_great_train_robbery_train_stopper(state)
-                and logic.terran_basic_anti_air(state))
-        ),
-        make_location_data(SC2Mission.CUTTHROAT.mission_name, "Victory", SC2WOL_LOC_ID_OFFSET + 1800, LocationType.VICTORY,
-            lambda state: (
-                logic.terran_common_unit(state)
-                and (adv_tactics or logic.terran_basic_anti_air(state)))
-        ),
-        make_location_data(SC2Mission.CUTTHROAT.mission_name, "Mira Han", SC2WOL_LOC_ID_OFFSET + 1801, LocationType.EXTRA,
-            logic.terran_common_unit
-        ),
-        make_location_data(SC2Mission.CUTTHROAT.mission_name, "North Relic", SC2WOL_LOC_ID_OFFSET + 1802, LocationType.VANILLA,
-            logic.terran_common_unit
-        ),
-        make_location_data(SC2Mission.CUTTHROAT.mission_name, "Mid Relic", SC2WOL_LOC_ID_OFFSET + 1803, LocationType.VANILLA),
-        make_location_data(SC2Mission.CUTTHROAT.mission_name, "Southwest Relic", SC2WOL_LOC_ID_OFFSET + 1804, LocationType.VANILLA,
-            logic.terran_common_unit
-        ),
-        make_location_data(SC2Mission.CUTTHROAT.mission_name, "North Command Center", SC2WOL_LOC_ID_OFFSET + 1805, LocationType.EXTRA,
-            logic.terran_common_unit
-        ),
-        make_location_data(SC2Mission.CUTTHROAT.mission_name, "South Command Center", SC2WOL_LOC_ID_OFFSET + 1806, LocationType.EXTRA,
-            logic.terran_common_unit
-        ),
-        make_location_data(SC2Mission.CUTTHROAT.mission_name, "West Command Center", SC2WOL_LOC_ID_OFFSET + 1807, LocationType.EXTRA,
-            logic.terran_common_unit
-        ),
-        make_location_data(SC2Mission.ENGINE_OF_DESTRUCTION.mission_name, "Victory", SC2WOL_LOC_ID_OFFSET + 1900, LocationType.VICTORY,
-            logic.terran_engine_of_destruction_requirement
-        ),
-        make_location_data(SC2Mission.ENGINE_OF_DESTRUCTION.mission_name, "Odin", SC2WOL_LOC_ID_OFFSET + 1901, LocationType.EXTRA,
-            logic.marine_medic_upgrade
-        ),
-        make_location_data(SC2Mission.ENGINE_OF_DESTRUCTION.mission_name, "Loki", SC2WOL_LOC_ID_OFFSET + 1902, LocationType.CHALLENGE,
-            logic.terran_engine_of_destruction_requirement
-        ),
-        make_location_data(SC2Mission.ENGINE_OF_DESTRUCTION.mission_name, "Lab Devourer", SC2WOL_LOC_ID_OFFSET + 1903, LocationType.VANILLA,
-            logic.marine_medic_upgrade
-        ),
-        make_location_data(SC2Mission.ENGINE_OF_DESTRUCTION.mission_name, "North Devourer", SC2WOL_LOC_ID_OFFSET + 1904, LocationType.VANILLA,
-            logic.terran_engine_of_destruction_requirement
-        ),
-        make_location_data(SC2Mission.ENGINE_OF_DESTRUCTION.mission_name, "Southeast Devourer", SC2WOL_LOC_ID_OFFSET + 1905, LocationType.VANILLA,
-            logic.terran_engine_of_destruction_requirement
-        ),
-        make_location_data(SC2Mission.ENGINE_OF_DESTRUCTION.mission_name, "West Base", SC2WOL_LOC_ID_OFFSET + 1906, LocationType.EXTRA,
-            logic.terran_engine_of_destruction_requirement
-        ),
-        make_location_data(SC2Mission.ENGINE_OF_DESTRUCTION.mission_name, "Northwest Base", SC2WOL_LOC_ID_OFFSET + 1907, LocationType.EXTRA,
-            logic.terran_engine_of_destruction_requirement
-        ),
-        make_location_data(SC2Mission.ENGINE_OF_DESTRUCTION.mission_name, "Northeast Base", SC2WOL_LOC_ID_OFFSET + 1908, LocationType.EXTRA,
-            logic.terran_engine_of_destruction_requirement
-        ),
-        make_location_data(SC2Mission.ENGINE_OF_DESTRUCTION.mission_name, "Southeast Base", SC2WOL_LOC_ID_OFFSET + 1909, LocationType.EXTRA,
-            logic.terran_engine_of_destruction_requirement
-        ),
-        make_location_data(SC2Mission.MEDIA_BLITZ.mission_name, "Victory", SC2WOL_LOC_ID_OFFSET + 2000, LocationType.VICTORY,
-            logic.terran_competent_comp
-        ),
-        make_location_data(SC2Mission.MEDIA_BLITZ.mission_name, "Tower 1", SC2WOL_LOC_ID_OFFSET + 2001, LocationType.VANILLA,
-            logic.terran_competent_comp
-        ),
-        make_location_data(SC2Mission.MEDIA_BLITZ.mission_name, "Tower 2", SC2WOL_LOC_ID_OFFSET + 2002, LocationType.VANILLA,
-            logic.terran_competent_comp
-        ),
-        make_location_data(SC2Mission.MEDIA_BLITZ.mission_name, "Tower 3", SC2WOL_LOC_ID_OFFSET + 2003, LocationType.VANILLA,
-            logic.terran_competent_comp
-        ),
-        make_location_data(SC2Mission.MEDIA_BLITZ.mission_name, "Science Facility", SC2WOL_LOC_ID_OFFSET + 2004, LocationType.VANILLA),
-        make_location_data(SC2Mission.MEDIA_BLITZ.mission_name, "All Barracks", SC2WOL_LOC_ID_OFFSET + 2005, LocationType.EXTRA,
-            logic.terran_competent_comp
-        ),
-        make_location_data(SC2Mission.MEDIA_BLITZ.mission_name, "All Factories", SC2WOL_LOC_ID_OFFSET + 2006, LocationType.EXTRA,
-            logic.terran_competent_comp
-        ),
-        make_location_data(SC2Mission.MEDIA_BLITZ.mission_name, "All Starports", SC2WOL_LOC_ID_OFFSET + 2007, LocationType.EXTRA,
-            lambda state: adv_tactics or logic.terran_competent_comp(state)
-        ),
-        make_location_data(SC2Mission.MEDIA_BLITZ.mission_name, "Odin Not Trashed", SC2WOL_LOC_ID_OFFSET + 2008, LocationType.CHALLENGE,
-            logic.terran_competent_comp
-        ),
-        make_location_data(SC2Mission.MEDIA_BLITZ.mission_name, "Surprise Attack Ends", SC2WOL_LOC_ID_OFFSET + 2009, LocationType.EXTRA),
-        make_location_data(SC2Mission.PIERCING_OF_THE_SHROUD.mission_name, "Victory", SC2WOL_LOC_ID_OFFSET + 2100, LocationType.VICTORY,
-            logic.marine_medic_upgrade
-        ),
-        make_location_data(SC2Mission.PIERCING_OF_THE_SHROUD.mission_name, "Holding Cell Relic", SC2WOL_LOC_ID_OFFSET + 2101, LocationType.VANILLA),
-        make_location_data(SC2Mission.PIERCING_OF_THE_SHROUD.mission_name, "Brutalisk Relic", SC2WOL_LOC_ID_OFFSET + 2102, LocationType.VANILLA,
-            logic.marine_medic_upgrade
-        ),
-        make_location_data(SC2Mission.PIERCING_OF_THE_SHROUD.mission_name, "First Escape Relic", SC2WOL_LOC_ID_OFFSET + 2103, LocationType.VANILLA,
-            logic.marine_medic_upgrade
-        ),
-        make_location_data(SC2Mission.PIERCING_OF_THE_SHROUD.mission_name, "Second Escape Relic", SC2WOL_LOC_ID_OFFSET + 2104, LocationType.VANILLA,
-            logic.marine_medic_upgrade
-        ),
-        make_location_data(SC2Mission.PIERCING_OF_THE_SHROUD.mission_name, "Brutalisk", SC2WOL_LOC_ID_OFFSET + 2105, LocationType.VANILLA,
-            logic.marine_medic_upgrade
-        ),
-        make_location_data(SC2Mission.PIERCING_OF_THE_SHROUD.mission_name, "Fusion Reactor", SC2WOL_LOC_ID_OFFSET + 2106, LocationType.EXTRA,
-            logic.marine_medic_upgrade
-        ),
-        make_location_data(SC2Mission.PIERCING_OF_THE_SHROUD.mission_name, "Entrance Holding Pen", SC2WOL_LOC_ID_OFFSET + 2107, LocationType.EXTRA),
-        make_location_data(SC2Mission.PIERCING_OF_THE_SHROUD.mission_name, "Cargo Bay Warbot", SC2WOL_LOC_ID_OFFSET + 2108, LocationType.EXTRA),
-        make_location_data(SC2Mission.PIERCING_OF_THE_SHROUD.mission_name, "Escape Warbot", SC2WOL_LOC_ID_OFFSET + 2109, LocationType.EXTRA,
-            logic.marine_medic_upgrade
-        ),
-        make_location_data(SC2Mission.WHISPERS_OF_DOOM.mission_name, "Victory", SC2WOL_LOC_ID_OFFSET + 2200, LocationType.VICTORY),
-        make_location_data(SC2Mission.WHISPERS_OF_DOOM.mission_name, "First Hatchery", SC2WOL_LOC_ID_OFFSET + 2201, LocationType.VANILLA),
-        make_location_data(SC2Mission.WHISPERS_OF_DOOM.mission_name, "Second Hatchery", SC2WOL_LOC_ID_OFFSET + 2202, LocationType.VANILLA),
-        make_location_data(SC2Mission.WHISPERS_OF_DOOM.mission_name, "Third Hatchery", SC2WOL_LOC_ID_OFFSET + 2203, LocationType.VANILLA),
-        make_location_data(SC2Mission.WHISPERS_OF_DOOM.mission_name, "First Prophecy Fragment", SC2WOL_LOC_ID_OFFSET + 2204, LocationType.EXTRA),
-        make_location_data(SC2Mission.WHISPERS_OF_DOOM.mission_name, "Second Prophecy Fragment", SC2WOL_LOC_ID_OFFSET + 2205, LocationType.EXTRA),
-        make_location_data(SC2Mission.WHISPERS_OF_DOOM.mission_name, "Third Prophecy Fragment", SC2WOL_LOC_ID_OFFSET + 2206, LocationType.EXTRA),
-        make_location_data(SC2Mission.A_SINISTER_TURN.mission_name, "Victory", SC2WOL_LOC_ID_OFFSET + 2300, LocationType.VICTORY,
-            lambda state: logic.protoss_common_unit(state) and logic.protoss_competent_anti_air(state)
-        ),
-        make_location_data(SC2Mission.A_SINISTER_TURN.mission_name, "Robotics Facility", SC2WOL_LOC_ID_OFFSET + 2301, LocationType.VANILLA,
-            lambda state: adv_tactics or logic.protoss_common_unit(state)
-        ),
-        make_location_data(SC2Mission.A_SINISTER_TURN.mission_name, "Dark Shrine", SC2WOL_LOC_ID_OFFSET + 2302, LocationType.VANILLA,
-            lambda state: adv_tactics or logic.protoss_common_unit(state)
-        ),
-        make_location_data(SC2Mission.A_SINISTER_TURN.mission_name, "Templar Archives", SC2WOL_LOC_ID_OFFSET + 2303, LocationType.VANILLA,
-            lambda state: logic.protoss_common_unit(state) and logic.protoss_competent_anti_air(state)
-        ),
-        make_location_data(SC2Mission.A_SINISTER_TURN.mission_name, "Northeast Base", SC2WOL_LOC_ID_OFFSET + 2304, LocationType.EXTRA,
-            lambda state: logic.protoss_common_unit(state) and logic.protoss_competent_anti_air(state)
-        ),
-        make_location_data(SC2Mission.A_SINISTER_TURN.mission_name, "Southwest Base", SC2WOL_LOC_ID_OFFSET + 2305, LocationType.CHALLENGE,
-            lambda state: logic.protoss_common_unit(state) and logic.protoss_competent_anti_air(state)
-        ),
-        make_location_data(SC2Mission.A_SINISTER_TURN.mission_name, "Maar", SC2WOL_LOC_ID_OFFSET + 2306, LocationType.EXTRA,
-            logic.protoss_common_unit
-        ),
-        make_location_data(SC2Mission.A_SINISTER_TURN.mission_name, "Northwest Preserver", SC2WOL_LOC_ID_OFFSET + 2307, LocationType.EXTRA,
-            lambda state: logic.protoss_common_unit(state) and logic.protoss_competent_anti_air(state)
-        ),
-        make_location_data(SC2Mission.A_SINISTER_TURN.mission_name, "Southwest Preserver", SC2WOL_LOC_ID_OFFSET + 2308, LocationType.EXTRA,
-            lambda state: logic.protoss_common_unit(state) and logic.protoss_competent_anti_air(state)
-        ),
-        make_location_data(SC2Mission.A_SINISTER_TURN.mission_name, "East Preserver", SC2WOL_LOC_ID_OFFSET + 2309, LocationType.EXTRA,
-            lambda state: logic.protoss_common_unit(state) and logic.protoss_competent_anti_air(state)
-        ),
-        make_location_data(SC2Mission.ECHOES_OF_THE_FUTURE.mission_name, "Victory", SC2WOL_LOC_ID_OFFSET + 2400, LocationType.VICTORY,
-            lambda state: (
-                (
-                    adv_tactics
-                    and logic.protoss_static_defense(state)
-                ) or (
-                    logic.protoss_common_unit(state)
-                    and logic.protoss_competent_anti_air(state)
-                )
-            )
-        ),
-        make_location_data(SC2Mission.ECHOES_OF_THE_FUTURE.mission_name, "Close Obelisk", SC2WOL_LOC_ID_OFFSET + 2401, LocationType.VANILLA),
-        make_location_data(SC2Mission.ECHOES_OF_THE_FUTURE.mission_name, "West Obelisk", SC2WOL_LOC_ID_OFFSET + 2402, LocationType.VANILLA,
-            lambda state: adv_tactics and logic.protoss_static_defense(state) or logic.protoss_common_unit(state)
-        ),
-        make_location_data(SC2Mission.ECHOES_OF_THE_FUTURE.mission_name, "Base", SC2WOL_LOC_ID_OFFSET + 2403, LocationType.EXTRA),
-        make_location_data(SC2Mission.ECHOES_OF_THE_FUTURE.mission_name, "Southwest Tendril", SC2WOL_LOC_ID_OFFSET + 2404, LocationType.EXTRA),
-        make_location_data(SC2Mission.ECHOES_OF_THE_FUTURE.mission_name, "Southeast Tendril", SC2WOL_LOC_ID_OFFSET + 2405, LocationType.EXTRA,
-            lambda state: adv_tactics and logic.protoss_static_defense(state) or logic.protoss_common_unit(state)
-        ),
-        make_location_data(SC2Mission.ECHOES_OF_THE_FUTURE.mission_name, "Northeast Tendril", SC2WOL_LOC_ID_OFFSET + 2406, LocationType.EXTRA,
-            lambda state: adv_tactics and logic.protoss_static_defense(state) or logic.protoss_common_unit(state)
-        ),
-        make_location_data(SC2Mission.ECHOES_OF_THE_FUTURE.mission_name, "Northwest Tendril", SC2WOL_LOC_ID_OFFSET + 2407, LocationType.EXTRA,
-            lambda state: adv_tactics and logic.protoss_static_defense(state) or logic.protoss_common_unit(state)
-        ),
-        make_location_data(SC2Mission.IN_UTTER_DARKNESS.mission_name, "Defeat", SC2WOL_LOC_ID_OFFSET + 2500, LocationType.VICTORY),
-        make_location_data(SC2Mission.IN_UTTER_DARKNESS.mission_name, "Protoss Archive", SC2WOL_LOC_ID_OFFSET + 2501, LocationType.VANILLA,
-            logic.protoss_last_stand_requirement
-        ),
-        make_location_data(SC2Mission.IN_UTTER_DARKNESS.mission_name, "Kills", SC2WOL_LOC_ID_OFFSET + 2502, LocationType.VANILLA,
-            logic.protoss_last_stand_requirement
-        ),
-        make_location_data(SC2Mission.IN_UTTER_DARKNESS.mission_name, "Urun", SC2WOL_LOC_ID_OFFSET + 2503, LocationType.EXTRA),
-        make_location_data(SC2Mission.IN_UTTER_DARKNESS.mission_name, "Mohandar", SC2WOL_LOC_ID_OFFSET + 2504, LocationType.EXTRA,
-            logic.protoss_last_stand_requirement
-        ),
-        make_location_data(SC2Mission.IN_UTTER_DARKNESS.mission_name, "Selendis", SC2WOL_LOC_ID_OFFSET + 2505, LocationType.EXTRA,
-            logic.protoss_last_stand_requirement
-        ),
-        make_location_data(SC2Mission.IN_UTTER_DARKNESS.mission_name, "Artanis", SC2WOL_LOC_ID_OFFSET + 2506, LocationType.EXTRA,
-            logic.protoss_last_stand_requirement
-        ),
-        make_location_data(SC2Mission.GATES_OF_HELL.mission_name, "Victory", SC2WOL_LOC_ID_OFFSET + 2600, LocationType.VICTORY,
-            logic.terran_gates_of_hell_requirement
-        ),
-        make_location_data(SC2Mission.GATES_OF_HELL.mission_name, "Large Army", SC2WOL_LOC_ID_OFFSET + 2601, LocationType.VANILLA,
-            logic.terran_gates_of_hell_requirement
-        ),
-        make_location_data(SC2Mission.GATES_OF_HELL.mission_name, "2 Drop Pods", SC2WOL_LOC_ID_OFFSET + 2602, LocationType.VANILLA,
-            logic.terran_gates_of_hell_requirement
-        ),
-        make_location_data(SC2Mission.GATES_OF_HELL.mission_name, "4 Drop Pods", SC2WOL_LOC_ID_OFFSET + 2603, LocationType.VANILLA,
-            logic.terran_gates_of_hell_requirement
-        ),
-        make_location_data(SC2Mission.GATES_OF_HELL.mission_name, "6 Drop Pods", SC2WOL_LOC_ID_OFFSET + 2604, LocationType.EXTRA,
-            logic.terran_gates_of_hell_requirement
-        ),
-        make_location_data(SC2Mission.GATES_OF_HELL.mission_name, "8 Drop Pods", SC2WOL_LOC_ID_OFFSET + 2605, LocationType.CHALLENGE,
-            logic.terran_gates_of_hell_requirement
-        ),
-        make_location_data(SC2Mission.GATES_OF_HELL.mission_name, "Southwest Spore Cannon", SC2WOL_LOC_ID_OFFSET + 2606, LocationType.EXTRA,
-            logic.terran_gates_of_hell_requirement
-        ),
-        make_location_data(SC2Mission.GATES_OF_HELL.mission_name, "Northwest Spore Cannon", SC2WOL_LOC_ID_OFFSET + 2607, LocationType.EXTRA,
-            logic.terran_gates_of_hell_requirement
-        ),
-        make_location_data(SC2Mission.GATES_OF_HELL.mission_name, "Northeast Spore Cannon", SC2WOL_LOC_ID_OFFSET + 2608, LocationType.EXTRA,
-            logic.terran_gates_of_hell_requirement
-        ),
-        make_location_data(SC2Mission.GATES_OF_HELL.mission_name, "East Spore Cannon", SC2WOL_LOC_ID_OFFSET + 2609, LocationType.EXTRA,
-            logic.terran_gates_of_hell_requirement
-        ),
-        make_location_data(SC2Mission.GATES_OF_HELL.mission_name, "Southeast Spore Cannon", SC2WOL_LOC_ID_OFFSET + 2610, LocationType.EXTRA,
-            logic.terran_gates_of_hell_requirement
-        ),
-        make_location_data(SC2Mission.GATES_OF_HELL.mission_name, "Expansion Spore Cannon", SC2WOL_LOC_ID_OFFSET + 2611, LocationType.EXTRA,
-            logic.terran_gates_of_hell_requirement
-        ),
-        make_location_data(SC2Mission.BELLY_OF_THE_BEAST.mission_name, "Victory", SC2WOL_LOC_ID_OFFSET + 2700, LocationType.VICTORY),
-        make_location_data(SC2Mission.BELLY_OF_THE_BEAST.mission_name, "First Charge", SC2WOL_LOC_ID_OFFSET + 2701, LocationType.EXTRA),
-        make_location_data(SC2Mission.BELLY_OF_THE_BEAST.mission_name, "Second Charge", SC2WOL_LOC_ID_OFFSET + 2702, LocationType.EXTRA),
-        make_location_data(SC2Mission.BELLY_OF_THE_BEAST.mission_name, "Third Charge", SC2WOL_LOC_ID_OFFSET + 2703, LocationType.EXTRA),
-        make_location_data(SC2Mission.BELLY_OF_THE_BEAST.mission_name, "First Group Rescued", SC2WOL_LOC_ID_OFFSET + 2704, LocationType.VANILLA),
-        make_location_data(SC2Mission.BELLY_OF_THE_BEAST.mission_name, "Second Group Rescued", SC2WOL_LOC_ID_OFFSET + 2705, LocationType.VANILLA),
-        make_location_data(SC2Mission.BELLY_OF_THE_BEAST.mission_name, "Third Group Rescued", SC2WOL_LOC_ID_OFFSET + 2706, LocationType.VANILLA),
-        make_location_data(SC2Mission.SHATTER_THE_SKY.mission_name, "Victory", SC2WOL_LOC_ID_OFFSET + 2800, LocationType.VICTORY,
-            logic.terran_competent_comp
-        ),
-        make_location_data(SC2Mission.SHATTER_THE_SKY.mission_name, "Close Coolant Tower", SC2WOL_LOC_ID_OFFSET + 2801, LocationType.VANILLA,
-            logic.terran_competent_comp
-        ),
-        make_location_data(SC2Mission.SHATTER_THE_SKY.mission_name, "Northwest Coolant Tower", SC2WOL_LOC_ID_OFFSET + 2802, LocationType.VANILLA,
-            logic.terran_competent_comp
-        ),
-        make_location_data(SC2Mission.SHATTER_THE_SKY.mission_name, "Southeast Coolant Tower", SC2WOL_LOC_ID_OFFSET + 2803, LocationType.VANILLA,
-            logic.terran_competent_comp
-        ),
-        make_location_data(SC2Mission.SHATTER_THE_SKY.mission_name, "Southwest Coolant Tower", SC2WOL_LOC_ID_OFFSET + 2804, LocationType.VANILLA,
-            logic.terran_competent_comp
-        ),
-        make_location_data(SC2Mission.SHATTER_THE_SKY.mission_name, "Leviathan", SC2WOL_LOC_ID_OFFSET + 2805, LocationType.VANILLA,
-            logic.terran_competent_comp
-        ),
-        make_location_data(SC2Mission.SHATTER_THE_SKY.mission_name, "East Hatchery", SC2WOL_LOC_ID_OFFSET + 2806, LocationType.EXTRA,
-            logic.terran_competent_comp
-        ),
-        make_location_data(SC2Mission.SHATTER_THE_SKY.mission_name, "North Hatchery", SC2WOL_LOC_ID_OFFSET + 2807, LocationType.EXTRA,
-            logic.terran_competent_comp
-        ),
-        make_location_data(SC2Mission.SHATTER_THE_SKY.mission_name, "Mid Hatchery", SC2WOL_LOC_ID_OFFSET + 2808, LocationType.EXTRA,
-            logic.terran_competent_comp
-        ),
-        make_location_data(SC2Mission.ALL_IN.mission_name, "Victory", SC2WOL_LOC_ID_OFFSET + 2900, LocationType.VICTORY,
-            logic.all_in_requirement
-        ),
-        make_location_data(SC2Mission.ALL_IN.mission_name, "First Kerrigan Attack", SC2WOL_LOC_ID_OFFSET + 2901, LocationType.EXTRA,
-            logic.all_in_requirement
-        ),
-        make_location_data(SC2Mission.ALL_IN.mission_name, "Second Kerrigan Attack", SC2WOL_LOC_ID_OFFSET + 2902, LocationType.EXTRA,
-            logic.all_in_requirement
-        ),
-        make_location_data(SC2Mission.ALL_IN.mission_name, "Third Kerrigan Attack", SC2WOL_LOC_ID_OFFSET + 2903, LocationType.EXTRA,
-            logic.all_in_requirement
-        ),
-        make_location_data(SC2Mission.ALL_IN.mission_name, "Fourth Kerrigan Attack", SC2WOL_LOC_ID_OFFSET + 2904, LocationType.EXTRA,
-            logic.all_in_requirement
-        ),
-        make_location_data(SC2Mission.ALL_IN.mission_name, "Fifth Kerrigan Attack", SC2WOL_LOC_ID_OFFSET + 2905, LocationType.EXTRA,
-            logic.all_in_requirement
-        ),
-
-        # HotS
-        make_location_data(SC2Mission.LAB_RAT.mission_name, "Victory", SC2HOTS_LOC_ID_OFFSET + 100, LocationType.VICTORY,
-            logic.zerg_common_unit
-        ),
-        make_location_data(SC2Mission.LAB_RAT.mission_name, "Gather Minerals", SC2HOTS_LOC_ID_OFFSET + 101, LocationType.VANILLA),
-        make_location_data(SC2Mission.LAB_RAT.mission_name, "South Zergling Group", SC2HOTS_LOC_ID_OFFSET + 102, LocationType.VANILLA,
-            lambda state: adv_tactics or logic.zerg_common_unit(state)
-        ),
-        make_location_data(SC2Mission.LAB_RAT.mission_name, "East Zergling Group", SC2HOTS_LOC_ID_OFFSET + 103, LocationType.VANILLA,
-            lambda state: adv_tactics or logic.zerg_common_unit(state)
-        ),
-        make_location_data(SC2Mission.LAB_RAT.mission_name, "West Zergling Group", SC2HOTS_LOC_ID_OFFSET + 104, LocationType.VANILLA,
-            lambda state: adv_tactics or logic.zerg_common_unit(state)
-        ),
-        make_location_data(SC2Mission.LAB_RAT.mission_name, "Hatchery", SC2HOTS_LOC_ID_OFFSET + 105, LocationType.EXTRA),
-        make_location_data(SC2Mission.LAB_RAT.mission_name, "Overlord", SC2HOTS_LOC_ID_OFFSET + 106, LocationType.EXTRA),
-        make_location_data(SC2Mission.LAB_RAT.mission_name, "Gas Turrets", SC2HOTS_LOC_ID_OFFSET + 107, LocationType.EXTRA,
-            lambda state: adv_tactics or logic.zerg_common_unit(state)
-        ),
-        make_location_data(SC2Mission.LAB_RAT.mission_name, "Win In Under 10 Minutes", SC2HOTS_LOC_ID_OFFSET + 108, LocationType.CHALLENGE,
-            logic.zerg_common_unit,
-            flags=LocationFlag.SPEEDRUN
-        ),
-        make_location_data(SC2Mission.BACK_IN_THE_SADDLE.mission_name, "Victory", SC2HOTS_LOC_ID_OFFSET + 200, LocationType.VICTORY,
-            lambda state: logic.basic_kerrigan(state) or kerriganless or logic.story_tech_granted
-        ),
-        make_location_data(SC2Mission.BACK_IN_THE_SADDLE.mission_name, "Defend the Tram", SC2HOTS_LOC_ID_OFFSET + 201, LocationType.EXTRA,
-            lambda state: logic.basic_kerrigan(state) or kerriganless or logic.story_tech_granted
-        ),
-        make_location_data(SC2Mission.BACK_IN_THE_SADDLE.mission_name, "Kinetic Blast", SC2HOTS_LOC_ID_OFFSET + 202, LocationType.VANILLA),
-        make_location_data(SC2Mission.BACK_IN_THE_SADDLE.mission_name, "Crushing Grip", SC2HOTS_LOC_ID_OFFSET + 203, LocationType.VANILLA),
-        make_location_data(SC2Mission.BACK_IN_THE_SADDLE.mission_name, "Reach the Sublevel", SC2HOTS_LOC_ID_OFFSET + 204, LocationType.EXTRA),
-        make_location_data(SC2Mission.BACK_IN_THE_SADDLE.mission_name, "Door Section Cleared", SC2HOTS_LOC_ID_OFFSET + 205, LocationType.EXTRA,
-            lambda state: logic.basic_kerrigan(state) or kerriganless or logic.story_tech_granted
-        ),
-        make_location_data(SC2Mission.RENDEZVOUS.mission_name, "Victory", SC2HOTS_LOC_ID_OFFSET + 300, LocationType.VICTORY,
-            lambda state: (
-                logic.zerg_common_unit(state)
-                and logic.zerg_basic_anti_air(state))
-        ),
-        make_location_data(SC2Mission.RENDEZVOUS.mission_name, "Right Queen", SC2HOTS_LOC_ID_OFFSET + 301, LocationType.VANILLA,
-            lambda state: (
-                logic.zerg_common_unit(state)
-                and logic.zerg_basic_anti_air(state))
-        ),
-        make_location_data(SC2Mission.RENDEZVOUS.mission_name, "Center Queen", SC2HOTS_LOC_ID_OFFSET + 302, LocationType.VANILLA,
-            lambda state: (
-                logic.zerg_common_unit(state)
-                and logic.zerg_basic_anti_air(state))
-        ),
-        make_location_data(SC2Mission.RENDEZVOUS.mission_name, "Left Queen", SC2HOTS_LOC_ID_OFFSET + 303, LocationType.VANILLA,
-            lambda state: (
-                logic.zerg_common_unit(state)
-                and logic.zerg_basic_anti_air(state))
-        ),
-        make_location_data(SC2Mission.RENDEZVOUS.mission_name, "Hold Out Finished", SC2HOTS_LOC_ID_OFFSET + 304, LocationType.EXTRA,
-            lambda state: (
-                logic.zerg_common_unit(state)
-                and logic.zerg_basic_anti_air(state))
-        ),
-        make_location_data(SC2Mission.RENDEZVOUS.mission_name, "Kill All Before Reinforcements", SC2HOTS_LOC_ID_OFFSET + 305, LocationType.MASTERY,
-            lambda state: (
-                logic.zerg_competent_comp(state)
-                and logic.zerg_competent_anti_air(state)
-                and (logic.basic_kerrigan(state) or kerriganless)),
-            flags=LocationFlag.SPEEDRUN
-        ),
-        make_location_data(SC2Mission.HARVEST_OF_SCREAMS.mission_name, "Victory", SC2HOTS_LOC_ID_OFFSET + 400, LocationType.VICTORY,
-            lambda state: (
-                logic.zerg_common_unit(state)
-                and logic.zerg_competent_anti_air(state))
-        ),
-        make_location_data(SC2Mission.HARVEST_OF_SCREAMS.mission_name, "First Ursadon Matriarch", SC2HOTS_LOC_ID_OFFSET + 401, LocationType.VANILLA),
-        make_location_data(SC2Mission.HARVEST_OF_SCREAMS.mission_name, "North Ursadon Matriarch", SC2HOTS_LOC_ID_OFFSET + 402, LocationType.VANILLA,
-            logic.zerg_common_unit
-        ),
-        make_location_data(SC2Mission.HARVEST_OF_SCREAMS.mission_name, "West Ursadon Matriarch", SC2HOTS_LOC_ID_OFFSET + 403, LocationType.VANILLA,
-            logic.zerg_common_unit
-        ),
-        make_location_data(SC2Mission.HARVEST_OF_SCREAMS.mission_name, "Lost Brood", SC2HOTS_LOC_ID_OFFSET + 404, LocationType.EXTRA),
-        make_location_data(SC2Mission.HARVEST_OF_SCREAMS.mission_name, "Northeast Psi-link Spire", SC2HOTS_LOC_ID_OFFSET + 405, LocationType.EXTRA,
-            logic.zerg_common_unit
-        ),
-        make_location_data(SC2Mission.HARVEST_OF_SCREAMS.mission_name, "Northwest Psi-link Spire", SC2HOTS_LOC_ID_OFFSET + 406, LocationType.EXTRA,
-            lambda state: (
-                logic.zerg_common_unit(state)
-                and logic.zerg_basic_anti_air(state))
-        ),
-        make_location_data(SC2Mission.HARVEST_OF_SCREAMS.mission_name, "Southwest Psi-link Spire", SC2HOTS_LOC_ID_OFFSET + 407, LocationType.EXTRA,
-            lambda state: (
-                logic.zerg_common_unit(state)
-                and logic.zerg_competent_anti_air(state))
-        ),
-        make_location_data(SC2Mission.HARVEST_OF_SCREAMS.mission_name, "Nafash", SC2HOTS_LOC_ID_OFFSET + 408, LocationType.EXTRA,
-            lambda state: (
-                logic.zerg_common_unit(state)
-                and logic.zerg_basic_anti_air(state))
-        ),
-        make_location_data(SC2Mission.HARVEST_OF_SCREAMS.mission_name, "20 Unfrozen Structures", SC2HOTS_LOC_ID_OFFSET + 409, LocationType.CHALLENGE,
-            lambda state: (
-                logic.zerg_common_unit(state)
-                and logic.zerg_basic_anti_air(state))
-        ),
-        make_location_data(SC2Mission.SHOOT_THE_MESSENGER.mission_name, "Victory", SC2HOTS_LOC_ID_OFFSET + 500, LocationType.VICTORY,
-            lambda state: (
-                logic.zerg_common_unit(state)
-                and logic.zerg_competent_anti_air(state))
-        ),
-        make_location_data(SC2Mission.SHOOT_THE_MESSENGER.mission_name, "East Stasis Chamber", SC2HOTS_LOC_ID_OFFSET + 501, LocationType.VANILLA,
-            lambda state: (
-                logic.zerg_common_unit(state)
-                and logic.zerg_competent_anti_air(state))
-        ),
-        make_location_data(SC2Mission.SHOOT_THE_MESSENGER.mission_name, "Center Stasis Chamber", SC2HOTS_LOC_ID_OFFSET + 502, LocationType.VANILLA,
-            lambda state: logic.zerg_common_unit(state) or adv_tactics
-        ),
-        make_location_data(SC2Mission.SHOOT_THE_MESSENGER.mission_name, "West Stasis Chamber", SC2HOTS_LOC_ID_OFFSET + 503, LocationType.VANILLA,
-            lambda state: (
-                logic.zerg_common_unit(state)
-                and logic.zerg_competent_anti_air(state))
-        ),
-        make_location_data(SC2Mission.SHOOT_THE_MESSENGER.mission_name, "Destroy 4 Shuttles", SC2HOTS_LOC_ID_OFFSET + 504, LocationType.EXTRA,
-            lambda state: (
-                logic.zerg_common_unit(state)
-                and logic.zerg_competent_anti_air(state))
-        ),
-        make_location_data(SC2Mission.SHOOT_THE_MESSENGER.mission_name, "Frozen Expansion", SC2HOTS_LOC_ID_OFFSET + 505, LocationType.EXTRA,
-            logic.zerg_common_unit
-        ),
-        make_location_data(SC2Mission.SHOOT_THE_MESSENGER.mission_name, "Southwest Frozen Zerg", SC2HOTS_LOC_ID_OFFSET + 506, LocationType.EXTRA),
-        make_location_data(SC2Mission.SHOOT_THE_MESSENGER.mission_name, "Southeast Frozen Zerg", SC2HOTS_LOC_ID_OFFSET + 507, LocationType.EXTRA,
-            lambda state: logic.zerg_common_unit(state) or adv_tactics
-        ),
-        make_location_data(SC2Mission.SHOOT_THE_MESSENGER.mission_name, "West Frozen Zerg", SC2HOTS_LOC_ID_OFFSET + 508, LocationType.EXTRA,
-            logic.zerg_common_unit_competent_aa
-        ),
-        make_location_data(SC2Mission.SHOOT_THE_MESSENGER.mission_name, "East Frozen Zerg", SC2HOTS_LOC_ID_OFFSET + 509, LocationType.EXTRA,
-            logic.zerg_common_unit_competent_aa
-        ),
-        make_location_data(SC2Mission.SHOOT_THE_MESSENGER.mission_name, "West Launch Bay", SC2HOTS_LOC_ID_OFFSET + 510, LocationType.CHALLENGE,
-            logic.zerg_competent_comp_competent_aa
-        ),
-        make_location_data(SC2Mission.SHOOT_THE_MESSENGER.mission_name, "Center Launch Bay", SC2HOTS_LOC_ID_OFFSET + 511, LocationType.CHALLENGE,
-            logic.zerg_competent_comp_competent_aa
-        ),
-        make_location_data(SC2Mission.SHOOT_THE_MESSENGER.mission_name, "East Launch Bay", SC2HOTS_LOC_ID_OFFSET + 512, LocationType.CHALLENGE,
-            logic.zerg_competent_comp_competent_aa
-        ),
-        make_location_data(SC2Mission.ENEMY_WITHIN.mission_name, "Victory", SC2HOTS_LOC_ID_OFFSET + 600, LocationType.VICTORY,
-            lambda state: (
-                logic.zerg_pass_vents(state)
-                and (logic.story_tech_granted
-                    or state.has_any({
-                        item_names.ZERGLING_RAPTOR_STRAIN,
-                        item_names.ROACH,
-                        item_names.HYDRALISK,
-                        item_names.INFESTOR
-                    }, player)))
-        ),
-        make_location_data(SC2Mission.ENEMY_WITHIN.mission_name, "Infest Giant Ursadon", SC2HOTS_LOC_ID_OFFSET + 601, LocationType.VANILLA,
-            logic.zerg_pass_vents
-        ),
-        make_location_data(SC2Mission.ENEMY_WITHIN.mission_name, "First Niadra Evolution", SC2HOTS_LOC_ID_OFFSET + 602, LocationType.VANILLA,
-            logic.zerg_pass_vents
-        ),
-        make_location_data(SC2Mission.ENEMY_WITHIN.mission_name, "Second Niadra Evolution", SC2HOTS_LOC_ID_OFFSET + 603, LocationType.VANILLA,
-            logic.zerg_pass_vents
-        ),
-        make_location_data(SC2Mission.ENEMY_WITHIN.mission_name, "Third Niadra Evolution", SC2HOTS_LOC_ID_OFFSET + 604, LocationType.VANILLA,
-            logic.zerg_pass_vents
-        ),
-        make_location_data(SC2Mission.ENEMY_WITHIN.mission_name, "Warp Drive", SC2HOTS_LOC_ID_OFFSET + 605, LocationType.EXTRA,
-            logic.zerg_pass_vents
-        ),
-        make_location_data(SC2Mission.ENEMY_WITHIN.mission_name, "Stasis Quadrant", SC2HOTS_LOC_ID_OFFSET + 606, LocationType.EXTRA,
-            logic.zerg_pass_vents
-        ),
-        make_location_data(SC2Mission.DOMINATION.mission_name, "Victory", SC2HOTS_LOC_ID_OFFSET + 700, LocationType.VICTORY,
-            logic.zerg_common_unit_basic_aa
-        ),
-        make_location_data(SC2Mission.DOMINATION.mission_name, "Center Infested Command Center", SC2HOTS_LOC_ID_OFFSET + 701, LocationType.VANILLA,
-            logic.zerg_common_unit
-        ),
-        make_location_data(SC2Mission.DOMINATION.mission_name, "North Infested Command Center", SC2HOTS_LOC_ID_OFFSET + 702, LocationType.VANILLA,
-            logic.zerg_common_unit
-        ),
-        make_location_data(SC2Mission.DOMINATION.mission_name, "Repel Zagara", SC2HOTS_LOC_ID_OFFSET + 703, LocationType.EXTRA),
-        make_location_data(SC2Mission.DOMINATION.mission_name, "Close Baneling Nest", SC2HOTS_LOC_ID_OFFSET + 704, LocationType.EXTRA),
-        make_location_data(SC2Mission.DOMINATION.mission_name, "South Baneling Nest", SC2HOTS_LOC_ID_OFFSET + 705, LocationType.EXTRA,
-            lambda state: adv_tactics or logic.zerg_common_unit(state)
-        ),
-        make_location_data(SC2Mission.DOMINATION.mission_name, "Southwest Baneling Nest", SC2HOTS_LOC_ID_OFFSET + 706, LocationType.EXTRA,
-            logic.zerg_common_unit
-        ),
-        make_location_data(SC2Mission.DOMINATION.mission_name, "Southeast Baneling Nest", SC2HOTS_LOC_ID_OFFSET + 707, LocationType.EXTRA,
-            logic.zerg_common_unit_basic_aa
-        ),
-        make_location_data(SC2Mission.DOMINATION.mission_name, "North Baneling Nest", SC2HOTS_LOC_ID_OFFSET + 708, LocationType.EXTRA,
-            logic.zerg_common_unit
-        ),
-        make_location_data(SC2Mission.DOMINATION.mission_name, "Northeast Baneling Nest", SC2HOTS_LOC_ID_OFFSET + 709, LocationType.EXTRA,
-            logic.zerg_common_unit
-        ),
-        make_location_data(SC2Mission.DOMINATION.mission_name, "Win Without 100 Eggs", SC2HOTS_LOC_ID_OFFSET + 710, LocationType.CHALLENGE,
-            logic.zerg_competent_comp_competent_aa
-        ),
-        make_location_data(SC2Mission.FIRE_IN_THE_SKY.mission_name, "Victory", SC2HOTS_LOC_ID_OFFSET + 800, LocationType.VICTORY,
-            lambda state: (
-                logic.zerg_competent_comp(state)
-                and logic.zerg_basic_anti_air(state)
-                and logic.spread_creep(state))
-        ),
-        make_location_data(SC2Mission.FIRE_IN_THE_SKY.mission_name, "West Biomass", SC2HOTS_LOC_ID_OFFSET + 801, LocationType.VANILLA),
-        make_location_data(SC2Mission.FIRE_IN_THE_SKY.mission_name, "North Biomass", SC2HOTS_LOC_ID_OFFSET + 802, LocationType.VANILLA,
-            lambda state: (
-                logic.zerg_competent_comp(state)
-                and logic.zerg_basic_anti_air(state)
-                and logic.spread_creep(state))
-        ),
-        make_location_data(SC2Mission.FIRE_IN_THE_SKY.mission_name, "South Biomass", SC2HOTS_LOC_ID_OFFSET + 803, LocationType.VANILLA,
-            lambda state: (
-                logic.zerg_competent_comp(state)
-                and logic.zerg_basic_anti_air(state)
-                and logic.spread_creep(state))
-        ),
-        make_location_data(SC2Mission.FIRE_IN_THE_SKY.mission_name, "Destroy 3 Gorgons", SC2HOTS_LOC_ID_OFFSET + 804, LocationType.EXTRA,
-            lambda state: (
-                logic.zerg_competent_comp(state)
-                and logic.zerg_basic_anti_air(state)
-                and logic.spread_creep(state))
-        ),
-        make_location_data(SC2Mission.FIRE_IN_THE_SKY.mission_name, "Close Zerg Rescue", SC2HOTS_LOC_ID_OFFSET + 805, LocationType.EXTRA),
-        make_location_data(SC2Mission.FIRE_IN_THE_SKY.mission_name, "South Zerg Rescue", SC2HOTS_LOC_ID_OFFSET + 806, LocationType.EXTRA,
-            logic.zerg_common_unit
-        ),
-        make_location_data(SC2Mission.FIRE_IN_THE_SKY.mission_name, "North Zerg Rescue", SC2HOTS_LOC_ID_OFFSET + 807, LocationType.EXTRA,
-            lambda state: (
-                logic.zerg_competent_comp(state)
-                and logic.zerg_basic_anti_air(state)
-                and logic.spread_creep(state))
-        ),
-        make_location_data(SC2Mission.FIRE_IN_THE_SKY.mission_name, "West Queen Rescue", SC2HOTS_LOC_ID_OFFSET + 808, LocationType.EXTRA,
-            lambda state: (
-                logic.zerg_competent_comp(state)
-                and logic.zerg_basic_anti_air(state)
-                and logic.spread_creep(state))
-        ),
-        make_location_data(SC2Mission.FIRE_IN_THE_SKY.mission_name, "East Queen Rescue", SC2HOTS_LOC_ID_OFFSET + 809, LocationType.EXTRA,
-            lambda state: (
-                logic.zerg_competent_comp(state)
-                and logic.zerg_basic_anti_air(state)
-                and logic.spread_creep(state))
-        ),
-        make_location_data(SC2Mission.FIRE_IN_THE_SKY.mission_name, "South Orbital Command Center", SC2HOTS_LOC_ID_OFFSET + 810, LocationType.CHALLENGE,
-            logic.zerg_competent_comp
-        ),
-        make_location_data(SC2Mission.FIRE_IN_THE_SKY.mission_name, "Northwest Orbital Command Center", SC2HOTS_LOC_ID_OFFSET + 811, LocationType.CHALLENGE,
-            logic.zerg_competent_comp
-        ),
-        make_location_data(SC2Mission.FIRE_IN_THE_SKY.mission_name, "Southeast Orbital Command Center", SC2HOTS_LOC_ID_OFFSET + 812, LocationType.CHALLENGE,
-            logic.zerg_competent_comp
-        ),
-        make_location_data(SC2Mission.OLD_SOLDIERS.mission_name, "Victory", SC2HOTS_LOC_ID_OFFSET + 900, LocationType.VICTORY,
-            logic.zerg_competent_comp_basic_aa
-        ),
-        make_location_data(SC2Mission.OLD_SOLDIERS.mission_name, "East Science Lab", SC2HOTS_LOC_ID_OFFSET + 901, LocationType.VANILLA,
-            logic.zerg_competent_comp_basic_aa
-        ),
-        make_location_data(SC2Mission.OLD_SOLDIERS.mission_name, "North Science Lab", SC2HOTS_LOC_ID_OFFSET + 902, LocationType.VANILLA,
-            logic.zerg_competent_comp_basic_aa
-        ),
-        make_location_data(SC2Mission.OLD_SOLDIERS.mission_name, "Get Nuked", SC2HOTS_LOC_ID_OFFSET + 903, LocationType.EXTRA),
-        make_location_data(SC2Mission.OLD_SOLDIERS.mission_name, "Entrance Gate", SC2HOTS_LOC_ID_OFFSET + 904, LocationType.EXTRA),
-        make_location_data(SC2Mission.OLD_SOLDIERS.mission_name, "Citadel Gate", SC2HOTS_LOC_ID_OFFSET + 905, LocationType.EXTRA,
-            logic.zerg_competent_comp_basic_aa
-        ),
-        make_location_data(SC2Mission.OLD_SOLDIERS.mission_name, "South Expansion", SC2HOTS_LOC_ID_OFFSET + 906, LocationType.EXTRA),
-        make_location_data(SC2Mission.OLD_SOLDIERS.mission_name, "Rich Mineral Expansion", SC2HOTS_LOC_ID_OFFSET + 907, LocationType.EXTRA,
-            logic.zerg_competent_comp_basic_aa
-        ),
-        make_location_data(SC2Mission.WAKING_THE_ANCIENT.mission_name, "Victory", SC2HOTS_LOC_ID_OFFSET + 1000, LocationType.VICTORY,
-            logic.zerg_competent_comp_competent_aa
-        ),
-        make_location_data(SC2Mission.WAKING_THE_ANCIENT.mission_name, "Center Essence Pool", SC2HOTS_LOC_ID_OFFSET + 1001, LocationType.VANILLA),
-        make_location_data(SC2Mission.WAKING_THE_ANCIENT.mission_name, "East Essence Pool", SC2HOTS_LOC_ID_OFFSET + 1002, LocationType.VANILLA,
-            lambda state: (
-                logic.zerg_common_unit(state)
-                and (adv_tactics
-                    and logic.zerg_basic_anti_air(state)
-                    or logic.zerg_competent_anti_air(state)))
-        ),
-        make_location_data(SC2Mission.WAKING_THE_ANCIENT.mission_name, "South Essence Pool", SC2HOTS_LOC_ID_OFFSET + 1003, LocationType.VANILLA,
-            lambda state: (
-                logic.zerg_common_unit(state)
-                and (adv_tactics
-                    and logic.zerg_basic_anti_air(state)
-                    or logic.zerg_competent_anti_air(state)))
-        ),
-        make_location_data(SC2Mission.WAKING_THE_ANCIENT.mission_name, "Finish Feeding", SC2HOTS_LOC_ID_OFFSET + 1004, LocationType.EXTRA,
-            logic.zerg_competent_comp_competent_aa
-        ),
-        make_location_data(SC2Mission.WAKING_THE_ANCIENT.mission_name, "South Proxy Primal Hive", SC2HOTS_LOC_ID_OFFSET + 1005, LocationType.CHALLENGE,
-            logic.zerg_competent_comp_competent_aa
-        ),
-        make_location_data(SC2Mission.WAKING_THE_ANCIENT.mission_name, "East Proxy Primal Hive", SC2HOTS_LOC_ID_OFFSET + 1006, LocationType.CHALLENGE,
-            logic.zerg_competent_comp_competent_aa
-        ),
-        make_location_data(SC2Mission.WAKING_THE_ANCIENT.mission_name, "South Main Primal Hive", SC2HOTS_LOC_ID_OFFSET + 1007, LocationType.CHALLENGE,
-            logic.zerg_competent_comp_competent_aa
-        ),
-        make_location_data(SC2Mission.WAKING_THE_ANCIENT.mission_name, "East Main Primal Hive", SC2HOTS_LOC_ID_OFFSET + 1008, LocationType.CHALLENGE,
-            logic.zerg_competent_comp_competent_aa
-        ),
-        make_location_data(SC2Mission.WAKING_THE_ANCIENT.mission_name, "Flawless", SC2HOTS_LOC_ID_OFFSET + 1009, LocationType.CHALLENGE,
-            logic.zerg_competent_comp_competent_aa,
-            flags=LocationFlag.PREVENTATIVE,
-        ),
-        make_location_data(SC2Mission.THE_CRUCIBLE.mission_name, "Victory", SC2HOTS_LOC_ID_OFFSET + 1100, LocationType.VICTORY,
-            lambda state: (
-                logic.zerg_competent_defense(state)
-                and logic.zerg_competent_anti_air(state))
-        ),
-        make_location_data(SC2Mission.THE_CRUCIBLE.mission_name, "Tyrannozor", SC2HOTS_LOC_ID_OFFSET + 1101, LocationType.VANILLA,
-            lambda state: (
-                logic.zerg_competent_defense(state)
-                and logic.zerg_competent_anti_air(state))
-        ),
-        make_location_data(SC2Mission.THE_CRUCIBLE.mission_name, "Reach the Pool", SC2HOTS_LOC_ID_OFFSET + 1102, LocationType.VANILLA),
-        make_location_data(SC2Mission.THE_CRUCIBLE.mission_name, "15 Minutes Remaining", SC2HOTS_LOC_ID_OFFSET + 1103, LocationType.EXTRA,
-            lambda state: (
-                logic.zerg_competent_defense(state)
-                and logic.zerg_competent_anti_air(state))
-        ),
-        make_location_data(SC2Mission.THE_CRUCIBLE.mission_name, "5 Minutes Remaining", SC2HOTS_LOC_ID_OFFSET + 1104, LocationType.EXTRA,
-            lambda state: (
-                logic.zerg_competent_defense(state)
-                and logic.zerg_competent_anti_air(state))
-        ),
-        make_location_data(SC2Mission.THE_CRUCIBLE.mission_name, "Pincer Attack", SC2HOTS_LOC_ID_OFFSET + 1105, LocationType.EXTRA,
-            lambda state: (
-                logic.zerg_competent_defense(state)
-                and logic.zerg_competent_anti_air(state))
-        ),
-        make_location_data(SC2Mission.THE_CRUCIBLE.mission_name, "Yagdra Claims Brakk's Pack", SC2HOTS_LOC_ID_OFFSET + 1106, LocationType.EXTRA,
-            lambda state: (
-                logic.zerg_competent_defense(state)
-                and logic.zerg_competent_anti_air(state))
-        ),
-        make_location_data(SC2Mission.SUPREME.mission_name, "Victory", SC2HOTS_LOC_ID_OFFSET + 1200, LocationType.VICTORY,
-            logic.supreme_requirement
-        ),
-        make_location_data(SC2Mission.SUPREME.mission_name, "First Relic", SC2HOTS_LOC_ID_OFFSET + 1201, LocationType.VANILLA,
-            logic.supreme_requirement
-        ),
-        make_location_data(SC2Mission.SUPREME.mission_name, "Second Relic", SC2HOTS_LOC_ID_OFFSET + 1202, LocationType.VANILLA,
-            logic.supreme_requirement
-        ),
-        make_location_data(SC2Mission.SUPREME.mission_name, "Third Relic", SC2HOTS_LOC_ID_OFFSET + 1203, LocationType.VANILLA,
-            logic.supreme_requirement
-        ),
-        make_location_data(SC2Mission.SUPREME.mission_name, "Fourth Relic", SC2HOTS_LOC_ID_OFFSET + 1204, LocationType.VANILLA,
-            logic.supreme_requirement
-        ),
-        make_location_data(SC2Mission.SUPREME.mission_name, "Yagdra", SC2HOTS_LOC_ID_OFFSET + 1205, LocationType.EXTRA,
-            logic.supreme_requirement
-        ),
-        make_location_data(SC2Mission.SUPREME.mission_name, "Kraith", SC2HOTS_LOC_ID_OFFSET + 1206, LocationType.EXTRA,
-            logic.supreme_requirement
-        ),
-        make_location_data(SC2Mission.SUPREME.mission_name, "Slivan", SC2HOTS_LOC_ID_OFFSET + 1207, LocationType.EXTRA,
-            logic.supreme_requirement
-        ),
-        make_location_data(SC2Mission.INFESTED.mission_name, "Victory", SC2HOTS_LOC_ID_OFFSET + 1300, LocationType.VICTORY,
-            lambda state: (
-                logic.zerg_common_unit(state)
-                and (
-                    (logic.zerg_competent_anti_air(state) and state.has(item_names.INFESTOR, player))
-                    or (adv_tactics and logic.zerg_basic_anti_air(state))
-                ))
-        ),
-        make_location_data(SC2Mission.INFESTED.mission_name, "East Science Facility", SC2HOTS_LOC_ID_OFFSET + 1301, LocationType.VANILLA,
-            lambda state: (
-                logic.zerg_common_unit(state)
-                and logic.zerg_basic_anti_air(state)
-                and logic.spread_creep(state))
-        ),
-        make_location_data(SC2Mission.INFESTED.mission_name, "Center Science Facility", SC2HOTS_LOC_ID_OFFSET + 1302, LocationType.VANILLA,
-            lambda state: (
-                logic.zerg_common_unit(state)
-                and logic.zerg_basic_anti_air(state)
-                and logic.spread_creep(state))
-        ),
-        make_location_data(SC2Mission.INFESTED.mission_name, "West Science Facility", SC2HOTS_LOC_ID_OFFSET + 1303, LocationType.VANILLA,
-            lambda state: (
-                logic.zerg_common_unit(state)
-                and logic.zerg_basic_anti_air(state)
-                and logic.spread_creep(state))
-        ),
-        make_location_data(SC2Mission.INFESTED.mission_name, "First Intro Garrison", SC2HOTS_LOC_ID_OFFSET + 1304, LocationType.EXTRA),
-        make_location_data(SC2Mission.INFESTED.mission_name, "Second Intro Garrison", SC2HOTS_LOC_ID_OFFSET + 1305, LocationType.EXTRA),
-        make_location_data(SC2Mission.INFESTED.mission_name, "Base Garrison", SC2HOTS_LOC_ID_OFFSET + 1306, LocationType.EXTRA),
-        make_location_data(SC2Mission.INFESTED.mission_name, "East Garrison", SC2HOTS_LOC_ID_OFFSET + 1307, LocationType.EXTRA,
-            lambda state: (
-                logic.zerg_common_unit(state)
-                and logic.zerg_basic_anti_air(state)
-                and (adv_tactics or state.has(item_names.INFESTOR, player)))
-        ),
-        make_location_data(SC2Mission.INFESTED.mission_name, "Mid Garrison", SC2HOTS_LOC_ID_OFFSET + 1308, LocationType.EXTRA,
-            lambda state: (
-                logic.zerg_common_unit(state)
-                and logic.zerg_basic_anti_air(state)
-                and (adv_tactics or state.has(item_names.INFESTOR, player)))
-        ),
-        make_location_data(SC2Mission.INFESTED.mission_name, "North Garrison", SC2HOTS_LOC_ID_OFFSET + 1309, LocationType.EXTRA,
-            lambda state: (
-                logic.zerg_common_unit(state)
-                and logic.zerg_basic_anti_air(state)
-                and (adv_tactics or state.has(item_names.INFESTOR, player)))
-        ),
-        make_location_data(SC2Mission.INFESTED.mission_name, "Close Southwest Garrison", SC2HOTS_LOC_ID_OFFSET + 1310, LocationType.EXTRA,
-            lambda state: (
-                logic.zerg_common_unit(state)
-                and logic.zerg_basic_anti_air(state)
-                and (adv_tactics or state.has(item_names.INFESTOR, player)))
-        ),
-        make_location_data(SC2Mission.INFESTED.mission_name, "Far Southwest Garrison", SC2HOTS_LOC_ID_OFFSET + 1311, LocationType.EXTRA,
-            lambda state: (
-                logic.zerg_common_unit(state)
-                and logic.zerg_basic_anti_air(state)
-                and (adv_tactics or state.has(item_names.INFESTOR, player)))
-        ),
-        make_location_data(SC2Mission.HAND_OF_DARKNESS.mission_name, "Victory", SC2HOTS_LOC_ID_OFFSET + 1400, LocationType.VICTORY,
-            logic.zerg_competent_comp_basic_aa
-        ),
-        make_location_data(SC2Mission.HAND_OF_DARKNESS.mission_name, "North Brutalisk", SC2HOTS_LOC_ID_OFFSET + 1401, LocationType.VANILLA,
-            logic.zerg_competent_comp_basic_aa
-        ),
-        make_location_data(SC2Mission.HAND_OF_DARKNESS.mission_name, "South Brutalisk", SC2HOTS_LOC_ID_OFFSET + 1402, LocationType.VANILLA,
-            logic.zerg_competent_comp_basic_aa
-        ),
-        make_location_data(SC2Mission.HAND_OF_DARKNESS.mission_name, "Kill 1 Hybrid", SC2HOTS_LOC_ID_OFFSET + 1403, LocationType.EXTRA,
-            logic.zerg_competent_comp_basic_aa
-        ),
-        make_location_data(SC2Mission.HAND_OF_DARKNESS.mission_name, "Kill 2 Hybrid", SC2HOTS_LOC_ID_OFFSET + 1404, LocationType.EXTRA,
-            logic.zerg_competent_comp_basic_aa
-        ),
-        make_location_data(SC2Mission.HAND_OF_DARKNESS.mission_name, "Kill 3 Hybrid", SC2HOTS_LOC_ID_OFFSET + 1405, LocationType.EXTRA,
-            logic.zerg_competent_comp_basic_aa
-        ),
-        make_location_data(SC2Mission.HAND_OF_DARKNESS.mission_name, "Kill 4 Hybrid", SC2HOTS_LOC_ID_OFFSET + 1406, LocationType.EXTRA,
-            logic.zerg_competent_comp_basic_aa
-        ),
-        make_location_data(SC2Mission.HAND_OF_DARKNESS.mission_name, "Kill 5 Hybrid", SC2HOTS_LOC_ID_OFFSET + 1407, LocationType.EXTRA,
-            logic.zerg_competent_comp_basic_aa
-        ),
-        make_location_data(SC2Mission.HAND_OF_DARKNESS.mission_name, "Kill 6 Hybrid", SC2HOTS_LOC_ID_OFFSET + 1408, LocationType.EXTRA,
-            logic.zerg_competent_comp_basic_aa
-        ),
-        make_location_data(SC2Mission.HAND_OF_DARKNESS.mission_name, "Kill 7 Hybrid", SC2HOTS_LOC_ID_OFFSET + 1409, LocationType.EXTRA,
-            logic.zerg_competent_comp_basic_aa
-        ),
-        make_location_data(SC2Mission.PHANTOMS_OF_THE_VOID.mission_name, "Victory", SC2HOTS_LOC_ID_OFFSET + 1500, LocationType.VICTORY,
-            lambda state: (
-                logic.zerg_competent_comp(state)
-                and (logic.zerg_competent_anti_air(state) or adv_tactics))
-        ),
-        make_location_data(SC2Mission.PHANTOMS_OF_THE_VOID.mission_name, "Northwest Crystal", SC2HOTS_LOC_ID_OFFSET + 1501, LocationType.VANILLA,
-            lambda state: (
-                logic.zerg_competent_comp(state)
-                and (logic.zerg_competent_anti_air(state) or adv_tactics))
-        ),
-        make_location_data(SC2Mission.PHANTOMS_OF_THE_VOID.mission_name, "Northeast Crystal", SC2HOTS_LOC_ID_OFFSET + 1502, LocationType.VANILLA,
-            lambda state: (
-                logic.zerg_competent_comp(state)
-                and (logic.zerg_competent_anti_air(state) or adv_tactics))
-        ),
-        make_location_data(SC2Mission.PHANTOMS_OF_THE_VOID.mission_name, "South Crystal", SC2HOTS_LOC_ID_OFFSET + 1503, LocationType.VANILLA),
-        make_location_data(SC2Mission.PHANTOMS_OF_THE_VOID.mission_name, "Base Established", SC2HOTS_LOC_ID_OFFSET + 1504, LocationType.EXTRA),
-        make_location_data(SC2Mission.PHANTOMS_OF_THE_VOID.mission_name, "Close Temple", SC2HOTS_LOC_ID_OFFSET + 1505, LocationType.EXTRA,
-            lambda state: (
-                logic.zerg_competent_comp(state)
-                and (logic.zerg_competent_anti_air(state) or adv_tactics))
-        ),
-        make_location_data(SC2Mission.PHANTOMS_OF_THE_VOID.mission_name, "Mid Temple", SC2HOTS_LOC_ID_OFFSET + 1506, LocationType.EXTRA,
-            lambda state: (
-                logic.zerg_competent_comp(state)
-                and (logic.zerg_competent_anti_air(state) or adv_tactics))
-        ),
-        make_location_data(SC2Mission.PHANTOMS_OF_THE_VOID.mission_name, "Southeast Temple", SC2HOTS_LOC_ID_OFFSET + 1507, LocationType.EXTRA,
-            lambda state: (
-                logic.zerg_competent_comp(state)
-                and (logic.zerg_competent_anti_air(state) or adv_tactics))
-        ),
-        make_location_data(SC2Mission.PHANTOMS_OF_THE_VOID.mission_name, "Northeast Temple", SC2HOTS_LOC_ID_OFFSET + 1508, LocationType.EXTRA,
-            lambda state: (
-                logic.zerg_competent_comp(state)
-                and (logic.zerg_competent_anti_air(state) or adv_tactics))
-        ),
-        make_location_data(SC2Mission.PHANTOMS_OF_THE_VOID.mission_name, "Northwest Temple", SC2HOTS_LOC_ID_OFFSET + 1509, LocationType.EXTRA,
-            lambda state: (
-                logic.zerg_competent_comp(state)
-                and (logic.zerg_competent_anti_air(state) or adv_tactics))
-        ),
-        make_location_data(SC2Mission.WITH_FRIENDS_LIKE_THESE.mission_name, "Victory", SC2HOTS_LOC_ID_OFFSET + 1600, LocationType.VICTORY),
-        make_location_data(SC2Mission.WITH_FRIENDS_LIKE_THESE.mission_name, "Pirate Capital Ship", SC2HOTS_LOC_ID_OFFSET + 1601, LocationType.VANILLA),
-        make_location_data(SC2Mission.WITH_FRIENDS_LIKE_THESE.mission_name, "First Mineral Patch", SC2HOTS_LOC_ID_OFFSET + 1602, LocationType.VANILLA),
-        make_location_data(SC2Mission.WITH_FRIENDS_LIKE_THESE.mission_name, "Second Mineral Patch", SC2HOTS_LOC_ID_OFFSET + 1603, LocationType.VANILLA),
-        make_location_data(SC2Mission.WITH_FRIENDS_LIKE_THESE.mission_name, "Third Mineral Patch", SC2HOTS_LOC_ID_OFFSET + 1604, LocationType.VANILLA),
-        make_location_data(SC2Mission.CONVICTION.mission_name, "Victory", SC2HOTS_LOC_ID_OFFSET + 1700, LocationType.VICTORY,
-            lambda state: (
-                kerriganless
-                or (
-                    logic.two_kerrigan_actives(state)
-                    and (logic.basic_kerrigan(state) or logic.story_tech_granted)
-                ))
-        ),
-        make_location_data(SC2Mission.CONVICTION.mission_name, "First Secret Documents", SC2HOTS_LOC_ID_OFFSET + 1701, LocationType.VANILLA,
-            lambda state: logic.two_kerrigan_actives(state) or kerriganless
-        ),
-        make_location_data(SC2Mission.CONVICTION.mission_name, "Second Secret Documents", SC2HOTS_LOC_ID_OFFSET + 1702, LocationType.VANILLA,
-            lambda state: (
-                kerriganless
-                or (
-                    logic.two_kerrigan_actives(state)
-                    and (logic.basic_kerrigan(state) or logic.story_tech_granted)
-                ))
-        ),
-        make_location_data(SC2Mission.CONVICTION.mission_name, "Power Coupling", SC2HOTS_LOC_ID_OFFSET + 1703, LocationType.EXTRA,
-            lambda state: logic.two_kerrigan_actives(state) or kerriganless
-        ),
-        make_location_data(SC2Mission.CONVICTION.mission_name, "Door Blasted", SC2HOTS_LOC_ID_OFFSET + 1704, LocationType.EXTRA,
-            lambda state: logic.two_kerrigan_actives(state) or kerriganless
-        ),
-        make_location_data(SC2Mission.PLANETFALL.mission_name, "Victory", SC2HOTS_LOC_ID_OFFSET + 1800, LocationType.VICTORY,
-            logic.zerg_competent_comp_competent_aa
-        ),
-        make_location_data(SC2Mission.PLANETFALL.mission_name, "East Gate", SC2HOTS_LOC_ID_OFFSET + 1801, LocationType.VANILLA,
-            logic.zerg_competent_comp_competent_aa
-        ),
-        make_location_data(SC2Mission.PLANETFALL.mission_name, "Northwest Gate", SC2HOTS_LOC_ID_OFFSET + 1802, LocationType.VANILLA,
-            logic.zerg_competent_comp_competent_aa
-        ),
-        make_location_data(SC2Mission.PLANETFALL.mission_name, "North Gate", SC2HOTS_LOC_ID_OFFSET + 1803, LocationType.VANILLA,
-            logic.zerg_competent_comp_competent_aa
-        ),
-        make_location_data(SC2Mission.PLANETFALL.mission_name, "1 Bile Launcher Deployed", SC2HOTS_LOC_ID_OFFSET + 1804, LocationType.EXTRA,
-            logic.zerg_competent_comp_competent_aa
-        ),
-        make_location_data(SC2Mission.PLANETFALL.mission_name, "2 Bile Launchers Deployed", SC2HOTS_LOC_ID_OFFSET + 1805, LocationType.EXTRA,
-            logic.zerg_competent_comp_competent_aa
-        ),
-        make_location_data(SC2Mission.PLANETFALL.mission_name, "3 Bile Launchers Deployed", SC2HOTS_LOC_ID_OFFSET + 1806, LocationType.EXTRA,
-            logic.zerg_competent_comp_competent_aa
-        ),
-        make_location_data(SC2Mission.PLANETFALL.mission_name, "4 Bile Launchers Deployed", SC2HOTS_LOC_ID_OFFSET + 1807, LocationType.EXTRA,
-            logic.zerg_competent_comp_competent_aa
-        ),
-        make_location_data(SC2Mission.PLANETFALL.mission_name, "5 Bile Launchers Deployed", SC2HOTS_LOC_ID_OFFSET + 1808, LocationType.EXTRA,
-            logic.zerg_competent_comp_competent_aa
-        ),
-        make_location_data(SC2Mission.PLANETFALL.mission_name, "Sons of Korhal", SC2HOTS_LOC_ID_OFFSET + 1809, LocationType.EXTRA,
-            logic.zerg_competent_comp_competent_aa
-        ),
-        make_location_data(SC2Mission.PLANETFALL.mission_name, "Night Wolves", SC2HOTS_LOC_ID_OFFSET + 1810, LocationType.EXTRA,
-            logic.zerg_competent_comp_competent_aa
-        ),
-        make_location_data(SC2Mission.PLANETFALL.mission_name, "West Expansion", SC2HOTS_LOC_ID_OFFSET + 1811, LocationType.EXTRA,
-            logic.zerg_competent_comp_competent_aa
-        ),
-        make_location_data(SC2Mission.PLANETFALL.mission_name, "Mid Expansion", SC2HOTS_LOC_ID_OFFSET + 1812, LocationType.EXTRA,
-            logic.zerg_competent_comp_competent_aa
-        ),
-        make_location_data(SC2Mission.DEATH_FROM_ABOVE.mission_name, "Victory", SC2HOTS_LOC_ID_OFFSET + 1900, LocationType.VICTORY,
-            logic.zerg_competent_comp_competent_aa
-        ),
-        make_location_data(SC2Mission.DEATH_FROM_ABOVE.mission_name, "First Power Link", SC2HOTS_LOC_ID_OFFSET + 1901, LocationType.VANILLA),
-        make_location_data(SC2Mission.DEATH_FROM_ABOVE.mission_name, "Second Power Link", SC2HOTS_LOC_ID_OFFSET + 1902, LocationType.VANILLA,
-            logic.zerg_competent_comp_competent_aa
-        ),
-        make_location_data(SC2Mission.DEATH_FROM_ABOVE.mission_name, "Third Power Link", SC2HOTS_LOC_ID_OFFSET + 1903, LocationType.VANILLA,
-            logic.zerg_competent_comp_competent_aa
-        ),
-        make_location_data(SC2Mission.DEATH_FROM_ABOVE.mission_name, "Expansion Command Center", SC2HOTS_LOC_ID_OFFSET + 1904, LocationType.EXTRA,
-            logic.zerg_competent_comp_competent_aa
-        ),
-        make_location_data(SC2Mission.DEATH_FROM_ABOVE.mission_name, "Main Path Command Center", SC2HOTS_LOC_ID_OFFSET + 1905, LocationType.EXTRA,
-            logic.zerg_competent_comp_competent_aa
-        ),
-        make_location_data(SC2Mission.THE_RECKONING.mission_name, "Victory", SC2HOTS_LOC_ID_OFFSET + 2000, LocationType.VICTORY,
-            logic.zerg_the_reckoning_requirement
-        ),
-        make_location_data(SC2Mission.THE_RECKONING.mission_name, "South Lane", SC2HOTS_LOC_ID_OFFSET + 2001, LocationType.VANILLA,
-            logic.zerg_the_reckoning_requirement
-        ),
-        make_location_data(SC2Mission.THE_RECKONING.mission_name, "North Lane", SC2HOTS_LOC_ID_OFFSET + 2002, LocationType.VANILLA,
-            logic.zerg_the_reckoning_requirement
-        ),
-        make_location_data(SC2Mission.THE_RECKONING.mission_name, "East Lane", SC2HOTS_LOC_ID_OFFSET + 2003, LocationType.VANILLA,
-            logic.zerg_the_reckoning_requirement
-        ),
-        make_location_data(SC2Mission.THE_RECKONING.mission_name, "Odin", SC2HOTS_LOC_ID_OFFSET + 2004, LocationType.EXTRA,
-            logic.zerg_the_reckoning_requirement
-        ),
-        make_location_data(SC2Mission.THE_RECKONING.mission_name, "Trash the Odin Early", SC2HOTS_LOC_ID_OFFSET + 2005, LocationType.MASTERY,
-            lambda state: (
-                logic.zerg_the_reckoning_requirement(state)
-                and state.has_any({item_names.INFESTOR, item_names.DEFILER}, player)
-                and (not logic.take_over_ai_allies or logic.terran_base_trasher(state))),
-            flags=LocationFlag.SPEEDRUN
-        ),
-
-        # LotV Prologue
-        make_location_data(SC2Mission.DARK_WHISPERS.mission_name, "Victory", SC2LOTV_LOC_ID_OFFSET + 100, LocationType.VICTORY,
-            logic.protoss_common_unit_basic_aa
-        ),
-        make_location_data(SC2Mission.DARK_WHISPERS.mission_name, "First Prisoner Group", SC2LOTV_LOC_ID_OFFSET + 101, LocationType.VANILLA,
-            logic.protoss_common_unit_basic_aa
-        ),
-        make_location_data(SC2Mission.DARK_WHISPERS.mission_name, "Second Prisoner Group", SC2LOTV_LOC_ID_OFFSET + 102, LocationType.VANILLA,
-            logic.protoss_common_unit_basic_aa
-        ),
-        make_location_data(SC2Mission.DARK_WHISPERS.mission_name, "First Pylon", SC2LOTV_LOC_ID_OFFSET + 103, LocationType.VANILLA,
-            logic.protoss_common_unit_basic_aa
-        ),
-        make_location_data(SC2Mission.DARK_WHISPERS.mission_name, "Second Pylon", SC2LOTV_LOC_ID_OFFSET + 104, LocationType.VANILLA,
-            logic.protoss_common_unit_basic_aa
-        ),
-        make_location_data(SC2Mission.GHOSTS_IN_THE_FOG.mission_name, "Victory", SC2LOTV_LOC_ID_OFFSET + 200, LocationType.VICTORY,
-            logic.protoss_common_unit_anti_armor_air
-        ),
-        make_location_data(SC2Mission.GHOSTS_IN_THE_FOG.mission_name, "South Rock Formation", SC2LOTV_LOC_ID_OFFSET + 201, LocationType.VANILLA,
-            logic.protoss_common_unit_anti_armor_air
-        ),
-        make_location_data(SC2Mission.GHOSTS_IN_THE_FOG.mission_name, "West Rock Formation", SC2LOTV_LOC_ID_OFFSET + 202, LocationType.VANILLA,
-            logic.protoss_common_unit_anti_armor_air
-        ),
-        make_location_data(SC2Mission.GHOSTS_IN_THE_FOG.mission_name, "East Rock Formation", SC2LOTV_LOC_ID_OFFSET + 203, LocationType.VANILLA,
-            lambda state: (
-                logic.protoss_common_unit(state)
-                and logic.protoss_anti_armor_anti_air(state)
-                and logic.protoss_can_attack_behind_chasm(state))
-        ),
-        make_location_data(SC2Mission.EVIL_AWOKEN.mission_name, "Victory", SC2LOTV_LOC_ID_OFFSET + 300, LocationType.VICTORY),
-        make_location_data(SC2Mission.EVIL_AWOKEN.mission_name, "Temple Investigated", SC2LOTV_LOC_ID_OFFSET + 301, LocationType.EXTRA),
-        make_location_data(SC2Mission.EVIL_AWOKEN.mission_name, "Void Catalyst", SC2LOTV_LOC_ID_OFFSET + 302, LocationType.EXTRA),
-        make_location_data(SC2Mission.EVIL_AWOKEN.mission_name, "First Particle Cannon", SC2LOTV_LOC_ID_OFFSET + 303, LocationType.VANILLA),
-        make_location_data(SC2Mission.EVIL_AWOKEN.mission_name, "Second Particle Cannon", SC2LOTV_LOC_ID_OFFSET + 304, LocationType.VANILLA),
-        make_location_data(SC2Mission.EVIL_AWOKEN.mission_name, "Third Particle Cannon", SC2LOTV_LOC_ID_OFFSET + 305, LocationType.VANILLA),
-
-
-        # LotV
-        make_location_data(SC2Mission.FOR_AIUR.mission_name, "Victory", SC2LOTV_LOC_ID_OFFSET + 400, LocationType.VICTORY),
-        make_location_data(SC2Mission.FOR_AIUR.mission_name, "Southwest Hive", SC2LOTV_LOC_ID_OFFSET + 401, LocationType.VANILLA),
-        make_location_data(SC2Mission.FOR_AIUR.mission_name, "Northwest Hive", SC2LOTV_LOC_ID_OFFSET + 402, LocationType.VANILLA),
-        make_location_data(SC2Mission.FOR_AIUR.mission_name, "Northeast Hive", SC2LOTV_LOC_ID_OFFSET + 403, LocationType.VANILLA),
-        make_location_data(SC2Mission.FOR_AIUR.mission_name, "East Hive", SC2LOTV_LOC_ID_OFFSET + 404, LocationType.VANILLA),
-        make_location_data(SC2Mission.FOR_AIUR.mission_name, "West Conduit", SC2LOTV_LOC_ID_OFFSET + 405, LocationType.EXTRA),
-        make_location_data(SC2Mission.FOR_AIUR.mission_name, "Middle Conduit", SC2LOTV_LOC_ID_OFFSET + 406, LocationType.EXTRA),
-        make_location_data(SC2Mission.FOR_AIUR.mission_name, "Northeast Conduit", SC2LOTV_LOC_ID_OFFSET + 407, LocationType.EXTRA),
-        make_location_data(SC2Mission.THE_GROWING_SHADOW.mission_name, "Victory", SC2LOTV_LOC_ID_OFFSET + 500, LocationType.VICTORY,
-            logic.protoss_common_unit_basic_aa
-        ),
-        make_location_data(SC2Mission.THE_GROWING_SHADOW.mission_name, "Close Pylon", SC2LOTV_LOC_ID_OFFSET + 501, LocationType.VANILLA),
-        make_location_data(SC2Mission.THE_GROWING_SHADOW.mission_name, "East Pylon", SC2LOTV_LOC_ID_OFFSET + 502, LocationType.VANILLA,
-            logic.protoss_common_unit_basic_aa
-        ),
-        make_location_data(SC2Mission.THE_GROWING_SHADOW.mission_name, "West Pylon", SC2LOTV_LOC_ID_OFFSET + 503, LocationType.VANILLA,
-            logic.protoss_common_unit_basic_aa
-        ),
-        make_location_data(SC2Mission.THE_GROWING_SHADOW.mission_name, "Nexus", SC2LOTV_LOC_ID_OFFSET + 504, LocationType.EXTRA),
-        make_location_data(SC2Mission.THE_GROWING_SHADOW.mission_name, "Templar Base", SC2LOTV_LOC_ID_OFFSET + 505, LocationType.EXTRA,
-            logic.protoss_common_unit_basic_aa
-        ),
-        make_location_data(SC2Mission.THE_SPEAR_OF_ADUN.mission_name, "Victory", SC2LOTV_LOC_ID_OFFSET + 600, LocationType.VICTORY,
-            logic.protoss_common_unit_anti_light_air
-        ),
-        make_location_data(SC2Mission.THE_SPEAR_OF_ADUN.mission_name, "Close Warp Gate", SC2LOTV_LOC_ID_OFFSET + 601, LocationType.VANILLA),
-        make_location_data(SC2Mission.THE_SPEAR_OF_ADUN.mission_name, "West Warp Gate", SC2LOTV_LOC_ID_OFFSET + 602, LocationType.VANILLA,
-            logic.protoss_common_unit_anti_light_air
-        ),
-        make_location_data(SC2Mission.THE_SPEAR_OF_ADUN.mission_name, "North Warp Gate", SC2LOTV_LOC_ID_OFFSET + 603, LocationType.VANILLA,
-            logic.protoss_common_unit_anti_light_air
-        ),
-        make_location_data(SC2Mission.THE_SPEAR_OF_ADUN.mission_name, "North Power Cell", SC2LOTV_LOC_ID_OFFSET + 604, LocationType.EXTRA,
-            logic.protoss_common_unit_anti_light_air
-        ),
-        make_location_data(SC2Mission.THE_SPEAR_OF_ADUN.mission_name, "East Power Cell", SC2LOTV_LOC_ID_OFFSET + 605, LocationType.EXTRA,
-            logic.protoss_common_unit_anti_light_air
-        ),
-        make_location_data(SC2Mission.THE_SPEAR_OF_ADUN.mission_name, "South Power Cell", SC2LOTV_LOC_ID_OFFSET + 606, LocationType.EXTRA,
-            logic.protoss_common_unit_anti_light_air
-        ),
-        make_location_data(SC2Mission.THE_SPEAR_OF_ADUN.mission_name, "Southeast Power Cell", SC2LOTV_LOC_ID_OFFSET + 607, LocationType.EXTRA,
-            logic.protoss_common_unit_anti_light_air
-        ),
-        make_location_data(SC2Mission.SKY_SHIELD.mission_name, "Victory", SC2LOTV_LOC_ID_OFFSET + 700, LocationType.VICTORY,
-            logic.protoss_common_unit_basic_aa
-        ),
-        make_location_data(SC2Mission.SKY_SHIELD.mission_name, "Mid EMP Scrambler", SC2LOTV_LOC_ID_OFFSET + 701, LocationType.VANILLA,
-            logic.protoss_common_unit_basic_aa
-        ),
-        make_location_data(SC2Mission.SKY_SHIELD.mission_name, "Southeast EMP Scrambler", SC2LOTV_LOC_ID_OFFSET + 702, LocationType.VANILLA,
-            logic.protoss_common_unit_basic_aa
-        ),
-        make_location_data(SC2Mission.SKY_SHIELD.mission_name, "North EMP Scrambler", SC2LOTV_LOC_ID_OFFSET + 703, LocationType.VANILLA,
-            logic.protoss_common_unit_basic_aa
-        ),
-        make_location_data(SC2Mission.SKY_SHIELD.mission_name, "Mid Stabilizer", SC2LOTV_LOC_ID_OFFSET + 704, LocationType.EXTRA),
-        make_location_data(SC2Mission.SKY_SHIELD.mission_name, "Southwest Stabilizer", SC2LOTV_LOC_ID_OFFSET + 705, LocationType.EXTRA,
-            logic.protoss_common_unit_basic_aa
-        ),
-        make_location_data(SC2Mission.SKY_SHIELD.mission_name, "Northwest Stabilizer", SC2LOTV_LOC_ID_OFFSET + 706, LocationType.EXTRA,
-            logic.protoss_common_unit_basic_aa
-        ),
-        make_location_data(SC2Mission.SKY_SHIELD.mission_name, "Northeast Stabilizer", SC2LOTV_LOC_ID_OFFSET + 707, LocationType.EXTRA,
-            logic.protoss_common_unit_basic_aa
-        ),
-        make_location_data(SC2Mission.SKY_SHIELD.mission_name, "Southeast Stabilizer", SC2LOTV_LOC_ID_OFFSET + 708, LocationType.EXTRA,
-            logic.protoss_common_unit_basic_aa
-        ),
-        make_location_data(SC2Mission.SKY_SHIELD.mission_name, "West Raynor Base", SC2LOTV_LOC_ID_OFFSET + 709, LocationType.EXTRA,
-            logic.protoss_common_unit_basic_aa
-        ),
-        make_location_data(SC2Mission.SKY_SHIELD.mission_name, "East Raynor Base", SC2LOTV_LOC_ID_OFFSET + 710, LocationType.EXTRA,
-            logic.protoss_common_unit_basic_aa
-        ),
-        make_location_data(SC2Mission.BROTHERS_IN_ARMS.mission_name, "Victory", SC2LOTV_LOC_ID_OFFSET + 800, LocationType.VICTORY,
-            logic.protoss_brothers_in_arms_requirement
-        ),
-        make_location_data(SC2Mission.BROTHERS_IN_ARMS.mission_name, "Mid Science Facility", SC2LOTV_LOC_ID_OFFSET + 801, LocationType.VANILLA,
-            lambda state: logic.protoss_common_unit(state) or logic.take_over_ai_allies
-        ),
-        make_location_data(SC2Mission.BROTHERS_IN_ARMS.mission_name, "North Science Facility", SC2LOTV_LOC_ID_OFFSET + 802, LocationType.VANILLA,
-            lambda state: (
-                logic.protoss_brothers_in_arms_requirement(state)
-                or (
-                    logic.take_over_ai_allies
-                    and logic.advanced_tactics
-                    and (
-                        logic.terran_common_unit(state)
-                        or logic.protoss_common_unit(state)
-                    )
-                ))
-        ),
-        make_location_data(SC2Mission.BROTHERS_IN_ARMS.mission_name, "South Science Facility", SC2LOTV_LOC_ID_OFFSET + 803, LocationType.VANILLA,
-            logic.protoss_brothers_in_arms_requirement
-        ),
-        make_location_data(SC2Mission.AMON_S_REACH.mission_name, "Victory", SC2LOTV_LOC_ID_OFFSET + 900, LocationType.VICTORY,
-            logic.protoss_common_unit_anti_light_air
-        ),
-        make_location_data(SC2Mission.AMON_S_REACH.mission_name, "Close Solarite Reserve", SC2LOTV_LOC_ID_OFFSET + 901, LocationType.VANILLA),
-        make_location_data(SC2Mission.AMON_S_REACH.mission_name, "North Solarite Reserve", SC2LOTV_LOC_ID_OFFSET + 902, LocationType.VANILLA,
-            logic.protoss_common_unit_anti_light_air
-        ),
-        make_location_data(SC2Mission.AMON_S_REACH.mission_name, "East Solarite Reserve", SC2LOTV_LOC_ID_OFFSET + 903, LocationType.VANILLA,
-            logic.protoss_common_unit_anti_light_air
-        ),
-        make_location_data(SC2Mission.AMON_S_REACH.mission_name, "West Launch Bay", SC2LOTV_LOC_ID_OFFSET + 904, LocationType.EXTRA,
-            logic.protoss_common_unit_anti_light_air
-        ),
-        make_location_data(SC2Mission.AMON_S_REACH.mission_name, "South Launch Bay", SC2LOTV_LOC_ID_OFFSET + 905, LocationType.EXTRA,
-            logic.protoss_common_unit_anti_light_air
-        ),
-        make_location_data(SC2Mission.AMON_S_REACH.mission_name, "Northwest Launch Bay", SC2LOTV_LOC_ID_OFFSET + 906, LocationType.EXTRA,
-            logic.protoss_common_unit_anti_light_air
-        ),
-        make_location_data(SC2Mission.AMON_S_REACH.mission_name, "East Launch Bay", SC2LOTV_LOC_ID_OFFSET + 907, LocationType.EXTRA,
-            logic.protoss_common_unit_anti_light_air
-        ),
-        make_location_data(SC2Mission.LAST_STAND.mission_name, "Victory", SC2LOTV_LOC_ID_OFFSET + 1000, LocationType.VICTORY,
-            logic.protoss_last_stand_requirement
-        ),
-        make_location_data(SC2Mission.LAST_STAND.mission_name, "West Zenith Stone", SC2LOTV_LOC_ID_OFFSET + 1001, LocationType.VANILLA,
-            logic.protoss_last_stand_requirement
-        ),
-        make_location_data(SC2Mission.LAST_STAND.mission_name, "North Zenith Stone", SC2LOTV_LOC_ID_OFFSET + 1002, LocationType.VANILLA,
-            logic.protoss_last_stand_requirement
-        ),
-        make_location_data(SC2Mission.LAST_STAND.mission_name, "East Zenith Stone", SC2LOTV_LOC_ID_OFFSET + 1003, LocationType.VANILLA,
-            logic.protoss_last_stand_requirement
-        ),
-        make_location_data(SC2Mission.LAST_STAND.mission_name, "1 Billion Zerg", SC2LOTV_LOC_ID_OFFSET + 1004, LocationType.EXTRA,
-            logic.protoss_last_stand_requirement
-        ),
-        make_location_data(SC2Mission.LAST_STAND.mission_name, "1.5 Billion Zerg", SC2LOTV_LOC_ID_OFFSET + 1005, LocationType.VANILLA,
-            lambda state: (
-                logic.protoss_last_stand_requirement(state)
-                and (state.has_all({item_names.KHAYDARIN_MONOLITH, item_names.PHOTON_CANNON, item_names.SHIELD_BATTERY}, player)
-                    or state.has_any({item_names.SOA_SOLAR_LANCE, item_names.SOA_DEPLOY_FENIX}, player)
-                ))
-        ),
-        make_location_data(SC2Mission.FORBIDDEN_WEAPON.mission_name, "Victory", SC2LOTV_LOC_ID_OFFSET + 1100, LocationType.VICTORY,
-            logic.protoss_common_unit_anti_armor_air
-        ),
-        make_location_data(SC2Mission.FORBIDDEN_WEAPON.mission_name, "South Solarite", SC2LOTV_LOC_ID_OFFSET + 1101, LocationType.VANILLA,
-            logic.protoss_common_unit_anti_armor_air
-        ),
-        make_location_data(SC2Mission.FORBIDDEN_WEAPON.mission_name, "North Solarite", SC2LOTV_LOC_ID_OFFSET + 1102, LocationType.VANILLA,
-            logic.protoss_common_unit_anti_armor_air
-        ),
-        make_location_data(SC2Mission.FORBIDDEN_WEAPON.mission_name, "Northwest Solarite", SC2LOTV_LOC_ID_OFFSET + 1103, LocationType.VANILLA,
-            logic.protoss_common_unit_anti_armor_air
-        ),
-        make_location_data(SC2Mission.TEMPLE_OF_UNIFICATION.mission_name, "Victory", SC2LOTV_LOC_ID_OFFSET + 1200, LocationType.VICTORY,
-            logic.protoss_common_unit_anti_armor_air
-        ),
-        make_location_data(SC2Mission.TEMPLE_OF_UNIFICATION.mission_name, "Mid Celestial Lock", SC2LOTV_LOC_ID_OFFSET + 1201, LocationType.EXTRA,
-            logic.protoss_common_unit_anti_armor_air
-        ),
-        make_location_data(SC2Mission.TEMPLE_OF_UNIFICATION.mission_name, "West Celestial Lock", SC2LOTV_LOC_ID_OFFSET + 1202, LocationType.EXTRA,
-            logic.protoss_common_unit_anti_armor_air
-        ),
-        make_location_data(SC2Mission.TEMPLE_OF_UNIFICATION.mission_name, "South Celestial Lock", SC2LOTV_LOC_ID_OFFSET + 1203, LocationType.EXTRA,
-            logic.protoss_common_unit_anti_armor_air
-        ),
-        make_location_data(SC2Mission.TEMPLE_OF_UNIFICATION.mission_name, "East Celestial Lock", SC2LOTV_LOC_ID_OFFSET + 1204, LocationType.EXTRA,
-            logic.protoss_common_unit_anti_armor_air
-        ),
-        make_location_data(SC2Mission.TEMPLE_OF_UNIFICATION.mission_name, "North Celestial Lock", SC2LOTV_LOC_ID_OFFSET + 1205, LocationType.EXTRA,
-            logic.protoss_common_unit_anti_armor_air
-        ),
-        make_location_data(SC2Mission.TEMPLE_OF_UNIFICATION.mission_name, "Titanic Warp Prism", SC2LOTV_LOC_ID_OFFSET + 1206, LocationType.VANILLA,
-            logic.protoss_common_unit_anti_armor_air
-        ),
-        make_location_data(SC2Mission.THE_INFINITE_CYCLE.mission_name, "Victory", SC2LOTV_LOC_ID_OFFSET + 1300, LocationType.VICTORY,
-            logic.the_infinite_cycle_requirement
-        ),
-        make_location_data(SC2Mission.THE_INFINITE_CYCLE.mission_name, "First Hall of Revelation", SC2LOTV_LOC_ID_OFFSET + 1301, LocationType.EXTRA,
-            logic.the_infinite_cycle_requirement
-        ),
-        make_location_data(SC2Mission.THE_INFINITE_CYCLE.mission_name, "Second Hall of Revelation", SC2LOTV_LOC_ID_OFFSET + 1302, LocationType.EXTRA,
-            logic.the_infinite_cycle_requirement
-        ),
-        make_location_data(SC2Mission.THE_INFINITE_CYCLE.mission_name, "First Xel'Naga Device", SC2LOTV_LOC_ID_OFFSET + 1303, LocationType.VANILLA,
-            logic.the_infinite_cycle_requirement
-        ),
-        make_location_data(SC2Mission.THE_INFINITE_CYCLE.mission_name, "Second Xel'Naga Device", SC2LOTV_LOC_ID_OFFSET + 1304, LocationType.VANILLA,
-            logic.the_infinite_cycle_requirement
-        ),
-        make_location_data(SC2Mission.THE_INFINITE_CYCLE.mission_name, "Third Xel'Naga Device", SC2LOTV_LOC_ID_OFFSET + 1305, LocationType.VANILLA,
-            logic.the_infinite_cycle_requirement
-        ),
-        make_location_data(SC2Mission.HARBINGER_OF_OBLIVION.mission_name, "Victory", SC2LOTV_LOC_ID_OFFSET + 1400, LocationType.VICTORY,
-            logic.harbinger_of_oblivion_requirement
-        ),
-        make_location_data(SC2Mission.HARBINGER_OF_OBLIVION.mission_name, "Artanis", SC2LOTV_LOC_ID_OFFSET + 1401, LocationType.EXTRA),
-        make_location_data(SC2Mission.HARBINGER_OF_OBLIVION.mission_name, "Northwest Void Crystal", SC2LOTV_LOC_ID_OFFSET + 1402, LocationType.EXTRA,
-            logic.harbinger_of_oblivion_requirement
-        ),
-        make_location_data(SC2Mission.HARBINGER_OF_OBLIVION.mission_name, "Northeast Void Crystal", SC2LOTV_LOC_ID_OFFSET + 1403, LocationType.EXTRA,
-            logic.harbinger_of_oblivion_requirement
-        ),
-        make_location_data(SC2Mission.HARBINGER_OF_OBLIVION.mission_name, "Southwest Void Crystal", SC2LOTV_LOC_ID_OFFSET + 1404, LocationType.EXTRA,
-            logic.harbinger_of_oblivion_requirement
-        ),
-        make_location_data(SC2Mission.HARBINGER_OF_OBLIVION.mission_name, "Southeast Void Crystal", SC2LOTV_LOC_ID_OFFSET + 1405, LocationType.EXTRA,
-            logic.harbinger_of_oblivion_requirement
-        ),
-        make_location_data(SC2Mission.HARBINGER_OF_OBLIVION.mission_name, "South Xel'Naga Vessel", SC2LOTV_LOC_ID_OFFSET + 1406, LocationType.VANILLA),
-        make_location_data(SC2Mission.HARBINGER_OF_OBLIVION.mission_name, "Mid Xel'Naga Vessel", SC2LOTV_LOC_ID_OFFSET + 1407, LocationType.VANILLA,
-            logic.harbinger_of_oblivion_requirement
-        ),
-        make_location_data(SC2Mission.HARBINGER_OF_OBLIVION.mission_name, "North Xel'Naga Vessel", SC2LOTV_LOC_ID_OFFSET + 1408, LocationType.VANILLA,
-            logic.harbinger_of_oblivion_requirement
-        ),
-        make_location_data(SC2Mission.UNSEALING_THE_PAST.mission_name, "Victory", SC2LOTV_LOC_ID_OFFSET + 1500, LocationType.VICTORY,
-            lambda state: (
-                logic.protoss_basic_splash(state)
-                and logic.protoss_anti_light_anti_air(state))
-        ),
-        make_location_data(SC2Mission.UNSEALING_THE_PAST.mission_name, "Zerg Cleared", SC2LOTV_LOC_ID_OFFSET + 1501, LocationType.EXTRA),
-        make_location_data(SC2Mission.UNSEALING_THE_PAST.mission_name, "First Stasis Lock", SC2LOTV_LOC_ID_OFFSET + 1502, LocationType.EXTRA,
-            lambda state: (
-                logic.advanced_tactics
-                or (logic.protoss_basic_splash(state)
-                    and logic.protoss_anti_light_anti_air(state)
-                ))
-        ),
-        make_location_data(SC2Mission.UNSEALING_THE_PAST.mission_name, "Second Stasis Lock", SC2LOTV_LOC_ID_OFFSET + 1503, LocationType.EXTRA,
-            lambda state: (
-                logic.protoss_basic_splash(state)
-                and logic.protoss_anti_light_anti_air(state))
-        ),
-        make_location_data(SC2Mission.UNSEALING_THE_PAST.mission_name, "Third Stasis Lock", SC2LOTV_LOC_ID_OFFSET + 1504, LocationType.EXTRA,
-            lambda state: (
-                logic.protoss_basic_splash(state)
-                and logic.protoss_anti_light_anti_air(state))
-        ),
-        make_location_data(SC2Mission.UNSEALING_THE_PAST.mission_name, "Fourth Stasis Lock", SC2LOTV_LOC_ID_OFFSET + 1505, LocationType.EXTRA,
-            lambda state: (
-                logic.protoss_basic_splash(state)
-                and logic.protoss_anti_light_anti_air(state))
-        ),
-        make_location_data(SC2Mission.UNSEALING_THE_PAST.mission_name, "South Power Core", SC2LOTV_LOC_ID_OFFSET + 1506, LocationType.VANILLA,
-            lambda state: (
-                logic.protoss_basic_splash(state)
-                and logic.protoss_anti_light_anti_air(state))
-        ),
-        make_location_data(SC2Mission.UNSEALING_THE_PAST.mission_name, "East Power Core", SC2LOTV_LOC_ID_OFFSET + 1507, LocationType.VANILLA,
-            lambda state: (
-                logic.protoss_basic_splash(state)
-                and logic.protoss_anti_light_anti_air(state))
-        ),
-        make_location_data(SC2Mission.PURIFICATION.mission_name, "Victory", SC2LOTV_LOC_ID_OFFSET + 1600, LocationType.VICTORY,
-            logic.protoss_competent_comp
-        ),
-        make_location_data(SC2Mission.PURIFICATION.mission_name, "North Sector: West Null Circuit", SC2LOTV_LOC_ID_OFFSET + 1601, LocationType.VANILLA,
-            logic.protoss_competent_comp
-        ),
-        make_location_data(SC2Mission.PURIFICATION.mission_name, "North Sector: Northeast Null Circuit", SC2LOTV_LOC_ID_OFFSET + 1602, LocationType.EXTRA,
-            logic.protoss_competent_comp
-        ),
-        make_location_data(SC2Mission.PURIFICATION.mission_name, "North Sector: Southeast Null Circuit", SC2LOTV_LOC_ID_OFFSET + 1603, LocationType.EXTRA,
-            logic.protoss_competent_comp
-        ),
-        make_location_data(SC2Mission.PURIFICATION.mission_name, "South Sector: West Null Circuit", SC2LOTV_LOC_ID_OFFSET + 1604, LocationType.VANILLA,
-            logic.protoss_competent_comp
-        ),
-        make_location_data(SC2Mission.PURIFICATION.mission_name, "South Sector: North Null Circuit", SC2LOTV_LOC_ID_OFFSET + 1605, LocationType.EXTRA,
-            logic.protoss_competent_comp
-        ),
-        make_location_data(SC2Mission.PURIFICATION.mission_name, "South Sector: East Null Circuit", SC2LOTV_LOC_ID_OFFSET + 1606, LocationType.EXTRA,
-            logic.protoss_competent_comp
-        ),
-        make_location_data(SC2Mission.PURIFICATION.mission_name, "West Sector: West Null Circuit", SC2LOTV_LOC_ID_OFFSET + 1607, LocationType.VANILLA,
-            logic.protoss_competent_comp
-        ),
-        make_location_data(SC2Mission.PURIFICATION.mission_name, "West Sector: Mid Null Circuit", SC2LOTV_LOC_ID_OFFSET + 1608, LocationType.EXTRA,
-            logic.protoss_competent_comp
-        ),
-        make_location_data(SC2Mission.PURIFICATION.mission_name, "West Sector: East Null Circuit", SC2LOTV_LOC_ID_OFFSET + 1609, LocationType.EXTRA,
-            logic.protoss_competent_comp
-        ),
-        make_location_data(SC2Mission.PURIFICATION.mission_name, "East Sector: North Null Circuit", SC2LOTV_LOC_ID_OFFSET + 1610, LocationType.VANILLA,
-            logic.protoss_competent_comp
-        ),
-        make_location_data(SC2Mission.PURIFICATION.mission_name, "East Sector: West Null Circuit", SC2LOTV_LOC_ID_OFFSET + 1611, LocationType.EXTRA,
-            logic.protoss_competent_comp
-        ),
-        make_location_data(SC2Mission.PURIFICATION.mission_name, "East Sector: South Null Circuit", SC2LOTV_LOC_ID_OFFSET + 1612, LocationType.EXTRA,
-            logic.protoss_competent_comp
-        ),
-        make_location_data(SC2Mission.PURIFICATION.mission_name, "Purifier Warden", SC2LOTV_LOC_ID_OFFSET + 1613, LocationType.VANILLA,
-            logic.protoss_competent_comp
-        ),
-        make_location_data(SC2Mission.STEPS_OF_THE_RITE.mission_name, "Victory", SC2LOTV_LOC_ID_OFFSET + 1700, LocationType.VICTORY,
-            logic.steps_of_the_rite_requirement
-        ),
-        make_location_data(SC2Mission.STEPS_OF_THE_RITE.mission_name, "First Terrazine Fog", SC2LOTV_LOC_ID_OFFSET + 1701, LocationType.EXTRA,
-            logic.steps_of_the_rite_requirement
-        ),
-        make_location_data(SC2Mission.STEPS_OF_THE_RITE.mission_name, "Southwest Guardian", SC2LOTV_LOC_ID_OFFSET + 1702, LocationType.EXTRA,
-            logic.steps_of_the_rite_requirement
-        ),
-        make_location_data(SC2Mission.STEPS_OF_THE_RITE.mission_name, "West Guardian", SC2LOTV_LOC_ID_OFFSET + 1703, LocationType.EXTRA,
-            logic.steps_of_the_rite_requirement
-        ),
-        make_location_data(SC2Mission.STEPS_OF_THE_RITE.mission_name, "Northwest Guardian", SC2LOTV_LOC_ID_OFFSET + 1704, LocationType.EXTRA,
-            logic.steps_of_the_rite_requirement
-        ),
-        make_location_data(SC2Mission.STEPS_OF_THE_RITE.mission_name, "Northeast Guardian", SC2LOTV_LOC_ID_OFFSET + 1705, LocationType.EXTRA,
-            logic.steps_of_the_rite_requirement
-        ),
-        make_location_data(SC2Mission.STEPS_OF_THE_RITE.mission_name, "North Mothership", SC2LOTV_LOC_ID_OFFSET + 1706, LocationType.VANILLA,
-            logic.steps_of_the_rite_requirement
-        ),
-        make_location_data(SC2Mission.STEPS_OF_THE_RITE.mission_name, "South Mothership", SC2LOTV_LOC_ID_OFFSET + 1707, LocationType.VANILLA,
-            logic.steps_of_the_rite_requirement
-        ),
-        make_location_data(SC2Mission.RAK_SHIR.mission_name, "Victory", SC2LOTV_LOC_ID_OFFSET + 1800, LocationType.VICTORY,
-            logic.protoss_competent_comp
-        ),
-        make_location_data(SC2Mission.RAK_SHIR.mission_name, "North Slayn Elemental", SC2LOTV_LOC_ID_OFFSET + 1801, LocationType.VANILLA,
-            logic.protoss_competent_comp
-        ),
-        make_location_data(SC2Mission.RAK_SHIR.mission_name, "Southwest Slayn Elemental", SC2LOTV_LOC_ID_OFFSET + 1802, LocationType.VANILLA,
-            logic.protoss_competent_comp
-        ),
-        make_location_data(SC2Mission.RAK_SHIR.mission_name, "East Slayn Elemental", SC2LOTV_LOC_ID_OFFSET + 1803, LocationType.VANILLA,
-            logic.protoss_competent_comp
-        ),
-        make_location_data(SC2Mission.TEMPLAR_S_CHARGE.mission_name, "Victory", SC2LOTV_LOC_ID_OFFSET + 1900, LocationType.VICTORY,
-            logic.templars_charge_requirement
-        ),
-        make_location_data(SC2Mission.TEMPLAR_S_CHARGE.mission_name, "Northwest Power Core", SC2LOTV_LOC_ID_OFFSET + 1901, LocationType.EXTRA,
-            logic.templars_charge_requirement
-        ),
-        make_location_data(SC2Mission.TEMPLAR_S_CHARGE.mission_name, "Northeast Power Core", SC2LOTV_LOC_ID_OFFSET + 1902, LocationType.EXTRA,
-            logic.templars_charge_requirement
-        ),
-        make_location_data(SC2Mission.TEMPLAR_S_CHARGE.mission_name, "Southeast Power Core", SC2LOTV_LOC_ID_OFFSET + 1903, LocationType.EXTRA,
-            logic.templars_charge_requirement
-        ),
-        make_location_data(SC2Mission.TEMPLAR_S_CHARGE.mission_name, "West Hybrid Stasis Chamber", SC2LOTV_LOC_ID_OFFSET + 1904, LocationType.VANILLA,
-            logic.templars_charge_requirement
-        ),
-        make_location_data(SC2Mission.TEMPLAR_S_CHARGE.mission_name, "Southeast Hybrid Stasis Chamber", SC2LOTV_LOC_ID_OFFSET + 1905, LocationType.VANILLA,
-            logic.protoss_fleet
-        ),
-        make_location_data(SC2Mission.TEMPLAR_S_RETURN.mission_name, "Victory", SC2LOTV_LOC_ID_OFFSET + 2000, LocationType.VICTORY,
-            logic.templars_return_phase_3_reach_dts_requirement
-        ),
-        make_location_data(SC2Mission.TEMPLAR_S_RETURN.mission_name, "Citadel: First Gate", SC2LOTV_LOC_ID_OFFSET + 2001, LocationType.EXTRA),
-        make_location_data(SC2Mission.TEMPLAR_S_RETURN.mission_name, "Citadel: Second Gate", SC2LOTV_LOC_ID_OFFSET + 2002, LocationType.EXTRA),
-        make_location_data(SC2Mission.TEMPLAR_S_RETURN.mission_name, "Citadel: Power Structure", SC2LOTV_LOC_ID_OFFSET + 2003, LocationType.VANILLA),
-        make_location_data(SC2Mission.TEMPLAR_S_RETURN.mission_name, "Temple Grounds: Gather Army", SC2LOTV_LOC_ID_OFFSET + 2004, LocationType.VANILLA,
-            logic.templars_return_phase_2_requirement
-        ),
-        make_location_data(SC2Mission.TEMPLAR_S_RETURN.mission_name, "Temple Grounds: Power Structure", SC2LOTV_LOC_ID_OFFSET + 2005, LocationType.VANILLA,
-            logic.templars_return_phase_2_requirement
-        ),
-        make_location_data(SC2Mission.TEMPLAR_S_RETURN.mission_name, "Caverns: Purifier", SC2LOTV_LOC_ID_OFFSET + 2006, LocationType.EXTRA,
-            logic.templars_return_phase_3_reach_colossus_requirement
-        ),
-        make_location_data(SC2Mission.TEMPLAR_S_RETURN.mission_name, "Caverns: Dark Templar", SC2LOTV_LOC_ID_OFFSET + 2007, LocationType.EXTRA,
-            logic.templars_return_phase_3_reach_dts_requirement
-        ),
-        make_location_data(SC2Mission.THE_HOST.mission_name, "Victory", SC2LOTV_LOC_ID_OFFSET + 2100, LocationType.VICTORY,
-            logic.the_host_requirement
-        ),
-        make_location_data(SC2Mission.THE_HOST.mission_name, "Southeast Void Shard", SC2LOTV_LOC_ID_OFFSET + 2101, LocationType.EXTRA,
-            logic.the_host_requirement
-        ),
-        make_location_data(SC2Mission.THE_HOST.mission_name, "South Void Shard", SC2LOTV_LOC_ID_OFFSET + 2102, LocationType.EXTRA,
-            logic.the_host_requirement
-        ),
-        make_location_data(SC2Mission.THE_HOST.mission_name, "Southwest Void Shard", SC2LOTV_LOC_ID_OFFSET + 2103, LocationType.EXTRA,
-            logic.the_host_requirement
-        ),
-        make_location_data(SC2Mission.THE_HOST.mission_name, "North Void Shard", SC2LOTV_LOC_ID_OFFSET + 2104, LocationType.EXTRA,
-            logic.the_host_requirement
-        ),
-        make_location_data(SC2Mission.THE_HOST.mission_name, "Northwest Void Shard", SC2LOTV_LOC_ID_OFFSET + 2105, LocationType.EXTRA,
-            logic.the_host_requirement
-        ),
-        make_location_data(SC2Mission.THE_HOST.mission_name, "Nerazim Warp in Zone", SC2LOTV_LOC_ID_OFFSET + 2106, LocationType.VANILLA,
-            logic.the_host_requirement
-        ),
-        make_location_data(SC2Mission.THE_HOST.mission_name, "Tal'darim Warp in Zone", SC2LOTV_LOC_ID_OFFSET + 2107, LocationType.VANILLA,
-            logic.the_host_requirement
-        ),
-        make_location_data(SC2Mission.THE_HOST.mission_name, "Purifier Warp in Zone", SC2LOTV_LOC_ID_OFFSET + 2108, LocationType.VANILLA,
-            logic.the_host_requirement
-        ),
-        make_location_data(SC2Mission.SALVATION.mission_name, "Victory", SC2LOTV_LOC_ID_OFFSET + 2200, LocationType.VICTORY,
-            logic.salvation_requirement
-        ),
-        make_location_data(SC2Mission.SALVATION.mission_name, "Fabrication Matrix", SC2LOTV_LOC_ID_OFFSET + 2201, LocationType.EXTRA,
-            logic.salvation_requirement
-        ),
-        make_location_data(SC2Mission.SALVATION.mission_name, "Assault Cluster", SC2LOTV_LOC_ID_OFFSET + 2202, LocationType.EXTRA,
-            logic.salvation_requirement
-        ),
-        make_location_data(SC2Mission.SALVATION.mission_name, "Hull Breach", SC2LOTV_LOC_ID_OFFSET + 2203, LocationType.EXTRA,
-            logic.salvation_requirement
-        ),
-        make_location_data(SC2Mission.SALVATION.mission_name, "Core Critical", SC2LOTV_LOC_ID_OFFSET + 2204, LocationType.EXTRA,
-            logic.salvation_requirement
-        ),
-
-        # Epilogue
-        make_location_data(SC2Mission.INTO_THE_VOID.mission_name, "Victory", SC2LOTV_LOC_ID_OFFSET + 2300, LocationType.VICTORY,
-            logic.into_the_void_requirement
-        ),
-        make_location_data(SC2Mission.INTO_THE_VOID.mission_name, "Corruption Source", SC2LOTV_LOC_ID_OFFSET + 2301, LocationType.EXTRA),
-        make_location_data(SC2Mission.INTO_THE_VOID.mission_name, "Southwest Forward Position", SC2LOTV_LOC_ID_OFFSET + 2302, LocationType.VANILLA,
-            logic.into_the_void_requirement
-        ),
-        make_location_data(SC2Mission.INTO_THE_VOID.mission_name, "Northwest Forward Position", SC2LOTV_LOC_ID_OFFSET + 2303, LocationType.VANILLA,
-            logic.into_the_void_requirement
-        ),
-        make_location_data(SC2Mission.INTO_THE_VOID.mission_name, "Southeast Forward Position", SC2LOTV_LOC_ID_OFFSET + 2304, LocationType.VANILLA,
-            logic.into_the_void_requirement
-        ),
-        make_location_data(SC2Mission.INTO_THE_VOID.mission_name, "Northeast Forward Position", SC2LOTV_LOC_ID_OFFSET + 2305, LocationType.VANILLA),
-        make_location_data(SC2Mission.THE_ESSENCE_OF_ETERNITY.mission_name, "Victory", SC2LOTV_LOC_ID_OFFSET + 2400, LocationType.VICTORY,
-            logic.essence_of_eternity_requirement
-        ),
-        make_location_data(SC2Mission.THE_ESSENCE_OF_ETERNITY.mission_name, "Void Trashers", SC2LOTV_LOC_ID_OFFSET + 2401, LocationType.EXTRA),
-        make_location_data(SC2Mission.AMON_S_FALL.mission_name, "Victory", SC2LOTV_LOC_ID_OFFSET + 2500, LocationType.VICTORY,
-            logic.amons_fall_requirement
-        ),
-
-        # Nova Covert Ops
-        make_location_data(SC2Mission.THE_ESCAPE.mission_name, "Victory", SC2NCO_LOC_ID_OFFSET + 100, LocationType.VICTORY,
-            logic.the_escape_requirement
-        ),
-        make_location_data(SC2Mission.THE_ESCAPE.mission_name, "Rifle", SC2NCO_LOC_ID_OFFSET + 101, LocationType.VANILLA,
-            logic.the_escape_first_stage_requirement
-        ),
-        make_location_data(SC2Mission.THE_ESCAPE.mission_name, "Grenades", SC2NCO_LOC_ID_OFFSET + 102, LocationType.VANILLA,
-            logic.the_escape_first_stage_requirement
-        ),
-        make_location_data(SC2Mission.THE_ESCAPE.mission_name, "Agent Delta", SC2NCO_LOC_ID_OFFSET + 103, LocationType.VANILLA,
-            logic.the_escape_requirement
-        ),
-        make_location_data(SC2Mission.THE_ESCAPE.mission_name, "Agent Pierce", SC2NCO_LOC_ID_OFFSET + 104, LocationType.VANILLA,
-            logic.the_escape_requirement
-        ),
-        make_location_data(SC2Mission.THE_ESCAPE.mission_name, "Agent Stone", SC2NCO_LOC_ID_OFFSET + 105, LocationType.VANILLA,
-            logic.the_escape_requirement
-        ),
-        make_location_data(SC2Mission.SUDDEN_STRIKE.mission_name, "Victory", SC2NCO_LOC_ID_OFFSET + 200, LocationType.VICTORY,
-            logic.sudden_strike_requirement
-        ),
-        make_location_data(SC2Mission.SUDDEN_STRIKE.mission_name, "Research Center", SC2NCO_LOC_ID_OFFSET + 201, LocationType.VANILLA,
-            logic.sudden_strike_can_reach_objectives
-        ),
-        make_location_data(SC2Mission.SUDDEN_STRIKE.mission_name, "Weaponry Labs", SC2NCO_LOC_ID_OFFSET + 202, LocationType.VANILLA,
-            logic.sudden_strike_can_reach_objectives
-        ),
-        make_location_data(SC2Mission.SUDDEN_STRIKE.mission_name, "Brutalisk", SC2NCO_LOC_ID_OFFSET + 203, LocationType.EXTRA,
-            logic.sudden_strike_requirement
-        ),
-        make_location_data(SC2Mission.ENEMY_INTELLIGENCE.mission_name, "Victory", SC2NCO_LOC_ID_OFFSET + 300, LocationType.VICTORY,
-            logic.enemy_intelligence_third_stage_requirement
-        ),
-        make_location_data(SC2Mission.ENEMY_INTELLIGENCE.mission_name, "West Garrison", SC2NCO_LOC_ID_OFFSET + 301, LocationType.EXTRA,
-            logic.enemy_intelligence_first_stage_requirement
-        ),
-        make_location_data(SC2Mission.ENEMY_INTELLIGENCE.mission_name, "Close Garrison", SC2NCO_LOC_ID_OFFSET + 302, LocationType.EXTRA,
-            logic.enemy_intelligence_first_stage_requirement
-        ),
-        make_location_data(SC2Mission.ENEMY_INTELLIGENCE.mission_name, "Northeast Garrison", SC2NCO_LOC_ID_OFFSET + 303, LocationType.EXTRA,
-            logic.enemy_intelligence_first_stage_requirement
-        ),
-        make_location_data(SC2Mission.ENEMY_INTELLIGENCE.mission_name, "Southeast Garrison", SC2NCO_LOC_ID_OFFSET + 304, LocationType.EXTRA,
-            lambda state: (
-                logic.enemy_intelligence_first_stage_requirement(state)
-                and logic.enemy_intelligence_cliff_garrison(state))
-        ),
-        make_location_data(SC2Mission.ENEMY_INTELLIGENCE.mission_name, "South Garrison", SC2NCO_LOC_ID_OFFSET + 305, LocationType.EXTRA,
-            logic.enemy_intelligence_first_stage_requirement
-        ),
-        make_location_data(SC2Mission.ENEMY_INTELLIGENCE.mission_name, "All Garrisons", SC2NCO_LOC_ID_OFFSET + 306, LocationType.VANILLA,
-            lambda state: (
-                logic.enemy_intelligence_first_stage_requirement(state)
-                and logic.enemy_intelligence_cliff_garrison(state))
-        ),
-        make_location_data(SC2Mission.ENEMY_INTELLIGENCE.mission_name, "Forces Rescued", SC2NCO_LOC_ID_OFFSET + 307, LocationType.VANILLA,
-            logic.enemy_intelligence_first_stage_requirement
-        ),
-        make_location_data(SC2Mission.ENEMY_INTELLIGENCE.mission_name, "Communications Hub", SC2NCO_LOC_ID_OFFSET + 308, LocationType.VANILLA,
-            logic.enemy_intelligence_second_stage_requirement
-        ),
-        make_location_data(SC2Mission.TROUBLE_IN_PARADISE.mission_name, "Victory", SC2NCO_LOC_ID_OFFSET + 400, LocationType.VICTORY,
-            logic.trouble_in_paradise_requirement
-        ),
-        make_location_data(SC2Mission.TROUBLE_IN_PARADISE.mission_name, "North Base: West Hatchery", SC2NCO_LOC_ID_OFFSET + 401, LocationType.VANILLA,
-            logic.trouble_in_paradise_requirement
-        ),
-        make_location_data(SC2Mission.TROUBLE_IN_PARADISE.mission_name, "North Base: North Hatchery", SC2NCO_LOC_ID_OFFSET + 402, LocationType.VANILLA,
-            logic.trouble_in_paradise_requirement
-        ),
-        make_location_data(SC2Mission.TROUBLE_IN_PARADISE.mission_name, "North Base: East Hatchery", SC2NCO_LOC_ID_OFFSET + 403, LocationType.VANILLA),
-        make_location_data(SC2Mission.TROUBLE_IN_PARADISE.mission_name, "South Base: Northwest Hatchery", SC2NCO_LOC_ID_OFFSET + 404, LocationType.VANILLA,
-            logic.trouble_in_paradise_requirement
-        ),
-        make_location_data(SC2Mission.TROUBLE_IN_PARADISE.mission_name, "South Base: Southwest Hatchery", SC2NCO_LOC_ID_OFFSET + 405, LocationType.VANILLA,
-            logic.trouble_in_paradise_requirement
-        ),
-        make_location_data(SC2Mission.TROUBLE_IN_PARADISE.mission_name, "South Base: East Hatchery", SC2NCO_LOC_ID_OFFSET + 406, LocationType.VANILLA),
-        make_location_data(SC2Mission.TROUBLE_IN_PARADISE.mission_name, "North Shield Projector", SC2NCO_LOC_ID_OFFSET + 407, LocationType.EXTRA,
-            logic.trouble_in_paradise_requirement
-        ),
-        make_location_data(SC2Mission.TROUBLE_IN_PARADISE.mission_name, "East Shield Projector", SC2NCO_LOC_ID_OFFSET + 408, LocationType.EXTRA,
-            logic.trouble_in_paradise_requirement
-        ),
-        make_location_data(SC2Mission.TROUBLE_IN_PARADISE.mission_name, "South Shield Projector", SC2NCO_LOC_ID_OFFSET + 409, LocationType.EXTRA,
-            logic.trouble_in_paradise_requirement
-        ),
-        make_location_data(SC2Mission.TROUBLE_IN_PARADISE.mission_name, "West Shield Projector", SC2NCO_LOC_ID_OFFSET + 410, LocationType.EXTRA,
-            logic.trouble_in_paradise_requirement
-        ),
-        make_location_data(SC2Mission.TROUBLE_IN_PARADISE.mission_name, "Fleet Beacon", SC2NCO_LOC_ID_OFFSET + 411, LocationType.VANILLA,
-            logic.trouble_in_paradise_requirement
-        ),
-        make_location_data(SC2Mission.NIGHT_TERRORS.mission_name, "Victory", SC2NCO_LOC_ID_OFFSET + 500, LocationType.VICTORY,
-            logic.night_terrors_requirement
-        ),
-        make_location_data(SC2Mission.NIGHT_TERRORS.mission_name, "1 Terrazine Node Collected", SC2NCO_LOC_ID_OFFSET + 501, LocationType.EXTRA,
-            logic.night_terrors_requirement
-        ),
-        make_location_data(SC2Mission.NIGHT_TERRORS.mission_name, "2 Terrazine Nodes Collected", SC2NCO_LOC_ID_OFFSET + 502, LocationType.EXTRA,
-            logic.night_terrors_requirement
-        ),
-        make_location_data(SC2Mission.NIGHT_TERRORS.mission_name, "3 Terrazine Nodes Collected", SC2NCO_LOC_ID_OFFSET + 503, LocationType.EXTRA,
-            logic.night_terrors_requirement
-        ),
-        make_location_data(SC2Mission.NIGHT_TERRORS.mission_name, "4 Terrazine Nodes Collected", SC2NCO_LOC_ID_OFFSET + 504, LocationType.EXTRA,
-            logic.night_terrors_requirement
-        ),
-        make_location_data(SC2Mission.NIGHT_TERRORS.mission_name, "5 Terrazine Nodes Collected", SC2NCO_LOC_ID_OFFSET + 505, LocationType.EXTRA,
-            logic.night_terrors_requirement
-        ),
-        make_location_data(SC2Mission.NIGHT_TERRORS.mission_name, "HERC Outpost", SC2NCO_LOC_ID_OFFSET + 506, LocationType.VANILLA,
-            logic.night_terrors_requirement
-        ),
-        make_location_data(SC2Mission.NIGHT_TERRORS.mission_name, "Umojan Mine", SC2NCO_LOC_ID_OFFSET + 507, LocationType.EXTRA,
-            logic.night_terrors_requirement
-        ),
-        make_location_data(SC2Mission.NIGHT_TERRORS.mission_name, "Blightbringer", SC2NCO_LOC_ID_OFFSET + 508, LocationType.VANILLA,
-            lambda state: (
-                logic.night_terrors_requirement(state)
-                and logic.nova_ranged_weapon(state)
-                and state.has_any({
-                    item_names.NOVA_HELLFIRE_SHOTGUN, item_names.NOVA_PULSE_GRENADES, item_names.NOVA_STIM_INFUSION,
-                    item_names.NOVA_HOLO_DECOY
-                }, player))
-        ),
-        make_location_data(SC2Mission.NIGHT_TERRORS.mission_name, "Science Facility", SC2NCO_LOC_ID_OFFSET + 509, LocationType.EXTRA,
-            logic.night_terrors_requirement
-        ),
-        make_location_data(SC2Mission.NIGHT_TERRORS.mission_name, "Eradicators", SC2NCO_LOC_ID_OFFSET + 510, LocationType.VANILLA,
-            lambda state: (
-                logic.night_terrors_requirement(state)
-                and logic.nova_any_weapon(state))
-        ),
-        make_location_data(SC2Mission.FLASHPOINT.mission_name, "Victory", SC2NCO_LOC_ID_OFFSET + 600, LocationType.VICTORY,
-            logic.flashpoint_far_requirement
-        ),
-        make_location_data(SC2Mission.FLASHPOINT.mission_name, "Close North Evidence Coordinates", SC2NCO_LOC_ID_OFFSET + 601, LocationType.EXTRA,
-            lambda state: (
-                state.has_any({item_names.LIBERATOR_RAID_ARTILLERY, item_names.RAVEN_HUNTER_SEEKER_WEAPON}, player)
-                or logic.terran_common_unit(state))
-        ),
-        make_location_data(SC2Mission.FLASHPOINT.mission_name, "Close East Evidence Coordinates", SC2NCO_LOC_ID_OFFSET + 602, LocationType.EXTRA,
-            lambda state: (
-                state.has_any({item_names.LIBERATOR_RAID_ARTILLERY, item_names.RAVEN_HUNTER_SEEKER_WEAPON}, player)
-                or logic.terran_common_unit(state))
-        ),
-        make_location_data(SC2Mission.FLASHPOINT.mission_name, "Far North Evidence Coordinates", SC2NCO_LOC_ID_OFFSET + 603, LocationType.EXTRA,
-            logic.flashpoint_far_requirement
-        ),
-        make_location_data(SC2Mission.FLASHPOINT.mission_name, "Far East Evidence Coordinates", SC2NCO_LOC_ID_OFFSET + 604, LocationType.EXTRA,
-            logic.flashpoint_far_requirement
-        ),
-        make_location_data(SC2Mission.FLASHPOINT.mission_name, "Experimental Weapon", SC2NCO_LOC_ID_OFFSET + 605, LocationType.VANILLA,
-            logic.flashpoint_far_requirement
-        ),
-        make_location_data(SC2Mission.FLASHPOINT.mission_name, "Northwest Subway Entrance", SC2NCO_LOC_ID_OFFSET + 606, LocationType.VANILLA,
-            lambda state: (
-                state.has_any({item_names.LIBERATOR_RAID_ARTILLERY, item_names.RAVEN_HUNTER_SEEKER_WEAPON}, player)
-                and logic.terran_common_unit(state)
-                        or logic.flashpoint_far_requirement(state))
-        ),
-        make_location_data(SC2Mission.FLASHPOINT.mission_name, "Southeast Subway Entrance", SC2NCO_LOC_ID_OFFSET + 607, LocationType.VANILLA,
-                     lambda state: state.has_any(
-                         {item_names.LIBERATOR_RAID_ARTILLERY, item_names.RAVEN_HUNTER_SEEKER_WEAPON}, player)
-                                   and logic.terran_common_unit(state)
-                                   or logic.flashpoint_far_requirement(state)),
-        make_location_data(SC2Mission.FLASHPOINT.mission_name, "Northeast Subway Entrance", SC2NCO_LOC_ID_OFFSET + 608, LocationType.VANILLA,
-            logic.flashpoint_far_requirement
-        ),
-        make_location_data(SC2Mission.FLASHPOINT.mission_name, "Expansion Hatchery", SC2NCO_LOC_ID_OFFSET + 609, LocationType.EXTRA,
-                     lambda state: state.has(item_names.LIBERATOR_RAID_ARTILLERY, player) and logic.terran_common_unit(state)
-                                   or logic.flashpoint_far_requirement(state)),
-        make_location_data(SC2Mission.FLASHPOINT.mission_name, "Baneling Spawns", SC2NCO_LOC_ID_OFFSET + 610, LocationType.EXTRA,
-            logic.flashpoint_far_requirement
-        ),
-        make_location_data(SC2Mission.FLASHPOINT.mission_name, "Mutalisk Spawns", SC2NCO_LOC_ID_OFFSET + 611, LocationType.EXTRA,
-            logic.flashpoint_far_requirement
-        ),
-        make_location_data(SC2Mission.FLASHPOINT.mission_name, "Nydus Worm Spawns", SC2NCO_LOC_ID_OFFSET + 612, LocationType.EXTRA,
-            logic.flashpoint_far_requirement
-        ),
-        make_location_data(SC2Mission.FLASHPOINT.mission_name, "Lurker Spawns", SC2NCO_LOC_ID_OFFSET + 613, LocationType.EXTRA,
-            logic.flashpoint_far_requirement
-        ),
-        make_location_data(SC2Mission.FLASHPOINT.mission_name, "Brood Lord Spawns", SC2NCO_LOC_ID_OFFSET + 614, LocationType.EXTRA,
-            logic.flashpoint_far_requirement
-        ),
-        make_location_data(SC2Mission.FLASHPOINT.mission_name, "Ultralisk Spawns", SC2NCO_LOC_ID_OFFSET + 615, LocationType.EXTRA,
-            logic.flashpoint_far_requirement
-        ),
-        make_location_data(SC2Mission.IN_THE_ENEMY_S_SHADOW.mission_name, "Victory", SC2NCO_LOC_ID_OFFSET + 700, LocationType.VICTORY,
-            logic.enemy_shadow_victory
-        ),
-        make_location_data(SC2Mission.IN_THE_ENEMY_S_SHADOW.mission_name, "Sewers: Domination Visor", SC2NCO_LOC_ID_OFFSET + 701, LocationType.VANILLA,
-            logic.enemy_shadow_domination
-        ),
-        make_location_data(SC2Mission.IN_THE_ENEMY_S_SHADOW.mission_name, "Sewers: Resupply Crate", SC2NCO_LOC_ID_OFFSET + 702, LocationType.EXTRA,
-            logic.enemy_shadow_first_stage
-        ),
-        make_location_data(SC2Mission.IN_THE_ENEMY_S_SHADOW.mission_name, "Sewers: Facility Access", SC2NCO_LOC_ID_OFFSET + 703, LocationType.VANILLA,
-            logic.enemy_shadow_first_stage
-        ),
-        make_location_data(SC2Mission.IN_THE_ENEMY_S_SHADOW.mission_name, "Facility: Northwest Door Lock", SC2NCO_LOC_ID_OFFSET + 704, LocationType.VANILLA,
-            logic.enemy_shadow_door_controls
-        ),
-        make_location_data(SC2Mission.IN_THE_ENEMY_S_SHADOW.mission_name, "Facility: Southeast Door Lock", SC2NCO_LOC_ID_OFFSET + 705, LocationType.VANILLA,
-            logic.enemy_shadow_door_controls
-        ),
-        make_location_data(SC2Mission.IN_THE_ENEMY_S_SHADOW.mission_name, "Facility: Blazefire Gunblade", SC2NCO_LOC_ID_OFFSET + 706, LocationType.VANILLA,
-            lambda state: (
-                logic.enemy_shadow_second_stage(state)
-                and (logic.story_tech_granted
-                    or state.has(item_names.NOVA_BLINK, player)
-                    or (adv_tactics
-                        and state.has_all({item_names.NOVA_DOMINATION, item_names.NOVA_HOLO_DECOY, item_names.NOVA_JUMP_SUIT_MODULE}, player)
-                    )
-                ))
-        ),
-        make_location_data(SC2Mission.IN_THE_ENEMY_S_SHADOW.mission_name, "Facility: Blink Suit", SC2NCO_LOC_ID_OFFSET + 707, LocationType.VANILLA,
-            logic.enemy_shadow_second_stage
-        ),
-        make_location_data(SC2Mission.IN_THE_ENEMY_S_SHADOW.mission_name, "Facility: Advanced Weaponry", SC2NCO_LOC_ID_OFFSET + 708, LocationType.VANILLA,
-            logic.enemy_shadow_second_stage
-        ),
-        make_location_data(SC2Mission.IN_THE_ENEMY_S_SHADOW.mission_name, "Facility: Entrance Resupply Crate", SC2NCO_LOC_ID_OFFSET + 709, LocationType.EXTRA,
-            logic.enemy_shadow_first_stage
-        ),
-        make_location_data(SC2Mission.IN_THE_ENEMY_S_SHADOW.mission_name, "Facility: West Resupply Crate", SC2NCO_LOC_ID_OFFSET + 710, LocationType.EXTRA,
-            logic.enemy_shadow_second_stage
-        ),
-        make_location_data(SC2Mission.IN_THE_ENEMY_S_SHADOW.mission_name, "Facility: North Resupply Crate", SC2NCO_LOC_ID_OFFSET + 711, LocationType.EXTRA,
-            logic.enemy_shadow_second_stage
-        ),
-        make_location_data(SC2Mission.IN_THE_ENEMY_S_SHADOW.mission_name, "Facility: East Resupply Crate", SC2NCO_LOC_ID_OFFSET + 712, LocationType.EXTRA,
-            logic.enemy_shadow_second_stage
-        ),
-        make_location_data(SC2Mission.IN_THE_ENEMY_S_SHADOW.mission_name, "Facility: South Resupply Crate", SC2NCO_LOC_ID_OFFSET + 713, LocationType.EXTRA,
-            logic.enemy_shadow_second_stage
-        ),
-        make_location_data(SC2Mission.DARK_SKIES.mission_name, "Victory", SC2NCO_LOC_ID_OFFSET + 800, LocationType.VICTORY,
-            logic.dark_skies_requirement
-        ),
-        make_location_data(SC2Mission.DARK_SKIES.mission_name, "First Squadron of Dominion Fleet", SC2NCO_LOC_ID_OFFSET + 801, LocationType.EXTRA,
-            logic.dark_skies_requirement
-        ),
-        make_location_data(SC2Mission.DARK_SKIES.mission_name, "Remainder of Dominion Fleet", SC2NCO_LOC_ID_OFFSET + 802, LocationType.EXTRA,
-            logic.dark_skies_requirement
-        ),
-        make_location_data(SC2Mission.DARK_SKIES.mission_name, "Ji'nara", SC2NCO_LOC_ID_OFFSET + 803, LocationType.EXTRA,
-            logic.dark_skies_requirement
-        ),
-        make_location_data(SC2Mission.DARK_SKIES.mission_name, "Science Facility", SC2NCO_LOC_ID_OFFSET + 804, LocationType.VANILLA,
-            logic.dark_skies_requirement
-        ),
-        make_location_data(SC2Mission.END_GAME.mission_name, "Victory", SC2NCO_LOC_ID_OFFSET + 900, LocationType.VICTORY,
-            lambda state: logic.end_game_requirement(state) and logic.nova_any_weapon(state)
-        ),
-        make_location_data(SC2Mission.END_GAME.mission_name, "Xanthos", SC2NCO_LOC_ID_OFFSET + 901, LocationType.VANILLA,
-            logic.end_game_requirement
-        ),
-
-        # Mission Variants
-        # 10X/20X - Liberation Day
-        make_location_data(SC2Mission.THE_OUTLAWS_Z.mission_name, "Victory", SC2_RACESWAP_LOC_ID_OFFSET + 300, LocationType.VICTORY,
-            logic.zerg_common_unit
-        ),
-        make_location_data(SC2Mission.THE_OUTLAWS_Z.mission_name, "Rebel Base", SC2_RACESWAP_LOC_ID_OFFSET + 301, LocationType.VANILLA,
-            logic.zerg_common_unit
-        ),
-        make_location_data(SC2Mission.THE_OUTLAWS_Z.mission_name, "North Resource Pickups", SC2_RACESWAP_LOC_ID_OFFSET + 302, LocationType.EXTRA,
-            logic.zerg_common_unit
-        ),
-        make_location_data(SC2Mission.THE_OUTLAWS_Z.mission_name, "Bunker", SC2_RACESWAP_LOC_ID_OFFSET + 303, LocationType.VANILLA,
-            logic.zerg_common_unit
-        ),
-        make_location_data(SC2Mission.THE_OUTLAWS_Z.mission_name, "Close Resource Pickups", SC2_RACESWAP_LOC_ID_OFFSET + 304, LocationType.EXTRA),
-        make_location_data(SC2Mission.THE_OUTLAWS_P.mission_name, "Victory", SC2_RACESWAP_LOC_ID_OFFSET + 400, LocationType.VICTORY,
-            logic.protoss_common_unit
-        ),
-        make_location_data(SC2Mission.THE_OUTLAWS_P.mission_name, "Rebel Base", SC2_RACESWAP_LOC_ID_OFFSET + 401, LocationType.VANILLA,
-            logic.protoss_common_unit
-        ),
-        make_location_data(SC2Mission.THE_OUTLAWS_P.mission_name, "North Resource Pickups", SC2_RACESWAP_LOC_ID_OFFSET + 402, LocationType.EXTRA,
-            logic.protoss_common_unit
-        ),
-        make_location_data(SC2Mission.THE_OUTLAWS_P.mission_name, "Bunker", SC2_RACESWAP_LOC_ID_OFFSET + 403, LocationType.VANILLA,
-            logic.protoss_common_unit
-        ),
-        make_location_data(SC2Mission.THE_OUTLAWS_P.mission_name, "Close Resource Pickups", SC2_RACESWAP_LOC_ID_OFFSET + 404, LocationType.EXTRA),
-        make_location_data(SC2Mission.ZERO_HOUR_Z.mission_name, "Victory", SC2_RACESWAP_LOC_ID_OFFSET + 500, LocationType.VICTORY,
-            lambda state: (
-                logic.zerg_competent_defense(state)
-                and logic.zerg_basic_kerriganless_anti_air(state))
-        ),
-        make_location_data(SC2Mission.ZERO_HOUR_Z.mission_name, "First Group Rescued", SC2_RACESWAP_LOC_ID_OFFSET + 501, LocationType.VANILLA),
-        make_location_data(SC2Mission.ZERO_HOUR_Z.mission_name, "Second Group Rescued", SC2_RACESWAP_LOC_ID_OFFSET + 502, LocationType.VANILLA,
-            logic.zerg_common_unit
-        ),
-        make_location_data(SC2Mission.ZERO_HOUR_Z.mission_name, "Third Group Rescued", SC2_RACESWAP_LOC_ID_OFFSET + 503, LocationType.VANILLA,
-            logic.zerg_competent_defense
-        ),
-        make_location_data(SC2Mission.ZERO_HOUR_Z.mission_name, "First Hatchery", SC2_RACESWAP_LOC_ID_OFFSET + 504, LocationType.CHALLENGE,
-            logic.zerg_competent_comp
-        ),
-        make_location_data(SC2Mission.ZERO_HOUR_Z.mission_name, "Second Hatchery", SC2_RACESWAP_LOC_ID_OFFSET + 505, LocationType.CHALLENGE,
-            logic.zerg_competent_comp
-        ),
-        make_location_data(SC2Mission.ZERO_HOUR_Z.mission_name, "Third Hatchery", SC2_RACESWAP_LOC_ID_OFFSET + 506, LocationType.CHALLENGE,
-            logic.zerg_competent_comp
-        ),
-        make_location_data(SC2Mission.ZERO_HOUR_Z.mission_name, "Fourth Hatchery", SC2_RACESWAP_LOC_ID_OFFSET + 507, LocationType.CHALLENGE,
-            logic.zerg_competent_comp
-        ),
-        make_location_data(SC2Mission.ZERO_HOUR_Z.mission_name, "Ride's on its Way", SC2_RACESWAP_LOC_ID_OFFSET + 508, LocationType.EXTRA,
-            logic.zerg_common_unit
-        ),
-        make_location_data(SC2Mission.ZERO_HOUR_Z.mission_name, "Hold Just a Little Longer", SC2_RACESWAP_LOC_ID_OFFSET + 509,
-                     LocationType.EXTRA,
-            logic.zerg_competent_defense
-        ),
-        make_location_data(SC2Mission.ZERO_HOUR_Z.mission_name, "Cavalry's on the Way", SC2_RACESWAP_LOC_ID_OFFSET + 510, LocationType.EXTRA,
-            logic.zerg_competent_defense
-        ),
-        make_location_data(SC2Mission.ZERO_HOUR_P.mission_name, "Victory", SC2_RACESWAP_LOC_ID_OFFSET + 600, LocationType.VICTORY,
-            lambda state: (
-                logic.protoss_common_unit(state)
-                and (adv_tactics or logic.protoss_basic_anti_air(state)))
-        ),
-        make_location_data(SC2Mission.ZERO_HOUR_P.mission_name, "First Group Rescued", SC2_RACESWAP_LOC_ID_OFFSET + 601, LocationType.VANILLA),
-        make_location_data(SC2Mission.ZERO_HOUR_P.mission_name, "Second Group Rescued", SC2_RACESWAP_LOC_ID_OFFSET + 602, LocationType.VANILLA,
-            logic.protoss_common_unit
-        ),
-        make_location_data(SC2Mission.ZERO_HOUR_P.mission_name, "Third Group Rescued", SC2_RACESWAP_LOC_ID_OFFSET + 603, LocationType.VANILLA,
-            logic.protoss_common_unit
-        ),
-        make_location_data(SC2Mission.ZERO_HOUR_P.mission_name, "First Hatchery", SC2_RACESWAP_LOC_ID_OFFSET + 604, LocationType.CHALLENGE,
-            logic.protoss_competent_comp
-        ),
-        make_location_data(SC2Mission.ZERO_HOUR_P.mission_name, "Second Hatchery", SC2_RACESWAP_LOC_ID_OFFSET + 605, LocationType.CHALLENGE,
-            logic.protoss_competent_comp
-        ),
-        make_location_data(SC2Mission.ZERO_HOUR_P.mission_name, "Third Hatchery", SC2_RACESWAP_LOC_ID_OFFSET + 606, LocationType.CHALLENGE,
-            logic.protoss_competent_comp
-        ),
-        make_location_data(SC2Mission.ZERO_HOUR_P.mission_name, "Fourth Hatchery", SC2_RACESWAP_LOC_ID_OFFSET + 607, LocationType.CHALLENGE,
-            logic.protoss_competent_comp
-        ),
-        make_location_data(SC2Mission.ZERO_HOUR_P.mission_name, "Ride's on its Way", SC2_RACESWAP_LOC_ID_OFFSET + 608, LocationType.EXTRA,
-            logic.protoss_common_unit
-        ),
-        make_location_data(SC2Mission.ZERO_HOUR_P.mission_name, "Hold Just a Little Longer", SC2_RACESWAP_LOC_ID_OFFSET + 609,
-                     LocationType.EXTRA,
-            logic.protoss_common_unit
-        ),
-        make_location_data(SC2Mission.ZERO_HOUR_P.mission_name, "Cavalry's on the Way", SC2_RACESWAP_LOC_ID_OFFSET + 610, LocationType.EXTRA,
-            logic.protoss_common_unit
-        ),
-        make_location_data(SC2Mission.EVACUATION_Z.mission_name, "Victory", SC2_RACESWAP_LOC_ID_OFFSET + 700, LocationType.VICTORY,
-            lambda state: (
-                logic.zerg_common_unit(state)
-                and (logic.zerg_competent_anti_air(state)
-                    or (adv_tactics
-                        and logic.zerg_basic_kerriganless_anti_air(state)
-                    )
-                ))
-        ),
-        make_location_data(SC2Mission.EVACUATION_Z.mission_name, "North Chrysalis", SC2_RACESWAP_LOC_ID_OFFSET + 701, LocationType.VANILLA),
-        make_location_data(SC2Mission.EVACUATION_Z.mission_name, "West Chrysalis", SC2_RACESWAP_LOC_ID_OFFSET + 702, LocationType.VANILLA,
-            logic.zerg_common_unit
-        ),
-        make_location_data(SC2Mission.EVACUATION_Z.mission_name, "East Chrysalis", SC2_RACESWAP_LOC_ID_OFFSET + 703, LocationType.VANILLA,
-            logic.zerg_common_unit
-        ),
-        make_location_data(SC2Mission.EVACUATION_Z.mission_name, "Reach Hanson", SC2_RACESWAP_LOC_ID_OFFSET + 704, LocationType.EXTRA),
-        make_location_data(SC2Mission.EVACUATION_Z.mission_name, "Secret Resource Stash", SC2_RACESWAP_LOC_ID_OFFSET + 705, LocationType.EXTRA),
-        make_location_data(SC2Mission.EVACUATION_Z.mission_name, "Flawless", SC2_RACESWAP_LOC_ID_OFFSET + 706, LocationType.CHALLENGE,
-            lambda state: (
-                logic.zerg_common_unit(state)
-                and logic.zerg_competent_defense(state)
-                and ((adv_tactics and logic.zerg_basic_kerriganless_anti_air(state))
-                    or logic.zerg_competent_anti_air(state)
-                )),
-            flags=LocationFlag.PREVENTATIVE
-        ),
-        make_location_data(SC2Mission.EVACUATION_P.mission_name, "Victory", SC2_RACESWAP_LOC_ID_OFFSET + 800, LocationType.VICTORY,
-            lambda state: (
-                logic.protoss_common_unit(state)
-                and ((adv_tactics and logic.protoss_basic_anti_air(state))
-                    or logic.protoss_competent_anti_air(state)
-                ))
-        ),
-        make_location_data(SC2Mission.EVACUATION_P.mission_name, "North Chrysalis", SC2_RACESWAP_LOC_ID_OFFSET + 801, LocationType.VANILLA),
-        make_location_data(SC2Mission.EVACUATION_P.mission_name, "West Chrysalis", SC2_RACESWAP_LOC_ID_OFFSET + 802, LocationType.VANILLA,
-            logic.protoss_common_unit
-        ),
-        make_location_data(SC2Mission.EVACUATION_P.mission_name, "East Chrysalis", SC2_RACESWAP_LOC_ID_OFFSET + 803, LocationType.VANILLA,
-            logic.protoss_common_unit
-        ),
-        make_location_data(SC2Mission.EVACUATION_P.mission_name, "Reach Hanson", SC2_RACESWAP_LOC_ID_OFFSET + 804, LocationType.EXTRA),
-        make_location_data(SC2Mission.EVACUATION_P.mission_name, "Secret Resource Stash", SC2_RACESWAP_LOC_ID_OFFSET + 805, LocationType.EXTRA),
-        make_location_data(SC2Mission.EVACUATION_P.mission_name, "Flawless", SC2_RACESWAP_LOC_ID_OFFSET + 806, LocationType.CHALLENGE,
-            lambda state: (
-                logic.protoss_defense_rating(state, True) >= 2
-                and logic.protoss_common_unit(state)
-                and ((adv_tactics and logic.protoss_basic_anti_air(state))
-                    or logic.protoss_competent_anti_air(state)
-                )),
-            flags=LocationFlag.PREVENTATIVE
-        ),
-        make_location_data(SC2Mission.OUTBREAK_Z.mission_name, "Victory", SC2_RACESWAP_LOC_ID_OFFSET + 900, LocationType.VICTORY,
-            lambda state: (
-                logic.zerg_defense_rating(state, True, False) >= 4
-                and logic.zerg_common_unit(state))
-        ),
-        make_location_data(SC2Mission.OUTBREAK_Z.mission_name, "Left Infestor", SC2_RACESWAP_LOC_ID_OFFSET + 901, LocationType.VANILLA,
-            lambda state: (
-                logic.zerg_defense_rating(state, True, False) >= 2
-                and logic.zerg_common_unit(state))
-        ),
-        make_location_data(SC2Mission.OUTBREAK_Z.mission_name, "Right Infestor", SC2_RACESWAP_LOC_ID_OFFSET + 902, LocationType.VANILLA,
-            lambda state: (
-                logic.zerg_defense_rating(state, True, False) >= 2
-                and logic.zerg_common_unit(state))
-        ),
-        make_location_data(SC2Mission.OUTBREAK_Z.mission_name, "North Infested Command Center", SC2_RACESWAP_LOC_ID_OFFSET + 903, LocationType.EXTRA,
-            lambda state: (
-                logic.zerg_defense_rating(state, True, False) >= 2
-                and logic.zerg_common_unit(state))
-        ),
-        make_location_data(SC2Mission.OUTBREAK_Z.mission_name, "South Infested Command Center", SC2_RACESWAP_LOC_ID_OFFSET + 904, LocationType.EXTRA,
-            lambda state: (
-                logic.zerg_defense_rating(state, True, False) >= 2
-                and logic.zerg_common_unit(state))
-        ),
-        make_location_data(SC2Mission.OUTBREAK_Z.mission_name, "Northwest Bar", SC2_RACESWAP_LOC_ID_OFFSET + 905, LocationType.EXTRA,
-            lambda state: (
-                logic.zerg_defense_rating(state, True, False) >= 2
-                and logic.zerg_common_unit(state))
-        ),
-        make_location_data(SC2Mission.OUTBREAK_Z.mission_name, "North Bar", SC2_RACESWAP_LOC_ID_OFFSET + 906, LocationType.EXTRA,
-            lambda state: (
-                logic.zerg_defense_rating(state, True, False) >= 2
-                and logic.zerg_common_unit(state))
-        ),
-        make_location_data(SC2Mission.OUTBREAK_Z.mission_name, "South Bar", SC2_RACESWAP_LOC_ID_OFFSET + 907, LocationType.EXTRA,
-            lambda state: (
-                logic.zerg_defense_rating(state, True, False) >= 2
-                and logic.zerg_common_unit(state))
-        ),
-        make_location_data(SC2Mission.OUTBREAK_P.mission_name, "Victory", SC2_RACESWAP_LOC_ID_OFFSET + 1000, LocationType.VICTORY,
-            lambda state: (
-                logic.protoss_defense_rating(state, True) >= 4
-                and logic.protoss_common_unit(state))
-        ),
-        make_location_data(SC2Mission.OUTBREAK_P.mission_name, "Left Infestor", SC2_RACESWAP_LOC_ID_OFFSET + 1001, LocationType.VANILLA,
-            lambda state: (
-                logic.protoss_defense_rating(state, True) >= 2
-                and logic.protoss_common_unit(state))
-        ),
-        make_location_data(SC2Mission.OUTBREAK_P.mission_name, "Right Infestor", SC2_RACESWAP_LOC_ID_OFFSET + 1002, LocationType.VANILLA,
-            lambda state: (
-                logic.protoss_defense_rating(state, True) >= 2
-                and logic.protoss_common_unit(state))
-        ),
-        make_location_data(SC2Mission.OUTBREAK_P.mission_name, "North Infested Command Center", SC2_RACESWAP_LOC_ID_OFFSET + 1003, LocationType.EXTRA,
-            lambda state: (
-                logic.protoss_defense_rating(state, True) >= 2
-                and logic.protoss_common_unit(state))
-        ),
-        make_location_data(SC2Mission.OUTBREAK_P.mission_name, "South Infested Command Center", SC2_RACESWAP_LOC_ID_OFFSET + 1004, LocationType.EXTRA,
-            lambda state: (
-                logic.protoss_defense_rating(state, True) >= 2
-                and logic.protoss_common_unit(state))
-        ),
-        make_location_data(SC2Mission.OUTBREAK_P.mission_name, "Northwest Bar", SC2_RACESWAP_LOC_ID_OFFSET + 1005, LocationType.EXTRA,
-            lambda state: (
-                logic.protoss_defense_rating(state, True) >= 2
-                and logic.protoss_common_unit(state))
-        ),
-        make_location_data(SC2Mission.OUTBREAK_P.mission_name, "North Bar", SC2_RACESWAP_LOC_ID_OFFSET + 1006, LocationType.EXTRA,
-            lambda state: (
-                logic.protoss_defense_rating(state, True) >= 2
-                and logic.protoss_common_unit(state))
-        ),
-        make_location_data(SC2Mission.OUTBREAK_P.mission_name, "South Bar", SC2_RACESWAP_LOC_ID_OFFSET + 1007, LocationType.EXTRA,
-            lambda state: (
-                logic.protoss_defense_rating(state, True) >= 2
-                and logic.protoss_common_unit(state))
-        ),
-        make_location_data(SC2Mission.SAFE_HAVEN_Z.mission_name, "Victory", SC2_RACESWAP_LOC_ID_OFFSET + 1100, LocationType.VICTORY,
-                     lambda state: logic.zerg_common_unit(state) and
-                                   logic.zerg_competent_anti_air(state)),
-        make_location_data(SC2Mission.SAFE_HAVEN_Z.mission_name, "North Nexus", SC2_RACESWAP_LOC_ID_OFFSET + 1101, LocationType.EXTRA,
-                     lambda state: logic.zerg_common_unit(state) and
-                                   logic.zerg_competent_anti_air(state)),
-        make_location_data(SC2Mission.SAFE_HAVEN_Z.mission_name, "East Nexus", SC2_RACESWAP_LOC_ID_OFFSET + 1102, LocationType.EXTRA,
-                     lambda state: logic.zerg_common_unit(state) and
-                                   logic.zerg_competent_anti_air(state)),
-        make_location_data(SC2Mission.SAFE_HAVEN_Z.mission_name, "South Nexus", SC2_RACESWAP_LOC_ID_OFFSET + 1103, LocationType.EXTRA,
-                     lambda state: logic.zerg_common_unit(state) and
-                                   logic.zerg_competent_anti_air(state)),
-        make_location_data(SC2Mission.SAFE_HAVEN_Z.mission_name, "First Terror Fleet", SC2_RACESWAP_LOC_ID_OFFSET + 1104, LocationType.VANILLA,
-                     lambda state: logic.zerg_common_unit(state) and
-                                   logic.zerg_competent_anti_air(state)),
-        make_location_data(SC2Mission.SAFE_HAVEN_Z.mission_name, "Second Terror Fleet", SC2_RACESWAP_LOC_ID_OFFSET + 1105, LocationType.VANILLA,
-                     lambda state: logic.zerg_common_unit(state) and
-                                   logic.zerg_competent_anti_air(state)),
-        make_location_data(SC2Mission.SAFE_HAVEN_Z.mission_name, "Third Terror Fleet", SC2_RACESWAP_LOC_ID_OFFSET + 1106, LocationType.VANILLA,
-                     lambda state: logic.zerg_common_unit(state) and
-                                   logic.zerg_competent_anti_air(state)),
-        make_location_data(SC2Mission.SAFE_HAVEN_P.mission_name, "Victory", SC2_RACESWAP_LOC_ID_OFFSET + 1200, LocationType.VICTORY,
-                     lambda state: logic.protoss_common_unit(state) and
-                                   logic.protoss_competent_anti_air(state)),
-        make_location_data(SC2Mission.SAFE_HAVEN_P.mission_name, "North Nexus", SC2_RACESWAP_LOC_ID_OFFSET + 1201, LocationType.EXTRA,
-                     lambda state: logic.protoss_common_unit(state) and
-                                   logic.protoss_competent_anti_air(state)),
-        make_location_data(SC2Mission.SAFE_HAVEN_P.mission_name, "East Nexus", SC2_RACESWAP_LOC_ID_OFFSET + 1202, LocationType.EXTRA,
-                     lambda state: logic.protoss_common_unit(state) and
-                                   logic.protoss_competent_anti_air(state)),
-        make_location_data(SC2Mission.SAFE_HAVEN_P.mission_name, "South Nexus", SC2_RACESWAP_LOC_ID_OFFSET + 1203, LocationType.EXTRA,
-                     lambda state: logic.protoss_common_unit(state) and
-                                   logic.protoss_competent_anti_air(state)),
-        make_location_data(SC2Mission.SAFE_HAVEN_P.mission_name, "First Terror Fleet", SC2_RACESWAP_LOC_ID_OFFSET + 1204, LocationType.VANILLA,
-                     lambda state: logic.protoss_common_unit(state) and
-                                   logic.protoss_competent_anti_air(state)),
-        make_location_data(SC2Mission.SAFE_HAVEN_P.mission_name, "Second Terror Fleet", SC2_RACESWAP_LOC_ID_OFFSET + 1205, LocationType.VANILLA,
-                     lambda state: logic.protoss_common_unit(state) and
-                                   logic.protoss_competent_anti_air(state)),
-        make_location_data(SC2Mission.SAFE_HAVEN_P.mission_name, "Third Terror Fleet", SC2_RACESWAP_LOC_ID_OFFSET + 1206, LocationType.VANILLA,
-                     lambda state: logic.protoss_common_unit(state) and
-                                   logic.protoss_competent_anti_air(state)),
-        make_location_data(SC2Mission.HAVENS_FALL_Z.mission_name, "Victory", SC2_RACESWAP_LOC_ID_OFFSET + 1300, LocationType.VICTORY,
-            lambda state: (
-                logic.zerg_common_unit(state)
-                and logic.zerg_competent_anti_air(state)
-                and logic.zerg_defense_rating(state, True) >= 3)
-        ),
-        make_location_data(SC2Mission.HAVENS_FALL_Z.mission_name, "North Hive", SC2_RACESWAP_LOC_ID_OFFSET + 1301, LocationType.VANILLA,
-            lambda state: (
-                logic.zerg_common_unit(state)
-                and logic.zerg_competent_anti_air(state)
-                and logic.zerg_defense_rating(state, True) >= 3)
-        ),
-        make_location_data(SC2Mission.HAVENS_FALL_Z.mission_name, "East Hive", SC2_RACESWAP_LOC_ID_OFFSET + 1302, LocationType.VANILLA,
-            lambda state: (
-                logic.zerg_common_unit(state)
-                and logic.zerg_competent_anti_air(state)
-                and logic.zerg_defense_rating(state, True) >= 3)
-        ),
-        make_location_data(SC2Mission.HAVENS_FALL_Z.mission_name, "South Hive", SC2_RACESWAP_LOC_ID_OFFSET + 1303, LocationType.VANILLA,
-            lambda state: (
-                logic.zerg_common_unit(state)
-                and logic.zerg_competent_anti_air(state)
-                and logic.zerg_defense_rating(state, True) >= 3)
-        ),
-        make_location_data(SC2Mission.HAVENS_FALL_Z.mission_name, "Northeast Colony Base", SC2_RACESWAP_LOC_ID_OFFSET + 1304, LocationType.CHALLENGE,
-            logic.zerg_respond_to_colony_infestations
-        ),
-        make_location_data(SC2Mission.HAVENS_FALL_Z.mission_name, "East Colony Base", SC2_RACESWAP_LOC_ID_OFFSET + 1305, LocationType.CHALLENGE,
-            logic.zerg_respond_to_colony_infestations
-        ),
-        make_location_data(SC2Mission.HAVENS_FALL_Z.mission_name, "Middle Colony Base", SC2_RACESWAP_LOC_ID_OFFSET + 1306, LocationType.CHALLENGE,
-            logic.zerg_respond_to_colony_infestations
-        ),
-        make_location_data(SC2Mission.HAVENS_FALL_Z.mission_name, "Southeast Colony Base", SC2_RACESWAP_LOC_ID_OFFSET + 1307, LocationType.CHALLENGE,
-            logic.zerg_respond_to_colony_infestations
-        ),
-        make_location_data(SC2Mission.HAVENS_FALL_Z.mission_name, "Southwest Colony Base", SC2_RACESWAP_LOC_ID_OFFSET + 1308, LocationType.CHALLENGE,
-            logic.zerg_respond_to_colony_infestations
-        ),
-        make_location_data(SC2Mission.HAVENS_FALL_Z.mission_name, "Southwest Gas Pickups", SC2_RACESWAP_LOC_ID_OFFSET + 1309, LocationType.EXTRA,
-            lambda state: (
-                logic.zerg_common_unit(state)
-                and state.has(item_names.OVERLORD_VENTRAL_SACS, player)
-                and logic.zerg_competent_anti_air(state)
-                and logic.zerg_defense_rating(state, True) >= 3)
-        ),
-        make_location_data(SC2Mission.HAVENS_FALL_Z.mission_name, "East Gas Pickups", SC2_RACESWAP_LOC_ID_OFFSET + 1310, LocationType.EXTRA,
-            lambda state: (
-                logic.zerg_common_unit(state)
-                and state.has(item_names.OVERLORD_VENTRAL_SACS, player)
-                and logic.zerg_competent_anti_air(state)
-                and logic.zerg_defense_rating(state, True) >= 3)
-        ),
-        make_location_data(SC2Mission.HAVENS_FALL_Z.mission_name, "Southeast Gas Pickups", SC2_RACESWAP_LOC_ID_OFFSET + 1311, LocationType.EXTRA,
-            lambda state: (
-                logic.zerg_common_unit(state)
-                and state.has(item_names.OVERLORD_VENTRAL_SACS, player)
-                and logic.zerg_competent_anti_air(state)
-                and logic.zerg_defense_rating(state, True) >= 3)
-        ),
-        make_location_data(SC2Mission.HAVENS_FALL_P.mission_name, "Victory", SC2_RACESWAP_LOC_ID_OFFSET + 1400, LocationType.VICTORY,
-            lambda state: (
-                logic.protoss_common_unit(state)
-                and logic.protoss_competent_anti_air(state)
-                and logic.protoss_defense_rating(state, True) >= 3)
-        ),
-        make_location_data(SC2Mission.HAVENS_FALL_P.mission_name, "North Hive", SC2_RACESWAP_LOC_ID_OFFSET + 1401, LocationType.VANILLA,
-            lambda state: (
-                logic.protoss_common_unit(state)
-                and logic.protoss_competent_anti_air(state)
-                and logic.protoss_defense_rating(state, True) >= 3)
-        ),
-        make_location_data(SC2Mission.HAVENS_FALL_P.mission_name, "East Hive", SC2_RACESWAP_LOC_ID_OFFSET + 1402, LocationType.VANILLA,
-            lambda state: (
-                logic.protoss_common_unit(state)
-                and logic.protoss_competent_anti_air(state)
-                and logic.protoss_defense_rating(state, True) >= 3)
-        ),
-        make_location_data(SC2Mission.HAVENS_FALL_P.mission_name, "South Hive", SC2_RACESWAP_LOC_ID_OFFSET + 1403, LocationType.VANILLA,
-            lambda state: (
-                logic.protoss_common_unit(state)
-                and logic.protoss_competent_anti_air(state)
-                and logic.protoss_defense_rating(state, True) >= 3)
-        ),
-        make_location_data(SC2Mission.HAVENS_FALL_P.mission_name, "Northeast Colony Base", SC2_RACESWAP_LOC_ID_OFFSET + 1404, LocationType.CHALLENGE,
-            logic.protoss_respond_to_colony_infestations
-        ),
-        make_location_data(SC2Mission.HAVENS_FALL_P.mission_name, "East Colony Base", SC2_RACESWAP_LOC_ID_OFFSET + 1405, LocationType.CHALLENGE,
-            logic.protoss_respond_to_colony_infestations
-        ),
-        make_location_data(SC2Mission.HAVENS_FALL_P.mission_name, "Middle Colony Base", SC2_RACESWAP_LOC_ID_OFFSET + 1406, LocationType.CHALLENGE,
-            logic.protoss_respond_to_colony_infestations
-        ),
-        make_location_data(SC2Mission.HAVENS_FALL_P.mission_name, "Southeast Colony Base", SC2_RACESWAP_LOC_ID_OFFSET + 1407, LocationType.CHALLENGE,
-            logic.protoss_respond_to_colony_infestations
-        ),
-        make_location_data(SC2Mission.HAVENS_FALL_P.mission_name, "Southwest Colony Base", SC2_RACESWAP_LOC_ID_OFFSET + 1408, LocationType.CHALLENGE,
-            logic.protoss_respond_to_colony_infestations
-        ),
-        make_location_data(SC2Mission.HAVENS_FALL_P.mission_name, "Southwest Gas Pickups", SC2_RACESWAP_LOC_ID_OFFSET + 1409, LocationType.EXTRA,
-            lambda state: (
-                logic.protoss_common_unit(state)
-                and state.has(item_names.WARP_PRISM, player)
-                and logic.protoss_competent_anti_air(state)
-                and logic.protoss_defense_rating(state, True) >= 3)
-        ),
-        make_location_data(SC2Mission.HAVENS_FALL_P.mission_name, "East Gas Pickups", SC2_RACESWAP_LOC_ID_OFFSET + 1410, LocationType.EXTRA,
-            lambda state: (
-                logic.protoss_common_unit(state)
-                and state.has(item_names.WARP_PRISM, player)
-                and logic.protoss_competent_anti_air(state)
-                and logic.protoss_defense_rating(state, True) >= 3)
-        ),
-        make_location_data(SC2Mission.HAVENS_FALL_P.mission_name, "Southeast Gas Pickups", SC2_RACESWAP_LOC_ID_OFFSET + 1411, LocationType.EXTRA,
-            lambda state: (
-                logic.protoss_common_unit(state)
-                and state.has(item_names.WARP_PRISM, player)
-                and logic.protoss_competent_anti_air(state)
-                and logic.protoss_defense_rating(state, True) >= 3)
-        ),
-        make_location_data(SC2Mission.SMASH_AND_GRAB_Z.mission_name, "Victory", SC2_RACESWAP_LOC_ID_OFFSET + 1500, LocationType.VICTORY,
-            lambda state: (
-                logic.zerg_common_unit(state)
-                and ((adv_tactics and logic.zerg_basic_kerriganless_anti_air(state))
-                    or logic.zerg_competent_anti_air(state)
-                ))
-        ),
-        make_location_data(SC2Mission.SMASH_AND_GRAB_Z.mission_name, "First Relic", SC2_RACESWAP_LOC_ID_OFFSET + 1501, LocationType.VANILLA),
-        make_location_data(SC2Mission.SMASH_AND_GRAB_Z.mission_name, "Second Relic", SC2_RACESWAP_LOC_ID_OFFSET + 1502, LocationType.VANILLA),
-        make_location_data(SC2Mission.SMASH_AND_GRAB_Z.mission_name, "Third Relic", SC2_RACESWAP_LOC_ID_OFFSET + 1503, LocationType.VANILLA,
-            lambda state: (
-                logic.zerg_common_unit(state)
-                and  ((adv_tactics and logic.zerg_basic_kerriganless_anti_air(state))
-                    or logic.zerg_competent_anti_air(state)
-                ))
-        ),
-        make_location_data(SC2Mission.SMASH_AND_GRAB_Z.mission_name, "Fourth Relic", SC2_RACESWAP_LOC_ID_OFFSET + 1504, LocationType.VANILLA,
-            lambda state: (
-                logic.zerg_common_unit(state)
-                and ((adv_tactics and logic.zerg_basic_kerriganless_anti_air(state))
-                    or logic.zerg_competent_anti_air(state)
-                ))
-        ),
-        make_location_data(SC2Mission.SMASH_AND_GRAB_Z.mission_name, "First Forcefield Area Busted", SC2_RACESWAP_LOC_ID_OFFSET + 1505, LocationType.EXTRA,
-            lambda state: (
-                logic.zerg_common_unit(state)
-                and ((adv_tactics and logic.zerg_basic_kerriganless_anti_air(state))
-                    or logic.zerg_competent_anti_air(state)
-                ))
-        ),
-        make_location_data(SC2Mission.SMASH_AND_GRAB_Z.mission_name, "Second Forcefield Area Busted", SC2_RACESWAP_LOC_ID_OFFSET + 1506, LocationType.EXTRA,
-            lambda state: (
-                logic.zerg_common_unit(state)
-                and ((adv_tactics and logic.zerg_basic_kerriganless_anti_air(state))
-                    or logic.zerg_competent_anti_air(state)
-                ))
-        ),
-        make_location_data(SC2Mission.SMASH_AND_GRAB_Z.mission_name, "Defeat Kerrigan", SC2_RACESWAP_LOC_ID_OFFSET + 1507, LocationType.MASTERY,
-            lambda state: (
-                logic.zerg_common_unit_competent_aa(state)
-                and logic.zerg_base_buster(state))
-        ),
-        make_location_data(SC2Mission.SMASH_AND_GRAB_P.mission_name, "Victory", SC2_RACESWAP_LOC_ID_OFFSET + 1600, LocationType.VICTORY,
-            lambda state: (
-                logic.protoss_common_unit(state)
-                and ((adv_tactics and logic.protoss_basic_anti_air(state))
-                    or logic.protoss_competent_anti_air(state)
-                ))
-        ),
-        make_location_data(SC2Mission.SMASH_AND_GRAB_P.mission_name, "First Relic", SC2_RACESWAP_LOC_ID_OFFSET + 1601, LocationType.VANILLA),
-        make_location_data(SC2Mission.SMASH_AND_GRAB_P.mission_name, "Second Relic", SC2_RACESWAP_LOC_ID_OFFSET + 1602, LocationType.VANILLA),
-        make_location_data(SC2Mission.SMASH_AND_GRAB_P.mission_name, "Third Relic", SC2_RACESWAP_LOC_ID_OFFSET + 1603, LocationType.VANILLA,
-            lambda state: (
-                logic.protoss_common_unit(state)
-                and ((adv_tactics and logic.protoss_basic_anti_air(state))
-                    or logic.protoss_competent_anti_air(state)
-                ))
-        ),
-        make_location_data(SC2Mission.SMASH_AND_GRAB_P.mission_name, "Fourth Relic", SC2_RACESWAP_LOC_ID_OFFSET + 1604, LocationType.VANILLA,
-            lambda state: (
-                logic.protoss_common_unit(state)
-                and ((adv_tactics and logic.protoss_basic_anti_air(state))
-                    or logic.protoss_competent_anti_air(state)
-                ))
-        ),
-        make_location_data(SC2Mission.SMASH_AND_GRAB_P.mission_name, "First Forcefield Area Busted", SC2_RACESWAP_LOC_ID_OFFSET + 1605, LocationType.EXTRA,
-            lambda state: (
-                logic.protoss_common_unit(state)
-                and ((adv_tactics and logic.protoss_basic_anti_air(state))
-                    or logic.protoss_competent_anti_air(state)
-                ))
-        ),
-        make_location_data(SC2Mission.SMASH_AND_GRAB_P.mission_name, "Second Forcefield Area Busted", SC2_RACESWAP_LOC_ID_OFFSET + 1606, LocationType.EXTRA,
-            lambda state: (
-                logic.protoss_common_unit(state)
-                and ((adv_tactics and logic.protoss_basic_anti_air(state))
-                    or logic.protoss_competent_anti_air(state)
-                ))
-        ),
-        make_location_data(SC2Mission.SMASH_AND_GRAB_P.mission_name, "Defeat Kerrigan", SC2_RACESWAP_LOC_ID_OFFSET + 1607, LocationType.MASTERY,
-            logic.protoss_competent_comp
-        ),
-<<<<<<< HEAD
-        make_location_data(SC2Mission.THE_DIG_Z.mission_name, "Victory", SC2_RACESWAP_LOC_ID_OFFSET + 1700, LocationType.VICTORY,
-            lambda state: (
-                logic.zerg_basic_kerriganless_anti_air(state)
-                and logic.zerg_defense_rating(state, False, True) >= 8
-                and logic.zerg_defense_rating(state, False, False) >= 6
-                and logic.zerg_common_unit(state))
-        ),
-        make_location_data(SC2Mission.THE_DIG_Z.mission_name, "Left Relic", SC2_RACESWAP_LOC_ID_OFFSET + 1701, LocationType.VANILLA,
-            lambda state: (
-                logic.zerg_defense_rating(state, False, False) >= 6
-                and logic.zerg_common_unit(state))
-        ),
-        make_location_data(SC2Mission.THE_DIG_Z.mission_name, "Right Ground Relic", SC2_RACESWAP_LOC_ID_OFFSET + 1702, LocationType.VANILLA,
-            lambda state: (
-                logic.zerg_defense_rating(state, False, False) >= 6
-                and logic.zerg_common_unit(state))
-        ),
-        make_location_data(SC2Mission.THE_DIG_Z.mission_name, "Right Cliff Relic", SC2_RACESWAP_LOC_ID_OFFSET + 1703, LocationType.VANILLA,
-            lambda state: (
-                logic.zerg_defense_rating(state, False, False) >= 6
-                and logic.zerg_common_unit(state))
-        ),
-        make_location_data(SC2Mission.THE_DIG_Z.mission_name, "Moebius Base", SC2_RACESWAP_LOC_ID_OFFSET + 1704, LocationType.EXTRA),
-        make_location_data(SC2Mission.THE_DIG_Z.mission_name, "Door Outer Layer", SC2_RACESWAP_LOC_ID_OFFSET + 1705, LocationType.EXTRA,
-            lambda state: (
-                logic.zerg_defense_rating(state, False, False) >= 6
-                and logic.zerg_common_unit(state))
-        ),
-        make_location_data(SC2Mission.THE_DIG_Z.mission_name, "Door Thermal Barrier", SC2_RACESWAP_LOC_ID_OFFSET + 1706, LocationType.EXTRA,
-            lambda state: (
-                logic.zerg_basic_kerriganless_anti_air(state)
-                and logic.zerg_defense_rating(state, False, True) >= 8
-                and logic.zerg_defense_rating(state, False, False) >= 6
-                and logic.zerg_common_unit(state))
-        ),
-        make_location_data(SC2Mission.THE_DIG_Z.mission_name, "Cutting Through the Core", SC2_RACESWAP_LOC_ID_OFFSET + 1707, LocationType.EXTRA,
-            lambda state: (
-                logic.zerg_basic_kerriganless_anti_air(state)
-                and logic.zerg_defense_rating(state, False, True) >= 8
-                and logic.zerg_defense_rating(state, False, False) >= 6
-                and logic.zerg_common_unit(state))
-        ),
-        make_location_data(SC2Mission.THE_DIG_Z.mission_name, "Structure Access Imminent", SC2_RACESWAP_LOC_ID_OFFSET + 1708, LocationType.EXTRA,
-            lambda state: (
-                logic.zerg_basic_kerriganless_anti_air(state)
-                and logic.zerg_defense_rating(state, False, True) >= 8
-                and logic.zerg_defense_rating(state, False, False) >= 6
-                and logic.zerg_common_unit(state))
-        ),
-        make_location_data(SC2Mission.THE_DIG_Z.mission_name, "Northwestern Protoss Base", SC2_RACESWAP_LOC_ID_OFFSET + 1709, LocationType.MASTERY,
-            lambda state: (
-                logic.zerg_basic_kerriganless_anti_air(state)
-                and logic.zerg_defense_rating(state, False, True) >= 8
-                and logic.zerg_defense_rating(state, False, False) >= 6
-                and logic.zerg_common_unit(state)
-                and logic.zerg_base_buster(state))
-        ),
-        make_location_data(SC2Mission.THE_DIG_Z.mission_name, "Northeastern Protoss Base", SC2_RACESWAP_LOC_ID_OFFSET + 1710, LocationType.MASTERY,
-            lambda state: (
-                logic.zerg_basic_kerriganless_anti_air(state)
-                and logic.zerg_defense_rating(state, False, True) >= 8
-                and logic.zerg_defense_rating(state, False, False) >= 6
-                and logic.zerg_common_unit(state)
-                and logic.zerg_base_buster(state))
-        ),
-        make_location_data(SC2Mission.THE_DIG_Z.mission_name, "Eastern Protoss Base", SC2_RACESWAP_LOC_ID_OFFSET + 1711, LocationType.MASTERY,
-            lambda state: (
-                logic.zerg_basic_kerriganless_anti_air(state)
-                and logic.zerg_defense_rating(state, False, True) >= 8
-                and logic.zerg_defense_rating(state, False, False) >= 6
-                and logic.zerg_common_unit(state)
-                and logic.zerg_base_buster(state))
-        ),
-        make_location_data(SC2Mission.THE_DIG_P.mission_name, "Victory", SC2_RACESWAP_LOC_ID_OFFSET + 1800, LocationType.VICTORY,
-            lambda state: (
-                logic.protoss_basic_anti_air(state)
-                and logic.protoss_defense_rating(state, False) >= 6
-                and logic.protoss_common_unit(state))
-        ),
-        make_location_data(SC2Mission.THE_DIG_P.mission_name, "Left Relic", SC2_RACESWAP_LOC_ID_OFFSET + 1801, LocationType.VANILLA,
-            lambda state: (
-                logic.protoss_defense_rating(state, False) >= 6
-                and logic.protoss_common_unit(state))
-        ),
-        make_location_data(SC2Mission.THE_DIG_P.mission_name, "Right Ground Relic", SC2_RACESWAP_LOC_ID_OFFSET + 1802, LocationType.VANILLA,
-            lambda state: (
-                logic.protoss_defense_rating(state, False) >= 6
-                and logic.protoss_common_unit(state))
-        ),
-        make_location_data(SC2Mission.THE_DIG_P.mission_name, "Right Cliff Relic", SC2_RACESWAP_LOC_ID_OFFSET + 1803, LocationType.VANILLA,
-            lambda state: (
-                logic.protoss_defense_rating(state, False) >= 6
-                and logic.protoss_common_unit(state))
-        ),
-        make_location_data(SC2Mission.THE_DIG_P.mission_name, "Moebius Base", SC2_RACESWAP_LOC_ID_OFFSET + 1804, LocationType.EXTRA),
-        make_location_data(SC2Mission.THE_DIG_P.mission_name, "Door Outer Layer", SC2_RACESWAP_LOC_ID_OFFSET + 1805, LocationType.EXTRA,
-            lambda state: (
-                logic.protoss_defense_rating(state, False) >= 6
-                and logic.protoss_common_unit(state))
-        ),
-        make_location_data(SC2Mission.THE_DIG_P.mission_name, "Door Thermal Barrier", SC2_RACESWAP_LOC_ID_OFFSET + 1806, LocationType.EXTRA,
-            lambda state: (
-                logic.protoss_basic_anti_air(state)
-                and logic.protoss_defense_rating(state, False) >= 6
-                and logic.protoss_common_unit(state))
-        ),
-        make_location_data(SC2Mission.THE_DIG_P.mission_name, "Cutting Through the Core", SC2_RACESWAP_LOC_ID_OFFSET + 1807, LocationType.EXTRA,
-            lambda state: (
-                logic.protoss_basic_anti_air(state)
-                and logic.protoss_defense_rating(state, False) >= 6
-                and logic.protoss_common_unit(state))
-        ),
-        make_location_data(SC2Mission.THE_DIG_P.mission_name, "Structure Access Imminent", SC2_RACESWAP_LOC_ID_OFFSET + 1808, LocationType.EXTRA,
-            lambda state: (
-                logic.protoss_basic_anti_air(state)
-                and logic.protoss_defense_rating(state, False) >= 6
-                and logic.protoss_common_unit(state))
-        ),
-        make_location_data(SC2Mission.THE_DIG_P.mission_name, "Northwestern Protoss Base", SC2_RACESWAP_LOC_ID_OFFSET + 1809, LocationType.MASTERY,
-            lambda state: (
-                logic.protoss_basic_anti_air(state)
-                and logic.protoss_defense_rating(state, False) >= 6
-                and logic.protoss_common_unit(state)
-                and (logic.protoss_competent_comp(state) or state.has(item_names.OBSERVER, player)))
-        ),
-        make_location_data(SC2Mission.THE_DIG_P.mission_name, "Northeastern Protoss Base", SC2_RACESWAP_LOC_ID_OFFSET + 1810, LocationType.MASTERY,
-            lambda state: (
-                logic.protoss_basic_anti_air(state)
-                and logic.protoss_defense_rating(state, False) >= 6
-                and logic.protoss_common_unit(state)
-                and (logic.protoss_competent_comp(state) or state.has(item_names.OBSERVER, player)))
-        ),
-        make_location_data(SC2Mission.THE_DIG_P.mission_name, "Eastern Protoss Base", SC2_RACESWAP_LOC_ID_OFFSET + 1811, LocationType.MASTERY,
-            lambda state: (
-                logic.protoss_basic_anti_air(state)
-                and logic.protoss_defense_rating(state, False) >= 6
-                and logic.protoss_common_unit(state)
-                and (logic.protoss_competent_comp(state) or state.has(item_names.OBSERVER, player)))
-=======
-        make_location_data(SC2Mission.THE_MOEBIUS_FACTOR_Z.mission_name, "Victory", SC2_RACESWAP_LOC_ID_OFFSET + 1900, LocationType.VICTORY,
-            lambda state: (
-                logic.zerg_basic_kerriganless_anti_air(state)
-                and (logic.zerg_versatile_air(state)
-                    or state.has_any({item_names.YGGDRASIL, item_names.OVERLORD_VENTRAL_SACS, item_names.NYDUS_WORM}, player)
-                    and logic.zerg_common_unit(state)))
-        ),
-        make_location_data(SC2Mission.THE_MOEBIUS_FACTOR_Z.mission_name, "1st Data Core", SC2_RACESWAP_LOC_ID_OFFSET + 1901, LocationType.VANILLA),
-        make_location_data(SC2Mission.THE_MOEBIUS_FACTOR_Z.mission_name, "2nd Data Core", SC2_RACESWAP_LOC_ID_OFFSET + 1902, LocationType.VANILLA,
-            lambda state: (
-                logic.zerg_versatile_air(state)
-                or state.has_any({item_names.YGGDRASIL, item_names.OVERLORD_VENTRAL_SACS, item_names.NYDUS_WORM}, player)
-                    and logic.zerg_common_unit(state))
-        ),
-        make_location_data(SC2Mission.THE_MOEBIUS_FACTOR_Z.mission_name, "South Rescue", SC2_RACESWAP_LOC_ID_OFFSET + 1903, LocationType.EXTRA,
-            lambda state: state.has_any({item_names.YGGDRASIL, item_names.OVERLORD_VENTRAL_SACS, item_names.NYDUS_WORM}, player)
-        ),
-        make_location_data(SC2Mission.THE_MOEBIUS_FACTOR_Z.mission_name, "Wall Rescue", SC2_RACESWAP_LOC_ID_OFFSET + 1904, LocationType.EXTRA,
-            lambda state: state.has_any({item_names.YGGDRASIL, item_names.OVERLORD_VENTRAL_SACS, item_names.NYDUS_WORM}, player)
-        ),
-        make_location_data(SC2Mission.THE_MOEBIUS_FACTOR_Z.mission_name, "Mid Rescue", SC2_RACESWAP_LOC_ID_OFFSET + 1905, LocationType.EXTRA,
-            lambda state: state.has_any({item_names.YGGDRASIL, item_names.OVERLORD_VENTRAL_SACS, item_names.NYDUS_WORM}, player)
-        ),
-        make_location_data(SC2Mission.THE_MOEBIUS_FACTOR_Z.mission_name, "Nydus Roof Rescue", SC2_RACESWAP_LOC_ID_OFFSET + 1906, LocationType.EXTRA,
-            lambda state: state.has_any({item_names.YGGDRASIL, item_names.OVERLORD_VENTRAL_SACS, item_names.NYDUS_WORM}, player)
-        ),
-        make_location_data(SC2Mission.THE_MOEBIUS_FACTOR_Z.mission_name, "Alive Inside Rescue", SC2_RACESWAP_LOC_ID_OFFSET + 1907, LocationType.EXTRA,
-            lambda state: state.has_any({item_names.YGGDRASIL, item_names.OVERLORD_VENTRAL_SACS, item_names.NYDUS_WORM}, player)
-        ),
-        make_location_data(SC2Mission.THE_MOEBIUS_FACTOR_Z.mission_name, "Brutalisk", SC2_RACESWAP_LOC_ID_OFFSET + 1908, LocationType.VANILLA,
-            lambda state: (
-                logic.zerg_basic_kerriganless_anti_air(state)
-                and (logic.zerg_versatile_air(state)
-                    or state.has_any({item_names.YGGDRASIL, item_names.OVERLORD_VENTRAL_SACS, item_names.NYDUS_WORM}, player)
-                    and logic.zerg_common_unit(state)))
-        ),
-        make_location_data(SC2Mission.THE_MOEBIUS_FACTOR_Z.mission_name, "3rd Data Core", SC2_RACESWAP_LOC_ID_OFFSET + 1909, LocationType.VANILLA,
-            lambda state: (
-                logic.zerg_basic_kerriganless_anti_air(state)
-                and (logic.zerg_versatile_air(state)
-                    or state.has_any({item_names.YGGDRASIL, item_names.OVERLORD_VENTRAL_SACS, item_names.NYDUS_WORM}, player)
-                    and logic.zerg_common_unit(state)))
-        ),
-        make_location_data(SC2Mission.THE_MOEBIUS_FACTOR_P.mission_name, "Victory", SC2_RACESWAP_LOC_ID_OFFSET + 2000, LocationType.VICTORY,
-            lambda state: (
-                logic.protoss_basic_anti_air(state)
-                and (logic.protoss_fleet(state)
-                    or state.has(item_names.WARP_PRISM, player)
-                    and logic.protoss_common_unit(state)))
-        ),
-        make_location_data(SC2Mission.THE_MOEBIUS_FACTOR_P.mission_name, "1st Data Core", SC2_RACESWAP_LOC_ID_OFFSET + 2001, LocationType.VANILLA),
-        make_location_data(SC2Mission.THE_MOEBIUS_FACTOR_P.mission_name, "2nd Data Core", SC2_RACESWAP_LOC_ID_OFFSET + 2002, LocationType.VANILLA,
-            lambda state: (
-                logic.protoss_fleet(state)
-                or (state.has(item_names.WARP_PRISM, player)
-                    and logic.protoss_common_unit(state)))
-        ),
-        make_location_data(SC2Mission.THE_MOEBIUS_FACTOR_P.mission_name, "South Rescue", SC2_RACESWAP_LOC_ID_OFFSET + 2003, LocationType.EXTRA,
-            lambda state: state.has(item_names.WARP_PRISM, player)
-                           and (adv_tactics or state.has(item_names.PROGRESSIVE_WARP_RELOCATE, player))
-        ),
-        make_location_data(SC2Mission.THE_MOEBIUS_FACTOR_P.mission_name, "Wall Rescue", SC2_RACESWAP_LOC_ID_OFFSET + 2004, LocationType.EXTRA,
-            lambda state: state.has(item_names.WARP_PRISM, player)
-                           and (adv_tactics or state.has(item_names.PROGRESSIVE_WARP_RELOCATE, player))
-        ),
-        make_location_data(SC2Mission.THE_MOEBIUS_FACTOR_P.mission_name, "Mid Rescue", SC2_RACESWAP_LOC_ID_OFFSET + 2005, LocationType.EXTRA,
-            lambda state: state.has(item_names.WARP_PRISM, player)
-                           and (adv_tactics or state.has(item_names.PROGRESSIVE_WARP_RELOCATE, player))
-        ),
-        make_location_data(SC2Mission.THE_MOEBIUS_FACTOR_P.mission_name, "Nydus Roof Rescue", SC2_RACESWAP_LOC_ID_OFFSET + 2006, LocationType.EXTRA,
-            lambda state: state.has(item_names.WARP_PRISM, player)
-                           and (adv_tactics or state.has(item_names.PROGRESSIVE_WARP_RELOCATE, player))
-        ),
-        make_location_data(SC2Mission.THE_MOEBIUS_FACTOR_P.mission_name, "Alive Inside Rescue", SC2_RACESWAP_LOC_ID_OFFSET + 2007, LocationType.EXTRA,
-            lambda state: state.has(item_names.WARP_PRISM, player)
-                           and (adv_tactics or state.has(item_names.PROGRESSIVE_WARP_RELOCATE, player))
-        ),
-        make_location_data(SC2Mission.THE_MOEBIUS_FACTOR_P.mission_name, "Brutalisk", SC2_RACESWAP_LOC_ID_OFFSET + 2008, LocationType.VANILLA,
-            lambda state: (
-                logic.protoss_basic_anti_air(state)
-                and (logic.protoss_fleet(state)
-                    or state.has(item_names.WARP_PRISM, player)
-                    and logic.protoss_common_unit(state)))
-        ),
-        make_location_data(SC2Mission.THE_MOEBIUS_FACTOR_P.mission_name, "3rd Data Core", SC2_RACESWAP_LOC_ID_OFFSET + 2009, LocationType.VANILLA,
-            lambda state: (
-                logic.protoss_basic_anti_air(state)
-                and (logic.protoss_fleet(state)
-                    or state.has(item_names.WARP_PRISM, player)
-                    and logic.protoss_common_unit(state)))
->>>>>>> 1d2a23bf
-        ),
-        make_location_data(SC2Mission.SUPERNOVA_Z.mission_name, "Victory", SC2_RACESWAP_LOC_ID_OFFSET + 2100, LocationType.VICTORY,
-            lambda state: (
-                logic.zerg_competent_comp_competent_aa(state)
-                and (adv_tactics or state.has(item_names.YGGDRASIL, player)))
-        ),
-        make_location_data(SC2Mission.SUPERNOVA_Z.mission_name, "West Relic", SC2_RACESWAP_LOC_ID_OFFSET + 2101, LocationType.VANILLA),
-        make_location_data(SC2Mission.SUPERNOVA_Z.mission_name, "North Relic", SC2_RACESWAP_LOC_ID_OFFSET + 2102, LocationType.VANILLA),
-        make_location_data(SC2Mission.SUPERNOVA_Z.mission_name, "South Relic", SC2_RACESWAP_LOC_ID_OFFSET + 2103, LocationType.VANILLA,
-            lambda state: (
-                logic.zerg_competent_comp_competent_aa(state)
-                and (adv_tactics or state.has(item_names.YGGDRASIL, player)))
-        ),
-        make_location_data(SC2Mission.SUPERNOVA_Z.mission_name, "East Relic", SC2_RACESWAP_LOC_ID_OFFSET + 2104, LocationType.VANILLA,
-            lambda state: (
-                logic.zerg_competent_comp_competent_aa(state)
-                and (adv_tactics or state.has(item_names.YGGDRASIL, player)))
-        ),
-        make_location_data(SC2Mission.SUPERNOVA_Z.mission_name, "Landing Zone Cleared", SC2_RACESWAP_LOC_ID_OFFSET + 2105, LocationType.EXTRA),
-        make_location_data(SC2Mission.SUPERNOVA_Z.mission_name, "Middle Base", SC2_RACESWAP_LOC_ID_OFFSET + 2106, LocationType.EXTRA,
-            lambda state: (
-                logic.zerg_competent_comp_competent_aa(state)
-                and (adv_tactics or state.has(item_names.YGGDRASIL, player)))
-        ),
-        make_location_data(SC2Mission.SUPERNOVA_Z.mission_name, "Southeast Base", SC2_RACESWAP_LOC_ID_OFFSET + 2107, LocationType.EXTRA,
-            lambda state: (
-                logic.zerg_competent_comp_competent_aa(state)
-                and (adv_tactics or state.has(item_names.YGGDRASIL, player)))
-        ),
-        make_location_data(SC2Mission.SUPERNOVA_P.mission_name, "Victory", SC2_RACESWAP_LOC_ID_OFFSET + 2200, LocationType.VICTORY,
-            lambda state: (
-                logic.protoss_competent_comp(state)
-                and (
-                        state.count(item_names.PROGRESSIVE_WARP_RELOCATE, player) >= 2
-                        or (adv_tactics and state.has(item_names.PROGRESSIVE_WARP_RELOCATE, player))))
-        ),
-        make_location_data(SC2Mission.SUPERNOVA_P.mission_name, "West Relic", SC2_RACESWAP_LOC_ID_OFFSET + 2201, LocationType.VANILLA),
-        make_location_data(SC2Mission.SUPERNOVA_P.mission_name, "North Relic", SC2_RACESWAP_LOC_ID_OFFSET + 2202, LocationType.VANILLA),
-        make_location_data(SC2Mission.SUPERNOVA_P.mission_name, "South Relic", SC2_RACESWAP_LOC_ID_OFFSET + 2203, LocationType.VANILLA,
-            lambda state: (
-                logic.protoss_competent_comp(state)
-                and (
-                        state.count(item_names.PROGRESSIVE_WARP_RELOCATE, player) >= 2
-                        or (adv_tactics and state.has(item_names.PROGRESSIVE_WARP_RELOCATE, player))))
-        ),
-        make_location_data(SC2Mission.SUPERNOVA_P.mission_name, "East Relic", SC2_RACESWAP_LOC_ID_OFFSET + 2204, LocationType.VANILLA,
-            lambda state: (
-                logic.protoss_competent_comp(state)
-                and (
-                        state.count(item_names.PROGRESSIVE_WARP_RELOCATE, player) >= 2
-                        or (adv_tactics and state.has(item_names.PROGRESSIVE_WARP_RELOCATE, player))))
-        ),
-        make_location_data(SC2Mission.SUPERNOVA_P.mission_name, "Landing Zone Cleared", SC2_RACESWAP_LOC_ID_OFFSET + 2205, LocationType.EXTRA),
-        make_location_data(SC2Mission.SUPERNOVA_P.mission_name, "Middle Base", SC2_RACESWAP_LOC_ID_OFFSET + 2206, LocationType.EXTRA,
-            lambda state: (
-                logic.protoss_competent_comp(state)
-                and (
-                        state.count(item_names.PROGRESSIVE_WARP_RELOCATE, player) >= 2
-                        or (adv_tactics and state.has(item_names.PROGRESSIVE_WARP_RELOCATE, player))))
-        ),
-        make_location_data(SC2Mission.SUPERNOVA_P.mission_name, "Southeast Base", SC2_RACESWAP_LOC_ID_OFFSET + 2207, LocationType.EXTRA,
-            lambda state: (
-                logic.protoss_competent_comp(state)
-                and (
-                        state.count(item_names.PROGRESSIVE_WARP_RELOCATE, player) >= 2
-                        or (adv_tactics and state.has(item_names.PROGRESSIVE_WARP_RELOCATE, player))))
-        ),
-        make_location_data(SC2Mission.MAW_OF_THE_VOID_Z.mission_name, "Victory", SC2_RACESWAP_LOC_ID_OFFSET + 2300, LocationType.VICTORY,
-            logic.zerg_maw_requirement
-        ),
-        make_location_data(SC2Mission.MAW_OF_THE_VOID_Z.mission_name, "Landing Zone Cleared", SC2_RACESWAP_LOC_ID_OFFSET + 2301, LocationType.EXTRA),
-        make_location_data(SC2Mission.MAW_OF_THE_VOID_Z.mission_name, "Expansion Prisoners", SC2_RACESWAP_LOC_ID_OFFSET + 2302, LocationType.VANILLA,
-            logic.zerg_maw_requirement
-        ),
-        make_location_data(SC2Mission.MAW_OF_THE_VOID_Z.mission_name, "South Close Prisoners", SC2_RACESWAP_LOC_ID_OFFSET + 2303, LocationType.VANILLA,
-            logic.zerg_maw_requirement
-        ),
-        make_location_data(SC2Mission.MAW_OF_THE_VOID_Z.mission_name, "South Far Prisoners", SC2_RACESWAP_LOC_ID_OFFSET + 2304, LocationType.VANILLA,
-            logic.zerg_maw_requirement
-        ),
-        make_location_data(SC2Mission.MAW_OF_THE_VOID_Z.mission_name, "North Prisoners", SC2_RACESWAP_LOC_ID_OFFSET + 2305, LocationType.VANILLA,
-            logic.zerg_maw_requirement
-        ),
-        make_location_data(SC2Mission.MAW_OF_THE_VOID_Z.mission_name, "Mothership", SC2_RACESWAP_LOC_ID_OFFSET + 2306, LocationType.EXTRA,
-            logic.zerg_maw_requirement
-        ),
-        make_location_data(SC2Mission.MAW_OF_THE_VOID_Z.mission_name, "Expansion Rip Field Generator", SC2_RACESWAP_LOC_ID_OFFSET + 2307, LocationType.EXTRA,
-            logic.zerg_maw_requirement
-        ),
-        make_location_data(SC2Mission.MAW_OF_THE_VOID_Z.mission_name, "Middle Rip Field Generator", SC2_RACESWAP_LOC_ID_OFFSET + 2308, LocationType.EXTRA,
-            logic.zerg_maw_requirement
-        ),
-        make_location_data(SC2Mission.MAW_OF_THE_VOID_Z.mission_name, "Southeast Rip Field Generator", SC2_RACESWAP_LOC_ID_OFFSET + 2309, LocationType.EXTRA,
-            logic.zerg_maw_requirement
-        ),
-        make_location_data(SC2Mission.MAW_OF_THE_VOID_Z.mission_name, "Stargate Rip Field Generator", SC2_RACESWAP_LOC_ID_OFFSET + 2310, LocationType.EXTRA,
-            logic.zerg_maw_requirement
-        ),
-        make_location_data(SC2Mission.MAW_OF_THE_VOID_Z.mission_name, "Northwest Rip Field Generator", SC2_RACESWAP_LOC_ID_OFFSET + 2311, LocationType.CHALLENGE,
-            logic.zerg_maw_requirement
-        ),
-        make_location_data(SC2Mission.MAW_OF_THE_VOID_Z.mission_name, "West Rip Field Generator", SC2_RACESWAP_LOC_ID_OFFSET + 2312, LocationType.CHALLENGE,
-            logic.zerg_maw_requirement
-        ),
-        make_location_data(SC2Mission.MAW_OF_THE_VOID_Z.mission_name, "Southwest Rip Field Generator", SC2_RACESWAP_LOC_ID_OFFSET + 2313, LocationType.CHALLENGE,
-            logic.zerg_maw_requirement
-        ),
-        make_location_data(SC2Mission.MAW_OF_THE_VOID_P.mission_name, "Victory", SC2_RACESWAP_LOC_ID_OFFSET + 2400, LocationType.VICTORY,
-            logic.protoss_maw_requirement
-        ),
-        make_location_data(SC2Mission.MAW_OF_THE_VOID_P.mission_name, "Landing Zone Cleared", SC2_RACESWAP_LOC_ID_OFFSET + 2401, LocationType.EXTRA),
-        make_location_data(SC2Mission.MAW_OF_THE_VOID_P.mission_name, "Expansion Prisoners", SC2_RACESWAP_LOC_ID_OFFSET + 2402, LocationType.VANILLA,
-            lambda state: adv_tactics or logic.protoss_maw_requirement(state)
-        ),
-        make_location_data(SC2Mission.MAW_OF_THE_VOID_P.mission_name, "South Close Prisoners", SC2_RACESWAP_LOC_ID_OFFSET + 2403, LocationType.VANILLA,
-            lambda state: adv_tactics or logic.protoss_maw_requirement(state)
-        ),
-        make_location_data(SC2Mission.MAW_OF_THE_VOID_P.mission_name, "South Far Prisoners", SC2_RACESWAP_LOC_ID_OFFSET + 2404, LocationType.VANILLA,
-            logic.protoss_maw_requirement
-        ),
-        make_location_data(SC2Mission.MAW_OF_THE_VOID_P.mission_name, "North Prisoners", SC2_RACESWAP_LOC_ID_OFFSET + 2405, LocationType.VANILLA,
-            logic.protoss_maw_requirement
-        ),
-        make_location_data(SC2Mission.MAW_OF_THE_VOID_P.mission_name, "Mothership", SC2_RACESWAP_LOC_ID_OFFSET + 2406, LocationType.EXTRA,
-            logic.protoss_maw_requirement
-        ),
-        make_location_data(SC2Mission.MAW_OF_THE_VOID_P.mission_name, "Expansion Rip Field Generator", SC2_RACESWAP_LOC_ID_OFFSET + 2407, LocationType.EXTRA,
-            lambda state: adv_tactics or logic.protoss_maw_requirement(state)
-        ),
-        make_location_data(SC2Mission.MAW_OF_THE_VOID_P.mission_name, "Middle Rip Field Generator", SC2_RACESWAP_LOC_ID_OFFSET + 2408, LocationType.EXTRA,
-            logic.protoss_maw_requirement
-        ),
-        make_location_data(SC2Mission.MAW_OF_THE_VOID_P.mission_name, "Southeast Rip Field Generator", SC2_RACESWAP_LOC_ID_OFFSET + 2409, LocationType.EXTRA,
-            logic.protoss_maw_requirement
-        ),
-        make_location_data(SC2Mission.MAW_OF_THE_VOID_P.mission_name, "Stargate Rip Field Generator", SC2_RACESWAP_LOC_ID_OFFSET + 2410, LocationType.EXTRA,
-            logic.protoss_maw_requirement
-        ),
-        make_location_data(SC2Mission.MAW_OF_THE_VOID_P.mission_name, "Northwest Rip Field Generator", SC2_RACESWAP_LOC_ID_OFFSET + 2411, LocationType.CHALLENGE,
-            logic.protoss_maw_requirement
-        ),
-        make_location_data(SC2Mission.MAW_OF_THE_VOID_P.mission_name, "West Rip Field Generator", SC2_RACESWAP_LOC_ID_OFFSET + 2412, LocationType.CHALLENGE,
-            logic.protoss_maw_requirement
-        ),
-        make_location_data(SC2Mission.MAW_OF_THE_VOID_P.mission_name, "Southwest Rip Field Generator", SC2_RACESWAP_LOC_ID_OFFSET + 2413, LocationType.CHALLENGE,
-            logic.protoss_maw_requirement
-        ),
-        make_location_data(SC2Mission.DEVILS_PLAYGROUND_Z.mission_name, "Victory", SC2_RACESWAP_LOC_ID_OFFSET + 2500, LocationType.VICTORY,
-            lambda state: (
-                adv_tactics
-                or logic.zerg_basic_kerriganless_anti_air(state)
-                    and (logic.zerg_common_unit(state) or state.has(item_names.HUNTERLING, player)))
-        ),
-        make_location_data(SC2Mission.DEVILS_PLAYGROUND_Z.mission_name, "Tosh's Miners", SC2_RACESWAP_LOC_ID_OFFSET + 2501, LocationType.VANILLA),
-        make_location_data(SC2Mission.DEVILS_PLAYGROUND_Z.mission_name, "Brutalisk", SC2_RACESWAP_LOC_ID_OFFSET + 2502, LocationType.VANILLA,
-            lambda state: adv_tactics or logic.zerg_common_unit(state) or state.has(item_names.HUNTERLING, player)
-        ),
-        make_location_data(SC2Mission.DEVILS_PLAYGROUND_Z.mission_name, "North Reinforcements", SC2_RACESWAP_LOC_ID_OFFSET + 2503, LocationType.EXTRA),
-        make_location_data(SC2Mission.DEVILS_PLAYGROUND_Z.mission_name, "Middle Reinforcements", SC2_RACESWAP_LOC_ID_OFFSET + 2504, LocationType.EXTRA,
-            lambda state: adv_tactics or logic.zerg_common_unit(state) or state.has(item_names.HUNTERLING, player)
-        ),
-        make_location_data(SC2Mission.DEVILS_PLAYGROUND_Z.mission_name, "Southwest Reinforcements", SC2_RACESWAP_LOC_ID_OFFSET + 2505, LocationType.EXTRA,
-            lambda state: adv_tactics or logic.zerg_common_unit(state) or state.has(item_names.HUNTERLING, player)
-        ),
-        make_location_data(SC2Mission.DEVILS_PLAYGROUND_Z.mission_name, "Southeast Reinforcements", SC2_RACESWAP_LOC_ID_OFFSET + 2506, LocationType.EXTRA,
-            lambda state: (
-                adv_tactics
-                or logic.zerg_basic_kerriganless_anti_air(state)
-                    and (logic.zerg_common_unit(state) or state.has(item_names.HUNTERLING, player)))
-        ),
-        make_location_data(SC2Mission.DEVILS_PLAYGROUND_Z.mission_name, "East Reinforcements", SC2_RACESWAP_LOC_ID_OFFSET + 2507, LocationType.CHALLENGE,
-            lambda state: (
-                logic.zerg_basic_kerriganless_anti_air(state)
-                and (adv_tactics
-                     or logic.zerg_common_unit(state)
-                     or state.has(item_names.HUNTERLING, player)))
-        ),
-        make_location_data(SC2Mission.DEVILS_PLAYGROUND_Z.mission_name, "Zerg Cleared", SC2_RACESWAP_LOC_ID_OFFSET + 2508, LocationType.CHALLENGE,
-            lambda state: (
-                logic.zerg_competent_anti_air(state)
-                and logic.zerg_common_unit(state))
-        ),
-        make_location_data(SC2Mission.DEVILS_PLAYGROUND_P.mission_name, "Victory", SC2_RACESWAP_LOC_ID_OFFSET + 2600, LocationType.VICTORY,
-            lambda state: (
-                adv_tactics
-                or logic.protoss_basic_anti_air(state) and logic.protoss_common_unit(state))
-        ),
-        make_location_data(SC2Mission.DEVILS_PLAYGROUND_P.mission_name, "Tosh's Miners", SC2_RACESWAP_LOC_ID_OFFSET + 2601, LocationType.VANILLA),
-        make_location_data(SC2Mission.DEVILS_PLAYGROUND_P.mission_name, "Brutalisk", SC2_RACESWAP_LOC_ID_OFFSET + 2602, LocationType.VANILLA,
-            lambda state: adv_tactics or logic.protoss_common_unit(state)
-        ),
-        make_location_data(SC2Mission.DEVILS_PLAYGROUND_P.mission_name, "North Reinforcements", SC2_RACESWAP_LOC_ID_OFFSET + 2603, LocationType.EXTRA),
-        make_location_data(SC2Mission.DEVILS_PLAYGROUND_P.mission_name, "Middle Reinforcements", SC2_RACESWAP_LOC_ID_OFFSET + 2604, LocationType.EXTRA,
-            lambda state: adv_tactics or logic.protoss_common_unit(state)
-        ),
-        make_location_data(SC2Mission.DEVILS_PLAYGROUND_P.mission_name, "Southwest Reinforcements", SC2_RACESWAP_LOC_ID_OFFSET + 2605, LocationType.EXTRA,
-            lambda state: adv_tactics or logic.protoss_common_unit(state)
-        ),
-        make_location_data(SC2Mission.DEVILS_PLAYGROUND_P.mission_name, "Southeast Reinforcements", SC2_RACESWAP_LOC_ID_OFFSET + 2606, LocationType.EXTRA,
-            lambda state: (
-                adv_tactics
-                or logic.protoss_basic_anti_air(state)
-                    and logic.protoss_common_unit(state))
-        ),
-        make_location_data(SC2Mission.DEVILS_PLAYGROUND_P.mission_name, "East Reinforcements", SC2_RACESWAP_LOC_ID_OFFSET + 2607, LocationType.CHALLENGE,
-            lambda state: (
-                logic.protoss_basic_anti_air(state)
-                and (adv_tactics
-                    or logic.protoss_common_unit(state)))
-        ),
-        make_location_data(SC2Mission.DEVILS_PLAYGROUND_P.mission_name, "Zerg Cleared", SC2_RACESWAP_LOC_ID_OFFSET + 2608, LocationType.CHALLENGE,
-            lambda state: (
-                logic.protoss_competent_anti_air(state)
-                and (logic.protoss_common_unit(state)))
-        ),
-        make_location_data(SC2Mission.WELCOME_TO_THE_JUNGLE_Z.mission_name, "Victory", SC2_RACESWAP_LOC_ID_OFFSET + 2700, LocationType.VICTORY,
-            logic.welcome_to_the_jungle_z_requirement
-        ),
-        make_location_data(SC2Mission.WELCOME_TO_THE_JUNGLE_Z.mission_name, "Close Relic", SC2_RACESWAP_LOC_ID_OFFSET + 2701, LocationType.VANILLA),
-        make_location_data(SC2Mission.WELCOME_TO_THE_JUNGLE_Z.mission_name, "West Relic", SC2_RACESWAP_LOC_ID_OFFSET + 2702, LocationType.VANILLA,
-            logic.welcome_to_the_jungle_z_requirement
-        ),
-        make_location_data(SC2Mission.WELCOME_TO_THE_JUNGLE_Z.mission_name, "North-East Relic", SC2_RACESWAP_LOC_ID_OFFSET + 2703, LocationType.VANILLA,
-            logic.welcome_to_the_jungle_z_requirement
-        ),
-        make_location_data(SC2Mission.WELCOME_TO_THE_JUNGLE_Z.mission_name, "Middle Base", SC2_RACESWAP_LOC_ID_OFFSET + 2704, LocationType.EXTRA,
-            logic.welcome_to_the_jungle_z_requirement
-        ),
-        make_location_data(SC2Mission.WELCOME_TO_THE_JUNGLE_Z.mission_name, "Main Base", SC2_RACESWAP_LOC_ID_OFFSET + 2705, LocationType.MASTERY,
-            lambda state: (
-                logic.welcome_to_the_jungle_z_requirement(state)
-                and logic.zerg_competent_anti_air(state)
-                and logic.zerg_base_buster(state))
-        ),
-        make_location_data(SC2Mission.WELCOME_TO_THE_JUNGLE_Z.mission_name, "No Terrazine Nodes Sealed", SC2_RACESWAP_LOC_ID_OFFSET + 2706, LocationType.CHALLENGE,
-            lambda state: (
-                logic.welcome_to_the_jungle_z_requirement(state)
-                and logic.zerg_competent_anti_air(state)
-                and logic.zerg_big_monsters(state)),
-            flags=LocationFlag.PREVENTATIVE
-        ),
-        make_location_data(SC2Mission.WELCOME_TO_THE_JUNGLE_Z.mission_name, "Up to 1 Terrazine Node Sealed", SC2_RACESWAP_LOC_ID_OFFSET + 2707, LocationType.CHALLENGE,
-            lambda state: (
-                logic.welcome_to_the_jungle_z_requirement(state)
-                and logic.zerg_competent_anti_air(state)),
-            flags=LocationFlag.PREVENTATIVE
-        ),
-        make_location_data(SC2Mission.WELCOME_TO_THE_JUNGLE_Z.mission_name, "Up to 2 Terrazine Nodes Sealed", SC2_RACESWAP_LOC_ID_OFFSET + 2708, LocationType.CHALLENGE,
-            lambda state: (
-                logic.welcome_to_the_jungle_z_requirement(state)
-                and logic.zerg_competent_anti_air(state)),
-            flags=LocationFlag.PREVENTATIVE
-        ),
-        make_location_data(SC2Mission.WELCOME_TO_THE_JUNGLE_Z.mission_name, "Up to 3 Terrazine Nodes Sealed", SC2_RACESWAP_LOC_ID_OFFSET + 2709, LocationType.CHALLENGE,
-            lambda state: (
-                logic.welcome_to_the_jungle_z_requirement(state)
-                and logic.zerg_competent_anti_air(state)),
-            flags=LocationFlag.PREVENTATIVE
-        ),
-        make_location_data(SC2Mission.WELCOME_TO_THE_JUNGLE_Z.mission_name, "Up to 4 Terrazine Nodes Sealed", SC2_RACESWAP_LOC_ID_OFFSET + 2710, LocationType.EXTRA,
-            logic.welcome_to_the_jungle_z_requirement,
-            flags=LocationFlag.PREVENTATIVE
-        ),
-        make_location_data(SC2Mission.WELCOME_TO_THE_JUNGLE_Z.mission_name, "Up to 5 Terrazine Nodes Sealed", SC2_RACESWAP_LOC_ID_OFFSET + 2711, LocationType.EXTRA,
-            logic.welcome_to_the_jungle_z_requirement,
-            flags=LocationFlag.PREVENTATIVE
-        ),
-        make_location_data(SC2Mission.WELCOME_TO_THE_JUNGLE_P.mission_name, "Victory", SC2_RACESWAP_LOC_ID_OFFSET + 2800, LocationType.VICTORY,
-            logic.welcome_to_the_jungle_p_requirement
-        ),
-        make_location_data(SC2Mission.WELCOME_TO_THE_JUNGLE_P.mission_name, "Close Relic", SC2_RACESWAP_LOC_ID_OFFSET + 2801, LocationType.VANILLA),
-        make_location_data(SC2Mission.WELCOME_TO_THE_JUNGLE_P.mission_name, "West Relic", SC2_RACESWAP_LOC_ID_OFFSET + 2802, LocationType.VANILLA,
-            logic.welcome_to_the_jungle_p_requirement
-        ),
-        make_location_data(SC2Mission.WELCOME_TO_THE_JUNGLE_P.mission_name, "North-East Relic", SC2_RACESWAP_LOC_ID_OFFSET + 2803, LocationType.VANILLA,
-            logic.welcome_to_the_jungle_p_requirement
-        ),
-        make_location_data(SC2Mission.WELCOME_TO_THE_JUNGLE_P.mission_name, "Middle Base", SC2_RACESWAP_LOC_ID_OFFSET + 2804, LocationType.EXTRA,
-            logic.welcome_to_the_jungle_p_requirement
-        ),
-        make_location_data(SC2Mission.WELCOME_TO_THE_JUNGLE_P.mission_name, "Main Base", SC2_RACESWAP_LOC_ID_OFFSET + 2805, LocationType.MASTERY,
-            lambda state: (
-                logic.welcome_to_the_jungle_p_requirement(state)
-                and logic.protoss_competent_comp(state))
-        ),
-        make_location_data(SC2Mission.WELCOME_TO_THE_JUNGLE_P.mission_name, "No Terrazine Nodes Sealed", SC2_RACESWAP_LOC_ID_OFFSET + 2806, LocationType.CHALLENGE,
-            lambda state: (
-                logic.welcome_to_the_jungle_p_requirement(state)
-                and logic.protoss_competent_comp(state)),
-            flags=LocationFlag.PREVENTATIVE
-        ),
-        make_location_data(SC2Mission.WELCOME_TO_THE_JUNGLE_P.mission_name, "Up to 1 Terrazine Node Sealed", SC2_RACESWAP_LOC_ID_OFFSET + 2807, LocationType.CHALLENGE,
-            lambda state: (
-                logic.welcome_to_the_jungle_p_requirement(state)
-                and logic.protoss_competent_comp(state)),
-            flags=LocationFlag.PREVENTATIVE
-        ),
-        make_location_data(SC2Mission.WELCOME_TO_THE_JUNGLE_P.mission_name, "Up to 2 Terrazine Nodes Sealed", SC2_RACESWAP_LOC_ID_OFFSET + 2808, LocationType.CHALLENGE,
-            lambda state: (
-                logic.welcome_to_the_jungle_p_requirement(state)
-                and logic.protoss_basic_splash(state)),
-            flags=LocationFlag.PREVENTATIVE
-        ),
-        make_location_data(SC2Mission.WELCOME_TO_THE_JUNGLE_P.mission_name, "Up to 3 Terrazine Nodes Sealed", SC2_RACESWAP_LOC_ID_OFFSET + 2809, LocationType.CHALLENGE,
-            lambda state: (
-                logic.welcome_to_the_jungle_p_requirement(state)
-                and logic.protoss_basic_splash(state)),
-            flags=LocationFlag.PREVENTATIVE
-        ),
-        make_location_data(SC2Mission.WELCOME_TO_THE_JUNGLE_P.mission_name, "Up to 4 Terrazine Nodes Sealed", SC2_RACESWAP_LOC_ID_OFFSET + 2810, LocationType.EXTRA,
-            logic.welcome_to_the_jungle_p_requirement,
-            flags=LocationFlag.PREVENTATIVE
-        ),
-        make_location_data(SC2Mission.WELCOME_TO_THE_JUNGLE_P.mission_name, "Up to 5 Terrazine Nodes Sealed", SC2_RACESWAP_LOC_ID_OFFSET + 2811, LocationType.EXTRA,
-            logic.welcome_to_the_jungle_p_requirement,
-            flags=LocationFlag.PREVENTATIVE
-        ),
-        make_location_data(SC2Mission.THE_GREAT_TRAIN_ROBBERY_Z.mission_name, "Victory", SC2_RACESWAP_LOC_ID_OFFSET + 3300, LocationType.VICTORY,
-            lambda state: (
-                logic.zerg_great_train_robbery_train_stopper(state)
-                and logic.zerg_basic_kerriganless_anti_air(state))
-        ),
-        make_location_data(SC2Mission.THE_GREAT_TRAIN_ROBBERY_Z.mission_name, "North Defiler", SC2_RACESWAP_LOC_ID_OFFSET + 3301, LocationType.VANILLA),
-        make_location_data(SC2Mission.THE_GREAT_TRAIN_ROBBERY_Z.mission_name, "Mid Defiler", SC2_RACESWAP_LOC_ID_OFFSET + 3302, LocationType.VANILLA),
-        make_location_data(SC2Mission.THE_GREAT_TRAIN_ROBBERY_Z.mission_name, "South Defiler", SC2_RACESWAP_LOC_ID_OFFSET + 3303, LocationType.VANILLA),
-        make_location_data(SC2Mission.THE_GREAT_TRAIN_ROBBERY_Z.mission_name, "Close Diamondback", SC2_RACESWAP_LOC_ID_OFFSET + 3304, LocationType.EXTRA),
-        make_location_data(SC2Mission.THE_GREAT_TRAIN_ROBBERY_Z.mission_name, "Northwest Diamondback", SC2_RACESWAP_LOC_ID_OFFSET + 3305, LocationType.EXTRA),
-        make_location_data(SC2Mission.THE_GREAT_TRAIN_ROBBERY_Z.mission_name, "North Diamondback", SC2_RACESWAP_LOC_ID_OFFSET + 3306, LocationType.EXTRA),
-        make_location_data(SC2Mission.THE_GREAT_TRAIN_ROBBERY_Z.mission_name, "Northeast Diamondback", SC2_RACESWAP_LOC_ID_OFFSET + 3307, LocationType.EXTRA),
-        make_location_data(SC2Mission.THE_GREAT_TRAIN_ROBBERY_Z.mission_name, "Southwest Diamondback", SC2_RACESWAP_LOC_ID_OFFSET + 3308, LocationType.EXTRA),
-        make_location_data(SC2Mission.THE_GREAT_TRAIN_ROBBERY_Z.mission_name, "Southeast Diamondback", SC2_RACESWAP_LOC_ID_OFFSET + 3309, LocationType.EXTRA),
-        make_location_data(SC2Mission.THE_GREAT_TRAIN_ROBBERY_Z.mission_name, "Kill Team", SC2_RACESWAP_LOC_ID_OFFSET + 3310, LocationType.CHALLENGE,
-            lambda state: (
-                (adv_tactics or logic.zerg_common_unit(state))
-                and logic.zerg_great_train_robbery_train_stopper(state)
-                and logic.zerg_basic_kerriganless_anti_air(state))
-        ),
-        make_location_data(SC2Mission.THE_GREAT_TRAIN_ROBBERY_Z.mission_name, "Flawless", SC2_RACESWAP_LOC_ID_OFFSET + 3311, LocationType.CHALLENGE,
-            lambda state:(
-                logic.zerg_great_train_robbery_train_stopper(state)
-                and logic.zerg_basic_kerriganless_anti_air(state)),
-            flags=LocationFlag.PREVENTATIVE
-        ),
-        make_location_data(SC2Mission.THE_GREAT_TRAIN_ROBBERY_Z.mission_name, "2 Trains Destroyed", SC2_RACESWAP_LOC_ID_OFFSET + 3312, LocationType.EXTRA,
-            logic.zerg_great_train_robbery_train_stopper
-        ),
-        make_location_data(SC2Mission.THE_GREAT_TRAIN_ROBBERY_Z.mission_name, "4 Trains Destroyed", SC2_RACESWAP_LOC_ID_OFFSET + 3313, LocationType.EXTRA,
-            lambda state: (
-                logic.zerg_great_train_robbery_train_stopper(state)
-                and logic.zerg_basic_kerriganless_anti_air(state))
-        ),
-        make_location_data(SC2Mission.THE_GREAT_TRAIN_ROBBERY_Z.mission_name, "6 Trains Destroyed", SC2_RACESWAP_LOC_ID_OFFSET + 3314, LocationType.EXTRA,
-            lambda state: (
-                logic.zerg_great_train_robbery_train_stopper(state)
-                and logic.zerg_basic_kerriganless_anti_air(state))
-        ),
-        make_location_data(SC2Mission.THE_GREAT_TRAIN_ROBBERY_P.mission_name, "Victory", SC2_RACESWAP_LOC_ID_OFFSET + 3400, LocationType.VICTORY,
-            lambda state: (
-                logic.protoss_great_train_robbery_train_stopper(state)
-                and logic.protoss_basic_anti_air(state))
-        ),
-        make_location_data(SC2Mission.THE_GREAT_TRAIN_ROBBERY_P.mission_name, "North Defiler", SC2_RACESWAP_LOC_ID_OFFSET + 3401, LocationType.VANILLA),
-        make_location_data(SC2Mission.THE_GREAT_TRAIN_ROBBERY_P.mission_name, "Mid Defiler", SC2_RACESWAP_LOC_ID_OFFSET + 3402, LocationType.VANILLA),
-        make_location_data(SC2Mission.THE_GREAT_TRAIN_ROBBERY_P.mission_name, "South Defiler", SC2_RACESWAP_LOC_ID_OFFSET + 3403, LocationType.VANILLA),
-        make_location_data(SC2Mission.THE_GREAT_TRAIN_ROBBERY_P.mission_name, "Close Diamondback", SC2_RACESWAP_LOC_ID_OFFSET + 3404, LocationType.EXTRA),
-        make_location_data(SC2Mission.THE_GREAT_TRAIN_ROBBERY_P.mission_name, "Northwest Diamondback", SC2_RACESWAP_LOC_ID_OFFSET + 3405, LocationType.EXTRA),
-        make_location_data(SC2Mission.THE_GREAT_TRAIN_ROBBERY_P.mission_name, "North Diamondback", SC2_RACESWAP_LOC_ID_OFFSET + 3406, LocationType.EXTRA),
-        make_location_data(SC2Mission.THE_GREAT_TRAIN_ROBBERY_P.mission_name, "Northeast Diamondback", SC2_RACESWAP_LOC_ID_OFFSET + 3407, LocationType.EXTRA),
-        make_location_data(SC2Mission.THE_GREAT_TRAIN_ROBBERY_P.mission_name, "Southwest Diamondback", SC2_RACESWAP_LOC_ID_OFFSET + 3408, LocationType.EXTRA),
-        make_location_data(SC2Mission.THE_GREAT_TRAIN_ROBBERY_P.mission_name, "Southeast Diamondback", SC2_RACESWAP_LOC_ID_OFFSET + 3409, LocationType.EXTRA),
-        make_location_data(SC2Mission.THE_GREAT_TRAIN_ROBBERY_P.mission_name, "Kill Team", SC2_RACESWAP_LOC_ID_OFFSET + 3410, LocationType.CHALLENGE,
-            lambda state: (
-                (adv_tactics or logic.protoss_common_unit(state))
-                and logic.protoss_great_train_robbery_train_stopper(state)
-                and logic.protoss_basic_anti_air(state))
-        ),
-        make_location_data(SC2Mission.THE_GREAT_TRAIN_ROBBERY_P.mission_name, "Flawless", SC2_RACESWAP_LOC_ID_OFFSET + 3411, LocationType.CHALLENGE,
-            lambda state:(
-                logic.protoss_great_train_robbery_train_stopper(state)
-                and logic.protoss_basic_anti_air(state)),
-            flags=LocationFlag.PREVENTATIVE
-        ),
-        make_location_data(SC2Mission.THE_GREAT_TRAIN_ROBBERY_P.mission_name, "2 Trains Destroyed", SC2_RACESWAP_LOC_ID_OFFSET + 3412, LocationType.EXTRA,
-            logic.protoss_great_train_robbery_train_stopper
-        ),
-        make_location_data(SC2Mission.THE_GREAT_TRAIN_ROBBERY_P.mission_name, "4 Trains Destroyed", SC2_RACESWAP_LOC_ID_OFFSET + 3413, LocationType.EXTRA,
-            lambda state: (
-                logic.protoss_great_train_robbery_train_stopper(state)
-                and logic.protoss_basic_anti_air(state))
-        ),
-        make_location_data(SC2Mission.THE_GREAT_TRAIN_ROBBERY_P.mission_name, "6 Trains Destroyed", SC2_RACESWAP_LOC_ID_OFFSET + 3414, LocationType.EXTRA,
-            lambda state: (
-                logic.protoss_great_train_robbery_train_stopper(state)
-                and logic.protoss_basic_anti_air(state))
-        ),
-        make_location_data(SC2Mission.CUTTHROAT_Z.mission_name, "Victory", SC2_RACESWAP_LOC_ID_OFFSET + 3500, LocationType.VICTORY,
-            lambda state: (
-                logic.zerg_common_unit(state)
-                and (adv_tactics or logic.zerg_basic_kerriganless_anti_air(state)))
-        ),
-        make_location_data(SC2Mission.CUTTHROAT_Z.mission_name, "Mira Han", SC2_RACESWAP_LOC_ID_OFFSET + 3501, LocationType.EXTRA,
-            logic.zerg_common_unit
-        ),
-        make_location_data(SC2Mission.CUTTHROAT_Z.mission_name, "North Relic", SC2_RACESWAP_LOC_ID_OFFSET + 3502, LocationType.VANILLA,
-            logic.zerg_common_unit
-        ),
-        make_location_data(SC2Mission.CUTTHROAT_Z.mission_name, "Mid Relic", SC2_RACESWAP_LOC_ID_OFFSET + 3503, LocationType.VANILLA),
-        make_location_data(SC2Mission.CUTTHROAT_Z.mission_name, "Southwest Relic", SC2_RACESWAP_LOC_ID_OFFSET + 3504, LocationType.VANILLA,
-            logic.zerg_common_unit
-        ),
-        make_location_data(SC2Mission.CUTTHROAT_Z.mission_name, "North Command Center", SC2_RACESWAP_LOC_ID_OFFSET + 3505, LocationType.EXTRA,
-            logic.zerg_common_unit
-        ),
-        make_location_data(SC2Mission.CUTTHROAT_Z.mission_name, "South Command Center", SC2_RACESWAP_LOC_ID_OFFSET + 3506, LocationType.EXTRA,
-            logic.zerg_common_unit
-        ),
-        make_location_data(SC2Mission.CUTTHROAT_Z.mission_name, "West Command Center", SC2_RACESWAP_LOC_ID_OFFSET + 3507, LocationType.EXTRA,
-            logic.zerg_common_unit
-        ),
-        make_location_data(SC2Mission.CUTTHROAT_P.mission_name, "Victory", SC2_RACESWAP_LOC_ID_OFFSET + 3600, LocationType.VICTORY,
-            lambda state: (
-                logic.protoss_common_unit(state)
-                and (adv_tactics or logic.protoss_basic_anti_air(state)))
-        ),
-        make_location_data(SC2Mission.CUTTHROAT_P.mission_name, "Mira Han", SC2_RACESWAP_LOC_ID_OFFSET + 3601, LocationType.EXTRA,
-            logic.protoss_common_unit
-        ),
-        make_location_data(SC2Mission.CUTTHROAT_P.mission_name, "North Relic", SC2_RACESWAP_LOC_ID_OFFSET + 3602, LocationType.VANILLA,
-            logic.protoss_common_unit
-        ),
-        make_location_data(SC2Mission.CUTTHROAT_P.mission_name, "Mid Relic", SC2_RACESWAP_LOC_ID_OFFSET + 3603, LocationType.VANILLA),
-        make_location_data(SC2Mission.CUTTHROAT_P.mission_name, "Southwest Relic", SC2_RACESWAP_LOC_ID_OFFSET + 3604, LocationType.VANILLA,
-            logic.protoss_common_unit
-        ),
-        make_location_data(SC2Mission.CUTTHROAT_P.mission_name, "North Command Center", SC2_RACESWAP_LOC_ID_OFFSET + 3605, LocationType.EXTRA,
-            logic.protoss_common_unit
-        ),
-        make_location_data(SC2Mission.CUTTHROAT_P.mission_name, "South Command Center", SC2_RACESWAP_LOC_ID_OFFSET + 3606, LocationType.EXTRA,
-            logic.protoss_common_unit
-        ),
-        make_location_data(SC2Mission.CUTTHROAT_P.mission_name, "West Command Center", SC2_RACESWAP_LOC_ID_OFFSET + 3607, LocationType.EXTRA,
-            logic.protoss_common_unit
-        ),
-        make_location_data(SC2Mission.ENGINE_OF_DESTRUCTION_Z.mission_name, "Victory", SC2_RACESWAP_LOC_ID_OFFSET + 3700, LocationType.VICTORY,
-            logic.zerg_engine_of_destruction_requirement
-        ),
-        make_location_data(SC2Mission.ENGINE_OF_DESTRUCTION_Z.mission_name, "Odin", SC2_RACESWAP_LOC_ID_OFFSET + 3701, LocationType.EXTRA,
-            logic.zergling_hydra_roach_start
-        ),
-        make_location_data(SC2Mission.ENGINE_OF_DESTRUCTION_Z.mission_name, "Loki", SC2_RACESWAP_LOC_ID_OFFSET + 3702, LocationType.CHALLENGE,
-            logic.zerg_engine_of_destruction_requirement
-        ),
-        make_location_data(SC2Mission.ENGINE_OF_DESTRUCTION_Z.mission_name, "Lab Devourer", SC2_RACESWAP_LOC_ID_OFFSET + 3703, LocationType.VANILLA,
-            logic.zergling_hydra_roach_start
-        ),
-        make_location_data(SC2Mission.ENGINE_OF_DESTRUCTION_Z.mission_name, "North Devourer", SC2_RACESWAP_LOC_ID_OFFSET + 3704, LocationType.VANILLA,
-            logic.zerg_engine_of_destruction_requirement
-        ),
-        make_location_data(SC2Mission.ENGINE_OF_DESTRUCTION_Z.mission_name, "Southeast Devourer", SC2_RACESWAP_LOC_ID_OFFSET + 3705, LocationType.VANILLA,
-            logic.zerg_engine_of_destruction_requirement
-        ),
-        make_location_data(SC2Mission.ENGINE_OF_DESTRUCTION_Z.mission_name, "West Base", SC2_RACESWAP_LOC_ID_OFFSET + 3706, LocationType.EXTRA,
-            logic.zerg_engine_of_destruction_requirement
-        ),
-        make_location_data(SC2Mission.ENGINE_OF_DESTRUCTION_Z.mission_name, "Northwest Base", SC2_RACESWAP_LOC_ID_OFFSET + 3707, LocationType.EXTRA,
-            logic.zerg_engine_of_destruction_requirement
-        ),
-        make_location_data(SC2Mission.ENGINE_OF_DESTRUCTION_Z.mission_name, "Northeast Base", SC2_RACESWAP_LOC_ID_OFFSET + 3708, LocationType.EXTRA,
-            logic.zerg_engine_of_destruction_requirement
-        ),
-        make_location_data(SC2Mission.ENGINE_OF_DESTRUCTION_Z.mission_name, "Southeast Base", SC2_RACESWAP_LOC_ID_OFFSET + 3709, LocationType.EXTRA,
-            logic.zerg_engine_of_destruction_requirement
-        ),
-        make_location_data(SC2Mission.ENGINE_OF_DESTRUCTION_P.mission_name, "Victory", SC2_RACESWAP_LOC_ID_OFFSET + 3800, LocationType.VICTORY,
-            logic.protoss_engine_of_destruction_requirement
-        ),
-        make_location_data(SC2Mission.ENGINE_OF_DESTRUCTION_P.mission_name, "Odin", SC2_RACESWAP_LOC_ID_OFFSET + 3801, LocationType.EXTRA,
-            logic.zealot_sentry_slayer_start
-        ),
-        make_location_data(SC2Mission.ENGINE_OF_DESTRUCTION_P.mission_name, "Loki", SC2_RACESWAP_LOC_ID_OFFSET + 3802, LocationType.CHALLENGE,
-            logic.protoss_engine_of_destruction_requirement
-        ),
-        make_location_data(SC2Mission.ENGINE_OF_DESTRUCTION_P.mission_name, "Lab Devourer", SC2_RACESWAP_LOC_ID_OFFSET + 3803, LocationType.VANILLA,
-            logic.zealot_sentry_slayer_start
-        ),
-        make_location_data(SC2Mission.ENGINE_OF_DESTRUCTION_P.mission_name, "North Devourer", SC2_RACESWAP_LOC_ID_OFFSET + 3804, LocationType.VANILLA,
-            logic.protoss_engine_of_destruction_requirement
-        ),
-        make_location_data(SC2Mission.ENGINE_OF_DESTRUCTION_P.mission_name, "Southeast Devourer", SC2_RACESWAP_LOC_ID_OFFSET + 3805, LocationType.VANILLA,
-            logic.protoss_engine_of_destruction_requirement
-        ),
-        make_location_data(SC2Mission.ENGINE_OF_DESTRUCTION_P.mission_name, "West Base", SC2_RACESWAP_LOC_ID_OFFSET + 3806, LocationType.EXTRA,
-            logic.protoss_engine_of_destruction_requirement
-        ),
-        make_location_data(SC2Mission.ENGINE_OF_DESTRUCTION_P.mission_name, "Northwest Base", SC2_RACESWAP_LOC_ID_OFFSET + 3807, LocationType.EXTRA,
-            logic.protoss_engine_of_destruction_requirement
-        ),
-        make_location_data(SC2Mission.ENGINE_OF_DESTRUCTION_P.mission_name, "Northeast Base", SC2_RACESWAP_LOC_ID_OFFSET + 3808, LocationType.EXTRA,
-            logic.protoss_engine_of_destruction_requirement
-        ),
-        make_location_data(SC2Mission.ENGINE_OF_DESTRUCTION_P.mission_name, "Southeast Base", SC2_RACESWAP_LOC_ID_OFFSET + 3809, LocationType.EXTRA,
-            logic.protoss_engine_of_destruction_requirement
-        ),
-        make_location_data(SC2Mission.MEDIA_BLITZ_Z.mission_name, "Victory", SC2_RACESWAP_LOC_ID_OFFSET + 3900, LocationType.VICTORY,
-            logic.zerg_competent_comp_competent_aa
-        ),
-        make_location_data(SC2Mission.MEDIA_BLITZ_Z.mission_name, "Tower 1", SC2_RACESWAP_LOC_ID_OFFSET + 3901, LocationType.VANILLA,
-            logic.zerg_competent_comp_competent_aa
-        ),
-        make_location_data(SC2Mission.MEDIA_BLITZ_Z.mission_name, "Tower 2", SC2_RACESWAP_LOC_ID_OFFSET + 3902, LocationType.VANILLA,
-            logic.zerg_competent_comp_competent_aa
-        ),
-        make_location_data(SC2Mission.MEDIA_BLITZ_Z.mission_name, "Tower 3", SC2_RACESWAP_LOC_ID_OFFSET + 3903, LocationType.VANILLA,
-            logic.zerg_competent_comp_competent_aa
-        ),
-        make_location_data(SC2Mission.MEDIA_BLITZ_Z.mission_name, "Science Facility", SC2_RACESWAP_LOC_ID_OFFSET + 3904, LocationType.VANILLA,
-            lambda state: (
-                logic.advanced_tactics
-                or logic.zerg_competent_comp_competent_aa
-            )
-        ),
-        make_location_data(SC2Mission.MEDIA_BLITZ_Z.mission_name, "All Barracks", SC2_RACESWAP_LOC_ID_OFFSET + 3905, LocationType.EXTRA,
-            logic.zerg_competent_comp_competent_aa
-        ),
-        make_location_data(SC2Mission.MEDIA_BLITZ_Z.mission_name, "All Factories", SC2_RACESWAP_LOC_ID_OFFSET + 3906, LocationType.EXTRA,
-            logic.zerg_competent_comp_competent_aa
-        ),
-        make_location_data(SC2Mission.MEDIA_BLITZ_Z.mission_name, "All Starports", SC2_RACESWAP_LOC_ID_OFFSET + 3907, LocationType.EXTRA,
-            logic.zerg_competent_comp_competent_aa
-        ),
-        make_location_data(SC2Mission.MEDIA_BLITZ_Z.mission_name, "Odin Not Trashed", SC2_RACESWAP_LOC_ID_OFFSET + 3908, LocationType.CHALLENGE,
-            lambda state: (
-                logic.zerg_competent_comp_competent_aa(state)
-                and logic.zerg_repair_odin(state))
-        ),
-        make_location_data(SC2Mission.MEDIA_BLITZ_Z.mission_name, "Surprise Attack Ends", SC2_RACESWAP_LOC_ID_OFFSET + 3909, LocationType.EXTRA),
-        make_location_data(SC2Mission.MEDIA_BLITZ_P.mission_name, "Victory", SC2_RACESWAP_LOC_ID_OFFSET + 4000, LocationType.VICTORY,
-            logic.protoss_competent_comp
-        ),
-        make_location_data(SC2Mission.MEDIA_BLITZ_P.mission_name, "Tower 1", SC2_RACESWAP_LOC_ID_OFFSET + 4001, LocationType.VANILLA,
-            logic.protoss_competent_comp
-        ),
-        make_location_data(SC2Mission.MEDIA_BLITZ_P.mission_name, "Tower 2", SC2_RACESWAP_LOC_ID_OFFSET + 4002, LocationType.VANILLA,
-            logic.protoss_competent_comp
-        ),
-        make_location_data(SC2Mission.MEDIA_BLITZ_P.mission_name, "Tower 3", SC2_RACESWAP_LOC_ID_OFFSET + 4003, LocationType.VANILLA,
-            logic.protoss_competent_comp
-        ),
-        make_location_data(SC2Mission.MEDIA_BLITZ_P.mission_name, "Science Facility", SC2_RACESWAP_LOC_ID_OFFSET + 4004, LocationType.VANILLA),
-        make_location_data(SC2Mission.MEDIA_BLITZ_P.mission_name, "All Barracks", SC2_RACESWAP_LOC_ID_OFFSET + 4005, LocationType.EXTRA,
-            logic.protoss_competent_comp
-        ),
-        make_location_data(SC2Mission.MEDIA_BLITZ_P.mission_name, "All Factories", SC2_RACESWAP_LOC_ID_OFFSET + 4006, LocationType.EXTRA,
-            logic.protoss_competent_comp
-        ),
-        make_location_data(SC2Mission.MEDIA_BLITZ_P.mission_name, "All Starports", SC2_RACESWAP_LOC_ID_OFFSET + 4007, LocationType.EXTRA,
-            lambda state: adv_tactics or logic.protoss_competent_comp(state)
-        ),
-        make_location_data(SC2Mission.MEDIA_BLITZ_P.mission_name, "Odin Not Trashed", SC2_RACESWAP_LOC_ID_OFFSET + 4008, LocationType.CHALLENGE,
-            lambda state: (
-                logic.protoss_competent_comp(state)
-                and logic.protoss_repair_odin(state))
-        ),
-        make_location_data(SC2Mission.MEDIA_BLITZ_P.mission_name, "Surprise Attack Ends", SC2_RACESWAP_LOC_ID_OFFSET + 4009, LocationType.EXTRA),
-        make_location_data(SC2Mission.SHATTER_THE_SKY_Z.mission_name, "Victory", SC2_RACESWAP_LOC_ID_OFFSET + 5500, LocationType.VICTORY,
-            logic.zerg_competent_comp
-        ),
-        make_location_data(SC2Mission.SHATTER_THE_SKY_Z.mission_name, "Close Coolant Tower", SC2_RACESWAP_LOC_ID_OFFSET + 5501, LocationType.VANILLA,
-            logic.zerg_competent_comp
-        ),
-        make_location_data(SC2Mission.SHATTER_THE_SKY_Z.mission_name, "Northwest Coolant Tower", SC2_RACESWAP_LOC_ID_OFFSET + 5502, LocationType.VANILLA,
-            logic.zerg_competent_comp
-        ),
-        make_location_data(SC2Mission.SHATTER_THE_SKY_Z.mission_name, "Southeast Coolant Tower", SC2_RACESWAP_LOC_ID_OFFSET + 5503, LocationType.VANILLA,
-            logic.zerg_competent_comp
-        ),
-        make_location_data(SC2Mission.SHATTER_THE_SKY_Z.mission_name, "Southwest Coolant Tower", SC2_RACESWAP_LOC_ID_OFFSET + 5504, LocationType.VANILLA,
-            logic.zerg_competent_comp
-        ),
-        make_location_data(SC2Mission.SHATTER_THE_SKY_Z.mission_name, "Leviathan", SC2_RACESWAP_LOC_ID_OFFSET + 5505, LocationType.VANILLA,
-            logic.zerg_competent_comp
-        ),
-        make_location_data(SC2Mission.SHATTER_THE_SKY_Z.mission_name, "East Hatchery", SC2_RACESWAP_LOC_ID_OFFSET + 5506, LocationType.EXTRA,
-            logic.zerg_competent_comp
-        ),
-        make_location_data(SC2Mission.SHATTER_THE_SKY_Z.mission_name, "North Hatchery", SC2_RACESWAP_LOC_ID_OFFSET + 5507, LocationType.EXTRA,
-            logic.zerg_competent_comp
-        ),
-        make_location_data(SC2Mission.SHATTER_THE_SKY_Z.mission_name, "Mid Hatchery", SC2_RACESWAP_LOC_ID_OFFSET + 5508, LocationType.EXTRA,
-            logic.zerg_competent_comp
-        ),
-        make_location_data(SC2Mission.SHATTER_THE_SKY_P.mission_name, "Victory", SC2_RACESWAP_LOC_ID_OFFSET + 5600, LocationType.VICTORY,
-            logic.protoss_competent_comp
-        ),
-        make_location_data(SC2Mission.SHATTER_THE_SKY_P.mission_name, "Close Coolant Tower", SC2_RACESWAP_LOC_ID_OFFSET + 5601, LocationType.VANILLA,
-            logic.protoss_competent_comp
-        ),
-        make_location_data(SC2Mission.SHATTER_THE_SKY_P.mission_name, "Northwest Coolant Tower", SC2_RACESWAP_LOC_ID_OFFSET + 5602, LocationType.VANILLA,
-            logic.protoss_competent_comp
-        ),
-        make_location_data(SC2Mission.SHATTER_THE_SKY_P.mission_name, "Southeast Coolant Tower", SC2_RACESWAP_LOC_ID_OFFSET + 5603, LocationType.VANILLA,
-            logic.protoss_competent_comp
-        ),
-        make_location_data(SC2Mission.SHATTER_THE_SKY_P.mission_name, "Southwest Coolant Tower", SC2_RACESWAP_LOC_ID_OFFSET + 5604, LocationType.VANILLA,
-            logic.protoss_competent_comp
-        ),
-        make_location_data(SC2Mission.SHATTER_THE_SKY_P.mission_name, "Leviathan", SC2_RACESWAP_LOC_ID_OFFSET + 5605, LocationType.VANILLA,
-            logic.protoss_competent_comp
-        ),
-        make_location_data(SC2Mission.SHATTER_THE_SKY_P.mission_name, "East Hatchery", SC2_RACESWAP_LOC_ID_OFFSET + 5606, LocationType.EXTRA,
-            logic.protoss_competent_comp
-        ),
-        make_location_data(SC2Mission.SHATTER_THE_SKY_P.mission_name, "North Hatchery", SC2_RACESWAP_LOC_ID_OFFSET + 5607, LocationType.EXTRA,
-            logic.protoss_competent_comp
-        ),
-        make_location_data(SC2Mission.SHATTER_THE_SKY_P.mission_name, "Mid Hatchery", SC2_RACESWAP_LOC_ID_OFFSET + 5608, LocationType.EXTRA,
-            logic.protoss_competent_comp
-        ),
-        make_location_data(SC2Mission.ALL_IN_Z.mission_name, "Victory", SC2_RACESWAP_LOC_ID_OFFSET + 5700, LocationType.VICTORY,
-            logic.all_in_z_requirement
-        ),
-        make_location_data(SC2Mission.ALL_IN_Z.mission_name, "First Kerrigan Attack", SC2_RACESWAP_LOC_ID_OFFSET + 5701, LocationType.EXTRA,
-            logic.all_in_z_requirement
-        ),
-        make_location_data(SC2Mission.ALL_IN_Z.mission_name, "Second Kerrigan Attack", SC2_RACESWAP_LOC_ID_OFFSET + 5702, LocationType.EXTRA,
-            logic.all_in_z_requirement
-        ),
-        make_location_data(SC2Mission.ALL_IN_Z.mission_name, "Third Kerrigan Attack", SC2_RACESWAP_LOC_ID_OFFSET + 5703, LocationType.EXTRA,
-            logic.all_in_z_requirement
-        ),
-        make_location_data(SC2Mission.ALL_IN_Z.mission_name, "Fourth Kerrigan Attack", SC2_RACESWAP_LOC_ID_OFFSET + 5704, LocationType.EXTRA,
-            logic.all_in_z_requirement
-        ),
-        make_location_data(SC2Mission.ALL_IN_Z.mission_name, "Fifth Kerrigan Attack", SC2_RACESWAP_LOC_ID_OFFSET + 5705, LocationType.EXTRA,
-            logic.all_in_z_requirement
-        ),
-        make_location_data(SC2Mission.ALL_IN_P.mission_name, "Victory", SC2_RACESWAP_LOC_ID_OFFSET + 5800, LocationType.VICTORY,
-            logic.all_in_p_requirement
-        ),
-        make_location_data(SC2Mission.ALL_IN_P.mission_name, "First Kerrigan Attack", SC2_RACESWAP_LOC_ID_OFFSET + 5801, LocationType.EXTRA,
-            logic.all_in_p_requirement
-        ),
-        make_location_data(SC2Mission.ALL_IN_P.mission_name, "Second Kerrigan Attack", SC2_RACESWAP_LOC_ID_OFFSET + 5802, LocationType.EXTRA,
-            logic.all_in_p_requirement
-        ),
-        make_location_data(SC2Mission.ALL_IN_P.mission_name, "Third Kerrigan Attack", SC2_RACESWAP_LOC_ID_OFFSET + 5803, LocationType.EXTRA,
-            logic.all_in_p_requirement
-        ),
-        make_location_data(SC2Mission.ALL_IN_P.mission_name, "Fourth Kerrigan Attack", SC2_RACESWAP_LOC_ID_OFFSET + 5804, LocationType.EXTRA,
-            logic.all_in_p_requirement
-        ),
-        make_location_data(SC2Mission.ALL_IN_P.mission_name, "Fifth Kerrigan Attack", SC2_RACESWAP_LOC_ID_OFFSET + 5805, LocationType.EXTRA,
-            logic.all_in_p_requirement
-        ),
-        make_location_data(SC2Mission.LAB_RAT_T.mission_name, "Victory", SC2_RACESWAP_LOC_ID_OFFSET + 5900, LocationType.VICTORY,
-                           logic.terran_common_unit
-                           ),
-        make_location_data(SC2Mission.LAB_RAT_T.mission_name, "Gather Minerals", SC2_RACESWAP_LOC_ID_OFFSET + 5901, LocationType.VANILLA),
-        make_location_data(SC2Mission.LAB_RAT_T.mission_name, "South Marine Group", SC2_RACESWAP_LOC_ID_OFFSET + 5902, LocationType.VANILLA,
-                           lambda state: adv_tactics or logic.terran_common_unit(state)
-                           ),
-        make_location_data(SC2Mission.LAB_RAT_T.mission_name, "East Marine Group", SC2_RACESWAP_LOC_ID_OFFSET + 5903, LocationType.VANILLA,
-                           lambda state: adv_tactics or logic.terran_common_unit(state)
-                           ),
-        make_location_data(SC2Mission.LAB_RAT_T.mission_name, "West Marine Group", SC2_RACESWAP_LOC_ID_OFFSET + 5904, LocationType.VANILLA,
-                           lambda state: adv_tactics or logic.terran_common_unit(state)
-                           ),
-        make_location_data(SC2Mission.LAB_RAT_T.mission_name, "Command Center", SC2_RACESWAP_LOC_ID_OFFSET + 5905, LocationType.EXTRA),
-        make_location_data(SC2Mission.LAB_RAT_T.mission_name, "Supply Depot", SC2_RACESWAP_LOC_ID_OFFSET + 5906, LocationType.EXTRA),
-        make_location_data(SC2Mission.LAB_RAT_T.mission_name, "Gas Turrets", SC2_RACESWAP_LOC_ID_OFFSET + 5907, LocationType.EXTRA,
-                           lambda state: adv_tactics or logic.terran_common_unit(state)
-                           ),
-        make_location_data(SC2Mission.LAB_RAT_T.mission_name, "Win In Under 10 Minutes", SC2_RACESWAP_LOC_ID_OFFSET + 5908, LocationType.CHALLENGE,
-                           lambda state: logic.terran_common_unit(state) and logic.terran_early_tech(state),
-                           flags=LocationFlag.SPEEDRUN
-                           ),
-        make_location_data(SC2Mission.LAB_RAT_P.mission_name, "Victory", SC2_RACESWAP_LOC_ID_OFFSET + 6000, LocationType.VICTORY,
-                           logic.protoss_common_unit
-                           ),
-        make_location_data(SC2Mission.LAB_RAT_P.mission_name, "Gather Minerals", SC2_RACESWAP_LOC_ID_OFFSET + 6001, LocationType.VANILLA),
-        make_location_data(SC2Mission.LAB_RAT_P.mission_name, "South Zealot Group", SC2_RACESWAP_LOC_ID_OFFSET + 6002, LocationType.VANILLA,
-                           lambda state: adv_tactics or logic.protoss_common_unit(state)
-                           ),
-        make_location_data(SC2Mission.LAB_RAT_P.mission_name, "East Zealot Group", SC2_RACESWAP_LOC_ID_OFFSET + 6003, LocationType.VANILLA,
-                           lambda state: adv_tactics or logic.protoss_common_unit(state)
-                           ),
-        make_location_data(SC2Mission.LAB_RAT_P.mission_name, "West Zealot Group", SC2_RACESWAP_LOC_ID_OFFSET + 6004, LocationType.VANILLA,
-                           lambda state: adv_tactics or logic.protoss_common_unit(state)
-                           ),
-        make_location_data(SC2Mission.LAB_RAT_P.mission_name, "Nexus", SC2_RACESWAP_LOC_ID_OFFSET + 6005, LocationType.EXTRA),
-        make_location_data(SC2Mission.LAB_RAT_P.mission_name, "Pylon", SC2_RACESWAP_LOC_ID_OFFSET + 6006, LocationType.EXTRA),
-        make_location_data(SC2Mission.LAB_RAT_P.mission_name, "Gas Turrets", SC2_RACESWAP_LOC_ID_OFFSET + 6007, LocationType.EXTRA,
-                           lambda state: adv_tactics or logic.protoss_common_unit(state)
-                           ),
-        make_location_data(SC2Mission.LAB_RAT_P.mission_name, "Win In Under 10 Minutes", SC2_RACESWAP_LOC_ID_OFFSET + 6008, LocationType.CHALLENGE,
-                           lambda state: adv_tactics or logic.protoss_common_unit(state),
-                           flags=LocationFlag.SPEEDRUN
-                           ),
-        make_location_data(SC2Mission.RENDEZVOUS_T.mission_name, "Victory", SC2_RACESWAP_LOC_ID_OFFSET + 6300, LocationType.VICTORY,
-                           lambda state: (
-                                   logic.terran_common_unit(state)
-                                   and logic.terran_basic_anti_air(state))
-                           ),
-        make_location_data(SC2Mission.RENDEZVOUS_T.mission_name, "Right Group", SC2_RACESWAP_LOC_ID_OFFSET + 6301, LocationType.VANILLA,
-                           lambda state: (
-                                   logic.terran_common_unit(state)
-                                   and logic.terran_basic_anti_air(state))
-                           ),
-        make_location_data(SC2Mission.RENDEZVOUS_T.mission_name, "Center Group", SC2_RACESWAP_LOC_ID_OFFSET + 6302, LocationType.VANILLA,
-                           lambda state: (
-                                   logic.terran_common_unit(state)
-                                   and logic.terran_basic_anti_air(state))
-                           ),
-        make_location_data(SC2Mission.RENDEZVOUS_T.mission_name, "Left Group", SC2_RACESWAP_LOC_ID_OFFSET + 6303, LocationType.VANILLA,
-                           lambda state: (
-                                   logic.terran_common_unit(state)
-                                   and logic.terran_basic_anti_air(state))
-                           ),
-        make_location_data(SC2Mission.RENDEZVOUS_T.mission_name, "Hold Out Finished", SC2_RACESWAP_LOC_ID_OFFSET + 6304, LocationType.EXTRA,
-                           lambda state: (
-                                   logic.terran_common_unit(state)
-                                   and logic.terran_basic_anti_air(state))
-                           ),
-        make_location_data(SC2Mission.RENDEZVOUS_T.mission_name, "Kill All Before Reinforcements", SC2_RACESWAP_LOC_ID_OFFSET + 6305, LocationType.MASTERY,
-                           lambda state: (
-                                   logic.terran_common_unit(state)
-                                   and logic.terran_competent_comp(state)
-                                   and logic.terran_competent_anti_air(state)),
-                           flags=LocationFlag.SPEEDRUN
-                           ),
-        make_location_data(SC2Mission.RENDEZVOUS_P.mission_name, "Victory", SC2_RACESWAP_LOC_ID_OFFSET + 6400, LocationType.VICTORY,
-                           lambda state: (
-                                   logic.protoss_common_unit(state)
-                                   and logic.protoss_basic_anti_air(state))
-                           ),
-        make_location_data(SC2Mission.RENDEZVOUS_P.mission_name, "Right Group", SC2_RACESWAP_LOC_ID_OFFSET + 6401, LocationType.VANILLA,
-                           lambda state: (
-                                   logic.protoss_common_unit(state)
-                                   and logic.protoss_basic_anti_air(state))
-                           ),
-        make_location_data(SC2Mission.RENDEZVOUS_P.mission_name, "Center Group", SC2_RACESWAP_LOC_ID_OFFSET + 6402, LocationType.VANILLA,
-                           lambda state: (
-                                   logic.protoss_common_unit(state)
-                                   and logic.protoss_basic_anti_air(state))
-                           ),
-        make_location_data(SC2Mission.RENDEZVOUS_P.mission_name, "Left Group", SC2_RACESWAP_LOC_ID_OFFSET + 6403, LocationType.VANILLA,
-                           lambda state: (
-                                   logic.protoss_common_unit(state)
-                                   and logic.protoss_basic_anti_air(state))
-                           ),
-        make_location_data(SC2Mission.RENDEZVOUS_P.mission_name, "Hold Out Finished", SC2_RACESWAP_LOC_ID_OFFSET + 6404, LocationType.EXTRA,
-                           lambda state: (
-                                   logic.protoss_common_unit(state)
-                                   and logic.protoss_basic_anti_air(state))
-                           ),
-        make_location_data(SC2Mission.RENDEZVOUS_P.mission_name, "Kill All Before Reinforcements", SC2_RACESWAP_LOC_ID_OFFSET + 6405, LocationType.MASTERY,
-                           lambda state: (
-                                   logic.protoss_competent_comp(state)),
-                           flags=LocationFlag.SPEEDRUN
-                           ),
-        make_location_data(SC2Mission.HARVEST_OF_SCREAMS_T.mission_name, "Victory", SC2_RACESWAP_LOC_ID_OFFSET + 6500, LocationType.VICTORY,
-                           lambda state: (
-                                   logic.terran_common_unit(state)
-                                   and logic.terran_competent_anti_air(state))
-                           ),
-        make_location_data(SC2Mission.HARVEST_OF_SCREAMS_T.mission_name, "First Ursadon Matriarch", SC2_RACESWAP_LOC_ID_OFFSET + 6501, LocationType.VANILLA),
-        make_location_data(SC2Mission.HARVEST_OF_SCREAMS_T.mission_name, "North Ursadon Matriarch", SC2_RACESWAP_LOC_ID_OFFSET + 6502, LocationType.VANILLA,
-                           lambda state: (
-                                   logic.terran_common_unit(state)
-                                   and logic.terran_basic_anti_air(state))
-                           ),
-        make_location_data(SC2Mission.HARVEST_OF_SCREAMS_T.mission_name, "West Ursadon Matriarch", SC2_RACESWAP_LOC_ID_OFFSET + 6503, LocationType.VANILLA,
-                           lambda state: (
-                                   logic.terran_common_unit(state)
-                                   and logic.terran_basic_anti_air(state))
-                           ),
-        make_location_data(SC2Mission.HARVEST_OF_SCREAMS_T.mission_name, "Lost Base", SC2_RACESWAP_LOC_ID_OFFSET + 6504, LocationType.EXTRA),
-        make_location_data(SC2Mission.HARVEST_OF_SCREAMS_T.mission_name, "Northeast Psi-link Spire", SC2_RACESWAP_LOC_ID_OFFSET + 6505, LocationType.EXTRA,
-                           lambda state: (
-                                   logic.terran_common_unit(state)
-                                   and logic.terran_basic_anti_air(state))
-                           ),
-        make_location_data(SC2Mission.HARVEST_OF_SCREAMS_T.mission_name, "Northwest Psi-link Spire", SC2_RACESWAP_LOC_ID_OFFSET + 6506, LocationType.EXTRA,
-                           lambda state: (
-                                   logic.terran_common_unit(state)
-                                   and logic.terran_basic_anti_air(state))
-                           ),
-        make_location_data(SC2Mission.HARVEST_OF_SCREAMS_T.mission_name, "Southwest Psi-link Spire", SC2_RACESWAP_LOC_ID_OFFSET + 6507, LocationType.EXTRA,
-                           lambda state: (
-                                   logic.terran_common_unit(state)
-                                   and logic.terran_competent_anti_air(state))
-                           ),
-        make_location_data(SC2Mission.HARVEST_OF_SCREAMS_T.mission_name, "Nafash", SC2_RACESWAP_LOC_ID_OFFSET + 6508, LocationType.EXTRA,
-                           lambda state: (
-                                   logic.terran_common_unit(state)
-                                   and logic.terran_basic_anti_air(state))
-                           ),
-        make_location_data(SC2Mission.HARVEST_OF_SCREAMS_T.mission_name, "20 Unfrozen Structures", SC2_RACESWAP_LOC_ID_OFFSET + 6509, LocationType.CHALLENGE,
-                           lambda state: (
-                                   logic.terran_common_unit(state)
-                                   and logic.terran_basic_anti_air(state))
-                           ),
-        make_location_data(SC2Mission.HARVEST_OF_SCREAMS_P.mission_name, "Victory", SC2_RACESWAP_LOC_ID_OFFSET + 6600, LocationType.VICTORY,
-                           lambda state: (
-                                   logic.protoss_common_unit(state)
-                                   and logic.protoss_anti_armor_anti_air(state))
-                           ),
-        make_location_data(SC2Mission.HARVEST_OF_SCREAMS_P.mission_name, "First Ursadon Matriarch", SC2_RACESWAP_LOC_ID_OFFSET + 6601, LocationType.VANILLA),
-        make_location_data(SC2Mission.HARVEST_OF_SCREAMS_P.mission_name, "North Ursadon Matriarch", SC2_RACESWAP_LOC_ID_OFFSET + 6602, LocationType.VANILLA,
-                           logic.protoss_common_unit_basic_aa
-                           ),
-        make_location_data(SC2Mission.HARVEST_OF_SCREAMS_P.mission_name, "West Ursadon Matriarch", SC2_RACESWAP_LOC_ID_OFFSET + 6603, LocationType.VANILLA,
-                           logic.protoss_common_unit_basic_aa
-                           ),
-        make_location_data(SC2Mission.HARVEST_OF_SCREAMS_P.mission_name, "Lost Base", SC2_RACESWAP_LOC_ID_OFFSET + 6604, LocationType.EXTRA),
-        make_location_data(SC2Mission.HARVEST_OF_SCREAMS_P.mission_name, "Northeast Psi-link Spire", SC2_RACESWAP_LOC_ID_OFFSET + 6605, LocationType.EXTRA,
-                           logic.protoss_common_unit
-                           ),
-        make_location_data(SC2Mission.HARVEST_OF_SCREAMS_P.mission_name, "Northwest Psi-link Spire", SC2_RACESWAP_LOC_ID_OFFSET + 6606, LocationType.EXTRA,
-                           lambda state: (
-                                   logic.protoss_common_unit(state)
-                                   and logic.protoss_basic_anti_air(state))
-                           ),
-        make_location_data(SC2Mission.HARVEST_OF_SCREAMS_P.mission_name, "Southwest Psi-link Spire", SC2_RACESWAP_LOC_ID_OFFSET + 6607, LocationType.EXTRA,
-                           lambda state: (
-                                   logic.protoss_common_unit(state)
-                                   and logic.protoss_anti_armor_anti_air(state))
-                           ),
-        make_location_data(SC2Mission.HARVEST_OF_SCREAMS_P.mission_name, "Nafash", SC2_RACESWAP_LOC_ID_OFFSET + 6608, LocationType.EXTRA,
-                           lambda state: (
-                                   logic.protoss_common_unit(state)
-                                   and logic.protoss_basic_anti_air(state))
-                           ),
-        make_location_data(SC2Mission.HARVEST_OF_SCREAMS_P.mission_name, "20 Unfrozen Structures", SC2_RACESWAP_LOC_ID_OFFSET + 6609, LocationType.CHALLENGE,
-                           lambda state: (
-                                   logic.protoss_common_unit(state)
-                                   and logic.protoss_basic_anti_air(state))
-                           ),
-        make_location_data(SC2Mission.SHOOT_THE_MESSENGER_T.mission_name, "Victory", SC2_RACESWAP_LOC_ID_OFFSET + 6700, LocationType.VICTORY,
-                           lambda state: (
-                                   logic.terran_common_unit(state)
-                                   and logic.terran_competent_ground_to_air(state))
-                           ),
-        make_location_data(SC2Mission.SHOOT_THE_MESSENGER_T.mission_name, "East Stasis Chamber", SC2_RACESWAP_LOC_ID_OFFSET + 6701, LocationType.VANILLA,
-                           lambda state: (
-                                   logic.terran_common_unit(state)
-                                   and logic.terran_competent_ground_to_air(state))
-                           ),
-        make_location_data(SC2Mission.SHOOT_THE_MESSENGER_T.mission_name, "Center Stasis Chamber", SC2_RACESWAP_LOC_ID_OFFSET + 6702, LocationType.VANILLA,
-                           lambda state: logic.terran_common_unit(state) or adv_tactics
-                           ),
-        make_location_data(SC2Mission.SHOOT_THE_MESSENGER_T.mission_name, "West Stasis Chamber", SC2_RACESWAP_LOC_ID_OFFSET + 6703, LocationType.VANILLA,
-                           lambda state: (
-                                   logic.terran_common_unit(state)
-                                   and logic.terran_competent_ground_to_air(state))
-                           ),
-        make_location_data(SC2Mission.SHOOT_THE_MESSENGER_T.mission_name, "Destroy 4 Shuttles", SC2_RACESWAP_LOC_ID_OFFSET + 6704, LocationType.EXTRA,
-                           lambda state: (
-                                   logic.terran_common_unit(state)
-                                   and logic.terran_competent_ground_to_air(state))
-                           ),
-        make_location_data(SC2Mission.SHOOT_THE_MESSENGER_T.mission_name, "Frozen Expansion", SC2_RACESWAP_LOC_ID_OFFSET + 6705, LocationType.EXTRA,
-                           logic.terran_common_unit
-                           ),
-        make_location_data(SC2Mission.SHOOT_THE_MESSENGER_T.mission_name, "Southwest Frozen Group", SC2_RACESWAP_LOC_ID_OFFSET + 6706, LocationType.EXTRA),
-        make_location_data(SC2Mission.SHOOT_THE_MESSENGER_T.mission_name, "Southeast Frozen Group", SC2_RACESWAP_LOC_ID_OFFSET + 6707, LocationType.EXTRA,
-                           lambda state: logic.terran_common_unit(state) or adv_tactics
-                           ),
-        make_location_data(SC2Mission.SHOOT_THE_MESSENGER_T.mission_name, "West Frozen Group", SC2_RACESWAP_LOC_ID_OFFSET + 6708, LocationType.EXTRA,
-                           lambda state: logic.terran_common_unit(state) and logic.terran_competent_ground_to_air(state)
-                           ),
-        make_location_data(SC2Mission.SHOOT_THE_MESSENGER_T.mission_name, "East Frozen Group", SC2_RACESWAP_LOC_ID_OFFSET + 6709, LocationType.EXTRA,
-                           lambda state: logic.terran_common_unit(state) and logic.terran_competent_ground_to_air(state)
-                           ),
-        make_location_data(SC2Mission.SHOOT_THE_MESSENGER_T.mission_name, "West Launch Bay", SC2_RACESWAP_LOC_ID_OFFSET + 6710, LocationType.CHALLENGE,
-                           lambda state: logic.terran_beats_protoss_deathball(state)
-                                         and logic.terran_competent_ground_to_air(state)
-                                         and logic.terran_common_unit(state)
-                           ),
-        make_location_data(SC2Mission.SHOOT_THE_MESSENGER_T.mission_name, "Center Launch Bay", SC2_RACESWAP_LOC_ID_OFFSET + 6711, LocationType.CHALLENGE,
-                           lambda state: logic.terran_beats_protoss_deathball(state)
-                                         and logic.terran_competent_ground_to_air(state)
-                                         and logic.terran_common_unit(state)
-                           ),
-        make_location_data(SC2Mission.SHOOT_THE_MESSENGER_T.mission_name, "East Launch Bay", SC2_RACESWAP_LOC_ID_OFFSET + 6712, LocationType.CHALLENGE,
-                           lambda state: logic.terran_beats_protoss_deathball(state)
-                                         and logic.terran_competent_ground_to_air(state)
-                                         and logic.terran_common_unit(state)
-                           ),
-        make_location_data(SC2Mission.SHOOT_THE_MESSENGER_P.mission_name, "Victory", SC2_RACESWAP_LOC_ID_OFFSET + 6800, LocationType.VICTORY,
-                           lambda state: (
-                                   logic.protoss_common_unit(state)
-                                   and logic.protoss_anti_armor_anti_air(state))
-                           ),
-        make_location_data(SC2Mission.SHOOT_THE_MESSENGER_P.mission_name, "East Stasis Chamber", SC2_RACESWAP_LOC_ID_OFFSET + 6801, LocationType.VANILLA,
-                           lambda state: (
-                                   logic.protoss_common_unit(state)
-                                   and logic.protoss_anti_armor_anti_air(state))
-                           ),
-        make_location_data(SC2Mission.SHOOT_THE_MESSENGER_P.mission_name, "Center Stasis Chamber", SC2_RACESWAP_LOC_ID_OFFSET + 6802, LocationType.VANILLA,
-                           lambda state: logic.protoss_common_unit(state) or adv_tactics
-                           ),
-        make_location_data(SC2Mission.SHOOT_THE_MESSENGER_P.mission_name, "West Stasis Chamber", SC2_RACESWAP_LOC_ID_OFFSET + 6803, LocationType.VANILLA,
-                           lambda state: (
-                                   logic.protoss_common_unit(state)
-                                   and logic.protoss_anti_armor_anti_air(state))
-                           ),
-        make_location_data(SC2Mission.SHOOT_THE_MESSENGER_P.mission_name, "Destroy 4 Shuttles", SC2_RACESWAP_LOC_ID_OFFSET + 6804, LocationType.EXTRA,
-                           lambda state: (
-                                   logic.protoss_common_unit(state)
-                                   and logic.protoss_anti_armor_anti_air(state))
-                           ),
-        make_location_data(SC2Mission.SHOOT_THE_MESSENGER_P.mission_name, "Frozen Expansion", SC2_RACESWAP_LOC_ID_OFFSET + 6805, LocationType.EXTRA,
-                           logic.protoss_common_unit
-                           ),
-        make_location_data(SC2Mission.SHOOT_THE_MESSENGER_P.mission_name, "Southwest Frozen Group", SC2_RACESWAP_LOC_ID_OFFSET + 6806, LocationType.EXTRA),
-        make_location_data(SC2Mission.SHOOT_THE_MESSENGER_P.mission_name, "Southeast Frozen Group", SC2_RACESWAP_LOC_ID_OFFSET + 6807, LocationType.EXTRA,
-                           lambda state: logic.protoss_common_unit(state) or adv_tactics
-                           ),
-        make_location_data(SC2Mission.SHOOT_THE_MESSENGER_P.mission_name, "West Frozen Group", SC2_RACESWAP_LOC_ID_OFFSET + 6808, LocationType.EXTRA,
-                           lambda state: (
-                                   logic.protoss_common_unit(state)
-                                   and logic.protoss_anti_armor_anti_air(state))
-                           ),
-        make_location_data(SC2Mission.SHOOT_THE_MESSENGER_P.mission_name, "East Frozen Group", SC2_RACESWAP_LOC_ID_OFFSET + 6809, LocationType.EXTRA,
-                           lambda state: (
-                                   logic.protoss_common_unit(state)
-                                   and logic.protoss_anti_armor_anti_air(state))
-                           ),
-        make_location_data(SC2Mission.SHOOT_THE_MESSENGER_P.mission_name, "West Launch Bay", SC2_RACESWAP_LOC_ID_OFFSET + 6810, LocationType.CHALLENGE,
-                           logic.protoss_competent_comp
-                           ),
-        make_location_data(SC2Mission.SHOOT_THE_MESSENGER_P.mission_name, "Center Launch Bay", SC2_RACESWAP_LOC_ID_OFFSET + 6811, LocationType.CHALLENGE,
-                           logic.protoss_competent_comp
-                           ),
-        make_location_data(SC2Mission.SHOOT_THE_MESSENGER_P.mission_name, "East Launch Bay", SC2_RACESWAP_LOC_ID_OFFSET + 6812, LocationType.CHALLENGE,
-                           logic.protoss_competent_comp
-                           ),
-        make_location_data(SC2Mission.DOMINATION_T.mission_name, "Victory", SC2_RACESWAP_LOC_ID_OFFSET + 7100, LocationType.VICTORY,
-                           lambda state: logic.terran_common_unit(state) and logic.terran_basic_anti_air(state)
-                           ),
-        make_location_data(SC2Mission.DOMINATION_T.mission_name, "Center Infested Command Center", SC2_RACESWAP_LOC_ID_OFFSET + 7101, LocationType.VANILLA,
-                           logic.terran_common_unit
-                           ),
-        make_location_data(SC2Mission.DOMINATION_T.mission_name, "North Infested Command Center", SC2_RACESWAP_LOC_ID_OFFSET + 7102, LocationType.VANILLA,
-                           logic.terran_common_unit
-                           ),
-        make_location_data(SC2Mission.DOMINATION_T.mission_name, "Repel Zagara", SC2_RACESWAP_LOC_ID_OFFSET + 7103, LocationType.EXTRA),
-        make_location_data(SC2Mission.DOMINATION_T.mission_name, "Close Bunker", SC2_RACESWAP_LOC_ID_OFFSET + 7104, LocationType.EXTRA),
-        make_location_data(SC2Mission.DOMINATION_T.mission_name, "South Bunker", SC2_RACESWAP_LOC_ID_OFFSET + 7105, LocationType.EXTRA,
-                           lambda state: adv_tactics or logic.terran_common_unit(state)
-                           ),
-        make_location_data(SC2Mission.DOMINATION_T.mission_name, "Southwest Bunker", SC2_RACESWAP_LOC_ID_OFFSET + 7106, LocationType.EXTRA,
-                           logic.terran_common_unit
-                           ),
-        make_location_data(SC2Mission.DOMINATION_T.mission_name, "Southeast Bunker", SC2_RACESWAP_LOC_ID_OFFSET + 7107, LocationType.EXTRA,
-                           lambda state: logic.terran_common_unit(state) and logic.terran_basic_anti_air(state)
-                           ),
-        make_location_data(SC2Mission.DOMINATION_T.mission_name, "North Bunker", SC2_RACESWAP_LOC_ID_OFFSET + 7108, LocationType.EXTRA,
-                           logic.terran_common_unit
-                           ),
-        make_location_data(SC2Mission.DOMINATION_T.mission_name, "Northeast Bunker", SC2_RACESWAP_LOC_ID_OFFSET + 7109, LocationType.EXTRA,
-                           logic.terran_common_unit
-                           ),
-        make_location_data(SC2Mission.DOMINATION_T.mission_name, "Win Without 100 Eggs", SC2_RACESWAP_LOC_ID_OFFSET + 7110, LocationType.CHALLENGE,
-                           logic.terran_competent_comp
-                           ),
-        make_location_data(SC2Mission.DOMINATION_P.mission_name, "Victory", SC2_RACESWAP_LOC_ID_OFFSET + 7200, LocationType.VICTORY,
-                           logic.protoss_common_unit_basic_aa
-                           ),
-        make_location_data(SC2Mission.DOMINATION_P.mission_name, "Center Infested Command Center", SC2_RACESWAP_LOC_ID_OFFSET + 7201, LocationType.VANILLA,
-                           logic.protoss_common_unit
-                           ),
-        make_location_data(SC2Mission.DOMINATION_P.mission_name, "North Infested Command Center", SC2_RACESWAP_LOC_ID_OFFSET + 7202, LocationType.VANILLA,
-                           logic.protoss_common_unit
-                           ),
-        make_location_data(SC2Mission.DOMINATION_P.mission_name, "Repel Zagara", SC2_RACESWAP_LOC_ID_OFFSET + 7203, LocationType.EXTRA),
-        make_location_data(SC2Mission.DOMINATION_P.mission_name, "Close Supplicants", SC2_RACESWAP_LOC_ID_OFFSET + 7204, LocationType.EXTRA),
-        make_location_data(SC2Mission.DOMINATION_P.mission_name, "South Supplicants", SC2_RACESWAP_LOC_ID_OFFSET + 7205, LocationType.EXTRA,
-                           lambda state: adv_tactics or logic.protoss_common_unit(state)
-                           ),
-        make_location_data(SC2Mission.DOMINATION_P.mission_name, "Southwest Supplicants", SC2_RACESWAP_LOC_ID_OFFSET + 7206, LocationType.EXTRA,
-                           logic.protoss_common_unit
-                           ),
-        make_location_data(SC2Mission.DOMINATION_P.mission_name, "Southeast Supplicants", SC2_RACESWAP_LOC_ID_OFFSET + 7207, LocationType.EXTRA,
-                           logic.protoss_common_unit_basic_aa
-                           ),
-        make_location_data(SC2Mission.DOMINATION_P.mission_name, "North Supplicants", SC2_RACESWAP_LOC_ID_OFFSET + 7208, LocationType.EXTRA,
-                           logic.protoss_common_unit
-                           ),
-        make_location_data(SC2Mission.DOMINATION_P.mission_name, "Northeast Supplicants", SC2_RACESWAP_LOC_ID_OFFSET + 7209, LocationType.EXTRA,
-                           logic.protoss_common_unit
-                           ),
-        make_location_data(SC2Mission.DOMINATION_P.mission_name, "Win Without 100 Eggs", SC2_RACESWAP_LOC_ID_OFFSET + 7210, LocationType.CHALLENGE,
-                           logic.protoss_competent_comp
-                           ),
-        make_location_data(SC2Mission.FIRE_IN_THE_SKY_T.mission_name, "Victory", SC2_RACESWAP_LOC_ID_OFFSET + 7300, LocationType.VICTORY,
-                           lambda state: (
-                               logic.terran_common_unit(state)
-                               and logic.terran_competent_comp(state))
-                           ),
-        make_location_data(SC2Mission.FIRE_IN_THE_SKY_T.mission_name, "West Biomass", SC2_RACESWAP_LOC_ID_OFFSET + 7301, LocationType.VANILLA),
-        make_location_data(SC2Mission.FIRE_IN_THE_SKY_T.mission_name, "North Biomass", SC2_RACESWAP_LOC_ID_OFFSET + 7302, LocationType.VANILLA,
-                           lambda state: (
-                                   logic.terran_common_unit(state)
-                                   and logic.terran_competent_comp(state))
-                           ),
-        make_location_data(SC2Mission.FIRE_IN_THE_SKY_T.mission_name, "South Biomass", SC2_RACESWAP_LOC_ID_OFFSET + 7303, LocationType.VANILLA,
-                           lambda state: (
-                                   logic.terran_common_unit(state)
-                                   and logic.terran_competent_comp(state))
-                           ),
-        make_location_data(SC2Mission.FIRE_IN_THE_SKY_T.mission_name, "Destroy 3 Gorgons", SC2_RACESWAP_LOC_ID_OFFSET + 7304, LocationType.EXTRA,
-                           lambda state: (
-                                   logic.terran_common_unit(state)
-                                   and logic.terran_competent_comp(state))
-                           ),
-        make_location_data(SC2Mission.FIRE_IN_THE_SKY_T.mission_name, "Close Rescue", SC2_RACESWAP_LOC_ID_OFFSET + 7305, LocationType.EXTRA),
-        make_location_data(SC2Mission.FIRE_IN_THE_SKY_T.mission_name, "South Rescue", SC2_RACESWAP_LOC_ID_OFFSET + 7306, LocationType.EXTRA,
-                           logic.terran_common_unit
-                           ),
-        make_location_data(SC2Mission.FIRE_IN_THE_SKY_T.mission_name, "North Rescue", SC2_RACESWAP_LOC_ID_OFFSET + 7307, LocationType.EXTRA,
-                           lambda state: (
-                                   logic.terran_common_unit(state)
-                                   and logic.terran_competent_comp(state))
-                           ),
-        make_location_data(SC2Mission.FIRE_IN_THE_SKY_T.mission_name, "West Medic Rescue", SC2_RACESWAP_LOC_ID_OFFSET + 7308, LocationType.EXTRA,
-                           lambda state: (
-                                   logic.terran_common_unit(state)
-                                   and logic.terran_competent_comp(state))
-                           ),
-        make_location_data(SC2Mission.FIRE_IN_THE_SKY_T.mission_name, "East Medic Rescue", SC2_RACESWAP_LOC_ID_OFFSET + 7309, LocationType.EXTRA,
-                           lambda state: (
-                                   logic.terran_common_unit(state)
-                                   and logic.terran_competent_comp(state))
-                           ),
-        make_location_data(SC2Mission.FIRE_IN_THE_SKY_T.mission_name, "South Orbital Command Center", SC2_RACESWAP_LOC_ID_OFFSET + 7310, LocationType.CHALLENGE,
-                           lambda state: (
-                                   logic.terran_common_unit(state)
-                                   and logic.terran_competent_comp(state))
-                           ),
-        make_location_data(SC2Mission.FIRE_IN_THE_SKY_T.mission_name, "Northwest Orbital Command Center", SC2_RACESWAP_LOC_ID_OFFSET + 7311, LocationType.CHALLENGE,
-                           lambda state: (
-                                   logic.terran_common_unit(state)
-                                   and logic.terran_competent_comp(state))
-                           ),
-        make_location_data(SC2Mission.FIRE_IN_THE_SKY_T.mission_name, "Southeast Orbital Command Center", SC2_RACESWAP_LOC_ID_OFFSET + 7312, LocationType.CHALLENGE,
-                           lambda state: (
-                                   logic.terran_common_unit(state)
-                                   and logic.terran_competent_comp(state))
-                           ),
-        make_location_data(SC2Mission.FIRE_IN_THE_SKY_P.mission_name, "Victory", SC2_RACESWAP_LOC_ID_OFFSET + 7400, LocationType.VICTORY,
-                           logic.protoss_competent_comp
-                           ),
-        make_location_data(SC2Mission.FIRE_IN_THE_SKY_P.mission_name, "West Biomass", SC2_RACESWAP_LOC_ID_OFFSET + 7401, LocationType.VANILLA),
-        make_location_data(SC2Mission.FIRE_IN_THE_SKY_P.mission_name, "North Biomass", SC2_RACESWAP_LOC_ID_OFFSET + 7402, LocationType.VANILLA,
-                           logic.protoss_competent_comp
-                           ),
-        make_location_data(SC2Mission.FIRE_IN_THE_SKY_P.mission_name, "South Biomass", SC2_RACESWAP_LOC_ID_OFFSET + 7403, LocationType.VANILLA,
-                           logic.protoss_competent_comp
-                           ),
-        make_location_data(SC2Mission.FIRE_IN_THE_SKY_P.mission_name, "Destroy 3 Gorgons", SC2_RACESWAP_LOC_ID_OFFSET + 7404, LocationType.EXTRA,
-                           logic.protoss_competent_comp
-                           ),
-        make_location_data(SC2Mission.FIRE_IN_THE_SKY_P.mission_name, "Close Rescue", SC2_RACESWAP_LOC_ID_OFFSET + 7405, LocationType.EXTRA),
-        make_location_data(SC2Mission.FIRE_IN_THE_SKY_P.mission_name, "South Rescue", SC2_RACESWAP_LOC_ID_OFFSET + 7406, LocationType.EXTRA,
-                           logic.protoss_common_unit
-                           ),
-        make_location_data(SC2Mission.FIRE_IN_THE_SKY_P.mission_name, "North Rescue", SC2_RACESWAP_LOC_ID_OFFSET + 7407, LocationType.EXTRA,
-                           logic.protoss_competent_comp
-                           ),
-        make_location_data(SC2Mission.FIRE_IN_THE_SKY_P.mission_name, "Sentry Rescue", SC2_RACESWAP_LOC_ID_OFFSET + 7408, LocationType.EXTRA,
-                           logic.protoss_competent_comp
-                           ),
-        make_location_data(SC2Mission.FIRE_IN_THE_SKY_P.mission_name, "Havoc Rescue", SC2_RACESWAP_LOC_ID_OFFSET + 7409, LocationType.EXTRA,
-                           logic.protoss_competent_comp
-                           ),
-        make_location_data(SC2Mission.FIRE_IN_THE_SKY_P.mission_name, "South Orbital Command Center", SC2_RACESWAP_LOC_ID_OFFSET + 7410, LocationType.CHALLENGE,
-                           logic.protoss_competent_comp
-                           ),
-        make_location_data(SC2Mission.FIRE_IN_THE_SKY_P.mission_name, "Northwest Orbital Command Center", SC2_RACESWAP_LOC_ID_OFFSET + 7411, LocationType.CHALLENGE,
-                           logic.protoss_competent_comp
-                           ),
-        make_location_data(SC2Mission.FIRE_IN_THE_SKY_P.mission_name, "Southeast Orbital Command Center", SC2_RACESWAP_LOC_ID_OFFSET + 7412, LocationType.CHALLENGE,
-                           logic.protoss_competent_comp
-                           ),
-        make_location_data(SC2Mission.OLD_SOLDIERS_T.mission_name, "Victory", SC2_RACESWAP_LOC_ID_OFFSET + 7500, LocationType.VICTORY,
-                           logic.terran_competent_comp
-                           ),
-        make_location_data(SC2Mission.OLD_SOLDIERS_T.mission_name, "East Science Lab", SC2_RACESWAP_LOC_ID_OFFSET + 7501, LocationType.VANILLA,
-                           logic.terran_competent_comp
-                           ),
-        make_location_data(SC2Mission.OLD_SOLDIERS_T.mission_name, "North Science Lab", SC2_RACESWAP_LOC_ID_OFFSET + 7502, LocationType.VANILLA,
-                           logic.terran_competent_comp
-                           ),
-        make_location_data(SC2Mission.OLD_SOLDIERS_T.mission_name, "Get Nuked", SC2_RACESWAP_LOC_ID_OFFSET + 7503, LocationType.EXTRA),
-        make_location_data(SC2Mission.OLD_SOLDIERS_T.mission_name, "Entrance Gate", SC2_RACESWAP_LOC_ID_OFFSET + 7504, LocationType.EXTRA),
-        make_location_data(SC2Mission.OLD_SOLDIERS_T.mission_name, "Citadel Gate", SC2_RACESWAP_LOC_ID_OFFSET + 7505, LocationType.EXTRA,
-                           logic.terran_competent_comp
-                           ),
-        make_location_data(SC2Mission.OLD_SOLDIERS_T.mission_name, "South Expansion", SC2_RACESWAP_LOC_ID_OFFSET + 7506, LocationType.EXTRA),
-        make_location_data(SC2Mission.OLD_SOLDIERS_T.mission_name, "Rich Mineral Expansion", SC2_RACESWAP_LOC_ID_OFFSET + 7507, LocationType.EXTRA,
-                           logic.terran_competent_comp
-                           ),
-        make_location_data(SC2Mission.OLD_SOLDIERS_P.mission_name, "Victory", SC2_RACESWAP_LOC_ID_OFFSET + 7600, LocationType.VICTORY,
-                           logic.protoss_competent_comp
-                           ),
-        make_location_data(SC2Mission.OLD_SOLDIERS_P.mission_name, "East Science Lab", SC2_RACESWAP_LOC_ID_OFFSET + 7601, LocationType.VANILLA,
-                           logic.protoss_competent_comp
-                           ),
-        make_location_data(SC2Mission.OLD_SOLDIERS_P.mission_name, "North Science Lab", SC2_RACESWAP_LOC_ID_OFFSET + 7602, LocationType.VANILLA,
-                           logic.protoss_competent_comp
-                           ),
-        make_location_data(SC2Mission.OLD_SOLDIERS_P.mission_name, "Get Nuked", SC2_RACESWAP_LOC_ID_OFFSET + 7603, LocationType.EXTRA),
-        make_location_data(SC2Mission.OLD_SOLDIERS_P.mission_name, "Entrance Gate", SC2_RACESWAP_LOC_ID_OFFSET + 7604, LocationType.EXTRA),
-        make_location_data(SC2Mission.OLD_SOLDIERS_P.mission_name, "Citadel Gate", SC2_RACESWAP_LOC_ID_OFFSET + 7605, LocationType.EXTRA,
-                           logic.protoss_competent_comp
-                           ),
-        make_location_data(SC2Mission.OLD_SOLDIERS_P.mission_name, "South Expansion", SC2_RACESWAP_LOC_ID_OFFSET + 7606, LocationType.EXTRA),
-        make_location_data(SC2Mission.OLD_SOLDIERS_P.mission_name, "Rich Mineral Expansion", SC2_RACESWAP_LOC_ID_OFFSET + 7607, LocationType.EXTRA,
-                           logic.protoss_competent_comp
-                           ),
-        make_location_data(SC2Mission.WAKING_THE_ANCIENT_T.mission_name, "Victory", SC2_RACESWAP_LOC_ID_OFFSET + 7700,LocationType.VICTORY,
-                           lambda state: (
-                                   logic.terran_competent_comp(state)
-                                   and logic.terran_common_unit(state)
-                                   and logic.terran_competent_anti_air(state)
-                           )
-                           ),
-        make_location_data(SC2Mission.WAKING_THE_ANCIENT_T.mission_name, "Center Essence Pool", SC2_RACESWAP_LOC_ID_OFFSET + 7701, LocationType.VANILLA),
-        make_location_data(SC2Mission.WAKING_THE_ANCIENT_T.mission_name, "East Essence Pool", SC2_RACESWAP_LOC_ID_OFFSET + 7702, LocationType.VANILLA,
-                           lambda state: (
-                                   logic.terran_common_unit(state)
-                                   and (adv_tactics
-                                        and logic.terran_basic_anti_air(state)
-                                        or logic.terran_competent_anti_air(state)))
-                           ),
-        make_location_data(SC2Mission.WAKING_THE_ANCIENT_T.mission_name, "South Essence Pool", SC2_RACESWAP_LOC_ID_OFFSET + 7703, LocationType.VANILLA,
-                           lambda state: (
-                                   logic.terran_common_unit(state)
-                                   and (adv_tactics
-                                        and logic.terran_basic_anti_air(state)
-                                        or logic.terran_competent_anti_air(state)))
-                           ),
-        make_location_data(SC2Mission.WAKING_THE_ANCIENT_T.mission_name, "Finish Feeding", SC2_RACESWAP_LOC_ID_OFFSET + 7704, LocationType.EXTRA,
-                           lambda state: (
-                                   logic.terran_competent_comp(state)
-                                   and logic.terran_common_unit(state)
-                                   and logic.terran_competent_anti_air(state)
-                           )
-                           ),
-        make_location_data(SC2Mission.WAKING_THE_ANCIENT_T.mission_name, "South Proxy Primal Hive", SC2_RACESWAP_LOC_ID_OFFSET + 7705, LocationType.CHALLENGE,
-                           lambda state: (
-                                   logic.terran_competent_comp(state)
-                                   and logic.terran_common_unit(state)
-                                   and logic.terran_competent_anti_air(state)
-                           )
-                           ),
-        make_location_data(SC2Mission.WAKING_THE_ANCIENT_T.mission_name, "East Proxy Primal Hive", SC2_RACESWAP_LOC_ID_OFFSET + 7706, LocationType.CHALLENGE,
-                           lambda state: (
-                                   logic.terran_competent_comp(state)
-                                   and logic.terran_common_unit(state)
-                                   and logic.terran_competent_anti_air(state)
-                           )
-                           ),
-        make_location_data(SC2Mission.WAKING_THE_ANCIENT_T.mission_name, "South Main Primal Hive", SC2_RACESWAP_LOC_ID_OFFSET + 7707, LocationType.CHALLENGE,
-                           lambda state: (
-                                   logic.terran_competent_comp(state)
-                                   and logic.terran_common_unit(state)
-                                   and logic.terran_competent_anti_air(state)
-                           )
-                           ),
-        make_location_data(SC2Mission.WAKING_THE_ANCIENT_T.mission_name, "East Main Primal Hive", SC2_RACESWAP_LOC_ID_OFFSET + 7708, LocationType.CHALLENGE,
-                           lambda state: (
-                                   logic.terran_competent_comp(state)
-                                   and logic.terran_common_unit(state)
-                                   and logic.terran_competent_anti_air(state)
-                           )
-                           ),
-        make_location_data(SC2Mission.WAKING_THE_ANCIENT_T.mission_name, "Flawless", SC2_RACESWAP_LOC_ID_OFFSET + 7709, LocationType.CHALLENGE,
-                           lambda state: (
-                                   logic.terran_competent_comp(state)
-                                   and logic.terran_common_unit(state)
-                                   and logic.terran_competent_anti_air(state)
-                           ),
-                           flags=LocationFlag.PREVENTATIVE,
-                           ),
-        make_location_data(SC2Mission.WAKING_THE_ANCIENT_P.mission_name, "Victory", SC2_RACESWAP_LOC_ID_OFFSET + 7800, LocationType.VICTORY,
-                           logic.protoss_competent_comp
-                           ),
-        make_location_data(SC2Mission.WAKING_THE_ANCIENT_P.mission_name, "Center Essence Pool", SC2_RACESWAP_LOC_ID_OFFSET + 7801, LocationType.VANILLA),
-        make_location_data(SC2Mission.WAKING_THE_ANCIENT_P.mission_name, "East Essence Pool", SC2_RACESWAP_LOC_ID_OFFSET + 7802, LocationType.VANILLA,
-                           lambda state: (
-                                   logic.protoss_common_unit(state)
-                                   and logic.protoss_anti_light_anti_air(state))
-                           ),
-        make_location_data(SC2Mission.WAKING_THE_ANCIENT_P.mission_name, "South Essence Pool", SC2_RACESWAP_LOC_ID_OFFSET + 7803, LocationType.VANILLA,
-                           lambda state: (
-                                   logic.protoss_common_unit(state)
-                                   and logic.protoss_anti_light_anti_air(state))
-                           ),
-        make_location_data(SC2Mission.WAKING_THE_ANCIENT_P.mission_name, "Finish Feeding", SC2_RACESWAP_LOC_ID_OFFSET + 7804, LocationType.EXTRA,
-                           logic.protoss_competent_comp
-                           ),
-        make_location_data(SC2Mission.WAKING_THE_ANCIENT_P.mission_name, "South Proxy Primal Hive", SC2_RACESWAP_LOC_ID_OFFSET + 7805, LocationType.CHALLENGE,
-                           logic.protoss_competent_comp
-                           ),
-        make_location_data(SC2Mission.WAKING_THE_ANCIENT_P.mission_name, "East Proxy Primal Hive", SC2_RACESWAP_LOC_ID_OFFSET + 7806, LocationType.CHALLENGE,
-                           logic.protoss_competent_comp
-                           ),
-        make_location_data(SC2Mission.WAKING_THE_ANCIENT_P.mission_name, "South Main Primal Hive", SC2_RACESWAP_LOC_ID_OFFSET + 7807, LocationType.CHALLENGE,
-                           logic.protoss_competent_comp
-                           ),
-        make_location_data(SC2Mission.WAKING_THE_ANCIENT_P.mission_name, "East Main Primal Hive", SC2_RACESWAP_LOC_ID_OFFSET + 7808, LocationType.CHALLENGE,
-                           logic.protoss_competent_comp
-                           ),
-        make_location_data(SC2Mission.WAKING_THE_ANCIENT_P.mission_name, "Flawless", SC2_RACESWAP_LOC_ID_OFFSET + 7809, LocationType.CHALLENGE,
-                           logic.protoss_competent_comp,
-                           flags=LocationFlag.PREVENTATIVE,
-                           ),
-        make_location_data(SC2Mission.THE_CRUCIBLE_T.mission_name, "Victory", SC2_RACESWAP_LOC_ID_OFFSET + 7900, LocationType.VICTORY,
-                           lambda state: (
-                                   logic.terran_common_unit(state)
-                                   and logic.terran_defense_rating(state, True, True) >= 7
-                                   and logic.terran_competent_anti_air(state))
-                           ),
-        make_location_data(SC2Mission.THE_CRUCIBLE_T.mission_name, "Tyrannozor", SC2_RACESWAP_LOC_ID_OFFSET + 7901, LocationType.VANILLA,
-                           lambda state: (
-                                   logic.terran_common_unit(state)
-                                   and logic.terran_defense_rating(state, True, True) >= 7
-                                   and logic.terran_competent_anti_air(state))
-                           ),
-        make_location_data(SC2Mission.THE_CRUCIBLE_T.mission_name, "Reach the Pool", SC2_RACESWAP_LOC_ID_OFFSET + 7902, LocationType.VANILLA),
-        make_location_data(SC2Mission.THE_CRUCIBLE_T.mission_name, "15 Minutes Remaining", SC2_RACESWAP_LOC_ID_OFFSET + 7903, LocationType.EXTRA,
-                           lambda state: (
-                                   logic.terran_common_unit(state)
-                                   and logic.terran_defense_rating(state, True, True) >= 7
-                                   and logic.terran_competent_anti_air(state))
-                           ),
-        make_location_data(SC2Mission.THE_CRUCIBLE_T.mission_name, "5 Minutes Remaining", SC2_RACESWAP_LOC_ID_OFFSET + 7904, LocationType.EXTRA,
-                           lambda state: (
-                                   logic.terran_common_unit(state)
-                                   and logic.terran_defense_rating(state, True, True) >= 7
-                                   and logic.terran_competent_anti_air(state))
-                           ),
-        make_location_data(SC2Mission.THE_CRUCIBLE_T.mission_name, "Pincer Attack", SC2_RACESWAP_LOC_ID_OFFSET + 7905, LocationType.EXTRA,
-                           lambda state: (
-                                   logic.terran_common_unit(state)
-                                   and logic.terran_defense_rating(state, True, True) >= 7
-                                   and logic.terran_competent_anti_air(state))
-                           ),
-        make_location_data(SC2Mission.THE_CRUCIBLE_T.mission_name, "Yagdra Claims Brakk's Pack", SC2_RACESWAP_LOC_ID_OFFSET + 7906, LocationType.EXTRA,
-                           lambda state: (
-                                   logic.terran_common_unit(state)
-                                   and logic.terran_defense_rating(state, True, True) >= 7
-                                   and logic.terran_competent_anti_air(state))
-                           ),
-        make_location_data(SC2Mission.THE_CRUCIBLE_P.mission_name, "Victory", SC2_RACESWAP_LOC_ID_OFFSET + 8000, LocationType.VICTORY,
-                           logic.protoss_competent_comp
-                           ),
-        make_location_data(SC2Mission.THE_CRUCIBLE_P.mission_name, "Tyrannozor", SC2_RACESWAP_LOC_ID_OFFSET + 8001, LocationType.VANILLA,
-                           logic.protoss_competent_comp
-                           ),
-        make_location_data(SC2Mission.THE_CRUCIBLE_P.mission_name, "Reach the Pool", SC2_RACESWAP_LOC_ID_OFFSET + 8002, LocationType.VANILLA),
-        make_location_data(SC2Mission.THE_CRUCIBLE_P.mission_name, "15 Minutes Remaining", SC2_RACESWAP_LOC_ID_OFFSET + 8003, LocationType.EXTRA,
-                           logic.protoss_competent_comp
-                           ),
-        make_location_data(SC2Mission.THE_CRUCIBLE_P.mission_name, "5 Minutes Remaining", SC2_RACESWAP_LOC_ID_OFFSET + 8004, LocationType.EXTRA,
-                           logic.protoss_competent_comp
-                           ),
-        make_location_data(SC2Mission.THE_CRUCIBLE_P.mission_name, "Pincer Attack", SC2_RACESWAP_LOC_ID_OFFSET + 8005, LocationType.EXTRA,
-                           logic.protoss_competent_comp
-                           ),
-        make_location_data(SC2Mission.THE_CRUCIBLE_P.mission_name, "Yagdra Claims Brakk's Pack", SC2_RACESWAP_LOC_ID_OFFSET + 8006, LocationType.EXTRA,
-                           logic.protoss_competent_comp
-                           ),
-        make_location_data(SC2Mission.INFESTED_T.mission_name, "Victory", SC2_RACESWAP_LOC_ID_OFFSET + 8300, LocationType.VICTORY,
-                           lambda state: (
-                                   logic.terran_common_unit(state)
-                                   and logic.terran_competent_comp(state))
-                           ),
-        make_location_data(SC2Mission.INFESTED_T.mission_name, "East Science Facility", SC2_RACESWAP_LOC_ID_OFFSET + 8301, LocationType.VANILLA,
-                           lambda state: (
-                                   logic.terran_common_unit(state)
-                                   and logic.terran_basic_anti_air(state))
-                           ),
-        make_location_data(SC2Mission.INFESTED_T.mission_name, "Center Science Facility", SC2_RACESWAP_LOC_ID_OFFSET + 8302, LocationType.VANILLA,
-                           lambda state: (
-                                   logic.terran_common_unit(state)
-                                   and logic.terran_competent_comp(state))
-                           ),
-        make_location_data(SC2Mission.INFESTED_T.mission_name, "West Science Facility", SC2_RACESWAP_LOC_ID_OFFSET + 8303, LocationType.VANILLA,
-                           lambda state: (
-                                   logic.terran_common_unit(state)
-                                   and logic.terran_competent_comp(state))
-                           ),
-        make_location_data(SC2Mission.INFESTED_T.mission_name, "First Intro Garrison", SC2_RACESWAP_LOC_ID_OFFSET + 8304, LocationType.EXTRA),
-        make_location_data(SC2Mission.INFESTED_T.mission_name, "Second Intro Garrison", SC2_RACESWAP_LOC_ID_OFFSET + 8305, LocationType.EXTRA),
-        make_location_data(SC2Mission.INFESTED_T.mission_name, "Base Garrison", SC2_RACESWAP_LOC_ID_OFFSET + 8306, LocationType.EXTRA),
-        make_location_data(SC2Mission.INFESTED_T.mission_name, "East Garrison", SC2_RACESWAP_LOC_ID_OFFSET + 8307, LocationType.EXTRA,
-                           lambda state: (
-                                   logic.terran_common_unit(state)
-                                   and logic.terran_basic_anti_air(state)
-                                   and (adv_tactics or logic.terran_infested_garrison_claimer(state)))
-                           ),
-        make_location_data(SC2Mission.INFESTED_T.mission_name, "Mid Garrison", SC2_RACESWAP_LOC_ID_OFFSET + 8308, LocationType.EXTRA,
-                           lambda state: (
-                                   logic.terran_common_unit(state)
-                                   and logic.terran_basic_anti_air(state)
-                                   and (adv_tactics or logic.terran_infested_garrison_claimer(state)))
-                           ),
-        make_location_data(SC2Mission.INFESTED_T.mission_name, "North Garrison", SC2_RACESWAP_LOC_ID_OFFSET + 8309, LocationType.EXTRA,
-                           lambda state: (
-                                   logic.terran_common_unit(state)
-                                   and logic.terran_competent_comp(state)
-                                   and (adv_tactics or logic.terran_infested_garrison_claimer(state)))
-                           ),
-        make_location_data(SC2Mission.INFESTED_T.mission_name, "Close Southwest Garrison", SC2_RACESWAP_LOC_ID_OFFSET + 8310, LocationType.EXTRA,
-                           lambda state: (
-                                   logic.terran_common_unit(state)
-                                   and logic.terran_competent_comp(state)
-                                   and (adv_tactics or logic.terran_infested_garrison_claimer(state)))
-                           ),
-        make_location_data(SC2Mission.INFESTED_T.mission_name, "Far Southwest Garrison", SC2_RACESWAP_LOC_ID_OFFSET + 8311, LocationType.EXTRA,
-                           lambda state: (
-                                   logic.terran_common_unit(state)
-                                   and logic.terran_competent_comp(state)
-                                   and (adv_tactics or logic.terran_infested_garrison_claimer(state)))
-                           ),
-        make_location_data(SC2Mission.INFESTED_P.mission_name, "Victory", SC2_RACESWAP_LOC_ID_OFFSET + 8400, LocationType.VICTORY,
-                           logic.protoss_competent_comp
-                           ),
-        make_location_data(SC2Mission.INFESTED_P.mission_name, "East Science Facility", SC2_RACESWAP_LOC_ID_OFFSET + 8401, LocationType.VANILLA,
-                           lambda state: (
-                                   logic.protoss_common_unit(state)
-                                   and logic.protoss_basic_anti_air(state))
-                           ),
-        make_location_data(SC2Mission.INFESTED_P.mission_name, "Center Science Facility", SC2_RACESWAP_LOC_ID_OFFSET + 8402, LocationType.VANILLA,
-                           logic.protoss_competent_comp
-                           ),
-        make_location_data(SC2Mission.INFESTED_P.mission_name, "West Science Facility", SC2_RACESWAP_LOC_ID_OFFSET + 8403, LocationType.VANILLA,
-                           logic.protoss_competent_comp
-                           ),
-        make_location_data(SC2Mission.INFESTED_P.mission_name, "First Intro Garrison", SC2_RACESWAP_LOC_ID_OFFSET + 8404, LocationType.EXTRA),
-        make_location_data(SC2Mission.INFESTED_P.mission_name, "Second Intro Garrison", SC2_RACESWAP_LOC_ID_OFFSET + 8405, LocationType.EXTRA),
-        make_location_data(SC2Mission.INFESTED_P.mission_name, "Base Garrison", SC2_RACESWAP_LOC_ID_OFFSET + 8406, LocationType.EXTRA),
-        make_location_data(SC2Mission.INFESTED_P.mission_name, "East Garrison", SC2_RACESWAP_LOC_ID_OFFSET + 8407, LocationType.EXTRA,
-                           lambda state: (
-                                   logic.protoss_common_unit(state)
-                                   and logic.protoss_basic_anti_air(state)
-                                   and (adv_tactics or logic.protoss_infested_garrison_claimer(state)))
-                           ),
-        make_location_data(SC2Mission.INFESTED_P.mission_name, "Mid Garrison", SC2_RACESWAP_LOC_ID_OFFSET + 8408, LocationType.EXTRA,
-                           lambda state: (
-                                   logic.protoss_common_unit(state)
-                                   and logic.protoss_basic_anti_air(state)
-                                   and (adv_tactics or logic.protoss_infested_garrison_claimer(state)))
-                           ),
-        make_location_data(SC2Mission.INFESTED_P.mission_name, "North Garrison", SC2_RACESWAP_LOC_ID_OFFSET + 8409, LocationType.EXTRA,
-                           lambda state: (
-                                   logic.protoss_common_unit(state)
-                                   and logic.protoss_competent_anti_air(state)
-                                   and (adv_tactics or logic.protoss_infested_garrison_claimer(state)))
-                           ),
-        make_location_data(SC2Mission.INFESTED_P.mission_name, "Close Southwest Garrison", SC2_RACESWAP_LOC_ID_OFFSET + 8410, LocationType.EXTRA,
-                           lambda state: (
-                                   logic.protoss_competent_comp(state)
-                                   and (adv_tactics or logic.protoss_infested_garrison_claimer(state)))
-                           ),
-        make_location_data(SC2Mission.INFESTED_P.mission_name, "Far Southwest Garrison", SC2_RACESWAP_LOC_ID_OFFSET + 8411, LocationType.EXTRA,
-                           lambda state: (
-                                   logic.protoss_competent_comp(state)
-                                   and (adv_tactics or logic.protoss_infested_garrison_claimer(state)))
-                           ),
-        make_location_data(SC2Mission.HAND_OF_DARKNESS_T.mission_name, "Victory", SC2_RACESWAP_LOC_ID_OFFSET + 8500, LocationType.VICTORY,
-                           logic.terran_competent_comp
-                           ),
-        make_location_data(SC2Mission.HAND_OF_DARKNESS_T.mission_name, "North Brutalisk", SC2_RACESWAP_LOC_ID_OFFSET + 8501, LocationType.VANILLA,
-                           logic.terran_competent_comp
-                           ),
-        make_location_data(SC2Mission.HAND_OF_DARKNESS_T.mission_name, "South Brutalisk", SC2_RACESWAP_LOC_ID_OFFSET + 8502, LocationType.VANILLA,
-                           logic.terran_competent_comp
-                           ),
-        make_location_data(SC2Mission.HAND_OF_DARKNESS_T.mission_name, "Kill 1 Hybrid", SC2_RACESWAP_LOC_ID_OFFSET + 8503, LocationType.EXTRA,
-                           logic.terran_competent_comp
-                           ),
-        make_location_data(SC2Mission.HAND_OF_DARKNESS_T.mission_name, "Kill 2 Hybrid", SC2_RACESWAP_LOC_ID_OFFSET + 8504, LocationType.EXTRA,
-                           logic.terran_competent_comp
-                           ),
-        make_location_data(SC2Mission.HAND_OF_DARKNESS_T.mission_name, "Kill 3 Hybrid", SC2_RACESWAP_LOC_ID_OFFSET + 8505, LocationType.EXTRA,
-                           logic.terran_competent_comp
-                           ),
-        make_location_data(SC2Mission.HAND_OF_DARKNESS_T.mission_name, "Kill 4 Hybrid", SC2_RACESWAP_LOC_ID_OFFSET + 8506, LocationType.EXTRA,
-                           logic.terran_competent_comp
-                           ),
-        make_location_data(SC2Mission.HAND_OF_DARKNESS_T.mission_name, "Kill 5 Hybrid", SC2_RACESWAP_LOC_ID_OFFSET + 8507, LocationType.EXTRA,
-                           logic.terran_competent_comp
-                           ),
-        make_location_data(SC2Mission.HAND_OF_DARKNESS_T.mission_name, "Kill 6 Hybrid", SC2_RACESWAP_LOC_ID_OFFSET + 8508, LocationType.EXTRA,
-                           logic.terran_competent_comp
-                           ),
-        make_location_data(SC2Mission.HAND_OF_DARKNESS_T.mission_name, "Kill 7 Hybrid", SC2_RACESWAP_LOC_ID_OFFSET + 8509, LocationType.EXTRA,
-                           logic.terran_competent_comp
-                           ),
-        make_location_data(SC2Mission.HAND_OF_DARKNESS_P.mission_name, "Victory", SC2_RACESWAP_LOC_ID_OFFSET + 8600, LocationType.VICTORY,
-                           logic.protoss_competent_comp
-                           ),
-        make_location_data(SC2Mission.HAND_OF_DARKNESS_P.mission_name, "North Brutalisk", SC2_RACESWAP_LOC_ID_OFFSET + 8601, LocationType.VANILLA,
-                           logic.protoss_competent_comp
-                           ),
-        make_location_data(SC2Mission.HAND_OF_DARKNESS_P.mission_name, "South Brutalisk", SC2_RACESWAP_LOC_ID_OFFSET + 8602, LocationType.VANILLA,
-                           logic.protoss_competent_comp
-                           ),
-        make_location_data(SC2Mission.HAND_OF_DARKNESS_P.mission_name, "Kill 1 Hybrid", SC2_RACESWAP_LOC_ID_OFFSET + 8603, LocationType.EXTRA,
-                           logic.protoss_competent_comp
-                           ),
-        make_location_data(SC2Mission.HAND_OF_DARKNESS_P.mission_name, "Kill 2 Hybrid", SC2_RACESWAP_LOC_ID_OFFSET + 8604, LocationType.EXTRA,
-                           logic.protoss_competent_comp
-                           ),
-        make_location_data(SC2Mission.HAND_OF_DARKNESS_P.mission_name, "Kill 3 Hybrid", SC2_RACESWAP_LOC_ID_OFFSET + 8605, LocationType.EXTRA,
-                           logic.protoss_competent_comp
-                           ),
-        make_location_data(SC2Mission.HAND_OF_DARKNESS_P.mission_name, "Kill 4 Hybrid", SC2_RACESWAP_LOC_ID_OFFSET + 8606, LocationType.EXTRA,
-                           logic.protoss_competent_comp
-                           ),
-        make_location_data(SC2Mission.HAND_OF_DARKNESS_P.mission_name, "Kill 5 Hybrid", SC2_RACESWAP_LOC_ID_OFFSET + 8607, LocationType.EXTRA,
-                           logic.protoss_competent_comp
-                           ),
-        make_location_data(SC2Mission.HAND_OF_DARKNESS_P.mission_name, "Kill 6 Hybrid", SC2_RACESWAP_LOC_ID_OFFSET + 8608, LocationType.EXTRA,
-                           logic.protoss_competent_comp
-                           ),
-        make_location_data(SC2Mission.HAND_OF_DARKNESS_P.mission_name, "Kill 7 Hybrid", SC2_RACESWAP_LOC_ID_OFFSET + 8609, LocationType.EXTRA,
-                           logic.protoss_competent_comp
-                           ),
-        make_location_data(SC2Mission.PHANTOMS_OF_THE_VOID_T.mission_name, "Victory", SC2_RACESWAP_LOC_ID_OFFSET + 8700, LocationType.VICTORY,
-                           logic.terran_competent_comp
-                           ),
-        make_location_data(SC2Mission.PHANTOMS_OF_THE_VOID_T.mission_name, "Northwest Crystal", SC2_RACESWAP_LOC_ID_OFFSET + 8701, LocationType.VANILLA,
-                           logic.terran_competent_comp
-                           ),
-        make_location_data(SC2Mission.PHANTOMS_OF_THE_VOID_T.mission_name, "Northeast Crystal", SC2_RACESWAP_LOC_ID_OFFSET + 8702, LocationType.VANILLA,
-                           logic.terran_competent_comp
-                           ),
-        make_location_data(SC2Mission.PHANTOMS_OF_THE_VOID_T.mission_name, "South Crystal", SC2_RACESWAP_LOC_ID_OFFSET + 8703, LocationType.VANILLA),
-        make_location_data(SC2Mission.PHANTOMS_OF_THE_VOID_T.mission_name, "Base Established", SC2_RACESWAP_LOC_ID_OFFSET + 8704, LocationType.EXTRA),
-        make_location_data(SC2Mission.PHANTOMS_OF_THE_VOID_T.mission_name, "Close Temple", SC2_RACESWAP_LOC_ID_OFFSET + 8705, LocationType.EXTRA,
-                           logic.terran_competent_comp
-                           ),
-        make_location_data(SC2Mission.PHANTOMS_OF_THE_VOID_T.mission_name, "Mid Temple", SC2_RACESWAP_LOC_ID_OFFSET + 8706, LocationType.EXTRA,
-                           logic.terran_competent_comp
-                           ),
-        make_location_data(SC2Mission.PHANTOMS_OF_THE_VOID_T.mission_name, "Southeast Temple", SC2_RACESWAP_LOC_ID_OFFSET + 8707, LocationType.EXTRA,
-                           logic.terran_competent_comp
-                           ),
-        make_location_data(SC2Mission.PHANTOMS_OF_THE_VOID_T.mission_name, "Northeast Temple", SC2_RACESWAP_LOC_ID_OFFSET + 8708, LocationType.EXTRA,
-                           logic.terran_competent_comp
-                           ),
-        make_location_data(SC2Mission.PHANTOMS_OF_THE_VOID_T.mission_name, "Northwest Temple", SC2_RACESWAP_LOC_ID_OFFSET + 8709, LocationType.EXTRA,
-                           logic.terran_competent_comp
-                           ),
-        make_location_data(SC2Mission.PHANTOMS_OF_THE_VOID_P.mission_name, "Victory", SC2_RACESWAP_LOC_ID_OFFSET + 8800, LocationType.VICTORY,
-                           logic.protoss_competent_comp
-                           ),
-        make_location_data(SC2Mission.PHANTOMS_OF_THE_VOID_P.mission_name, "Northwest Crystal", SC2_RACESWAP_LOC_ID_OFFSET + 8801, LocationType.VANILLA,
-                           logic.protoss_competent_comp
-                           ),
-        make_location_data(SC2Mission.PHANTOMS_OF_THE_VOID_P.mission_name, "Northeast Crystal", SC2_RACESWAP_LOC_ID_OFFSET + 8802, LocationType.VANILLA,
-                           logic.protoss_competent_comp
-                           ),
-        make_location_data(SC2Mission.PHANTOMS_OF_THE_VOID_P.mission_name, "South Crystal", SC2_RACESWAP_LOC_ID_OFFSET + 8803, LocationType.VANILLA),
-        make_location_data(SC2Mission.PHANTOMS_OF_THE_VOID_P.mission_name, "Base Established", SC2_RACESWAP_LOC_ID_OFFSET + 8804, LocationType.EXTRA),
-        make_location_data(SC2Mission.PHANTOMS_OF_THE_VOID_P.mission_name, "Close Temple", SC2_RACESWAP_LOC_ID_OFFSET + 8805, LocationType.EXTRA,
-                           logic.protoss_competent_comp
-                           ),
-        make_location_data(SC2Mission.PHANTOMS_OF_THE_VOID_P.mission_name, "Mid Temple", SC2_RACESWAP_LOC_ID_OFFSET + 8806, LocationType.EXTRA,
-                           logic.protoss_competent_comp
-                           ),
-        make_location_data(SC2Mission.PHANTOMS_OF_THE_VOID_P.mission_name, "Southeast Temple", SC2_RACESWAP_LOC_ID_OFFSET + 8807, LocationType.EXTRA,
-                           logic.protoss_competent_comp
-                           ),
-        make_location_data(SC2Mission.PHANTOMS_OF_THE_VOID_P.mission_name, "Northeast Temple", SC2_RACESWAP_LOC_ID_OFFSET + 8808, LocationType.EXTRA,
-                           logic.protoss_competent_comp
-                           ),
-        make_location_data(SC2Mission.PHANTOMS_OF_THE_VOID_P.mission_name, "Northwest Temple", SC2_RACESWAP_LOC_ID_OFFSET + 8809, LocationType.EXTRA,
-                           logic.protoss_competent_comp
-                           ),
-        make_location_data(SC2Mission.PLANETFALL_T.mission_name, "Victory", SC2_RACESWAP_LOC_ID_OFFSET + 9300, LocationType.VICTORY,
-                           logic.terran_beats_protoss_deathball
-                           ),
-        make_location_data(SC2Mission.PLANETFALL_T.mission_name, "East Gate", SC2_RACESWAP_LOC_ID_OFFSET + 9301, LocationType.VANILLA,
-                           logic.terran_beats_protoss_deathball
-                           ),
-        make_location_data(SC2Mission.PLANETFALL_T.mission_name, "Northwest Gate", SC2_RACESWAP_LOC_ID_OFFSET + 9302, LocationType.VANILLA,
-                           logic.terran_beats_protoss_deathball
-                           ),
-        make_location_data(SC2Mission.PLANETFALL_T.mission_name, "North Gate", SC2_RACESWAP_LOC_ID_OFFSET + 9303, LocationType.VANILLA,
-                           logic.terran_beats_protoss_deathball
-                           ),
-        make_location_data(SC2Mission.PLANETFALL_T.mission_name, "1 Laser Drill Deployed", SC2_RACESWAP_LOC_ID_OFFSET + 9304, LocationType.EXTRA,
-                           logic.terran_beats_protoss_deathball
-                           ),
-        make_location_data(SC2Mission.PLANETFALL_T.mission_name, "2 Laser Drills Deployed", SC2_RACESWAP_LOC_ID_OFFSET + 9305, LocationType.EXTRA,
-                           logic.terran_beats_protoss_deathball
-                           ),
-        make_location_data(SC2Mission.PLANETFALL_T.mission_name, "3 Laser Drills Deployed", SC2_RACESWAP_LOC_ID_OFFSET + 9306, LocationType.EXTRA,
-                           logic.terran_beats_protoss_deathball
-                           ),
-        make_location_data(SC2Mission.PLANETFALL_T.mission_name, "4 Laser Drills Deployed", SC2_RACESWAP_LOC_ID_OFFSET + 9307, LocationType.EXTRA,
-                           logic.terran_beats_protoss_deathball
-                           ),
-        make_location_data(SC2Mission.PLANETFALL_T.mission_name, "5 Laser Drills Deployed", SC2_RACESWAP_LOC_ID_OFFSET + 9308, LocationType.EXTRA,
-                           logic.terran_beats_protoss_deathball
-                           ),
-        make_location_data(SC2Mission.PLANETFALL_T.mission_name, "Sons of Korhal", SC2_RACESWAP_LOC_ID_OFFSET + 9309, LocationType.EXTRA,
-                           logic.terran_beats_protoss_deathball
-                           ),
-        make_location_data(SC2Mission.PLANETFALL_T.mission_name, "Night Wolves", SC2_RACESWAP_LOC_ID_OFFSET + 9310, LocationType.EXTRA,
-                           logic.terran_beats_protoss_deathball
-                           ),
-        make_location_data(SC2Mission.PLANETFALL_T.mission_name, "West Expansion", SC2_RACESWAP_LOC_ID_OFFSET + 9311, LocationType.EXTRA,
-                           logic.terran_beats_protoss_deathball
-                           ),
-        make_location_data(SC2Mission.PLANETFALL_T.mission_name, "Mid Expansion", SC2_RACESWAP_LOC_ID_OFFSET + 9312, LocationType.EXTRA,
-                           logic.terran_beats_protoss_deathball
-                           ),
-        make_location_data(SC2Mission.PLANETFALL_P.mission_name, "Victory", SC2_RACESWAP_LOC_ID_OFFSET + 9400, LocationType.VICTORY,
-                           logic.protoss_competent_comp
-                           ),
-        make_location_data(SC2Mission.PLANETFALL_P.mission_name, "East Gate", SC2_RACESWAP_LOC_ID_OFFSET + 9401, LocationType.VANILLA,
-                           logic.protoss_competent_comp
-                           ),
-        make_location_data(SC2Mission.PLANETFALL_P.mission_name, "Northwest Gate", SC2_RACESWAP_LOC_ID_OFFSET + 9402, LocationType.VANILLA,
-                           logic.protoss_competent_comp
-                           ),
-        make_location_data(SC2Mission.PLANETFALL_P.mission_name, "North Gate", SC2_RACESWAP_LOC_ID_OFFSET + 9403, LocationType.VANILLA,
-                           logic.protoss_competent_comp
-                           ),
-        make_location_data(SC2Mission.PLANETFALL_P.mission_name, "1 Particle Cannon Deployed", SC2_RACESWAP_LOC_ID_OFFSET + 9404, LocationType.EXTRA,
-                           logic.protoss_competent_comp
-                           ),
-        make_location_data(SC2Mission.PLANETFALL_P.mission_name, "2 Particle Cannons Deployed", SC2_RACESWAP_LOC_ID_OFFSET + 9405, LocationType.EXTRA,
-                           logic.protoss_competent_comp
-                           ),
-        make_location_data(SC2Mission.PLANETFALL_P.mission_name, "3 Particle Cannons Deployed", SC2_RACESWAP_LOC_ID_OFFSET + 9406, LocationType.EXTRA,
-                           logic.protoss_competent_comp
-                           ),
-        make_location_data(SC2Mission.PLANETFALL_P.mission_name, "4 Particle Cannons Deployed", SC2_RACESWAP_LOC_ID_OFFSET + 9407, LocationType.EXTRA,
-                           logic.protoss_competent_comp
-                           ),
-        make_location_data(SC2Mission.PLANETFALL_P.mission_name, "5 Particle Cannons Deployed", SC2_RACESWAP_LOC_ID_OFFSET + 9408, LocationType.EXTRA,
-                           logic.protoss_competent_comp
-                           ),
-        make_location_data(SC2Mission.PLANETFALL_P.mission_name, "Sons of Korhal", SC2_RACESWAP_LOC_ID_OFFSET + 9409, LocationType.EXTRA,
-                           logic.protoss_competent_comp
-                           ),
-        make_location_data(SC2Mission.PLANETFALL_P.mission_name, "Night Wolves", SC2_RACESWAP_LOC_ID_OFFSET + 9410, LocationType.EXTRA,
-                           logic.protoss_competent_comp
-                           ),
-        make_location_data(SC2Mission.PLANETFALL_P.mission_name, "West Expansion", SC2_RACESWAP_LOC_ID_OFFSET + 9411, LocationType.EXTRA,
-                           logic.protoss_competent_comp
-                           ),
-        make_location_data(SC2Mission.PLANETFALL_P.mission_name, "Mid Expansion", SC2_RACESWAP_LOC_ID_OFFSET + 9412, LocationType.EXTRA,
-                           logic.protoss_competent_comp
-                           ),
-        make_location_data(SC2Mission.DEATH_FROM_ABOVE_T.mission_name, "Victory", SC2_RACESWAP_LOC_ID_OFFSET + 9500, LocationType.VICTORY,
-                           logic.terran_beats_protoss_deathball
-                           ),
-        make_location_data(SC2Mission.DEATH_FROM_ABOVE_T.mission_name, "First Power Link", SC2_RACESWAP_LOC_ID_OFFSET + 9501, LocationType.VANILLA),
-        make_location_data(SC2Mission.DEATH_FROM_ABOVE_T.mission_name, "Second Power Link", SC2_RACESWAP_LOC_ID_OFFSET + 9502, LocationType.VANILLA,
-                           logic.terran_beats_protoss_deathball
-                           ),
-        make_location_data(SC2Mission.DEATH_FROM_ABOVE_T.mission_name, "Third Power Link", SC2_RACESWAP_LOC_ID_OFFSET + 9503, LocationType.VANILLA,
-                           logic.terran_beats_protoss_deathball
-                           ),
-        make_location_data(SC2Mission.DEATH_FROM_ABOVE_T.mission_name, "Expansion Command Center", SC2_RACESWAP_LOC_ID_OFFSET + 9504, LocationType.EXTRA,
-                           logic.terran_beats_protoss_deathball
-                           ),
-        make_location_data(SC2Mission.DEATH_FROM_ABOVE_T.mission_name, "Main Path Command Center", SC2_RACESWAP_LOC_ID_OFFSET + 9505, LocationType.EXTRA,
-                           logic.terran_beats_protoss_deathball
-                           ),
-        make_location_data(SC2Mission.DEATH_FROM_ABOVE_P.mission_name, "Victory", SC2_RACESWAP_LOC_ID_OFFSET + 9600, LocationType.VICTORY,
-                           logic.protoss_competent_comp
-                           ),
-        make_location_data(SC2Mission.DEATH_FROM_ABOVE_P.mission_name, "First Power Link", SC2_RACESWAP_LOC_ID_OFFSET + 9601, LocationType.VANILLA),
-        make_location_data(SC2Mission.DEATH_FROM_ABOVE_P.mission_name, "Second Power Link", SC2_RACESWAP_LOC_ID_OFFSET + 9602, LocationType.VANILLA,
-                           logic.protoss_competent_comp
-                           ),
-        make_location_data(SC2Mission.DEATH_FROM_ABOVE_P.mission_name, "Third Power Link", SC2_RACESWAP_LOC_ID_OFFSET + 9603, LocationType.VANILLA,
-                           logic.protoss_competent_comp
-                           ),
-        make_location_data(SC2Mission.DEATH_FROM_ABOVE_P.mission_name, "Expansion Command Center", SC2_RACESWAP_LOC_ID_OFFSET + 9604, LocationType.EXTRA,
-                           logic.protoss_competent_comp
-                           ),
-        make_location_data(SC2Mission.DEATH_FROM_ABOVE_P.mission_name, "Main Path Command Center", SC2_RACESWAP_LOC_ID_OFFSET + 9605, LocationType.EXTRA,
-                           logic.protoss_competent_comp
-                           ),
-        make_location_data(SC2Mission.THE_RECKONING_T.mission_name, "Victory", SC2_RACESWAP_LOC_ID_OFFSET + 9700, LocationType.VICTORY,
-                           logic.terran_the_reckoning_requirement
-                           ),
-        make_location_data(SC2Mission.THE_RECKONING_T.mission_name, "South Lane", SC2_RACESWAP_LOC_ID_OFFSET + 9701, LocationType.VANILLA,
-                           logic.terran_the_reckoning_requirement
-                           ),
-        make_location_data(SC2Mission.THE_RECKONING_T.mission_name, "North Lane", SC2_RACESWAP_LOC_ID_OFFSET + 9702, LocationType.VANILLA,
-                           logic.terran_the_reckoning_requirement
-                           ),
-        make_location_data(SC2Mission.THE_RECKONING_T.mission_name, "East Lane", SC2_RACESWAP_LOC_ID_OFFSET + 9703, LocationType.VANILLA,
-                           logic.terran_the_reckoning_requirement
-                           ),
-        make_location_data(SC2Mission.THE_RECKONING_T.mission_name, "Odin", SC2_RACESWAP_LOC_ID_OFFSET + 9704, LocationType.EXTRA,
-                           logic.terran_the_reckoning_requirement
-                           ),
-        make_location_data(SC2Mission.THE_RECKONING_T.mission_name, "Trash the Odin Early", SC2_RACESWAP_LOC_ID_OFFSET + 9705, LocationType.MASTERY,
-                           lambda state: (
-                                   logic.terran_the_reckoning_requirement(state)
-                                   and logic.terran_base_trasher(state)
-                           ),
-                           flags=LocationFlag.SPEEDRUN
-                           ),
-        make_location_data(SC2Mission.THE_RECKONING_P.mission_name, "Victory", SC2_RACESWAP_LOC_ID_OFFSET + 9800, LocationType.VICTORY,
-                           logic.protoss_the_reckoning_requirement
-                           ),
-        make_location_data(SC2Mission.THE_RECKONING_P.mission_name, "South Lane", SC2_RACESWAP_LOC_ID_OFFSET + 9801, LocationType.VANILLA,
-                           logic.protoss_the_reckoning_requirement
-                           ),
-        make_location_data(SC2Mission.THE_RECKONING_P.mission_name, "North Lane", SC2_RACESWAP_LOC_ID_OFFSET + 9802, LocationType.VANILLA,
-                           logic.protoss_the_reckoning_requirement
-                           ),
-        make_location_data(SC2Mission.THE_RECKONING_P.mission_name, "East Lane", SC2_RACESWAP_LOC_ID_OFFSET + 9803, LocationType.VANILLA,
-                           logic.protoss_the_reckoning_requirement
-                           ),
-        make_location_data(SC2Mission.THE_RECKONING_P.mission_name, "Odin", SC2_RACESWAP_LOC_ID_OFFSET + 9804, LocationType.EXTRA,
-                           logic.protoss_the_reckoning_requirement
-                           ),
-        make_location_data(SC2Mission.THE_RECKONING_P.mission_name, "Trash the Odin Early", SC2_RACESWAP_LOC_ID_OFFSET + 9805, LocationType.MASTERY,
-                           lambda state: (
-                                   logic.protoss_the_reckoning_requirement(state)
-                                   and logic.protoss_fleet(state)
-                                   and (not logic.take_over_ai_allies or logic.terran_base_trasher(state))),
-                           flags=LocationFlag.SPEEDRUN
-                           ),
-        make_location_data(SC2Mission.DARK_WHISPERS_T.mission_name, "Victory", SC2_RACESWAP_LOC_ID_OFFSET + 9900, LocationType.VICTORY,
-                           logic.terran_competent_comp
-                           ),
-        make_location_data(SC2Mission.DARK_WHISPERS_T.mission_name, "First Prisoner Group", SC2_RACESWAP_LOC_ID_OFFSET + 9901, LocationType.VANILLA,
-                           logic.terran_competent_comp
-                           ),
-        make_location_data(SC2Mission.DARK_WHISPERS_T.mission_name, "Second Prisoner Group", SC2_RACESWAP_LOC_ID_OFFSET + 9902, LocationType.VANILLA,
-                           logic.terran_competent_comp
-                           ),
-        make_location_data(SC2Mission.DARK_WHISPERS_T.mission_name, "First Pylon", SC2_RACESWAP_LOC_ID_OFFSET + 9903, LocationType.VANILLA,
-                           logic.terran_competent_comp
-                           ),
-        make_location_data(SC2Mission.DARK_WHISPERS_T.mission_name, "Second Pylon", SC2_RACESWAP_LOC_ID_OFFSET + 9904, LocationType.VANILLA,
-                           logic.terran_competent_comp
-                           ),
-        make_location_data(SC2Mission.DARK_WHISPERS_Z.mission_name, "Victory", SC2_RACESWAP_LOC_ID_OFFSET + 10000, LocationType.VICTORY,
-                           logic.zerg_competent_comp_basic_aa
-                           ),
-        make_location_data(SC2Mission.DARK_WHISPERS_Z.mission_name, "First Prisoner Group", SC2_RACESWAP_LOC_ID_OFFSET + 10001, LocationType.VANILLA,
-                           logic.zerg_competent_comp_basic_aa
-                           ),
-        make_location_data(SC2Mission.DARK_WHISPERS_Z.mission_name, "Second Prisoner Group", SC2_RACESWAP_LOC_ID_OFFSET + 10002, LocationType.VANILLA,
-                           logic.zerg_competent_comp_basic_aa
-                           ),
-        make_location_data(SC2Mission.DARK_WHISPERS_Z.mission_name, "First Pylon", SC2_RACESWAP_LOC_ID_OFFSET + 10003, LocationType.VANILLA,
-                           logic.zerg_competent_comp_basic_aa
-                           ),
-        make_location_data(SC2Mission.DARK_WHISPERS_Z.mission_name, "Second Pylon", SC2_RACESWAP_LOC_ID_OFFSET + 10004, LocationType.VANILLA,
-                           logic.zerg_competent_comp_basic_aa
-                           ),
-        make_location_data(SC2Mission.GHOSTS_IN_THE_FOG_T.mission_name, "Victory", SC2_RACESWAP_LOC_ID_OFFSET + 10100, LocationType.VICTORY,
-                           lambda state: (
-                               logic.terran_beats_protoss_deathball(state)
-                               and logic.terran_mineral_dump(state))
-                           ),
-        make_location_data(SC2Mission.GHOSTS_IN_THE_FOG_T.mission_name, "South Rock Formation", SC2_RACESWAP_LOC_ID_OFFSET + 10101, LocationType.VANILLA,
-                           lambda state: (
-                                   logic.terran_beats_protoss_deathball(state)
-                                   and logic.terran_mineral_dump(state))
-                           ),
-        make_location_data(SC2Mission.GHOSTS_IN_THE_FOG_T.mission_name, "West Rock Formation", SC2_RACESWAP_LOC_ID_OFFSET + 10102, LocationType.VANILLA,
-                           lambda state: (
-                                   logic.terran_beats_protoss_deathball(state)
-                                   and logic.terran_mineral_dump(state))
-                           ),
-        make_location_data(SC2Mission.GHOSTS_IN_THE_FOG_T.mission_name, "East Rock Formation", SC2_RACESWAP_LOC_ID_OFFSET + 10103, LocationType.VANILLA,
-                           lambda state: (
-                                   logic.terran_beats_protoss_deathball(state)
-                                   and logic.terran_mineral_dump(state)
-                                   and logic.terran_can_grab_ghosts_in_the_fog_east_rock_formation(state))
-                           ),
-        make_location_data(SC2Mission.GHOSTS_IN_THE_FOG_Z.mission_name, "Victory", SC2_RACESWAP_LOC_ID_OFFSET + 10200, LocationType.VICTORY,
-                           lambda state: (
-                                   logic.zerg_competent_comp(state)
-                                   and logic.zerg_competent_anti_air(state)
-                                   and logic.zerg_mineral_dump(state))
-                           ),
-        make_location_data(SC2Mission.GHOSTS_IN_THE_FOG_Z.mission_name, "South Rock Formation", SC2_RACESWAP_LOC_ID_OFFSET + 10201, LocationType.VANILLA,
-                           lambda state: (
-                                   logic.zerg_competent_comp(state)
-                                   and logic.zerg_competent_anti_air(state)
-                                   and logic.zerg_mineral_dump(state))
-                           ),
-        make_location_data(SC2Mission.GHOSTS_IN_THE_FOG_Z.mission_name, "West Rock Formation", SC2_RACESWAP_LOC_ID_OFFSET + 10202, LocationType.VANILLA,
-                           lambda state: (
-                                   logic.zerg_competent_comp(state)
-                                   and logic.zerg_competent_anti_air(state)
-                                   and logic.zerg_mineral_dump(state))
-                           ),
-        make_location_data(SC2Mission.GHOSTS_IN_THE_FOG_Z.mission_name, "East Rock Formation", SC2_RACESWAP_LOC_ID_OFFSET + 10203, LocationType.VANILLA,
-                           lambda state: (
-                                   logic.zerg_competent_comp(state)
-                                   and logic.zerg_competent_anti_air(state)
-                                   and logic.zerg_mineral_dump(state)
-                                   and logic.zerg_can_grab_ghosts_in_the_fog_east_rock_formation(state))
-                           ),
-        make_location_data(SC2Mission.THE_GROWING_SHADOW_T.mission_name, "Victory", SC2_RACESWAP_LOC_ID_OFFSET + 10700, LocationType.VICTORY,
-                           lambda state: (
-                               logic.terran_common_unit(state)
-                               and (
-                                    adv_tactics
-                                    or logic.terran_competent_anti_air(state)
-                               )
-                           )),
-        make_location_data(SC2Mission.THE_GROWING_SHADOW_T.mission_name, "Close Pylon", SC2_RACESWAP_LOC_ID_OFFSET + 10701, LocationType.VANILLA),
-        make_location_data(SC2Mission.THE_GROWING_SHADOW_T.mission_name, "East Pylon", SC2_RACESWAP_LOC_ID_OFFSET + 10702, LocationType.VANILLA,
-                           lambda state: (
-                                   logic.terran_common_unit(state)
-                                   and (
-                                           adv_tactics
-                                           or (
-                                                   logic.terran_competent_anti_air(state)
-                                                   and logic.terran_any_air_unit(state)
-                                           )
-                                   )
-                           )),
-        make_location_data(SC2Mission.THE_GROWING_SHADOW_T.mission_name, "West Pylon", SC2_RACESWAP_LOC_ID_OFFSET + 10703, LocationType.VANILLA,
-                           lambda state: (
-                                   logic.terran_common_unit(state)
-                                   and (
-                                           adv_tactics
-                                           or logic.terran_competent_anti_air(state)
-                                   )
-                           )),
-        make_location_data(SC2Mission.THE_GROWING_SHADOW_T.mission_name, "Base", SC2_RACESWAP_LOC_ID_OFFSET + 10704, LocationType.EXTRA),
-        make_location_data(SC2Mission.THE_GROWING_SHADOW_T.mission_name, "Templar Base", SC2_RACESWAP_LOC_ID_OFFSET + 10705, LocationType.EXTRA,
-                           lambda state: (
-                                   logic.terran_common_unit(state)
-                                   and (
-                                           adv_tactics
-                                           or logic.terran_competent_anti_air(state)
-                                   )
-                           )),
-        make_location_data(SC2Mission.THE_GROWING_SHADOW_Z.mission_name, "Victory", SC2_RACESWAP_LOC_ID_OFFSET + 10800, LocationType.VICTORY,
-                           lambda state: (
-                                   logic.zerg_common_unit(state)
-                                   and logic.zerg_basic_kerriganless_anti_air(state)
-                           )),
-        make_location_data(SC2Mission.THE_GROWING_SHADOW_Z.mission_name, "Close Pylon", SC2_RACESWAP_LOC_ID_OFFSET + 10801, LocationType.VANILLA),
-        make_location_data(SC2Mission.THE_GROWING_SHADOW_Z.mission_name, "East Pylon", SC2_RACESWAP_LOC_ID_OFFSET + 10802, LocationType.VANILLA,
-                           lambda state: (
-                                   logic.zerg_common_unit(state)
-                                   and logic.zerg_basic_kerriganless_anti_air(state)
-                           )),
-        make_location_data(SC2Mission.THE_GROWING_SHADOW_Z.mission_name, "West Pylon", SC2_RACESWAP_LOC_ID_OFFSET + 10803, LocationType.VANILLA,
-                           lambda state: (
-                                   logic.zerg_common_unit(state)
-                                   and logic.zerg_basic_kerriganless_anti_air(state)
-                           )),
-        make_location_data(SC2Mission.THE_GROWING_SHADOW_Z.mission_name, "Base", SC2_RACESWAP_LOC_ID_OFFSET + 10804, LocationType.EXTRA),
-        make_location_data(SC2Mission.THE_GROWING_SHADOW_Z.mission_name, "Templar Base", SC2_RACESWAP_LOC_ID_OFFSET + 10805, LocationType.EXTRA,
-                           lambda state: (
-                                   logic.zerg_common_unit(state)
-                                   and logic.zerg_basic_kerriganless_anti_air(state)
-                           )),
-        make_location_data(SC2Mission.THE_SPEAR_OF_ADUN_T.mission_name, "Victory", SC2_RACESWAP_LOC_ID_OFFSET + 10900, LocationType.VICTORY,
-                           logic.terran_spear_of_adun_requirement
-                           ),
-        make_location_data(SC2Mission.THE_SPEAR_OF_ADUN_T.mission_name, "Elite Barracks", SC2_RACESWAP_LOC_ID_OFFSET + 10901, LocationType.VANILLA),
-        make_location_data(SC2Mission.THE_SPEAR_OF_ADUN_T.mission_name, "Elite Factory", SC2_RACESWAP_LOC_ID_OFFSET + 10902, LocationType.VANILLA,
-                           logic.terran_spear_of_adun_requirement
-                           ),
-        make_location_data(SC2Mission.THE_SPEAR_OF_ADUN_T.mission_name, "Elite Starport", SC2_RACESWAP_LOC_ID_OFFSET + 10903, LocationType.VANILLA,
-                           logic.terran_spear_of_adun_requirement
-                           ),
-        make_location_data(SC2Mission.THE_SPEAR_OF_ADUN_T.mission_name, "North Power Cell", SC2_RACESWAP_LOC_ID_OFFSET + 10904, LocationType.EXTRA,
-                           logic.terran_spear_of_adun_requirement
-                           ),
-        make_location_data(SC2Mission.THE_SPEAR_OF_ADUN_T.mission_name, "East Power Cell", SC2_RACESWAP_LOC_ID_OFFSET + 10905, LocationType.EXTRA,
-                           logic.terran_spear_of_adun_requirement
-                           ),
-        make_location_data(SC2Mission.THE_SPEAR_OF_ADUN_T.mission_name, "South Power Cell", SC2_RACESWAP_LOC_ID_OFFSET + 10906, LocationType.EXTRA,
-                           logic.terran_spear_of_adun_requirement
-                           ),
-        make_location_data(SC2Mission.THE_SPEAR_OF_ADUN_T.mission_name, "Southeast Power Cell", SC2_RACESWAP_LOC_ID_OFFSET + 10907, LocationType.EXTRA,
-                           logic.terran_spear_of_adun_requirement
-                           ),
-        make_location_data(SC2Mission.THE_SPEAR_OF_ADUN_Z.mission_name, "Victory", SC2_RACESWAP_LOC_ID_OFFSET + 11000, LocationType.VICTORY,
-                           logic.zerg_competent_comp_competent_aa
-                           ),
-        make_location_data(SC2Mission.THE_SPEAR_OF_ADUN_Z.mission_name, "Baneling Nest", SC2_RACESWAP_LOC_ID_OFFSET + 11001, LocationType.VANILLA),
-        make_location_data(SC2Mission.THE_SPEAR_OF_ADUN_Z.mission_name, "Roach Warren", SC2_RACESWAP_LOC_ID_OFFSET + 11002, LocationType.VANILLA,
-                           lambda state: (
-                                   logic.zerg_competent_comp_competent_aa(state)
-                                   and logic.spread_creep(state)
-                           )),
-        make_location_data(SC2Mission.THE_SPEAR_OF_ADUN_Z.mission_name, "Infestation Pit", SC2_RACESWAP_LOC_ID_OFFSET + 11003, LocationType.VANILLA,
-                           lambda state: (
-                                   logic.zerg_competent_comp_competent_aa(state)
-                                   and logic.spread_creep(state)
-                           )
-                           ),
-        make_location_data(SC2Mission.THE_SPEAR_OF_ADUN_Z.mission_name, "North Power Cell", SC2_RACESWAP_LOC_ID_OFFSET + 11004, LocationType.EXTRA,
-                           logic.zerg_competent_comp_competent_aa
-                           ),
-        make_location_data(SC2Mission.THE_SPEAR_OF_ADUN_Z.mission_name, "East Power Cell", SC2_RACESWAP_LOC_ID_OFFSET + 11005, LocationType.EXTRA,
-                           logic.zerg_competent_comp_competent_aa
-                           ),
-        make_location_data(SC2Mission.THE_SPEAR_OF_ADUN_Z.mission_name, "South Power Cell", SC2_RACESWAP_LOC_ID_OFFSET + 11006, LocationType.EXTRA,
-                           logic.zerg_competent_comp_competent_aa
-                           ),
-        make_location_data(SC2Mission.THE_SPEAR_OF_ADUN_Z.mission_name, "Southeast Power Cell", SC2_RACESWAP_LOC_ID_OFFSET + 11007, LocationType.EXTRA,
-                           logic.zerg_competent_comp_competent_aa
-                           ),
-        make_location_data(SC2Mission.SKY_SHIELD_T.mission_name, "Victory", SC2_RACESWAP_LOC_ID_OFFSET + 11100, LocationType.VICTORY,
-                           lambda state: (
-                                   logic.terran_common_unit(state)
-                                   and logic.terran_competent_anti_air(state)
-                           )),
-        make_location_data(SC2Mission.SKY_SHIELD_T.mission_name, "Mid EMP Scrambler", SC2_RACESWAP_LOC_ID_OFFSET + 11101, LocationType.VANILLA,
-                           lambda state: (
-                                   logic.terran_common_unit(state)
-                                   and logic.terran_competent_anti_air(state)
-                           )),
-        make_location_data(SC2Mission.SKY_SHIELD_T.mission_name, "Southeast EMP Scrambler", SC2_RACESWAP_LOC_ID_OFFSET + 11102, LocationType.VANILLA,
-                           lambda state: (
-                                   logic.terran_common_unit(state)
-                                   and logic.terran_competent_anti_air(state)
-                           )),
-        make_location_data(SC2Mission.SKY_SHIELD_T.mission_name, "North EMP Scrambler", SC2_RACESWAP_LOC_ID_OFFSET + 11103, LocationType.VANILLA,
-                           lambda state: (
-                                   logic.terran_common_unit(state)
-                                   and logic.terran_competent_anti_air(state)
-                           )),
-        make_location_data(SC2Mission.SKY_SHIELD_T.mission_name, "Mid Stabilizer", SC2_RACESWAP_LOC_ID_OFFSET + 11104, LocationType.EXTRA),
-        make_location_data(SC2Mission.SKY_SHIELD_T.mission_name, "Southwest Stabilizer", SC2_RACESWAP_LOC_ID_OFFSET + 11105, LocationType.EXTRA,
-                           lambda state: (
-                                   logic.terran_common_unit(state)
-                                   and logic.terran_competent_anti_air(state)
-                           )),
-        make_location_data(SC2Mission.SKY_SHIELD_T.mission_name, "Northwest Stabilizer", SC2_RACESWAP_LOC_ID_OFFSET + 11106, LocationType.EXTRA,
-                           lambda state: (
-                                   logic.terran_common_unit(state)
-                                   and logic.terran_competent_anti_air(state)
-                           )),
-        make_location_data(SC2Mission.SKY_SHIELD_T.mission_name, "Northeast Stabilizer", SC2_RACESWAP_LOC_ID_OFFSET + 11107, LocationType.EXTRA,
-                           lambda state: (
-                                   logic.terran_common_unit(state)
-                                   and logic.terran_competent_anti_air(state)
-                           )),
-        make_location_data(SC2Mission.SKY_SHIELD_T.mission_name, "Southeast Stabilizer", SC2_RACESWAP_LOC_ID_OFFSET + 11108, LocationType.EXTRA,
-                           lambda state: (
-                                   logic.terran_common_unit(state)
-                                   and logic.terran_competent_anti_air(state)
-                           )),
-        make_location_data(SC2Mission.SKY_SHIELD_T.mission_name, "West Raynor Base", SC2_RACESWAP_LOC_ID_OFFSET + 11109, LocationType.EXTRA,
-                           lambda state: (
-                                   logic.terran_common_unit(state)
-                                   and logic.terran_competent_anti_air(state)
-                           )),
-        make_location_data(SC2Mission.SKY_SHIELD_T.mission_name, "East Raynor Base", SC2_RACESWAP_LOC_ID_OFFSET + 11110, LocationType.EXTRA,
-                           lambda state: (
-                                   logic.terran_common_unit(state)
-                                   and logic.terran_competent_anti_air(state)
-                           )),
-        make_location_data(SC2Mission.SKY_SHIELD_Z.mission_name, "Victory", SC2_RACESWAP_LOC_ID_OFFSET + 11200, LocationType.VICTORY,
-                           logic.zerg_competent_comp_competent_aa
-                           ),
-        make_location_data(SC2Mission.SKY_SHIELD_Z.mission_name, "Mid EMP Scrambler", SC2_RACESWAP_LOC_ID_OFFSET + 11201, LocationType.VANILLA,
-                           logic.zerg_competent_comp_competent_aa
-                           ),
-        make_location_data(SC2Mission.SKY_SHIELD_Z.mission_name, "Southeast EMP Scrambler", SC2_RACESWAP_LOC_ID_OFFSET + 11202, LocationType.VANILLA,
-                           logic.zerg_competent_comp_competent_aa
-                           ),
-        make_location_data(SC2Mission.SKY_SHIELD_Z.mission_name, "North EMP Scrambler", SC2_RACESWAP_LOC_ID_OFFSET + 11203, LocationType.VANILLA,
-                           logic.zerg_competent_comp_competent_aa
-                           ),
-        make_location_data(SC2Mission.SKY_SHIELD_Z.mission_name, "Mid Stabilizer", SC2_RACESWAP_LOC_ID_OFFSET + 11204, LocationType.EXTRA),
-        make_location_data(SC2Mission.SKY_SHIELD_Z.mission_name, "Southwest Stabilizer", SC2_RACESWAP_LOC_ID_OFFSET + 11205, LocationType.EXTRA,
-                           logic.zerg_competent_comp_competent_aa
-                           ),
-        make_location_data(SC2Mission.SKY_SHIELD_Z.mission_name, "Northwest Stabilizer", SC2_RACESWAP_LOC_ID_OFFSET + 11206, LocationType.EXTRA,
-                           logic.zerg_competent_comp_competent_aa
-                           ),
-        make_location_data(SC2Mission.SKY_SHIELD_Z.mission_name, "Northeast Stabilizer", SC2_RACESWAP_LOC_ID_OFFSET + 11207, LocationType.EXTRA,
-                           logic.zerg_competent_comp_competent_aa
-                           ),
-        make_location_data(SC2Mission.SKY_SHIELD_Z.mission_name, "Southeast Stabilizer", SC2_RACESWAP_LOC_ID_OFFSET + 11208, LocationType.EXTRA,
-                           logic.zerg_competent_comp_competent_aa
-                           ),
-        make_location_data(SC2Mission.SKY_SHIELD_Z.mission_name, "West Raynor Base", SC2_RACESWAP_LOC_ID_OFFSET + 11209, LocationType.EXTRA,
-                           logic.zerg_competent_comp_competent_aa
-                           ),
-        make_location_data(SC2Mission.SKY_SHIELD_Z.mission_name, "East Raynor Base", SC2_RACESWAP_LOC_ID_OFFSET + 11210, LocationType.EXTRA,
-                           logic.zerg_competent_comp_competent_aa
-                           ),
-        make_location_data(SC2Mission.BROTHERS_IN_ARMS_T.mission_name, "Victory", SC2_RACESWAP_LOC_ID_OFFSET + 11300, LocationType.VICTORY,
-                           lambda state: (
-                               logic.terran_common_unit(state)
-                               and logic.terran_beats_protoss_deathball(state)
-                           )),
-        make_location_data(SC2Mission.BROTHERS_IN_ARMS_T.mission_name, "Mid Science Facility", SC2_RACESWAP_LOC_ID_OFFSET + 11301, LocationType.VANILLA,
-                           lambda state: logic.terran_common_unit(state) or logic.take_over_ai_allies
-                           ),
-        make_location_data(SC2Mission.BROTHERS_IN_ARMS_T.mission_name, "North Science Facility", SC2_RACESWAP_LOC_ID_OFFSET + 11302, LocationType.VANILLA,
-                           lambda state: (
-                                   logic.terran_common_unit(state)
-                                   and logic.terran_beats_protoss_deathball(state)
-                                   or (
-                                           logic.take_over_ai_allies
-                                           and logic.advanced_tactics
-                                           and logic.terran_common_unit(state)
-                                   ))
-                           ),
-        make_location_data(SC2Mission.BROTHERS_IN_ARMS_T.mission_name, "South Science Facility", SC2_RACESWAP_LOC_ID_OFFSET + 11303, LocationType.VANILLA,
-                           lambda state: (
-                                   logic.terran_common_unit(state)
-                                   and logic.terran_beats_protoss_deathball(state)
-                           )),
-        make_location_data(SC2Mission.BROTHERS_IN_ARMS_Z.mission_name, "Victory", SC2_RACESWAP_LOC_ID_OFFSET + 11400, LocationType.VICTORY,
-                           logic.zerg_brothers_in_arms_requirement
-                           ),
-        make_location_data(SC2Mission.BROTHERS_IN_ARMS_Z.mission_name, "Mid Science Facility", SC2_RACESWAP_LOC_ID_OFFSET + 11401, LocationType.VANILLA,
-                           lambda state: logic.zerg_common_unit(state) or logic.take_over_ai_allies
-                           ),
-        make_location_data(SC2Mission.BROTHERS_IN_ARMS_Z.mission_name, "North Science Facility", SC2_RACESWAP_LOC_ID_OFFSET + 11402, LocationType.VANILLA,
-                           lambda state: (
-                                   logic.zerg_brothers_in_arms_requirement(state)
-                                   or (
-                                           logic.take_over_ai_allies
-                                           and logic.advanced_tactics
-                                           and (
-                                                   logic.zerg_common_unit(state)
-                                                   or logic.terran_common_unit(state)
-                                           )
-                                   ))
-                           ),
-        make_location_data(SC2Mission.BROTHERS_IN_ARMS_Z.mission_name, "South Science Facility", SC2_RACESWAP_LOC_ID_OFFSET + 11403, LocationType.VANILLA,
-                           logic.zerg_brothers_in_arms_requirement
-                           ),
-        make_location_data(SC2Mission.AMON_S_REACH_T.mission_name, "Victory", SC2_RACESWAP_LOC_ID_OFFSET + 11500, LocationType.VICTORY,
-                           lambda state: (
-                                   logic.terran_common_unit(state)
-                                   and logic.terran_competent_anti_air(state)
-                           )),
-        make_location_data(SC2Mission.AMON_S_REACH_T.mission_name, "Close Solarite Reserve", SC2_RACESWAP_LOC_ID_OFFSET + 11501, LocationType.VANILLA),
-        make_location_data(SC2Mission.AMON_S_REACH_T.mission_name, "North Solarite Reserve", SC2_RACESWAP_LOC_ID_OFFSET + 11502, LocationType.VANILLA,
-                           lambda state: (
-                                   logic.terran_common_unit(state)
-                                   and logic.terran_competent_anti_air(state)
-                           )),
-        make_location_data(SC2Mission.AMON_S_REACH_T.mission_name, "East Solarite Reserve", SC2_RACESWAP_LOC_ID_OFFSET + 11503, LocationType.VANILLA,
-                           lambda state: (
-                                   logic.terran_common_unit(state)
-                                   and logic.terran_competent_anti_air(state)
-                           )),
-        make_location_data(SC2Mission.AMON_S_REACH_T.mission_name, "West Launch Bay", SC2_RACESWAP_LOC_ID_OFFSET + 11504, LocationType.EXTRA,
-                           lambda state: (
-                                   logic.terran_common_unit(state)
-                                   and logic.terran_competent_anti_air(state)
-                           )),
-        make_location_data(SC2Mission.AMON_S_REACH_T.mission_name, "South Launch Bay", SC2_RACESWAP_LOC_ID_OFFSET + 11505, LocationType.EXTRA,
-                           lambda state: (
-                                   logic.terran_common_unit(state)
-                                   and logic.terran_competent_anti_air(state)
-                           )),
-        make_location_data(SC2Mission.AMON_S_REACH_T.mission_name, "Northwest Launch Bay", SC2_RACESWAP_LOC_ID_OFFSET + 11506, LocationType.EXTRA,
-                           lambda state: (
-                                   logic.terran_common_unit(state)
-                                   and logic.terran_competent_anti_air(state)
-                           )),
-        make_location_data(SC2Mission.AMON_S_REACH_T.mission_name, "East Launch Bay", SC2_RACESWAP_LOC_ID_OFFSET + 11507, LocationType.EXTRA,
-                           lambda state: (
-                                   logic.terran_common_unit(state)
-                                   and logic.terran_competent_anti_air(state)
-                           )),
-        make_location_data(SC2Mission.AMON_S_REACH_Z.mission_name, "Victory", SC2_RACESWAP_LOC_ID_OFFSET + 11600, LocationType.VICTORY,
-                           lambda state: (
-                                   logic.zerg_common_unit(state)
-                                   and logic.zerg_basic_kerriganless_anti_air(state)
-                           )),
-        make_location_data(SC2Mission.AMON_S_REACH_Z.mission_name, "Close Solarite Reserve", SC2_RACESWAP_LOC_ID_OFFSET + 11601, LocationType.VANILLA),
-        make_location_data(SC2Mission.AMON_S_REACH_Z.mission_name, "North Solarite Reserve", SC2_RACESWAP_LOC_ID_OFFSET + 11602, LocationType.VANILLA,
-                           lambda state: (
-                                   logic.zerg_common_unit(state)
-                                   and logic.zerg_basic_kerriganless_anti_air(state)
-                           )),
-        make_location_data(SC2Mission.AMON_S_REACH_Z.mission_name, "East Solarite Reserve", SC2_RACESWAP_LOC_ID_OFFSET + 11603, LocationType.VANILLA,
-                           lambda state: (
-                                   logic.zerg_common_unit(state)
-                                   and logic.zerg_basic_kerriganless_anti_air(state)
-                           )),
-        make_location_data(SC2Mission.AMON_S_REACH_Z.mission_name, "West Launch Bay", SC2_RACESWAP_LOC_ID_OFFSET + 11604, LocationType.EXTRA,
-                           lambda state: (
-                                   logic.zerg_common_unit(state)
-                                   and logic.zerg_basic_kerriganless_anti_air(state)
-                           )),
-        make_location_data(SC2Mission.AMON_S_REACH_Z.mission_name, "South Launch Bay", SC2_RACESWAP_LOC_ID_OFFSET + 11605, LocationType.EXTRA,
-                           lambda state: (
-                                   logic.zerg_common_unit(state)
-                                   and logic.zerg_basic_kerriganless_anti_air(state)
-                           )),
-        make_location_data(SC2Mission.AMON_S_REACH_Z.mission_name, "Northwest Launch Bay", SC2_RACESWAP_LOC_ID_OFFSET + 11606, LocationType.EXTRA,
-                           lambda state: (
-                                   logic.zerg_common_unit(state)
-                                   and logic.zerg_basic_kerriganless_anti_air(state)
-                           )),
-        make_location_data(SC2Mission.AMON_S_REACH_Z.mission_name, "East Launch Bay", SC2_RACESWAP_LOC_ID_OFFSET + 11607, LocationType.EXTRA,
-                           lambda state: (
-                                   logic.zerg_common_unit(state)
-                                   and logic.zerg_basic_kerriganless_anti_air(state)
-                           )),
-        make_location_data(SC2Mission.LAST_STAND_T.mission_name, "Victory", SC2_RACESWAP_LOC_ID_OFFSET + 11700, LocationType.VICTORY,
-                           logic.terran_last_stand_requirement
-                           ),
-        make_location_data(SC2Mission.LAST_STAND_T.mission_name, "West Zenith Stone", SC2_RACESWAP_LOC_ID_OFFSET + 11701, LocationType.VANILLA,
-                           logic.terran_last_stand_requirement
-                           ),
-        make_location_data(SC2Mission.LAST_STAND_T.mission_name, "North Zenith Stone", SC2_RACESWAP_LOC_ID_OFFSET + 11702, LocationType.VANILLA,
-                           logic.terran_last_stand_requirement
-                           ),
-        make_location_data(SC2Mission.LAST_STAND_T.mission_name, "East Zenith Stone", SC2_RACESWAP_LOC_ID_OFFSET + 11703, LocationType.VANILLA,
-                           logic.terran_last_stand_requirement
-                           ),
-        make_location_data(SC2Mission.LAST_STAND_T.mission_name, "1 Billion Zerg", SC2_RACESWAP_LOC_ID_OFFSET + 11704, LocationType.EXTRA,
-                           logic.terran_last_stand_requirement
-                           ),
-        make_location_data(SC2Mission.LAST_STAND_T.mission_name, "1.5 Billion Zerg", SC2_RACESWAP_LOC_ID_OFFSET + 11705, LocationType.VANILLA,
-                           logic.terran_last_stand_requirement
-                           ),
-        make_location_data(SC2Mission.LAST_STAND_Z.mission_name, "Victory", SC2_RACESWAP_LOC_ID_OFFSET + 11800, LocationType.VICTORY,
-                           logic.zerg_last_stand_requirement
-                           ),
-        make_location_data(SC2Mission.LAST_STAND_Z.mission_name, "West Zenith Stone", SC2_RACESWAP_LOC_ID_OFFSET + 11801, LocationType.VANILLA,
-                           logic.zerg_last_stand_requirement
-                           ),
-        make_location_data(SC2Mission.LAST_STAND_Z.mission_name, "North Zenith Stone", SC2_RACESWAP_LOC_ID_OFFSET + 11802, LocationType.VANILLA,
-                           logic.zerg_last_stand_requirement
-                           ),
-        make_location_data(SC2Mission.LAST_STAND_Z.mission_name, "East Zenith Stone", SC2_RACESWAP_LOC_ID_OFFSET + 11803, LocationType.VANILLA,
-                           logic.zerg_last_stand_requirement
-                           ),
-        make_location_data(SC2Mission.LAST_STAND_Z.mission_name, "1 Billion Zerg", SC2_RACESWAP_LOC_ID_OFFSET + 11804, LocationType.EXTRA,
-                           logic.zerg_last_stand_requirement
-                           ),
-        make_location_data(SC2Mission.LAST_STAND_Z.mission_name, "1.5 Billion Zerg", SC2_RACESWAP_LOC_ID_OFFSET + 11805, LocationType.VANILLA,
-                           logic.zerg_last_stand_requirement
-                           ),
-        make_location_data(SC2Mission.FORBIDDEN_WEAPON_T.mission_name, "Victory", SC2_RACESWAP_LOC_ID_OFFSET + 11900, LocationType.VICTORY,
-                           logic.terran_beats_protoss_deathball
-                           ),
-        make_location_data(SC2Mission.FORBIDDEN_WEAPON_T.mission_name, "South Solarite", SC2_RACESWAP_LOC_ID_OFFSET + 11901, LocationType.VANILLA,
-                           logic.terran_beats_protoss_deathball
-                           ),
-        make_location_data(SC2Mission.FORBIDDEN_WEAPON_T.mission_name, "North Solarite", SC2_RACESWAP_LOC_ID_OFFSET + 11902, LocationType.VANILLA,
-                           logic.terran_beats_protoss_deathball
-                           ),
-        make_location_data(SC2Mission.FORBIDDEN_WEAPON_T.mission_name, "Northwest Solarite", SC2_RACESWAP_LOC_ID_OFFSET + 11903, LocationType.VANILLA,
-                           logic.terran_beats_protoss_deathball
-                           ),
-        make_location_data(SC2Mission.FORBIDDEN_WEAPON_Z.mission_name, "Victory", SC2_RACESWAP_LOC_ID_OFFSET + 12000, LocationType.VICTORY,
-                           logic.zerg_competent_comp_competent_aa
-                           ),
-        make_location_data(SC2Mission.FORBIDDEN_WEAPON_Z.mission_name, "South Solarite", SC2_RACESWAP_LOC_ID_OFFSET + 12001, LocationType.VANILLA,
-                           logic.zerg_competent_comp_competent_aa
-                           ),
-        make_location_data(SC2Mission.FORBIDDEN_WEAPON_Z.mission_name, "North Solarite", SC2_RACESWAP_LOC_ID_OFFSET + 12002, LocationType.VANILLA,
-                           logic.zerg_competent_comp_competent_aa
-                           ),
-        make_location_data(SC2Mission.FORBIDDEN_WEAPON_Z.mission_name, "Northwest Solarite", SC2_RACESWAP_LOC_ID_OFFSET + 12003, LocationType.VANILLA,
-                           logic.zerg_competent_comp_competent_aa
-                           ),
-    ]
-
-    beat_events = []
-    # Filtering out excluded locations
-    if world is not None:
-        excluded_location_types = get_location_types(world, LocationInclusion.option_disabled)
-        excluded_location_flags = get_location_flags(world, LocationInclusion.option_disabled)
-        plando_locations = get_plando_locations(world)
-        exclude_locations = world.options.exclude_locations.value
-        location_table = [
-            location for location in location_table
-            if (location.type is LocationType.VICTORY or location.name not in exclude_locations)
-                and location.type not in excluded_location_types
-                and not (location.flags & excluded_location_flags)
-            or location.name in plando_locations
-        ]
-    for i, location_data in enumerate(location_table):
-        # Generating Beat event locations
-        if location_data.name.endswith((": Victory", ": Defeat")):
-            beat_events.append(
-                location_data._replace(name="Beat " + location_data.name.rsplit(": ", 1)[0], code=None)
-            )
-    return tuple(location_table + beat_events)
-
-
-DEFAULT_LOCATION_LIST = get_locations(None)
-"""A location table with `None` as the input world; does not contain logic rules"""
-
-lookup_location_id_to_type = {loc.code: loc.type for loc in DEFAULT_LOCATION_LIST if loc.code is not None}
+import enum
+from typing import List, Tuple, Optional, Callable, NamedTuple, Set, TYPE_CHECKING
+from .item import item_names
+from .options import (get_option_value, RequiredTactics,
+    LocationInclusion, KerriganPresence,
+)
+from .rules import SC2Logic
+from .mission_tables import SC2Mission
+
+from BaseClasses import Location
+from worlds.AutoWorld import World
+
+if TYPE_CHECKING:
+    from BaseClasses import CollectionState
+    from . import SC2World
+
+SC2WOL_LOC_ID_OFFSET = 1000
+SC2HOTS_LOC_ID_OFFSET = 20000000  # Avoid clashes with The Legend of Zelda
+SC2LOTV_LOC_ID_OFFSET = SC2HOTS_LOC_ID_OFFSET + 2000
+SC2NCO_LOC_ID_OFFSET = SC2LOTV_LOC_ID_OFFSET + 2500
+SC2_RACESWAP_LOC_ID_OFFSET = SC2NCO_LOC_ID_OFFSET + 900
+
+
+class SC2Location(Location):
+    game: str = "Starcraft2"
+
+
+class LocationType(enum.IntEnum):
+    VICTORY = 0  # Winning a mission
+    VANILLA = 1  # Objectives that provided metaprogression in the original campaign, along with a few other locations for a balanced experience
+    EXTRA = 2  # Additional locations based on mission progression, collecting in-mission rewards, etc. that do not significantly increase the challenge.
+    CHALLENGE = 3  # Challenging objectives, often harder than just completing a mission, and often associated with Achievements
+    MASTERY = 4  # Extremely challenging objectives often associated with Masteries and Feats of Strength in the original campaign
+
+
+class LocationFlag(enum.IntFlag):
+    NONE = 0
+    SPEEDRUN = enum.auto()
+    """Locations that are about doing something fast"""
+    PREVENTATIVE = enum.auto()
+    """Locations that are about preventing something from happening"""
+
+    def values(self):
+        """Hacky iterator for backwards-compatibility with Python <= 3.10. Not necessary on Python 3.11+"""
+        return tuple(
+            val for val in (
+                LocationFlag.SPEEDRUN, LocationFlag.PREVENTATIVE,
+            ) if val in self
+        )
+
+
+class LocationData(NamedTuple):
+    region: str
+    name: str
+    code: int
+    type: LocationType
+    rule: Callable[['CollectionState'], bool] = Location.access_rule
+    flags: LocationFlag = LocationFlag.NONE
+
+
+def make_location_data(
+    region: str,
+    name: str,
+    code: int,
+    type: LocationType,
+    rule: Callable[['CollectionState'], bool] = Location.access_rule,
+    flags: LocationFlag = LocationFlag.NONE,
+) -> LocationData:
+    return LocationData(region, f'{region}: {name}', code, type, rule, flags)
+
+
+def get_location_types(world: 'SC2World', inclusion_type: int) -> Set[LocationType]:
+    """
+    :param world: The starcraft 2 world object
+    :param inclusion_type: Level of inclusion to check for
+    :return: A list of location types that match the inclusion type
+    """
+    exclusion_options = [
+        ("vanilla_locations", LocationType.VANILLA),
+        ("extra_locations", LocationType.EXTRA),
+        ("challenge_locations", LocationType.CHALLENGE),
+        ("mastery_locations", LocationType.MASTERY),
+    ]
+    excluded_location_types = set()
+    for option_name, location_type in exclusion_options:
+        if get_option_value(world, option_name) is inclusion_type:
+            excluded_location_types.add(location_type)
+    return excluded_location_types
+
+
+def get_location_flags(world: 'SC2World', inclusion_type: int) -> LocationFlag:
+    """
+    :param world: The starcraft 2 world object
+    :param inclusion_type: Level of inclusion to check for
+    :return: A list of location types that match the inclusion type
+    """
+    matching_location_flags = LocationFlag.NONE
+    if world.options.speedrun_locations.value == inclusion_type:
+        matching_location_flags |= LocationFlag.SPEEDRUN
+    if world.options.preventative_locations.value == inclusion_type:
+        matching_location_flags |= LocationFlag.PREVENTATIVE
+    return matching_location_flags
+
+
+def get_plando_locations(world: World) -> List[str]:
+    """
+
+    :param multiworld:
+    :param player:
+    :return: A list of locations affected by a plando in a world
+    """
+    if world is None:
+        return []
+    plando_locations = []
+    for plando_setting in world.multiworld.plando_items[world.player]:
+        plando_locations += plando_setting.get("locations", [])
+        plando_setting_location = plando_setting.get("location", None)
+        if plando_setting_location is not None:
+            plando_locations.append(plando_setting_location)
+
+    return plando_locations
+
+
+def get_locations(world: Optional['SC2World']) -> Tuple[LocationData, ...]:
+    # Note: rules which are ended with or True are rules identified as needed later when restricted units is an option
+    if world is None:
+        logic_level = int(RequiredTactics.default)
+        kerriganless = False
+    else:
+        logic_level = world.options.required_tactics.value
+        kerriganless = (
+            world.options.kerrigan_presence.value != KerriganPresence.option_vanilla
+            or not world.options.enable_hots_missions.value
+        )
+    adv_tactics = logic_level != RequiredTactics.option_standard
+    logic = SC2Logic(world)
+    player = 1 if world is None else world.player
+    location_table: List[LocationData] = [
+        # WoL
+        make_location_data(SC2Mission.LIBERATION_DAY.mission_name, "Victory", SC2WOL_LOC_ID_OFFSET + 100, LocationType.VICTORY),
+        make_location_data(SC2Mission.LIBERATION_DAY.mission_name, "First Statue", SC2WOL_LOC_ID_OFFSET + 101, LocationType.VANILLA),
+        make_location_data(SC2Mission.LIBERATION_DAY.mission_name, "Second Statue", SC2WOL_LOC_ID_OFFSET + 102, LocationType.VANILLA),
+        make_location_data(SC2Mission.LIBERATION_DAY.mission_name, "Third Statue", SC2WOL_LOC_ID_OFFSET + 103, LocationType.VANILLA),
+        make_location_data(SC2Mission.LIBERATION_DAY.mission_name, "Fourth Statue", SC2WOL_LOC_ID_OFFSET + 104, LocationType.VANILLA),
+        make_location_data(SC2Mission.LIBERATION_DAY.mission_name, "Fifth Statue", SC2WOL_LOC_ID_OFFSET + 105, LocationType.VANILLA),
+        make_location_data(SC2Mission.LIBERATION_DAY.mission_name, "Sixth Statue", SC2WOL_LOC_ID_OFFSET + 106, LocationType.VANILLA),
+        make_location_data(SC2Mission.LIBERATION_DAY.mission_name, "Special Delivery", SC2WOL_LOC_ID_OFFSET + 107, LocationType.EXTRA),
+        make_location_data(SC2Mission.LIBERATION_DAY.mission_name, "Transport", SC2WOL_LOC_ID_OFFSET + 108, LocationType.EXTRA),
+        make_location_data(SC2Mission.THE_OUTLAWS.mission_name, "Victory", SC2WOL_LOC_ID_OFFSET + 200, LocationType.VICTORY,
+            logic.terran_early_tech
+        ),
+        make_location_data(SC2Mission.THE_OUTLAWS.mission_name, "Rebel Base", SC2WOL_LOC_ID_OFFSET + 201, LocationType.VANILLA,
+            logic.terran_early_tech
+        ),
+        make_location_data(SC2Mission.THE_OUTLAWS.mission_name, "North Resource Pickups", SC2WOL_LOC_ID_OFFSET + 202, LocationType.EXTRA,
+            logic.terran_early_tech
+        ),
+        make_location_data(SC2Mission.THE_OUTLAWS.mission_name, "Bunker", SC2WOL_LOC_ID_OFFSET + 203, LocationType.VANILLA,
+            logic.terran_early_tech
+        ),
+        make_location_data(SC2Mission.THE_OUTLAWS.mission_name, "Close Resource Pickups", SC2WOL_LOC_ID_OFFSET + 204, LocationType.EXTRA),
+        make_location_data(SC2Mission.ZERO_HOUR.mission_name, "Victory", SC2WOL_LOC_ID_OFFSET + 300, LocationType.VICTORY,
+            lambda state: (
+                logic.terran_common_unit(state)
+                and logic.terran_defense_rating(state, True) >= 2
+                and (adv_tactics or logic.terran_basic_anti_air(state)))
+        ),
+        make_location_data(SC2Mission.ZERO_HOUR.mission_name, "First Group Rescued", SC2WOL_LOC_ID_OFFSET + 301, LocationType.VANILLA),
+        make_location_data(SC2Mission.ZERO_HOUR.mission_name, "Second Group Rescued", SC2WOL_LOC_ID_OFFSET + 302, LocationType.VANILLA,
+            logic.terran_common_unit
+        ),
+        make_location_data(SC2Mission.ZERO_HOUR.mission_name, "Third Group Rescued", SC2WOL_LOC_ID_OFFSET + 303, LocationType.VANILLA,
+            lambda state: (
+                logic.terran_common_unit(state)
+                and logic.terran_defense_rating(state, True) >= 2)
+        ),
+        make_location_data(SC2Mission.ZERO_HOUR.mission_name, "First Hatchery", SC2WOL_LOC_ID_OFFSET + 304, LocationType.CHALLENGE,
+            logic.terran_competent_comp
+        ),
+        make_location_data(SC2Mission.ZERO_HOUR.mission_name, "Second Hatchery", SC2WOL_LOC_ID_OFFSET + 305, LocationType.CHALLENGE,
+            logic.terran_competent_comp
+        ),
+        make_location_data(SC2Mission.ZERO_HOUR.mission_name, "Third Hatchery", SC2WOL_LOC_ID_OFFSET + 306, LocationType.CHALLENGE,
+            logic.terran_competent_comp
+        ),
+        make_location_data(SC2Mission.ZERO_HOUR.mission_name, "Fourth Hatchery", SC2WOL_LOC_ID_OFFSET + 307, LocationType.CHALLENGE,
+            logic.terran_competent_comp
+        ),
+        make_location_data(SC2Mission.ZERO_HOUR.mission_name, "Ride's on its Way", SC2WOL_LOC_ID_OFFSET + 308, LocationType.EXTRA,
+            logic.terran_common_unit
+        ),
+        make_location_data(SC2Mission.ZERO_HOUR.mission_name, "Hold Just a Little Longer", SC2WOL_LOC_ID_OFFSET + 309, LocationType.EXTRA,
+            lambda state: (
+                logic.terran_common_unit(state)
+                and logic.terran_defense_rating(state, True) >= 2)
+        ),
+        make_location_data(SC2Mission.ZERO_HOUR.mission_name, "Cavalry's on the Way", SC2WOL_LOC_ID_OFFSET + 310, LocationType.EXTRA,
+            lambda state: (
+                logic.terran_common_unit(state)
+                and logic.terran_defense_rating(state, True) >= 2)
+        ),
+        make_location_data(SC2Mission.EVACUATION.mission_name, "Victory", SC2WOL_LOC_ID_OFFSET + 400, LocationType.VICTORY,
+            lambda state: (
+                logic.terran_early_tech(state)
+                and (adv_tactics
+                    and logic.terran_basic_anti_air(state)
+                    or logic.terran_competent_anti_air(state)
+                ))
+        ),
+        make_location_data(SC2Mission.EVACUATION.mission_name, "North Chrysalis", SC2WOL_LOC_ID_OFFSET + 401, LocationType.VANILLA),
+        make_location_data(SC2Mission.EVACUATION.mission_name, "West Chrysalis", SC2WOL_LOC_ID_OFFSET + 402, LocationType.VANILLA,
+            logic.terran_early_tech
+        ),
+        make_location_data(SC2Mission.EVACUATION.mission_name, "East Chrysalis", SC2WOL_LOC_ID_OFFSET + 403, LocationType.VANILLA,
+            logic.terran_early_tech
+        ),
+        make_location_data(SC2Mission.EVACUATION.mission_name, "Reach Hanson", SC2WOL_LOC_ID_OFFSET + 404, LocationType.EXTRA),
+        make_location_data(SC2Mission.EVACUATION.mission_name, "Secret Resource Stash", SC2WOL_LOC_ID_OFFSET + 405, LocationType.EXTRA),
+        make_location_data(SC2Mission.EVACUATION.mission_name, "Flawless", SC2WOL_LOC_ID_OFFSET + 406, LocationType.CHALLENGE,
+            lambda state: (
+                logic.terran_early_tech(state)
+                and logic.terran_defense_rating(state, True, False) >= 2
+                and (adv_tactics
+                    and logic.terran_basic_anti_air(state)
+                    and logic.terran_basic_anti_air(state)
+                    or logic.terran_competent_anti_air(state))),
+            flags=LocationFlag.PREVENTATIVE
+        ),
+        make_location_data(SC2Mission.OUTBREAK.mission_name, "Victory", SC2WOL_LOC_ID_OFFSET + 500, LocationType.VICTORY,
+            logic.terran_outbreak_requirement
+        ),
+        make_location_data(SC2Mission.OUTBREAK.mission_name, "Left Infestor", SC2WOL_LOC_ID_OFFSET + 501, LocationType.VANILLA,
+            logic.terran_outbreak_requirement
+        ),
+        make_location_data(SC2Mission.OUTBREAK.mission_name, "Right Infestor", SC2WOL_LOC_ID_OFFSET + 502, LocationType.VANILLA,
+            logic.terran_outbreak_requirement
+        ),
+        make_location_data(SC2Mission.OUTBREAK.mission_name, "North Infested Command Center", SC2WOL_LOC_ID_OFFSET + 503, LocationType.EXTRA,
+            logic.terran_outbreak_requirement
+        ),
+        make_location_data(SC2Mission.OUTBREAK.mission_name, "South Infested Command Center", SC2WOL_LOC_ID_OFFSET + 504, LocationType.EXTRA,
+            logic.terran_outbreak_requirement
+        ),
+        make_location_data(SC2Mission.OUTBREAK.mission_name, "Northwest Bar", SC2WOL_LOC_ID_OFFSET + 505, LocationType.EXTRA,
+            logic.terran_outbreak_requirement
+        ),
+        make_location_data(SC2Mission.OUTBREAK.mission_name, "North Bar", SC2WOL_LOC_ID_OFFSET + 506, LocationType.EXTRA,
+            logic.terran_outbreak_requirement
+        ),
+        make_location_data(SC2Mission.OUTBREAK.mission_name, "South Bar", SC2WOL_LOC_ID_OFFSET + 507, LocationType.EXTRA,
+            logic.terran_outbreak_requirement
+        ),
+        make_location_data(SC2Mission.SAFE_HAVEN.mission_name, "Victory", SC2WOL_LOC_ID_OFFSET + 600, LocationType.VICTORY,
+            logic.terran_safe_haven_requirement
+        ),
+        make_location_data(SC2Mission.SAFE_HAVEN.mission_name, "North Nexus", SC2WOL_LOC_ID_OFFSET + 601, LocationType.EXTRA,
+            logic.terran_safe_haven_requirement
+        ),
+        make_location_data(SC2Mission.SAFE_HAVEN.mission_name, "East Nexus", SC2WOL_LOC_ID_OFFSET + 602, LocationType.EXTRA,
+            logic.terran_safe_haven_requirement
+        ),
+        make_location_data(SC2Mission.SAFE_HAVEN.mission_name, "South Nexus", SC2WOL_LOC_ID_OFFSET + 603, LocationType.EXTRA,
+            logic.terran_safe_haven_requirement
+        ),
+        make_location_data(SC2Mission.SAFE_HAVEN.mission_name, "First Terror Fleet", SC2WOL_LOC_ID_OFFSET + 604, LocationType.VANILLA,
+            logic.terran_safe_haven_requirement
+        ),
+        make_location_data(SC2Mission.SAFE_HAVEN.mission_name, "Second Terror Fleet", SC2WOL_LOC_ID_OFFSET + 605, LocationType.VANILLA,
+            logic.terran_safe_haven_requirement
+        ),
+        make_location_data(SC2Mission.SAFE_HAVEN.mission_name, "Third Terror Fleet", SC2WOL_LOC_ID_OFFSET + 606, LocationType.VANILLA,
+            logic.terran_safe_haven_requirement
+        ),
+        make_location_data(SC2Mission.HAVENS_FALL.mission_name, "Victory", SC2WOL_LOC_ID_OFFSET + 700, LocationType.VICTORY,
+            lambda state: (
+                logic.terran_common_unit(state)
+                and logic.terran_competent_anti_air(state)
+                and logic.terran_defense_rating(state, True) >= 3)
+        ),
+        make_location_data(SC2Mission.HAVENS_FALL.mission_name, "North Hive", SC2WOL_LOC_ID_OFFSET + 701, LocationType.VANILLA,
+            lambda state: (
+                logic.terran_common_unit(state)
+                and logic.terran_competent_anti_air(state)
+                and logic.terran_defense_rating(state, True) >= 3)
+        ),
+        make_location_data(SC2Mission.HAVENS_FALL.mission_name, "East Hive", SC2WOL_LOC_ID_OFFSET + 702, LocationType.VANILLA,
+            lambda state: (
+                logic.terran_common_unit(state)
+                and logic.terran_competent_anti_air(state)
+                and logic.terran_defense_rating(state, True) >= 3)
+        ),
+        make_location_data(SC2Mission.HAVENS_FALL.mission_name, "South Hive", SC2WOL_LOC_ID_OFFSET + 703, LocationType.VANILLA,
+            lambda state: (
+                logic.terran_common_unit(state)
+                and logic.terran_competent_anti_air(state)
+                and logic.terran_defense_rating(state, True) >= 3)
+        ),
+        make_location_data(SC2Mission.HAVENS_FALL.mission_name, "Northeast Colony Base", SC2WOL_LOC_ID_OFFSET + 704, LocationType.CHALLENGE,
+            logic.terran_respond_to_colony_infestations
+        ),
+        make_location_data(SC2Mission.HAVENS_FALL.mission_name, "East Colony Base", SC2WOL_LOC_ID_OFFSET + 705, LocationType.CHALLENGE,
+            logic.terran_respond_to_colony_infestations
+        ),
+        make_location_data(SC2Mission.HAVENS_FALL.mission_name, "Middle Colony Base", SC2WOL_LOC_ID_OFFSET + 706, LocationType.CHALLENGE,
+            logic.terran_respond_to_colony_infestations
+        ),
+        make_location_data(SC2Mission.HAVENS_FALL.mission_name, "Southeast Colony Base", SC2WOL_LOC_ID_OFFSET + 707, LocationType.CHALLENGE,
+            logic.terran_respond_to_colony_infestations
+        ),
+        make_location_data(SC2Mission.HAVENS_FALL.mission_name, "Southwest Colony Base", SC2WOL_LOC_ID_OFFSET + 708, LocationType.CHALLENGE,
+            logic.terran_respond_to_colony_infestations
+        ),
+        make_location_data(SC2Mission.HAVENS_FALL.mission_name, "Southwest Gas Pickups", SC2WOL_LOC_ID_OFFSET + 709, LocationType.EXTRA),
+        make_location_data(SC2Mission.HAVENS_FALL.mission_name, "East Gas Pickups", SC2WOL_LOC_ID_OFFSET + 710, LocationType.EXTRA,
+            lambda state: (
+                logic.terran_common_unit(state)
+                and logic.terran_competent_anti_air(state)
+                and logic.terran_defense_rating(state, True) >= 3)
+        ),
+        make_location_data(SC2Mission.HAVENS_FALL.mission_name, "Southeast Gas Pickups", SC2WOL_LOC_ID_OFFSET + 711, LocationType.EXTRA,
+            lambda state: (
+                logic.terran_common_unit(state)
+                and logic.terran_competent_anti_air(state)
+                and logic.terran_defense_rating(state, True) >= 3)
+        ),
+        make_location_data(SC2Mission.SMASH_AND_GRAB.mission_name, "Victory", SC2WOL_LOC_ID_OFFSET + 800, LocationType.VICTORY,
+            lambda state: (
+                logic.terran_common_unit(state)
+                and (adv_tactics
+                    and logic.terran_basic_anti_air(state)
+                    or logic.terran_competent_anti_air(state)))
+        ),
+        make_location_data(SC2Mission.SMASH_AND_GRAB.mission_name, "First Relic", SC2WOL_LOC_ID_OFFSET + 801, LocationType.VANILLA),
+        make_location_data(SC2Mission.SMASH_AND_GRAB.mission_name, "Second Relic", SC2WOL_LOC_ID_OFFSET + 802, LocationType.VANILLA),
+        make_location_data(SC2Mission.SMASH_AND_GRAB.mission_name, "Third Relic", SC2WOL_LOC_ID_OFFSET + 803, LocationType.VANILLA,
+            lambda state: (
+                logic.terran_common_unit(state)
+                and (adv_tactics
+                    and logic.terran_basic_anti_air(state)
+                    or logic.terran_competent_anti_air(state)))
+        ),
+        make_location_data(SC2Mission.SMASH_AND_GRAB.mission_name, "Fourth Relic", SC2WOL_LOC_ID_OFFSET + 804, LocationType.VANILLA,
+            lambda state: (
+                logic.terran_common_unit(state)
+                and (adv_tactics
+                    and logic.terran_basic_anti_air(state)
+                    or logic.terran_competent_anti_air(state)))
+        ),
+        make_location_data(SC2Mission.SMASH_AND_GRAB.mission_name, "First Forcefield Area Busted", SC2WOL_LOC_ID_OFFSET + 805, LocationType.EXTRA,
+            lambda state: (
+                logic.terran_common_unit(state)
+                and (adv_tactics
+                    and logic.terran_basic_anti_air(state)
+                    or logic.terran_competent_anti_air(state)))
+        ),
+        make_location_data(SC2Mission.SMASH_AND_GRAB.mission_name, "Second Forcefield Area Busted", SC2WOL_LOC_ID_OFFSET + 806, LocationType.EXTRA,
+            lambda state: (
+                logic.terran_common_unit(state)
+                and (adv_tactics
+                    and logic.terran_basic_anti_air(state)
+                    or logic.terran_competent_anti_air(state)))
+        ),
+        make_location_data(SC2Mission.SMASH_AND_GRAB.mission_name, "Defeat Kerrigan", SC2WOL_LOC_ID_OFFSET + 807, LocationType.MASTERY,
+            lambda state: (
+                logic.terran_common_unit(state)
+                and logic.terran_base_trasher(state)
+                and logic.terran_competent_anti_air(state))
+        ),
+        make_location_data(SC2Mission.THE_DIG.mission_name, "Victory", SC2WOL_LOC_ID_OFFSET + 900, LocationType.VICTORY,
+            lambda state: (
+                logic.terran_basic_anti_air(state)
+                and logic.terran_defense_rating(state, False, True) >= 8
+                and logic.terran_defense_rating(state, False, False) >= 6
+                and logic.terran_common_unit(state)
+                and (logic.marine_medic_upgrade(state) or adv_tactics))
+        ),
+        make_location_data(SC2Mission.THE_DIG.mission_name, "Left Relic", SC2WOL_LOC_ID_OFFSET + 901, LocationType.VANILLA,
+            lambda state: (
+                logic.terran_defense_rating(state, False, False) >= 6
+                and logic.terran_common_unit(state)
+                and (logic.marine_medic_upgrade(state) or adv_tactics))
+        ),
+        make_location_data(SC2Mission.THE_DIG.mission_name, "Right Ground Relic", SC2WOL_LOC_ID_OFFSET + 902, LocationType.VANILLA,
+            lambda state: (
+                logic.terran_defense_rating(state, False, False) >= 6
+                and logic.terran_common_unit(state)
+                and (logic.marine_medic_upgrade(state) or adv_tactics))
+        ),
+        make_location_data(SC2Mission.THE_DIG.mission_name, "Right Cliff Relic", SC2WOL_LOC_ID_OFFSET + 903, LocationType.VANILLA,
+            lambda state: (
+                logic.terran_defense_rating(state, False, False) >= 6
+                and logic.terran_common_unit(state)
+                and (logic.marine_medic_upgrade(state) or adv_tactics))
+        ),
+        make_location_data(SC2Mission.THE_DIG.mission_name, "Moebius Base", SC2WOL_LOC_ID_OFFSET + 904, LocationType.EXTRA,
+            lambda state: logic.marine_medic_upgrade(state) or adv_tactics
+        ),
+        make_location_data(SC2Mission.THE_DIG.mission_name, "Door Outer Layer", SC2WOL_LOC_ID_OFFSET + 905, LocationType.EXTRA,
+            lambda state: (
+                logic.terran_defense_rating(state, False, False) >= 6
+                and logic.terran_common_unit(state)
+                and (logic.marine_medic_upgrade(state) or adv_tactics))
+        ),
+        make_location_data(SC2Mission.THE_DIG.mission_name, "Door Thermal Barrier", SC2WOL_LOC_ID_OFFSET + 906, LocationType.EXTRA,
+            lambda state: (
+                logic.terran_basic_anti_air(state)
+                and logic.terran_defense_rating(state, False, True) >= 8
+                and logic.terran_defense_rating(state, False, False) >= 6
+                and logic.terran_common_unit(state)
+                and (logic.marine_medic_upgrade(state) or adv_tactics))
+        ),
+        make_location_data(SC2Mission.THE_DIG.mission_name, "Cutting Through the Core", SC2WOL_LOC_ID_OFFSET + 907, LocationType.EXTRA,
+            lambda state: (
+                logic.terran_basic_anti_air(state)
+                and logic.terran_defense_rating(state, False, True) >= 8
+                and logic.terran_defense_rating(state, False, False) >= 6
+                and logic.terran_common_unit(state)
+                and (logic.marine_medic_upgrade(state) or adv_tactics))
+        ),
+        make_location_data(SC2Mission.THE_DIG.mission_name, "Structure Access Imminent", SC2WOL_LOC_ID_OFFSET + 908, LocationType.EXTRA,
+            lambda state: (
+                logic.terran_basic_anti_air(state)
+                and logic.terran_defense_rating(state, False, True) >= 8
+                and logic.terran_defense_rating(state, False, False) >= 6
+                and logic.terran_common_unit(state)
+                and (logic.marine_medic_upgrade(state) or adv_tactics))
+        ),
+        make_location_data(SC2Mission.THE_DIG.mission_name, "Northwestern Protoss Base", SC2WOL_LOC_ID_OFFSET + 909, LocationType.MASTERY,
+            lambda state: (
+                logic.terran_basic_anti_air(state)
+                and logic.terran_defense_rating(state, False, True) >= 8
+                and logic.terran_defense_rating(state, False, False) >= 6
+                and logic.terran_common_unit(state)
+                and (logic.marine_medic_upgrade(state) or adv_tactics)
+                and (logic.terran_base_trasher(state) or state.has(item_names.COMMAND_CENTER_SCANNER_SWEEP, player)))
+        ),
+        make_location_data(SC2Mission.THE_DIG.mission_name, "Northeastern Protoss Base", SC2WOL_LOC_ID_OFFSET + 910, LocationType.MASTERY,
+            lambda state: (
+                logic.terran_basic_anti_air(state)
+                and logic.terran_defense_rating(state, False, True) >= 8
+                and logic.terran_defense_rating(state, False, False) >= 6
+                and logic.terran_common_unit(state)
+                and (logic.marine_medic_upgrade(state) or adv_tactics)
+                and (logic.terran_base_trasher(state) or state.has(item_names.COMMAND_CENTER_SCANNER_SWEEP, player)))
+        ),
+        make_location_data(SC2Mission.THE_DIG.mission_name, "Eastern Protoss Base", SC2WOL_LOC_ID_OFFSET + 911, LocationType.MASTERY,
+            lambda state: (
+                logic.terran_basic_anti_air(state)
+                and logic.terran_defense_rating(state, False, True) >= 8
+                and logic.terran_defense_rating(state, False, False) >= 6
+                and logic.terran_common_unit(state)
+                and (logic.marine_medic_upgrade(state) or adv_tactics)
+                and (logic.terran_base_trasher(state) or state.has(item_names.COMMAND_CENTER_SCANNER_SWEEP, player)))
+        ),
+        make_location_data(SC2Mission.THE_MOEBIUS_FACTOR.mission_name, "Victory", SC2WOL_LOC_ID_OFFSET + 1000, LocationType.VICTORY,
+            lambda state: (
+                logic.terran_basic_anti_air(state)
+                and (logic.terran_air(state)
+                    or state.has_any({item_names.MEDIVAC, item_names.HERCULES}, player)
+                    and logic.terran_common_unit(state)))
+        ),
+        make_location_data(SC2Mission.THE_MOEBIUS_FACTOR.mission_name, "1st Data Core", SC2WOL_LOC_ID_OFFSET + 1001, LocationType.VANILLA),
+        make_location_data(SC2Mission.THE_MOEBIUS_FACTOR.mission_name, "2nd Data Core", SC2WOL_LOC_ID_OFFSET + 1002, LocationType.VANILLA,
+            lambda state: (
+                logic.terran_air(state)
+                or (state.has_any({item_names.MEDIVAC, item_names.HERCULES}, player)
+                    and logic.terran_common_unit(state)))
+        ),
+        make_location_data(SC2Mission.THE_MOEBIUS_FACTOR.mission_name, "South Rescue", SC2WOL_LOC_ID_OFFSET + 1003, LocationType.EXTRA,
+            logic.terran_can_rescue
+        ),
+        make_location_data(SC2Mission.THE_MOEBIUS_FACTOR.mission_name, "Wall Rescue", SC2WOL_LOC_ID_OFFSET + 1004, LocationType.EXTRA,
+            logic.terran_can_rescue
+        ),
+        make_location_data(SC2Mission.THE_MOEBIUS_FACTOR.mission_name, "Mid Rescue", SC2WOL_LOC_ID_OFFSET + 1005, LocationType.EXTRA,
+            logic.terran_can_rescue
+        ),
+        make_location_data(SC2Mission.THE_MOEBIUS_FACTOR.mission_name, "Nydus Roof Rescue", SC2WOL_LOC_ID_OFFSET + 1006, LocationType.EXTRA,
+            logic.terran_can_rescue
+        ),
+        make_location_data(SC2Mission.THE_MOEBIUS_FACTOR.mission_name, "Alive Inside Rescue", SC2WOL_LOC_ID_OFFSET + 1007, LocationType.EXTRA,
+            logic.terran_can_rescue
+        ),
+        make_location_data(SC2Mission.THE_MOEBIUS_FACTOR.mission_name, "Brutalisk", SC2WOL_LOC_ID_OFFSET + 1008, LocationType.VANILLA,
+            lambda state: (
+                logic.terran_basic_anti_air(state)
+                and (logic.terran_air(state)
+                    or state.has_any({item_names.MEDIVAC, item_names.HERCULES}, player)
+                    and logic.terran_common_unit(state)))
+        ),
+        make_location_data(SC2Mission.THE_MOEBIUS_FACTOR.mission_name, "3rd Data Core", SC2WOL_LOC_ID_OFFSET + 1009, LocationType.VANILLA,
+            lambda state: (
+                logic.terran_basic_anti_air(state)
+                and (logic.terran_air(state)
+                    or state.has_any({item_names.MEDIVAC, item_names.HERCULES}, player)
+                    and logic.terran_common_unit(state)))
+        ),
+        make_location_data(SC2Mission.SUPERNOVA.mission_name, "Victory", SC2WOL_LOC_ID_OFFSET + 1100, LocationType.VICTORY,
+            logic.terran_beats_protoss_deathball
+        ),
+        make_location_data(SC2Mission.SUPERNOVA.mission_name, "West Relic", SC2WOL_LOC_ID_OFFSET + 1101, LocationType.VANILLA),
+        make_location_data(SC2Mission.SUPERNOVA.mission_name, "North Relic", SC2WOL_LOC_ID_OFFSET + 1102, LocationType.VANILLA),
+        make_location_data(SC2Mission.SUPERNOVA.mission_name, "South Relic", SC2WOL_LOC_ID_OFFSET + 1103, LocationType.VANILLA,
+            logic.terran_beats_protoss_deathball
+        ),
+        make_location_data(SC2Mission.SUPERNOVA.mission_name, "East Relic", SC2WOL_LOC_ID_OFFSET + 1104, LocationType.VANILLA,
+            logic.terran_beats_protoss_deathball
+        ),
+        make_location_data(SC2Mission.SUPERNOVA.mission_name, "Landing Zone Cleared", SC2WOL_LOC_ID_OFFSET + 1105, LocationType.EXTRA),
+        make_location_data(SC2Mission.SUPERNOVA.mission_name, "Middle Base", SC2WOL_LOC_ID_OFFSET + 1106, LocationType.EXTRA,
+            logic.terran_beats_protoss_deathball
+        ),
+        make_location_data(SC2Mission.SUPERNOVA.mission_name, "Southeast Base", SC2WOL_LOC_ID_OFFSET + 1107, LocationType.EXTRA,
+            logic.terran_beats_protoss_deathball
+        ),
+        make_location_data(SC2Mission.MAW_OF_THE_VOID.mission_name, "Victory", SC2WOL_LOC_ID_OFFSET + 1200, LocationType.VICTORY,
+            logic.terran_survives_rip_field
+        ),
+        make_location_data(SC2Mission.MAW_OF_THE_VOID.mission_name, "Landing Zone Cleared", SC2WOL_LOC_ID_OFFSET + 1201, LocationType.EXTRA),
+        make_location_data(SC2Mission.MAW_OF_THE_VOID.mission_name, "Expansion Prisoners", SC2WOL_LOC_ID_OFFSET + 1202, LocationType.VANILLA,
+            lambda state: adv_tactics or logic.terran_survives_rip_field(state)
+        ),
+        make_location_data(SC2Mission.MAW_OF_THE_VOID.mission_name, "South Close Prisoners", SC2WOL_LOC_ID_OFFSET + 1203, LocationType.VANILLA,
+            lambda state: adv_tactics or logic.terran_survives_rip_field(state)
+        ),
+        make_location_data(SC2Mission.MAW_OF_THE_VOID.mission_name, "South Far Prisoners", SC2WOL_LOC_ID_OFFSET + 1204, LocationType.VANILLA,
+            logic.terran_survives_rip_field
+        ),
+        make_location_data(SC2Mission.MAW_OF_THE_VOID.mission_name, "North Prisoners", SC2WOL_LOC_ID_OFFSET + 1205, LocationType.VANILLA,
+            logic.terran_survives_rip_field
+        ),
+        make_location_data(SC2Mission.MAW_OF_THE_VOID.mission_name, "Mothership", SC2WOL_LOC_ID_OFFSET + 1206, LocationType.EXTRA,
+            logic.terran_survives_rip_field
+        ),
+        make_location_data(SC2Mission.MAW_OF_THE_VOID.mission_name, "Expansion Rip Field Generator", SC2WOL_LOC_ID_OFFSET + 1207, LocationType.EXTRA,
+            lambda state: adv_tactics or logic.terran_survives_rip_field(state)
+        ),
+        make_location_data(SC2Mission.MAW_OF_THE_VOID.mission_name, "Middle Rip Field Generator", SC2WOL_LOC_ID_OFFSET + 1208, LocationType.EXTRA,
+            logic.terran_survives_rip_field
+        ),
+        make_location_data(SC2Mission.MAW_OF_THE_VOID.mission_name, "Southeast Rip Field Generator", SC2WOL_LOC_ID_OFFSET + 1209, LocationType.EXTRA,
+            logic.terran_survives_rip_field
+        ),
+        make_location_data(SC2Mission.MAW_OF_THE_VOID.mission_name, "Stargate Rip Field Generator", SC2WOL_LOC_ID_OFFSET + 1210, LocationType.EXTRA,
+            logic.terran_survives_rip_field
+        ),
+        make_location_data(SC2Mission.MAW_OF_THE_VOID.mission_name, "Northwest Rip Field Generator", SC2WOL_LOC_ID_OFFSET + 1211, LocationType.CHALLENGE,
+            logic.terran_survives_rip_field
+        ),
+        make_location_data(SC2Mission.MAW_OF_THE_VOID.mission_name, "West Rip Field Generator", SC2WOL_LOC_ID_OFFSET + 1212, LocationType.CHALLENGE,
+            logic.terran_survives_rip_field
+        ),
+        make_location_data(SC2Mission.MAW_OF_THE_VOID.mission_name, "Southwest Rip Field Generator", SC2WOL_LOC_ID_OFFSET + 1213, LocationType.CHALLENGE,
+            logic.terran_survives_rip_field
+        ),
+        make_location_data(SC2Mission.DEVILS_PLAYGROUND.mission_name, "Victory", SC2WOL_LOC_ID_OFFSET + 1300, LocationType.VICTORY,
+            lambda state: (
+                adv_tactics
+                or logic.terran_basic_anti_air(state)
+                    and (logic.terran_common_unit(state) or state.has(item_names.REAPER, player)))
+        ),
+        make_location_data(SC2Mission.DEVILS_PLAYGROUND.mission_name, "Tosh's Miners", SC2WOL_LOC_ID_OFFSET + 1301, LocationType.VANILLA),
+        make_location_data(SC2Mission.DEVILS_PLAYGROUND.mission_name, "Brutalisk", SC2WOL_LOC_ID_OFFSET + 1302, LocationType.VANILLA,
+            lambda state: adv_tactics or logic.terran_common_unit(state) or state.has(item_names.REAPER, player)
+        ),
+        make_location_data(SC2Mission.DEVILS_PLAYGROUND.mission_name, "North Reapers", SC2WOL_LOC_ID_OFFSET + 1303, LocationType.EXTRA),
+        make_location_data(SC2Mission.DEVILS_PLAYGROUND.mission_name, "Middle Reapers", SC2WOL_LOC_ID_OFFSET + 1304, LocationType.EXTRA,
+            lambda state: adv_tactics or logic.terran_common_unit(state) or state.has(item_names.REAPER, player)
+        ),
+        make_location_data(SC2Mission.DEVILS_PLAYGROUND.mission_name, "Southwest Reapers", SC2WOL_LOC_ID_OFFSET + 1305, LocationType.EXTRA,
+            lambda state: adv_tactics or logic.terran_common_unit(state) or state.has(item_names.REAPER, player)
+        ),
+        make_location_data(SC2Mission.DEVILS_PLAYGROUND.mission_name, "Southeast Reapers", SC2WOL_LOC_ID_OFFSET + 1306, LocationType.EXTRA,
+            lambda state: (
+                adv_tactics
+                or logic.terran_basic_anti_air(state)
+                    and (logic.terran_common_unit(state) or state.has(item_names.REAPER, player)))
+        ),
+        make_location_data(SC2Mission.DEVILS_PLAYGROUND.mission_name, "East Reapers", SC2WOL_LOC_ID_OFFSET + 1307, LocationType.CHALLENGE,
+            lambda state: (
+                logic.terran_basic_anti_air(state)
+                and (adv_tactics
+                     or logic.terran_common_unit(state)
+                     or state.has(item_names.REAPER, player)))
+        ),
+        make_location_data(SC2Mission.DEVILS_PLAYGROUND.mission_name, "Zerg Cleared", SC2WOL_LOC_ID_OFFSET + 1308, LocationType.CHALLENGE,
+            lambda state: (
+                logic.terran_competent_anti_air(state)
+                and (logic.terran_common_unit(state)
+                     or state.has(item_names.REAPER, player)))
+        ),
+        make_location_data(SC2Mission.WELCOME_TO_THE_JUNGLE.mission_name, "Victory", SC2WOL_LOC_ID_OFFSET + 1400, LocationType.VICTORY,
+            logic.welcome_to_the_jungle_requirement
+        ),
+        make_location_data(SC2Mission.WELCOME_TO_THE_JUNGLE.mission_name, "Close Relic", SC2WOL_LOC_ID_OFFSET + 1401, LocationType.VANILLA),
+        make_location_data(SC2Mission.WELCOME_TO_THE_JUNGLE.mission_name, "West Relic", SC2WOL_LOC_ID_OFFSET + 1402, LocationType.VANILLA,
+            logic.welcome_to_the_jungle_requirement
+        ),
+        make_location_data(SC2Mission.WELCOME_TO_THE_JUNGLE.mission_name, "North-East Relic", SC2WOL_LOC_ID_OFFSET + 1403, LocationType.VANILLA,
+            logic.welcome_to_the_jungle_requirement
+        ),
+        make_location_data(SC2Mission.WELCOME_TO_THE_JUNGLE.mission_name, "Middle Base", SC2WOL_LOC_ID_OFFSET + 1404, LocationType.EXTRA,
+            logic.welcome_to_the_jungle_requirement
+        ),
+        make_location_data(SC2Mission.WELCOME_TO_THE_JUNGLE.mission_name, "Main Base", SC2WOL_LOC_ID_OFFSET + 1405, LocationType.MASTERY,
+            lambda state: (
+                logic.welcome_to_the_jungle_requirement(state)
+                and logic.terran_beats_protoss_deathball(state)
+                and logic.terran_base_trasher(state))
+        ),
+        make_location_data(SC2Mission.WELCOME_TO_THE_JUNGLE.mission_name, "No Terrazine Nodes Sealed", SC2WOL_LOC_ID_OFFSET + 1406, LocationType.CHALLENGE,
+            lambda state: (
+                logic.welcome_to_the_jungle_requirement(state)
+                and logic.terran_competent_ground_to_air(state)
+                and logic.terran_beats_protoss_deathball(state)),
+            flags=LocationFlag.PREVENTATIVE
+        ),
+        make_location_data(SC2Mission.WELCOME_TO_THE_JUNGLE.mission_name, "Up to 1 Terrazine Node Sealed", SC2WOL_LOC_ID_OFFSET + 1407, LocationType.CHALLENGE,
+            lambda state: (
+                logic.welcome_to_the_jungle_requirement(state)
+                and logic.terran_competent_ground_to_air(state)
+                and logic.terran_beats_protoss_deathball(state)),
+            flags=LocationFlag.PREVENTATIVE
+        ),
+        make_location_data(SC2Mission.WELCOME_TO_THE_JUNGLE.mission_name, "Up to 2 Terrazine Nodes Sealed", SC2WOL_LOC_ID_OFFSET + 1408, LocationType.CHALLENGE,
+            lambda state: (
+                logic.welcome_to_the_jungle_requirement(state)
+                and logic.terran_beats_protoss_deathball(state)),
+            flags=LocationFlag.PREVENTATIVE
+        ),
+        make_location_data(SC2Mission.WELCOME_TO_THE_JUNGLE.mission_name, "Up to 3 Terrazine Nodes Sealed", SC2WOL_LOC_ID_OFFSET + 1409, LocationType.CHALLENGE,
+            lambda state: (
+                logic.welcome_to_the_jungle_requirement(state)
+                and logic.terran_competent_comp(state)),
+            flags=LocationFlag.PREVENTATIVE
+        ),
+        make_location_data(SC2Mission.WELCOME_TO_THE_JUNGLE.mission_name, "Up to 4 Terrazine Nodes Sealed", SC2WOL_LOC_ID_OFFSET + 1410, LocationType.EXTRA,
+            logic.welcome_to_the_jungle_requirement,
+            flags=LocationFlag.PREVENTATIVE
+        ),
+        make_location_data(SC2Mission.WELCOME_TO_THE_JUNGLE.mission_name, "Up to 5 Terrazine Nodes Sealed", SC2WOL_LOC_ID_OFFSET + 1411, LocationType.EXTRA,
+            logic.welcome_to_the_jungle_requirement,
+            flags=LocationFlag.PREVENTATIVE
+        ),
+        make_location_data(SC2Mission.BREAKOUT.mission_name, "Victory", SC2WOL_LOC_ID_OFFSET + 1500, LocationType.VICTORY),
+        make_location_data(SC2Mission.BREAKOUT.mission_name, "Diamondback Prison", SC2WOL_LOC_ID_OFFSET + 1501, LocationType.VANILLA),
+        make_location_data(SC2Mission.BREAKOUT.mission_name, "Siege Tank Prison", SC2WOL_LOC_ID_OFFSET + 1502, LocationType.VANILLA),
+        make_location_data(SC2Mission.BREAKOUT.mission_name, "First Checkpoint", SC2WOL_LOC_ID_OFFSET + 1503, LocationType.EXTRA),
+        make_location_data(SC2Mission.BREAKOUT.mission_name, "Second Checkpoint", SC2WOL_LOC_ID_OFFSET + 1504, LocationType.EXTRA),
+        make_location_data(SC2Mission.GHOST_OF_A_CHANCE.mission_name, "Victory", SC2WOL_LOC_ID_OFFSET + 1600, LocationType.VICTORY),
+        make_location_data(SC2Mission.GHOST_OF_A_CHANCE.mission_name, "Terrazine Tank", SC2WOL_LOC_ID_OFFSET + 1601, LocationType.EXTRA),
+        make_location_data(SC2Mission.GHOST_OF_A_CHANCE.mission_name, "Jorium Stockpile", SC2WOL_LOC_ID_OFFSET + 1602, LocationType.EXTRA),
+        make_location_data(SC2Mission.GHOST_OF_A_CHANCE.mission_name, "First Island Spectres", SC2WOL_LOC_ID_OFFSET + 1603, LocationType.VANILLA),
+        make_location_data(SC2Mission.GHOST_OF_A_CHANCE.mission_name, "Second Island Spectres", SC2WOL_LOC_ID_OFFSET + 1604, LocationType.VANILLA),
+        make_location_data(SC2Mission.GHOST_OF_A_CHANCE.mission_name, "Third Island Spectres", SC2WOL_LOC_ID_OFFSET + 1605, LocationType.VANILLA),
+        make_location_data(SC2Mission.THE_GREAT_TRAIN_ROBBERY.mission_name, "Victory", SC2WOL_LOC_ID_OFFSET + 1700, LocationType.VICTORY,
+            lambda state: (
+                logic.terran_great_train_robbery_train_stopper(state)
+                and logic.terran_basic_anti_air(state))
+        ),
+        make_location_data(SC2Mission.THE_GREAT_TRAIN_ROBBERY.mission_name, "North Defiler", SC2WOL_LOC_ID_OFFSET + 1701, LocationType.VANILLA),
+        make_location_data(SC2Mission.THE_GREAT_TRAIN_ROBBERY.mission_name, "Mid Defiler", SC2WOL_LOC_ID_OFFSET + 1702, LocationType.VANILLA),
+        make_location_data(SC2Mission.THE_GREAT_TRAIN_ROBBERY.mission_name, "South Defiler", SC2WOL_LOC_ID_OFFSET + 1703, LocationType.VANILLA),
+        make_location_data(SC2Mission.THE_GREAT_TRAIN_ROBBERY.mission_name, "Close Diamondback", SC2WOL_LOC_ID_OFFSET + 1704, LocationType.EXTRA),
+        make_location_data(SC2Mission.THE_GREAT_TRAIN_ROBBERY.mission_name, "Northwest Diamondback", SC2WOL_LOC_ID_OFFSET + 1705, LocationType.EXTRA),
+        make_location_data(SC2Mission.THE_GREAT_TRAIN_ROBBERY.mission_name, "North Diamondback", SC2WOL_LOC_ID_OFFSET + 1706, LocationType.EXTRA),
+        make_location_data(SC2Mission.THE_GREAT_TRAIN_ROBBERY.mission_name, "Northeast Diamondback", SC2WOL_LOC_ID_OFFSET + 1707, LocationType.EXTRA),
+        make_location_data(SC2Mission.THE_GREAT_TRAIN_ROBBERY.mission_name, "Southwest Diamondback", SC2WOL_LOC_ID_OFFSET + 1708, LocationType.EXTRA),
+        make_location_data(SC2Mission.THE_GREAT_TRAIN_ROBBERY.mission_name, "Southeast Diamondback", SC2WOL_LOC_ID_OFFSET + 1709, LocationType.EXTRA),
+        make_location_data(SC2Mission.THE_GREAT_TRAIN_ROBBERY.mission_name, "Kill Team", SC2WOL_LOC_ID_OFFSET + 1710, LocationType.CHALLENGE,
+            lambda state: (
+                (adv_tactics or logic.terran_common_unit(state))
+                and logic.terran_great_train_robbery_train_stopper(state)
+                and logic.terran_basic_anti_air(state))
+        ),
+        make_location_data(SC2Mission.THE_GREAT_TRAIN_ROBBERY.mission_name, "Flawless", SC2WOL_LOC_ID_OFFSET + 1711, LocationType.CHALLENGE,
+            lambda state:(
+                logic.terran_great_train_robbery_train_stopper(state)
+                and logic.terran_basic_anti_air(state)),
+            flags=LocationFlag.PREVENTATIVE
+        ),
+        make_location_data(SC2Mission.THE_GREAT_TRAIN_ROBBERY.mission_name, "2 Trains Destroyed", SC2WOL_LOC_ID_OFFSET + 1712, LocationType.EXTRA,
+            logic.terran_great_train_robbery_train_stopper
+        ),
+        make_location_data(SC2Mission.THE_GREAT_TRAIN_ROBBERY.mission_name, "4 Trains Destroyed", SC2WOL_LOC_ID_OFFSET + 1713, LocationType.EXTRA,
+            lambda state: (
+                logic.terran_great_train_robbery_train_stopper(state)
+                and logic.terran_basic_anti_air(state))
+        ),
+        make_location_data(SC2Mission.THE_GREAT_TRAIN_ROBBERY.mission_name, "6 Trains Destroyed", SC2WOL_LOC_ID_OFFSET + 1714, LocationType.EXTRA,
+            lambda state: (
+                logic.terran_great_train_robbery_train_stopper(state)
+                and logic.terran_basic_anti_air(state))
+        ),
+        make_location_data(SC2Mission.CUTTHROAT.mission_name, "Victory", SC2WOL_LOC_ID_OFFSET + 1800, LocationType.VICTORY,
+            lambda state: (
+                logic.terran_common_unit(state)
+                and (adv_tactics or logic.terran_basic_anti_air(state)))
+        ),
+        make_location_data(SC2Mission.CUTTHROAT.mission_name, "Mira Han", SC2WOL_LOC_ID_OFFSET + 1801, LocationType.EXTRA,
+            logic.terran_common_unit
+        ),
+        make_location_data(SC2Mission.CUTTHROAT.mission_name, "North Relic", SC2WOL_LOC_ID_OFFSET + 1802, LocationType.VANILLA,
+            logic.terran_common_unit
+        ),
+        make_location_data(SC2Mission.CUTTHROAT.mission_name, "Mid Relic", SC2WOL_LOC_ID_OFFSET + 1803, LocationType.VANILLA),
+        make_location_data(SC2Mission.CUTTHROAT.mission_name, "Southwest Relic", SC2WOL_LOC_ID_OFFSET + 1804, LocationType.VANILLA,
+            logic.terran_common_unit
+        ),
+        make_location_data(SC2Mission.CUTTHROAT.mission_name, "North Command Center", SC2WOL_LOC_ID_OFFSET + 1805, LocationType.EXTRA,
+            logic.terran_common_unit
+        ),
+        make_location_data(SC2Mission.CUTTHROAT.mission_name, "South Command Center", SC2WOL_LOC_ID_OFFSET + 1806, LocationType.EXTRA,
+            logic.terran_common_unit
+        ),
+        make_location_data(SC2Mission.CUTTHROAT.mission_name, "West Command Center", SC2WOL_LOC_ID_OFFSET + 1807, LocationType.EXTRA,
+            logic.terran_common_unit
+        ),
+        make_location_data(SC2Mission.ENGINE_OF_DESTRUCTION.mission_name, "Victory", SC2WOL_LOC_ID_OFFSET + 1900, LocationType.VICTORY,
+            logic.terran_engine_of_destruction_requirement
+        ),
+        make_location_data(SC2Mission.ENGINE_OF_DESTRUCTION.mission_name, "Odin", SC2WOL_LOC_ID_OFFSET + 1901, LocationType.EXTRA,
+            logic.marine_medic_upgrade
+        ),
+        make_location_data(SC2Mission.ENGINE_OF_DESTRUCTION.mission_name, "Loki", SC2WOL_LOC_ID_OFFSET + 1902, LocationType.CHALLENGE,
+            logic.terran_engine_of_destruction_requirement
+        ),
+        make_location_data(SC2Mission.ENGINE_OF_DESTRUCTION.mission_name, "Lab Devourer", SC2WOL_LOC_ID_OFFSET + 1903, LocationType.VANILLA,
+            logic.marine_medic_upgrade
+        ),
+        make_location_data(SC2Mission.ENGINE_OF_DESTRUCTION.mission_name, "North Devourer", SC2WOL_LOC_ID_OFFSET + 1904, LocationType.VANILLA,
+            logic.terran_engine_of_destruction_requirement
+        ),
+        make_location_data(SC2Mission.ENGINE_OF_DESTRUCTION.mission_name, "Southeast Devourer", SC2WOL_LOC_ID_OFFSET + 1905, LocationType.VANILLA,
+            logic.terran_engine_of_destruction_requirement
+        ),
+        make_location_data(SC2Mission.ENGINE_OF_DESTRUCTION.mission_name, "West Base", SC2WOL_LOC_ID_OFFSET + 1906, LocationType.EXTRA,
+            logic.terran_engine_of_destruction_requirement
+        ),
+        make_location_data(SC2Mission.ENGINE_OF_DESTRUCTION.mission_name, "Northwest Base", SC2WOL_LOC_ID_OFFSET + 1907, LocationType.EXTRA,
+            logic.terran_engine_of_destruction_requirement
+        ),
+        make_location_data(SC2Mission.ENGINE_OF_DESTRUCTION.mission_name, "Northeast Base", SC2WOL_LOC_ID_OFFSET + 1908, LocationType.EXTRA,
+            logic.terran_engine_of_destruction_requirement
+        ),
+        make_location_data(SC2Mission.ENGINE_OF_DESTRUCTION.mission_name, "Southeast Base", SC2WOL_LOC_ID_OFFSET + 1909, LocationType.EXTRA,
+            logic.terran_engine_of_destruction_requirement
+        ),
+        make_location_data(SC2Mission.MEDIA_BLITZ.mission_name, "Victory", SC2WOL_LOC_ID_OFFSET + 2000, LocationType.VICTORY,
+            logic.terran_competent_comp
+        ),
+        make_location_data(SC2Mission.MEDIA_BLITZ.mission_name, "Tower 1", SC2WOL_LOC_ID_OFFSET + 2001, LocationType.VANILLA,
+            logic.terran_competent_comp
+        ),
+        make_location_data(SC2Mission.MEDIA_BLITZ.mission_name, "Tower 2", SC2WOL_LOC_ID_OFFSET + 2002, LocationType.VANILLA,
+            logic.terran_competent_comp
+        ),
+        make_location_data(SC2Mission.MEDIA_BLITZ.mission_name, "Tower 3", SC2WOL_LOC_ID_OFFSET + 2003, LocationType.VANILLA,
+            logic.terran_competent_comp
+        ),
+        make_location_data(SC2Mission.MEDIA_BLITZ.mission_name, "Science Facility", SC2WOL_LOC_ID_OFFSET + 2004, LocationType.VANILLA),
+        make_location_data(SC2Mission.MEDIA_BLITZ.mission_name, "All Barracks", SC2WOL_LOC_ID_OFFSET + 2005, LocationType.EXTRA,
+            logic.terran_competent_comp
+        ),
+        make_location_data(SC2Mission.MEDIA_BLITZ.mission_name, "All Factories", SC2WOL_LOC_ID_OFFSET + 2006, LocationType.EXTRA,
+            logic.terran_competent_comp
+        ),
+        make_location_data(SC2Mission.MEDIA_BLITZ.mission_name, "All Starports", SC2WOL_LOC_ID_OFFSET + 2007, LocationType.EXTRA,
+            lambda state: adv_tactics or logic.terran_competent_comp(state)
+        ),
+        make_location_data(SC2Mission.MEDIA_BLITZ.mission_name, "Odin Not Trashed", SC2WOL_LOC_ID_OFFSET + 2008, LocationType.CHALLENGE,
+            logic.terran_competent_comp
+        ),
+        make_location_data(SC2Mission.MEDIA_BLITZ.mission_name, "Surprise Attack Ends", SC2WOL_LOC_ID_OFFSET + 2009, LocationType.EXTRA),
+        make_location_data(SC2Mission.PIERCING_OF_THE_SHROUD.mission_name, "Victory", SC2WOL_LOC_ID_OFFSET + 2100, LocationType.VICTORY,
+            logic.marine_medic_upgrade
+        ),
+        make_location_data(SC2Mission.PIERCING_OF_THE_SHROUD.mission_name, "Holding Cell Relic", SC2WOL_LOC_ID_OFFSET + 2101, LocationType.VANILLA),
+        make_location_data(SC2Mission.PIERCING_OF_THE_SHROUD.mission_name, "Brutalisk Relic", SC2WOL_LOC_ID_OFFSET + 2102, LocationType.VANILLA,
+            logic.marine_medic_upgrade
+        ),
+        make_location_data(SC2Mission.PIERCING_OF_THE_SHROUD.mission_name, "First Escape Relic", SC2WOL_LOC_ID_OFFSET + 2103, LocationType.VANILLA,
+            logic.marine_medic_upgrade
+        ),
+        make_location_data(SC2Mission.PIERCING_OF_THE_SHROUD.mission_name, "Second Escape Relic", SC2WOL_LOC_ID_OFFSET + 2104, LocationType.VANILLA,
+            logic.marine_medic_upgrade
+        ),
+        make_location_data(SC2Mission.PIERCING_OF_THE_SHROUD.mission_name, "Brutalisk", SC2WOL_LOC_ID_OFFSET + 2105, LocationType.VANILLA,
+            logic.marine_medic_upgrade
+        ),
+        make_location_data(SC2Mission.PIERCING_OF_THE_SHROUD.mission_name, "Fusion Reactor", SC2WOL_LOC_ID_OFFSET + 2106, LocationType.EXTRA,
+            logic.marine_medic_upgrade
+        ),
+        make_location_data(SC2Mission.PIERCING_OF_THE_SHROUD.mission_name, "Entrance Holding Pen", SC2WOL_LOC_ID_OFFSET + 2107, LocationType.EXTRA),
+        make_location_data(SC2Mission.PIERCING_OF_THE_SHROUD.mission_name, "Cargo Bay Warbot", SC2WOL_LOC_ID_OFFSET + 2108, LocationType.EXTRA),
+        make_location_data(SC2Mission.PIERCING_OF_THE_SHROUD.mission_name, "Escape Warbot", SC2WOL_LOC_ID_OFFSET + 2109, LocationType.EXTRA,
+            logic.marine_medic_upgrade
+        ),
+        make_location_data(SC2Mission.WHISPERS_OF_DOOM.mission_name, "Victory", SC2WOL_LOC_ID_OFFSET + 2200, LocationType.VICTORY),
+        make_location_data(SC2Mission.WHISPERS_OF_DOOM.mission_name, "First Hatchery", SC2WOL_LOC_ID_OFFSET + 2201, LocationType.VANILLA),
+        make_location_data(SC2Mission.WHISPERS_OF_DOOM.mission_name, "Second Hatchery", SC2WOL_LOC_ID_OFFSET + 2202, LocationType.VANILLA),
+        make_location_data(SC2Mission.WHISPERS_OF_DOOM.mission_name, "Third Hatchery", SC2WOL_LOC_ID_OFFSET + 2203, LocationType.VANILLA),
+        make_location_data(SC2Mission.WHISPERS_OF_DOOM.mission_name, "First Prophecy Fragment", SC2WOL_LOC_ID_OFFSET + 2204, LocationType.EXTRA),
+        make_location_data(SC2Mission.WHISPERS_OF_DOOM.mission_name, "Second Prophecy Fragment", SC2WOL_LOC_ID_OFFSET + 2205, LocationType.EXTRA),
+        make_location_data(SC2Mission.WHISPERS_OF_DOOM.mission_name, "Third Prophecy Fragment", SC2WOL_LOC_ID_OFFSET + 2206, LocationType.EXTRA),
+        make_location_data(SC2Mission.A_SINISTER_TURN.mission_name, "Victory", SC2WOL_LOC_ID_OFFSET + 2300, LocationType.VICTORY,
+            lambda state: logic.protoss_common_unit(state) and logic.protoss_competent_anti_air(state)
+        ),
+        make_location_data(SC2Mission.A_SINISTER_TURN.mission_name, "Robotics Facility", SC2WOL_LOC_ID_OFFSET + 2301, LocationType.VANILLA,
+            lambda state: adv_tactics or logic.protoss_common_unit(state)
+        ),
+        make_location_data(SC2Mission.A_SINISTER_TURN.mission_name, "Dark Shrine", SC2WOL_LOC_ID_OFFSET + 2302, LocationType.VANILLA,
+            lambda state: adv_tactics or logic.protoss_common_unit(state)
+        ),
+        make_location_data(SC2Mission.A_SINISTER_TURN.mission_name, "Templar Archives", SC2WOL_LOC_ID_OFFSET + 2303, LocationType.VANILLA,
+            lambda state: logic.protoss_common_unit(state) and logic.protoss_competent_anti_air(state)
+        ),
+        make_location_data(SC2Mission.A_SINISTER_TURN.mission_name, "Northeast Base", SC2WOL_LOC_ID_OFFSET + 2304, LocationType.EXTRA,
+            lambda state: logic.protoss_common_unit(state) and logic.protoss_competent_anti_air(state)
+        ),
+        make_location_data(SC2Mission.A_SINISTER_TURN.mission_name, "Southwest Base", SC2WOL_LOC_ID_OFFSET + 2305, LocationType.CHALLENGE,
+            lambda state: logic.protoss_common_unit(state) and logic.protoss_competent_anti_air(state)
+        ),
+        make_location_data(SC2Mission.A_SINISTER_TURN.mission_name, "Maar", SC2WOL_LOC_ID_OFFSET + 2306, LocationType.EXTRA,
+            logic.protoss_common_unit
+        ),
+        make_location_data(SC2Mission.A_SINISTER_TURN.mission_name, "Northwest Preserver", SC2WOL_LOC_ID_OFFSET + 2307, LocationType.EXTRA,
+            lambda state: logic.protoss_common_unit(state) and logic.protoss_competent_anti_air(state)
+        ),
+        make_location_data(SC2Mission.A_SINISTER_TURN.mission_name, "Southwest Preserver", SC2WOL_LOC_ID_OFFSET + 2308, LocationType.EXTRA,
+            lambda state: logic.protoss_common_unit(state) and logic.protoss_competent_anti_air(state)
+        ),
+        make_location_data(SC2Mission.A_SINISTER_TURN.mission_name, "East Preserver", SC2WOL_LOC_ID_OFFSET + 2309, LocationType.EXTRA,
+            lambda state: logic.protoss_common_unit(state) and logic.protoss_competent_anti_air(state)
+        ),
+        make_location_data(SC2Mission.ECHOES_OF_THE_FUTURE.mission_name, "Victory", SC2WOL_LOC_ID_OFFSET + 2400, LocationType.VICTORY,
+            lambda state: (
+                (
+                    adv_tactics
+                    and logic.protoss_static_defense(state)
+                ) or (
+                    logic.protoss_common_unit(state)
+                    and logic.protoss_competent_anti_air(state)
+                )
+            )
+        ),
+        make_location_data(SC2Mission.ECHOES_OF_THE_FUTURE.mission_name, "Close Obelisk", SC2WOL_LOC_ID_OFFSET + 2401, LocationType.VANILLA),
+        make_location_data(SC2Mission.ECHOES_OF_THE_FUTURE.mission_name, "West Obelisk", SC2WOL_LOC_ID_OFFSET + 2402, LocationType.VANILLA,
+            lambda state: adv_tactics and logic.protoss_static_defense(state) or logic.protoss_common_unit(state)
+        ),
+        make_location_data(SC2Mission.ECHOES_OF_THE_FUTURE.mission_name, "Base", SC2WOL_LOC_ID_OFFSET + 2403, LocationType.EXTRA),
+        make_location_data(SC2Mission.ECHOES_OF_THE_FUTURE.mission_name, "Southwest Tendril", SC2WOL_LOC_ID_OFFSET + 2404, LocationType.EXTRA),
+        make_location_data(SC2Mission.ECHOES_OF_THE_FUTURE.mission_name, "Southeast Tendril", SC2WOL_LOC_ID_OFFSET + 2405, LocationType.EXTRA,
+            lambda state: adv_tactics and logic.protoss_static_defense(state) or logic.protoss_common_unit(state)
+        ),
+        make_location_data(SC2Mission.ECHOES_OF_THE_FUTURE.mission_name, "Northeast Tendril", SC2WOL_LOC_ID_OFFSET + 2406, LocationType.EXTRA,
+            lambda state: adv_tactics and logic.protoss_static_defense(state) or logic.protoss_common_unit(state)
+        ),
+        make_location_data(SC2Mission.ECHOES_OF_THE_FUTURE.mission_name, "Northwest Tendril", SC2WOL_LOC_ID_OFFSET + 2407, LocationType.EXTRA,
+            lambda state: adv_tactics and logic.protoss_static_defense(state) or logic.protoss_common_unit(state)
+        ),
+        make_location_data(SC2Mission.IN_UTTER_DARKNESS.mission_name, "Defeat", SC2WOL_LOC_ID_OFFSET + 2500, LocationType.VICTORY),
+        make_location_data(SC2Mission.IN_UTTER_DARKNESS.mission_name, "Protoss Archive", SC2WOL_LOC_ID_OFFSET + 2501, LocationType.VANILLA,
+            logic.protoss_last_stand_requirement
+        ),
+        make_location_data(SC2Mission.IN_UTTER_DARKNESS.mission_name, "Kills", SC2WOL_LOC_ID_OFFSET + 2502, LocationType.VANILLA,
+            logic.protoss_last_stand_requirement
+        ),
+        make_location_data(SC2Mission.IN_UTTER_DARKNESS.mission_name, "Urun", SC2WOL_LOC_ID_OFFSET + 2503, LocationType.EXTRA),
+        make_location_data(SC2Mission.IN_UTTER_DARKNESS.mission_name, "Mohandar", SC2WOL_LOC_ID_OFFSET + 2504, LocationType.EXTRA,
+            logic.protoss_last_stand_requirement
+        ),
+        make_location_data(SC2Mission.IN_UTTER_DARKNESS.mission_name, "Selendis", SC2WOL_LOC_ID_OFFSET + 2505, LocationType.EXTRA,
+            logic.protoss_last_stand_requirement
+        ),
+        make_location_data(SC2Mission.IN_UTTER_DARKNESS.mission_name, "Artanis", SC2WOL_LOC_ID_OFFSET + 2506, LocationType.EXTRA,
+            logic.protoss_last_stand_requirement
+        ),
+        make_location_data(SC2Mission.GATES_OF_HELL.mission_name, "Victory", SC2WOL_LOC_ID_OFFSET + 2600, LocationType.VICTORY,
+            logic.terran_gates_of_hell_requirement
+        ),
+        make_location_data(SC2Mission.GATES_OF_HELL.mission_name, "Large Army", SC2WOL_LOC_ID_OFFSET + 2601, LocationType.VANILLA,
+            logic.terran_gates_of_hell_requirement
+        ),
+        make_location_data(SC2Mission.GATES_OF_HELL.mission_name, "2 Drop Pods", SC2WOL_LOC_ID_OFFSET + 2602, LocationType.VANILLA,
+            logic.terran_gates_of_hell_requirement
+        ),
+        make_location_data(SC2Mission.GATES_OF_HELL.mission_name, "4 Drop Pods", SC2WOL_LOC_ID_OFFSET + 2603, LocationType.VANILLA,
+            logic.terran_gates_of_hell_requirement
+        ),
+        make_location_data(SC2Mission.GATES_OF_HELL.mission_name, "6 Drop Pods", SC2WOL_LOC_ID_OFFSET + 2604, LocationType.EXTRA,
+            logic.terran_gates_of_hell_requirement
+        ),
+        make_location_data(SC2Mission.GATES_OF_HELL.mission_name, "8 Drop Pods", SC2WOL_LOC_ID_OFFSET + 2605, LocationType.CHALLENGE,
+            logic.terran_gates_of_hell_requirement
+        ),
+        make_location_data(SC2Mission.GATES_OF_HELL.mission_name, "Southwest Spore Cannon", SC2WOL_LOC_ID_OFFSET + 2606, LocationType.EXTRA,
+            logic.terran_gates_of_hell_requirement
+        ),
+        make_location_data(SC2Mission.GATES_OF_HELL.mission_name, "Northwest Spore Cannon", SC2WOL_LOC_ID_OFFSET + 2607, LocationType.EXTRA,
+            logic.terran_gates_of_hell_requirement
+        ),
+        make_location_data(SC2Mission.GATES_OF_HELL.mission_name, "Northeast Spore Cannon", SC2WOL_LOC_ID_OFFSET + 2608, LocationType.EXTRA,
+            logic.terran_gates_of_hell_requirement
+        ),
+        make_location_data(SC2Mission.GATES_OF_HELL.mission_name, "East Spore Cannon", SC2WOL_LOC_ID_OFFSET + 2609, LocationType.EXTRA,
+            logic.terran_gates_of_hell_requirement
+        ),
+        make_location_data(SC2Mission.GATES_OF_HELL.mission_name, "Southeast Spore Cannon", SC2WOL_LOC_ID_OFFSET + 2610, LocationType.EXTRA,
+            logic.terran_gates_of_hell_requirement
+        ),
+        make_location_data(SC2Mission.GATES_OF_HELL.mission_name, "Expansion Spore Cannon", SC2WOL_LOC_ID_OFFSET + 2611, LocationType.EXTRA,
+            logic.terran_gates_of_hell_requirement
+        ),
+        make_location_data(SC2Mission.BELLY_OF_THE_BEAST.mission_name, "Victory", SC2WOL_LOC_ID_OFFSET + 2700, LocationType.VICTORY),
+        make_location_data(SC2Mission.BELLY_OF_THE_BEAST.mission_name, "First Charge", SC2WOL_LOC_ID_OFFSET + 2701, LocationType.EXTRA),
+        make_location_data(SC2Mission.BELLY_OF_THE_BEAST.mission_name, "Second Charge", SC2WOL_LOC_ID_OFFSET + 2702, LocationType.EXTRA),
+        make_location_data(SC2Mission.BELLY_OF_THE_BEAST.mission_name, "Third Charge", SC2WOL_LOC_ID_OFFSET + 2703, LocationType.EXTRA),
+        make_location_data(SC2Mission.BELLY_OF_THE_BEAST.mission_name, "First Group Rescued", SC2WOL_LOC_ID_OFFSET + 2704, LocationType.VANILLA),
+        make_location_data(SC2Mission.BELLY_OF_THE_BEAST.mission_name, "Second Group Rescued", SC2WOL_LOC_ID_OFFSET + 2705, LocationType.VANILLA),
+        make_location_data(SC2Mission.BELLY_OF_THE_BEAST.mission_name, "Third Group Rescued", SC2WOL_LOC_ID_OFFSET + 2706, LocationType.VANILLA),
+        make_location_data(SC2Mission.SHATTER_THE_SKY.mission_name, "Victory", SC2WOL_LOC_ID_OFFSET + 2800, LocationType.VICTORY,
+            logic.terran_competent_comp
+        ),
+        make_location_data(SC2Mission.SHATTER_THE_SKY.mission_name, "Close Coolant Tower", SC2WOL_LOC_ID_OFFSET + 2801, LocationType.VANILLA,
+            logic.terran_competent_comp
+        ),
+        make_location_data(SC2Mission.SHATTER_THE_SKY.mission_name, "Northwest Coolant Tower", SC2WOL_LOC_ID_OFFSET + 2802, LocationType.VANILLA,
+            logic.terran_competent_comp
+        ),
+        make_location_data(SC2Mission.SHATTER_THE_SKY.mission_name, "Southeast Coolant Tower", SC2WOL_LOC_ID_OFFSET + 2803, LocationType.VANILLA,
+            logic.terran_competent_comp
+        ),
+        make_location_data(SC2Mission.SHATTER_THE_SKY.mission_name, "Southwest Coolant Tower", SC2WOL_LOC_ID_OFFSET + 2804, LocationType.VANILLA,
+            logic.terran_competent_comp
+        ),
+        make_location_data(SC2Mission.SHATTER_THE_SKY.mission_name, "Leviathan", SC2WOL_LOC_ID_OFFSET + 2805, LocationType.VANILLA,
+            logic.terran_competent_comp
+        ),
+        make_location_data(SC2Mission.SHATTER_THE_SKY.mission_name, "East Hatchery", SC2WOL_LOC_ID_OFFSET + 2806, LocationType.EXTRA,
+            logic.terran_competent_comp
+        ),
+        make_location_data(SC2Mission.SHATTER_THE_SKY.mission_name, "North Hatchery", SC2WOL_LOC_ID_OFFSET + 2807, LocationType.EXTRA,
+            logic.terran_competent_comp
+        ),
+        make_location_data(SC2Mission.SHATTER_THE_SKY.mission_name, "Mid Hatchery", SC2WOL_LOC_ID_OFFSET + 2808, LocationType.EXTRA,
+            logic.terran_competent_comp
+        ),
+        make_location_data(SC2Mission.ALL_IN.mission_name, "Victory", SC2WOL_LOC_ID_OFFSET + 2900, LocationType.VICTORY,
+            logic.all_in_requirement
+        ),
+        make_location_data(SC2Mission.ALL_IN.mission_name, "First Kerrigan Attack", SC2WOL_LOC_ID_OFFSET + 2901, LocationType.EXTRA,
+            logic.all_in_requirement
+        ),
+        make_location_data(SC2Mission.ALL_IN.mission_name, "Second Kerrigan Attack", SC2WOL_LOC_ID_OFFSET + 2902, LocationType.EXTRA,
+            logic.all_in_requirement
+        ),
+        make_location_data(SC2Mission.ALL_IN.mission_name, "Third Kerrigan Attack", SC2WOL_LOC_ID_OFFSET + 2903, LocationType.EXTRA,
+            logic.all_in_requirement
+        ),
+        make_location_data(SC2Mission.ALL_IN.mission_name, "Fourth Kerrigan Attack", SC2WOL_LOC_ID_OFFSET + 2904, LocationType.EXTRA,
+            logic.all_in_requirement
+        ),
+        make_location_data(SC2Mission.ALL_IN.mission_name, "Fifth Kerrigan Attack", SC2WOL_LOC_ID_OFFSET + 2905, LocationType.EXTRA,
+            logic.all_in_requirement
+        ),
+
+        # HotS
+        make_location_data(SC2Mission.LAB_RAT.mission_name, "Victory", SC2HOTS_LOC_ID_OFFSET + 100, LocationType.VICTORY,
+            logic.zerg_common_unit
+        ),
+        make_location_data(SC2Mission.LAB_RAT.mission_name, "Gather Minerals", SC2HOTS_LOC_ID_OFFSET + 101, LocationType.VANILLA),
+        make_location_data(SC2Mission.LAB_RAT.mission_name, "South Zergling Group", SC2HOTS_LOC_ID_OFFSET + 102, LocationType.VANILLA,
+            lambda state: adv_tactics or logic.zerg_common_unit(state)
+        ),
+        make_location_data(SC2Mission.LAB_RAT.mission_name, "East Zergling Group", SC2HOTS_LOC_ID_OFFSET + 103, LocationType.VANILLA,
+            lambda state: adv_tactics or logic.zerg_common_unit(state)
+        ),
+        make_location_data(SC2Mission.LAB_RAT.mission_name, "West Zergling Group", SC2HOTS_LOC_ID_OFFSET + 104, LocationType.VANILLA,
+            lambda state: adv_tactics or logic.zerg_common_unit(state)
+        ),
+        make_location_data(SC2Mission.LAB_RAT.mission_name, "Hatchery", SC2HOTS_LOC_ID_OFFSET + 105, LocationType.EXTRA),
+        make_location_data(SC2Mission.LAB_RAT.mission_name, "Overlord", SC2HOTS_LOC_ID_OFFSET + 106, LocationType.EXTRA),
+        make_location_data(SC2Mission.LAB_RAT.mission_name, "Gas Turrets", SC2HOTS_LOC_ID_OFFSET + 107, LocationType.EXTRA,
+            lambda state: adv_tactics or logic.zerg_common_unit(state)
+        ),
+        make_location_data(SC2Mission.LAB_RAT.mission_name, "Win In Under 10 Minutes", SC2HOTS_LOC_ID_OFFSET + 108, LocationType.CHALLENGE,
+            logic.zerg_common_unit,
+            flags=LocationFlag.SPEEDRUN
+        ),
+        make_location_data(SC2Mission.BACK_IN_THE_SADDLE.mission_name, "Victory", SC2HOTS_LOC_ID_OFFSET + 200, LocationType.VICTORY,
+            lambda state: logic.basic_kerrigan(state) or kerriganless or logic.story_tech_granted
+        ),
+        make_location_data(SC2Mission.BACK_IN_THE_SADDLE.mission_name, "Defend the Tram", SC2HOTS_LOC_ID_OFFSET + 201, LocationType.EXTRA,
+            lambda state: logic.basic_kerrigan(state) or kerriganless or logic.story_tech_granted
+        ),
+        make_location_data(SC2Mission.BACK_IN_THE_SADDLE.mission_name, "Kinetic Blast", SC2HOTS_LOC_ID_OFFSET + 202, LocationType.VANILLA),
+        make_location_data(SC2Mission.BACK_IN_THE_SADDLE.mission_name, "Crushing Grip", SC2HOTS_LOC_ID_OFFSET + 203, LocationType.VANILLA),
+        make_location_data(SC2Mission.BACK_IN_THE_SADDLE.mission_name, "Reach the Sublevel", SC2HOTS_LOC_ID_OFFSET + 204, LocationType.EXTRA),
+        make_location_data(SC2Mission.BACK_IN_THE_SADDLE.mission_name, "Door Section Cleared", SC2HOTS_LOC_ID_OFFSET + 205, LocationType.EXTRA,
+            lambda state: logic.basic_kerrigan(state) or kerriganless or logic.story_tech_granted
+        ),
+        make_location_data(SC2Mission.RENDEZVOUS.mission_name, "Victory", SC2HOTS_LOC_ID_OFFSET + 300, LocationType.VICTORY,
+            lambda state: (
+                logic.zerg_common_unit(state)
+                and logic.zerg_basic_anti_air(state))
+        ),
+        make_location_data(SC2Mission.RENDEZVOUS.mission_name, "Right Queen", SC2HOTS_LOC_ID_OFFSET + 301, LocationType.VANILLA,
+            lambda state: (
+                logic.zerg_common_unit(state)
+                and logic.zerg_basic_anti_air(state))
+        ),
+        make_location_data(SC2Mission.RENDEZVOUS.mission_name, "Center Queen", SC2HOTS_LOC_ID_OFFSET + 302, LocationType.VANILLA,
+            lambda state: (
+                logic.zerg_common_unit(state)
+                and logic.zerg_basic_anti_air(state))
+        ),
+        make_location_data(SC2Mission.RENDEZVOUS.mission_name, "Left Queen", SC2HOTS_LOC_ID_OFFSET + 303, LocationType.VANILLA,
+            lambda state: (
+                logic.zerg_common_unit(state)
+                and logic.zerg_basic_anti_air(state))
+        ),
+        make_location_data(SC2Mission.RENDEZVOUS.mission_name, "Hold Out Finished", SC2HOTS_LOC_ID_OFFSET + 304, LocationType.EXTRA,
+            lambda state: (
+                logic.zerg_common_unit(state)
+                and logic.zerg_basic_anti_air(state))
+        ),
+        make_location_data(SC2Mission.RENDEZVOUS.mission_name, "Kill All Before Reinforcements", SC2HOTS_LOC_ID_OFFSET + 305, LocationType.MASTERY,
+            lambda state: (
+                logic.zerg_competent_comp(state)
+                and logic.zerg_competent_anti_air(state)
+                and (logic.basic_kerrigan(state) or kerriganless)),
+            flags=LocationFlag.SPEEDRUN
+        ),
+        make_location_data(SC2Mission.HARVEST_OF_SCREAMS.mission_name, "Victory", SC2HOTS_LOC_ID_OFFSET + 400, LocationType.VICTORY,
+            lambda state: (
+                logic.zerg_common_unit(state)
+                and logic.zerg_competent_anti_air(state))
+        ),
+        make_location_data(SC2Mission.HARVEST_OF_SCREAMS.mission_name, "First Ursadon Matriarch", SC2HOTS_LOC_ID_OFFSET + 401, LocationType.VANILLA),
+        make_location_data(SC2Mission.HARVEST_OF_SCREAMS.mission_name, "North Ursadon Matriarch", SC2HOTS_LOC_ID_OFFSET + 402, LocationType.VANILLA,
+            logic.zerg_common_unit
+        ),
+        make_location_data(SC2Mission.HARVEST_OF_SCREAMS.mission_name, "West Ursadon Matriarch", SC2HOTS_LOC_ID_OFFSET + 403, LocationType.VANILLA,
+            logic.zerg_common_unit
+        ),
+        make_location_data(SC2Mission.HARVEST_OF_SCREAMS.mission_name, "Lost Brood", SC2HOTS_LOC_ID_OFFSET + 404, LocationType.EXTRA),
+        make_location_data(SC2Mission.HARVEST_OF_SCREAMS.mission_name, "Northeast Psi-link Spire", SC2HOTS_LOC_ID_OFFSET + 405, LocationType.EXTRA,
+            logic.zerg_common_unit
+        ),
+        make_location_data(SC2Mission.HARVEST_OF_SCREAMS.mission_name, "Northwest Psi-link Spire", SC2HOTS_LOC_ID_OFFSET + 406, LocationType.EXTRA,
+            lambda state: (
+                logic.zerg_common_unit(state)
+                and logic.zerg_basic_anti_air(state))
+        ),
+        make_location_data(SC2Mission.HARVEST_OF_SCREAMS.mission_name, "Southwest Psi-link Spire", SC2HOTS_LOC_ID_OFFSET + 407, LocationType.EXTRA,
+            lambda state: (
+                logic.zerg_common_unit(state)
+                and logic.zerg_competent_anti_air(state))
+        ),
+        make_location_data(SC2Mission.HARVEST_OF_SCREAMS.mission_name, "Nafash", SC2HOTS_LOC_ID_OFFSET + 408, LocationType.EXTRA,
+            lambda state: (
+                logic.zerg_common_unit(state)
+                and logic.zerg_basic_anti_air(state))
+        ),
+        make_location_data(SC2Mission.HARVEST_OF_SCREAMS.mission_name, "20 Unfrozen Structures", SC2HOTS_LOC_ID_OFFSET + 409, LocationType.CHALLENGE,
+            lambda state: (
+                logic.zerg_common_unit(state)
+                and logic.zerg_basic_anti_air(state))
+        ),
+        make_location_data(SC2Mission.SHOOT_THE_MESSENGER.mission_name, "Victory", SC2HOTS_LOC_ID_OFFSET + 500, LocationType.VICTORY,
+            lambda state: (
+                logic.zerg_common_unit(state)
+                and logic.zerg_competent_anti_air(state))
+        ),
+        make_location_data(SC2Mission.SHOOT_THE_MESSENGER.mission_name, "East Stasis Chamber", SC2HOTS_LOC_ID_OFFSET + 501, LocationType.VANILLA,
+            lambda state: (
+                logic.zerg_common_unit(state)
+                and logic.zerg_competent_anti_air(state))
+        ),
+        make_location_data(SC2Mission.SHOOT_THE_MESSENGER.mission_name, "Center Stasis Chamber", SC2HOTS_LOC_ID_OFFSET + 502, LocationType.VANILLA,
+            lambda state: logic.zerg_common_unit(state) or adv_tactics
+        ),
+        make_location_data(SC2Mission.SHOOT_THE_MESSENGER.mission_name, "West Stasis Chamber", SC2HOTS_LOC_ID_OFFSET + 503, LocationType.VANILLA,
+            lambda state: (
+                logic.zerg_common_unit(state)
+                and logic.zerg_competent_anti_air(state))
+        ),
+        make_location_data(SC2Mission.SHOOT_THE_MESSENGER.mission_name, "Destroy 4 Shuttles", SC2HOTS_LOC_ID_OFFSET + 504, LocationType.EXTRA,
+            lambda state: (
+                logic.zerg_common_unit(state)
+                and logic.zerg_competent_anti_air(state))
+        ),
+        make_location_data(SC2Mission.SHOOT_THE_MESSENGER.mission_name, "Frozen Expansion", SC2HOTS_LOC_ID_OFFSET + 505, LocationType.EXTRA,
+            logic.zerg_common_unit
+        ),
+        make_location_data(SC2Mission.SHOOT_THE_MESSENGER.mission_name, "Southwest Frozen Zerg", SC2HOTS_LOC_ID_OFFSET + 506, LocationType.EXTRA),
+        make_location_data(SC2Mission.SHOOT_THE_MESSENGER.mission_name, "Southeast Frozen Zerg", SC2HOTS_LOC_ID_OFFSET + 507, LocationType.EXTRA,
+            lambda state: logic.zerg_common_unit(state) or adv_tactics
+        ),
+        make_location_data(SC2Mission.SHOOT_THE_MESSENGER.mission_name, "West Frozen Zerg", SC2HOTS_LOC_ID_OFFSET + 508, LocationType.EXTRA,
+            logic.zerg_common_unit_competent_aa
+        ),
+        make_location_data(SC2Mission.SHOOT_THE_MESSENGER.mission_name, "East Frozen Zerg", SC2HOTS_LOC_ID_OFFSET + 509, LocationType.EXTRA,
+            logic.zerg_common_unit_competent_aa
+        ),
+        make_location_data(SC2Mission.SHOOT_THE_MESSENGER.mission_name, "West Launch Bay", SC2HOTS_LOC_ID_OFFSET + 510, LocationType.CHALLENGE,
+            logic.zerg_competent_comp_competent_aa
+        ),
+        make_location_data(SC2Mission.SHOOT_THE_MESSENGER.mission_name, "Center Launch Bay", SC2HOTS_LOC_ID_OFFSET + 511, LocationType.CHALLENGE,
+            logic.zerg_competent_comp_competent_aa
+        ),
+        make_location_data(SC2Mission.SHOOT_THE_MESSENGER.mission_name, "East Launch Bay", SC2HOTS_LOC_ID_OFFSET + 512, LocationType.CHALLENGE,
+            logic.zerg_competent_comp_competent_aa
+        ),
+        make_location_data(SC2Mission.ENEMY_WITHIN.mission_name, "Victory", SC2HOTS_LOC_ID_OFFSET + 600, LocationType.VICTORY,
+            lambda state: (
+                logic.zerg_pass_vents(state)
+                and (logic.story_tech_granted
+                    or state.has_any({
+                        item_names.ZERGLING_RAPTOR_STRAIN,
+                        item_names.ROACH,
+                        item_names.HYDRALISK,
+                        item_names.INFESTOR
+                    }, player)))
+        ),
+        make_location_data(SC2Mission.ENEMY_WITHIN.mission_name, "Infest Giant Ursadon", SC2HOTS_LOC_ID_OFFSET + 601, LocationType.VANILLA,
+            logic.zerg_pass_vents
+        ),
+        make_location_data(SC2Mission.ENEMY_WITHIN.mission_name, "First Niadra Evolution", SC2HOTS_LOC_ID_OFFSET + 602, LocationType.VANILLA,
+            logic.zerg_pass_vents
+        ),
+        make_location_data(SC2Mission.ENEMY_WITHIN.mission_name, "Second Niadra Evolution", SC2HOTS_LOC_ID_OFFSET + 603, LocationType.VANILLA,
+            logic.zerg_pass_vents
+        ),
+        make_location_data(SC2Mission.ENEMY_WITHIN.mission_name, "Third Niadra Evolution", SC2HOTS_LOC_ID_OFFSET + 604, LocationType.VANILLA,
+            logic.zerg_pass_vents
+        ),
+        make_location_data(SC2Mission.ENEMY_WITHIN.mission_name, "Warp Drive", SC2HOTS_LOC_ID_OFFSET + 605, LocationType.EXTRA,
+            logic.zerg_pass_vents
+        ),
+        make_location_data(SC2Mission.ENEMY_WITHIN.mission_name, "Stasis Quadrant", SC2HOTS_LOC_ID_OFFSET + 606, LocationType.EXTRA,
+            logic.zerg_pass_vents
+        ),
+        make_location_data(SC2Mission.DOMINATION.mission_name, "Victory", SC2HOTS_LOC_ID_OFFSET + 700, LocationType.VICTORY,
+            logic.zerg_common_unit_basic_aa
+        ),
+        make_location_data(SC2Mission.DOMINATION.mission_name, "Center Infested Command Center", SC2HOTS_LOC_ID_OFFSET + 701, LocationType.VANILLA,
+            logic.zerg_common_unit
+        ),
+        make_location_data(SC2Mission.DOMINATION.mission_name, "North Infested Command Center", SC2HOTS_LOC_ID_OFFSET + 702, LocationType.VANILLA,
+            logic.zerg_common_unit
+        ),
+        make_location_data(SC2Mission.DOMINATION.mission_name, "Repel Zagara", SC2HOTS_LOC_ID_OFFSET + 703, LocationType.EXTRA),
+        make_location_data(SC2Mission.DOMINATION.mission_name, "Close Baneling Nest", SC2HOTS_LOC_ID_OFFSET + 704, LocationType.EXTRA),
+        make_location_data(SC2Mission.DOMINATION.mission_name, "South Baneling Nest", SC2HOTS_LOC_ID_OFFSET + 705, LocationType.EXTRA,
+            lambda state: adv_tactics or logic.zerg_common_unit(state)
+        ),
+        make_location_data(SC2Mission.DOMINATION.mission_name, "Southwest Baneling Nest", SC2HOTS_LOC_ID_OFFSET + 706, LocationType.EXTRA,
+            logic.zerg_common_unit
+        ),
+        make_location_data(SC2Mission.DOMINATION.mission_name, "Southeast Baneling Nest", SC2HOTS_LOC_ID_OFFSET + 707, LocationType.EXTRA,
+            logic.zerg_common_unit_basic_aa
+        ),
+        make_location_data(SC2Mission.DOMINATION.mission_name, "North Baneling Nest", SC2HOTS_LOC_ID_OFFSET + 708, LocationType.EXTRA,
+            logic.zerg_common_unit
+        ),
+        make_location_data(SC2Mission.DOMINATION.mission_name, "Northeast Baneling Nest", SC2HOTS_LOC_ID_OFFSET + 709, LocationType.EXTRA,
+            logic.zerg_common_unit
+        ),
+        make_location_data(SC2Mission.DOMINATION.mission_name, "Win Without 100 Eggs", SC2HOTS_LOC_ID_OFFSET + 710, LocationType.CHALLENGE,
+            logic.zerg_competent_comp_competent_aa
+        ),
+        make_location_data(SC2Mission.FIRE_IN_THE_SKY.mission_name, "Victory", SC2HOTS_LOC_ID_OFFSET + 800, LocationType.VICTORY,
+            lambda state: (
+                logic.zerg_competent_comp(state)
+                and logic.zerg_basic_anti_air(state)
+                and logic.spread_creep(state))
+        ),
+        make_location_data(SC2Mission.FIRE_IN_THE_SKY.mission_name, "West Biomass", SC2HOTS_LOC_ID_OFFSET + 801, LocationType.VANILLA),
+        make_location_data(SC2Mission.FIRE_IN_THE_SKY.mission_name, "North Biomass", SC2HOTS_LOC_ID_OFFSET + 802, LocationType.VANILLA,
+            lambda state: (
+                logic.zerg_competent_comp(state)
+                and logic.zerg_basic_anti_air(state)
+                and logic.spread_creep(state))
+        ),
+        make_location_data(SC2Mission.FIRE_IN_THE_SKY.mission_name, "South Biomass", SC2HOTS_LOC_ID_OFFSET + 803, LocationType.VANILLA,
+            lambda state: (
+                logic.zerg_competent_comp(state)
+                and logic.zerg_basic_anti_air(state)
+                and logic.spread_creep(state))
+        ),
+        make_location_data(SC2Mission.FIRE_IN_THE_SKY.mission_name, "Destroy 3 Gorgons", SC2HOTS_LOC_ID_OFFSET + 804, LocationType.EXTRA,
+            lambda state: (
+                logic.zerg_competent_comp(state)
+                and logic.zerg_basic_anti_air(state)
+                and logic.spread_creep(state))
+        ),
+        make_location_data(SC2Mission.FIRE_IN_THE_SKY.mission_name, "Close Zerg Rescue", SC2HOTS_LOC_ID_OFFSET + 805, LocationType.EXTRA),
+        make_location_data(SC2Mission.FIRE_IN_THE_SKY.mission_name, "South Zerg Rescue", SC2HOTS_LOC_ID_OFFSET + 806, LocationType.EXTRA,
+            logic.zerg_common_unit
+        ),
+        make_location_data(SC2Mission.FIRE_IN_THE_SKY.mission_name, "North Zerg Rescue", SC2HOTS_LOC_ID_OFFSET + 807, LocationType.EXTRA,
+            lambda state: (
+                logic.zerg_competent_comp(state)
+                and logic.zerg_basic_anti_air(state)
+                and logic.spread_creep(state))
+        ),
+        make_location_data(SC2Mission.FIRE_IN_THE_SKY.mission_name, "West Queen Rescue", SC2HOTS_LOC_ID_OFFSET + 808, LocationType.EXTRA,
+            lambda state: (
+                logic.zerg_competent_comp(state)
+                and logic.zerg_basic_anti_air(state)
+                and logic.spread_creep(state))
+        ),
+        make_location_data(SC2Mission.FIRE_IN_THE_SKY.mission_name, "East Queen Rescue", SC2HOTS_LOC_ID_OFFSET + 809, LocationType.EXTRA,
+            lambda state: (
+                logic.zerg_competent_comp(state)
+                and logic.zerg_basic_anti_air(state)
+                and logic.spread_creep(state))
+        ),
+        make_location_data(SC2Mission.FIRE_IN_THE_SKY.mission_name, "South Orbital Command Center", SC2HOTS_LOC_ID_OFFSET + 810, LocationType.CHALLENGE,
+            logic.zerg_competent_comp
+        ),
+        make_location_data(SC2Mission.FIRE_IN_THE_SKY.mission_name, "Northwest Orbital Command Center", SC2HOTS_LOC_ID_OFFSET + 811, LocationType.CHALLENGE,
+            logic.zerg_competent_comp
+        ),
+        make_location_data(SC2Mission.FIRE_IN_THE_SKY.mission_name, "Southeast Orbital Command Center", SC2HOTS_LOC_ID_OFFSET + 812, LocationType.CHALLENGE,
+            logic.zerg_competent_comp
+        ),
+        make_location_data(SC2Mission.OLD_SOLDIERS.mission_name, "Victory", SC2HOTS_LOC_ID_OFFSET + 900, LocationType.VICTORY,
+            logic.zerg_competent_comp_basic_aa
+        ),
+        make_location_data(SC2Mission.OLD_SOLDIERS.mission_name, "East Science Lab", SC2HOTS_LOC_ID_OFFSET + 901, LocationType.VANILLA,
+            logic.zerg_competent_comp_basic_aa
+        ),
+        make_location_data(SC2Mission.OLD_SOLDIERS.mission_name, "North Science Lab", SC2HOTS_LOC_ID_OFFSET + 902, LocationType.VANILLA,
+            logic.zerg_competent_comp_basic_aa
+        ),
+        make_location_data(SC2Mission.OLD_SOLDIERS.mission_name, "Get Nuked", SC2HOTS_LOC_ID_OFFSET + 903, LocationType.EXTRA),
+        make_location_data(SC2Mission.OLD_SOLDIERS.mission_name, "Entrance Gate", SC2HOTS_LOC_ID_OFFSET + 904, LocationType.EXTRA),
+        make_location_data(SC2Mission.OLD_SOLDIERS.mission_name, "Citadel Gate", SC2HOTS_LOC_ID_OFFSET + 905, LocationType.EXTRA,
+            logic.zerg_competent_comp_basic_aa
+        ),
+        make_location_data(SC2Mission.OLD_SOLDIERS.mission_name, "South Expansion", SC2HOTS_LOC_ID_OFFSET + 906, LocationType.EXTRA),
+        make_location_data(SC2Mission.OLD_SOLDIERS.mission_name, "Rich Mineral Expansion", SC2HOTS_LOC_ID_OFFSET + 907, LocationType.EXTRA,
+            logic.zerg_competent_comp_basic_aa
+        ),
+        make_location_data(SC2Mission.WAKING_THE_ANCIENT.mission_name, "Victory", SC2HOTS_LOC_ID_OFFSET + 1000, LocationType.VICTORY,
+            logic.zerg_competent_comp_competent_aa
+        ),
+        make_location_data(SC2Mission.WAKING_THE_ANCIENT.mission_name, "Center Essence Pool", SC2HOTS_LOC_ID_OFFSET + 1001, LocationType.VANILLA),
+        make_location_data(SC2Mission.WAKING_THE_ANCIENT.mission_name, "East Essence Pool", SC2HOTS_LOC_ID_OFFSET + 1002, LocationType.VANILLA,
+            lambda state: (
+                logic.zerg_common_unit(state)
+                and (adv_tactics
+                    and logic.zerg_basic_anti_air(state)
+                    or logic.zerg_competent_anti_air(state)))
+        ),
+        make_location_data(SC2Mission.WAKING_THE_ANCIENT.mission_name, "South Essence Pool", SC2HOTS_LOC_ID_OFFSET + 1003, LocationType.VANILLA,
+            lambda state: (
+                logic.zerg_common_unit(state)
+                and (adv_tactics
+                    and logic.zerg_basic_anti_air(state)
+                    or logic.zerg_competent_anti_air(state)))
+        ),
+        make_location_data(SC2Mission.WAKING_THE_ANCIENT.mission_name, "Finish Feeding", SC2HOTS_LOC_ID_OFFSET + 1004, LocationType.EXTRA,
+            logic.zerg_competent_comp_competent_aa
+        ),
+        make_location_data(SC2Mission.WAKING_THE_ANCIENT.mission_name, "South Proxy Primal Hive", SC2HOTS_LOC_ID_OFFSET + 1005, LocationType.CHALLENGE,
+            logic.zerg_competent_comp_competent_aa
+        ),
+        make_location_data(SC2Mission.WAKING_THE_ANCIENT.mission_name, "East Proxy Primal Hive", SC2HOTS_LOC_ID_OFFSET + 1006, LocationType.CHALLENGE,
+            logic.zerg_competent_comp_competent_aa
+        ),
+        make_location_data(SC2Mission.WAKING_THE_ANCIENT.mission_name, "South Main Primal Hive", SC2HOTS_LOC_ID_OFFSET + 1007, LocationType.CHALLENGE,
+            logic.zerg_competent_comp_competent_aa
+        ),
+        make_location_data(SC2Mission.WAKING_THE_ANCIENT.mission_name, "East Main Primal Hive", SC2HOTS_LOC_ID_OFFSET + 1008, LocationType.CHALLENGE,
+            logic.zerg_competent_comp_competent_aa
+        ),
+        make_location_data(SC2Mission.WAKING_THE_ANCIENT.mission_name, "Flawless", SC2HOTS_LOC_ID_OFFSET + 1009, LocationType.CHALLENGE,
+            logic.zerg_competent_comp_competent_aa,
+            flags=LocationFlag.PREVENTATIVE,
+        ),
+        make_location_data(SC2Mission.THE_CRUCIBLE.mission_name, "Victory", SC2HOTS_LOC_ID_OFFSET + 1100, LocationType.VICTORY,
+            lambda state: (
+                logic.zerg_competent_defense(state)
+                and logic.zerg_competent_anti_air(state))
+        ),
+        make_location_data(SC2Mission.THE_CRUCIBLE.mission_name, "Tyrannozor", SC2HOTS_LOC_ID_OFFSET + 1101, LocationType.VANILLA,
+            lambda state: (
+                logic.zerg_competent_defense(state)
+                and logic.zerg_competent_anti_air(state))
+        ),
+        make_location_data(SC2Mission.THE_CRUCIBLE.mission_name, "Reach the Pool", SC2HOTS_LOC_ID_OFFSET + 1102, LocationType.VANILLA),
+        make_location_data(SC2Mission.THE_CRUCIBLE.mission_name, "15 Minutes Remaining", SC2HOTS_LOC_ID_OFFSET + 1103, LocationType.EXTRA,
+            lambda state: (
+                logic.zerg_competent_defense(state)
+                and logic.zerg_competent_anti_air(state))
+        ),
+        make_location_data(SC2Mission.THE_CRUCIBLE.mission_name, "5 Minutes Remaining", SC2HOTS_LOC_ID_OFFSET + 1104, LocationType.EXTRA,
+            lambda state: (
+                logic.zerg_competent_defense(state)
+                and logic.zerg_competent_anti_air(state))
+        ),
+        make_location_data(SC2Mission.THE_CRUCIBLE.mission_name, "Pincer Attack", SC2HOTS_LOC_ID_OFFSET + 1105, LocationType.EXTRA,
+            lambda state: (
+                logic.zerg_competent_defense(state)
+                and logic.zerg_competent_anti_air(state))
+        ),
+        make_location_data(SC2Mission.THE_CRUCIBLE.mission_name, "Yagdra Claims Brakk's Pack", SC2HOTS_LOC_ID_OFFSET + 1106, LocationType.EXTRA,
+            lambda state: (
+                logic.zerg_competent_defense(state)
+                and logic.zerg_competent_anti_air(state))
+        ),
+        make_location_data(SC2Mission.SUPREME.mission_name, "Victory", SC2HOTS_LOC_ID_OFFSET + 1200, LocationType.VICTORY,
+            logic.supreme_requirement
+        ),
+        make_location_data(SC2Mission.SUPREME.mission_name, "First Relic", SC2HOTS_LOC_ID_OFFSET + 1201, LocationType.VANILLA,
+            logic.supreme_requirement
+        ),
+        make_location_data(SC2Mission.SUPREME.mission_name, "Second Relic", SC2HOTS_LOC_ID_OFFSET + 1202, LocationType.VANILLA,
+            logic.supreme_requirement
+        ),
+        make_location_data(SC2Mission.SUPREME.mission_name, "Third Relic", SC2HOTS_LOC_ID_OFFSET + 1203, LocationType.VANILLA,
+            logic.supreme_requirement
+        ),
+        make_location_data(SC2Mission.SUPREME.mission_name, "Fourth Relic", SC2HOTS_LOC_ID_OFFSET + 1204, LocationType.VANILLA,
+            logic.supreme_requirement
+        ),
+        make_location_data(SC2Mission.SUPREME.mission_name, "Yagdra", SC2HOTS_LOC_ID_OFFSET + 1205, LocationType.EXTRA,
+            logic.supreme_requirement
+        ),
+        make_location_data(SC2Mission.SUPREME.mission_name, "Kraith", SC2HOTS_LOC_ID_OFFSET + 1206, LocationType.EXTRA,
+            logic.supreme_requirement
+        ),
+        make_location_data(SC2Mission.SUPREME.mission_name, "Slivan", SC2HOTS_LOC_ID_OFFSET + 1207, LocationType.EXTRA,
+            logic.supreme_requirement
+        ),
+        make_location_data(SC2Mission.INFESTED.mission_name, "Victory", SC2HOTS_LOC_ID_OFFSET + 1300, LocationType.VICTORY,
+            lambda state: (
+                logic.zerg_common_unit(state)
+                and (
+                    (logic.zerg_competent_anti_air(state) and state.has(item_names.INFESTOR, player))
+                    or (adv_tactics and logic.zerg_basic_anti_air(state))
+                ))
+        ),
+        make_location_data(SC2Mission.INFESTED.mission_name, "East Science Facility", SC2HOTS_LOC_ID_OFFSET + 1301, LocationType.VANILLA,
+            lambda state: (
+                logic.zerg_common_unit(state)
+                and logic.zerg_basic_anti_air(state)
+                and logic.spread_creep(state))
+        ),
+        make_location_data(SC2Mission.INFESTED.mission_name, "Center Science Facility", SC2HOTS_LOC_ID_OFFSET + 1302, LocationType.VANILLA,
+            lambda state: (
+                logic.zerg_common_unit(state)
+                and logic.zerg_basic_anti_air(state)
+                and logic.spread_creep(state))
+        ),
+        make_location_data(SC2Mission.INFESTED.mission_name, "West Science Facility", SC2HOTS_LOC_ID_OFFSET + 1303, LocationType.VANILLA,
+            lambda state: (
+                logic.zerg_common_unit(state)
+                and logic.zerg_basic_anti_air(state)
+                and logic.spread_creep(state))
+        ),
+        make_location_data(SC2Mission.INFESTED.mission_name, "First Intro Garrison", SC2HOTS_LOC_ID_OFFSET + 1304, LocationType.EXTRA),
+        make_location_data(SC2Mission.INFESTED.mission_name, "Second Intro Garrison", SC2HOTS_LOC_ID_OFFSET + 1305, LocationType.EXTRA),
+        make_location_data(SC2Mission.INFESTED.mission_name, "Base Garrison", SC2HOTS_LOC_ID_OFFSET + 1306, LocationType.EXTRA),
+        make_location_data(SC2Mission.INFESTED.mission_name, "East Garrison", SC2HOTS_LOC_ID_OFFSET + 1307, LocationType.EXTRA,
+            lambda state: (
+                logic.zerg_common_unit(state)
+                and logic.zerg_basic_anti_air(state)
+                and (adv_tactics or state.has(item_names.INFESTOR, player)))
+        ),
+        make_location_data(SC2Mission.INFESTED.mission_name, "Mid Garrison", SC2HOTS_LOC_ID_OFFSET + 1308, LocationType.EXTRA,
+            lambda state: (
+                logic.zerg_common_unit(state)
+                and logic.zerg_basic_anti_air(state)
+                and (adv_tactics or state.has(item_names.INFESTOR, player)))
+        ),
+        make_location_data(SC2Mission.INFESTED.mission_name, "North Garrison", SC2HOTS_LOC_ID_OFFSET + 1309, LocationType.EXTRA,
+            lambda state: (
+                logic.zerg_common_unit(state)
+                and logic.zerg_basic_anti_air(state)
+                and (adv_tactics or state.has(item_names.INFESTOR, player)))
+        ),
+        make_location_data(SC2Mission.INFESTED.mission_name, "Close Southwest Garrison", SC2HOTS_LOC_ID_OFFSET + 1310, LocationType.EXTRA,
+            lambda state: (
+                logic.zerg_common_unit(state)
+                and logic.zerg_basic_anti_air(state)
+                and (adv_tactics or state.has(item_names.INFESTOR, player)))
+        ),
+        make_location_data(SC2Mission.INFESTED.mission_name, "Far Southwest Garrison", SC2HOTS_LOC_ID_OFFSET + 1311, LocationType.EXTRA,
+            lambda state: (
+                logic.zerg_common_unit(state)
+                and logic.zerg_basic_anti_air(state)
+                and (adv_tactics or state.has(item_names.INFESTOR, player)))
+        ),
+        make_location_data(SC2Mission.HAND_OF_DARKNESS.mission_name, "Victory", SC2HOTS_LOC_ID_OFFSET + 1400, LocationType.VICTORY,
+            logic.zerg_competent_comp_basic_aa
+        ),
+        make_location_data(SC2Mission.HAND_OF_DARKNESS.mission_name, "North Brutalisk", SC2HOTS_LOC_ID_OFFSET + 1401, LocationType.VANILLA,
+            logic.zerg_competent_comp_basic_aa
+        ),
+        make_location_data(SC2Mission.HAND_OF_DARKNESS.mission_name, "South Brutalisk", SC2HOTS_LOC_ID_OFFSET + 1402, LocationType.VANILLA,
+            logic.zerg_competent_comp_basic_aa
+        ),
+        make_location_data(SC2Mission.HAND_OF_DARKNESS.mission_name, "Kill 1 Hybrid", SC2HOTS_LOC_ID_OFFSET + 1403, LocationType.EXTRA,
+            logic.zerg_competent_comp_basic_aa
+        ),
+        make_location_data(SC2Mission.HAND_OF_DARKNESS.mission_name, "Kill 2 Hybrid", SC2HOTS_LOC_ID_OFFSET + 1404, LocationType.EXTRA,
+            logic.zerg_competent_comp_basic_aa
+        ),
+        make_location_data(SC2Mission.HAND_OF_DARKNESS.mission_name, "Kill 3 Hybrid", SC2HOTS_LOC_ID_OFFSET + 1405, LocationType.EXTRA,
+            logic.zerg_competent_comp_basic_aa
+        ),
+        make_location_data(SC2Mission.HAND_OF_DARKNESS.mission_name, "Kill 4 Hybrid", SC2HOTS_LOC_ID_OFFSET + 1406, LocationType.EXTRA,
+            logic.zerg_competent_comp_basic_aa
+        ),
+        make_location_data(SC2Mission.HAND_OF_DARKNESS.mission_name, "Kill 5 Hybrid", SC2HOTS_LOC_ID_OFFSET + 1407, LocationType.EXTRA,
+            logic.zerg_competent_comp_basic_aa
+        ),
+        make_location_data(SC2Mission.HAND_OF_DARKNESS.mission_name, "Kill 6 Hybrid", SC2HOTS_LOC_ID_OFFSET + 1408, LocationType.EXTRA,
+            logic.zerg_competent_comp_basic_aa
+        ),
+        make_location_data(SC2Mission.HAND_OF_DARKNESS.mission_name, "Kill 7 Hybrid", SC2HOTS_LOC_ID_OFFSET + 1409, LocationType.EXTRA,
+            logic.zerg_competent_comp_basic_aa
+        ),
+        make_location_data(SC2Mission.PHANTOMS_OF_THE_VOID.mission_name, "Victory", SC2HOTS_LOC_ID_OFFSET + 1500, LocationType.VICTORY,
+            lambda state: (
+                logic.zerg_competent_comp(state)
+                and (logic.zerg_competent_anti_air(state) or adv_tactics))
+        ),
+        make_location_data(SC2Mission.PHANTOMS_OF_THE_VOID.mission_name, "Northwest Crystal", SC2HOTS_LOC_ID_OFFSET + 1501, LocationType.VANILLA,
+            lambda state: (
+                logic.zerg_competent_comp(state)
+                and (logic.zerg_competent_anti_air(state) or adv_tactics))
+        ),
+        make_location_data(SC2Mission.PHANTOMS_OF_THE_VOID.mission_name, "Northeast Crystal", SC2HOTS_LOC_ID_OFFSET + 1502, LocationType.VANILLA,
+            lambda state: (
+                logic.zerg_competent_comp(state)
+                and (logic.zerg_competent_anti_air(state) or adv_tactics))
+        ),
+        make_location_data(SC2Mission.PHANTOMS_OF_THE_VOID.mission_name, "South Crystal", SC2HOTS_LOC_ID_OFFSET + 1503, LocationType.VANILLA),
+        make_location_data(SC2Mission.PHANTOMS_OF_THE_VOID.mission_name, "Base Established", SC2HOTS_LOC_ID_OFFSET + 1504, LocationType.EXTRA),
+        make_location_data(SC2Mission.PHANTOMS_OF_THE_VOID.mission_name, "Close Temple", SC2HOTS_LOC_ID_OFFSET + 1505, LocationType.EXTRA,
+            lambda state: (
+                logic.zerg_competent_comp(state)
+                and (logic.zerg_competent_anti_air(state) or adv_tactics))
+        ),
+        make_location_data(SC2Mission.PHANTOMS_OF_THE_VOID.mission_name, "Mid Temple", SC2HOTS_LOC_ID_OFFSET + 1506, LocationType.EXTRA,
+            lambda state: (
+                logic.zerg_competent_comp(state)
+                and (logic.zerg_competent_anti_air(state) or adv_tactics))
+        ),
+        make_location_data(SC2Mission.PHANTOMS_OF_THE_VOID.mission_name, "Southeast Temple", SC2HOTS_LOC_ID_OFFSET + 1507, LocationType.EXTRA,
+            lambda state: (
+                logic.zerg_competent_comp(state)
+                and (logic.zerg_competent_anti_air(state) or adv_tactics))
+        ),
+        make_location_data(SC2Mission.PHANTOMS_OF_THE_VOID.mission_name, "Northeast Temple", SC2HOTS_LOC_ID_OFFSET + 1508, LocationType.EXTRA,
+            lambda state: (
+                logic.zerg_competent_comp(state)
+                and (logic.zerg_competent_anti_air(state) or adv_tactics))
+        ),
+        make_location_data(SC2Mission.PHANTOMS_OF_THE_VOID.mission_name, "Northwest Temple", SC2HOTS_LOC_ID_OFFSET + 1509, LocationType.EXTRA,
+            lambda state: (
+                logic.zerg_competent_comp(state)
+                and (logic.zerg_competent_anti_air(state) or adv_tactics))
+        ),
+        make_location_data(SC2Mission.WITH_FRIENDS_LIKE_THESE.mission_name, "Victory", SC2HOTS_LOC_ID_OFFSET + 1600, LocationType.VICTORY),
+        make_location_data(SC2Mission.WITH_FRIENDS_LIKE_THESE.mission_name, "Pirate Capital Ship", SC2HOTS_LOC_ID_OFFSET + 1601, LocationType.VANILLA),
+        make_location_data(SC2Mission.WITH_FRIENDS_LIKE_THESE.mission_name, "First Mineral Patch", SC2HOTS_LOC_ID_OFFSET + 1602, LocationType.VANILLA),
+        make_location_data(SC2Mission.WITH_FRIENDS_LIKE_THESE.mission_name, "Second Mineral Patch", SC2HOTS_LOC_ID_OFFSET + 1603, LocationType.VANILLA),
+        make_location_data(SC2Mission.WITH_FRIENDS_LIKE_THESE.mission_name, "Third Mineral Patch", SC2HOTS_LOC_ID_OFFSET + 1604, LocationType.VANILLA),
+        make_location_data(SC2Mission.CONVICTION.mission_name, "Victory", SC2HOTS_LOC_ID_OFFSET + 1700, LocationType.VICTORY,
+            lambda state: (
+                kerriganless
+                or (
+                    logic.two_kerrigan_actives(state)
+                    and (logic.basic_kerrigan(state) or logic.story_tech_granted)
+                ))
+        ),
+        make_location_data(SC2Mission.CONVICTION.mission_name, "First Secret Documents", SC2HOTS_LOC_ID_OFFSET + 1701, LocationType.VANILLA,
+            lambda state: logic.two_kerrigan_actives(state) or kerriganless
+        ),
+        make_location_data(SC2Mission.CONVICTION.mission_name, "Second Secret Documents", SC2HOTS_LOC_ID_OFFSET + 1702, LocationType.VANILLA,
+            lambda state: (
+                kerriganless
+                or (
+                    logic.two_kerrigan_actives(state)
+                    and (logic.basic_kerrigan(state) or logic.story_tech_granted)
+                ))
+        ),
+        make_location_data(SC2Mission.CONVICTION.mission_name, "Power Coupling", SC2HOTS_LOC_ID_OFFSET + 1703, LocationType.EXTRA,
+            lambda state: logic.two_kerrigan_actives(state) or kerriganless
+        ),
+        make_location_data(SC2Mission.CONVICTION.mission_name, "Door Blasted", SC2HOTS_LOC_ID_OFFSET + 1704, LocationType.EXTRA,
+            lambda state: logic.two_kerrigan_actives(state) or kerriganless
+        ),
+        make_location_data(SC2Mission.PLANETFALL.mission_name, "Victory", SC2HOTS_LOC_ID_OFFSET + 1800, LocationType.VICTORY,
+            logic.zerg_competent_comp_competent_aa
+        ),
+        make_location_data(SC2Mission.PLANETFALL.mission_name, "East Gate", SC2HOTS_LOC_ID_OFFSET + 1801, LocationType.VANILLA,
+            logic.zerg_competent_comp_competent_aa
+        ),
+        make_location_data(SC2Mission.PLANETFALL.mission_name, "Northwest Gate", SC2HOTS_LOC_ID_OFFSET + 1802, LocationType.VANILLA,
+            logic.zerg_competent_comp_competent_aa
+        ),
+        make_location_data(SC2Mission.PLANETFALL.mission_name, "North Gate", SC2HOTS_LOC_ID_OFFSET + 1803, LocationType.VANILLA,
+            logic.zerg_competent_comp_competent_aa
+        ),
+        make_location_data(SC2Mission.PLANETFALL.mission_name, "1 Bile Launcher Deployed", SC2HOTS_LOC_ID_OFFSET + 1804, LocationType.EXTRA,
+            logic.zerg_competent_comp_competent_aa
+        ),
+        make_location_data(SC2Mission.PLANETFALL.mission_name, "2 Bile Launchers Deployed", SC2HOTS_LOC_ID_OFFSET + 1805, LocationType.EXTRA,
+            logic.zerg_competent_comp_competent_aa
+        ),
+        make_location_data(SC2Mission.PLANETFALL.mission_name, "3 Bile Launchers Deployed", SC2HOTS_LOC_ID_OFFSET + 1806, LocationType.EXTRA,
+            logic.zerg_competent_comp_competent_aa
+        ),
+        make_location_data(SC2Mission.PLANETFALL.mission_name, "4 Bile Launchers Deployed", SC2HOTS_LOC_ID_OFFSET + 1807, LocationType.EXTRA,
+            logic.zerg_competent_comp_competent_aa
+        ),
+        make_location_data(SC2Mission.PLANETFALL.mission_name, "5 Bile Launchers Deployed", SC2HOTS_LOC_ID_OFFSET + 1808, LocationType.EXTRA,
+            logic.zerg_competent_comp_competent_aa
+        ),
+        make_location_data(SC2Mission.PLANETFALL.mission_name, "Sons of Korhal", SC2HOTS_LOC_ID_OFFSET + 1809, LocationType.EXTRA,
+            logic.zerg_competent_comp_competent_aa
+        ),
+        make_location_data(SC2Mission.PLANETFALL.mission_name, "Night Wolves", SC2HOTS_LOC_ID_OFFSET + 1810, LocationType.EXTRA,
+            logic.zerg_competent_comp_competent_aa
+        ),
+        make_location_data(SC2Mission.PLANETFALL.mission_name, "West Expansion", SC2HOTS_LOC_ID_OFFSET + 1811, LocationType.EXTRA,
+            logic.zerg_competent_comp_competent_aa
+        ),
+        make_location_data(SC2Mission.PLANETFALL.mission_name, "Mid Expansion", SC2HOTS_LOC_ID_OFFSET + 1812, LocationType.EXTRA,
+            logic.zerg_competent_comp_competent_aa
+        ),
+        make_location_data(SC2Mission.DEATH_FROM_ABOVE.mission_name, "Victory", SC2HOTS_LOC_ID_OFFSET + 1900, LocationType.VICTORY,
+            logic.zerg_competent_comp_competent_aa
+        ),
+        make_location_data(SC2Mission.DEATH_FROM_ABOVE.mission_name, "First Power Link", SC2HOTS_LOC_ID_OFFSET + 1901, LocationType.VANILLA),
+        make_location_data(SC2Mission.DEATH_FROM_ABOVE.mission_name, "Second Power Link", SC2HOTS_LOC_ID_OFFSET + 1902, LocationType.VANILLA,
+            logic.zerg_competent_comp_competent_aa
+        ),
+        make_location_data(SC2Mission.DEATH_FROM_ABOVE.mission_name, "Third Power Link", SC2HOTS_LOC_ID_OFFSET + 1903, LocationType.VANILLA,
+            logic.zerg_competent_comp_competent_aa
+        ),
+        make_location_data(SC2Mission.DEATH_FROM_ABOVE.mission_name, "Expansion Command Center", SC2HOTS_LOC_ID_OFFSET + 1904, LocationType.EXTRA,
+            logic.zerg_competent_comp_competent_aa
+        ),
+        make_location_data(SC2Mission.DEATH_FROM_ABOVE.mission_name, "Main Path Command Center", SC2HOTS_LOC_ID_OFFSET + 1905, LocationType.EXTRA,
+            logic.zerg_competent_comp_competent_aa
+        ),
+        make_location_data(SC2Mission.THE_RECKONING.mission_name, "Victory", SC2HOTS_LOC_ID_OFFSET + 2000, LocationType.VICTORY,
+            logic.zerg_the_reckoning_requirement
+        ),
+        make_location_data(SC2Mission.THE_RECKONING.mission_name, "South Lane", SC2HOTS_LOC_ID_OFFSET + 2001, LocationType.VANILLA,
+            logic.zerg_the_reckoning_requirement
+        ),
+        make_location_data(SC2Mission.THE_RECKONING.mission_name, "North Lane", SC2HOTS_LOC_ID_OFFSET + 2002, LocationType.VANILLA,
+            logic.zerg_the_reckoning_requirement
+        ),
+        make_location_data(SC2Mission.THE_RECKONING.mission_name, "East Lane", SC2HOTS_LOC_ID_OFFSET + 2003, LocationType.VANILLA,
+            logic.zerg_the_reckoning_requirement
+        ),
+        make_location_data(SC2Mission.THE_RECKONING.mission_name, "Odin", SC2HOTS_LOC_ID_OFFSET + 2004, LocationType.EXTRA,
+            logic.zerg_the_reckoning_requirement
+        ),
+        make_location_data(SC2Mission.THE_RECKONING.mission_name, "Trash the Odin Early", SC2HOTS_LOC_ID_OFFSET + 2005, LocationType.MASTERY,
+            lambda state: (
+                logic.zerg_the_reckoning_requirement(state)
+                and state.has_any({item_names.INFESTOR, item_names.DEFILER}, player)
+                and (not logic.take_over_ai_allies or logic.terran_base_trasher(state))),
+            flags=LocationFlag.SPEEDRUN
+        ),
+
+        # LotV Prologue
+        make_location_data(SC2Mission.DARK_WHISPERS.mission_name, "Victory", SC2LOTV_LOC_ID_OFFSET + 100, LocationType.VICTORY,
+            logic.protoss_common_unit_basic_aa
+        ),
+        make_location_data(SC2Mission.DARK_WHISPERS.mission_name, "First Prisoner Group", SC2LOTV_LOC_ID_OFFSET + 101, LocationType.VANILLA,
+            logic.protoss_common_unit_basic_aa
+        ),
+        make_location_data(SC2Mission.DARK_WHISPERS.mission_name, "Second Prisoner Group", SC2LOTV_LOC_ID_OFFSET + 102, LocationType.VANILLA,
+            logic.protoss_common_unit_basic_aa
+        ),
+        make_location_data(SC2Mission.DARK_WHISPERS.mission_name, "First Pylon", SC2LOTV_LOC_ID_OFFSET + 103, LocationType.VANILLA,
+            logic.protoss_common_unit_basic_aa
+        ),
+        make_location_data(SC2Mission.DARK_WHISPERS.mission_name, "Second Pylon", SC2LOTV_LOC_ID_OFFSET + 104, LocationType.VANILLA,
+            logic.protoss_common_unit_basic_aa
+        ),
+        make_location_data(SC2Mission.GHOSTS_IN_THE_FOG.mission_name, "Victory", SC2LOTV_LOC_ID_OFFSET + 200, LocationType.VICTORY,
+            logic.protoss_common_unit_anti_armor_air
+        ),
+        make_location_data(SC2Mission.GHOSTS_IN_THE_FOG.mission_name, "South Rock Formation", SC2LOTV_LOC_ID_OFFSET + 201, LocationType.VANILLA,
+            logic.protoss_common_unit_anti_armor_air
+        ),
+        make_location_data(SC2Mission.GHOSTS_IN_THE_FOG.mission_name, "West Rock Formation", SC2LOTV_LOC_ID_OFFSET + 202, LocationType.VANILLA,
+            logic.protoss_common_unit_anti_armor_air
+        ),
+        make_location_data(SC2Mission.GHOSTS_IN_THE_FOG.mission_name, "East Rock Formation", SC2LOTV_LOC_ID_OFFSET + 203, LocationType.VANILLA,
+            lambda state: (
+                logic.protoss_common_unit(state)
+                and logic.protoss_anti_armor_anti_air(state)
+                and logic.protoss_can_attack_behind_chasm(state))
+        ),
+        make_location_data(SC2Mission.EVIL_AWOKEN.mission_name, "Victory", SC2LOTV_LOC_ID_OFFSET + 300, LocationType.VICTORY),
+        make_location_data(SC2Mission.EVIL_AWOKEN.mission_name, "Temple Investigated", SC2LOTV_LOC_ID_OFFSET + 301, LocationType.EXTRA),
+        make_location_data(SC2Mission.EVIL_AWOKEN.mission_name, "Void Catalyst", SC2LOTV_LOC_ID_OFFSET + 302, LocationType.EXTRA),
+        make_location_data(SC2Mission.EVIL_AWOKEN.mission_name, "First Particle Cannon", SC2LOTV_LOC_ID_OFFSET + 303, LocationType.VANILLA),
+        make_location_data(SC2Mission.EVIL_AWOKEN.mission_name, "Second Particle Cannon", SC2LOTV_LOC_ID_OFFSET + 304, LocationType.VANILLA),
+        make_location_data(SC2Mission.EVIL_AWOKEN.mission_name, "Third Particle Cannon", SC2LOTV_LOC_ID_OFFSET + 305, LocationType.VANILLA),
+
+
+        # LotV
+        make_location_data(SC2Mission.FOR_AIUR.mission_name, "Victory", SC2LOTV_LOC_ID_OFFSET + 400, LocationType.VICTORY),
+        make_location_data(SC2Mission.FOR_AIUR.mission_name, "Southwest Hive", SC2LOTV_LOC_ID_OFFSET + 401, LocationType.VANILLA),
+        make_location_data(SC2Mission.FOR_AIUR.mission_name, "Northwest Hive", SC2LOTV_LOC_ID_OFFSET + 402, LocationType.VANILLA),
+        make_location_data(SC2Mission.FOR_AIUR.mission_name, "Northeast Hive", SC2LOTV_LOC_ID_OFFSET + 403, LocationType.VANILLA),
+        make_location_data(SC2Mission.FOR_AIUR.mission_name, "East Hive", SC2LOTV_LOC_ID_OFFSET + 404, LocationType.VANILLA),
+        make_location_data(SC2Mission.FOR_AIUR.mission_name, "West Conduit", SC2LOTV_LOC_ID_OFFSET + 405, LocationType.EXTRA),
+        make_location_data(SC2Mission.FOR_AIUR.mission_name, "Middle Conduit", SC2LOTV_LOC_ID_OFFSET + 406, LocationType.EXTRA),
+        make_location_data(SC2Mission.FOR_AIUR.mission_name, "Northeast Conduit", SC2LOTV_LOC_ID_OFFSET + 407, LocationType.EXTRA),
+        make_location_data(SC2Mission.THE_GROWING_SHADOW.mission_name, "Victory", SC2LOTV_LOC_ID_OFFSET + 500, LocationType.VICTORY,
+            logic.protoss_common_unit_basic_aa
+        ),
+        make_location_data(SC2Mission.THE_GROWING_SHADOW.mission_name, "Close Pylon", SC2LOTV_LOC_ID_OFFSET + 501, LocationType.VANILLA),
+        make_location_data(SC2Mission.THE_GROWING_SHADOW.mission_name, "East Pylon", SC2LOTV_LOC_ID_OFFSET + 502, LocationType.VANILLA,
+            logic.protoss_common_unit_basic_aa
+        ),
+        make_location_data(SC2Mission.THE_GROWING_SHADOW.mission_name, "West Pylon", SC2LOTV_LOC_ID_OFFSET + 503, LocationType.VANILLA,
+            logic.protoss_common_unit_basic_aa
+        ),
+        make_location_data(SC2Mission.THE_GROWING_SHADOW.mission_name, "Nexus", SC2LOTV_LOC_ID_OFFSET + 504, LocationType.EXTRA),
+        make_location_data(SC2Mission.THE_GROWING_SHADOW.mission_name, "Templar Base", SC2LOTV_LOC_ID_OFFSET + 505, LocationType.EXTRA,
+            logic.protoss_common_unit_basic_aa
+        ),
+        make_location_data(SC2Mission.THE_SPEAR_OF_ADUN.mission_name, "Victory", SC2LOTV_LOC_ID_OFFSET + 600, LocationType.VICTORY,
+            logic.protoss_common_unit_anti_light_air
+        ),
+        make_location_data(SC2Mission.THE_SPEAR_OF_ADUN.mission_name, "Close Warp Gate", SC2LOTV_LOC_ID_OFFSET + 601, LocationType.VANILLA),
+        make_location_data(SC2Mission.THE_SPEAR_OF_ADUN.mission_name, "West Warp Gate", SC2LOTV_LOC_ID_OFFSET + 602, LocationType.VANILLA,
+            logic.protoss_common_unit_anti_light_air
+        ),
+        make_location_data(SC2Mission.THE_SPEAR_OF_ADUN.mission_name, "North Warp Gate", SC2LOTV_LOC_ID_OFFSET + 603, LocationType.VANILLA,
+            logic.protoss_common_unit_anti_light_air
+        ),
+        make_location_data(SC2Mission.THE_SPEAR_OF_ADUN.mission_name, "North Power Cell", SC2LOTV_LOC_ID_OFFSET + 604, LocationType.EXTRA,
+            logic.protoss_common_unit_anti_light_air
+        ),
+        make_location_data(SC2Mission.THE_SPEAR_OF_ADUN.mission_name, "East Power Cell", SC2LOTV_LOC_ID_OFFSET + 605, LocationType.EXTRA,
+            logic.protoss_common_unit_anti_light_air
+        ),
+        make_location_data(SC2Mission.THE_SPEAR_OF_ADUN.mission_name, "South Power Cell", SC2LOTV_LOC_ID_OFFSET + 606, LocationType.EXTRA,
+            logic.protoss_common_unit_anti_light_air
+        ),
+        make_location_data(SC2Mission.THE_SPEAR_OF_ADUN.mission_name, "Southeast Power Cell", SC2LOTV_LOC_ID_OFFSET + 607, LocationType.EXTRA,
+            logic.protoss_common_unit_anti_light_air
+        ),
+        make_location_data(SC2Mission.SKY_SHIELD.mission_name, "Victory", SC2LOTV_LOC_ID_OFFSET + 700, LocationType.VICTORY,
+            logic.protoss_common_unit_basic_aa
+        ),
+        make_location_data(SC2Mission.SKY_SHIELD.mission_name, "Mid EMP Scrambler", SC2LOTV_LOC_ID_OFFSET + 701, LocationType.VANILLA,
+            logic.protoss_common_unit_basic_aa
+        ),
+        make_location_data(SC2Mission.SKY_SHIELD.mission_name, "Southeast EMP Scrambler", SC2LOTV_LOC_ID_OFFSET + 702, LocationType.VANILLA,
+            logic.protoss_common_unit_basic_aa
+        ),
+        make_location_data(SC2Mission.SKY_SHIELD.mission_name, "North EMP Scrambler", SC2LOTV_LOC_ID_OFFSET + 703, LocationType.VANILLA,
+            logic.protoss_common_unit_basic_aa
+        ),
+        make_location_data(SC2Mission.SKY_SHIELD.mission_name, "Mid Stabilizer", SC2LOTV_LOC_ID_OFFSET + 704, LocationType.EXTRA),
+        make_location_data(SC2Mission.SKY_SHIELD.mission_name, "Southwest Stabilizer", SC2LOTV_LOC_ID_OFFSET + 705, LocationType.EXTRA,
+            logic.protoss_common_unit_basic_aa
+        ),
+        make_location_data(SC2Mission.SKY_SHIELD.mission_name, "Northwest Stabilizer", SC2LOTV_LOC_ID_OFFSET + 706, LocationType.EXTRA,
+            logic.protoss_common_unit_basic_aa
+        ),
+        make_location_data(SC2Mission.SKY_SHIELD.mission_name, "Northeast Stabilizer", SC2LOTV_LOC_ID_OFFSET + 707, LocationType.EXTRA,
+            logic.protoss_common_unit_basic_aa
+        ),
+        make_location_data(SC2Mission.SKY_SHIELD.mission_name, "Southeast Stabilizer", SC2LOTV_LOC_ID_OFFSET + 708, LocationType.EXTRA,
+            logic.protoss_common_unit_basic_aa
+        ),
+        make_location_data(SC2Mission.SKY_SHIELD.mission_name, "West Raynor Base", SC2LOTV_LOC_ID_OFFSET + 709, LocationType.EXTRA,
+            logic.protoss_common_unit_basic_aa
+        ),
+        make_location_data(SC2Mission.SKY_SHIELD.mission_name, "East Raynor Base", SC2LOTV_LOC_ID_OFFSET + 710, LocationType.EXTRA,
+            logic.protoss_common_unit_basic_aa
+        ),
+        make_location_data(SC2Mission.BROTHERS_IN_ARMS.mission_name, "Victory", SC2LOTV_LOC_ID_OFFSET + 800, LocationType.VICTORY,
+            logic.protoss_brothers_in_arms_requirement
+        ),
+        make_location_data(SC2Mission.BROTHERS_IN_ARMS.mission_name, "Mid Science Facility", SC2LOTV_LOC_ID_OFFSET + 801, LocationType.VANILLA,
+            lambda state: logic.protoss_common_unit(state) or logic.take_over_ai_allies
+        ),
+        make_location_data(SC2Mission.BROTHERS_IN_ARMS.mission_name, "North Science Facility", SC2LOTV_LOC_ID_OFFSET + 802, LocationType.VANILLA,
+            lambda state: (
+                logic.protoss_brothers_in_arms_requirement(state)
+                or (
+                    logic.take_over_ai_allies
+                    and logic.advanced_tactics
+                    and (
+                        logic.terran_common_unit(state)
+                        or logic.protoss_common_unit(state)
+                    )
+                ))
+        ),
+        make_location_data(SC2Mission.BROTHERS_IN_ARMS.mission_name, "South Science Facility", SC2LOTV_LOC_ID_OFFSET + 803, LocationType.VANILLA,
+            logic.protoss_brothers_in_arms_requirement
+        ),
+        make_location_data(SC2Mission.AMON_S_REACH.mission_name, "Victory", SC2LOTV_LOC_ID_OFFSET + 900, LocationType.VICTORY,
+            logic.protoss_common_unit_anti_light_air
+        ),
+        make_location_data(SC2Mission.AMON_S_REACH.mission_name, "Close Solarite Reserve", SC2LOTV_LOC_ID_OFFSET + 901, LocationType.VANILLA),
+        make_location_data(SC2Mission.AMON_S_REACH.mission_name, "North Solarite Reserve", SC2LOTV_LOC_ID_OFFSET + 902, LocationType.VANILLA,
+            logic.protoss_common_unit_anti_light_air
+        ),
+        make_location_data(SC2Mission.AMON_S_REACH.mission_name, "East Solarite Reserve", SC2LOTV_LOC_ID_OFFSET + 903, LocationType.VANILLA,
+            logic.protoss_common_unit_anti_light_air
+        ),
+        make_location_data(SC2Mission.AMON_S_REACH.mission_name, "West Launch Bay", SC2LOTV_LOC_ID_OFFSET + 904, LocationType.EXTRA,
+            logic.protoss_common_unit_anti_light_air
+        ),
+        make_location_data(SC2Mission.AMON_S_REACH.mission_name, "South Launch Bay", SC2LOTV_LOC_ID_OFFSET + 905, LocationType.EXTRA,
+            logic.protoss_common_unit_anti_light_air
+        ),
+        make_location_data(SC2Mission.AMON_S_REACH.mission_name, "Northwest Launch Bay", SC2LOTV_LOC_ID_OFFSET + 906, LocationType.EXTRA,
+            logic.protoss_common_unit_anti_light_air
+        ),
+        make_location_data(SC2Mission.AMON_S_REACH.mission_name, "East Launch Bay", SC2LOTV_LOC_ID_OFFSET + 907, LocationType.EXTRA,
+            logic.protoss_common_unit_anti_light_air
+        ),
+        make_location_data(SC2Mission.LAST_STAND.mission_name, "Victory", SC2LOTV_LOC_ID_OFFSET + 1000, LocationType.VICTORY,
+            logic.protoss_last_stand_requirement
+        ),
+        make_location_data(SC2Mission.LAST_STAND.mission_name, "West Zenith Stone", SC2LOTV_LOC_ID_OFFSET + 1001, LocationType.VANILLA,
+            logic.protoss_last_stand_requirement
+        ),
+        make_location_data(SC2Mission.LAST_STAND.mission_name, "North Zenith Stone", SC2LOTV_LOC_ID_OFFSET + 1002, LocationType.VANILLA,
+            logic.protoss_last_stand_requirement
+        ),
+        make_location_data(SC2Mission.LAST_STAND.mission_name, "East Zenith Stone", SC2LOTV_LOC_ID_OFFSET + 1003, LocationType.VANILLA,
+            logic.protoss_last_stand_requirement
+        ),
+        make_location_data(SC2Mission.LAST_STAND.mission_name, "1 Billion Zerg", SC2LOTV_LOC_ID_OFFSET + 1004, LocationType.EXTRA,
+            logic.protoss_last_stand_requirement
+        ),
+        make_location_data(SC2Mission.LAST_STAND.mission_name, "1.5 Billion Zerg", SC2LOTV_LOC_ID_OFFSET + 1005, LocationType.VANILLA,
+            lambda state: (
+                logic.protoss_last_stand_requirement(state)
+                and (state.has_all({item_names.KHAYDARIN_MONOLITH, item_names.PHOTON_CANNON, item_names.SHIELD_BATTERY}, player)
+                    or state.has_any({item_names.SOA_SOLAR_LANCE, item_names.SOA_DEPLOY_FENIX}, player)
+                ))
+        ),
+        make_location_data(SC2Mission.FORBIDDEN_WEAPON.mission_name, "Victory", SC2LOTV_LOC_ID_OFFSET + 1100, LocationType.VICTORY,
+            logic.protoss_common_unit_anti_armor_air
+        ),
+        make_location_data(SC2Mission.FORBIDDEN_WEAPON.mission_name, "South Solarite", SC2LOTV_LOC_ID_OFFSET + 1101, LocationType.VANILLA,
+            logic.protoss_common_unit_anti_armor_air
+        ),
+        make_location_data(SC2Mission.FORBIDDEN_WEAPON.mission_name, "North Solarite", SC2LOTV_LOC_ID_OFFSET + 1102, LocationType.VANILLA,
+            logic.protoss_common_unit_anti_armor_air
+        ),
+        make_location_data(SC2Mission.FORBIDDEN_WEAPON.mission_name, "Northwest Solarite", SC2LOTV_LOC_ID_OFFSET + 1103, LocationType.VANILLA,
+            logic.protoss_common_unit_anti_armor_air
+        ),
+        make_location_data(SC2Mission.TEMPLE_OF_UNIFICATION.mission_name, "Victory", SC2LOTV_LOC_ID_OFFSET + 1200, LocationType.VICTORY,
+            logic.protoss_common_unit_anti_armor_air
+        ),
+        make_location_data(SC2Mission.TEMPLE_OF_UNIFICATION.mission_name, "Mid Celestial Lock", SC2LOTV_LOC_ID_OFFSET + 1201, LocationType.EXTRA,
+            logic.protoss_common_unit_anti_armor_air
+        ),
+        make_location_data(SC2Mission.TEMPLE_OF_UNIFICATION.mission_name, "West Celestial Lock", SC2LOTV_LOC_ID_OFFSET + 1202, LocationType.EXTRA,
+            logic.protoss_common_unit_anti_armor_air
+        ),
+        make_location_data(SC2Mission.TEMPLE_OF_UNIFICATION.mission_name, "South Celestial Lock", SC2LOTV_LOC_ID_OFFSET + 1203, LocationType.EXTRA,
+            logic.protoss_common_unit_anti_armor_air
+        ),
+        make_location_data(SC2Mission.TEMPLE_OF_UNIFICATION.mission_name, "East Celestial Lock", SC2LOTV_LOC_ID_OFFSET + 1204, LocationType.EXTRA,
+            logic.protoss_common_unit_anti_armor_air
+        ),
+        make_location_data(SC2Mission.TEMPLE_OF_UNIFICATION.mission_name, "North Celestial Lock", SC2LOTV_LOC_ID_OFFSET + 1205, LocationType.EXTRA,
+            logic.protoss_common_unit_anti_armor_air
+        ),
+        make_location_data(SC2Mission.TEMPLE_OF_UNIFICATION.mission_name, "Titanic Warp Prism", SC2LOTV_LOC_ID_OFFSET + 1206, LocationType.VANILLA,
+            logic.protoss_common_unit_anti_armor_air
+        ),
+        make_location_data(SC2Mission.THE_INFINITE_CYCLE.mission_name, "Victory", SC2LOTV_LOC_ID_OFFSET + 1300, LocationType.VICTORY,
+            logic.the_infinite_cycle_requirement
+        ),
+        make_location_data(SC2Mission.THE_INFINITE_CYCLE.mission_name, "First Hall of Revelation", SC2LOTV_LOC_ID_OFFSET + 1301, LocationType.EXTRA,
+            logic.the_infinite_cycle_requirement
+        ),
+        make_location_data(SC2Mission.THE_INFINITE_CYCLE.mission_name, "Second Hall of Revelation", SC2LOTV_LOC_ID_OFFSET + 1302, LocationType.EXTRA,
+            logic.the_infinite_cycle_requirement
+        ),
+        make_location_data(SC2Mission.THE_INFINITE_CYCLE.mission_name, "First Xel'Naga Device", SC2LOTV_LOC_ID_OFFSET + 1303, LocationType.VANILLA,
+            logic.the_infinite_cycle_requirement
+        ),
+        make_location_data(SC2Mission.THE_INFINITE_CYCLE.mission_name, "Second Xel'Naga Device", SC2LOTV_LOC_ID_OFFSET + 1304, LocationType.VANILLA,
+            logic.the_infinite_cycle_requirement
+        ),
+        make_location_data(SC2Mission.THE_INFINITE_CYCLE.mission_name, "Third Xel'Naga Device", SC2LOTV_LOC_ID_OFFSET + 1305, LocationType.VANILLA,
+            logic.the_infinite_cycle_requirement
+        ),
+        make_location_data(SC2Mission.HARBINGER_OF_OBLIVION.mission_name, "Victory", SC2LOTV_LOC_ID_OFFSET + 1400, LocationType.VICTORY,
+            logic.harbinger_of_oblivion_requirement
+        ),
+        make_location_data(SC2Mission.HARBINGER_OF_OBLIVION.mission_name, "Artanis", SC2LOTV_LOC_ID_OFFSET + 1401, LocationType.EXTRA),
+        make_location_data(SC2Mission.HARBINGER_OF_OBLIVION.mission_name, "Northwest Void Crystal", SC2LOTV_LOC_ID_OFFSET + 1402, LocationType.EXTRA,
+            logic.harbinger_of_oblivion_requirement
+        ),
+        make_location_data(SC2Mission.HARBINGER_OF_OBLIVION.mission_name, "Northeast Void Crystal", SC2LOTV_LOC_ID_OFFSET + 1403, LocationType.EXTRA,
+            logic.harbinger_of_oblivion_requirement
+        ),
+        make_location_data(SC2Mission.HARBINGER_OF_OBLIVION.mission_name, "Southwest Void Crystal", SC2LOTV_LOC_ID_OFFSET + 1404, LocationType.EXTRA,
+            logic.harbinger_of_oblivion_requirement
+        ),
+        make_location_data(SC2Mission.HARBINGER_OF_OBLIVION.mission_name, "Southeast Void Crystal", SC2LOTV_LOC_ID_OFFSET + 1405, LocationType.EXTRA,
+            logic.harbinger_of_oblivion_requirement
+        ),
+        make_location_data(SC2Mission.HARBINGER_OF_OBLIVION.mission_name, "South Xel'Naga Vessel", SC2LOTV_LOC_ID_OFFSET + 1406, LocationType.VANILLA),
+        make_location_data(SC2Mission.HARBINGER_OF_OBLIVION.mission_name, "Mid Xel'Naga Vessel", SC2LOTV_LOC_ID_OFFSET + 1407, LocationType.VANILLA,
+            logic.harbinger_of_oblivion_requirement
+        ),
+        make_location_data(SC2Mission.HARBINGER_OF_OBLIVION.mission_name, "North Xel'Naga Vessel", SC2LOTV_LOC_ID_OFFSET + 1408, LocationType.VANILLA,
+            logic.harbinger_of_oblivion_requirement
+        ),
+        make_location_data(SC2Mission.UNSEALING_THE_PAST.mission_name, "Victory", SC2LOTV_LOC_ID_OFFSET + 1500, LocationType.VICTORY,
+            lambda state: (
+                logic.protoss_basic_splash(state)
+                and logic.protoss_anti_light_anti_air(state))
+        ),
+        make_location_data(SC2Mission.UNSEALING_THE_PAST.mission_name, "Zerg Cleared", SC2LOTV_LOC_ID_OFFSET + 1501, LocationType.EXTRA),
+        make_location_data(SC2Mission.UNSEALING_THE_PAST.mission_name, "First Stasis Lock", SC2LOTV_LOC_ID_OFFSET + 1502, LocationType.EXTRA,
+            lambda state: (
+                logic.advanced_tactics
+                or (logic.protoss_basic_splash(state)
+                    and logic.protoss_anti_light_anti_air(state)
+                ))
+        ),
+        make_location_data(SC2Mission.UNSEALING_THE_PAST.mission_name, "Second Stasis Lock", SC2LOTV_LOC_ID_OFFSET + 1503, LocationType.EXTRA,
+            lambda state: (
+                logic.protoss_basic_splash(state)
+                and logic.protoss_anti_light_anti_air(state))
+        ),
+        make_location_data(SC2Mission.UNSEALING_THE_PAST.mission_name, "Third Stasis Lock", SC2LOTV_LOC_ID_OFFSET + 1504, LocationType.EXTRA,
+            lambda state: (
+                logic.protoss_basic_splash(state)
+                and logic.protoss_anti_light_anti_air(state))
+        ),
+        make_location_data(SC2Mission.UNSEALING_THE_PAST.mission_name, "Fourth Stasis Lock", SC2LOTV_LOC_ID_OFFSET + 1505, LocationType.EXTRA,
+            lambda state: (
+                logic.protoss_basic_splash(state)
+                and logic.protoss_anti_light_anti_air(state))
+        ),
+        make_location_data(SC2Mission.UNSEALING_THE_PAST.mission_name, "South Power Core", SC2LOTV_LOC_ID_OFFSET + 1506, LocationType.VANILLA,
+            lambda state: (
+                logic.protoss_basic_splash(state)
+                and logic.protoss_anti_light_anti_air(state))
+        ),
+        make_location_data(SC2Mission.UNSEALING_THE_PAST.mission_name, "East Power Core", SC2LOTV_LOC_ID_OFFSET + 1507, LocationType.VANILLA,
+            lambda state: (
+                logic.protoss_basic_splash(state)
+                and logic.protoss_anti_light_anti_air(state))
+        ),
+        make_location_data(SC2Mission.PURIFICATION.mission_name, "Victory", SC2LOTV_LOC_ID_OFFSET + 1600, LocationType.VICTORY,
+            logic.protoss_competent_comp
+        ),
+        make_location_data(SC2Mission.PURIFICATION.mission_name, "North Sector: West Null Circuit", SC2LOTV_LOC_ID_OFFSET + 1601, LocationType.VANILLA,
+            logic.protoss_competent_comp
+        ),
+        make_location_data(SC2Mission.PURIFICATION.mission_name, "North Sector: Northeast Null Circuit", SC2LOTV_LOC_ID_OFFSET + 1602, LocationType.EXTRA,
+            logic.protoss_competent_comp
+        ),
+        make_location_data(SC2Mission.PURIFICATION.mission_name, "North Sector: Southeast Null Circuit", SC2LOTV_LOC_ID_OFFSET + 1603, LocationType.EXTRA,
+            logic.protoss_competent_comp
+        ),
+        make_location_data(SC2Mission.PURIFICATION.mission_name, "South Sector: West Null Circuit", SC2LOTV_LOC_ID_OFFSET + 1604, LocationType.VANILLA,
+            logic.protoss_competent_comp
+        ),
+        make_location_data(SC2Mission.PURIFICATION.mission_name, "South Sector: North Null Circuit", SC2LOTV_LOC_ID_OFFSET + 1605, LocationType.EXTRA,
+            logic.protoss_competent_comp
+        ),
+        make_location_data(SC2Mission.PURIFICATION.mission_name, "South Sector: East Null Circuit", SC2LOTV_LOC_ID_OFFSET + 1606, LocationType.EXTRA,
+            logic.protoss_competent_comp
+        ),
+        make_location_data(SC2Mission.PURIFICATION.mission_name, "West Sector: West Null Circuit", SC2LOTV_LOC_ID_OFFSET + 1607, LocationType.VANILLA,
+            logic.protoss_competent_comp
+        ),
+        make_location_data(SC2Mission.PURIFICATION.mission_name, "West Sector: Mid Null Circuit", SC2LOTV_LOC_ID_OFFSET + 1608, LocationType.EXTRA,
+            logic.protoss_competent_comp
+        ),
+        make_location_data(SC2Mission.PURIFICATION.mission_name, "West Sector: East Null Circuit", SC2LOTV_LOC_ID_OFFSET + 1609, LocationType.EXTRA,
+            logic.protoss_competent_comp
+        ),
+        make_location_data(SC2Mission.PURIFICATION.mission_name, "East Sector: North Null Circuit", SC2LOTV_LOC_ID_OFFSET + 1610, LocationType.VANILLA,
+            logic.protoss_competent_comp
+        ),
+        make_location_data(SC2Mission.PURIFICATION.mission_name, "East Sector: West Null Circuit", SC2LOTV_LOC_ID_OFFSET + 1611, LocationType.EXTRA,
+            logic.protoss_competent_comp
+        ),
+        make_location_data(SC2Mission.PURIFICATION.mission_name, "East Sector: South Null Circuit", SC2LOTV_LOC_ID_OFFSET + 1612, LocationType.EXTRA,
+            logic.protoss_competent_comp
+        ),
+        make_location_data(SC2Mission.PURIFICATION.mission_name, "Purifier Warden", SC2LOTV_LOC_ID_OFFSET + 1613, LocationType.VANILLA,
+            logic.protoss_competent_comp
+        ),
+        make_location_data(SC2Mission.STEPS_OF_THE_RITE.mission_name, "Victory", SC2LOTV_LOC_ID_OFFSET + 1700, LocationType.VICTORY,
+            logic.steps_of_the_rite_requirement
+        ),
+        make_location_data(SC2Mission.STEPS_OF_THE_RITE.mission_name, "First Terrazine Fog", SC2LOTV_LOC_ID_OFFSET + 1701, LocationType.EXTRA,
+            logic.steps_of_the_rite_requirement
+        ),
+        make_location_data(SC2Mission.STEPS_OF_THE_RITE.mission_name, "Southwest Guardian", SC2LOTV_LOC_ID_OFFSET + 1702, LocationType.EXTRA,
+            logic.steps_of_the_rite_requirement
+        ),
+        make_location_data(SC2Mission.STEPS_OF_THE_RITE.mission_name, "West Guardian", SC2LOTV_LOC_ID_OFFSET + 1703, LocationType.EXTRA,
+            logic.steps_of_the_rite_requirement
+        ),
+        make_location_data(SC2Mission.STEPS_OF_THE_RITE.mission_name, "Northwest Guardian", SC2LOTV_LOC_ID_OFFSET + 1704, LocationType.EXTRA,
+            logic.steps_of_the_rite_requirement
+        ),
+        make_location_data(SC2Mission.STEPS_OF_THE_RITE.mission_name, "Northeast Guardian", SC2LOTV_LOC_ID_OFFSET + 1705, LocationType.EXTRA,
+            logic.steps_of_the_rite_requirement
+        ),
+        make_location_data(SC2Mission.STEPS_OF_THE_RITE.mission_name, "North Mothership", SC2LOTV_LOC_ID_OFFSET + 1706, LocationType.VANILLA,
+            logic.steps_of_the_rite_requirement
+        ),
+        make_location_data(SC2Mission.STEPS_OF_THE_RITE.mission_name, "South Mothership", SC2LOTV_LOC_ID_OFFSET + 1707, LocationType.VANILLA,
+            logic.steps_of_the_rite_requirement
+        ),
+        make_location_data(SC2Mission.RAK_SHIR.mission_name, "Victory", SC2LOTV_LOC_ID_OFFSET + 1800, LocationType.VICTORY,
+            logic.protoss_competent_comp
+        ),
+        make_location_data(SC2Mission.RAK_SHIR.mission_name, "North Slayn Elemental", SC2LOTV_LOC_ID_OFFSET + 1801, LocationType.VANILLA,
+            logic.protoss_competent_comp
+        ),
+        make_location_data(SC2Mission.RAK_SHIR.mission_name, "Southwest Slayn Elemental", SC2LOTV_LOC_ID_OFFSET + 1802, LocationType.VANILLA,
+            logic.protoss_competent_comp
+        ),
+        make_location_data(SC2Mission.RAK_SHIR.mission_name, "East Slayn Elemental", SC2LOTV_LOC_ID_OFFSET + 1803, LocationType.VANILLA,
+            logic.protoss_competent_comp
+        ),
+        make_location_data(SC2Mission.TEMPLAR_S_CHARGE.mission_name, "Victory", SC2LOTV_LOC_ID_OFFSET + 1900, LocationType.VICTORY,
+            logic.templars_charge_requirement
+        ),
+        make_location_data(SC2Mission.TEMPLAR_S_CHARGE.mission_name, "Northwest Power Core", SC2LOTV_LOC_ID_OFFSET + 1901, LocationType.EXTRA,
+            logic.templars_charge_requirement
+        ),
+        make_location_data(SC2Mission.TEMPLAR_S_CHARGE.mission_name, "Northeast Power Core", SC2LOTV_LOC_ID_OFFSET + 1902, LocationType.EXTRA,
+            logic.templars_charge_requirement
+        ),
+        make_location_data(SC2Mission.TEMPLAR_S_CHARGE.mission_name, "Southeast Power Core", SC2LOTV_LOC_ID_OFFSET + 1903, LocationType.EXTRA,
+            logic.templars_charge_requirement
+        ),
+        make_location_data(SC2Mission.TEMPLAR_S_CHARGE.mission_name, "West Hybrid Stasis Chamber", SC2LOTV_LOC_ID_OFFSET + 1904, LocationType.VANILLA,
+            logic.templars_charge_requirement
+        ),
+        make_location_data(SC2Mission.TEMPLAR_S_CHARGE.mission_name, "Southeast Hybrid Stasis Chamber", SC2LOTV_LOC_ID_OFFSET + 1905, LocationType.VANILLA,
+            logic.protoss_fleet
+        ),
+        make_location_data(SC2Mission.TEMPLAR_S_RETURN.mission_name, "Victory", SC2LOTV_LOC_ID_OFFSET + 2000, LocationType.VICTORY,
+            logic.templars_return_phase_3_reach_dts_requirement
+        ),
+        make_location_data(SC2Mission.TEMPLAR_S_RETURN.mission_name, "Citadel: First Gate", SC2LOTV_LOC_ID_OFFSET + 2001, LocationType.EXTRA),
+        make_location_data(SC2Mission.TEMPLAR_S_RETURN.mission_name, "Citadel: Second Gate", SC2LOTV_LOC_ID_OFFSET + 2002, LocationType.EXTRA),
+        make_location_data(SC2Mission.TEMPLAR_S_RETURN.mission_name, "Citadel: Power Structure", SC2LOTV_LOC_ID_OFFSET + 2003, LocationType.VANILLA),
+        make_location_data(SC2Mission.TEMPLAR_S_RETURN.mission_name, "Temple Grounds: Gather Army", SC2LOTV_LOC_ID_OFFSET + 2004, LocationType.VANILLA,
+            logic.templars_return_phase_2_requirement
+        ),
+        make_location_data(SC2Mission.TEMPLAR_S_RETURN.mission_name, "Temple Grounds: Power Structure", SC2LOTV_LOC_ID_OFFSET + 2005, LocationType.VANILLA,
+            logic.templars_return_phase_2_requirement
+        ),
+        make_location_data(SC2Mission.TEMPLAR_S_RETURN.mission_name, "Caverns: Purifier", SC2LOTV_LOC_ID_OFFSET + 2006, LocationType.EXTRA,
+            logic.templars_return_phase_3_reach_colossus_requirement
+        ),
+        make_location_data(SC2Mission.TEMPLAR_S_RETURN.mission_name, "Caverns: Dark Templar", SC2LOTV_LOC_ID_OFFSET + 2007, LocationType.EXTRA,
+            logic.templars_return_phase_3_reach_dts_requirement
+        ),
+        make_location_data(SC2Mission.THE_HOST.mission_name, "Victory", SC2LOTV_LOC_ID_OFFSET + 2100, LocationType.VICTORY,
+            logic.the_host_requirement
+        ),
+        make_location_data(SC2Mission.THE_HOST.mission_name, "Southeast Void Shard", SC2LOTV_LOC_ID_OFFSET + 2101, LocationType.EXTRA,
+            logic.the_host_requirement
+        ),
+        make_location_data(SC2Mission.THE_HOST.mission_name, "South Void Shard", SC2LOTV_LOC_ID_OFFSET + 2102, LocationType.EXTRA,
+            logic.the_host_requirement
+        ),
+        make_location_data(SC2Mission.THE_HOST.mission_name, "Southwest Void Shard", SC2LOTV_LOC_ID_OFFSET + 2103, LocationType.EXTRA,
+            logic.the_host_requirement
+        ),
+        make_location_data(SC2Mission.THE_HOST.mission_name, "North Void Shard", SC2LOTV_LOC_ID_OFFSET + 2104, LocationType.EXTRA,
+            logic.the_host_requirement
+        ),
+        make_location_data(SC2Mission.THE_HOST.mission_name, "Northwest Void Shard", SC2LOTV_LOC_ID_OFFSET + 2105, LocationType.EXTRA,
+            logic.the_host_requirement
+        ),
+        make_location_data(SC2Mission.THE_HOST.mission_name, "Nerazim Warp in Zone", SC2LOTV_LOC_ID_OFFSET + 2106, LocationType.VANILLA,
+            logic.the_host_requirement
+        ),
+        make_location_data(SC2Mission.THE_HOST.mission_name, "Tal'darim Warp in Zone", SC2LOTV_LOC_ID_OFFSET + 2107, LocationType.VANILLA,
+            logic.the_host_requirement
+        ),
+        make_location_data(SC2Mission.THE_HOST.mission_name, "Purifier Warp in Zone", SC2LOTV_LOC_ID_OFFSET + 2108, LocationType.VANILLA,
+            logic.the_host_requirement
+        ),
+        make_location_data(SC2Mission.SALVATION.mission_name, "Victory", SC2LOTV_LOC_ID_OFFSET + 2200, LocationType.VICTORY,
+            logic.salvation_requirement
+        ),
+        make_location_data(SC2Mission.SALVATION.mission_name, "Fabrication Matrix", SC2LOTV_LOC_ID_OFFSET + 2201, LocationType.EXTRA,
+            logic.salvation_requirement
+        ),
+        make_location_data(SC2Mission.SALVATION.mission_name, "Assault Cluster", SC2LOTV_LOC_ID_OFFSET + 2202, LocationType.EXTRA,
+            logic.salvation_requirement
+        ),
+        make_location_data(SC2Mission.SALVATION.mission_name, "Hull Breach", SC2LOTV_LOC_ID_OFFSET + 2203, LocationType.EXTRA,
+            logic.salvation_requirement
+        ),
+        make_location_data(SC2Mission.SALVATION.mission_name, "Core Critical", SC2LOTV_LOC_ID_OFFSET + 2204, LocationType.EXTRA,
+            logic.salvation_requirement
+        ),
+
+        # Epilogue
+        make_location_data(SC2Mission.INTO_THE_VOID.mission_name, "Victory", SC2LOTV_LOC_ID_OFFSET + 2300, LocationType.VICTORY,
+            logic.into_the_void_requirement
+        ),
+        make_location_data(SC2Mission.INTO_THE_VOID.mission_name, "Corruption Source", SC2LOTV_LOC_ID_OFFSET + 2301, LocationType.EXTRA),
+        make_location_data(SC2Mission.INTO_THE_VOID.mission_name, "Southwest Forward Position", SC2LOTV_LOC_ID_OFFSET + 2302, LocationType.VANILLA,
+            logic.into_the_void_requirement
+        ),
+        make_location_data(SC2Mission.INTO_THE_VOID.mission_name, "Northwest Forward Position", SC2LOTV_LOC_ID_OFFSET + 2303, LocationType.VANILLA,
+            logic.into_the_void_requirement
+        ),
+        make_location_data(SC2Mission.INTO_THE_VOID.mission_name, "Southeast Forward Position", SC2LOTV_LOC_ID_OFFSET + 2304, LocationType.VANILLA,
+            logic.into_the_void_requirement
+        ),
+        make_location_data(SC2Mission.INTO_THE_VOID.mission_name, "Northeast Forward Position", SC2LOTV_LOC_ID_OFFSET + 2305, LocationType.VANILLA),
+        make_location_data(SC2Mission.THE_ESSENCE_OF_ETERNITY.mission_name, "Victory", SC2LOTV_LOC_ID_OFFSET + 2400, LocationType.VICTORY,
+            logic.essence_of_eternity_requirement
+        ),
+        make_location_data(SC2Mission.THE_ESSENCE_OF_ETERNITY.mission_name, "Void Trashers", SC2LOTV_LOC_ID_OFFSET + 2401, LocationType.EXTRA),
+        make_location_data(SC2Mission.AMON_S_FALL.mission_name, "Victory", SC2LOTV_LOC_ID_OFFSET + 2500, LocationType.VICTORY,
+            logic.amons_fall_requirement
+        ),
+
+        # Nova Covert Ops
+        make_location_data(SC2Mission.THE_ESCAPE.mission_name, "Victory", SC2NCO_LOC_ID_OFFSET + 100, LocationType.VICTORY,
+            logic.the_escape_requirement
+        ),
+        make_location_data(SC2Mission.THE_ESCAPE.mission_name, "Rifle", SC2NCO_LOC_ID_OFFSET + 101, LocationType.VANILLA,
+            logic.the_escape_first_stage_requirement
+        ),
+        make_location_data(SC2Mission.THE_ESCAPE.mission_name, "Grenades", SC2NCO_LOC_ID_OFFSET + 102, LocationType.VANILLA,
+            logic.the_escape_first_stage_requirement
+        ),
+        make_location_data(SC2Mission.THE_ESCAPE.mission_name, "Agent Delta", SC2NCO_LOC_ID_OFFSET + 103, LocationType.VANILLA,
+            logic.the_escape_requirement
+        ),
+        make_location_data(SC2Mission.THE_ESCAPE.mission_name, "Agent Pierce", SC2NCO_LOC_ID_OFFSET + 104, LocationType.VANILLA,
+            logic.the_escape_requirement
+        ),
+        make_location_data(SC2Mission.THE_ESCAPE.mission_name, "Agent Stone", SC2NCO_LOC_ID_OFFSET + 105, LocationType.VANILLA,
+            logic.the_escape_requirement
+        ),
+        make_location_data(SC2Mission.SUDDEN_STRIKE.mission_name, "Victory", SC2NCO_LOC_ID_OFFSET + 200, LocationType.VICTORY,
+            logic.sudden_strike_requirement
+        ),
+        make_location_data(SC2Mission.SUDDEN_STRIKE.mission_name, "Research Center", SC2NCO_LOC_ID_OFFSET + 201, LocationType.VANILLA,
+            logic.sudden_strike_can_reach_objectives
+        ),
+        make_location_data(SC2Mission.SUDDEN_STRIKE.mission_name, "Weaponry Labs", SC2NCO_LOC_ID_OFFSET + 202, LocationType.VANILLA,
+            logic.sudden_strike_can_reach_objectives
+        ),
+        make_location_data(SC2Mission.SUDDEN_STRIKE.mission_name, "Brutalisk", SC2NCO_LOC_ID_OFFSET + 203, LocationType.EXTRA,
+            logic.sudden_strike_requirement
+        ),
+        make_location_data(SC2Mission.ENEMY_INTELLIGENCE.mission_name, "Victory", SC2NCO_LOC_ID_OFFSET + 300, LocationType.VICTORY,
+            logic.enemy_intelligence_third_stage_requirement
+        ),
+        make_location_data(SC2Mission.ENEMY_INTELLIGENCE.mission_name, "West Garrison", SC2NCO_LOC_ID_OFFSET + 301, LocationType.EXTRA,
+            logic.enemy_intelligence_first_stage_requirement
+        ),
+        make_location_data(SC2Mission.ENEMY_INTELLIGENCE.mission_name, "Close Garrison", SC2NCO_LOC_ID_OFFSET + 302, LocationType.EXTRA,
+            logic.enemy_intelligence_first_stage_requirement
+        ),
+        make_location_data(SC2Mission.ENEMY_INTELLIGENCE.mission_name, "Northeast Garrison", SC2NCO_LOC_ID_OFFSET + 303, LocationType.EXTRA,
+            logic.enemy_intelligence_first_stage_requirement
+        ),
+        make_location_data(SC2Mission.ENEMY_INTELLIGENCE.mission_name, "Southeast Garrison", SC2NCO_LOC_ID_OFFSET + 304, LocationType.EXTRA,
+            lambda state: (
+                logic.enemy_intelligence_first_stage_requirement(state)
+                and logic.enemy_intelligence_cliff_garrison(state))
+        ),
+        make_location_data(SC2Mission.ENEMY_INTELLIGENCE.mission_name, "South Garrison", SC2NCO_LOC_ID_OFFSET + 305, LocationType.EXTRA,
+            logic.enemy_intelligence_first_stage_requirement
+        ),
+        make_location_data(SC2Mission.ENEMY_INTELLIGENCE.mission_name, "All Garrisons", SC2NCO_LOC_ID_OFFSET + 306, LocationType.VANILLA,
+            lambda state: (
+                logic.enemy_intelligence_first_stage_requirement(state)
+                and logic.enemy_intelligence_cliff_garrison(state))
+        ),
+        make_location_data(SC2Mission.ENEMY_INTELLIGENCE.mission_name, "Forces Rescued", SC2NCO_LOC_ID_OFFSET + 307, LocationType.VANILLA,
+            logic.enemy_intelligence_first_stage_requirement
+        ),
+        make_location_data(SC2Mission.ENEMY_INTELLIGENCE.mission_name, "Communications Hub", SC2NCO_LOC_ID_OFFSET + 308, LocationType.VANILLA,
+            logic.enemy_intelligence_second_stage_requirement
+        ),
+        make_location_data(SC2Mission.TROUBLE_IN_PARADISE.mission_name, "Victory", SC2NCO_LOC_ID_OFFSET + 400, LocationType.VICTORY,
+            logic.trouble_in_paradise_requirement
+        ),
+        make_location_data(SC2Mission.TROUBLE_IN_PARADISE.mission_name, "North Base: West Hatchery", SC2NCO_LOC_ID_OFFSET + 401, LocationType.VANILLA,
+            logic.trouble_in_paradise_requirement
+        ),
+        make_location_data(SC2Mission.TROUBLE_IN_PARADISE.mission_name, "North Base: North Hatchery", SC2NCO_LOC_ID_OFFSET + 402, LocationType.VANILLA,
+            logic.trouble_in_paradise_requirement
+        ),
+        make_location_data(SC2Mission.TROUBLE_IN_PARADISE.mission_name, "North Base: East Hatchery", SC2NCO_LOC_ID_OFFSET + 403, LocationType.VANILLA),
+        make_location_data(SC2Mission.TROUBLE_IN_PARADISE.mission_name, "South Base: Northwest Hatchery", SC2NCO_LOC_ID_OFFSET + 404, LocationType.VANILLA,
+            logic.trouble_in_paradise_requirement
+        ),
+        make_location_data(SC2Mission.TROUBLE_IN_PARADISE.mission_name, "South Base: Southwest Hatchery", SC2NCO_LOC_ID_OFFSET + 405, LocationType.VANILLA,
+            logic.trouble_in_paradise_requirement
+        ),
+        make_location_data(SC2Mission.TROUBLE_IN_PARADISE.mission_name, "South Base: East Hatchery", SC2NCO_LOC_ID_OFFSET + 406, LocationType.VANILLA),
+        make_location_data(SC2Mission.TROUBLE_IN_PARADISE.mission_name, "North Shield Projector", SC2NCO_LOC_ID_OFFSET + 407, LocationType.EXTRA,
+            logic.trouble_in_paradise_requirement
+        ),
+        make_location_data(SC2Mission.TROUBLE_IN_PARADISE.mission_name, "East Shield Projector", SC2NCO_LOC_ID_OFFSET + 408, LocationType.EXTRA,
+            logic.trouble_in_paradise_requirement
+        ),
+        make_location_data(SC2Mission.TROUBLE_IN_PARADISE.mission_name, "South Shield Projector", SC2NCO_LOC_ID_OFFSET + 409, LocationType.EXTRA,
+            logic.trouble_in_paradise_requirement
+        ),
+        make_location_data(SC2Mission.TROUBLE_IN_PARADISE.mission_name, "West Shield Projector", SC2NCO_LOC_ID_OFFSET + 410, LocationType.EXTRA,
+            logic.trouble_in_paradise_requirement
+        ),
+        make_location_data(SC2Mission.TROUBLE_IN_PARADISE.mission_name, "Fleet Beacon", SC2NCO_LOC_ID_OFFSET + 411, LocationType.VANILLA,
+            logic.trouble_in_paradise_requirement
+        ),
+        make_location_data(SC2Mission.NIGHT_TERRORS.mission_name, "Victory", SC2NCO_LOC_ID_OFFSET + 500, LocationType.VICTORY,
+            logic.night_terrors_requirement
+        ),
+        make_location_data(SC2Mission.NIGHT_TERRORS.mission_name, "1 Terrazine Node Collected", SC2NCO_LOC_ID_OFFSET + 501, LocationType.EXTRA,
+            logic.night_terrors_requirement
+        ),
+        make_location_data(SC2Mission.NIGHT_TERRORS.mission_name, "2 Terrazine Nodes Collected", SC2NCO_LOC_ID_OFFSET + 502, LocationType.EXTRA,
+            logic.night_terrors_requirement
+        ),
+        make_location_data(SC2Mission.NIGHT_TERRORS.mission_name, "3 Terrazine Nodes Collected", SC2NCO_LOC_ID_OFFSET + 503, LocationType.EXTRA,
+            logic.night_terrors_requirement
+        ),
+        make_location_data(SC2Mission.NIGHT_TERRORS.mission_name, "4 Terrazine Nodes Collected", SC2NCO_LOC_ID_OFFSET + 504, LocationType.EXTRA,
+            logic.night_terrors_requirement
+        ),
+        make_location_data(SC2Mission.NIGHT_TERRORS.mission_name, "5 Terrazine Nodes Collected", SC2NCO_LOC_ID_OFFSET + 505, LocationType.EXTRA,
+            logic.night_terrors_requirement
+        ),
+        make_location_data(SC2Mission.NIGHT_TERRORS.mission_name, "HERC Outpost", SC2NCO_LOC_ID_OFFSET + 506, LocationType.VANILLA,
+            logic.night_terrors_requirement
+        ),
+        make_location_data(SC2Mission.NIGHT_TERRORS.mission_name, "Umojan Mine", SC2NCO_LOC_ID_OFFSET + 507, LocationType.EXTRA,
+            logic.night_terrors_requirement
+        ),
+        make_location_data(SC2Mission.NIGHT_TERRORS.mission_name, "Blightbringer", SC2NCO_LOC_ID_OFFSET + 508, LocationType.VANILLA,
+            lambda state: (
+                logic.night_terrors_requirement(state)
+                and logic.nova_ranged_weapon(state)
+                and state.has_any({
+                    item_names.NOVA_HELLFIRE_SHOTGUN, item_names.NOVA_PULSE_GRENADES, item_names.NOVA_STIM_INFUSION,
+                    item_names.NOVA_HOLO_DECOY
+                }, player))
+        ),
+        make_location_data(SC2Mission.NIGHT_TERRORS.mission_name, "Science Facility", SC2NCO_LOC_ID_OFFSET + 509, LocationType.EXTRA,
+            logic.night_terrors_requirement
+        ),
+        make_location_data(SC2Mission.NIGHT_TERRORS.mission_name, "Eradicators", SC2NCO_LOC_ID_OFFSET + 510, LocationType.VANILLA,
+            lambda state: (
+                logic.night_terrors_requirement(state)
+                and logic.nova_any_weapon(state))
+        ),
+        make_location_data(SC2Mission.FLASHPOINT.mission_name, "Victory", SC2NCO_LOC_ID_OFFSET + 600, LocationType.VICTORY,
+            logic.flashpoint_far_requirement
+        ),
+        make_location_data(SC2Mission.FLASHPOINT.mission_name, "Close North Evidence Coordinates", SC2NCO_LOC_ID_OFFSET + 601, LocationType.EXTRA,
+            lambda state: (
+                state.has_any({item_names.LIBERATOR_RAID_ARTILLERY, item_names.RAVEN_HUNTER_SEEKER_WEAPON}, player)
+                or logic.terran_common_unit(state))
+        ),
+        make_location_data(SC2Mission.FLASHPOINT.mission_name, "Close East Evidence Coordinates", SC2NCO_LOC_ID_OFFSET + 602, LocationType.EXTRA,
+            lambda state: (
+                state.has_any({item_names.LIBERATOR_RAID_ARTILLERY, item_names.RAVEN_HUNTER_SEEKER_WEAPON}, player)
+                or logic.terran_common_unit(state))
+        ),
+        make_location_data(SC2Mission.FLASHPOINT.mission_name, "Far North Evidence Coordinates", SC2NCO_LOC_ID_OFFSET + 603, LocationType.EXTRA,
+            logic.flashpoint_far_requirement
+        ),
+        make_location_data(SC2Mission.FLASHPOINT.mission_name, "Far East Evidence Coordinates", SC2NCO_LOC_ID_OFFSET + 604, LocationType.EXTRA,
+            logic.flashpoint_far_requirement
+        ),
+        make_location_data(SC2Mission.FLASHPOINT.mission_name, "Experimental Weapon", SC2NCO_LOC_ID_OFFSET + 605, LocationType.VANILLA,
+            logic.flashpoint_far_requirement
+        ),
+        make_location_data(SC2Mission.FLASHPOINT.mission_name, "Northwest Subway Entrance", SC2NCO_LOC_ID_OFFSET + 606, LocationType.VANILLA,
+            lambda state: (
+                state.has_any({item_names.LIBERATOR_RAID_ARTILLERY, item_names.RAVEN_HUNTER_SEEKER_WEAPON}, player)
+                and logic.terran_common_unit(state)
+                        or logic.flashpoint_far_requirement(state))
+        ),
+        make_location_data(SC2Mission.FLASHPOINT.mission_name, "Southeast Subway Entrance", SC2NCO_LOC_ID_OFFSET + 607, LocationType.VANILLA,
+                     lambda state: state.has_any(
+                         {item_names.LIBERATOR_RAID_ARTILLERY, item_names.RAVEN_HUNTER_SEEKER_WEAPON}, player)
+                                   and logic.terran_common_unit(state)
+                                   or logic.flashpoint_far_requirement(state)),
+        make_location_data(SC2Mission.FLASHPOINT.mission_name, "Northeast Subway Entrance", SC2NCO_LOC_ID_OFFSET + 608, LocationType.VANILLA,
+            logic.flashpoint_far_requirement
+        ),
+        make_location_data(SC2Mission.FLASHPOINT.mission_name, "Expansion Hatchery", SC2NCO_LOC_ID_OFFSET + 609, LocationType.EXTRA,
+                     lambda state: state.has(item_names.LIBERATOR_RAID_ARTILLERY, player) and logic.terran_common_unit(state)
+                                   or logic.flashpoint_far_requirement(state)),
+        make_location_data(SC2Mission.FLASHPOINT.mission_name, "Baneling Spawns", SC2NCO_LOC_ID_OFFSET + 610, LocationType.EXTRA,
+            logic.flashpoint_far_requirement
+        ),
+        make_location_data(SC2Mission.FLASHPOINT.mission_name, "Mutalisk Spawns", SC2NCO_LOC_ID_OFFSET + 611, LocationType.EXTRA,
+            logic.flashpoint_far_requirement
+        ),
+        make_location_data(SC2Mission.FLASHPOINT.mission_name, "Nydus Worm Spawns", SC2NCO_LOC_ID_OFFSET + 612, LocationType.EXTRA,
+            logic.flashpoint_far_requirement
+        ),
+        make_location_data(SC2Mission.FLASHPOINT.mission_name, "Lurker Spawns", SC2NCO_LOC_ID_OFFSET + 613, LocationType.EXTRA,
+            logic.flashpoint_far_requirement
+        ),
+        make_location_data(SC2Mission.FLASHPOINT.mission_name, "Brood Lord Spawns", SC2NCO_LOC_ID_OFFSET + 614, LocationType.EXTRA,
+            logic.flashpoint_far_requirement
+        ),
+        make_location_data(SC2Mission.FLASHPOINT.mission_name, "Ultralisk Spawns", SC2NCO_LOC_ID_OFFSET + 615, LocationType.EXTRA,
+            logic.flashpoint_far_requirement
+        ),
+        make_location_data(SC2Mission.IN_THE_ENEMY_S_SHADOW.mission_name, "Victory", SC2NCO_LOC_ID_OFFSET + 700, LocationType.VICTORY,
+            logic.enemy_shadow_victory
+        ),
+        make_location_data(SC2Mission.IN_THE_ENEMY_S_SHADOW.mission_name, "Sewers: Domination Visor", SC2NCO_LOC_ID_OFFSET + 701, LocationType.VANILLA,
+            logic.enemy_shadow_domination
+        ),
+        make_location_data(SC2Mission.IN_THE_ENEMY_S_SHADOW.mission_name, "Sewers: Resupply Crate", SC2NCO_LOC_ID_OFFSET + 702, LocationType.EXTRA,
+            logic.enemy_shadow_first_stage
+        ),
+        make_location_data(SC2Mission.IN_THE_ENEMY_S_SHADOW.mission_name, "Sewers: Facility Access", SC2NCO_LOC_ID_OFFSET + 703, LocationType.VANILLA,
+            logic.enemy_shadow_first_stage
+        ),
+        make_location_data(SC2Mission.IN_THE_ENEMY_S_SHADOW.mission_name, "Facility: Northwest Door Lock", SC2NCO_LOC_ID_OFFSET + 704, LocationType.VANILLA,
+            logic.enemy_shadow_door_controls
+        ),
+        make_location_data(SC2Mission.IN_THE_ENEMY_S_SHADOW.mission_name, "Facility: Southeast Door Lock", SC2NCO_LOC_ID_OFFSET + 705, LocationType.VANILLA,
+            logic.enemy_shadow_door_controls
+        ),
+        make_location_data(SC2Mission.IN_THE_ENEMY_S_SHADOW.mission_name, "Facility: Blazefire Gunblade", SC2NCO_LOC_ID_OFFSET + 706, LocationType.VANILLA,
+            lambda state: (
+                logic.enemy_shadow_second_stage(state)
+                and (logic.story_tech_granted
+                    or state.has(item_names.NOVA_BLINK, player)
+                    or (adv_tactics
+                        and state.has_all({item_names.NOVA_DOMINATION, item_names.NOVA_HOLO_DECOY, item_names.NOVA_JUMP_SUIT_MODULE}, player)
+                    )
+                ))
+        ),
+        make_location_data(SC2Mission.IN_THE_ENEMY_S_SHADOW.mission_name, "Facility: Blink Suit", SC2NCO_LOC_ID_OFFSET + 707, LocationType.VANILLA,
+            logic.enemy_shadow_second_stage
+        ),
+        make_location_data(SC2Mission.IN_THE_ENEMY_S_SHADOW.mission_name, "Facility: Advanced Weaponry", SC2NCO_LOC_ID_OFFSET + 708, LocationType.VANILLA,
+            logic.enemy_shadow_second_stage
+        ),
+        make_location_data(SC2Mission.IN_THE_ENEMY_S_SHADOW.mission_name, "Facility: Entrance Resupply Crate", SC2NCO_LOC_ID_OFFSET + 709, LocationType.EXTRA,
+            logic.enemy_shadow_first_stage
+        ),
+        make_location_data(SC2Mission.IN_THE_ENEMY_S_SHADOW.mission_name, "Facility: West Resupply Crate", SC2NCO_LOC_ID_OFFSET + 710, LocationType.EXTRA,
+            logic.enemy_shadow_second_stage
+        ),
+        make_location_data(SC2Mission.IN_THE_ENEMY_S_SHADOW.mission_name, "Facility: North Resupply Crate", SC2NCO_LOC_ID_OFFSET + 711, LocationType.EXTRA,
+            logic.enemy_shadow_second_stage
+        ),
+        make_location_data(SC2Mission.IN_THE_ENEMY_S_SHADOW.mission_name, "Facility: East Resupply Crate", SC2NCO_LOC_ID_OFFSET + 712, LocationType.EXTRA,
+            logic.enemy_shadow_second_stage
+        ),
+        make_location_data(SC2Mission.IN_THE_ENEMY_S_SHADOW.mission_name, "Facility: South Resupply Crate", SC2NCO_LOC_ID_OFFSET + 713, LocationType.EXTRA,
+            logic.enemy_shadow_second_stage
+        ),
+        make_location_data(SC2Mission.DARK_SKIES.mission_name, "Victory", SC2NCO_LOC_ID_OFFSET + 800, LocationType.VICTORY,
+            logic.dark_skies_requirement
+        ),
+        make_location_data(SC2Mission.DARK_SKIES.mission_name, "First Squadron of Dominion Fleet", SC2NCO_LOC_ID_OFFSET + 801, LocationType.EXTRA,
+            logic.dark_skies_requirement
+        ),
+        make_location_data(SC2Mission.DARK_SKIES.mission_name, "Remainder of Dominion Fleet", SC2NCO_LOC_ID_OFFSET + 802, LocationType.EXTRA,
+            logic.dark_skies_requirement
+        ),
+        make_location_data(SC2Mission.DARK_SKIES.mission_name, "Ji'nara", SC2NCO_LOC_ID_OFFSET + 803, LocationType.EXTRA,
+            logic.dark_skies_requirement
+        ),
+        make_location_data(SC2Mission.DARK_SKIES.mission_name, "Science Facility", SC2NCO_LOC_ID_OFFSET + 804, LocationType.VANILLA,
+            logic.dark_skies_requirement
+        ),
+        make_location_data(SC2Mission.END_GAME.mission_name, "Victory", SC2NCO_LOC_ID_OFFSET + 900, LocationType.VICTORY,
+            lambda state: logic.end_game_requirement(state) and logic.nova_any_weapon(state)
+        ),
+        make_location_data(SC2Mission.END_GAME.mission_name, "Xanthos", SC2NCO_LOC_ID_OFFSET + 901, LocationType.VANILLA,
+            logic.end_game_requirement
+        ),
+
+        # Mission Variants
+        # 10X/20X - Liberation Day
+        make_location_data(SC2Mission.THE_OUTLAWS_Z.mission_name, "Victory", SC2_RACESWAP_LOC_ID_OFFSET + 300, LocationType.VICTORY,
+            logic.zerg_common_unit
+        ),
+        make_location_data(SC2Mission.THE_OUTLAWS_Z.mission_name, "Rebel Base", SC2_RACESWAP_LOC_ID_OFFSET + 301, LocationType.VANILLA,
+            logic.zerg_common_unit
+        ),
+        make_location_data(SC2Mission.THE_OUTLAWS_Z.mission_name, "North Resource Pickups", SC2_RACESWAP_LOC_ID_OFFSET + 302, LocationType.EXTRA,
+            logic.zerg_common_unit
+        ),
+        make_location_data(SC2Mission.THE_OUTLAWS_Z.mission_name, "Bunker", SC2_RACESWAP_LOC_ID_OFFSET + 303, LocationType.VANILLA,
+            logic.zerg_common_unit
+        ),
+        make_location_data(SC2Mission.THE_OUTLAWS_Z.mission_name, "Close Resource Pickups", SC2_RACESWAP_LOC_ID_OFFSET + 304, LocationType.EXTRA),
+        make_location_data(SC2Mission.THE_OUTLAWS_P.mission_name, "Victory", SC2_RACESWAP_LOC_ID_OFFSET + 400, LocationType.VICTORY,
+            logic.protoss_common_unit
+        ),
+        make_location_data(SC2Mission.THE_OUTLAWS_P.mission_name, "Rebel Base", SC2_RACESWAP_LOC_ID_OFFSET + 401, LocationType.VANILLA,
+            logic.protoss_common_unit
+        ),
+        make_location_data(SC2Mission.THE_OUTLAWS_P.mission_name, "North Resource Pickups", SC2_RACESWAP_LOC_ID_OFFSET + 402, LocationType.EXTRA,
+            logic.protoss_common_unit
+        ),
+        make_location_data(SC2Mission.THE_OUTLAWS_P.mission_name, "Bunker", SC2_RACESWAP_LOC_ID_OFFSET + 403, LocationType.VANILLA,
+            logic.protoss_common_unit
+        ),
+        make_location_data(SC2Mission.THE_OUTLAWS_P.mission_name, "Close Resource Pickups", SC2_RACESWAP_LOC_ID_OFFSET + 404, LocationType.EXTRA),
+        make_location_data(SC2Mission.ZERO_HOUR_Z.mission_name, "Victory", SC2_RACESWAP_LOC_ID_OFFSET + 500, LocationType.VICTORY,
+            lambda state: (
+                logic.zerg_competent_defense(state)
+                and logic.zerg_basic_kerriganless_anti_air(state))
+        ),
+        make_location_data(SC2Mission.ZERO_HOUR_Z.mission_name, "First Group Rescued", SC2_RACESWAP_LOC_ID_OFFSET + 501, LocationType.VANILLA),
+        make_location_data(SC2Mission.ZERO_HOUR_Z.mission_name, "Second Group Rescued", SC2_RACESWAP_LOC_ID_OFFSET + 502, LocationType.VANILLA,
+            logic.zerg_common_unit
+        ),
+        make_location_data(SC2Mission.ZERO_HOUR_Z.mission_name, "Third Group Rescued", SC2_RACESWAP_LOC_ID_OFFSET + 503, LocationType.VANILLA,
+            logic.zerg_competent_defense
+        ),
+        make_location_data(SC2Mission.ZERO_HOUR_Z.mission_name, "First Hatchery", SC2_RACESWAP_LOC_ID_OFFSET + 504, LocationType.CHALLENGE,
+            logic.zerg_competent_comp
+        ),
+        make_location_data(SC2Mission.ZERO_HOUR_Z.mission_name, "Second Hatchery", SC2_RACESWAP_LOC_ID_OFFSET + 505, LocationType.CHALLENGE,
+            logic.zerg_competent_comp
+        ),
+        make_location_data(SC2Mission.ZERO_HOUR_Z.mission_name, "Third Hatchery", SC2_RACESWAP_LOC_ID_OFFSET + 506, LocationType.CHALLENGE,
+            logic.zerg_competent_comp
+        ),
+        make_location_data(SC2Mission.ZERO_HOUR_Z.mission_name, "Fourth Hatchery", SC2_RACESWAP_LOC_ID_OFFSET + 507, LocationType.CHALLENGE,
+            logic.zerg_competent_comp
+        ),
+        make_location_data(SC2Mission.ZERO_HOUR_Z.mission_name, "Ride's on its Way", SC2_RACESWAP_LOC_ID_OFFSET + 508, LocationType.EXTRA,
+            logic.zerg_common_unit
+        ),
+        make_location_data(SC2Mission.ZERO_HOUR_Z.mission_name, "Hold Just a Little Longer", SC2_RACESWAP_LOC_ID_OFFSET + 509,
+                     LocationType.EXTRA,
+            logic.zerg_competent_defense
+        ),
+        make_location_data(SC2Mission.ZERO_HOUR_Z.mission_name, "Cavalry's on the Way", SC2_RACESWAP_LOC_ID_OFFSET + 510, LocationType.EXTRA,
+            logic.zerg_competent_defense
+        ),
+        make_location_data(SC2Mission.ZERO_HOUR_P.mission_name, "Victory", SC2_RACESWAP_LOC_ID_OFFSET + 600, LocationType.VICTORY,
+            lambda state: (
+                logic.protoss_common_unit(state)
+                and (adv_tactics or logic.protoss_basic_anti_air(state)))
+        ),
+        make_location_data(SC2Mission.ZERO_HOUR_P.mission_name, "First Group Rescued", SC2_RACESWAP_LOC_ID_OFFSET + 601, LocationType.VANILLA),
+        make_location_data(SC2Mission.ZERO_HOUR_P.mission_name, "Second Group Rescued", SC2_RACESWAP_LOC_ID_OFFSET + 602, LocationType.VANILLA,
+            logic.protoss_common_unit
+        ),
+        make_location_data(SC2Mission.ZERO_HOUR_P.mission_name, "Third Group Rescued", SC2_RACESWAP_LOC_ID_OFFSET + 603, LocationType.VANILLA,
+            logic.protoss_common_unit
+        ),
+        make_location_data(SC2Mission.ZERO_HOUR_P.mission_name, "First Hatchery", SC2_RACESWAP_LOC_ID_OFFSET + 604, LocationType.CHALLENGE,
+            logic.protoss_competent_comp
+        ),
+        make_location_data(SC2Mission.ZERO_HOUR_P.mission_name, "Second Hatchery", SC2_RACESWAP_LOC_ID_OFFSET + 605, LocationType.CHALLENGE,
+            logic.protoss_competent_comp
+        ),
+        make_location_data(SC2Mission.ZERO_HOUR_P.mission_name, "Third Hatchery", SC2_RACESWAP_LOC_ID_OFFSET + 606, LocationType.CHALLENGE,
+            logic.protoss_competent_comp
+        ),
+        make_location_data(SC2Mission.ZERO_HOUR_P.mission_name, "Fourth Hatchery", SC2_RACESWAP_LOC_ID_OFFSET + 607, LocationType.CHALLENGE,
+            logic.protoss_competent_comp
+        ),
+        make_location_data(SC2Mission.ZERO_HOUR_P.mission_name, "Ride's on its Way", SC2_RACESWAP_LOC_ID_OFFSET + 608, LocationType.EXTRA,
+            logic.protoss_common_unit
+        ),
+        make_location_data(SC2Mission.ZERO_HOUR_P.mission_name, "Hold Just a Little Longer", SC2_RACESWAP_LOC_ID_OFFSET + 609,
+                     LocationType.EXTRA,
+            logic.protoss_common_unit
+        ),
+        make_location_data(SC2Mission.ZERO_HOUR_P.mission_name, "Cavalry's on the Way", SC2_RACESWAP_LOC_ID_OFFSET + 610, LocationType.EXTRA,
+            logic.protoss_common_unit
+        ),
+        make_location_data(SC2Mission.EVACUATION_Z.mission_name, "Victory", SC2_RACESWAP_LOC_ID_OFFSET + 700, LocationType.VICTORY,
+            lambda state: (
+                logic.zerg_common_unit(state)
+                and (logic.zerg_competent_anti_air(state)
+                    or (adv_tactics
+                        and logic.zerg_basic_kerriganless_anti_air(state)
+                    )
+                ))
+        ),
+        make_location_data(SC2Mission.EVACUATION_Z.mission_name, "North Chrysalis", SC2_RACESWAP_LOC_ID_OFFSET + 701, LocationType.VANILLA),
+        make_location_data(SC2Mission.EVACUATION_Z.mission_name, "West Chrysalis", SC2_RACESWAP_LOC_ID_OFFSET + 702, LocationType.VANILLA,
+            logic.zerg_common_unit
+        ),
+        make_location_data(SC2Mission.EVACUATION_Z.mission_name, "East Chrysalis", SC2_RACESWAP_LOC_ID_OFFSET + 703, LocationType.VANILLA,
+            logic.zerg_common_unit
+        ),
+        make_location_data(SC2Mission.EVACUATION_Z.mission_name, "Reach Hanson", SC2_RACESWAP_LOC_ID_OFFSET + 704, LocationType.EXTRA),
+        make_location_data(SC2Mission.EVACUATION_Z.mission_name, "Secret Resource Stash", SC2_RACESWAP_LOC_ID_OFFSET + 705, LocationType.EXTRA),
+        make_location_data(SC2Mission.EVACUATION_Z.mission_name, "Flawless", SC2_RACESWAP_LOC_ID_OFFSET + 706, LocationType.CHALLENGE,
+            lambda state: (
+                logic.zerg_common_unit(state)
+                and logic.zerg_competent_defense(state)
+                and ((adv_tactics and logic.zerg_basic_kerriganless_anti_air(state))
+                    or logic.zerg_competent_anti_air(state)
+                )),
+            flags=LocationFlag.PREVENTATIVE
+        ),
+        make_location_data(SC2Mission.EVACUATION_P.mission_name, "Victory", SC2_RACESWAP_LOC_ID_OFFSET + 800, LocationType.VICTORY,
+            lambda state: (
+                logic.protoss_common_unit(state)
+                and ((adv_tactics and logic.protoss_basic_anti_air(state))
+                    or logic.protoss_competent_anti_air(state)
+                ))
+        ),
+        make_location_data(SC2Mission.EVACUATION_P.mission_name, "North Chrysalis", SC2_RACESWAP_LOC_ID_OFFSET + 801, LocationType.VANILLA),
+        make_location_data(SC2Mission.EVACUATION_P.mission_name, "West Chrysalis", SC2_RACESWAP_LOC_ID_OFFSET + 802, LocationType.VANILLA,
+            logic.protoss_common_unit
+        ),
+        make_location_data(SC2Mission.EVACUATION_P.mission_name, "East Chrysalis", SC2_RACESWAP_LOC_ID_OFFSET + 803, LocationType.VANILLA,
+            logic.protoss_common_unit
+        ),
+        make_location_data(SC2Mission.EVACUATION_P.mission_name, "Reach Hanson", SC2_RACESWAP_LOC_ID_OFFSET + 804, LocationType.EXTRA),
+        make_location_data(SC2Mission.EVACUATION_P.mission_name, "Secret Resource Stash", SC2_RACESWAP_LOC_ID_OFFSET + 805, LocationType.EXTRA),
+        make_location_data(SC2Mission.EVACUATION_P.mission_name, "Flawless", SC2_RACESWAP_LOC_ID_OFFSET + 806, LocationType.CHALLENGE,
+            lambda state: (
+                logic.protoss_defense_rating(state, True) >= 2
+                and logic.protoss_common_unit(state)
+                and ((adv_tactics and logic.protoss_basic_anti_air(state))
+                    or logic.protoss_competent_anti_air(state)
+                )),
+            flags=LocationFlag.PREVENTATIVE
+        ),
+        make_location_data(SC2Mission.OUTBREAK_Z.mission_name, "Victory", SC2_RACESWAP_LOC_ID_OFFSET + 900, LocationType.VICTORY,
+            lambda state: (
+                logic.zerg_defense_rating(state, True, False) >= 4
+                and logic.zerg_common_unit(state))
+        ),
+        make_location_data(SC2Mission.OUTBREAK_Z.mission_name, "Left Infestor", SC2_RACESWAP_LOC_ID_OFFSET + 901, LocationType.VANILLA,
+            lambda state: (
+                logic.zerg_defense_rating(state, True, False) >= 2
+                and logic.zerg_common_unit(state))
+        ),
+        make_location_data(SC2Mission.OUTBREAK_Z.mission_name, "Right Infestor", SC2_RACESWAP_LOC_ID_OFFSET + 902, LocationType.VANILLA,
+            lambda state: (
+                logic.zerg_defense_rating(state, True, False) >= 2
+                and logic.zerg_common_unit(state))
+        ),
+        make_location_data(SC2Mission.OUTBREAK_Z.mission_name, "North Infested Command Center", SC2_RACESWAP_LOC_ID_OFFSET + 903, LocationType.EXTRA,
+            lambda state: (
+                logic.zerg_defense_rating(state, True, False) >= 2
+                and logic.zerg_common_unit(state))
+        ),
+        make_location_data(SC2Mission.OUTBREAK_Z.mission_name, "South Infested Command Center", SC2_RACESWAP_LOC_ID_OFFSET + 904, LocationType.EXTRA,
+            lambda state: (
+                logic.zerg_defense_rating(state, True, False) >= 2
+                and logic.zerg_common_unit(state))
+        ),
+        make_location_data(SC2Mission.OUTBREAK_Z.mission_name, "Northwest Bar", SC2_RACESWAP_LOC_ID_OFFSET + 905, LocationType.EXTRA,
+            lambda state: (
+                logic.zerg_defense_rating(state, True, False) >= 2
+                and logic.zerg_common_unit(state))
+        ),
+        make_location_data(SC2Mission.OUTBREAK_Z.mission_name, "North Bar", SC2_RACESWAP_LOC_ID_OFFSET + 906, LocationType.EXTRA,
+            lambda state: (
+                logic.zerg_defense_rating(state, True, False) >= 2
+                and logic.zerg_common_unit(state))
+        ),
+        make_location_data(SC2Mission.OUTBREAK_Z.mission_name, "South Bar", SC2_RACESWAP_LOC_ID_OFFSET + 907, LocationType.EXTRA,
+            lambda state: (
+                logic.zerg_defense_rating(state, True, False) >= 2
+                and logic.zerg_common_unit(state))
+        ),
+        make_location_data(SC2Mission.OUTBREAK_P.mission_name, "Victory", SC2_RACESWAP_LOC_ID_OFFSET + 1000, LocationType.VICTORY,
+            lambda state: (
+                logic.protoss_defense_rating(state, True) >= 4
+                and logic.protoss_common_unit(state))
+        ),
+        make_location_data(SC2Mission.OUTBREAK_P.mission_name, "Left Infestor", SC2_RACESWAP_LOC_ID_OFFSET + 1001, LocationType.VANILLA,
+            lambda state: (
+                logic.protoss_defense_rating(state, True) >= 2
+                and logic.protoss_common_unit(state))
+        ),
+        make_location_data(SC2Mission.OUTBREAK_P.mission_name, "Right Infestor", SC2_RACESWAP_LOC_ID_OFFSET + 1002, LocationType.VANILLA,
+            lambda state: (
+                logic.protoss_defense_rating(state, True) >= 2
+                and logic.protoss_common_unit(state))
+        ),
+        make_location_data(SC2Mission.OUTBREAK_P.mission_name, "North Infested Command Center", SC2_RACESWAP_LOC_ID_OFFSET + 1003, LocationType.EXTRA,
+            lambda state: (
+                logic.protoss_defense_rating(state, True) >= 2
+                and logic.protoss_common_unit(state))
+        ),
+        make_location_data(SC2Mission.OUTBREAK_P.mission_name, "South Infested Command Center", SC2_RACESWAP_LOC_ID_OFFSET + 1004, LocationType.EXTRA,
+            lambda state: (
+                logic.protoss_defense_rating(state, True) >= 2
+                and logic.protoss_common_unit(state))
+        ),
+        make_location_data(SC2Mission.OUTBREAK_P.mission_name, "Northwest Bar", SC2_RACESWAP_LOC_ID_OFFSET + 1005, LocationType.EXTRA,
+            lambda state: (
+                logic.protoss_defense_rating(state, True) >= 2
+                and logic.protoss_common_unit(state))
+        ),
+        make_location_data(SC2Mission.OUTBREAK_P.mission_name, "North Bar", SC2_RACESWAP_LOC_ID_OFFSET + 1006, LocationType.EXTRA,
+            lambda state: (
+                logic.protoss_defense_rating(state, True) >= 2
+                and logic.protoss_common_unit(state))
+        ),
+        make_location_data(SC2Mission.OUTBREAK_P.mission_name, "South Bar", SC2_RACESWAP_LOC_ID_OFFSET + 1007, LocationType.EXTRA,
+            lambda state: (
+                logic.protoss_defense_rating(state, True) >= 2
+                and logic.protoss_common_unit(state))
+        ),
+        make_location_data(SC2Mission.SAFE_HAVEN_Z.mission_name, "Victory", SC2_RACESWAP_LOC_ID_OFFSET + 1100, LocationType.VICTORY,
+                     lambda state: logic.zerg_common_unit(state) and
+                                   logic.zerg_competent_anti_air(state)),
+        make_location_data(SC2Mission.SAFE_HAVEN_Z.mission_name, "North Nexus", SC2_RACESWAP_LOC_ID_OFFSET + 1101, LocationType.EXTRA,
+                     lambda state: logic.zerg_common_unit(state) and
+                                   logic.zerg_competent_anti_air(state)),
+        make_location_data(SC2Mission.SAFE_HAVEN_Z.mission_name, "East Nexus", SC2_RACESWAP_LOC_ID_OFFSET + 1102, LocationType.EXTRA,
+                     lambda state: logic.zerg_common_unit(state) and
+                                   logic.zerg_competent_anti_air(state)),
+        make_location_data(SC2Mission.SAFE_HAVEN_Z.mission_name, "South Nexus", SC2_RACESWAP_LOC_ID_OFFSET + 1103, LocationType.EXTRA,
+                     lambda state: logic.zerg_common_unit(state) and
+                                   logic.zerg_competent_anti_air(state)),
+        make_location_data(SC2Mission.SAFE_HAVEN_Z.mission_name, "First Terror Fleet", SC2_RACESWAP_LOC_ID_OFFSET + 1104, LocationType.VANILLA,
+                     lambda state: logic.zerg_common_unit(state) and
+                                   logic.zerg_competent_anti_air(state)),
+        make_location_data(SC2Mission.SAFE_HAVEN_Z.mission_name, "Second Terror Fleet", SC2_RACESWAP_LOC_ID_OFFSET + 1105, LocationType.VANILLA,
+                     lambda state: logic.zerg_common_unit(state) and
+                                   logic.zerg_competent_anti_air(state)),
+        make_location_data(SC2Mission.SAFE_HAVEN_Z.mission_name, "Third Terror Fleet", SC2_RACESWAP_LOC_ID_OFFSET + 1106, LocationType.VANILLA,
+                     lambda state: logic.zerg_common_unit(state) and
+                                   logic.zerg_competent_anti_air(state)),
+        make_location_data(SC2Mission.SAFE_HAVEN_P.mission_name, "Victory", SC2_RACESWAP_LOC_ID_OFFSET + 1200, LocationType.VICTORY,
+                     lambda state: logic.protoss_common_unit(state) and
+                                   logic.protoss_competent_anti_air(state)),
+        make_location_data(SC2Mission.SAFE_HAVEN_P.mission_name, "North Nexus", SC2_RACESWAP_LOC_ID_OFFSET + 1201, LocationType.EXTRA,
+                     lambda state: logic.protoss_common_unit(state) and
+                                   logic.protoss_competent_anti_air(state)),
+        make_location_data(SC2Mission.SAFE_HAVEN_P.mission_name, "East Nexus", SC2_RACESWAP_LOC_ID_OFFSET + 1202, LocationType.EXTRA,
+                     lambda state: logic.protoss_common_unit(state) and
+                                   logic.protoss_competent_anti_air(state)),
+        make_location_data(SC2Mission.SAFE_HAVEN_P.mission_name, "South Nexus", SC2_RACESWAP_LOC_ID_OFFSET + 1203, LocationType.EXTRA,
+                     lambda state: logic.protoss_common_unit(state) and
+                                   logic.protoss_competent_anti_air(state)),
+        make_location_data(SC2Mission.SAFE_HAVEN_P.mission_name, "First Terror Fleet", SC2_RACESWAP_LOC_ID_OFFSET + 1204, LocationType.VANILLA,
+                     lambda state: logic.protoss_common_unit(state) and
+                                   logic.protoss_competent_anti_air(state)),
+        make_location_data(SC2Mission.SAFE_HAVEN_P.mission_name, "Second Terror Fleet", SC2_RACESWAP_LOC_ID_OFFSET + 1205, LocationType.VANILLA,
+                     lambda state: logic.protoss_common_unit(state) and
+                                   logic.protoss_competent_anti_air(state)),
+        make_location_data(SC2Mission.SAFE_HAVEN_P.mission_name, "Third Terror Fleet", SC2_RACESWAP_LOC_ID_OFFSET + 1206, LocationType.VANILLA,
+                     lambda state: logic.protoss_common_unit(state) and
+                                   logic.protoss_competent_anti_air(state)),
+        make_location_data(SC2Mission.HAVENS_FALL_Z.mission_name, "Victory", SC2_RACESWAP_LOC_ID_OFFSET + 1300, LocationType.VICTORY,
+            lambda state: (
+                logic.zerg_common_unit(state)
+                and logic.zerg_competent_anti_air(state)
+                and logic.zerg_defense_rating(state, True) >= 3)
+        ),
+        make_location_data(SC2Mission.HAVENS_FALL_Z.mission_name, "North Hive", SC2_RACESWAP_LOC_ID_OFFSET + 1301, LocationType.VANILLA,
+            lambda state: (
+                logic.zerg_common_unit(state)
+                and logic.zerg_competent_anti_air(state)
+                and logic.zerg_defense_rating(state, True) >= 3)
+        ),
+        make_location_data(SC2Mission.HAVENS_FALL_Z.mission_name, "East Hive", SC2_RACESWAP_LOC_ID_OFFSET + 1302, LocationType.VANILLA,
+            lambda state: (
+                logic.zerg_common_unit(state)
+                and logic.zerg_competent_anti_air(state)
+                and logic.zerg_defense_rating(state, True) >= 3)
+        ),
+        make_location_data(SC2Mission.HAVENS_FALL_Z.mission_name, "South Hive", SC2_RACESWAP_LOC_ID_OFFSET + 1303, LocationType.VANILLA,
+            lambda state: (
+                logic.zerg_common_unit(state)
+                and logic.zerg_competent_anti_air(state)
+                and logic.zerg_defense_rating(state, True) >= 3)
+        ),
+        make_location_data(SC2Mission.HAVENS_FALL_Z.mission_name, "Northeast Colony Base", SC2_RACESWAP_LOC_ID_OFFSET + 1304, LocationType.CHALLENGE,
+            logic.zerg_respond_to_colony_infestations
+        ),
+        make_location_data(SC2Mission.HAVENS_FALL_Z.mission_name, "East Colony Base", SC2_RACESWAP_LOC_ID_OFFSET + 1305, LocationType.CHALLENGE,
+            logic.zerg_respond_to_colony_infestations
+        ),
+        make_location_data(SC2Mission.HAVENS_FALL_Z.mission_name, "Middle Colony Base", SC2_RACESWAP_LOC_ID_OFFSET + 1306, LocationType.CHALLENGE,
+            logic.zerg_respond_to_colony_infestations
+        ),
+        make_location_data(SC2Mission.HAVENS_FALL_Z.mission_name, "Southeast Colony Base", SC2_RACESWAP_LOC_ID_OFFSET + 1307, LocationType.CHALLENGE,
+            logic.zerg_respond_to_colony_infestations
+        ),
+        make_location_data(SC2Mission.HAVENS_FALL_Z.mission_name, "Southwest Colony Base", SC2_RACESWAP_LOC_ID_OFFSET + 1308, LocationType.CHALLENGE,
+            logic.zerg_respond_to_colony_infestations
+        ),
+        make_location_data(SC2Mission.HAVENS_FALL_Z.mission_name, "Southwest Gas Pickups", SC2_RACESWAP_LOC_ID_OFFSET + 1309, LocationType.EXTRA,
+            lambda state: (
+                logic.zerg_common_unit(state)
+                and state.has(item_names.OVERLORD_VENTRAL_SACS, player)
+                and logic.zerg_competent_anti_air(state)
+                and logic.zerg_defense_rating(state, True) >= 3)
+        ),
+        make_location_data(SC2Mission.HAVENS_FALL_Z.mission_name, "East Gas Pickups", SC2_RACESWAP_LOC_ID_OFFSET + 1310, LocationType.EXTRA,
+            lambda state: (
+                logic.zerg_common_unit(state)
+                and state.has(item_names.OVERLORD_VENTRAL_SACS, player)
+                and logic.zerg_competent_anti_air(state)
+                and logic.zerg_defense_rating(state, True) >= 3)
+        ),
+        make_location_data(SC2Mission.HAVENS_FALL_Z.mission_name, "Southeast Gas Pickups", SC2_RACESWAP_LOC_ID_OFFSET + 1311, LocationType.EXTRA,
+            lambda state: (
+                logic.zerg_common_unit(state)
+                and state.has(item_names.OVERLORD_VENTRAL_SACS, player)
+                and logic.zerg_competent_anti_air(state)
+                and logic.zerg_defense_rating(state, True) >= 3)
+        ),
+        make_location_data(SC2Mission.HAVENS_FALL_P.mission_name, "Victory", SC2_RACESWAP_LOC_ID_OFFSET + 1400, LocationType.VICTORY,
+            lambda state: (
+                logic.protoss_common_unit(state)
+                and logic.protoss_competent_anti_air(state)
+                and logic.protoss_defense_rating(state, True) >= 3)
+        ),
+        make_location_data(SC2Mission.HAVENS_FALL_P.mission_name, "North Hive", SC2_RACESWAP_LOC_ID_OFFSET + 1401, LocationType.VANILLA,
+            lambda state: (
+                logic.protoss_common_unit(state)
+                and logic.protoss_competent_anti_air(state)
+                and logic.protoss_defense_rating(state, True) >= 3)
+        ),
+        make_location_data(SC2Mission.HAVENS_FALL_P.mission_name, "East Hive", SC2_RACESWAP_LOC_ID_OFFSET + 1402, LocationType.VANILLA,
+            lambda state: (
+                logic.protoss_common_unit(state)
+                and logic.protoss_competent_anti_air(state)
+                and logic.protoss_defense_rating(state, True) >= 3)
+        ),
+        make_location_data(SC2Mission.HAVENS_FALL_P.mission_name, "South Hive", SC2_RACESWAP_LOC_ID_OFFSET + 1403, LocationType.VANILLA,
+            lambda state: (
+                logic.protoss_common_unit(state)
+                and logic.protoss_competent_anti_air(state)
+                and logic.protoss_defense_rating(state, True) >= 3)
+        ),
+        make_location_data(SC2Mission.HAVENS_FALL_P.mission_name, "Northeast Colony Base", SC2_RACESWAP_LOC_ID_OFFSET + 1404, LocationType.CHALLENGE,
+            logic.protoss_respond_to_colony_infestations
+        ),
+        make_location_data(SC2Mission.HAVENS_FALL_P.mission_name, "East Colony Base", SC2_RACESWAP_LOC_ID_OFFSET + 1405, LocationType.CHALLENGE,
+            logic.protoss_respond_to_colony_infestations
+        ),
+        make_location_data(SC2Mission.HAVENS_FALL_P.mission_name, "Middle Colony Base", SC2_RACESWAP_LOC_ID_OFFSET + 1406, LocationType.CHALLENGE,
+            logic.protoss_respond_to_colony_infestations
+        ),
+        make_location_data(SC2Mission.HAVENS_FALL_P.mission_name, "Southeast Colony Base", SC2_RACESWAP_LOC_ID_OFFSET + 1407, LocationType.CHALLENGE,
+            logic.protoss_respond_to_colony_infestations
+        ),
+        make_location_data(SC2Mission.HAVENS_FALL_P.mission_name, "Southwest Colony Base", SC2_RACESWAP_LOC_ID_OFFSET + 1408, LocationType.CHALLENGE,
+            logic.protoss_respond_to_colony_infestations
+        ),
+        make_location_data(SC2Mission.HAVENS_FALL_P.mission_name, "Southwest Gas Pickups", SC2_RACESWAP_LOC_ID_OFFSET + 1409, LocationType.EXTRA,
+            lambda state: (
+                logic.protoss_common_unit(state)
+                and state.has(item_names.WARP_PRISM, player)
+                and logic.protoss_competent_anti_air(state)
+                and logic.protoss_defense_rating(state, True) >= 3)
+        ),
+        make_location_data(SC2Mission.HAVENS_FALL_P.mission_name, "East Gas Pickups", SC2_RACESWAP_LOC_ID_OFFSET + 1410, LocationType.EXTRA,
+            lambda state: (
+                logic.protoss_common_unit(state)
+                and state.has(item_names.WARP_PRISM, player)
+                and logic.protoss_competent_anti_air(state)
+                and logic.protoss_defense_rating(state, True) >= 3)
+        ),
+        make_location_data(SC2Mission.HAVENS_FALL_P.mission_name, "Southeast Gas Pickups", SC2_RACESWAP_LOC_ID_OFFSET + 1411, LocationType.EXTRA,
+            lambda state: (
+                logic.protoss_common_unit(state)
+                and state.has(item_names.WARP_PRISM, player)
+                and logic.protoss_competent_anti_air(state)
+                and logic.protoss_defense_rating(state, True) >= 3)
+        ),
+        make_location_data(SC2Mission.SMASH_AND_GRAB_Z.mission_name, "Victory", SC2_RACESWAP_LOC_ID_OFFSET + 1500, LocationType.VICTORY,
+            lambda state: (
+                logic.zerg_common_unit(state)
+                and ((adv_tactics and logic.zerg_basic_kerriganless_anti_air(state))
+                    or logic.zerg_competent_anti_air(state)
+                ))
+        ),
+        make_location_data(SC2Mission.SMASH_AND_GRAB_Z.mission_name, "First Relic", SC2_RACESWAP_LOC_ID_OFFSET + 1501, LocationType.VANILLA),
+        make_location_data(SC2Mission.SMASH_AND_GRAB_Z.mission_name, "Second Relic", SC2_RACESWAP_LOC_ID_OFFSET + 1502, LocationType.VANILLA),
+        make_location_data(SC2Mission.SMASH_AND_GRAB_Z.mission_name, "Third Relic", SC2_RACESWAP_LOC_ID_OFFSET + 1503, LocationType.VANILLA,
+            lambda state: (
+                logic.zerg_common_unit(state)
+                and  ((adv_tactics and logic.zerg_basic_kerriganless_anti_air(state))
+                    or logic.zerg_competent_anti_air(state)
+                ))
+        ),
+        make_location_data(SC2Mission.SMASH_AND_GRAB_Z.mission_name, "Fourth Relic", SC2_RACESWAP_LOC_ID_OFFSET + 1504, LocationType.VANILLA,
+            lambda state: (
+                logic.zerg_common_unit(state)
+                and ((adv_tactics and logic.zerg_basic_kerriganless_anti_air(state))
+                    or logic.zerg_competent_anti_air(state)
+                ))
+        ),
+        make_location_data(SC2Mission.SMASH_AND_GRAB_Z.mission_name, "First Forcefield Area Busted", SC2_RACESWAP_LOC_ID_OFFSET + 1505, LocationType.EXTRA,
+            lambda state: (
+                logic.zerg_common_unit(state)
+                and ((adv_tactics and logic.zerg_basic_kerriganless_anti_air(state))
+                    or logic.zerg_competent_anti_air(state)
+                ))
+        ),
+        make_location_data(SC2Mission.SMASH_AND_GRAB_Z.mission_name, "Second Forcefield Area Busted", SC2_RACESWAP_LOC_ID_OFFSET + 1506, LocationType.EXTRA,
+            lambda state: (
+                logic.zerg_common_unit(state)
+                and ((adv_tactics and logic.zerg_basic_kerriganless_anti_air(state))
+                    or logic.zerg_competent_anti_air(state)
+                ))
+        ),
+        make_location_data(SC2Mission.SMASH_AND_GRAB_Z.mission_name, "Defeat Kerrigan", SC2_RACESWAP_LOC_ID_OFFSET + 1507, LocationType.MASTERY,
+            lambda state: (
+                logic.zerg_common_unit_competent_aa(state)
+                and logic.zerg_base_buster(state))
+        ),
+        make_location_data(SC2Mission.SMASH_AND_GRAB_P.mission_name, "Victory", SC2_RACESWAP_LOC_ID_OFFSET + 1600, LocationType.VICTORY,
+            lambda state: (
+                logic.protoss_common_unit(state)
+                and ((adv_tactics and logic.protoss_basic_anti_air(state))
+                    or logic.protoss_competent_anti_air(state)
+                ))
+        ),
+        make_location_data(SC2Mission.SMASH_AND_GRAB_P.mission_name, "First Relic", SC2_RACESWAP_LOC_ID_OFFSET + 1601, LocationType.VANILLA),
+        make_location_data(SC2Mission.SMASH_AND_GRAB_P.mission_name, "Second Relic", SC2_RACESWAP_LOC_ID_OFFSET + 1602, LocationType.VANILLA),
+        make_location_data(SC2Mission.SMASH_AND_GRAB_P.mission_name, "Third Relic", SC2_RACESWAP_LOC_ID_OFFSET + 1603, LocationType.VANILLA,
+            lambda state: (
+                logic.protoss_common_unit(state)
+                and ((adv_tactics and logic.protoss_basic_anti_air(state))
+                    or logic.protoss_competent_anti_air(state)
+                ))
+        ),
+        make_location_data(SC2Mission.SMASH_AND_GRAB_P.mission_name, "Fourth Relic", SC2_RACESWAP_LOC_ID_OFFSET + 1604, LocationType.VANILLA,
+            lambda state: (
+                logic.protoss_common_unit(state)
+                and ((adv_tactics and logic.protoss_basic_anti_air(state))
+                    or logic.protoss_competent_anti_air(state)
+                ))
+        ),
+        make_location_data(SC2Mission.SMASH_AND_GRAB_P.mission_name, "First Forcefield Area Busted", SC2_RACESWAP_LOC_ID_OFFSET + 1605, LocationType.EXTRA,
+            lambda state: (
+                logic.protoss_common_unit(state)
+                and ((adv_tactics and logic.protoss_basic_anti_air(state))
+                    or logic.protoss_competent_anti_air(state)
+                ))
+        ),
+        make_location_data(SC2Mission.SMASH_AND_GRAB_P.mission_name, "Second Forcefield Area Busted", SC2_RACESWAP_LOC_ID_OFFSET + 1606, LocationType.EXTRA,
+            lambda state: (
+                logic.protoss_common_unit(state)
+                and ((adv_tactics and logic.protoss_basic_anti_air(state))
+                    or logic.protoss_competent_anti_air(state)
+                ))
+        ),
+        make_location_data(SC2Mission.SMASH_AND_GRAB_P.mission_name, "Defeat Kerrigan", SC2_RACESWAP_LOC_ID_OFFSET + 1607, LocationType.MASTERY,
+            logic.protoss_competent_comp
+        ),
+        make_location_data(SC2Mission.THE_DIG_Z.mission_name, "Victory", SC2_RACESWAP_LOC_ID_OFFSET + 1700, LocationType.VICTORY,
+            lambda state: (
+                logic.zerg_basic_kerriganless_anti_air(state)
+                and logic.zerg_defense_rating(state, False, True) >= 8
+                and logic.zerg_defense_rating(state, False, False) >= 6
+                and logic.zerg_common_unit(state))
+        ),
+        make_location_data(SC2Mission.THE_DIG_Z.mission_name, "Left Relic", SC2_RACESWAP_LOC_ID_OFFSET + 1701, LocationType.VANILLA,
+            lambda state: (
+                logic.zerg_defense_rating(state, False, False) >= 6
+                and logic.zerg_common_unit(state))
+        ),
+        make_location_data(SC2Mission.THE_DIG_Z.mission_name, "Right Ground Relic", SC2_RACESWAP_LOC_ID_OFFSET + 1702, LocationType.VANILLA,
+            lambda state: (
+                logic.zerg_defense_rating(state, False, False) >= 6
+                and logic.zerg_common_unit(state))
+        ),
+        make_location_data(SC2Mission.THE_DIG_Z.mission_name, "Right Cliff Relic", SC2_RACESWAP_LOC_ID_OFFSET + 1703, LocationType.VANILLA,
+            lambda state: (
+                logic.zerg_defense_rating(state, False, False) >= 6
+                and logic.zerg_common_unit(state))
+        ),
+        make_location_data(SC2Mission.THE_DIG_Z.mission_name, "Moebius Base", SC2_RACESWAP_LOC_ID_OFFSET + 1704, LocationType.EXTRA),
+        make_location_data(SC2Mission.THE_DIG_Z.mission_name, "Door Outer Layer", SC2_RACESWAP_LOC_ID_OFFSET + 1705, LocationType.EXTRA,
+            lambda state: (
+                logic.zerg_defense_rating(state, False, False) >= 6
+                and logic.zerg_common_unit(state))
+        ),
+        make_location_data(SC2Mission.THE_DIG_Z.mission_name, "Door Thermal Barrier", SC2_RACESWAP_LOC_ID_OFFSET + 1706, LocationType.EXTRA,
+            lambda state: (
+                logic.zerg_basic_kerriganless_anti_air(state)
+                and logic.zerg_defense_rating(state, False, True) >= 8
+                and logic.zerg_defense_rating(state, False, False) >= 6
+                and logic.zerg_common_unit(state))
+        ),
+        make_location_data(SC2Mission.THE_DIG_Z.mission_name, "Cutting Through the Core", SC2_RACESWAP_LOC_ID_OFFSET + 1707, LocationType.EXTRA,
+            lambda state: (
+                logic.zerg_basic_kerriganless_anti_air(state)
+                and logic.zerg_defense_rating(state, False, True) >= 8
+                and logic.zerg_defense_rating(state, False, False) >= 6
+                and logic.zerg_common_unit(state))
+        ),
+        make_location_data(SC2Mission.THE_DIG_Z.mission_name, "Structure Access Imminent", SC2_RACESWAP_LOC_ID_OFFSET + 1708, LocationType.EXTRA,
+            lambda state: (
+                logic.zerg_basic_kerriganless_anti_air(state)
+                and logic.zerg_defense_rating(state, False, True) >= 8
+                and logic.zerg_defense_rating(state, False, False) >= 6
+                and logic.zerg_common_unit(state))
+        ),
+        make_location_data(SC2Mission.THE_DIG_Z.mission_name, "Northwestern Protoss Base", SC2_RACESWAP_LOC_ID_OFFSET + 1709, LocationType.MASTERY,
+            lambda state: (
+                logic.zerg_basic_kerriganless_anti_air(state)
+                and logic.zerg_defense_rating(state, False, True) >= 8
+                and logic.zerg_defense_rating(state, False, False) >= 6
+                and logic.zerg_common_unit(state)
+                and logic.zerg_base_buster(state))
+        ),
+        make_location_data(SC2Mission.THE_DIG_Z.mission_name, "Northeastern Protoss Base", SC2_RACESWAP_LOC_ID_OFFSET + 1710, LocationType.MASTERY,
+            lambda state: (
+                logic.zerg_basic_kerriganless_anti_air(state)
+                and logic.zerg_defense_rating(state, False, True) >= 8
+                and logic.zerg_defense_rating(state, False, False) >= 6
+                and logic.zerg_common_unit(state)
+                and logic.zerg_base_buster(state))
+        ),
+        make_location_data(SC2Mission.THE_DIG_Z.mission_name, "Eastern Protoss Base", SC2_RACESWAP_LOC_ID_OFFSET + 1711, LocationType.MASTERY,
+            lambda state: (
+                logic.zerg_basic_kerriganless_anti_air(state)
+                and logic.zerg_defense_rating(state, False, True) >= 8
+                and logic.zerg_defense_rating(state, False, False) >= 6
+                and logic.zerg_common_unit(state)
+                and logic.zerg_base_buster(state))
+        ),
+        make_location_data(SC2Mission.THE_DIG_P.mission_name, "Victory", SC2_RACESWAP_LOC_ID_OFFSET + 1800, LocationType.VICTORY,
+            lambda state: (
+                logic.protoss_basic_anti_air(state)
+                and logic.protoss_defense_rating(state, False) >= 6
+                and logic.protoss_common_unit(state))
+        ),
+        make_location_data(SC2Mission.THE_DIG_P.mission_name, "Left Relic", SC2_RACESWAP_LOC_ID_OFFSET + 1801, LocationType.VANILLA,
+            lambda state: (
+                logic.protoss_defense_rating(state, False) >= 6
+                and logic.protoss_common_unit(state))
+        ),
+        make_location_data(SC2Mission.THE_DIG_P.mission_name, "Right Ground Relic", SC2_RACESWAP_LOC_ID_OFFSET + 1802, LocationType.VANILLA,
+            lambda state: (
+                logic.protoss_defense_rating(state, False) >= 6
+                and logic.protoss_common_unit(state))
+        ),
+        make_location_data(SC2Mission.THE_DIG_P.mission_name, "Right Cliff Relic", SC2_RACESWAP_LOC_ID_OFFSET + 1803, LocationType.VANILLA,
+            lambda state: (
+                logic.protoss_defense_rating(state, False) >= 6
+                and logic.protoss_common_unit(state))
+        ),
+        make_location_data(SC2Mission.THE_DIG_P.mission_name, "Moebius Base", SC2_RACESWAP_LOC_ID_OFFSET + 1804, LocationType.EXTRA),
+        make_location_data(SC2Mission.THE_DIG_P.mission_name, "Door Outer Layer", SC2_RACESWAP_LOC_ID_OFFSET + 1805, LocationType.EXTRA,
+            lambda state: (
+                logic.protoss_defense_rating(state, False) >= 6
+                and logic.protoss_common_unit(state))
+        ),
+        make_location_data(SC2Mission.THE_DIG_P.mission_name, "Door Thermal Barrier", SC2_RACESWAP_LOC_ID_OFFSET + 1806, LocationType.EXTRA,
+            lambda state: (
+                logic.protoss_basic_anti_air(state)
+                and logic.protoss_defense_rating(state, False) >= 6
+                and logic.protoss_common_unit(state))
+        ),
+        make_location_data(SC2Mission.THE_DIG_P.mission_name, "Cutting Through the Core", SC2_RACESWAP_LOC_ID_OFFSET + 1807, LocationType.EXTRA,
+            lambda state: (
+                logic.protoss_basic_anti_air(state)
+                and logic.protoss_defense_rating(state, False) >= 6
+                and logic.protoss_common_unit(state))
+        ),
+        make_location_data(SC2Mission.THE_DIG_P.mission_name, "Structure Access Imminent", SC2_RACESWAP_LOC_ID_OFFSET + 1808, LocationType.EXTRA,
+            lambda state: (
+                logic.protoss_basic_anti_air(state)
+                and logic.protoss_defense_rating(state, False) >= 6
+                and logic.protoss_common_unit(state))
+        ),
+        make_location_data(SC2Mission.THE_DIG_P.mission_name, "Northwestern Protoss Base", SC2_RACESWAP_LOC_ID_OFFSET + 1809, LocationType.MASTERY,
+            lambda state: (
+                logic.protoss_basic_anti_air(state)
+                and logic.protoss_defense_rating(state, False) >= 6
+                and logic.protoss_common_unit(state)
+                and (logic.protoss_competent_comp(state) or state.has(item_names.OBSERVER, player)))
+        ),
+        make_location_data(SC2Mission.THE_DIG_P.mission_name, "Northeastern Protoss Base", SC2_RACESWAP_LOC_ID_OFFSET + 1810, LocationType.MASTERY,
+            lambda state: (
+                logic.protoss_basic_anti_air(state)
+                and logic.protoss_defense_rating(state, False) >= 6
+                and logic.protoss_common_unit(state)
+                and (logic.protoss_competent_comp(state) or state.has(item_names.OBSERVER, player)))
+        ),
+        make_location_data(SC2Mission.THE_DIG_P.mission_name, "Eastern Protoss Base", SC2_RACESWAP_LOC_ID_OFFSET + 1811, LocationType.MASTERY,
+            lambda state: (
+                logic.protoss_basic_anti_air(state)
+                and logic.protoss_defense_rating(state, False) >= 6
+                and logic.protoss_common_unit(state)
+                and (logic.protoss_competent_comp(state) or state.has(item_names.OBSERVER, player)))
+        ),
+        make_location_data(SC2Mission.THE_MOEBIUS_FACTOR_Z.mission_name, "Victory", SC2_RACESWAP_LOC_ID_OFFSET + 1900, LocationType.VICTORY,
+            lambda state: (
+                logic.zerg_basic_kerriganless_anti_air(state)
+                and (logic.zerg_versatile_air(state)
+                    or state.has_any({item_names.YGGDRASIL, item_names.OVERLORD_VENTRAL_SACS, item_names.NYDUS_WORM}, player)
+                    and logic.zerg_common_unit(state)))
+        ),
+        make_location_data(SC2Mission.THE_MOEBIUS_FACTOR_Z.mission_name, "1st Data Core", SC2_RACESWAP_LOC_ID_OFFSET + 1901, LocationType.VANILLA),
+        make_location_data(SC2Mission.THE_MOEBIUS_FACTOR_Z.mission_name, "2nd Data Core", SC2_RACESWAP_LOC_ID_OFFSET + 1902, LocationType.VANILLA,
+            lambda state: (
+                logic.zerg_versatile_air(state)
+                or state.has_any({item_names.YGGDRASIL, item_names.OVERLORD_VENTRAL_SACS, item_names.NYDUS_WORM}, player)
+                    and logic.zerg_common_unit(state))
+        ),
+        make_location_data(SC2Mission.THE_MOEBIUS_FACTOR_Z.mission_name, "South Rescue", SC2_RACESWAP_LOC_ID_OFFSET + 1903, LocationType.EXTRA,
+            lambda state: state.has_any({item_names.YGGDRASIL, item_names.OVERLORD_VENTRAL_SACS, item_names.NYDUS_WORM}, player)
+        ),
+        make_location_data(SC2Mission.THE_MOEBIUS_FACTOR_Z.mission_name, "Wall Rescue", SC2_RACESWAP_LOC_ID_OFFSET + 1904, LocationType.EXTRA,
+            lambda state: state.has_any({item_names.YGGDRASIL, item_names.OVERLORD_VENTRAL_SACS, item_names.NYDUS_WORM}, player)
+        ),
+        make_location_data(SC2Mission.THE_MOEBIUS_FACTOR_Z.mission_name, "Mid Rescue", SC2_RACESWAP_LOC_ID_OFFSET + 1905, LocationType.EXTRA,
+            lambda state: state.has_any({item_names.YGGDRASIL, item_names.OVERLORD_VENTRAL_SACS, item_names.NYDUS_WORM}, player)
+        ),
+        make_location_data(SC2Mission.THE_MOEBIUS_FACTOR_Z.mission_name, "Nydus Roof Rescue", SC2_RACESWAP_LOC_ID_OFFSET + 1906, LocationType.EXTRA,
+            lambda state: state.has_any({item_names.YGGDRASIL, item_names.OVERLORD_VENTRAL_SACS, item_names.NYDUS_WORM}, player)
+        ),
+        make_location_data(SC2Mission.THE_MOEBIUS_FACTOR_Z.mission_name, "Alive Inside Rescue", SC2_RACESWAP_LOC_ID_OFFSET + 1907, LocationType.EXTRA,
+            lambda state: state.has_any({item_names.YGGDRASIL, item_names.OVERLORD_VENTRAL_SACS, item_names.NYDUS_WORM}, player)
+        ),
+        make_location_data(SC2Mission.THE_MOEBIUS_FACTOR_Z.mission_name, "Brutalisk", SC2_RACESWAP_LOC_ID_OFFSET + 1908, LocationType.VANILLA,
+            lambda state: (
+                logic.zerg_basic_kerriganless_anti_air(state)
+                and (logic.zerg_versatile_air(state)
+                    or state.has_any({item_names.YGGDRASIL, item_names.OVERLORD_VENTRAL_SACS, item_names.NYDUS_WORM}, player)
+                    and logic.zerg_common_unit(state)))
+        ),
+        make_location_data(SC2Mission.THE_MOEBIUS_FACTOR_Z.mission_name, "3rd Data Core", SC2_RACESWAP_LOC_ID_OFFSET + 1909, LocationType.VANILLA,
+            lambda state: (
+                logic.zerg_basic_kerriganless_anti_air(state)
+                and (logic.zerg_versatile_air(state)
+                    or state.has_any({item_names.YGGDRASIL, item_names.OVERLORD_VENTRAL_SACS, item_names.NYDUS_WORM}, player)
+                    and logic.zerg_common_unit(state)))
+        ),
+        make_location_data(SC2Mission.THE_MOEBIUS_FACTOR_P.mission_name, "Victory", SC2_RACESWAP_LOC_ID_OFFSET + 2000, LocationType.VICTORY,
+            lambda state: (
+                logic.protoss_basic_anti_air(state)
+                and (logic.protoss_fleet(state)
+                    or state.has(item_names.WARP_PRISM, player)
+                    and logic.protoss_common_unit(state)))
+        ),
+        make_location_data(SC2Mission.THE_MOEBIUS_FACTOR_P.mission_name, "1st Data Core", SC2_RACESWAP_LOC_ID_OFFSET + 2001, LocationType.VANILLA),
+        make_location_data(SC2Mission.THE_MOEBIUS_FACTOR_P.mission_name, "2nd Data Core", SC2_RACESWAP_LOC_ID_OFFSET + 2002, LocationType.VANILLA,
+            lambda state: (
+                logic.protoss_fleet(state)
+                or (state.has(item_names.WARP_PRISM, player)
+                    and logic.protoss_common_unit(state)))
+        ),
+        make_location_data(SC2Mission.THE_MOEBIUS_FACTOR_P.mission_name, "South Rescue", SC2_RACESWAP_LOC_ID_OFFSET + 2003, LocationType.EXTRA,
+            lambda state: state.has(item_names.WARP_PRISM, player)
+                           and (adv_tactics or state.has(item_names.PROGRESSIVE_WARP_RELOCATE, player))
+        ),
+        make_location_data(SC2Mission.THE_MOEBIUS_FACTOR_P.mission_name, "Wall Rescue", SC2_RACESWAP_LOC_ID_OFFSET + 2004, LocationType.EXTRA,
+            lambda state: state.has(item_names.WARP_PRISM, player)
+                           and (adv_tactics or state.has(item_names.PROGRESSIVE_WARP_RELOCATE, player))
+        ),
+        make_location_data(SC2Mission.THE_MOEBIUS_FACTOR_P.mission_name, "Mid Rescue", SC2_RACESWAP_LOC_ID_OFFSET + 2005, LocationType.EXTRA,
+            lambda state: state.has(item_names.WARP_PRISM, player)
+                           and (adv_tactics or state.has(item_names.PROGRESSIVE_WARP_RELOCATE, player))
+        ),
+        make_location_data(SC2Mission.THE_MOEBIUS_FACTOR_P.mission_name, "Nydus Roof Rescue", SC2_RACESWAP_LOC_ID_OFFSET + 2006, LocationType.EXTRA,
+            lambda state: state.has(item_names.WARP_PRISM, player)
+                           and (adv_tactics or state.has(item_names.PROGRESSIVE_WARP_RELOCATE, player))
+        ),
+        make_location_data(SC2Mission.THE_MOEBIUS_FACTOR_P.mission_name, "Alive Inside Rescue", SC2_RACESWAP_LOC_ID_OFFSET + 2007, LocationType.EXTRA,
+            lambda state: state.has(item_names.WARP_PRISM, player)
+                           and (adv_tactics or state.has(item_names.PROGRESSIVE_WARP_RELOCATE, player))
+        ),
+        make_location_data(SC2Mission.THE_MOEBIUS_FACTOR_P.mission_name, "Brutalisk", SC2_RACESWAP_LOC_ID_OFFSET + 2008, LocationType.VANILLA,
+            lambda state: (
+                logic.protoss_basic_anti_air(state)
+                and (logic.protoss_fleet(state)
+                    or state.has(item_names.WARP_PRISM, player)
+                    and logic.protoss_common_unit(state)))
+        ),
+        make_location_data(SC2Mission.THE_MOEBIUS_FACTOR_P.mission_name, "3rd Data Core", SC2_RACESWAP_LOC_ID_OFFSET + 2009, LocationType.VANILLA,
+            lambda state: (
+                logic.protoss_basic_anti_air(state)
+                and (logic.protoss_fleet(state)
+                    or state.has(item_names.WARP_PRISM, player)
+                    and logic.protoss_common_unit(state)))
+        ),
+        make_location_data(SC2Mission.SUPERNOVA_Z.mission_name, "Victory", SC2_RACESWAP_LOC_ID_OFFSET + 2100, LocationType.VICTORY,
+            lambda state: (
+                logic.zerg_competent_comp_competent_aa(state)
+                and (adv_tactics or state.has(item_names.YGGDRASIL, player)))
+        ),
+        make_location_data(SC2Mission.SUPERNOVA_Z.mission_name, "West Relic", SC2_RACESWAP_LOC_ID_OFFSET + 2101, LocationType.VANILLA),
+        make_location_data(SC2Mission.SUPERNOVA_Z.mission_name, "North Relic", SC2_RACESWAP_LOC_ID_OFFSET + 2102, LocationType.VANILLA),
+        make_location_data(SC2Mission.SUPERNOVA_Z.mission_name, "South Relic", SC2_RACESWAP_LOC_ID_OFFSET + 2103, LocationType.VANILLA,
+            lambda state: (
+                logic.zerg_competent_comp_competent_aa(state)
+                and (adv_tactics or state.has(item_names.YGGDRASIL, player)))
+        ),
+        make_location_data(SC2Mission.SUPERNOVA_Z.mission_name, "East Relic", SC2_RACESWAP_LOC_ID_OFFSET + 2104, LocationType.VANILLA,
+            lambda state: (
+                logic.zerg_competent_comp_competent_aa(state)
+                and (adv_tactics or state.has(item_names.YGGDRASIL, player)))
+        ),
+        make_location_data(SC2Mission.SUPERNOVA_Z.mission_name, "Landing Zone Cleared", SC2_RACESWAP_LOC_ID_OFFSET + 2105, LocationType.EXTRA),
+        make_location_data(SC2Mission.SUPERNOVA_Z.mission_name, "Middle Base", SC2_RACESWAP_LOC_ID_OFFSET + 2106, LocationType.EXTRA,
+            lambda state: (
+                logic.zerg_competent_comp_competent_aa(state)
+                and (adv_tactics or state.has(item_names.YGGDRASIL, player)))
+        ),
+        make_location_data(SC2Mission.SUPERNOVA_Z.mission_name, "Southeast Base", SC2_RACESWAP_LOC_ID_OFFSET + 2107, LocationType.EXTRA,
+            lambda state: (
+                logic.zerg_competent_comp_competent_aa(state)
+                and (adv_tactics or state.has(item_names.YGGDRASIL, player)))
+        ),
+        make_location_data(SC2Mission.SUPERNOVA_P.mission_name, "Victory", SC2_RACESWAP_LOC_ID_OFFSET + 2200, LocationType.VICTORY,
+            lambda state: (
+                logic.protoss_competent_comp(state)
+                and (
+                        state.count(item_names.PROGRESSIVE_WARP_RELOCATE, player) >= 2
+                        or (adv_tactics and state.has(item_names.PROGRESSIVE_WARP_RELOCATE, player))))
+        ),
+        make_location_data(SC2Mission.SUPERNOVA_P.mission_name, "West Relic", SC2_RACESWAP_LOC_ID_OFFSET + 2201, LocationType.VANILLA),
+        make_location_data(SC2Mission.SUPERNOVA_P.mission_name, "North Relic", SC2_RACESWAP_LOC_ID_OFFSET + 2202, LocationType.VANILLA),
+        make_location_data(SC2Mission.SUPERNOVA_P.mission_name, "South Relic", SC2_RACESWAP_LOC_ID_OFFSET + 2203, LocationType.VANILLA,
+            lambda state: (
+                logic.protoss_competent_comp(state)
+                and (
+                        state.count(item_names.PROGRESSIVE_WARP_RELOCATE, player) >= 2
+                        or (adv_tactics and state.has(item_names.PROGRESSIVE_WARP_RELOCATE, player))))
+        ),
+        make_location_data(SC2Mission.SUPERNOVA_P.mission_name, "East Relic", SC2_RACESWAP_LOC_ID_OFFSET + 2204, LocationType.VANILLA,
+            lambda state: (
+                logic.protoss_competent_comp(state)
+                and (
+                        state.count(item_names.PROGRESSIVE_WARP_RELOCATE, player) >= 2
+                        or (adv_tactics and state.has(item_names.PROGRESSIVE_WARP_RELOCATE, player))))
+        ),
+        make_location_data(SC2Mission.SUPERNOVA_P.mission_name, "Landing Zone Cleared", SC2_RACESWAP_LOC_ID_OFFSET + 2205, LocationType.EXTRA),
+        make_location_data(SC2Mission.SUPERNOVA_P.mission_name, "Middle Base", SC2_RACESWAP_LOC_ID_OFFSET + 2206, LocationType.EXTRA,
+            lambda state: (
+                logic.protoss_competent_comp(state)
+                and (
+                        state.count(item_names.PROGRESSIVE_WARP_RELOCATE, player) >= 2
+                        or (adv_tactics and state.has(item_names.PROGRESSIVE_WARP_RELOCATE, player))))
+        ),
+        make_location_data(SC2Mission.SUPERNOVA_P.mission_name, "Southeast Base", SC2_RACESWAP_LOC_ID_OFFSET + 2207, LocationType.EXTRA,
+            lambda state: (
+                logic.protoss_competent_comp(state)
+                and (
+                        state.count(item_names.PROGRESSIVE_WARP_RELOCATE, player) >= 2
+                        or (adv_tactics and state.has(item_names.PROGRESSIVE_WARP_RELOCATE, player))))
+        ),
+        make_location_data(SC2Mission.MAW_OF_THE_VOID_Z.mission_name, "Victory", SC2_RACESWAP_LOC_ID_OFFSET + 2300, LocationType.VICTORY,
+            logic.zerg_maw_requirement
+        ),
+        make_location_data(SC2Mission.MAW_OF_THE_VOID_Z.mission_name, "Landing Zone Cleared", SC2_RACESWAP_LOC_ID_OFFSET + 2301, LocationType.EXTRA),
+        make_location_data(SC2Mission.MAW_OF_THE_VOID_Z.mission_name, "Expansion Prisoners", SC2_RACESWAP_LOC_ID_OFFSET + 2302, LocationType.VANILLA,
+            logic.zerg_maw_requirement
+        ),
+        make_location_data(SC2Mission.MAW_OF_THE_VOID_Z.mission_name, "South Close Prisoners", SC2_RACESWAP_LOC_ID_OFFSET + 2303, LocationType.VANILLA,
+            logic.zerg_maw_requirement
+        ),
+        make_location_data(SC2Mission.MAW_OF_THE_VOID_Z.mission_name, "South Far Prisoners", SC2_RACESWAP_LOC_ID_OFFSET + 2304, LocationType.VANILLA,
+            logic.zerg_maw_requirement
+        ),
+        make_location_data(SC2Mission.MAW_OF_THE_VOID_Z.mission_name, "North Prisoners", SC2_RACESWAP_LOC_ID_OFFSET + 2305, LocationType.VANILLA,
+            logic.zerg_maw_requirement
+        ),
+        make_location_data(SC2Mission.MAW_OF_THE_VOID_Z.mission_name, "Mothership", SC2_RACESWAP_LOC_ID_OFFSET + 2306, LocationType.EXTRA,
+            logic.zerg_maw_requirement
+        ),
+        make_location_data(SC2Mission.MAW_OF_THE_VOID_Z.mission_name, "Expansion Rip Field Generator", SC2_RACESWAP_LOC_ID_OFFSET + 2307, LocationType.EXTRA,
+            logic.zerg_maw_requirement
+        ),
+        make_location_data(SC2Mission.MAW_OF_THE_VOID_Z.mission_name, "Middle Rip Field Generator", SC2_RACESWAP_LOC_ID_OFFSET + 2308, LocationType.EXTRA,
+            logic.zerg_maw_requirement
+        ),
+        make_location_data(SC2Mission.MAW_OF_THE_VOID_Z.mission_name, "Southeast Rip Field Generator", SC2_RACESWAP_LOC_ID_OFFSET + 2309, LocationType.EXTRA,
+            logic.zerg_maw_requirement
+        ),
+        make_location_data(SC2Mission.MAW_OF_THE_VOID_Z.mission_name, "Stargate Rip Field Generator", SC2_RACESWAP_LOC_ID_OFFSET + 2310, LocationType.EXTRA,
+            logic.zerg_maw_requirement
+        ),
+        make_location_data(SC2Mission.MAW_OF_THE_VOID_Z.mission_name, "Northwest Rip Field Generator", SC2_RACESWAP_LOC_ID_OFFSET + 2311, LocationType.CHALLENGE,
+            logic.zerg_maw_requirement
+        ),
+        make_location_data(SC2Mission.MAW_OF_THE_VOID_Z.mission_name, "West Rip Field Generator", SC2_RACESWAP_LOC_ID_OFFSET + 2312, LocationType.CHALLENGE,
+            logic.zerg_maw_requirement
+        ),
+        make_location_data(SC2Mission.MAW_OF_THE_VOID_Z.mission_name, "Southwest Rip Field Generator", SC2_RACESWAP_LOC_ID_OFFSET + 2313, LocationType.CHALLENGE,
+            logic.zerg_maw_requirement
+        ),
+        make_location_data(SC2Mission.MAW_OF_THE_VOID_P.mission_name, "Victory", SC2_RACESWAP_LOC_ID_OFFSET + 2400, LocationType.VICTORY,
+            logic.protoss_maw_requirement
+        ),
+        make_location_data(SC2Mission.MAW_OF_THE_VOID_P.mission_name, "Landing Zone Cleared", SC2_RACESWAP_LOC_ID_OFFSET + 2401, LocationType.EXTRA),
+        make_location_data(SC2Mission.MAW_OF_THE_VOID_P.mission_name, "Expansion Prisoners", SC2_RACESWAP_LOC_ID_OFFSET + 2402, LocationType.VANILLA,
+            lambda state: adv_tactics or logic.protoss_maw_requirement(state)
+        ),
+        make_location_data(SC2Mission.MAW_OF_THE_VOID_P.mission_name, "South Close Prisoners", SC2_RACESWAP_LOC_ID_OFFSET + 2403, LocationType.VANILLA,
+            lambda state: adv_tactics or logic.protoss_maw_requirement(state)
+        ),
+        make_location_data(SC2Mission.MAW_OF_THE_VOID_P.mission_name, "South Far Prisoners", SC2_RACESWAP_LOC_ID_OFFSET + 2404, LocationType.VANILLA,
+            logic.protoss_maw_requirement
+        ),
+        make_location_data(SC2Mission.MAW_OF_THE_VOID_P.mission_name, "North Prisoners", SC2_RACESWAP_LOC_ID_OFFSET + 2405, LocationType.VANILLA,
+            logic.protoss_maw_requirement
+        ),
+        make_location_data(SC2Mission.MAW_OF_THE_VOID_P.mission_name, "Mothership", SC2_RACESWAP_LOC_ID_OFFSET + 2406, LocationType.EXTRA,
+            logic.protoss_maw_requirement
+        ),
+        make_location_data(SC2Mission.MAW_OF_THE_VOID_P.mission_name, "Expansion Rip Field Generator", SC2_RACESWAP_LOC_ID_OFFSET + 2407, LocationType.EXTRA,
+            lambda state: adv_tactics or logic.protoss_maw_requirement(state)
+        ),
+        make_location_data(SC2Mission.MAW_OF_THE_VOID_P.mission_name, "Middle Rip Field Generator", SC2_RACESWAP_LOC_ID_OFFSET + 2408, LocationType.EXTRA,
+            logic.protoss_maw_requirement
+        ),
+        make_location_data(SC2Mission.MAW_OF_THE_VOID_P.mission_name, "Southeast Rip Field Generator", SC2_RACESWAP_LOC_ID_OFFSET + 2409, LocationType.EXTRA,
+            logic.protoss_maw_requirement
+        ),
+        make_location_data(SC2Mission.MAW_OF_THE_VOID_P.mission_name, "Stargate Rip Field Generator", SC2_RACESWAP_LOC_ID_OFFSET + 2410, LocationType.EXTRA,
+            logic.protoss_maw_requirement
+        ),
+        make_location_data(SC2Mission.MAW_OF_THE_VOID_P.mission_name, "Northwest Rip Field Generator", SC2_RACESWAP_LOC_ID_OFFSET + 2411, LocationType.CHALLENGE,
+            logic.protoss_maw_requirement
+        ),
+        make_location_data(SC2Mission.MAW_OF_THE_VOID_P.mission_name, "West Rip Field Generator", SC2_RACESWAP_LOC_ID_OFFSET + 2412, LocationType.CHALLENGE,
+            logic.protoss_maw_requirement
+        ),
+        make_location_data(SC2Mission.MAW_OF_THE_VOID_P.mission_name, "Southwest Rip Field Generator", SC2_RACESWAP_LOC_ID_OFFSET + 2413, LocationType.CHALLENGE,
+            logic.protoss_maw_requirement
+        ),
+        make_location_data(SC2Mission.DEVILS_PLAYGROUND_Z.mission_name, "Victory", SC2_RACESWAP_LOC_ID_OFFSET + 2500, LocationType.VICTORY,
+            lambda state: (
+                adv_tactics
+                or logic.zerg_basic_kerriganless_anti_air(state)
+                    and (logic.zerg_common_unit(state) or state.has(item_names.HUNTERLING, player)))
+        ),
+        make_location_data(SC2Mission.DEVILS_PLAYGROUND_Z.mission_name, "Tosh's Miners", SC2_RACESWAP_LOC_ID_OFFSET + 2501, LocationType.VANILLA),
+        make_location_data(SC2Mission.DEVILS_PLAYGROUND_Z.mission_name, "Brutalisk", SC2_RACESWAP_LOC_ID_OFFSET + 2502, LocationType.VANILLA,
+            lambda state: adv_tactics or logic.zerg_common_unit(state) or state.has(item_names.HUNTERLING, player)
+        ),
+        make_location_data(SC2Mission.DEVILS_PLAYGROUND_Z.mission_name, "North Reinforcements", SC2_RACESWAP_LOC_ID_OFFSET + 2503, LocationType.EXTRA),
+        make_location_data(SC2Mission.DEVILS_PLAYGROUND_Z.mission_name, "Middle Reinforcements", SC2_RACESWAP_LOC_ID_OFFSET + 2504, LocationType.EXTRA,
+            lambda state: adv_tactics or logic.zerg_common_unit(state) or state.has(item_names.HUNTERLING, player)
+        ),
+        make_location_data(SC2Mission.DEVILS_PLAYGROUND_Z.mission_name, "Southwest Reinforcements", SC2_RACESWAP_LOC_ID_OFFSET + 2505, LocationType.EXTRA,
+            lambda state: adv_tactics or logic.zerg_common_unit(state) or state.has(item_names.HUNTERLING, player)
+        ),
+        make_location_data(SC2Mission.DEVILS_PLAYGROUND_Z.mission_name, "Southeast Reinforcements", SC2_RACESWAP_LOC_ID_OFFSET + 2506, LocationType.EXTRA,
+            lambda state: (
+                adv_tactics
+                or logic.zerg_basic_kerriganless_anti_air(state)
+                    and (logic.zerg_common_unit(state) or state.has(item_names.HUNTERLING, player)))
+        ),
+        make_location_data(SC2Mission.DEVILS_PLAYGROUND_Z.mission_name, "East Reinforcements", SC2_RACESWAP_LOC_ID_OFFSET + 2507, LocationType.CHALLENGE,
+            lambda state: (
+                logic.zerg_basic_kerriganless_anti_air(state)
+                and (adv_tactics
+                     or logic.zerg_common_unit(state)
+                     or state.has(item_names.HUNTERLING, player)))
+        ),
+        make_location_data(SC2Mission.DEVILS_PLAYGROUND_Z.mission_name, "Zerg Cleared", SC2_RACESWAP_LOC_ID_OFFSET + 2508, LocationType.CHALLENGE,
+            lambda state: (
+                logic.zerg_competent_anti_air(state)
+                and logic.zerg_common_unit(state))
+        ),
+        make_location_data(SC2Mission.DEVILS_PLAYGROUND_P.mission_name, "Victory", SC2_RACESWAP_LOC_ID_OFFSET + 2600, LocationType.VICTORY,
+            lambda state: (
+                adv_tactics
+                or logic.protoss_basic_anti_air(state) and logic.protoss_common_unit(state))
+        ),
+        make_location_data(SC2Mission.DEVILS_PLAYGROUND_P.mission_name, "Tosh's Miners", SC2_RACESWAP_LOC_ID_OFFSET + 2601, LocationType.VANILLA),
+        make_location_data(SC2Mission.DEVILS_PLAYGROUND_P.mission_name, "Brutalisk", SC2_RACESWAP_LOC_ID_OFFSET + 2602, LocationType.VANILLA,
+            lambda state: adv_tactics or logic.protoss_common_unit(state)
+        ),
+        make_location_data(SC2Mission.DEVILS_PLAYGROUND_P.mission_name, "North Reinforcements", SC2_RACESWAP_LOC_ID_OFFSET + 2603, LocationType.EXTRA),
+        make_location_data(SC2Mission.DEVILS_PLAYGROUND_P.mission_name, "Middle Reinforcements", SC2_RACESWAP_LOC_ID_OFFSET + 2604, LocationType.EXTRA,
+            lambda state: adv_tactics or logic.protoss_common_unit(state)
+        ),
+        make_location_data(SC2Mission.DEVILS_PLAYGROUND_P.mission_name, "Southwest Reinforcements", SC2_RACESWAP_LOC_ID_OFFSET + 2605, LocationType.EXTRA,
+            lambda state: adv_tactics or logic.protoss_common_unit(state)
+        ),
+        make_location_data(SC2Mission.DEVILS_PLAYGROUND_P.mission_name, "Southeast Reinforcements", SC2_RACESWAP_LOC_ID_OFFSET + 2606, LocationType.EXTRA,
+            lambda state: (
+                adv_tactics
+                or logic.protoss_basic_anti_air(state)
+                    and logic.protoss_common_unit(state))
+        ),
+        make_location_data(SC2Mission.DEVILS_PLAYGROUND_P.mission_name, "East Reinforcements", SC2_RACESWAP_LOC_ID_OFFSET + 2607, LocationType.CHALLENGE,
+            lambda state: (
+                logic.protoss_basic_anti_air(state)
+                and (adv_tactics
+                    or logic.protoss_common_unit(state)))
+        ),
+        make_location_data(SC2Mission.DEVILS_PLAYGROUND_P.mission_name, "Zerg Cleared", SC2_RACESWAP_LOC_ID_OFFSET + 2608, LocationType.CHALLENGE,
+            lambda state: (
+                logic.protoss_competent_anti_air(state)
+                and (logic.protoss_common_unit(state)))
+        ),
+        make_location_data(SC2Mission.WELCOME_TO_THE_JUNGLE_Z.mission_name, "Victory", SC2_RACESWAP_LOC_ID_OFFSET + 2700, LocationType.VICTORY,
+            logic.welcome_to_the_jungle_z_requirement
+        ),
+        make_location_data(SC2Mission.WELCOME_TO_THE_JUNGLE_Z.mission_name, "Close Relic", SC2_RACESWAP_LOC_ID_OFFSET + 2701, LocationType.VANILLA),
+        make_location_data(SC2Mission.WELCOME_TO_THE_JUNGLE_Z.mission_name, "West Relic", SC2_RACESWAP_LOC_ID_OFFSET + 2702, LocationType.VANILLA,
+            logic.welcome_to_the_jungle_z_requirement
+        ),
+        make_location_data(SC2Mission.WELCOME_TO_THE_JUNGLE_Z.mission_name, "North-East Relic", SC2_RACESWAP_LOC_ID_OFFSET + 2703, LocationType.VANILLA,
+            logic.welcome_to_the_jungle_z_requirement
+        ),
+        make_location_data(SC2Mission.WELCOME_TO_THE_JUNGLE_Z.mission_name, "Middle Base", SC2_RACESWAP_LOC_ID_OFFSET + 2704, LocationType.EXTRA,
+            logic.welcome_to_the_jungle_z_requirement
+        ),
+        make_location_data(SC2Mission.WELCOME_TO_THE_JUNGLE_Z.mission_name, "Main Base", SC2_RACESWAP_LOC_ID_OFFSET + 2705, LocationType.MASTERY,
+            lambda state: (
+                logic.welcome_to_the_jungle_z_requirement(state)
+                and logic.zerg_competent_anti_air(state)
+                and logic.zerg_base_buster(state))
+        ),
+        make_location_data(SC2Mission.WELCOME_TO_THE_JUNGLE_Z.mission_name, "No Terrazine Nodes Sealed", SC2_RACESWAP_LOC_ID_OFFSET + 2706, LocationType.CHALLENGE,
+            lambda state: (
+                logic.welcome_to_the_jungle_z_requirement(state)
+                and logic.zerg_competent_anti_air(state)
+                and logic.zerg_big_monsters(state)),
+            flags=LocationFlag.PREVENTATIVE
+        ),
+        make_location_data(SC2Mission.WELCOME_TO_THE_JUNGLE_Z.mission_name, "Up to 1 Terrazine Node Sealed", SC2_RACESWAP_LOC_ID_OFFSET + 2707, LocationType.CHALLENGE,
+            lambda state: (
+                logic.welcome_to_the_jungle_z_requirement(state)
+                and logic.zerg_competent_anti_air(state)),
+            flags=LocationFlag.PREVENTATIVE
+        ),
+        make_location_data(SC2Mission.WELCOME_TO_THE_JUNGLE_Z.mission_name, "Up to 2 Terrazine Nodes Sealed", SC2_RACESWAP_LOC_ID_OFFSET + 2708, LocationType.CHALLENGE,
+            lambda state: (
+                logic.welcome_to_the_jungle_z_requirement(state)
+                and logic.zerg_competent_anti_air(state)),
+            flags=LocationFlag.PREVENTATIVE
+        ),
+        make_location_data(SC2Mission.WELCOME_TO_THE_JUNGLE_Z.mission_name, "Up to 3 Terrazine Nodes Sealed", SC2_RACESWAP_LOC_ID_OFFSET + 2709, LocationType.CHALLENGE,
+            lambda state: (
+                logic.welcome_to_the_jungle_z_requirement(state)
+                and logic.zerg_competent_anti_air(state)),
+            flags=LocationFlag.PREVENTATIVE
+        ),
+        make_location_data(SC2Mission.WELCOME_TO_THE_JUNGLE_Z.mission_name, "Up to 4 Terrazine Nodes Sealed", SC2_RACESWAP_LOC_ID_OFFSET + 2710, LocationType.EXTRA,
+            logic.welcome_to_the_jungle_z_requirement,
+            flags=LocationFlag.PREVENTATIVE
+        ),
+        make_location_data(SC2Mission.WELCOME_TO_THE_JUNGLE_Z.mission_name, "Up to 5 Terrazine Nodes Sealed", SC2_RACESWAP_LOC_ID_OFFSET + 2711, LocationType.EXTRA,
+            logic.welcome_to_the_jungle_z_requirement,
+            flags=LocationFlag.PREVENTATIVE
+        ),
+        make_location_data(SC2Mission.WELCOME_TO_THE_JUNGLE_P.mission_name, "Victory", SC2_RACESWAP_LOC_ID_OFFSET + 2800, LocationType.VICTORY,
+            logic.welcome_to_the_jungle_p_requirement
+        ),
+        make_location_data(SC2Mission.WELCOME_TO_THE_JUNGLE_P.mission_name, "Close Relic", SC2_RACESWAP_LOC_ID_OFFSET + 2801, LocationType.VANILLA),
+        make_location_data(SC2Mission.WELCOME_TO_THE_JUNGLE_P.mission_name, "West Relic", SC2_RACESWAP_LOC_ID_OFFSET + 2802, LocationType.VANILLA,
+            logic.welcome_to_the_jungle_p_requirement
+        ),
+        make_location_data(SC2Mission.WELCOME_TO_THE_JUNGLE_P.mission_name, "North-East Relic", SC2_RACESWAP_LOC_ID_OFFSET + 2803, LocationType.VANILLA,
+            logic.welcome_to_the_jungle_p_requirement
+        ),
+        make_location_data(SC2Mission.WELCOME_TO_THE_JUNGLE_P.mission_name, "Middle Base", SC2_RACESWAP_LOC_ID_OFFSET + 2804, LocationType.EXTRA,
+            logic.welcome_to_the_jungle_p_requirement
+        ),
+        make_location_data(SC2Mission.WELCOME_TO_THE_JUNGLE_P.mission_name, "Main Base", SC2_RACESWAP_LOC_ID_OFFSET + 2805, LocationType.MASTERY,
+            lambda state: (
+                logic.welcome_to_the_jungle_p_requirement(state)
+                and logic.protoss_competent_comp(state))
+        ),
+        make_location_data(SC2Mission.WELCOME_TO_THE_JUNGLE_P.mission_name, "No Terrazine Nodes Sealed", SC2_RACESWAP_LOC_ID_OFFSET + 2806, LocationType.CHALLENGE,
+            lambda state: (
+                logic.welcome_to_the_jungle_p_requirement(state)
+                and logic.protoss_competent_comp(state)),
+            flags=LocationFlag.PREVENTATIVE
+        ),
+        make_location_data(SC2Mission.WELCOME_TO_THE_JUNGLE_P.mission_name, "Up to 1 Terrazine Node Sealed", SC2_RACESWAP_LOC_ID_OFFSET + 2807, LocationType.CHALLENGE,
+            lambda state: (
+                logic.welcome_to_the_jungle_p_requirement(state)
+                and logic.protoss_competent_comp(state)),
+            flags=LocationFlag.PREVENTATIVE
+        ),
+        make_location_data(SC2Mission.WELCOME_TO_THE_JUNGLE_P.mission_name, "Up to 2 Terrazine Nodes Sealed", SC2_RACESWAP_LOC_ID_OFFSET + 2808, LocationType.CHALLENGE,
+            lambda state: (
+                logic.welcome_to_the_jungle_p_requirement(state)
+                and logic.protoss_basic_splash(state)),
+            flags=LocationFlag.PREVENTATIVE
+        ),
+        make_location_data(SC2Mission.WELCOME_TO_THE_JUNGLE_P.mission_name, "Up to 3 Terrazine Nodes Sealed", SC2_RACESWAP_LOC_ID_OFFSET + 2809, LocationType.CHALLENGE,
+            lambda state: (
+                logic.welcome_to_the_jungle_p_requirement(state)
+                and logic.protoss_basic_splash(state)),
+            flags=LocationFlag.PREVENTATIVE
+        ),
+        make_location_data(SC2Mission.WELCOME_TO_THE_JUNGLE_P.mission_name, "Up to 4 Terrazine Nodes Sealed", SC2_RACESWAP_LOC_ID_OFFSET + 2810, LocationType.EXTRA,
+            logic.welcome_to_the_jungle_p_requirement,
+            flags=LocationFlag.PREVENTATIVE
+        ),
+        make_location_data(SC2Mission.WELCOME_TO_THE_JUNGLE_P.mission_name, "Up to 5 Terrazine Nodes Sealed", SC2_RACESWAP_LOC_ID_OFFSET + 2811, LocationType.EXTRA,
+            logic.welcome_to_the_jungle_p_requirement,
+            flags=LocationFlag.PREVENTATIVE
+        ),
+        make_location_data(SC2Mission.THE_GREAT_TRAIN_ROBBERY_Z.mission_name, "Victory", SC2_RACESWAP_LOC_ID_OFFSET + 3300, LocationType.VICTORY,
+            lambda state: (
+                logic.zerg_great_train_robbery_train_stopper(state)
+                and logic.zerg_basic_kerriganless_anti_air(state))
+        ),
+        make_location_data(SC2Mission.THE_GREAT_TRAIN_ROBBERY_Z.mission_name, "North Defiler", SC2_RACESWAP_LOC_ID_OFFSET + 3301, LocationType.VANILLA),
+        make_location_data(SC2Mission.THE_GREAT_TRAIN_ROBBERY_Z.mission_name, "Mid Defiler", SC2_RACESWAP_LOC_ID_OFFSET + 3302, LocationType.VANILLA),
+        make_location_data(SC2Mission.THE_GREAT_TRAIN_ROBBERY_Z.mission_name, "South Defiler", SC2_RACESWAP_LOC_ID_OFFSET + 3303, LocationType.VANILLA),
+        make_location_data(SC2Mission.THE_GREAT_TRAIN_ROBBERY_Z.mission_name, "Close Diamondback", SC2_RACESWAP_LOC_ID_OFFSET + 3304, LocationType.EXTRA),
+        make_location_data(SC2Mission.THE_GREAT_TRAIN_ROBBERY_Z.mission_name, "Northwest Diamondback", SC2_RACESWAP_LOC_ID_OFFSET + 3305, LocationType.EXTRA),
+        make_location_data(SC2Mission.THE_GREAT_TRAIN_ROBBERY_Z.mission_name, "North Diamondback", SC2_RACESWAP_LOC_ID_OFFSET + 3306, LocationType.EXTRA),
+        make_location_data(SC2Mission.THE_GREAT_TRAIN_ROBBERY_Z.mission_name, "Northeast Diamondback", SC2_RACESWAP_LOC_ID_OFFSET + 3307, LocationType.EXTRA),
+        make_location_data(SC2Mission.THE_GREAT_TRAIN_ROBBERY_Z.mission_name, "Southwest Diamondback", SC2_RACESWAP_LOC_ID_OFFSET + 3308, LocationType.EXTRA),
+        make_location_data(SC2Mission.THE_GREAT_TRAIN_ROBBERY_Z.mission_name, "Southeast Diamondback", SC2_RACESWAP_LOC_ID_OFFSET + 3309, LocationType.EXTRA),
+        make_location_data(SC2Mission.THE_GREAT_TRAIN_ROBBERY_Z.mission_name, "Kill Team", SC2_RACESWAP_LOC_ID_OFFSET + 3310, LocationType.CHALLENGE,
+            lambda state: (
+                (adv_tactics or logic.zerg_common_unit(state))
+                and logic.zerg_great_train_robbery_train_stopper(state)
+                and logic.zerg_basic_kerriganless_anti_air(state))
+        ),
+        make_location_data(SC2Mission.THE_GREAT_TRAIN_ROBBERY_Z.mission_name, "Flawless", SC2_RACESWAP_LOC_ID_OFFSET + 3311, LocationType.CHALLENGE,
+            lambda state:(
+                logic.zerg_great_train_robbery_train_stopper(state)
+                and logic.zerg_basic_kerriganless_anti_air(state)),
+            flags=LocationFlag.PREVENTATIVE
+        ),
+        make_location_data(SC2Mission.THE_GREAT_TRAIN_ROBBERY_Z.mission_name, "2 Trains Destroyed", SC2_RACESWAP_LOC_ID_OFFSET + 3312, LocationType.EXTRA,
+            logic.zerg_great_train_robbery_train_stopper
+        ),
+        make_location_data(SC2Mission.THE_GREAT_TRAIN_ROBBERY_Z.mission_name, "4 Trains Destroyed", SC2_RACESWAP_LOC_ID_OFFSET + 3313, LocationType.EXTRA,
+            lambda state: (
+                logic.zerg_great_train_robbery_train_stopper(state)
+                and logic.zerg_basic_kerriganless_anti_air(state))
+        ),
+        make_location_data(SC2Mission.THE_GREAT_TRAIN_ROBBERY_Z.mission_name, "6 Trains Destroyed", SC2_RACESWAP_LOC_ID_OFFSET + 3314, LocationType.EXTRA,
+            lambda state: (
+                logic.zerg_great_train_robbery_train_stopper(state)
+                and logic.zerg_basic_kerriganless_anti_air(state))
+        ),
+        make_location_data(SC2Mission.THE_GREAT_TRAIN_ROBBERY_P.mission_name, "Victory", SC2_RACESWAP_LOC_ID_OFFSET + 3400, LocationType.VICTORY,
+            lambda state: (
+                logic.protoss_great_train_robbery_train_stopper(state)
+                and logic.protoss_basic_anti_air(state))
+        ),
+        make_location_data(SC2Mission.THE_GREAT_TRAIN_ROBBERY_P.mission_name, "North Defiler", SC2_RACESWAP_LOC_ID_OFFSET + 3401, LocationType.VANILLA),
+        make_location_data(SC2Mission.THE_GREAT_TRAIN_ROBBERY_P.mission_name, "Mid Defiler", SC2_RACESWAP_LOC_ID_OFFSET + 3402, LocationType.VANILLA),
+        make_location_data(SC2Mission.THE_GREAT_TRAIN_ROBBERY_P.mission_name, "South Defiler", SC2_RACESWAP_LOC_ID_OFFSET + 3403, LocationType.VANILLA),
+        make_location_data(SC2Mission.THE_GREAT_TRAIN_ROBBERY_P.mission_name, "Close Diamondback", SC2_RACESWAP_LOC_ID_OFFSET + 3404, LocationType.EXTRA),
+        make_location_data(SC2Mission.THE_GREAT_TRAIN_ROBBERY_P.mission_name, "Northwest Diamondback", SC2_RACESWAP_LOC_ID_OFFSET + 3405, LocationType.EXTRA),
+        make_location_data(SC2Mission.THE_GREAT_TRAIN_ROBBERY_P.mission_name, "North Diamondback", SC2_RACESWAP_LOC_ID_OFFSET + 3406, LocationType.EXTRA),
+        make_location_data(SC2Mission.THE_GREAT_TRAIN_ROBBERY_P.mission_name, "Northeast Diamondback", SC2_RACESWAP_LOC_ID_OFFSET + 3407, LocationType.EXTRA),
+        make_location_data(SC2Mission.THE_GREAT_TRAIN_ROBBERY_P.mission_name, "Southwest Diamondback", SC2_RACESWAP_LOC_ID_OFFSET + 3408, LocationType.EXTRA),
+        make_location_data(SC2Mission.THE_GREAT_TRAIN_ROBBERY_P.mission_name, "Southeast Diamondback", SC2_RACESWAP_LOC_ID_OFFSET + 3409, LocationType.EXTRA),
+        make_location_data(SC2Mission.THE_GREAT_TRAIN_ROBBERY_P.mission_name, "Kill Team", SC2_RACESWAP_LOC_ID_OFFSET + 3410, LocationType.CHALLENGE,
+            lambda state: (
+                (adv_tactics or logic.protoss_common_unit(state))
+                and logic.protoss_great_train_robbery_train_stopper(state)
+                and logic.protoss_basic_anti_air(state))
+        ),
+        make_location_data(SC2Mission.THE_GREAT_TRAIN_ROBBERY_P.mission_name, "Flawless", SC2_RACESWAP_LOC_ID_OFFSET + 3411, LocationType.CHALLENGE,
+            lambda state:(
+                logic.protoss_great_train_robbery_train_stopper(state)
+                and logic.protoss_basic_anti_air(state)),
+            flags=LocationFlag.PREVENTATIVE
+        ),
+        make_location_data(SC2Mission.THE_GREAT_TRAIN_ROBBERY_P.mission_name, "2 Trains Destroyed", SC2_RACESWAP_LOC_ID_OFFSET + 3412, LocationType.EXTRA,
+            logic.protoss_great_train_robbery_train_stopper
+        ),
+        make_location_data(SC2Mission.THE_GREAT_TRAIN_ROBBERY_P.mission_name, "4 Trains Destroyed", SC2_RACESWAP_LOC_ID_OFFSET + 3413, LocationType.EXTRA,
+            lambda state: (
+                logic.protoss_great_train_robbery_train_stopper(state)
+                and logic.protoss_basic_anti_air(state))
+        ),
+        make_location_data(SC2Mission.THE_GREAT_TRAIN_ROBBERY_P.mission_name, "6 Trains Destroyed", SC2_RACESWAP_LOC_ID_OFFSET + 3414, LocationType.EXTRA,
+            lambda state: (
+                logic.protoss_great_train_robbery_train_stopper(state)
+                and logic.protoss_basic_anti_air(state))
+        ),
+        make_location_data(SC2Mission.CUTTHROAT_Z.mission_name, "Victory", SC2_RACESWAP_LOC_ID_OFFSET + 3500, LocationType.VICTORY,
+            lambda state: (
+                logic.zerg_common_unit(state)
+                and (adv_tactics or logic.zerg_basic_kerriganless_anti_air(state)))
+        ),
+        make_location_data(SC2Mission.CUTTHROAT_Z.mission_name, "Mira Han", SC2_RACESWAP_LOC_ID_OFFSET + 3501, LocationType.EXTRA,
+            logic.zerg_common_unit
+        ),
+        make_location_data(SC2Mission.CUTTHROAT_Z.mission_name, "North Relic", SC2_RACESWAP_LOC_ID_OFFSET + 3502, LocationType.VANILLA,
+            logic.zerg_common_unit
+        ),
+        make_location_data(SC2Mission.CUTTHROAT_Z.mission_name, "Mid Relic", SC2_RACESWAP_LOC_ID_OFFSET + 3503, LocationType.VANILLA),
+        make_location_data(SC2Mission.CUTTHROAT_Z.mission_name, "Southwest Relic", SC2_RACESWAP_LOC_ID_OFFSET + 3504, LocationType.VANILLA,
+            logic.zerg_common_unit
+        ),
+        make_location_data(SC2Mission.CUTTHROAT_Z.mission_name, "North Command Center", SC2_RACESWAP_LOC_ID_OFFSET + 3505, LocationType.EXTRA,
+            logic.zerg_common_unit
+        ),
+        make_location_data(SC2Mission.CUTTHROAT_Z.mission_name, "South Command Center", SC2_RACESWAP_LOC_ID_OFFSET + 3506, LocationType.EXTRA,
+            logic.zerg_common_unit
+        ),
+        make_location_data(SC2Mission.CUTTHROAT_Z.mission_name, "West Command Center", SC2_RACESWAP_LOC_ID_OFFSET + 3507, LocationType.EXTRA,
+            logic.zerg_common_unit
+        ),
+        make_location_data(SC2Mission.CUTTHROAT_P.mission_name, "Victory", SC2_RACESWAP_LOC_ID_OFFSET + 3600, LocationType.VICTORY,
+            lambda state: (
+                logic.protoss_common_unit(state)
+                and (adv_tactics or logic.protoss_basic_anti_air(state)))
+        ),
+        make_location_data(SC2Mission.CUTTHROAT_P.mission_name, "Mira Han", SC2_RACESWAP_LOC_ID_OFFSET + 3601, LocationType.EXTRA,
+            logic.protoss_common_unit
+        ),
+        make_location_data(SC2Mission.CUTTHROAT_P.mission_name, "North Relic", SC2_RACESWAP_LOC_ID_OFFSET + 3602, LocationType.VANILLA,
+            logic.protoss_common_unit
+        ),
+        make_location_data(SC2Mission.CUTTHROAT_P.mission_name, "Mid Relic", SC2_RACESWAP_LOC_ID_OFFSET + 3603, LocationType.VANILLA),
+        make_location_data(SC2Mission.CUTTHROAT_P.mission_name, "Southwest Relic", SC2_RACESWAP_LOC_ID_OFFSET + 3604, LocationType.VANILLA,
+            logic.protoss_common_unit
+        ),
+        make_location_data(SC2Mission.CUTTHROAT_P.mission_name, "North Command Center", SC2_RACESWAP_LOC_ID_OFFSET + 3605, LocationType.EXTRA,
+            logic.protoss_common_unit
+        ),
+        make_location_data(SC2Mission.CUTTHROAT_P.mission_name, "South Command Center", SC2_RACESWAP_LOC_ID_OFFSET + 3606, LocationType.EXTRA,
+            logic.protoss_common_unit
+        ),
+        make_location_data(SC2Mission.CUTTHROAT_P.mission_name, "West Command Center", SC2_RACESWAP_LOC_ID_OFFSET + 3607, LocationType.EXTRA,
+            logic.protoss_common_unit
+        ),
+        make_location_data(SC2Mission.ENGINE_OF_DESTRUCTION_Z.mission_name, "Victory", SC2_RACESWAP_LOC_ID_OFFSET + 3700, LocationType.VICTORY,
+            logic.zerg_engine_of_destruction_requirement
+        ),
+        make_location_data(SC2Mission.ENGINE_OF_DESTRUCTION_Z.mission_name, "Odin", SC2_RACESWAP_LOC_ID_OFFSET + 3701, LocationType.EXTRA,
+            logic.zergling_hydra_roach_start
+        ),
+        make_location_data(SC2Mission.ENGINE_OF_DESTRUCTION_Z.mission_name, "Loki", SC2_RACESWAP_LOC_ID_OFFSET + 3702, LocationType.CHALLENGE,
+            logic.zerg_engine_of_destruction_requirement
+        ),
+        make_location_data(SC2Mission.ENGINE_OF_DESTRUCTION_Z.mission_name, "Lab Devourer", SC2_RACESWAP_LOC_ID_OFFSET + 3703, LocationType.VANILLA,
+            logic.zergling_hydra_roach_start
+        ),
+        make_location_data(SC2Mission.ENGINE_OF_DESTRUCTION_Z.mission_name, "North Devourer", SC2_RACESWAP_LOC_ID_OFFSET + 3704, LocationType.VANILLA,
+            logic.zerg_engine_of_destruction_requirement
+        ),
+        make_location_data(SC2Mission.ENGINE_OF_DESTRUCTION_Z.mission_name, "Southeast Devourer", SC2_RACESWAP_LOC_ID_OFFSET + 3705, LocationType.VANILLA,
+            logic.zerg_engine_of_destruction_requirement
+        ),
+        make_location_data(SC2Mission.ENGINE_OF_DESTRUCTION_Z.mission_name, "West Base", SC2_RACESWAP_LOC_ID_OFFSET + 3706, LocationType.EXTRA,
+            logic.zerg_engine_of_destruction_requirement
+        ),
+        make_location_data(SC2Mission.ENGINE_OF_DESTRUCTION_Z.mission_name, "Northwest Base", SC2_RACESWAP_LOC_ID_OFFSET + 3707, LocationType.EXTRA,
+            logic.zerg_engine_of_destruction_requirement
+        ),
+        make_location_data(SC2Mission.ENGINE_OF_DESTRUCTION_Z.mission_name, "Northeast Base", SC2_RACESWAP_LOC_ID_OFFSET + 3708, LocationType.EXTRA,
+            logic.zerg_engine_of_destruction_requirement
+        ),
+        make_location_data(SC2Mission.ENGINE_OF_DESTRUCTION_Z.mission_name, "Southeast Base", SC2_RACESWAP_LOC_ID_OFFSET + 3709, LocationType.EXTRA,
+            logic.zerg_engine_of_destruction_requirement
+        ),
+        make_location_data(SC2Mission.ENGINE_OF_DESTRUCTION_P.mission_name, "Victory", SC2_RACESWAP_LOC_ID_OFFSET + 3800, LocationType.VICTORY,
+            logic.protoss_engine_of_destruction_requirement
+        ),
+        make_location_data(SC2Mission.ENGINE_OF_DESTRUCTION_P.mission_name, "Odin", SC2_RACESWAP_LOC_ID_OFFSET + 3801, LocationType.EXTRA,
+            logic.zealot_sentry_slayer_start
+        ),
+        make_location_data(SC2Mission.ENGINE_OF_DESTRUCTION_P.mission_name, "Loki", SC2_RACESWAP_LOC_ID_OFFSET + 3802, LocationType.CHALLENGE,
+            logic.protoss_engine_of_destruction_requirement
+        ),
+        make_location_data(SC2Mission.ENGINE_OF_DESTRUCTION_P.mission_name, "Lab Devourer", SC2_RACESWAP_LOC_ID_OFFSET + 3803, LocationType.VANILLA,
+            logic.zealot_sentry_slayer_start
+        ),
+        make_location_data(SC2Mission.ENGINE_OF_DESTRUCTION_P.mission_name, "North Devourer", SC2_RACESWAP_LOC_ID_OFFSET + 3804, LocationType.VANILLA,
+            logic.protoss_engine_of_destruction_requirement
+        ),
+        make_location_data(SC2Mission.ENGINE_OF_DESTRUCTION_P.mission_name, "Southeast Devourer", SC2_RACESWAP_LOC_ID_OFFSET + 3805, LocationType.VANILLA,
+            logic.protoss_engine_of_destruction_requirement
+        ),
+        make_location_data(SC2Mission.ENGINE_OF_DESTRUCTION_P.mission_name, "West Base", SC2_RACESWAP_LOC_ID_OFFSET + 3806, LocationType.EXTRA,
+            logic.protoss_engine_of_destruction_requirement
+        ),
+        make_location_data(SC2Mission.ENGINE_OF_DESTRUCTION_P.mission_name, "Northwest Base", SC2_RACESWAP_LOC_ID_OFFSET + 3807, LocationType.EXTRA,
+            logic.protoss_engine_of_destruction_requirement
+        ),
+        make_location_data(SC2Mission.ENGINE_OF_DESTRUCTION_P.mission_name, "Northeast Base", SC2_RACESWAP_LOC_ID_OFFSET + 3808, LocationType.EXTRA,
+            logic.protoss_engine_of_destruction_requirement
+        ),
+        make_location_data(SC2Mission.ENGINE_OF_DESTRUCTION_P.mission_name, "Southeast Base", SC2_RACESWAP_LOC_ID_OFFSET + 3809, LocationType.EXTRA,
+            logic.protoss_engine_of_destruction_requirement
+        ),
+        make_location_data(SC2Mission.MEDIA_BLITZ_Z.mission_name, "Victory", SC2_RACESWAP_LOC_ID_OFFSET + 3900, LocationType.VICTORY,
+            logic.zerg_competent_comp_competent_aa
+        ),
+        make_location_data(SC2Mission.MEDIA_BLITZ_Z.mission_name, "Tower 1", SC2_RACESWAP_LOC_ID_OFFSET + 3901, LocationType.VANILLA,
+            logic.zerg_competent_comp_competent_aa
+        ),
+        make_location_data(SC2Mission.MEDIA_BLITZ_Z.mission_name, "Tower 2", SC2_RACESWAP_LOC_ID_OFFSET + 3902, LocationType.VANILLA,
+            logic.zerg_competent_comp_competent_aa
+        ),
+        make_location_data(SC2Mission.MEDIA_BLITZ_Z.mission_name, "Tower 3", SC2_RACESWAP_LOC_ID_OFFSET + 3903, LocationType.VANILLA,
+            logic.zerg_competent_comp_competent_aa
+        ),
+        make_location_data(SC2Mission.MEDIA_BLITZ_Z.mission_name, "Science Facility", SC2_RACESWAP_LOC_ID_OFFSET + 3904, LocationType.VANILLA,
+            lambda state: (
+                logic.advanced_tactics
+                or logic.zerg_competent_comp_competent_aa
+            )
+        ),
+        make_location_data(SC2Mission.MEDIA_BLITZ_Z.mission_name, "All Barracks", SC2_RACESWAP_LOC_ID_OFFSET + 3905, LocationType.EXTRA,
+            logic.zerg_competent_comp_competent_aa
+        ),
+        make_location_data(SC2Mission.MEDIA_BLITZ_Z.mission_name, "All Factories", SC2_RACESWAP_LOC_ID_OFFSET + 3906, LocationType.EXTRA,
+            logic.zerg_competent_comp_competent_aa
+        ),
+        make_location_data(SC2Mission.MEDIA_BLITZ_Z.mission_name, "All Starports", SC2_RACESWAP_LOC_ID_OFFSET + 3907, LocationType.EXTRA,
+            logic.zerg_competent_comp_competent_aa
+        ),
+        make_location_data(SC2Mission.MEDIA_BLITZ_Z.mission_name, "Odin Not Trashed", SC2_RACESWAP_LOC_ID_OFFSET + 3908, LocationType.CHALLENGE,
+            lambda state: (
+                logic.zerg_competent_comp_competent_aa(state)
+                and logic.zerg_repair_odin(state))
+        ),
+        make_location_data(SC2Mission.MEDIA_BLITZ_Z.mission_name, "Surprise Attack Ends", SC2_RACESWAP_LOC_ID_OFFSET + 3909, LocationType.EXTRA),
+        make_location_data(SC2Mission.MEDIA_BLITZ_P.mission_name, "Victory", SC2_RACESWAP_LOC_ID_OFFSET + 4000, LocationType.VICTORY,
+            logic.protoss_competent_comp
+        ),
+        make_location_data(SC2Mission.MEDIA_BLITZ_P.mission_name, "Tower 1", SC2_RACESWAP_LOC_ID_OFFSET + 4001, LocationType.VANILLA,
+            logic.protoss_competent_comp
+        ),
+        make_location_data(SC2Mission.MEDIA_BLITZ_P.mission_name, "Tower 2", SC2_RACESWAP_LOC_ID_OFFSET + 4002, LocationType.VANILLA,
+            logic.protoss_competent_comp
+        ),
+        make_location_data(SC2Mission.MEDIA_BLITZ_P.mission_name, "Tower 3", SC2_RACESWAP_LOC_ID_OFFSET + 4003, LocationType.VANILLA,
+            logic.protoss_competent_comp
+        ),
+        make_location_data(SC2Mission.MEDIA_BLITZ_P.mission_name, "Science Facility", SC2_RACESWAP_LOC_ID_OFFSET + 4004, LocationType.VANILLA),
+        make_location_data(SC2Mission.MEDIA_BLITZ_P.mission_name, "All Barracks", SC2_RACESWAP_LOC_ID_OFFSET + 4005, LocationType.EXTRA,
+            logic.protoss_competent_comp
+        ),
+        make_location_data(SC2Mission.MEDIA_BLITZ_P.mission_name, "All Factories", SC2_RACESWAP_LOC_ID_OFFSET + 4006, LocationType.EXTRA,
+            logic.protoss_competent_comp
+        ),
+        make_location_data(SC2Mission.MEDIA_BLITZ_P.mission_name, "All Starports", SC2_RACESWAP_LOC_ID_OFFSET + 4007, LocationType.EXTRA,
+            lambda state: adv_tactics or logic.protoss_competent_comp(state)
+        ),
+        make_location_data(SC2Mission.MEDIA_BLITZ_P.mission_name, "Odin Not Trashed", SC2_RACESWAP_LOC_ID_OFFSET + 4008, LocationType.CHALLENGE,
+            lambda state: (
+                logic.protoss_competent_comp(state)
+                and logic.protoss_repair_odin(state))
+        ),
+        make_location_data(SC2Mission.MEDIA_BLITZ_P.mission_name, "Surprise Attack Ends", SC2_RACESWAP_LOC_ID_OFFSET + 4009, LocationType.EXTRA),
+        make_location_data(SC2Mission.SHATTER_THE_SKY_Z.mission_name, "Victory", SC2_RACESWAP_LOC_ID_OFFSET + 5500, LocationType.VICTORY,
+            logic.zerg_competent_comp
+        ),
+        make_location_data(SC2Mission.SHATTER_THE_SKY_Z.mission_name, "Close Coolant Tower", SC2_RACESWAP_LOC_ID_OFFSET + 5501, LocationType.VANILLA,
+            logic.zerg_competent_comp
+        ),
+        make_location_data(SC2Mission.SHATTER_THE_SKY_Z.mission_name, "Northwest Coolant Tower", SC2_RACESWAP_LOC_ID_OFFSET + 5502, LocationType.VANILLA,
+            logic.zerg_competent_comp
+        ),
+        make_location_data(SC2Mission.SHATTER_THE_SKY_Z.mission_name, "Southeast Coolant Tower", SC2_RACESWAP_LOC_ID_OFFSET + 5503, LocationType.VANILLA,
+            logic.zerg_competent_comp
+        ),
+        make_location_data(SC2Mission.SHATTER_THE_SKY_Z.mission_name, "Southwest Coolant Tower", SC2_RACESWAP_LOC_ID_OFFSET + 5504, LocationType.VANILLA,
+            logic.zerg_competent_comp
+        ),
+        make_location_data(SC2Mission.SHATTER_THE_SKY_Z.mission_name, "Leviathan", SC2_RACESWAP_LOC_ID_OFFSET + 5505, LocationType.VANILLA,
+            logic.zerg_competent_comp
+        ),
+        make_location_data(SC2Mission.SHATTER_THE_SKY_Z.mission_name, "East Hatchery", SC2_RACESWAP_LOC_ID_OFFSET + 5506, LocationType.EXTRA,
+            logic.zerg_competent_comp
+        ),
+        make_location_data(SC2Mission.SHATTER_THE_SKY_Z.mission_name, "North Hatchery", SC2_RACESWAP_LOC_ID_OFFSET + 5507, LocationType.EXTRA,
+            logic.zerg_competent_comp
+        ),
+        make_location_data(SC2Mission.SHATTER_THE_SKY_Z.mission_name, "Mid Hatchery", SC2_RACESWAP_LOC_ID_OFFSET + 5508, LocationType.EXTRA,
+            logic.zerg_competent_comp
+        ),
+        make_location_data(SC2Mission.SHATTER_THE_SKY_P.mission_name, "Victory", SC2_RACESWAP_LOC_ID_OFFSET + 5600, LocationType.VICTORY,
+            logic.protoss_competent_comp
+        ),
+        make_location_data(SC2Mission.SHATTER_THE_SKY_P.mission_name, "Close Coolant Tower", SC2_RACESWAP_LOC_ID_OFFSET + 5601, LocationType.VANILLA,
+            logic.protoss_competent_comp
+        ),
+        make_location_data(SC2Mission.SHATTER_THE_SKY_P.mission_name, "Northwest Coolant Tower", SC2_RACESWAP_LOC_ID_OFFSET + 5602, LocationType.VANILLA,
+            logic.protoss_competent_comp
+        ),
+        make_location_data(SC2Mission.SHATTER_THE_SKY_P.mission_name, "Southeast Coolant Tower", SC2_RACESWAP_LOC_ID_OFFSET + 5603, LocationType.VANILLA,
+            logic.protoss_competent_comp
+        ),
+        make_location_data(SC2Mission.SHATTER_THE_SKY_P.mission_name, "Southwest Coolant Tower", SC2_RACESWAP_LOC_ID_OFFSET + 5604, LocationType.VANILLA,
+            logic.protoss_competent_comp
+        ),
+        make_location_data(SC2Mission.SHATTER_THE_SKY_P.mission_name, "Leviathan", SC2_RACESWAP_LOC_ID_OFFSET + 5605, LocationType.VANILLA,
+            logic.protoss_competent_comp
+        ),
+        make_location_data(SC2Mission.SHATTER_THE_SKY_P.mission_name, "East Hatchery", SC2_RACESWAP_LOC_ID_OFFSET + 5606, LocationType.EXTRA,
+            logic.protoss_competent_comp
+        ),
+        make_location_data(SC2Mission.SHATTER_THE_SKY_P.mission_name, "North Hatchery", SC2_RACESWAP_LOC_ID_OFFSET + 5607, LocationType.EXTRA,
+            logic.protoss_competent_comp
+        ),
+        make_location_data(SC2Mission.SHATTER_THE_SKY_P.mission_name, "Mid Hatchery", SC2_RACESWAP_LOC_ID_OFFSET + 5608, LocationType.EXTRA,
+            logic.protoss_competent_comp
+        ),
+        make_location_data(SC2Mission.ALL_IN_Z.mission_name, "Victory", SC2_RACESWAP_LOC_ID_OFFSET + 5700, LocationType.VICTORY,
+            logic.all_in_z_requirement
+        ),
+        make_location_data(SC2Mission.ALL_IN_Z.mission_name, "First Kerrigan Attack", SC2_RACESWAP_LOC_ID_OFFSET + 5701, LocationType.EXTRA,
+            logic.all_in_z_requirement
+        ),
+        make_location_data(SC2Mission.ALL_IN_Z.mission_name, "Second Kerrigan Attack", SC2_RACESWAP_LOC_ID_OFFSET + 5702, LocationType.EXTRA,
+            logic.all_in_z_requirement
+        ),
+        make_location_data(SC2Mission.ALL_IN_Z.mission_name, "Third Kerrigan Attack", SC2_RACESWAP_LOC_ID_OFFSET + 5703, LocationType.EXTRA,
+            logic.all_in_z_requirement
+        ),
+        make_location_data(SC2Mission.ALL_IN_Z.mission_name, "Fourth Kerrigan Attack", SC2_RACESWAP_LOC_ID_OFFSET + 5704, LocationType.EXTRA,
+            logic.all_in_z_requirement
+        ),
+        make_location_data(SC2Mission.ALL_IN_Z.mission_name, "Fifth Kerrigan Attack", SC2_RACESWAP_LOC_ID_OFFSET + 5705, LocationType.EXTRA,
+            logic.all_in_z_requirement
+        ),
+        make_location_data(SC2Mission.ALL_IN_P.mission_name, "Victory", SC2_RACESWAP_LOC_ID_OFFSET + 5800, LocationType.VICTORY,
+            logic.all_in_p_requirement
+        ),
+        make_location_data(SC2Mission.ALL_IN_P.mission_name, "First Kerrigan Attack", SC2_RACESWAP_LOC_ID_OFFSET + 5801, LocationType.EXTRA,
+            logic.all_in_p_requirement
+        ),
+        make_location_data(SC2Mission.ALL_IN_P.mission_name, "Second Kerrigan Attack", SC2_RACESWAP_LOC_ID_OFFSET + 5802, LocationType.EXTRA,
+            logic.all_in_p_requirement
+        ),
+        make_location_data(SC2Mission.ALL_IN_P.mission_name, "Third Kerrigan Attack", SC2_RACESWAP_LOC_ID_OFFSET + 5803, LocationType.EXTRA,
+            logic.all_in_p_requirement
+        ),
+        make_location_data(SC2Mission.ALL_IN_P.mission_name, "Fourth Kerrigan Attack", SC2_RACESWAP_LOC_ID_OFFSET + 5804, LocationType.EXTRA,
+            logic.all_in_p_requirement
+        ),
+        make_location_data(SC2Mission.ALL_IN_P.mission_name, "Fifth Kerrigan Attack", SC2_RACESWAP_LOC_ID_OFFSET + 5805, LocationType.EXTRA,
+            logic.all_in_p_requirement
+        ),
+        make_location_data(SC2Mission.LAB_RAT_T.mission_name, "Victory", SC2_RACESWAP_LOC_ID_OFFSET + 5900, LocationType.VICTORY,
+                           logic.terran_common_unit
+                           ),
+        make_location_data(SC2Mission.LAB_RAT_T.mission_name, "Gather Minerals", SC2_RACESWAP_LOC_ID_OFFSET + 5901, LocationType.VANILLA),
+        make_location_data(SC2Mission.LAB_RAT_T.mission_name, "South Marine Group", SC2_RACESWAP_LOC_ID_OFFSET + 5902, LocationType.VANILLA,
+                           lambda state: adv_tactics or logic.terran_common_unit(state)
+                           ),
+        make_location_data(SC2Mission.LAB_RAT_T.mission_name, "East Marine Group", SC2_RACESWAP_LOC_ID_OFFSET + 5903, LocationType.VANILLA,
+                           lambda state: adv_tactics or logic.terran_common_unit(state)
+                           ),
+        make_location_data(SC2Mission.LAB_RAT_T.mission_name, "West Marine Group", SC2_RACESWAP_LOC_ID_OFFSET + 5904, LocationType.VANILLA,
+                           lambda state: adv_tactics or logic.terran_common_unit(state)
+                           ),
+        make_location_data(SC2Mission.LAB_RAT_T.mission_name, "Command Center", SC2_RACESWAP_LOC_ID_OFFSET + 5905, LocationType.EXTRA),
+        make_location_data(SC2Mission.LAB_RAT_T.mission_name, "Supply Depot", SC2_RACESWAP_LOC_ID_OFFSET + 5906, LocationType.EXTRA),
+        make_location_data(SC2Mission.LAB_RAT_T.mission_name, "Gas Turrets", SC2_RACESWAP_LOC_ID_OFFSET + 5907, LocationType.EXTRA,
+                           lambda state: adv_tactics or logic.terran_common_unit(state)
+                           ),
+        make_location_data(SC2Mission.LAB_RAT_T.mission_name, "Win In Under 10 Minutes", SC2_RACESWAP_LOC_ID_OFFSET + 5908, LocationType.CHALLENGE,
+                           lambda state: logic.terran_common_unit(state) and logic.terran_early_tech(state),
+                           flags=LocationFlag.SPEEDRUN
+                           ),
+        make_location_data(SC2Mission.LAB_RAT_P.mission_name, "Victory", SC2_RACESWAP_LOC_ID_OFFSET + 6000, LocationType.VICTORY,
+                           logic.protoss_common_unit
+                           ),
+        make_location_data(SC2Mission.LAB_RAT_P.mission_name, "Gather Minerals", SC2_RACESWAP_LOC_ID_OFFSET + 6001, LocationType.VANILLA),
+        make_location_data(SC2Mission.LAB_RAT_P.mission_name, "South Zealot Group", SC2_RACESWAP_LOC_ID_OFFSET + 6002, LocationType.VANILLA,
+                           lambda state: adv_tactics or logic.protoss_common_unit(state)
+                           ),
+        make_location_data(SC2Mission.LAB_RAT_P.mission_name, "East Zealot Group", SC2_RACESWAP_LOC_ID_OFFSET + 6003, LocationType.VANILLA,
+                           lambda state: adv_tactics or logic.protoss_common_unit(state)
+                           ),
+        make_location_data(SC2Mission.LAB_RAT_P.mission_name, "West Zealot Group", SC2_RACESWAP_LOC_ID_OFFSET + 6004, LocationType.VANILLA,
+                           lambda state: adv_tactics or logic.protoss_common_unit(state)
+                           ),
+        make_location_data(SC2Mission.LAB_RAT_P.mission_name, "Nexus", SC2_RACESWAP_LOC_ID_OFFSET + 6005, LocationType.EXTRA),
+        make_location_data(SC2Mission.LAB_RAT_P.mission_name, "Pylon", SC2_RACESWAP_LOC_ID_OFFSET + 6006, LocationType.EXTRA),
+        make_location_data(SC2Mission.LAB_RAT_P.mission_name, "Gas Turrets", SC2_RACESWAP_LOC_ID_OFFSET + 6007, LocationType.EXTRA,
+                           lambda state: adv_tactics or logic.protoss_common_unit(state)
+                           ),
+        make_location_data(SC2Mission.LAB_RAT_P.mission_name, "Win In Under 10 Minutes", SC2_RACESWAP_LOC_ID_OFFSET + 6008, LocationType.CHALLENGE,
+                           lambda state: adv_tactics or logic.protoss_common_unit(state),
+                           flags=LocationFlag.SPEEDRUN
+                           ),
+        make_location_data(SC2Mission.RENDEZVOUS_T.mission_name, "Victory", SC2_RACESWAP_LOC_ID_OFFSET + 6300, LocationType.VICTORY,
+                           lambda state: (
+                                   logic.terran_common_unit(state)
+                                   and logic.terran_basic_anti_air(state))
+                           ),
+        make_location_data(SC2Mission.RENDEZVOUS_T.mission_name, "Right Group", SC2_RACESWAP_LOC_ID_OFFSET + 6301, LocationType.VANILLA,
+                           lambda state: (
+                                   logic.terran_common_unit(state)
+                                   and logic.terran_basic_anti_air(state))
+                           ),
+        make_location_data(SC2Mission.RENDEZVOUS_T.mission_name, "Center Group", SC2_RACESWAP_LOC_ID_OFFSET + 6302, LocationType.VANILLA,
+                           lambda state: (
+                                   logic.terran_common_unit(state)
+                                   and logic.terran_basic_anti_air(state))
+                           ),
+        make_location_data(SC2Mission.RENDEZVOUS_T.mission_name, "Left Group", SC2_RACESWAP_LOC_ID_OFFSET + 6303, LocationType.VANILLA,
+                           lambda state: (
+                                   logic.terran_common_unit(state)
+                                   and logic.terran_basic_anti_air(state))
+                           ),
+        make_location_data(SC2Mission.RENDEZVOUS_T.mission_name, "Hold Out Finished", SC2_RACESWAP_LOC_ID_OFFSET + 6304, LocationType.EXTRA,
+                           lambda state: (
+                                   logic.terran_common_unit(state)
+                                   and logic.terran_basic_anti_air(state))
+                           ),
+        make_location_data(SC2Mission.RENDEZVOUS_T.mission_name, "Kill All Before Reinforcements", SC2_RACESWAP_LOC_ID_OFFSET + 6305, LocationType.MASTERY,
+                           lambda state: (
+                                   logic.terran_common_unit(state)
+                                   and logic.terran_competent_comp(state)
+                                   and logic.terran_competent_anti_air(state)),
+                           flags=LocationFlag.SPEEDRUN
+                           ),
+        make_location_data(SC2Mission.RENDEZVOUS_P.mission_name, "Victory", SC2_RACESWAP_LOC_ID_OFFSET + 6400, LocationType.VICTORY,
+                           lambda state: (
+                                   logic.protoss_common_unit(state)
+                                   and logic.protoss_basic_anti_air(state))
+                           ),
+        make_location_data(SC2Mission.RENDEZVOUS_P.mission_name, "Right Group", SC2_RACESWAP_LOC_ID_OFFSET + 6401, LocationType.VANILLA,
+                           lambda state: (
+                                   logic.protoss_common_unit(state)
+                                   and logic.protoss_basic_anti_air(state))
+                           ),
+        make_location_data(SC2Mission.RENDEZVOUS_P.mission_name, "Center Group", SC2_RACESWAP_LOC_ID_OFFSET + 6402, LocationType.VANILLA,
+                           lambda state: (
+                                   logic.protoss_common_unit(state)
+                                   and logic.protoss_basic_anti_air(state))
+                           ),
+        make_location_data(SC2Mission.RENDEZVOUS_P.mission_name, "Left Group", SC2_RACESWAP_LOC_ID_OFFSET + 6403, LocationType.VANILLA,
+                           lambda state: (
+                                   logic.protoss_common_unit(state)
+                                   and logic.protoss_basic_anti_air(state))
+                           ),
+        make_location_data(SC2Mission.RENDEZVOUS_P.mission_name, "Hold Out Finished", SC2_RACESWAP_LOC_ID_OFFSET + 6404, LocationType.EXTRA,
+                           lambda state: (
+                                   logic.protoss_common_unit(state)
+                                   and logic.protoss_basic_anti_air(state))
+                           ),
+        make_location_data(SC2Mission.RENDEZVOUS_P.mission_name, "Kill All Before Reinforcements", SC2_RACESWAP_LOC_ID_OFFSET + 6405, LocationType.MASTERY,
+                           lambda state: (
+                                   logic.protoss_competent_comp(state)),
+                           flags=LocationFlag.SPEEDRUN
+                           ),
+        make_location_data(SC2Mission.HARVEST_OF_SCREAMS_T.mission_name, "Victory", SC2_RACESWAP_LOC_ID_OFFSET + 6500, LocationType.VICTORY,
+                           lambda state: (
+                                   logic.terran_common_unit(state)
+                                   and logic.terran_competent_anti_air(state))
+                           ),
+        make_location_data(SC2Mission.HARVEST_OF_SCREAMS_T.mission_name, "First Ursadon Matriarch", SC2_RACESWAP_LOC_ID_OFFSET + 6501, LocationType.VANILLA),
+        make_location_data(SC2Mission.HARVEST_OF_SCREAMS_T.mission_name, "North Ursadon Matriarch", SC2_RACESWAP_LOC_ID_OFFSET + 6502, LocationType.VANILLA,
+                           lambda state: (
+                                   logic.terran_common_unit(state)
+                                   and logic.terran_basic_anti_air(state))
+                           ),
+        make_location_data(SC2Mission.HARVEST_OF_SCREAMS_T.mission_name, "West Ursadon Matriarch", SC2_RACESWAP_LOC_ID_OFFSET + 6503, LocationType.VANILLA,
+                           lambda state: (
+                                   logic.terran_common_unit(state)
+                                   and logic.terran_basic_anti_air(state))
+                           ),
+        make_location_data(SC2Mission.HARVEST_OF_SCREAMS_T.mission_name, "Lost Base", SC2_RACESWAP_LOC_ID_OFFSET + 6504, LocationType.EXTRA),
+        make_location_data(SC2Mission.HARVEST_OF_SCREAMS_T.mission_name, "Northeast Psi-link Spire", SC2_RACESWAP_LOC_ID_OFFSET + 6505, LocationType.EXTRA,
+                           lambda state: (
+                                   logic.terran_common_unit(state)
+                                   and logic.terran_basic_anti_air(state))
+                           ),
+        make_location_data(SC2Mission.HARVEST_OF_SCREAMS_T.mission_name, "Northwest Psi-link Spire", SC2_RACESWAP_LOC_ID_OFFSET + 6506, LocationType.EXTRA,
+                           lambda state: (
+                                   logic.terran_common_unit(state)
+                                   and logic.terran_basic_anti_air(state))
+                           ),
+        make_location_data(SC2Mission.HARVEST_OF_SCREAMS_T.mission_name, "Southwest Psi-link Spire", SC2_RACESWAP_LOC_ID_OFFSET + 6507, LocationType.EXTRA,
+                           lambda state: (
+                                   logic.terran_common_unit(state)
+                                   and logic.terran_competent_anti_air(state))
+                           ),
+        make_location_data(SC2Mission.HARVEST_OF_SCREAMS_T.mission_name, "Nafash", SC2_RACESWAP_LOC_ID_OFFSET + 6508, LocationType.EXTRA,
+                           lambda state: (
+                                   logic.terran_common_unit(state)
+                                   and logic.terran_basic_anti_air(state))
+                           ),
+        make_location_data(SC2Mission.HARVEST_OF_SCREAMS_T.mission_name, "20 Unfrozen Structures", SC2_RACESWAP_LOC_ID_OFFSET + 6509, LocationType.CHALLENGE,
+                           lambda state: (
+                                   logic.terran_common_unit(state)
+                                   and logic.terran_basic_anti_air(state))
+                           ),
+        make_location_data(SC2Mission.HARVEST_OF_SCREAMS_P.mission_name, "Victory", SC2_RACESWAP_LOC_ID_OFFSET + 6600, LocationType.VICTORY,
+                           lambda state: (
+                                   logic.protoss_common_unit(state)
+                                   and logic.protoss_anti_armor_anti_air(state))
+                           ),
+        make_location_data(SC2Mission.HARVEST_OF_SCREAMS_P.mission_name, "First Ursadon Matriarch", SC2_RACESWAP_LOC_ID_OFFSET + 6601, LocationType.VANILLA),
+        make_location_data(SC2Mission.HARVEST_OF_SCREAMS_P.mission_name, "North Ursadon Matriarch", SC2_RACESWAP_LOC_ID_OFFSET + 6602, LocationType.VANILLA,
+                           logic.protoss_common_unit_basic_aa
+                           ),
+        make_location_data(SC2Mission.HARVEST_OF_SCREAMS_P.mission_name, "West Ursadon Matriarch", SC2_RACESWAP_LOC_ID_OFFSET + 6603, LocationType.VANILLA,
+                           logic.protoss_common_unit_basic_aa
+                           ),
+        make_location_data(SC2Mission.HARVEST_OF_SCREAMS_P.mission_name, "Lost Base", SC2_RACESWAP_LOC_ID_OFFSET + 6604, LocationType.EXTRA),
+        make_location_data(SC2Mission.HARVEST_OF_SCREAMS_P.mission_name, "Northeast Psi-link Spire", SC2_RACESWAP_LOC_ID_OFFSET + 6605, LocationType.EXTRA,
+                           logic.protoss_common_unit
+                           ),
+        make_location_data(SC2Mission.HARVEST_OF_SCREAMS_P.mission_name, "Northwest Psi-link Spire", SC2_RACESWAP_LOC_ID_OFFSET + 6606, LocationType.EXTRA,
+                           lambda state: (
+                                   logic.protoss_common_unit(state)
+                                   and logic.protoss_basic_anti_air(state))
+                           ),
+        make_location_data(SC2Mission.HARVEST_OF_SCREAMS_P.mission_name, "Southwest Psi-link Spire", SC2_RACESWAP_LOC_ID_OFFSET + 6607, LocationType.EXTRA,
+                           lambda state: (
+                                   logic.protoss_common_unit(state)
+                                   and logic.protoss_anti_armor_anti_air(state))
+                           ),
+        make_location_data(SC2Mission.HARVEST_OF_SCREAMS_P.mission_name, "Nafash", SC2_RACESWAP_LOC_ID_OFFSET + 6608, LocationType.EXTRA,
+                           lambda state: (
+                                   logic.protoss_common_unit(state)
+                                   and logic.protoss_basic_anti_air(state))
+                           ),
+        make_location_data(SC2Mission.HARVEST_OF_SCREAMS_P.mission_name, "20 Unfrozen Structures", SC2_RACESWAP_LOC_ID_OFFSET + 6609, LocationType.CHALLENGE,
+                           lambda state: (
+                                   logic.protoss_common_unit(state)
+                                   and logic.protoss_basic_anti_air(state))
+                           ),
+        make_location_data(SC2Mission.SHOOT_THE_MESSENGER_T.mission_name, "Victory", SC2_RACESWAP_LOC_ID_OFFSET + 6700, LocationType.VICTORY,
+                           lambda state: (
+                                   logic.terran_common_unit(state)
+                                   and logic.terran_competent_ground_to_air(state))
+                           ),
+        make_location_data(SC2Mission.SHOOT_THE_MESSENGER_T.mission_name, "East Stasis Chamber", SC2_RACESWAP_LOC_ID_OFFSET + 6701, LocationType.VANILLA,
+                           lambda state: (
+                                   logic.terran_common_unit(state)
+                                   and logic.terran_competent_ground_to_air(state))
+                           ),
+        make_location_data(SC2Mission.SHOOT_THE_MESSENGER_T.mission_name, "Center Stasis Chamber", SC2_RACESWAP_LOC_ID_OFFSET + 6702, LocationType.VANILLA,
+                           lambda state: logic.terran_common_unit(state) or adv_tactics
+                           ),
+        make_location_data(SC2Mission.SHOOT_THE_MESSENGER_T.mission_name, "West Stasis Chamber", SC2_RACESWAP_LOC_ID_OFFSET + 6703, LocationType.VANILLA,
+                           lambda state: (
+                                   logic.terran_common_unit(state)
+                                   and logic.terran_competent_ground_to_air(state))
+                           ),
+        make_location_data(SC2Mission.SHOOT_THE_MESSENGER_T.mission_name, "Destroy 4 Shuttles", SC2_RACESWAP_LOC_ID_OFFSET + 6704, LocationType.EXTRA,
+                           lambda state: (
+                                   logic.terran_common_unit(state)
+                                   and logic.terran_competent_ground_to_air(state))
+                           ),
+        make_location_data(SC2Mission.SHOOT_THE_MESSENGER_T.mission_name, "Frozen Expansion", SC2_RACESWAP_LOC_ID_OFFSET + 6705, LocationType.EXTRA,
+                           logic.terran_common_unit
+                           ),
+        make_location_data(SC2Mission.SHOOT_THE_MESSENGER_T.mission_name, "Southwest Frozen Group", SC2_RACESWAP_LOC_ID_OFFSET + 6706, LocationType.EXTRA),
+        make_location_data(SC2Mission.SHOOT_THE_MESSENGER_T.mission_name, "Southeast Frozen Group", SC2_RACESWAP_LOC_ID_OFFSET + 6707, LocationType.EXTRA,
+                           lambda state: logic.terran_common_unit(state) or adv_tactics
+                           ),
+        make_location_data(SC2Mission.SHOOT_THE_MESSENGER_T.mission_name, "West Frozen Group", SC2_RACESWAP_LOC_ID_OFFSET + 6708, LocationType.EXTRA,
+                           lambda state: logic.terran_common_unit(state) and logic.terran_competent_ground_to_air(state)
+                           ),
+        make_location_data(SC2Mission.SHOOT_THE_MESSENGER_T.mission_name, "East Frozen Group", SC2_RACESWAP_LOC_ID_OFFSET + 6709, LocationType.EXTRA,
+                           lambda state: logic.terran_common_unit(state) and logic.terran_competent_ground_to_air(state)
+                           ),
+        make_location_data(SC2Mission.SHOOT_THE_MESSENGER_T.mission_name, "West Launch Bay", SC2_RACESWAP_LOC_ID_OFFSET + 6710, LocationType.CHALLENGE,
+                           lambda state: logic.terran_beats_protoss_deathball(state)
+                                         and logic.terran_competent_ground_to_air(state)
+                                         and logic.terran_common_unit(state)
+                           ),
+        make_location_data(SC2Mission.SHOOT_THE_MESSENGER_T.mission_name, "Center Launch Bay", SC2_RACESWAP_LOC_ID_OFFSET + 6711, LocationType.CHALLENGE,
+                           lambda state: logic.terran_beats_protoss_deathball(state)
+                                         and logic.terran_competent_ground_to_air(state)
+                                         and logic.terran_common_unit(state)
+                           ),
+        make_location_data(SC2Mission.SHOOT_THE_MESSENGER_T.mission_name, "East Launch Bay", SC2_RACESWAP_LOC_ID_OFFSET + 6712, LocationType.CHALLENGE,
+                           lambda state: logic.terran_beats_protoss_deathball(state)
+                                         and logic.terran_competent_ground_to_air(state)
+                                         and logic.terran_common_unit(state)
+                           ),
+        make_location_data(SC2Mission.SHOOT_THE_MESSENGER_P.mission_name, "Victory", SC2_RACESWAP_LOC_ID_OFFSET + 6800, LocationType.VICTORY,
+                           lambda state: (
+                                   logic.protoss_common_unit(state)
+                                   and logic.protoss_anti_armor_anti_air(state))
+                           ),
+        make_location_data(SC2Mission.SHOOT_THE_MESSENGER_P.mission_name, "East Stasis Chamber", SC2_RACESWAP_LOC_ID_OFFSET + 6801, LocationType.VANILLA,
+                           lambda state: (
+                                   logic.protoss_common_unit(state)
+                                   and logic.protoss_anti_armor_anti_air(state))
+                           ),
+        make_location_data(SC2Mission.SHOOT_THE_MESSENGER_P.mission_name, "Center Stasis Chamber", SC2_RACESWAP_LOC_ID_OFFSET + 6802, LocationType.VANILLA,
+                           lambda state: logic.protoss_common_unit(state) or adv_tactics
+                           ),
+        make_location_data(SC2Mission.SHOOT_THE_MESSENGER_P.mission_name, "West Stasis Chamber", SC2_RACESWAP_LOC_ID_OFFSET + 6803, LocationType.VANILLA,
+                           lambda state: (
+                                   logic.protoss_common_unit(state)
+                                   and logic.protoss_anti_armor_anti_air(state))
+                           ),
+        make_location_data(SC2Mission.SHOOT_THE_MESSENGER_P.mission_name, "Destroy 4 Shuttles", SC2_RACESWAP_LOC_ID_OFFSET + 6804, LocationType.EXTRA,
+                           lambda state: (
+                                   logic.protoss_common_unit(state)
+                                   and logic.protoss_anti_armor_anti_air(state))
+                           ),
+        make_location_data(SC2Mission.SHOOT_THE_MESSENGER_P.mission_name, "Frozen Expansion", SC2_RACESWAP_LOC_ID_OFFSET + 6805, LocationType.EXTRA,
+                           logic.protoss_common_unit
+                           ),
+        make_location_data(SC2Mission.SHOOT_THE_MESSENGER_P.mission_name, "Southwest Frozen Group", SC2_RACESWAP_LOC_ID_OFFSET + 6806, LocationType.EXTRA),
+        make_location_data(SC2Mission.SHOOT_THE_MESSENGER_P.mission_name, "Southeast Frozen Group", SC2_RACESWAP_LOC_ID_OFFSET + 6807, LocationType.EXTRA,
+                           lambda state: logic.protoss_common_unit(state) or adv_tactics
+                           ),
+        make_location_data(SC2Mission.SHOOT_THE_MESSENGER_P.mission_name, "West Frozen Group", SC2_RACESWAP_LOC_ID_OFFSET + 6808, LocationType.EXTRA,
+                           lambda state: (
+                                   logic.protoss_common_unit(state)
+                                   and logic.protoss_anti_armor_anti_air(state))
+                           ),
+        make_location_data(SC2Mission.SHOOT_THE_MESSENGER_P.mission_name, "East Frozen Group", SC2_RACESWAP_LOC_ID_OFFSET + 6809, LocationType.EXTRA,
+                           lambda state: (
+                                   logic.protoss_common_unit(state)
+                                   and logic.protoss_anti_armor_anti_air(state))
+                           ),
+        make_location_data(SC2Mission.SHOOT_THE_MESSENGER_P.mission_name, "West Launch Bay", SC2_RACESWAP_LOC_ID_OFFSET + 6810, LocationType.CHALLENGE,
+                           logic.protoss_competent_comp
+                           ),
+        make_location_data(SC2Mission.SHOOT_THE_MESSENGER_P.mission_name, "Center Launch Bay", SC2_RACESWAP_LOC_ID_OFFSET + 6811, LocationType.CHALLENGE,
+                           logic.protoss_competent_comp
+                           ),
+        make_location_data(SC2Mission.SHOOT_THE_MESSENGER_P.mission_name, "East Launch Bay", SC2_RACESWAP_LOC_ID_OFFSET + 6812, LocationType.CHALLENGE,
+                           logic.protoss_competent_comp
+                           ),
+        make_location_data(SC2Mission.DOMINATION_T.mission_name, "Victory", SC2_RACESWAP_LOC_ID_OFFSET + 7100, LocationType.VICTORY,
+                           lambda state: logic.terran_common_unit(state) and logic.terran_basic_anti_air(state)
+                           ),
+        make_location_data(SC2Mission.DOMINATION_T.mission_name, "Center Infested Command Center", SC2_RACESWAP_LOC_ID_OFFSET + 7101, LocationType.VANILLA,
+                           logic.terran_common_unit
+                           ),
+        make_location_data(SC2Mission.DOMINATION_T.mission_name, "North Infested Command Center", SC2_RACESWAP_LOC_ID_OFFSET + 7102, LocationType.VANILLA,
+                           logic.terran_common_unit
+                           ),
+        make_location_data(SC2Mission.DOMINATION_T.mission_name, "Repel Zagara", SC2_RACESWAP_LOC_ID_OFFSET + 7103, LocationType.EXTRA),
+        make_location_data(SC2Mission.DOMINATION_T.mission_name, "Close Bunker", SC2_RACESWAP_LOC_ID_OFFSET + 7104, LocationType.EXTRA),
+        make_location_data(SC2Mission.DOMINATION_T.mission_name, "South Bunker", SC2_RACESWAP_LOC_ID_OFFSET + 7105, LocationType.EXTRA,
+                           lambda state: adv_tactics or logic.terran_common_unit(state)
+                           ),
+        make_location_data(SC2Mission.DOMINATION_T.mission_name, "Southwest Bunker", SC2_RACESWAP_LOC_ID_OFFSET + 7106, LocationType.EXTRA,
+                           logic.terran_common_unit
+                           ),
+        make_location_data(SC2Mission.DOMINATION_T.mission_name, "Southeast Bunker", SC2_RACESWAP_LOC_ID_OFFSET + 7107, LocationType.EXTRA,
+                           lambda state: logic.terran_common_unit(state) and logic.terran_basic_anti_air(state)
+                           ),
+        make_location_data(SC2Mission.DOMINATION_T.mission_name, "North Bunker", SC2_RACESWAP_LOC_ID_OFFSET + 7108, LocationType.EXTRA,
+                           logic.terran_common_unit
+                           ),
+        make_location_data(SC2Mission.DOMINATION_T.mission_name, "Northeast Bunker", SC2_RACESWAP_LOC_ID_OFFSET + 7109, LocationType.EXTRA,
+                           logic.terran_common_unit
+                           ),
+        make_location_data(SC2Mission.DOMINATION_T.mission_name, "Win Without 100 Eggs", SC2_RACESWAP_LOC_ID_OFFSET + 7110, LocationType.CHALLENGE,
+                           logic.terran_competent_comp
+                           ),
+        make_location_data(SC2Mission.DOMINATION_P.mission_name, "Victory", SC2_RACESWAP_LOC_ID_OFFSET + 7200, LocationType.VICTORY,
+                           logic.protoss_common_unit_basic_aa
+                           ),
+        make_location_data(SC2Mission.DOMINATION_P.mission_name, "Center Infested Command Center", SC2_RACESWAP_LOC_ID_OFFSET + 7201, LocationType.VANILLA,
+                           logic.protoss_common_unit
+                           ),
+        make_location_data(SC2Mission.DOMINATION_P.mission_name, "North Infested Command Center", SC2_RACESWAP_LOC_ID_OFFSET + 7202, LocationType.VANILLA,
+                           logic.protoss_common_unit
+                           ),
+        make_location_data(SC2Mission.DOMINATION_P.mission_name, "Repel Zagara", SC2_RACESWAP_LOC_ID_OFFSET + 7203, LocationType.EXTRA),
+        make_location_data(SC2Mission.DOMINATION_P.mission_name, "Close Supplicants", SC2_RACESWAP_LOC_ID_OFFSET + 7204, LocationType.EXTRA),
+        make_location_data(SC2Mission.DOMINATION_P.mission_name, "South Supplicants", SC2_RACESWAP_LOC_ID_OFFSET + 7205, LocationType.EXTRA,
+                           lambda state: adv_tactics or logic.protoss_common_unit(state)
+                           ),
+        make_location_data(SC2Mission.DOMINATION_P.mission_name, "Southwest Supplicants", SC2_RACESWAP_LOC_ID_OFFSET + 7206, LocationType.EXTRA,
+                           logic.protoss_common_unit
+                           ),
+        make_location_data(SC2Mission.DOMINATION_P.mission_name, "Southeast Supplicants", SC2_RACESWAP_LOC_ID_OFFSET + 7207, LocationType.EXTRA,
+                           logic.protoss_common_unit_basic_aa
+                           ),
+        make_location_data(SC2Mission.DOMINATION_P.mission_name, "North Supplicants", SC2_RACESWAP_LOC_ID_OFFSET + 7208, LocationType.EXTRA,
+                           logic.protoss_common_unit
+                           ),
+        make_location_data(SC2Mission.DOMINATION_P.mission_name, "Northeast Supplicants", SC2_RACESWAP_LOC_ID_OFFSET + 7209, LocationType.EXTRA,
+                           logic.protoss_common_unit
+                           ),
+        make_location_data(SC2Mission.DOMINATION_P.mission_name, "Win Without 100 Eggs", SC2_RACESWAP_LOC_ID_OFFSET + 7210, LocationType.CHALLENGE,
+                           logic.protoss_competent_comp
+                           ),
+        make_location_data(SC2Mission.FIRE_IN_THE_SKY_T.mission_name, "Victory", SC2_RACESWAP_LOC_ID_OFFSET + 7300, LocationType.VICTORY,
+                           lambda state: (
+                               logic.terran_common_unit(state)
+                               and logic.terran_competent_comp(state))
+                           ),
+        make_location_data(SC2Mission.FIRE_IN_THE_SKY_T.mission_name, "West Biomass", SC2_RACESWAP_LOC_ID_OFFSET + 7301, LocationType.VANILLA),
+        make_location_data(SC2Mission.FIRE_IN_THE_SKY_T.mission_name, "North Biomass", SC2_RACESWAP_LOC_ID_OFFSET + 7302, LocationType.VANILLA,
+                           lambda state: (
+                                   logic.terran_common_unit(state)
+                                   and logic.terran_competent_comp(state))
+                           ),
+        make_location_data(SC2Mission.FIRE_IN_THE_SKY_T.mission_name, "South Biomass", SC2_RACESWAP_LOC_ID_OFFSET + 7303, LocationType.VANILLA,
+                           lambda state: (
+                                   logic.terran_common_unit(state)
+                                   and logic.terran_competent_comp(state))
+                           ),
+        make_location_data(SC2Mission.FIRE_IN_THE_SKY_T.mission_name, "Destroy 3 Gorgons", SC2_RACESWAP_LOC_ID_OFFSET + 7304, LocationType.EXTRA,
+                           lambda state: (
+                                   logic.terran_common_unit(state)
+                                   and logic.terran_competent_comp(state))
+                           ),
+        make_location_data(SC2Mission.FIRE_IN_THE_SKY_T.mission_name, "Close Rescue", SC2_RACESWAP_LOC_ID_OFFSET + 7305, LocationType.EXTRA),
+        make_location_data(SC2Mission.FIRE_IN_THE_SKY_T.mission_name, "South Rescue", SC2_RACESWAP_LOC_ID_OFFSET + 7306, LocationType.EXTRA,
+                           logic.terran_common_unit
+                           ),
+        make_location_data(SC2Mission.FIRE_IN_THE_SKY_T.mission_name, "North Rescue", SC2_RACESWAP_LOC_ID_OFFSET + 7307, LocationType.EXTRA,
+                           lambda state: (
+                                   logic.terran_common_unit(state)
+                                   and logic.terran_competent_comp(state))
+                           ),
+        make_location_data(SC2Mission.FIRE_IN_THE_SKY_T.mission_name, "West Medic Rescue", SC2_RACESWAP_LOC_ID_OFFSET + 7308, LocationType.EXTRA,
+                           lambda state: (
+                                   logic.terran_common_unit(state)
+                                   and logic.terran_competent_comp(state))
+                           ),
+        make_location_data(SC2Mission.FIRE_IN_THE_SKY_T.mission_name, "East Medic Rescue", SC2_RACESWAP_LOC_ID_OFFSET + 7309, LocationType.EXTRA,
+                           lambda state: (
+                                   logic.terran_common_unit(state)
+                                   and logic.terran_competent_comp(state))
+                           ),
+        make_location_data(SC2Mission.FIRE_IN_THE_SKY_T.mission_name, "South Orbital Command Center", SC2_RACESWAP_LOC_ID_OFFSET + 7310, LocationType.CHALLENGE,
+                           lambda state: (
+                                   logic.terran_common_unit(state)
+                                   and logic.terran_competent_comp(state))
+                           ),
+        make_location_data(SC2Mission.FIRE_IN_THE_SKY_T.mission_name, "Northwest Orbital Command Center", SC2_RACESWAP_LOC_ID_OFFSET + 7311, LocationType.CHALLENGE,
+                           lambda state: (
+                                   logic.terran_common_unit(state)
+                                   and logic.terran_competent_comp(state))
+                           ),
+        make_location_data(SC2Mission.FIRE_IN_THE_SKY_T.mission_name, "Southeast Orbital Command Center", SC2_RACESWAP_LOC_ID_OFFSET + 7312, LocationType.CHALLENGE,
+                           lambda state: (
+                                   logic.terran_common_unit(state)
+                                   and logic.terran_competent_comp(state))
+                           ),
+        make_location_data(SC2Mission.FIRE_IN_THE_SKY_P.mission_name, "Victory", SC2_RACESWAP_LOC_ID_OFFSET + 7400, LocationType.VICTORY,
+                           logic.protoss_competent_comp
+                           ),
+        make_location_data(SC2Mission.FIRE_IN_THE_SKY_P.mission_name, "West Biomass", SC2_RACESWAP_LOC_ID_OFFSET + 7401, LocationType.VANILLA),
+        make_location_data(SC2Mission.FIRE_IN_THE_SKY_P.mission_name, "North Biomass", SC2_RACESWAP_LOC_ID_OFFSET + 7402, LocationType.VANILLA,
+                           logic.protoss_competent_comp
+                           ),
+        make_location_data(SC2Mission.FIRE_IN_THE_SKY_P.mission_name, "South Biomass", SC2_RACESWAP_LOC_ID_OFFSET + 7403, LocationType.VANILLA,
+                           logic.protoss_competent_comp
+                           ),
+        make_location_data(SC2Mission.FIRE_IN_THE_SKY_P.mission_name, "Destroy 3 Gorgons", SC2_RACESWAP_LOC_ID_OFFSET + 7404, LocationType.EXTRA,
+                           logic.protoss_competent_comp
+                           ),
+        make_location_data(SC2Mission.FIRE_IN_THE_SKY_P.mission_name, "Close Rescue", SC2_RACESWAP_LOC_ID_OFFSET + 7405, LocationType.EXTRA),
+        make_location_data(SC2Mission.FIRE_IN_THE_SKY_P.mission_name, "South Rescue", SC2_RACESWAP_LOC_ID_OFFSET + 7406, LocationType.EXTRA,
+                           logic.protoss_common_unit
+                           ),
+        make_location_data(SC2Mission.FIRE_IN_THE_SKY_P.mission_name, "North Rescue", SC2_RACESWAP_LOC_ID_OFFSET + 7407, LocationType.EXTRA,
+                           logic.protoss_competent_comp
+                           ),
+        make_location_data(SC2Mission.FIRE_IN_THE_SKY_P.mission_name, "Sentry Rescue", SC2_RACESWAP_LOC_ID_OFFSET + 7408, LocationType.EXTRA,
+                           logic.protoss_competent_comp
+                           ),
+        make_location_data(SC2Mission.FIRE_IN_THE_SKY_P.mission_name, "Havoc Rescue", SC2_RACESWAP_LOC_ID_OFFSET + 7409, LocationType.EXTRA,
+                           logic.protoss_competent_comp
+                           ),
+        make_location_data(SC2Mission.FIRE_IN_THE_SKY_P.mission_name, "South Orbital Command Center", SC2_RACESWAP_LOC_ID_OFFSET + 7410, LocationType.CHALLENGE,
+                           logic.protoss_competent_comp
+                           ),
+        make_location_data(SC2Mission.FIRE_IN_THE_SKY_P.mission_name, "Northwest Orbital Command Center", SC2_RACESWAP_LOC_ID_OFFSET + 7411, LocationType.CHALLENGE,
+                           logic.protoss_competent_comp
+                           ),
+        make_location_data(SC2Mission.FIRE_IN_THE_SKY_P.mission_name, "Southeast Orbital Command Center", SC2_RACESWAP_LOC_ID_OFFSET + 7412, LocationType.CHALLENGE,
+                           logic.protoss_competent_comp
+                           ),
+        make_location_data(SC2Mission.OLD_SOLDIERS_T.mission_name, "Victory", SC2_RACESWAP_LOC_ID_OFFSET + 7500, LocationType.VICTORY,
+                           logic.terran_competent_comp
+                           ),
+        make_location_data(SC2Mission.OLD_SOLDIERS_T.mission_name, "East Science Lab", SC2_RACESWAP_LOC_ID_OFFSET + 7501, LocationType.VANILLA,
+                           logic.terran_competent_comp
+                           ),
+        make_location_data(SC2Mission.OLD_SOLDIERS_T.mission_name, "North Science Lab", SC2_RACESWAP_LOC_ID_OFFSET + 7502, LocationType.VANILLA,
+                           logic.terran_competent_comp
+                           ),
+        make_location_data(SC2Mission.OLD_SOLDIERS_T.mission_name, "Get Nuked", SC2_RACESWAP_LOC_ID_OFFSET + 7503, LocationType.EXTRA),
+        make_location_data(SC2Mission.OLD_SOLDIERS_T.mission_name, "Entrance Gate", SC2_RACESWAP_LOC_ID_OFFSET + 7504, LocationType.EXTRA),
+        make_location_data(SC2Mission.OLD_SOLDIERS_T.mission_name, "Citadel Gate", SC2_RACESWAP_LOC_ID_OFFSET + 7505, LocationType.EXTRA,
+                           logic.terran_competent_comp
+                           ),
+        make_location_data(SC2Mission.OLD_SOLDIERS_T.mission_name, "South Expansion", SC2_RACESWAP_LOC_ID_OFFSET + 7506, LocationType.EXTRA),
+        make_location_data(SC2Mission.OLD_SOLDIERS_T.mission_name, "Rich Mineral Expansion", SC2_RACESWAP_LOC_ID_OFFSET + 7507, LocationType.EXTRA,
+                           logic.terran_competent_comp
+                           ),
+        make_location_data(SC2Mission.OLD_SOLDIERS_P.mission_name, "Victory", SC2_RACESWAP_LOC_ID_OFFSET + 7600, LocationType.VICTORY,
+                           logic.protoss_competent_comp
+                           ),
+        make_location_data(SC2Mission.OLD_SOLDIERS_P.mission_name, "East Science Lab", SC2_RACESWAP_LOC_ID_OFFSET + 7601, LocationType.VANILLA,
+                           logic.protoss_competent_comp
+                           ),
+        make_location_data(SC2Mission.OLD_SOLDIERS_P.mission_name, "North Science Lab", SC2_RACESWAP_LOC_ID_OFFSET + 7602, LocationType.VANILLA,
+                           logic.protoss_competent_comp
+                           ),
+        make_location_data(SC2Mission.OLD_SOLDIERS_P.mission_name, "Get Nuked", SC2_RACESWAP_LOC_ID_OFFSET + 7603, LocationType.EXTRA),
+        make_location_data(SC2Mission.OLD_SOLDIERS_P.mission_name, "Entrance Gate", SC2_RACESWAP_LOC_ID_OFFSET + 7604, LocationType.EXTRA),
+        make_location_data(SC2Mission.OLD_SOLDIERS_P.mission_name, "Citadel Gate", SC2_RACESWAP_LOC_ID_OFFSET + 7605, LocationType.EXTRA,
+                           logic.protoss_competent_comp
+                           ),
+        make_location_data(SC2Mission.OLD_SOLDIERS_P.mission_name, "South Expansion", SC2_RACESWAP_LOC_ID_OFFSET + 7606, LocationType.EXTRA),
+        make_location_data(SC2Mission.OLD_SOLDIERS_P.mission_name, "Rich Mineral Expansion", SC2_RACESWAP_LOC_ID_OFFSET + 7607, LocationType.EXTRA,
+                           logic.protoss_competent_comp
+                           ),
+        make_location_data(SC2Mission.WAKING_THE_ANCIENT_T.mission_name, "Victory", SC2_RACESWAP_LOC_ID_OFFSET + 7700,LocationType.VICTORY,
+                           lambda state: (
+                                   logic.terran_competent_comp(state)
+                                   and logic.terran_common_unit(state)
+                                   and logic.terran_competent_anti_air(state)
+                           )
+                           ),
+        make_location_data(SC2Mission.WAKING_THE_ANCIENT_T.mission_name, "Center Essence Pool", SC2_RACESWAP_LOC_ID_OFFSET + 7701, LocationType.VANILLA),
+        make_location_data(SC2Mission.WAKING_THE_ANCIENT_T.mission_name, "East Essence Pool", SC2_RACESWAP_LOC_ID_OFFSET + 7702, LocationType.VANILLA,
+                           lambda state: (
+                                   logic.terran_common_unit(state)
+                                   and (adv_tactics
+                                        and logic.terran_basic_anti_air(state)
+                                        or logic.terran_competent_anti_air(state)))
+                           ),
+        make_location_data(SC2Mission.WAKING_THE_ANCIENT_T.mission_name, "South Essence Pool", SC2_RACESWAP_LOC_ID_OFFSET + 7703, LocationType.VANILLA,
+                           lambda state: (
+                                   logic.terran_common_unit(state)
+                                   and (adv_tactics
+                                        and logic.terran_basic_anti_air(state)
+                                        or logic.terran_competent_anti_air(state)))
+                           ),
+        make_location_data(SC2Mission.WAKING_THE_ANCIENT_T.mission_name, "Finish Feeding", SC2_RACESWAP_LOC_ID_OFFSET + 7704, LocationType.EXTRA,
+                           lambda state: (
+                                   logic.terran_competent_comp(state)
+                                   and logic.terran_common_unit(state)
+                                   and logic.terran_competent_anti_air(state)
+                           )
+                           ),
+        make_location_data(SC2Mission.WAKING_THE_ANCIENT_T.mission_name, "South Proxy Primal Hive", SC2_RACESWAP_LOC_ID_OFFSET + 7705, LocationType.CHALLENGE,
+                           lambda state: (
+                                   logic.terran_competent_comp(state)
+                                   and logic.terran_common_unit(state)
+                                   and logic.terran_competent_anti_air(state)
+                           )
+                           ),
+        make_location_data(SC2Mission.WAKING_THE_ANCIENT_T.mission_name, "East Proxy Primal Hive", SC2_RACESWAP_LOC_ID_OFFSET + 7706, LocationType.CHALLENGE,
+                           lambda state: (
+                                   logic.terran_competent_comp(state)
+                                   and logic.terran_common_unit(state)
+                                   and logic.terran_competent_anti_air(state)
+                           )
+                           ),
+        make_location_data(SC2Mission.WAKING_THE_ANCIENT_T.mission_name, "South Main Primal Hive", SC2_RACESWAP_LOC_ID_OFFSET + 7707, LocationType.CHALLENGE,
+                           lambda state: (
+                                   logic.terran_competent_comp(state)
+                                   and logic.terran_common_unit(state)
+                                   and logic.terran_competent_anti_air(state)
+                           )
+                           ),
+        make_location_data(SC2Mission.WAKING_THE_ANCIENT_T.mission_name, "East Main Primal Hive", SC2_RACESWAP_LOC_ID_OFFSET + 7708, LocationType.CHALLENGE,
+                           lambda state: (
+                                   logic.terran_competent_comp(state)
+                                   and logic.terran_common_unit(state)
+                                   and logic.terran_competent_anti_air(state)
+                           )
+                           ),
+        make_location_data(SC2Mission.WAKING_THE_ANCIENT_T.mission_name, "Flawless", SC2_RACESWAP_LOC_ID_OFFSET + 7709, LocationType.CHALLENGE,
+                           lambda state: (
+                                   logic.terran_competent_comp(state)
+                                   and logic.terran_common_unit(state)
+                                   and logic.terran_competent_anti_air(state)
+                           ),
+                           flags=LocationFlag.PREVENTATIVE,
+                           ),
+        make_location_data(SC2Mission.WAKING_THE_ANCIENT_P.mission_name, "Victory", SC2_RACESWAP_LOC_ID_OFFSET + 7800, LocationType.VICTORY,
+                           logic.protoss_competent_comp
+                           ),
+        make_location_data(SC2Mission.WAKING_THE_ANCIENT_P.mission_name, "Center Essence Pool", SC2_RACESWAP_LOC_ID_OFFSET + 7801, LocationType.VANILLA),
+        make_location_data(SC2Mission.WAKING_THE_ANCIENT_P.mission_name, "East Essence Pool", SC2_RACESWAP_LOC_ID_OFFSET + 7802, LocationType.VANILLA,
+                           lambda state: (
+                                   logic.protoss_common_unit(state)
+                                   and logic.protoss_anti_light_anti_air(state))
+                           ),
+        make_location_data(SC2Mission.WAKING_THE_ANCIENT_P.mission_name, "South Essence Pool", SC2_RACESWAP_LOC_ID_OFFSET + 7803, LocationType.VANILLA,
+                           lambda state: (
+                                   logic.protoss_common_unit(state)
+                                   and logic.protoss_anti_light_anti_air(state))
+                           ),
+        make_location_data(SC2Mission.WAKING_THE_ANCIENT_P.mission_name, "Finish Feeding", SC2_RACESWAP_LOC_ID_OFFSET + 7804, LocationType.EXTRA,
+                           logic.protoss_competent_comp
+                           ),
+        make_location_data(SC2Mission.WAKING_THE_ANCIENT_P.mission_name, "South Proxy Primal Hive", SC2_RACESWAP_LOC_ID_OFFSET + 7805, LocationType.CHALLENGE,
+                           logic.protoss_competent_comp
+                           ),
+        make_location_data(SC2Mission.WAKING_THE_ANCIENT_P.mission_name, "East Proxy Primal Hive", SC2_RACESWAP_LOC_ID_OFFSET + 7806, LocationType.CHALLENGE,
+                           logic.protoss_competent_comp
+                           ),
+        make_location_data(SC2Mission.WAKING_THE_ANCIENT_P.mission_name, "South Main Primal Hive", SC2_RACESWAP_LOC_ID_OFFSET + 7807, LocationType.CHALLENGE,
+                           logic.protoss_competent_comp
+                           ),
+        make_location_data(SC2Mission.WAKING_THE_ANCIENT_P.mission_name, "East Main Primal Hive", SC2_RACESWAP_LOC_ID_OFFSET + 7808, LocationType.CHALLENGE,
+                           logic.protoss_competent_comp
+                           ),
+        make_location_data(SC2Mission.WAKING_THE_ANCIENT_P.mission_name, "Flawless", SC2_RACESWAP_LOC_ID_OFFSET + 7809, LocationType.CHALLENGE,
+                           logic.protoss_competent_comp,
+                           flags=LocationFlag.PREVENTATIVE,
+                           ),
+        make_location_data(SC2Mission.THE_CRUCIBLE_T.mission_name, "Victory", SC2_RACESWAP_LOC_ID_OFFSET + 7900, LocationType.VICTORY,
+                           lambda state: (
+                                   logic.terran_common_unit(state)
+                                   and logic.terran_defense_rating(state, True, True) >= 7
+                                   and logic.terran_competent_anti_air(state))
+                           ),
+        make_location_data(SC2Mission.THE_CRUCIBLE_T.mission_name, "Tyrannozor", SC2_RACESWAP_LOC_ID_OFFSET + 7901, LocationType.VANILLA,
+                           lambda state: (
+                                   logic.terran_common_unit(state)
+                                   and logic.terran_defense_rating(state, True, True) >= 7
+                                   and logic.terran_competent_anti_air(state))
+                           ),
+        make_location_data(SC2Mission.THE_CRUCIBLE_T.mission_name, "Reach the Pool", SC2_RACESWAP_LOC_ID_OFFSET + 7902, LocationType.VANILLA),
+        make_location_data(SC2Mission.THE_CRUCIBLE_T.mission_name, "15 Minutes Remaining", SC2_RACESWAP_LOC_ID_OFFSET + 7903, LocationType.EXTRA,
+                           lambda state: (
+                                   logic.terran_common_unit(state)
+                                   and logic.terran_defense_rating(state, True, True) >= 7
+                                   and logic.terran_competent_anti_air(state))
+                           ),
+        make_location_data(SC2Mission.THE_CRUCIBLE_T.mission_name, "5 Minutes Remaining", SC2_RACESWAP_LOC_ID_OFFSET + 7904, LocationType.EXTRA,
+                           lambda state: (
+                                   logic.terran_common_unit(state)
+                                   and logic.terran_defense_rating(state, True, True) >= 7
+                                   and logic.terran_competent_anti_air(state))
+                           ),
+        make_location_data(SC2Mission.THE_CRUCIBLE_T.mission_name, "Pincer Attack", SC2_RACESWAP_LOC_ID_OFFSET + 7905, LocationType.EXTRA,
+                           lambda state: (
+                                   logic.terran_common_unit(state)
+                                   and logic.terran_defense_rating(state, True, True) >= 7
+                                   and logic.terran_competent_anti_air(state))
+                           ),
+        make_location_data(SC2Mission.THE_CRUCIBLE_T.mission_name, "Yagdra Claims Brakk's Pack", SC2_RACESWAP_LOC_ID_OFFSET + 7906, LocationType.EXTRA,
+                           lambda state: (
+                                   logic.terran_common_unit(state)
+                                   and logic.terran_defense_rating(state, True, True) >= 7
+                                   and logic.terran_competent_anti_air(state))
+                           ),
+        make_location_data(SC2Mission.THE_CRUCIBLE_P.mission_name, "Victory", SC2_RACESWAP_LOC_ID_OFFSET + 8000, LocationType.VICTORY,
+                           logic.protoss_competent_comp
+                           ),
+        make_location_data(SC2Mission.THE_CRUCIBLE_P.mission_name, "Tyrannozor", SC2_RACESWAP_LOC_ID_OFFSET + 8001, LocationType.VANILLA,
+                           logic.protoss_competent_comp
+                           ),
+        make_location_data(SC2Mission.THE_CRUCIBLE_P.mission_name, "Reach the Pool", SC2_RACESWAP_LOC_ID_OFFSET + 8002, LocationType.VANILLA),
+        make_location_data(SC2Mission.THE_CRUCIBLE_P.mission_name, "15 Minutes Remaining", SC2_RACESWAP_LOC_ID_OFFSET + 8003, LocationType.EXTRA,
+                           logic.protoss_competent_comp
+                           ),
+        make_location_data(SC2Mission.THE_CRUCIBLE_P.mission_name, "5 Minutes Remaining", SC2_RACESWAP_LOC_ID_OFFSET + 8004, LocationType.EXTRA,
+                           logic.protoss_competent_comp
+                           ),
+        make_location_data(SC2Mission.THE_CRUCIBLE_P.mission_name, "Pincer Attack", SC2_RACESWAP_LOC_ID_OFFSET + 8005, LocationType.EXTRA,
+                           logic.protoss_competent_comp
+                           ),
+        make_location_data(SC2Mission.THE_CRUCIBLE_P.mission_name, "Yagdra Claims Brakk's Pack", SC2_RACESWAP_LOC_ID_OFFSET + 8006, LocationType.EXTRA,
+                           logic.protoss_competent_comp
+                           ),
+        make_location_data(SC2Mission.INFESTED_T.mission_name, "Victory", SC2_RACESWAP_LOC_ID_OFFSET + 8300, LocationType.VICTORY,
+                           lambda state: (
+                                   logic.terran_common_unit(state)
+                                   and logic.terran_competent_comp(state))
+                           ),
+        make_location_data(SC2Mission.INFESTED_T.mission_name, "East Science Facility", SC2_RACESWAP_LOC_ID_OFFSET + 8301, LocationType.VANILLA,
+                           lambda state: (
+                                   logic.terran_common_unit(state)
+                                   and logic.terran_basic_anti_air(state))
+                           ),
+        make_location_data(SC2Mission.INFESTED_T.mission_name, "Center Science Facility", SC2_RACESWAP_LOC_ID_OFFSET + 8302, LocationType.VANILLA,
+                           lambda state: (
+                                   logic.terran_common_unit(state)
+                                   and logic.terran_competent_comp(state))
+                           ),
+        make_location_data(SC2Mission.INFESTED_T.mission_name, "West Science Facility", SC2_RACESWAP_LOC_ID_OFFSET + 8303, LocationType.VANILLA,
+                           lambda state: (
+                                   logic.terran_common_unit(state)
+                                   and logic.terran_competent_comp(state))
+                           ),
+        make_location_data(SC2Mission.INFESTED_T.mission_name, "First Intro Garrison", SC2_RACESWAP_LOC_ID_OFFSET + 8304, LocationType.EXTRA),
+        make_location_data(SC2Mission.INFESTED_T.mission_name, "Second Intro Garrison", SC2_RACESWAP_LOC_ID_OFFSET + 8305, LocationType.EXTRA),
+        make_location_data(SC2Mission.INFESTED_T.mission_name, "Base Garrison", SC2_RACESWAP_LOC_ID_OFFSET + 8306, LocationType.EXTRA),
+        make_location_data(SC2Mission.INFESTED_T.mission_name, "East Garrison", SC2_RACESWAP_LOC_ID_OFFSET + 8307, LocationType.EXTRA,
+                           lambda state: (
+                                   logic.terran_common_unit(state)
+                                   and logic.terran_basic_anti_air(state)
+                                   and (adv_tactics or logic.terran_infested_garrison_claimer(state)))
+                           ),
+        make_location_data(SC2Mission.INFESTED_T.mission_name, "Mid Garrison", SC2_RACESWAP_LOC_ID_OFFSET + 8308, LocationType.EXTRA,
+                           lambda state: (
+                                   logic.terran_common_unit(state)
+                                   and logic.terran_basic_anti_air(state)
+                                   and (adv_tactics or logic.terran_infested_garrison_claimer(state)))
+                           ),
+        make_location_data(SC2Mission.INFESTED_T.mission_name, "North Garrison", SC2_RACESWAP_LOC_ID_OFFSET + 8309, LocationType.EXTRA,
+                           lambda state: (
+                                   logic.terran_common_unit(state)
+                                   and logic.terran_competent_comp(state)
+                                   and (adv_tactics or logic.terran_infested_garrison_claimer(state)))
+                           ),
+        make_location_data(SC2Mission.INFESTED_T.mission_name, "Close Southwest Garrison", SC2_RACESWAP_LOC_ID_OFFSET + 8310, LocationType.EXTRA,
+                           lambda state: (
+                                   logic.terran_common_unit(state)
+                                   and logic.terran_competent_comp(state)
+                                   and (adv_tactics or logic.terran_infested_garrison_claimer(state)))
+                           ),
+        make_location_data(SC2Mission.INFESTED_T.mission_name, "Far Southwest Garrison", SC2_RACESWAP_LOC_ID_OFFSET + 8311, LocationType.EXTRA,
+                           lambda state: (
+                                   logic.terran_common_unit(state)
+                                   and logic.terran_competent_comp(state)
+                                   and (adv_tactics or logic.terran_infested_garrison_claimer(state)))
+                           ),
+        make_location_data(SC2Mission.INFESTED_P.mission_name, "Victory", SC2_RACESWAP_LOC_ID_OFFSET + 8400, LocationType.VICTORY,
+                           logic.protoss_competent_comp
+                           ),
+        make_location_data(SC2Mission.INFESTED_P.mission_name, "East Science Facility", SC2_RACESWAP_LOC_ID_OFFSET + 8401, LocationType.VANILLA,
+                           lambda state: (
+                                   logic.protoss_common_unit(state)
+                                   and logic.protoss_basic_anti_air(state))
+                           ),
+        make_location_data(SC2Mission.INFESTED_P.mission_name, "Center Science Facility", SC2_RACESWAP_LOC_ID_OFFSET + 8402, LocationType.VANILLA,
+                           logic.protoss_competent_comp
+                           ),
+        make_location_data(SC2Mission.INFESTED_P.mission_name, "West Science Facility", SC2_RACESWAP_LOC_ID_OFFSET + 8403, LocationType.VANILLA,
+                           logic.protoss_competent_comp
+                           ),
+        make_location_data(SC2Mission.INFESTED_P.mission_name, "First Intro Garrison", SC2_RACESWAP_LOC_ID_OFFSET + 8404, LocationType.EXTRA),
+        make_location_data(SC2Mission.INFESTED_P.mission_name, "Second Intro Garrison", SC2_RACESWAP_LOC_ID_OFFSET + 8405, LocationType.EXTRA),
+        make_location_data(SC2Mission.INFESTED_P.mission_name, "Base Garrison", SC2_RACESWAP_LOC_ID_OFFSET + 8406, LocationType.EXTRA),
+        make_location_data(SC2Mission.INFESTED_P.mission_name, "East Garrison", SC2_RACESWAP_LOC_ID_OFFSET + 8407, LocationType.EXTRA,
+                           lambda state: (
+                                   logic.protoss_common_unit(state)
+                                   and logic.protoss_basic_anti_air(state)
+                                   and (adv_tactics or logic.protoss_infested_garrison_claimer(state)))
+                           ),
+        make_location_data(SC2Mission.INFESTED_P.mission_name, "Mid Garrison", SC2_RACESWAP_LOC_ID_OFFSET + 8408, LocationType.EXTRA,
+                           lambda state: (
+                                   logic.protoss_common_unit(state)
+                                   and logic.protoss_basic_anti_air(state)
+                                   and (adv_tactics or logic.protoss_infested_garrison_claimer(state)))
+                           ),
+        make_location_data(SC2Mission.INFESTED_P.mission_name, "North Garrison", SC2_RACESWAP_LOC_ID_OFFSET + 8409, LocationType.EXTRA,
+                           lambda state: (
+                                   logic.protoss_common_unit(state)
+                                   and logic.protoss_competent_anti_air(state)
+                                   and (adv_tactics or logic.protoss_infested_garrison_claimer(state)))
+                           ),
+        make_location_data(SC2Mission.INFESTED_P.mission_name, "Close Southwest Garrison", SC2_RACESWAP_LOC_ID_OFFSET + 8410, LocationType.EXTRA,
+                           lambda state: (
+                                   logic.protoss_competent_comp(state)
+                                   and (adv_tactics or logic.protoss_infested_garrison_claimer(state)))
+                           ),
+        make_location_data(SC2Mission.INFESTED_P.mission_name, "Far Southwest Garrison", SC2_RACESWAP_LOC_ID_OFFSET + 8411, LocationType.EXTRA,
+                           lambda state: (
+                                   logic.protoss_competent_comp(state)
+                                   and (adv_tactics or logic.protoss_infested_garrison_claimer(state)))
+                           ),
+        make_location_data(SC2Mission.HAND_OF_DARKNESS_T.mission_name, "Victory", SC2_RACESWAP_LOC_ID_OFFSET + 8500, LocationType.VICTORY,
+                           logic.terran_competent_comp
+                           ),
+        make_location_data(SC2Mission.HAND_OF_DARKNESS_T.mission_name, "North Brutalisk", SC2_RACESWAP_LOC_ID_OFFSET + 8501, LocationType.VANILLA,
+                           logic.terran_competent_comp
+                           ),
+        make_location_data(SC2Mission.HAND_OF_DARKNESS_T.mission_name, "South Brutalisk", SC2_RACESWAP_LOC_ID_OFFSET + 8502, LocationType.VANILLA,
+                           logic.terran_competent_comp
+                           ),
+        make_location_data(SC2Mission.HAND_OF_DARKNESS_T.mission_name, "Kill 1 Hybrid", SC2_RACESWAP_LOC_ID_OFFSET + 8503, LocationType.EXTRA,
+                           logic.terran_competent_comp
+                           ),
+        make_location_data(SC2Mission.HAND_OF_DARKNESS_T.mission_name, "Kill 2 Hybrid", SC2_RACESWAP_LOC_ID_OFFSET + 8504, LocationType.EXTRA,
+                           logic.terran_competent_comp
+                           ),
+        make_location_data(SC2Mission.HAND_OF_DARKNESS_T.mission_name, "Kill 3 Hybrid", SC2_RACESWAP_LOC_ID_OFFSET + 8505, LocationType.EXTRA,
+                           logic.terran_competent_comp
+                           ),
+        make_location_data(SC2Mission.HAND_OF_DARKNESS_T.mission_name, "Kill 4 Hybrid", SC2_RACESWAP_LOC_ID_OFFSET + 8506, LocationType.EXTRA,
+                           logic.terran_competent_comp
+                           ),
+        make_location_data(SC2Mission.HAND_OF_DARKNESS_T.mission_name, "Kill 5 Hybrid", SC2_RACESWAP_LOC_ID_OFFSET + 8507, LocationType.EXTRA,
+                           logic.terran_competent_comp
+                           ),
+        make_location_data(SC2Mission.HAND_OF_DARKNESS_T.mission_name, "Kill 6 Hybrid", SC2_RACESWAP_LOC_ID_OFFSET + 8508, LocationType.EXTRA,
+                           logic.terran_competent_comp
+                           ),
+        make_location_data(SC2Mission.HAND_OF_DARKNESS_T.mission_name, "Kill 7 Hybrid", SC2_RACESWAP_LOC_ID_OFFSET + 8509, LocationType.EXTRA,
+                           logic.terran_competent_comp
+                           ),
+        make_location_data(SC2Mission.HAND_OF_DARKNESS_P.mission_name, "Victory", SC2_RACESWAP_LOC_ID_OFFSET + 8600, LocationType.VICTORY,
+                           logic.protoss_competent_comp
+                           ),
+        make_location_data(SC2Mission.HAND_OF_DARKNESS_P.mission_name, "North Brutalisk", SC2_RACESWAP_LOC_ID_OFFSET + 8601, LocationType.VANILLA,
+                           logic.protoss_competent_comp
+                           ),
+        make_location_data(SC2Mission.HAND_OF_DARKNESS_P.mission_name, "South Brutalisk", SC2_RACESWAP_LOC_ID_OFFSET + 8602, LocationType.VANILLA,
+                           logic.protoss_competent_comp
+                           ),
+        make_location_data(SC2Mission.HAND_OF_DARKNESS_P.mission_name, "Kill 1 Hybrid", SC2_RACESWAP_LOC_ID_OFFSET + 8603, LocationType.EXTRA,
+                           logic.protoss_competent_comp
+                           ),
+        make_location_data(SC2Mission.HAND_OF_DARKNESS_P.mission_name, "Kill 2 Hybrid", SC2_RACESWAP_LOC_ID_OFFSET + 8604, LocationType.EXTRA,
+                           logic.protoss_competent_comp
+                           ),
+        make_location_data(SC2Mission.HAND_OF_DARKNESS_P.mission_name, "Kill 3 Hybrid", SC2_RACESWAP_LOC_ID_OFFSET + 8605, LocationType.EXTRA,
+                           logic.protoss_competent_comp
+                           ),
+        make_location_data(SC2Mission.HAND_OF_DARKNESS_P.mission_name, "Kill 4 Hybrid", SC2_RACESWAP_LOC_ID_OFFSET + 8606, LocationType.EXTRA,
+                           logic.protoss_competent_comp
+                           ),
+        make_location_data(SC2Mission.HAND_OF_DARKNESS_P.mission_name, "Kill 5 Hybrid", SC2_RACESWAP_LOC_ID_OFFSET + 8607, LocationType.EXTRA,
+                           logic.protoss_competent_comp
+                           ),
+        make_location_data(SC2Mission.HAND_OF_DARKNESS_P.mission_name, "Kill 6 Hybrid", SC2_RACESWAP_LOC_ID_OFFSET + 8608, LocationType.EXTRA,
+                           logic.protoss_competent_comp
+                           ),
+        make_location_data(SC2Mission.HAND_OF_DARKNESS_P.mission_name, "Kill 7 Hybrid", SC2_RACESWAP_LOC_ID_OFFSET + 8609, LocationType.EXTRA,
+                           logic.protoss_competent_comp
+                           ),
+        make_location_data(SC2Mission.PHANTOMS_OF_THE_VOID_T.mission_name, "Victory", SC2_RACESWAP_LOC_ID_OFFSET + 8700, LocationType.VICTORY,
+                           logic.terran_competent_comp
+                           ),
+        make_location_data(SC2Mission.PHANTOMS_OF_THE_VOID_T.mission_name, "Northwest Crystal", SC2_RACESWAP_LOC_ID_OFFSET + 8701, LocationType.VANILLA,
+                           logic.terran_competent_comp
+                           ),
+        make_location_data(SC2Mission.PHANTOMS_OF_THE_VOID_T.mission_name, "Northeast Crystal", SC2_RACESWAP_LOC_ID_OFFSET + 8702, LocationType.VANILLA,
+                           logic.terran_competent_comp
+                           ),
+        make_location_data(SC2Mission.PHANTOMS_OF_THE_VOID_T.mission_name, "South Crystal", SC2_RACESWAP_LOC_ID_OFFSET + 8703, LocationType.VANILLA),
+        make_location_data(SC2Mission.PHANTOMS_OF_THE_VOID_T.mission_name, "Base Established", SC2_RACESWAP_LOC_ID_OFFSET + 8704, LocationType.EXTRA),
+        make_location_data(SC2Mission.PHANTOMS_OF_THE_VOID_T.mission_name, "Close Temple", SC2_RACESWAP_LOC_ID_OFFSET + 8705, LocationType.EXTRA,
+                           logic.terran_competent_comp
+                           ),
+        make_location_data(SC2Mission.PHANTOMS_OF_THE_VOID_T.mission_name, "Mid Temple", SC2_RACESWAP_LOC_ID_OFFSET + 8706, LocationType.EXTRA,
+                           logic.terran_competent_comp
+                           ),
+        make_location_data(SC2Mission.PHANTOMS_OF_THE_VOID_T.mission_name, "Southeast Temple", SC2_RACESWAP_LOC_ID_OFFSET + 8707, LocationType.EXTRA,
+                           logic.terran_competent_comp
+                           ),
+        make_location_data(SC2Mission.PHANTOMS_OF_THE_VOID_T.mission_name, "Northeast Temple", SC2_RACESWAP_LOC_ID_OFFSET + 8708, LocationType.EXTRA,
+                           logic.terran_competent_comp
+                           ),
+        make_location_data(SC2Mission.PHANTOMS_OF_THE_VOID_T.mission_name, "Northwest Temple", SC2_RACESWAP_LOC_ID_OFFSET + 8709, LocationType.EXTRA,
+                           logic.terran_competent_comp
+                           ),
+        make_location_data(SC2Mission.PHANTOMS_OF_THE_VOID_P.mission_name, "Victory", SC2_RACESWAP_LOC_ID_OFFSET + 8800, LocationType.VICTORY,
+                           logic.protoss_competent_comp
+                           ),
+        make_location_data(SC2Mission.PHANTOMS_OF_THE_VOID_P.mission_name, "Northwest Crystal", SC2_RACESWAP_LOC_ID_OFFSET + 8801, LocationType.VANILLA,
+                           logic.protoss_competent_comp
+                           ),
+        make_location_data(SC2Mission.PHANTOMS_OF_THE_VOID_P.mission_name, "Northeast Crystal", SC2_RACESWAP_LOC_ID_OFFSET + 8802, LocationType.VANILLA,
+                           logic.protoss_competent_comp
+                           ),
+        make_location_data(SC2Mission.PHANTOMS_OF_THE_VOID_P.mission_name, "South Crystal", SC2_RACESWAP_LOC_ID_OFFSET + 8803, LocationType.VANILLA),
+        make_location_data(SC2Mission.PHANTOMS_OF_THE_VOID_P.mission_name, "Base Established", SC2_RACESWAP_LOC_ID_OFFSET + 8804, LocationType.EXTRA),
+        make_location_data(SC2Mission.PHANTOMS_OF_THE_VOID_P.mission_name, "Close Temple", SC2_RACESWAP_LOC_ID_OFFSET + 8805, LocationType.EXTRA,
+                           logic.protoss_competent_comp
+                           ),
+        make_location_data(SC2Mission.PHANTOMS_OF_THE_VOID_P.mission_name, "Mid Temple", SC2_RACESWAP_LOC_ID_OFFSET + 8806, LocationType.EXTRA,
+                           logic.protoss_competent_comp
+                           ),
+        make_location_data(SC2Mission.PHANTOMS_OF_THE_VOID_P.mission_name, "Southeast Temple", SC2_RACESWAP_LOC_ID_OFFSET + 8807, LocationType.EXTRA,
+                           logic.protoss_competent_comp
+                           ),
+        make_location_data(SC2Mission.PHANTOMS_OF_THE_VOID_P.mission_name, "Northeast Temple", SC2_RACESWAP_LOC_ID_OFFSET + 8808, LocationType.EXTRA,
+                           logic.protoss_competent_comp
+                           ),
+        make_location_data(SC2Mission.PHANTOMS_OF_THE_VOID_P.mission_name, "Northwest Temple", SC2_RACESWAP_LOC_ID_OFFSET + 8809, LocationType.EXTRA,
+                           logic.protoss_competent_comp
+                           ),
+        make_location_data(SC2Mission.PLANETFALL_T.mission_name, "Victory", SC2_RACESWAP_LOC_ID_OFFSET + 9300, LocationType.VICTORY,
+                           logic.terran_beats_protoss_deathball
+                           ),
+        make_location_data(SC2Mission.PLANETFALL_T.mission_name, "East Gate", SC2_RACESWAP_LOC_ID_OFFSET + 9301, LocationType.VANILLA,
+                           logic.terran_beats_protoss_deathball
+                           ),
+        make_location_data(SC2Mission.PLANETFALL_T.mission_name, "Northwest Gate", SC2_RACESWAP_LOC_ID_OFFSET + 9302, LocationType.VANILLA,
+                           logic.terran_beats_protoss_deathball
+                           ),
+        make_location_data(SC2Mission.PLANETFALL_T.mission_name, "North Gate", SC2_RACESWAP_LOC_ID_OFFSET + 9303, LocationType.VANILLA,
+                           logic.terran_beats_protoss_deathball
+                           ),
+        make_location_data(SC2Mission.PLANETFALL_T.mission_name, "1 Laser Drill Deployed", SC2_RACESWAP_LOC_ID_OFFSET + 9304, LocationType.EXTRA,
+                           logic.terran_beats_protoss_deathball
+                           ),
+        make_location_data(SC2Mission.PLANETFALL_T.mission_name, "2 Laser Drills Deployed", SC2_RACESWAP_LOC_ID_OFFSET + 9305, LocationType.EXTRA,
+                           logic.terran_beats_protoss_deathball
+                           ),
+        make_location_data(SC2Mission.PLANETFALL_T.mission_name, "3 Laser Drills Deployed", SC2_RACESWAP_LOC_ID_OFFSET + 9306, LocationType.EXTRA,
+                           logic.terran_beats_protoss_deathball
+                           ),
+        make_location_data(SC2Mission.PLANETFALL_T.mission_name, "4 Laser Drills Deployed", SC2_RACESWAP_LOC_ID_OFFSET + 9307, LocationType.EXTRA,
+                           logic.terran_beats_protoss_deathball
+                           ),
+        make_location_data(SC2Mission.PLANETFALL_T.mission_name, "5 Laser Drills Deployed", SC2_RACESWAP_LOC_ID_OFFSET + 9308, LocationType.EXTRA,
+                           logic.terran_beats_protoss_deathball
+                           ),
+        make_location_data(SC2Mission.PLANETFALL_T.mission_name, "Sons of Korhal", SC2_RACESWAP_LOC_ID_OFFSET + 9309, LocationType.EXTRA,
+                           logic.terran_beats_protoss_deathball
+                           ),
+        make_location_data(SC2Mission.PLANETFALL_T.mission_name, "Night Wolves", SC2_RACESWAP_LOC_ID_OFFSET + 9310, LocationType.EXTRA,
+                           logic.terran_beats_protoss_deathball
+                           ),
+        make_location_data(SC2Mission.PLANETFALL_T.mission_name, "West Expansion", SC2_RACESWAP_LOC_ID_OFFSET + 9311, LocationType.EXTRA,
+                           logic.terran_beats_protoss_deathball
+                           ),
+        make_location_data(SC2Mission.PLANETFALL_T.mission_name, "Mid Expansion", SC2_RACESWAP_LOC_ID_OFFSET + 9312, LocationType.EXTRA,
+                           logic.terran_beats_protoss_deathball
+                           ),
+        make_location_data(SC2Mission.PLANETFALL_P.mission_name, "Victory", SC2_RACESWAP_LOC_ID_OFFSET + 9400, LocationType.VICTORY,
+                           logic.protoss_competent_comp
+                           ),
+        make_location_data(SC2Mission.PLANETFALL_P.mission_name, "East Gate", SC2_RACESWAP_LOC_ID_OFFSET + 9401, LocationType.VANILLA,
+                           logic.protoss_competent_comp
+                           ),
+        make_location_data(SC2Mission.PLANETFALL_P.mission_name, "Northwest Gate", SC2_RACESWAP_LOC_ID_OFFSET + 9402, LocationType.VANILLA,
+                           logic.protoss_competent_comp
+                           ),
+        make_location_data(SC2Mission.PLANETFALL_P.mission_name, "North Gate", SC2_RACESWAP_LOC_ID_OFFSET + 9403, LocationType.VANILLA,
+                           logic.protoss_competent_comp
+                           ),
+        make_location_data(SC2Mission.PLANETFALL_P.mission_name, "1 Particle Cannon Deployed", SC2_RACESWAP_LOC_ID_OFFSET + 9404, LocationType.EXTRA,
+                           logic.protoss_competent_comp
+                           ),
+        make_location_data(SC2Mission.PLANETFALL_P.mission_name, "2 Particle Cannons Deployed", SC2_RACESWAP_LOC_ID_OFFSET + 9405, LocationType.EXTRA,
+                           logic.protoss_competent_comp
+                           ),
+        make_location_data(SC2Mission.PLANETFALL_P.mission_name, "3 Particle Cannons Deployed", SC2_RACESWAP_LOC_ID_OFFSET + 9406, LocationType.EXTRA,
+                           logic.protoss_competent_comp
+                           ),
+        make_location_data(SC2Mission.PLANETFALL_P.mission_name, "4 Particle Cannons Deployed", SC2_RACESWAP_LOC_ID_OFFSET + 9407, LocationType.EXTRA,
+                           logic.protoss_competent_comp
+                           ),
+        make_location_data(SC2Mission.PLANETFALL_P.mission_name, "5 Particle Cannons Deployed", SC2_RACESWAP_LOC_ID_OFFSET + 9408, LocationType.EXTRA,
+                           logic.protoss_competent_comp
+                           ),
+        make_location_data(SC2Mission.PLANETFALL_P.mission_name, "Sons of Korhal", SC2_RACESWAP_LOC_ID_OFFSET + 9409, LocationType.EXTRA,
+                           logic.protoss_competent_comp
+                           ),
+        make_location_data(SC2Mission.PLANETFALL_P.mission_name, "Night Wolves", SC2_RACESWAP_LOC_ID_OFFSET + 9410, LocationType.EXTRA,
+                           logic.protoss_competent_comp
+                           ),
+        make_location_data(SC2Mission.PLANETFALL_P.mission_name, "West Expansion", SC2_RACESWAP_LOC_ID_OFFSET + 9411, LocationType.EXTRA,
+                           logic.protoss_competent_comp
+                           ),
+        make_location_data(SC2Mission.PLANETFALL_P.mission_name, "Mid Expansion", SC2_RACESWAP_LOC_ID_OFFSET + 9412, LocationType.EXTRA,
+                           logic.protoss_competent_comp
+                           ),
+        make_location_data(SC2Mission.DEATH_FROM_ABOVE_T.mission_name, "Victory", SC2_RACESWAP_LOC_ID_OFFSET + 9500, LocationType.VICTORY,
+                           logic.terran_beats_protoss_deathball
+                           ),
+        make_location_data(SC2Mission.DEATH_FROM_ABOVE_T.mission_name, "First Power Link", SC2_RACESWAP_LOC_ID_OFFSET + 9501, LocationType.VANILLA),
+        make_location_data(SC2Mission.DEATH_FROM_ABOVE_T.mission_name, "Second Power Link", SC2_RACESWAP_LOC_ID_OFFSET + 9502, LocationType.VANILLA,
+                           logic.terran_beats_protoss_deathball
+                           ),
+        make_location_data(SC2Mission.DEATH_FROM_ABOVE_T.mission_name, "Third Power Link", SC2_RACESWAP_LOC_ID_OFFSET + 9503, LocationType.VANILLA,
+                           logic.terran_beats_protoss_deathball
+                           ),
+        make_location_data(SC2Mission.DEATH_FROM_ABOVE_T.mission_name, "Expansion Command Center", SC2_RACESWAP_LOC_ID_OFFSET + 9504, LocationType.EXTRA,
+                           logic.terran_beats_protoss_deathball
+                           ),
+        make_location_data(SC2Mission.DEATH_FROM_ABOVE_T.mission_name, "Main Path Command Center", SC2_RACESWAP_LOC_ID_OFFSET + 9505, LocationType.EXTRA,
+                           logic.terran_beats_protoss_deathball
+                           ),
+        make_location_data(SC2Mission.DEATH_FROM_ABOVE_P.mission_name, "Victory", SC2_RACESWAP_LOC_ID_OFFSET + 9600, LocationType.VICTORY,
+                           logic.protoss_competent_comp
+                           ),
+        make_location_data(SC2Mission.DEATH_FROM_ABOVE_P.mission_name, "First Power Link", SC2_RACESWAP_LOC_ID_OFFSET + 9601, LocationType.VANILLA),
+        make_location_data(SC2Mission.DEATH_FROM_ABOVE_P.mission_name, "Second Power Link", SC2_RACESWAP_LOC_ID_OFFSET + 9602, LocationType.VANILLA,
+                           logic.protoss_competent_comp
+                           ),
+        make_location_data(SC2Mission.DEATH_FROM_ABOVE_P.mission_name, "Third Power Link", SC2_RACESWAP_LOC_ID_OFFSET + 9603, LocationType.VANILLA,
+                           logic.protoss_competent_comp
+                           ),
+        make_location_data(SC2Mission.DEATH_FROM_ABOVE_P.mission_name, "Expansion Command Center", SC2_RACESWAP_LOC_ID_OFFSET + 9604, LocationType.EXTRA,
+                           logic.protoss_competent_comp
+                           ),
+        make_location_data(SC2Mission.DEATH_FROM_ABOVE_P.mission_name, "Main Path Command Center", SC2_RACESWAP_LOC_ID_OFFSET + 9605, LocationType.EXTRA,
+                           logic.protoss_competent_comp
+                           ),
+        make_location_data(SC2Mission.THE_RECKONING_T.mission_name, "Victory", SC2_RACESWAP_LOC_ID_OFFSET + 9700, LocationType.VICTORY,
+                           logic.terran_the_reckoning_requirement
+                           ),
+        make_location_data(SC2Mission.THE_RECKONING_T.mission_name, "South Lane", SC2_RACESWAP_LOC_ID_OFFSET + 9701, LocationType.VANILLA,
+                           logic.terran_the_reckoning_requirement
+                           ),
+        make_location_data(SC2Mission.THE_RECKONING_T.mission_name, "North Lane", SC2_RACESWAP_LOC_ID_OFFSET + 9702, LocationType.VANILLA,
+                           logic.terran_the_reckoning_requirement
+                           ),
+        make_location_data(SC2Mission.THE_RECKONING_T.mission_name, "East Lane", SC2_RACESWAP_LOC_ID_OFFSET + 9703, LocationType.VANILLA,
+                           logic.terran_the_reckoning_requirement
+                           ),
+        make_location_data(SC2Mission.THE_RECKONING_T.mission_name, "Odin", SC2_RACESWAP_LOC_ID_OFFSET + 9704, LocationType.EXTRA,
+                           logic.terran_the_reckoning_requirement
+                           ),
+        make_location_data(SC2Mission.THE_RECKONING_T.mission_name, "Trash the Odin Early", SC2_RACESWAP_LOC_ID_OFFSET + 9705, LocationType.MASTERY,
+                           lambda state: (
+                                   logic.terran_the_reckoning_requirement(state)
+                                   and logic.terran_base_trasher(state)
+                           ),
+                           flags=LocationFlag.SPEEDRUN
+                           ),
+        make_location_data(SC2Mission.THE_RECKONING_P.mission_name, "Victory", SC2_RACESWAP_LOC_ID_OFFSET + 9800, LocationType.VICTORY,
+                           logic.protoss_the_reckoning_requirement
+                           ),
+        make_location_data(SC2Mission.THE_RECKONING_P.mission_name, "South Lane", SC2_RACESWAP_LOC_ID_OFFSET + 9801, LocationType.VANILLA,
+                           logic.protoss_the_reckoning_requirement
+                           ),
+        make_location_data(SC2Mission.THE_RECKONING_P.mission_name, "North Lane", SC2_RACESWAP_LOC_ID_OFFSET + 9802, LocationType.VANILLA,
+                           logic.protoss_the_reckoning_requirement
+                           ),
+        make_location_data(SC2Mission.THE_RECKONING_P.mission_name, "East Lane", SC2_RACESWAP_LOC_ID_OFFSET + 9803, LocationType.VANILLA,
+                           logic.protoss_the_reckoning_requirement
+                           ),
+        make_location_data(SC2Mission.THE_RECKONING_P.mission_name, "Odin", SC2_RACESWAP_LOC_ID_OFFSET + 9804, LocationType.EXTRA,
+                           logic.protoss_the_reckoning_requirement
+                           ),
+        make_location_data(SC2Mission.THE_RECKONING_P.mission_name, "Trash the Odin Early", SC2_RACESWAP_LOC_ID_OFFSET + 9805, LocationType.MASTERY,
+                           lambda state: (
+                                   logic.protoss_the_reckoning_requirement(state)
+                                   and logic.protoss_fleet(state)
+                                   and (not logic.take_over_ai_allies or logic.terran_base_trasher(state))),
+                           flags=LocationFlag.SPEEDRUN
+                           ),
+        make_location_data(SC2Mission.DARK_WHISPERS_T.mission_name, "Victory", SC2_RACESWAP_LOC_ID_OFFSET + 9900, LocationType.VICTORY,
+                           logic.terran_competent_comp
+                           ),
+        make_location_data(SC2Mission.DARK_WHISPERS_T.mission_name, "First Prisoner Group", SC2_RACESWAP_LOC_ID_OFFSET + 9901, LocationType.VANILLA,
+                           logic.terran_competent_comp
+                           ),
+        make_location_data(SC2Mission.DARK_WHISPERS_T.mission_name, "Second Prisoner Group", SC2_RACESWAP_LOC_ID_OFFSET + 9902, LocationType.VANILLA,
+                           logic.terran_competent_comp
+                           ),
+        make_location_data(SC2Mission.DARK_WHISPERS_T.mission_name, "First Pylon", SC2_RACESWAP_LOC_ID_OFFSET + 9903, LocationType.VANILLA,
+                           logic.terran_competent_comp
+                           ),
+        make_location_data(SC2Mission.DARK_WHISPERS_T.mission_name, "Second Pylon", SC2_RACESWAP_LOC_ID_OFFSET + 9904, LocationType.VANILLA,
+                           logic.terran_competent_comp
+                           ),
+        make_location_data(SC2Mission.DARK_WHISPERS_Z.mission_name, "Victory", SC2_RACESWAP_LOC_ID_OFFSET + 10000, LocationType.VICTORY,
+                           logic.zerg_competent_comp_basic_aa
+                           ),
+        make_location_data(SC2Mission.DARK_WHISPERS_Z.mission_name, "First Prisoner Group", SC2_RACESWAP_LOC_ID_OFFSET + 10001, LocationType.VANILLA,
+                           logic.zerg_competent_comp_basic_aa
+                           ),
+        make_location_data(SC2Mission.DARK_WHISPERS_Z.mission_name, "Second Prisoner Group", SC2_RACESWAP_LOC_ID_OFFSET + 10002, LocationType.VANILLA,
+                           logic.zerg_competent_comp_basic_aa
+                           ),
+        make_location_data(SC2Mission.DARK_WHISPERS_Z.mission_name, "First Pylon", SC2_RACESWAP_LOC_ID_OFFSET + 10003, LocationType.VANILLA,
+                           logic.zerg_competent_comp_basic_aa
+                           ),
+        make_location_data(SC2Mission.DARK_WHISPERS_Z.mission_name, "Second Pylon", SC2_RACESWAP_LOC_ID_OFFSET + 10004, LocationType.VANILLA,
+                           logic.zerg_competent_comp_basic_aa
+                           ),
+        make_location_data(SC2Mission.GHOSTS_IN_THE_FOG_T.mission_name, "Victory", SC2_RACESWAP_LOC_ID_OFFSET + 10100, LocationType.VICTORY,
+                           lambda state: (
+                               logic.terran_beats_protoss_deathball(state)
+                               and logic.terran_mineral_dump(state))
+                           ),
+        make_location_data(SC2Mission.GHOSTS_IN_THE_FOG_T.mission_name, "South Rock Formation", SC2_RACESWAP_LOC_ID_OFFSET + 10101, LocationType.VANILLA,
+                           lambda state: (
+                                   logic.terran_beats_protoss_deathball(state)
+                                   and logic.terran_mineral_dump(state))
+                           ),
+        make_location_data(SC2Mission.GHOSTS_IN_THE_FOG_T.mission_name, "West Rock Formation", SC2_RACESWAP_LOC_ID_OFFSET + 10102, LocationType.VANILLA,
+                           lambda state: (
+                                   logic.terran_beats_protoss_deathball(state)
+                                   and logic.terran_mineral_dump(state))
+                           ),
+        make_location_data(SC2Mission.GHOSTS_IN_THE_FOG_T.mission_name, "East Rock Formation", SC2_RACESWAP_LOC_ID_OFFSET + 10103, LocationType.VANILLA,
+                           lambda state: (
+                                   logic.terran_beats_protoss_deathball(state)
+                                   and logic.terran_mineral_dump(state)
+                                   and logic.terran_can_grab_ghosts_in_the_fog_east_rock_formation(state))
+                           ),
+        make_location_data(SC2Mission.GHOSTS_IN_THE_FOG_Z.mission_name, "Victory", SC2_RACESWAP_LOC_ID_OFFSET + 10200, LocationType.VICTORY,
+                           lambda state: (
+                                   logic.zerg_competent_comp(state)
+                                   and logic.zerg_competent_anti_air(state)
+                                   and logic.zerg_mineral_dump(state))
+                           ),
+        make_location_data(SC2Mission.GHOSTS_IN_THE_FOG_Z.mission_name, "South Rock Formation", SC2_RACESWAP_LOC_ID_OFFSET + 10201, LocationType.VANILLA,
+                           lambda state: (
+                                   logic.zerg_competent_comp(state)
+                                   and logic.zerg_competent_anti_air(state)
+                                   and logic.zerg_mineral_dump(state))
+                           ),
+        make_location_data(SC2Mission.GHOSTS_IN_THE_FOG_Z.mission_name, "West Rock Formation", SC2_RACESWAP_LOC_ID_OFFSET + 10202, LocationType.VANILLA,
+                           lambda state: (
+                                   logic.zerg_competent_comp(state)
+                                   and logic.zerg_competent_anti_air(state)
+                                   and logic.zerg_mineral_dump(state))
+                           ),
+        make_location_data(SC2Mission.GHOSTS_IN_THE_FOG_Z.mission_name, "East Rock Formation", SC2_RACESWAP_LOC_ID_OFFSET + 10203, LocationType.VANILLA,
+                           lambda state: (
+                                   logic.zerg_competent_comp(state)
+                                   and logic.zerg_competent_anti_air(state)
+                                   and logic.zerg_mineral_dump(state)
+                                   and logic.zerg_can_grab_ghosts_in_the_fog_east_rock_formation(state))
+                           ),
+        make_location_data(SC2Mission.THE_GROWING_SHADOW_T.mission_name, "Victory", SC2_RACESWAP_LOC_ID_OFFSET + 10700, LocationType.VICTORY,
+                           lambda state: (
+                               logic.terran_common_unit(state)
+                               and (
+                                    adv_tactics
+                                    or logic.terran_competent_anti_air(state)
+                               )
+                           )),
+        make_location_data(SC2Mission.THE_GROWING_SHADOW_T.mission_name, "Close Pylon", SC2_RACESWAP_LOC_ID_OFFSET + 10701, LocationType.VANILLA),
+        make_location_data(SC2Mission.THE_GROWING_SHADOW_T.mission_name, "East Pylon", SC2_RACESWAP_LOC_ID_OFFSET + 10702, LocationType.VANILLA,
+                           lambda state: (
+                                   logic.terran_common_unit(state)
+                                   and (
+                                           adv_tactics
+                                           or (
+                                                   logic.terran_competent_anti_air(state)
+                                                   and logic.terran_any_air_unit(state)
+                                           )
+                                   )
+                           )),
+        make_location_data(SC2Mission.THE_GROWING_SHADOW_T.mission_name, "West Pylon", SC2_RACESWAP_LOC_ID_OFFSET + 10703, LocationType.VANILLA,
+                           lambda state: (
+                                   logic.terran_common_unit(state)
+                                   and (
+                                           adv_tactics
+                                           or logic.terran_competent_anti_air(state)
+                                   )
+                           )),
+        make_location_data(SC2Mission.THE_GROWING_SHADOW_T.mission_name, "Base", SC2_RACESWAP_LOC_ID_OFFSET + 10704, LocationType.EXTRA),
+        make_location_data(SC2Mission.THE_GROWING_SHADOW_T.mission_name, "Templar Base", SC2_RACESWAP_LOC_ID_OFFSET + 10705, LocationType.EXTRA,
+                           lambda state: (
+                                   logic.terran_common_unit(state)
+                                   and (
+                                           adv_tactics
+                                           or logic.terran_competent_anti_air(state)
+                                   )
+                           )),
+        make_location_data(SC2Mission.THE_GROWING_SHADOW_Z.mission_name, "Victory", SC2_RACESWAP_LOC_ID_OFFSET + 10800, LocationType.VICTORY,
+                           lambda state: (
+                                   logic.zerg_common_unit(state)
+                                   and logic.zerg_basic_kerriganless_anti_air(state)
+                           )),
+        make_location_data(SC2Mission.THE_GROWING_SHADOW_Z.mission_name, "Close Pylon", SC2_RACESWAP_LOC_ID_OFFSET + 10801, LocationType.VANILLA),
+        make_location_data(SC2Mission.THE_GROWING_SHADOW_Z.mission_name, "East Pylon", SC2_RACESWAP_LOC_ID_OFFSET + 10802, LocationType.VANILLA,
+                           lambda state: (
+                                   logic.zerg_common_unit(state)
+                                   and logic.zerg_basic_kerriganless_anti_air(state)
+                           )),
+        make_location_data(SC2Mission.THE_GROWING_SHADOW_Z.mission_name, "West Pylon", SC2_RACESWAP_LOC_ID_OFFSET + 10803, LocationType.VANILLA,
+                           lambda state: (
+                                   logic.zerg_common_unit(state)
+                                   and logic.zerg_basic_kerriganless_anti_air(state)
+                           )),
+        make_location_data(SC2Mission.THE_GROWING_SHADOW_Z.mission_name, "Base", SC2_RACESWAP_LOC_ID_OFFSET + 10804, LocationType.EXTRA),
+        make_location_data(SC2Mission.THE_GROWING_SHADOW_Z.mission_name, "Templar Base", SC2_RACESWAP_LOC_ID_OFFSET + 10805, LocationType.EXTRA,
+                           lambda state: (
+                                   logic.zerg_common_unit(state)
+                                   and logic.zerg_basic_kerriganless_anti_air(state)
+                           )),
+        make_location_data(SC2Mission.THE_SPEAR_OF_ADUN_T.mission_name, "Victory", SC2_RACESWAP_LOC_ID_OFFSET + 10900, LocationType.VICTORY,
+                           logic.terran_spear_of_adun_requirement
+                           ),
+        make_location_data(SC2Mission.THE_SPEAR_OF_ADUN_T.mission_name, "Elite Barracks", SC2_RACESWAP_LOC_ID_OFFSET + 10901, LocationType.VANILLA),
+        make_location_data(SC2Mission.THE_SPEAR_OF_ADUN_T.mission_name, "Elite Factory", SC2_RACESWAP_LOC_ID_OFFSET + 10902, LocationType.VANILLA,
+                           logic.terran_spear_of_adun_requirement
+                           ),
+        make_location_data(SC2Mission.THE_SPEAR_OF_ADUN_T.mission_name, "Elite Starport", SC2_RACESWAP_LOC_ID_OFFSET + 10903, LocationType.VANILLA,
+                           logic.terran_spear_of_adun_requirement
+                           ),
+        make_location_data(SC2Mission.THE_SPEAR_OF_ADUN_T.mission_name, "North Power Cell", SC2_RACESWAP_LOC_ID_OFFSET + 10904, LocationType.EXTRA,
+                           logic.terran_spear_of_adun_requirement
+                           ),
+        make_location_data(SC2Mission.THE_SPEAR_OF_ADUN_T.mission_name, "East Power Cell", SC2_RACESWAP_LOC_ID_OFFSET + 10905, LocationType.EXTRA,
+                           logic.terran_spear_of_adun_requirement
+                           ),
+        make_location_data(SC2Mission.THE_SPEAR_OF_ADUN_T.mission_name, "South Power Cell", SC2_RACESWAP_LOC_ID_OFFSET + 10906, LocationType.EXTRA,
+                           logic.terran_spear_of_adun_requirement
+                           ),
+        make_location_data(SC2Mission.THE_SPEAR_OF_ADUN_T.mission_name, "Southeast Power Cell", SC2_RACESWAP_LOC_ID_OFFSET + 10907, LocationType.EXTRA,
+                           logic.terran_spear_of_adun_requirement
+                           ),
+        make_location_data(SC2Mission.THE_SPEAR_OF_ADUN_Z.mission_name, "Victory", SC2_RACESWAP_LOC_ID_OFFSET + 11000, LocationType.VICTORY,
+                           logic.zerg_competent_comp_competent_aa
+                           ),
+        make_location_data(SC2Mission.THE_SPEAR_OF_ADUN_Z.mission_name, "Baneling Nest", SC2_RACESWAP_LOC_ID_OFFSET + 11001, LocationType.VANILLA),
+        make_location_data(SC2Mission.THE_SPEAR_OF_ADUN_Z.mission_name, "Roach Warren", SC2_RACESWAP_LOC_ID_OFFSET + 11002, LocationType.VANILLA,
+                           lambda state: (
+                                   logic.zerg_competent_comp_competent_aa(state)
+                                   and logic.spread_creep(state)
+                           )),
+        make_location_data(SC2Mission.THE_SPEAR_OF_ADUN_Z.mission_name, "Infestation Pit", SC2_RACESWAP_LOC_ID_OFFSET + 11003, LocationType.VANILLA,
+                           lambda state: (
+                                   logic.zerg_competent_comp_competent_aa(state)
+                                   and logic.spread_creep(state)
+                           )
+                           ),
+        make_location_data(SC2Mission.THE_SPEAR_OF_ADUN_Z.mission_name, "North Power Cell", SC2_RACESWAP_LOC_ID_OFFSET + 11004, LocationType.EXTRA,
+                           logic.zerg_competent_comp_competent_aa
+                           ),
+        make_location_data(SC2Mission.THE_SPEAR_OF_ADUN_Z.mission_name, "East Power Cell", SC2_RACESWAP_LOC_ID_OFFSET + 11005, LocationType.EXTRA,
+                           logic.zerg_competent_comp_competent_aa
+                           ),
+        make_location_data(SC2Mission.THE_SPEAR_OF_ADUN_Z.mission_name, "South Power Cell", SC2_RACESWAP_LOC_ID_OFFSET + 11006, LocationType.EXTRA,
+                           logic.zerg_competent_comp_competent_aa
+                           ),
+        make_location_data(SC2Mission.THE_SPEAR_OF_ADUN_Z.mission_name, "Southeast Power Cell", SC2_RACESWAP_LOC_ID_OFFSET + 11007, LocationType.EXTRA,
+                           logic.zerg_competent_comp_competent_aa
+                           ),
+        make_location_data(SC2Mission.SKY_SHIELD_T.mission_name, "Victory", SC2_RACESWAP_LOC_ID_OFFSET + 11100, LocationType.VICTORY,
+                           lambda state: (
+                                   logic.terran_common_unit(state)
+                                   and logic.terran_competent_anti_air(state)
+                           )),
+        make_location_data(SC2Mission.SKY_SHIELD_T.mission_name, "Mid EMP Scrambler", SC2_RACESWAP_LOC_ID_OFFSET + 11101, LocationType.VANILLA,
+                           lambda state: (
+                                   logic.terran_common_unit(state)
+                                   and logic.terran_competent_anti_air(state)
+                           )),
+        make_location_data(SC2Mission.SKY_SHIELD_T.mission_name, "Southeast EMP Scrambler", SC2_RACESWAP_LOC_ID_OFFSET + 11102, LocationType.VANILLA,
+                           lambda state: (
+                                   logic.terran_common_unit(state)
+                                   and logic.terran_competent_anti_air(state)
+                           )),
+        make_location_data(SC2Mission.SKY_SHIELD_T.mission_name, "North EMP Scrambler", SC2_RACESWAP_LOC_ID_OFFSET + 11103, LocationType.VANILLA,
+                           lambda state: (
+                                   logic.terran_common_unit(state)
+                                   and logic.terran_competent_anti_air(state)
+                           )),
+        make_location_data(SC2Mission.SKY_SHIELD_T.mission_name, "Mid Stabilizer", SC2_RACESWAP_LOC_ID_OFFSET + 11104, LocationType.EXTRA),
+        make_location_data(SC2Mission.SKY_SHIELD_T.mission_name, "Southwest Stabilizer", SC2_RACESWAP_LOC_ID_OFFSET + 11105, LocationType.EXTRA,
+                           lambda state: (
+                                   logic.terran_common_unit(state)
+                                   and logic.terran_competent_anti_air(state)
+                           )),
+        make_location_data(SC2Mission.SKY_SHIELD_T.mission_name, "Northwest Stabilizer", SC2_RACESWAP_LOC_ID_OFFSET + 11106, LocationType.EXTRA,
+                           lambda state: (
+                                   logic.terran_common_unit(state)
+                                   and logic.terran_competent_anti_air(state)
+                           )),
+        make_location_data(SC2Mission.SKY_SHIELD_T.mission_name, "Northeast Stabilizer", SC2_RACESWAP_LOC_ID_OFFSET + 11107, LocationType.EXTRA,
+                           lambda state: (
+                                   logic.terran_common_unit(state)
+                                   and logic.terran_competent_anti_air(state)
+                           )),
+        make_location_data(SC2Mission.SKY_SHIELD_T.mission_name, "Southeast Stabilizer", SC2_RACESWAP_LOC_ID_OFFSET + 11108, LocationType.EXTRA,
+                           lambda state: (
+                                   logic.terran_common_unit(state)
+                                   and logic.terran_competent_anti_air(state)
+                           )),
+        make_location_data(SC2Mission.SKY_SHIELD_T.mission_name, "West Raynor Base", SC2_RACESWAP_LOC_ID_OFFSET + 11109, LocationType.EXTRA,
+                           lambda state: (
+                                   logic.terran_common_unit(state)
+                                   and logic.terran_competent_anti_air(state)
+                           )),
+        make_location_data(SC2Mission.SKY_SHIELD_T.mission_name, "East Raynor Base", SC2_RACESWAP_LOC_ID_OFFSET + 11110, LocationType.EXTRA,
+                           lambda state: (
+                                   logic.terran_common_unit(state)
+                                   and logic.terran_competent_anti_air(state)
+                           )),
+        make_location_data(SC2Mission.SKY_SHIELD_Z.mission_name, "Victory", SC2_RACESWAP_LOC_ID_OFFSET + 11200, LocationType.VICTORY,
+                           logic.zerg_competent_comp_competent_aa
+                           ),
+        make_location_data(SC2Mission.SKY_SHIELD_Z.mission_name, "Mid EMP Scrambler", SC2_RACESWAP_LOC_ID_OFFSET + 11201, LocationType.VANILLA,
+                           logic.zerg_competent_comp_competent_aa
+                           ),
+        make_location_data(SC2Mission.SKY_SHIELD_Z.mission_name, "Southeast EMP Scrambler", SC2_RACESWAP_LOC_ID_OFFSET + 11202, LocationType.VANILLA,
+                           logic.zerg_competent_comp_competent_aa
+                           ),
+        make_location_data(SC2Mission.SKY_SHIELD_Z.mission_name, "North EMP Scrambler", SC2_RACESWAP_LOC_ID_OFFSET + 11203, LocationType.VANILLA,
+                           logic.zerg_competent_comp_competent_aa
+                           ),
+        make_location_data(SC2Mission.SKY_SHIELD_Z.mission_name, "Mid Stabilizer", SC2_RACESWAP_LOC_ID_OFFSET + 11204, LocationType.EXTRA),
+        make_location_data(SC2Mission.SKY_SHIELD_Z.mission_name, "Southwest Stabilizer", SC2_RACESWAP_LOC_ID_OFFSET + 11205, LocationType.EXTRA,
+                           logic.zerg_competent_comp_competent_aa
+                           ),
+        make_location_data(SC2Mission.SKY_SHIELD_Z.mission_name, "Northwest Stabilizer", SC2_RACESWAP_LOC_ID_OFFSET + 11206, LocationType.EXTRA,
+                           logic.zerg_competent_comp_competent_aa
+                           ),
+        make_location_data(SC2Mission.SKY_SHIELD_Z.mission_name, "Northeast Stabilizer", SC2_RACESWAP_LOC_ID_OFFSET + 11207, LocationType.EXTRA,
+                           logic.zerg_competent_comp_competent_aa
+                           ),
+        make_location_data(SC2Mission.SKY_SHIELD_Z.mission_name, "Southeast Stabilizer", SC2_RACESWAP_LOC_ID_OFFSET + 11208, LocationType.EXTRA,
+                           logic.zerg_competent_comp_competent_aa
+                           ),
+        make_location_data(SC2Mission.SKY_SHIELD_Z.mission_name, "West Raynor Base", SC2_RACESWAP_LOC_ID_OFFSET + 11209, LocationType.EXTRA,
+                           logic.zerg_competent_comp_competent_aa
+                           ),
+        make_location_data(SC2Mission.SKY_SHIELD_Z.mission_name, "East Raynor Base", SC2_RACESWAP_LOC_ID_OFFSET + 11210, LocationType.EXTRA,
+                           logic.zerg_competent_comp_competent_aa
+                           ),
+        make_location_data(SC2Mission.BROTHERS_IN_ARMS_T.mission_name, "Victory", SC2_RACESWAP_LOC_ID_OFFSET + 11300, LocationType.VICTORY,
+                           lambda state: (
+                               logic.terran_common_unit(state)
+                               and logic.terran_beats_protoss_deathball(state)
+                           )),
+        make_location_data(SC2Mission.BROTHERS_IN_ARMS_T.mission_name, "Mid Science Facility", SC2_RACESWAP_LOC_ID_OFFSET + 11301, LocationType.VANILLA,
+                           lambda state: logic.terran_common_unit(state) or logic.take_over_ai_allies
+                           ),
+        make_location_data(SC2Mission.BROTHERS_IN_ARMS_T.mission_name, "North Science Facility", SC2_RACESWAP_LOC_ID_OFFSET + 11302, LocationType.VANILLA,
+                           lambda state: (
+                                   logic.terran_common_unit(state)
+                                   and logic.terran_beats_protoss_deathball(state)
+                                   or (
+                                           logic.take_over_ai_allies
+                                           and logic.advanced_tactics
+                                           and logic.terran_common_unit(state)
+                                   ))
+                           ),
+        make_location_data(SC2Mission.BROTHERS_IN_ARMS_T.mission_name, "South Science Facility", SC2_RACESWAP_LOC_ID_OFFSET + 11303, LocationType.VANILLA,
+                           lambda state: (
+                                   logic.terran_common_unit(state)
+                                   and logic.terran_beats_protoss_deathball(state)
+                           )),
+        make_location_data(SC2Mission.BROTHERS_IN_ARMS_Z.mission_name, "Victory", SC2_RACESWAP_LOC_ID_OFFSET + 11400, LocationType.VICTORY,
+                           logic.zerg_brothers_in_arms_requirement
+                           ),
+        make_location_data(SC2Mission.BROTHERS_IN_ARMS_Z.mission_name, "Mid Science Facility", SC2_RACESWAP_LOC_ID_OFFSET + 11401, LocationType.VANILLA,
+                           lambda state: logic.zerg_common_unit(state) or logic.take_over_ai_allies
+                           ),
+        make_location_data(SC2Mission.BROTHERS_IN_ARMS_Z.mission_name, "North Science Facility", SC2_RACESWAP_LOC_ID_OFFSET + 11402, LocationType.VANILLA,
+                           lambda state: (
+                                   logic.zerg_brothers_in_arms_requirement(state)
+                                   or (
+                                           logic.take_over_ai_allies
+                                           and logic.advanced_tactics
+                                           and (
+                                                   logic.zerg_common_unit(state)
+                                                   or logic.terran_common_unit(state)
+                                           )
+                                   ))
+                           ),
+        make_location_data(SC2Mission.BROTHERS_IN_ARMS_Z.mission_name, "South Science Facility", SC2_RACESWAP_LOC_ID_OFFSET + 11403, LocationType.VANILLA,
+                           logic.zerg_brothers_in_arms_requirement
+                           ),
+        make_location_data(SC2Mission.AMON_S_REACH_T.mission_name, "Victory", SC2_RACESWAP_LOC_ID_OFFSET + 11500, LocationType.VICTORY,
+                           lambda state: (
+                                   logic.terran_common_unit(state)
+                                   and logic.terran_competent_anti_air(state)
+                           )),
+        make_location_data(SC2Mission.AMON_S_REACH_T.mission_name, "Close Solarite Reserve", SC2_RACESWAP_LOC_ID_OFFSET + 11501, LocationType.VANILLA),
+        make_location_data(SC2Mission.AMON_S_REACH_T.mission_name, "North Solarite Reserve", SC2_RACESWAP_LOC_ID_OFFSET + 11502, LocationType.VANILLA,
+                           lambda state: (
+                                   logic.terran_common_unit(state)
+                                   and logic.terran_competent_anti_air(state)
+                           )),
+        make_location_data(SC2Mission.AMON_S_REACH_T.mission_name, "East Solarite Reserve", SC2_RACESWAP_LOC_ID_OFFSET + 11503, LocationType.VANILLA,
+                           lambda state: (
+                                   logic.terran_common_unit(state)
+                                   and logic.terran_competent_anti_air(state)
+                           )),
+        make_location_data(SC2Mission.AMON_S_REACH_T.mission_name, "West Launch Bay", SC2_RACESWAP_LOC_ID_OFFSET + 11504, LocationType.EXTRA,
+                           lambda state: (
+                                   logic.terran_common_unit(state)
+                                   and logic.terran_competent_anti_air(state)
+                           )),
+        make_location_data(SC2Mission.AMON_S_REACH_T.mission_name, "South Launch Bay", SC2_RACESWAP_LOC_ID_OFFSET + 11505, LocationType.EXTRA,
+                           lambda state: (
+                                   logic.terran_common_unit(state)
+                                   and logic.terran_competent_anti_air(state)
+                           )),
+        make_location_data(SC2Mission.AMON_S_REACH_T.mission_name, "Northwest Launch Bay", SC2_RACESWAP_LOC_ID_OFFSET + 11506, LocationType.EXTRA,
+                           lambda state: (
+                                   logic.terran_common_unit(state)
+                                   and logic.terran_competent_anti_air(state)
+                           )),
+        make_location_data(SC2Mission.AMON_S_REACH_T.mission_name, "East Launch Bay", SC2_RACESWAP_LOC_ID_OFFSET + 11507, LocationType.EXTRA,
+                           lambda state: (
+                                   logic.terran_common_unit(state)
+                                   and logic.terran_competent_anti_air(state)
+                           )),
+        make_location_data(SC2Mission.AMON_S_REACH_Z.mission_name, "Victory", SC2_RACESWAP_LOC_ID_OFFSET + 11600, LocationType.VICTORY,
+                           lambda state: (
+                                   logic.zerg_common_unit(state)
+                                   and logic.zerg_basic_kerriganless_anti_air(state)
+                           )),
+        make_location_data(SC2Mission.AMON_S_REACH_Z.mission_name, "Close Solarite Reserve", SC2_RACESWAP_LOC_ID_OFFSET + 11601, LocationType.VANILLA),
+        make_location_data(SC2Mission.AMON_S_REACH_Z.mission_name, "North Solarite Reserve", SC2_RACESWAP_LOC_ID_OFFSET + 11602, LocationType.VANILLA,
+                           lambda state: (
+                                   logic.zerg_common_unit(state)
+                                   and logic.zerg_basic_kerriganless_anti_air(state)
+                           )),
+        make_location_data(SC2Mission.AMON_S_REACH_Z.mission_name, "East Solarite Reserve", SC2_RACESWAP_LOC_ID_OFFSET + 11603, LocationType.VANILLA,
+                           lambda state: (
+                                   logic.zerg_common_unit(state)
+                                   and logic.zerg_basic_kerriganless_anti_air(state)
+                           )),
+        make_location_data(SC2Mission.AMON_S_REACH_Z.mission_name, "West Launch Bay", SC2_RACESWAP_LOC_ID_OFFSET + 11604, LocationType.EXTRA,
+                           lambda state: (
+                                   logic.zerg_common_unit(state)
+                                   and logic.zerg_basic_kerriganless_anti_air(state)
+                           )),
+        make_location_data(SC2Mission.AMON_S_REACH_Z.mission_name, "South Launch Bay", SC2_RACESWAP_LOC_ID_OFFSET + 11605, LocationType.EXTRA,
+                           lambda state: (
+                                   logic.zerg_common_unit(state)
+                                   and logic.zerg_basic_kerriganless_anti_air(state)
+                           )),
+        make_location_data(SC2Mission.AMON_S_REACH_Z.mission_name, "Northwest Launch Bay", SC2_RACESWAP_LOC_ID_OFFSET + 11606, LocationType.EXTRA,
+                           lambda state: (
+                                   logic.zerg_common_unit(state)
+                                   and logic.zerg_basic_kerriganless_anti_air(state)
+                           )),
+        make_location_data(SC2Mission.AMON_S_REACH_Z.mission_name, "East Launch Bay", SC2_RACESWAP_LOC_ID_OFFSET + 11607, LocationType.EXTRA,
+                           lambda state: (
+                                   logic.zerg_common_unit(state)
+                                   and logic.zerg_basic_kerriganless_anti_air(state)
+                           )),
+        make_location_data(SC2Mission.LAST_STAND_T.mission_name, "Victory", SC2_RACESWAP_LOC_ID_OFFSET + 11700, LocationType.VICTORY,
+                           logic.terran_last_stand_requirement
+                           ),
+        make_location_data(SC2Mission.LAST_STAND_T.mission_name, "West Zenith Stone", SC2_RACESWAP_LOC_ID_OFFSET + 11701, LocationType.VANILLA,
+                           logic.terran_last_stand_requirement
+                           ),
+        make_location_data(SC2Mission.LAST_STAND_T.mission_name, "North Zenith Stone", SC2_RACESWAP_LOC_ID_OFFSET + 11702, LocationType.VANILLA,
+                           logic.terran_last_stand_requirement
+                           ),
+        make_location_data(SC2Mission.LAST_STAND_T.mission_name, "East Zenith Stone", SC2_RACESWAP_LOC_ID_OFFSET + 11703, LocationType.VANILLA,
+                           logic.terran_last_stand_requirement
+                           ),
+        make_location_data(SC2Mission.LAST_STAND_T.mission_name, "1 Billion Zerg", SC2_RACESWAP_LOC_ID_OFFSET + 11704, LocationType.EXTRA,
+                           logic.terran_last_stand_requirement
+                           ),
+        make_location_data(SC2Mission.LAST_STAND_T.mission_name, "1.5 Billion Zerg", SC2_RACESWAP_LOC_ID_OFFSET + 11705, LocationType.VANILLA,
+                           logic.terran_last_stand_requirement
+                           ),
+        make_location_data(SC2Mission.LAST_STAND_Z.mission_name, "Victory", SC2_RACESWAP_LOC_ID_OFFSET + 11800, LocationType.VICTORY,
+                           logic.zerg_last_stand_requirement
+                           ),
+        make_location_data(SC2Mission.LAST_STAND_Z.mission_name, "West Zenith Stone", SC2_RACESWAP_LOC_ID_OFFSET + 11801, LocationType.VANILLA,
+                           logic.zerg_last_stand_requirement
+                           ),
+        make_location_data(SC2Mission.LAST_STAND_Z.mission_name, "North Zenith Stone", SC2_RACESWAP_LOC_ID_OFFSET + 11802, LocationType.VANILLA,
+                           logic.zerg_last_stand_requirement
+                           ),
+        make_location_data(SC2Mission.LAST_STAND_Z.mission_name, "East Zenith Stone", SC2_RACESWAP_LOC_ID_OFFSET + 11803, LocationType.VANILLA,
+                           logic.zerg_last_stand_requirement
+                           ),
+        make_location_data(SC2Mission.LAST_STAND_Z.mission_name, "1 Billion Zerg", SC2_RACESWAP_LOC_ID_OFFSET + 11804, LocationType.EXTRA,
+                           logic.zerg_last_stand_requirement
+                           ),
+        make_location_data(SC2Mission.LAST_STAND_Z.mission_name, "1.5 Billion Zerg", SC2_RACESWAP_LOC_ID_OFFSET + 11805, LocationType.VANILLA,
+                           logic.zerg_last_stand_requirement
+                           ),
+        make_location_data(SC2Mission.FORBIDDEN_WEAPON_T.mission_name, "Victory", SC2_RACESWAP_LOC_ID_OFFSET + 11900, LocationType.VICTORY,
+                           logic.terran_beats_protoss_deathball
+                           ),
+        make_location_data(SC2Mission.FORBIDDEN_WEAPON_T.mission_name, "South Solarite", SC2_RACESWAP_LOC_ID_OFFSET + 11901, LocationType.VANILLA,
+                           logic.terran_beats_protoss_deathball
+                           ),
+        make_location_data(SC2Mission.FORBIDDEN_WEAPON_T.mission_name, "North Solarite", SC2_RACESWAP_LOC_ID_OFFSET + 11902, LocationType.VANILLA,
+                           logic.terran_beats_protoss_deathball
+                           ),
+        make_location_data(SC2Mission.FORBIDDEN_WEAPON_T.mission_name, "Northwest Solarite", SC2_RACESWAP_LOC_ID_OFFSET + 11903, LocationType.VANILLA,
+                           logic.terran_beats_protoss_deathball
+                           ),
+        make_location_data(SC2Mission.FORBIDDEN_WEAPON_Z.mission_name, "Victory", SC2_RACESWAP_LOC_ID_OFFSET + 12000, LocationType.VICTORY,
+                           logic.zerg_competent_comp_competent_aa
+                           ),
+        make_location_data(SC2Mission.FORBIDDEN_WEAPON_Z.mission_name, "South Solarite", SC2_RACESWAP_LOC_ID_OFFSET + 12001, LocationType.VANILLA,
+                           logic.zerg_competent_comp_competent_aa
+                           ),
+        make_location_data(SC2Mission.FORBIDDEN_WEAPON_Z.mission_name, "North Solarite", SC2_RACESWAP_LOC_ID_OFFSET + 12002, LocationType.VANILLA,
+                           logic.zerg_competent_comp_competent_aa
+                           ),
+        make_location_data(SC2Mission.FORBIDDEN_WEAPON_Z.mission_name, "Northwest Solarite", SC2_RACESWAP_LOC_ID_OFFSET + 12003, LocationType.VANILLA,
+                           logic.zerg_competent_comp_competent_aa
+                           ),
+    ]
+
+    beat_events = []
+    # Filtering out excluded locations
+    if world is not None:
+        excluded_location_types = get_location_types(world, LocationInclusion.option_disabled)
+        excluded_location_flags = get_location_flags(world, LocationInclusion.option_disabled)
+        plando_locations = get_plando_locations(world)
+        exclude_locations = world.options.exclude_locations.value
+        location_table = [
+            location for location in location_table
+            if (location.type is LocationType.VICTORY or location.name not in exclude_locations)
+                and location.type not in excluded_location_types
+                and not (location.flags & excluded_location_flags)
+            or location.name in plando_locations
+        ]
+    for i, location_data in enumerate(location_table):
+        # Generating Beat event locations
+        if location_data.name.endswith((": Victory", ": Defeat")):
+            beat_events.append(
+                location_data._replace(name="Beat " + location_data.name.rsplit(": ", 1)[0], code=None)
+            )
+    return tuple(location_table + beat_events)
+
+
+DEFAULT_LOCATION_LIST = get_locations(None)
+"""A location table with `None` as the input world; does not contain logic rules"""
+
+lookup_location_id_to_type = {loc.code: loc.type for loc in DEFAULT_LOCATION_LIST if loc.code is not None}
 lookup_location_id_to_flags = {loc.code: loc.flags for loc in DEFAULT_LOCATION_LIST if loc.code is not None}