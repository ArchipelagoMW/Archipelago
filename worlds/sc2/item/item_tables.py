--- conflicted
+++ resolved
@@ -1552,19 +1552,15 @@
     item_names.INFESTED_LIBERATOR_DEFENDER_MODE:
         ItemData(380 + SC2HOTS_ITEM_ID_OFFSET, ZergItemType.Mutation_5, 8, SC2Race.ZERG, parent_item=item_names.INFESTED_LIBERATOR,
                  classification=ItemClassification.progression),
-<<<<<<< HEAD
     item_names.ABERRATION_PROGRESSIVE_BANELING_LAUNCH:
         ItemData(381 + SC2HOTS_ITEM_ID_OFFSET, ZergItemType.Progressive, 4, SC2Race.ZERG, parent_item=item_names.ABERRATION, quantity=2),
-    
-=======
     item_names.PYGALISK_STIM:
-        ItemData(381 + SC2HOTS_ITEM_ID_OFFSET, ZergItemType.Mutation_5, 9, SC2Race.ZERG, parent_item=item_names.PYGALISK),
+        ItemData(382 + SC2HOTS_ITEM_ID_OFFSET, ZergItemType.Mutation_5, 9, SC2Race.ZERG, parent_item=item_names.PYGALISK),
     item_names.PYGALISK_DUCAL_BLADES:
-        ItemData(382 + SC2HOTS_ITEM_ID_OFFSET, ZergItemType.Mutation_5, 10, SC2Race.ZERG, parent_item=item_names.PYGALISK),
+        ItemData(383 + SC2HOTS_ITEM_ID_OFFSET, ZergItemType.Mutation_5, 10, SC2Race.ZERG, parent_item=item_names.PYGALISK),
     item_names.PYGALISK_COMBAT_CARAPACE:
-        ItemData(383 + SC2HOTS_ITEM_ID_OFFSET, ZergItemType.Mutation_5, 11, SC2Race.ZERG, parent_item=item_names.PYGALISK),
-
->>>>>>> f072a967
+        ItemData(384 + SC2HOTS_ITEM_ID_OFFSET, ZergItemType.Mutation_5, 11, SC2Race.ZERG, parent_item=item_names.PYGALISK),
+
     item_names.KERRIGAN_KINETIC_BLAST: ItemData(400 + SC2HOTS_ITEM_ID_OFFSET, ZergItemType.Ability, 0, SC2Race.ZERG, classification=ItemClassification.progression),
     item_names.KERRIGAN_HEROIC_FORTITUDE: ItemData(401 + SC2HOTS_ITEM_ID_OFFSET, ZergItemType.Ability, 1, SC2Race.ZERG, classification=ItemClassification.progression),
     item_names.KERRIGAN_LEAPING_STRIKE: ItemData(402 + SC2HOTS_ITEM_ID_OFFSET, ZergItemType.Ability, 2, SC2Race.ZERG, classification=ItemClassification.progression),
