from Options import Choice, Toggle, StartInventoryPool, PerGameCommonOptions, Range
from dataclasses import dataclass


class BowsersCastleSkip(Toggle):
    """
<<<<<<< HEAD
    Skip straight from the entrance hall to bowletta in Bowser's Castle.
    All Bowser's Castle locations will be removed from the location pool.
=======
    Skip straight from the entrance hall to Bowletta in Bowser's Castle.
    All Bowser's Castle items will be removed from the location pool.
>>>>>>> 679dcee4
    """

    display_name = "Bowser's Castle Skip"


class ExtraPipes(Toggle):
    """
    Gives the player access to pipes 1, 3, 4, and 6 from the start.
    """

    display_name = "Start With Extra Pipes"


class SkipMinecart(Toggle):
    """
    Skip the minecart minigame that leads you through Hoohoo Mountain Base.
    This will remove the 1 location in the minecart cave from the location pool.
    """

    display_name = "Skip Minecart Minigame"


class DisableSurf(Toggle):
    """
    Remove the surf minigame location from the location pool.
    """

    display_name = "Disable Surf Minigame"


class MusicOptions(Choice):
    """
    Choose if you want to randomize or disable music.
    default: Music will be untouched.
    randomize: Music will be randomized.
    disable: All music will be disabled. No music will play throughout the entire game.
    """

    display_name = "Music Options"
    option_default = 0
    option_randomize = 1
    option_disable = 2
    default = 0


class RandomSounds(Toggle):
    """
    Randomizes every sound in the game, minus a select few that can softlock the game.
    """

    display_name = "Randomize Sounds"


class MarioColor(Choice):
    """
    This changes the color of Mario's hat, as well as some key colors that are red including UI etc.
    """

    display_name = "Mario's Color"
    option_red = 0
    option_green = 1
    option_blue = 2
    option_cyan = 3
    option_yellow = 4
    option_orange = 5
    option_purple = 6
    option_pink = 7
    option_black = 8
    option_white = 9
    option_silhouette = 10
    option_chaos = 11
    option_true_chaos = 12
    default = 0


class LuigiColor(Choice):
    """
    This changes the color of Luigi's hat, as well as some key colors that are green including UI etc.
    """

    display_name = "Luigi's Color"
    option_red = 0
    option_green = 1
    option_blue = 2
    option_cyan = 3
    option_yellow = 4
    option_orange = 5
    option_purple = 6
    option_pink = 7
    option_black = 8
    option_white = 9
    option_silhouette = 10
    option_chaos = 11
    option_true_chaos = 12
    default = 1


class MarioPants(Choice):
    """
    This changes the color of Mario's trousers.
    """

    display_name = "Mario's Pants Color"
    option_vanilla = 0
    option_red = 1
    option_green = 2
    option_blue = 3
    option_cyan = 4
    option_yellow = 5
    option_orange = 6
    option_purple = 7
    option_pink = 8
    option_black = 9
    option_white = 10
    option_chaos = 11
    default = 0


class LuigiPants(Choice):
    """
    This changes the color of Luigi's trousers.
    """

    display_name = "Luigi's Pants Color"
    option_vanilla = 0
    option_red = 1
    option_green = 2
    option_blue = 3
    option_cyan = 4
    option_yellow = 5
    option_orange = 6
    option_purple = 7
    option_pink = 8
    option_black = 9
    option_white = 10
    option_chaos = 11
    default = 0


class RandomizeEnemies(Choice):
    """
    Randomize all normal enemy encounters in the game.
    If Bowser's castle skip is enabled, then enemies from Bowser's Castle will not be included.
    Disabled: Enemies will not be randomized.
    Vanilla Groups: Vanilla enemy groups will be shuffled with each other. Custom enemy groups will not be made.
    Custom Groups: Custom enemy groups will be made and shuffled. Some enemy groups will only be semi-random,
    including groups with flying enemies or pestnuts in them.
    """

    display_name = "Randomize Enemies"
    option_disabled = 0
    option_vanilla_groups = 1
    option_custom_groups = 2
    default = 0


class RandomizeBosses(Choice):
    """
    Randomize all boss encounters in the game.
    If Bowser's castle skip is enabled then bosses from Bowser's Castle will not be included.
    Some bosses are not randomized due to flags, and story (such as the final boss).
    Boss Only: Bosses will only be swapped with another boss.
    Boss Normal: Bosses can be swapped with normal enemy encounters.
    """

    display_name = "Randomize Bosses"
    option_disabled = 0
    option_boss_only = 1
    option_boss_normal = 2
    default = 0


class ScaleStats(Toggle):
    """
    This scales enemy HP, POW, DEF, and XP to vanilla values.
    This setting is intended for use with the Enemy Randomizer and is Recommended to turn on.
    If you are not using the Enemy Randomizer the effects will be minimal.
    """

    display_name = "Scale Enemy Stats"


class XPMultiplier(Range):
    """
    This will multiply any XP you receive in battle by the chosen multiplier.
    """

    display_name = "XP Multiplier"
    range_start = 0
    range_end = 4
    default = 1


class TattleHp(Toggle):
    """
    This will display the enemies' current and max health while in battle.
    """

    display_name = "Tattle HP"


class RandomizeBackgrounds(Toggle):
    """
    This randomizes the background image in battles.
    """

    display_name = "Randomize Battle Backgrounds"


class HiddenVisible(Choice):
    """
    This makes any hidden blocks in the game into regular item blocks and vice versa.
    Disabled: Hidden blocks will remain invisible.
    Hidden Visible: Hidden blocks will turn visible to the player.
    Blocks Invisible: All item blocks will turn invisible. Hidden blocks will also remain invisible.
    """

    display_name = "Item Block Visibility"
    option_disabled = 0
    option_hidden_visible = 1
    option_blocks_invisible = 2
    default = 0


class Coins(Toggle):
    """
    Add all coin blocks in the game to the location pool.
    """

    display_name = "Coin Blocks"


class HarhallsPants(Toggle):
    """
    This will remove the Harhall's Pants check from the pool.
    """

    display_name = "Remove Harhall's Pants"


class DifficultLogic(Toggle):
    """
    This adjusts the logic to be more difficult in a few areas,
    allowing for the logic to account for players getting to certain areas in unintended ways.
    Enable at your own risk, this is not an option made for beginners.
    """

    display_name = "Difficult Logic"


class ChuckleBeans(Choice):
    """
    Choose how you want chuckle bean digspots to be randomized.
    An amount of chuckle beans will be removed from the item pool,
    equal to the amount of locations removed by the setting that you choose.
    None: No chuckle bean digspots will be added into the location pool.
    Only Visible: Only chuckle bean digspots clearly marked with an X will be added into the location pool.
    All: All chuckle bean digspots will be added into the location pool.
    """

    display_name = "Chuckle Beans"
    option_none = 0
    option_only_visible = 1
    option_all = 2
    default = 2


@dataclass
class MLSSOptions(PerGameCommonOptions):
    start_inventory_from_pool: StartInventoryPool
    coins: Coins
    difficult_logic: DifficultLogic
    castle_skip: BowsersCastleSkip
    extra_pipes: ExtraPipes
    skip_minecart: SkipMinecart
    disable_surf: DisableSurf
    harhalls_pants: HarhallsPants
    block_visibility: HiddenVisible
    chuckle_beans: ChuckleBeans
    music_options: MusicOptions
    randomize_sounds: RandomSounds
    randomize_enemies: RandomizeEnemies
    randomize_bosses: RandomizeBosses
    randomize_backgrounds: RandomizeBackgrounds
    scale_stats: ScaleStats
    xp_multiplier: XPMultiplier
    tattle_hp: TattleHp
    mario_color: MarioColor
    luigi_color: LuigiColor
    mario_pants: MarioPants
    luigi_pants: LuigiPants<|MERGE_RESOLUTION|>--- conflicted
+++ resolved
@@ -4,13 +4,8 @@
 
 class BowsersCastleSkip(Toggle):
     """
-<<<<<<< HEAD
-    Skip straight from the entrance hall to bowletta in Bowser's Castle.
+    Skip straight from the entrance hall to Bowletta in Bowser's Castle.
     All Bowser's Castle locations will be removed from the location pool.
-=======
-    Skip straight from the entrance hall to Bowletta in Bowser's Castle.
-    All Bowser's Castle items will be removed from the location pool.
->>>>>>> 679dcee4
     """
 
     display_name = "Bowser's Castle Skip"
