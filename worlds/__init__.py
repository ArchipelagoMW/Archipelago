--- conflicted
+++ resolved
@@ -5,46 +5,26 @@
 import zipimport
 from typing import Dict, List, NamedTuple, TYPE_CHECKING, TypedDict
 
+from Utils import user_path, local_path
+
 if TYPE_CHECKING:
     from .AutoWorld import World
 
+local_folder = os.path.dirname(__file__)
+user_folder = user_path("worlds") if user_path() != local_path() else None
 
-from Utils import user_path, local_path
-
-<<<<<<< HEAD
 __all__ = {
     "lookup_world_item_id_to_name",
     "lookup_world_location_id_to_name",
     "network_data_package",
     "AutoWorldRegister",
     "world_sources",
-    "folder",
+    "local_folder",
+    "user_folder",
     "GamePackage",
     "DataPackage",
 }
 
-=======
-local_folder = os.path.dirname(__file__)
-user_folder = user_path("worlds") if user_path() != local_path() else None
-
-__all__ = (
-    "lookup_any_item_id_to_name",
-    "lookup_any_location_id_to_name",
-    "network_data_package",
-    "AutoWorldRegister",
-    "world_sources",
-    "local_folder",
-    "user_folder",
-)
-
-
-class GamesData(typing.TypedDict):
-    item_name_groups: typing.Dict[str, typing.List[str]]
-    item_name_to_id: typing.Dict[str, int]
-    location_name_groups: typing.Dict[str, typing.List[str]]
-    location_name_to_id: typing.Dict[str, int]
-    version: int
->>>>>>> e1f1bf83
 
 class GamePackage(TypedDict, total=False):
     item_name_groups: Dict[str, List[str]]
@@ -109,17 +89,6 @@
 
 
 # find potential world containers, currently folders and zip-importable .apworld's
-<<<<<<< HEAD
-world_sources: List[WorldSource] = []
-file: os.DirEntry  # for me (Berserker) at least, PyCharm doesn't seem to infer the type correctly
-for file in os.scandir(folder):
-    # prevent loading of __pycache__ and allow _* for non-world folders, disable files/folders starting with "."
-    if not file.name.startswith(("_", ".")):
-        if file.is_dir():
-            world_sources.append(WorldSource(file.name))
-        elif file.is_file() and file.name.endswith(".apworld"):
-            world_sources.append(WorldSource(file.name, is_zip=True))
-=======
 world_sources: typing.List[WorldSource] = []
 for folder in (folder for folder in (user_folder, local_folder) if folder):
     relative = folder == local_folder
@@ -131,21 +100,12 @@
                 world_sources.append(WorldSource(file_name, relative=relative))
             elif entry.is_file() and entry.name.endswith(".apworld"):
                 world_sources.append(WorldSource(file_name, is_zip=True, relative=relative))
->>>>>>> e1f1bf83
 
 # import all submodules to trigger AutoWorldRegister
 world_sources.sort()
 for world_source in world_sources:
     world_source.load()
 
-<<<<<<< HEAD
-=======
-lookup_any_item_id_to_name = {}
-lookup_any_location_id_to_name = {}
-games: typing.Dict[str, GamesPackage] = {}
-
-from .AutoWorld import AutoWorldRegister  # noqa: E402
->>>>>>> e1f1bf83
 
 # Build the data package for each game.
 from .AutoWorld import AutoWorldRegister
