--- conflicted
+++ resolved
@@ -2,14 +2,11 @@
 import hashlib
 import importlib
 import os
-<<<<<<< HEAD
 import pickle
-=======
 import sys
 import typing
 import warnings
 import zipimport
->>>>>>> 1f1ef10c
 
 folder = os.path.dirname(__file__)
 
@@ -84,11 +81,6 @@
 # Build the datapackage for each game.
 for world_name, world in AutoWorldRegister.world_types.items():
     games[world_name] = {
-<<<<<<< HEAD
-=======
-        "item_name_to_id": world.item_name_to_id,
-        "location_name_to_id": world.location_name_to_id,
->>>>>>> 1f1ef10c
         "version": world.data_version,
         "checksum": None,
         "item_name_to_id": world.item_name_to_id,
@@ -99,16 +91,11 @@
     lookup_any_item_id_to_name.update(world.item_id_to_name)
     lookup_any_location_id_to_name.update(world.location_id_to_name)
 
-<<<<<<< HEAD
     # Calculate a checksum of the datapackage as a base64 encoded string.
     checksum = base64.urlsafe_b64encode(hashlib.new("sha1", pickle.dumps(games[world_name])).digest()).decode()
     games[world_name]["checksum"] = checksum.rstrip("=")
 
-network_data_package = {
-    "version": sum(world.data_version for world in AutoWorldRegister.world_types.values()),
-=======
 network_data_package: DataPackage = {
->>>>>>> 1f1ef10c
     "games": games,
 }
 
