import importlib
import importlib.util
import logging
import os
import sys
import warnings
import zipimport
import time
import dataclasses
<<<<<<< HEAD
import zipfile
import json
import platform
from typing import Dict, List, TypedDict, Tuple, Any

from Utils import local_path, user_path, version_tuple, tuplize_version
=======
from typing import List

from NetUtils import DataPackage
from Utils import local_path, user_path
>>>>>>> 378cc91a

local_folder = os.path.dirname(__file__)
user_folder = user_path("worlds") if user_path() != local_path() else user_path("custom_worlds")
try:
    os.makedirs(user_folder, exist_ok=True)
except OSError:  # can't access/write?
    user_folder = None

__all__ = {
    "network_data_package",
    "AutoWorldRegister",
    "world_sources",
    "local_folder",
    "user_folder",
    "failed_world_loads",
}


failed_world_loads: List[str] = []


@dataclasses.dataclass(order=True)
class WorldSource:
    path: str  # typically relative path from this module
    is_zip: bool = False
    relative: bool = True  # relative to regular world import folder
    time_taken: float = -1.0

    def __repr__(self) -> str:
        return f"{self.__class__.__name__}({self.path}, is_zip={self.is_zip}, relative={self.relative})"

    @property
    def resolved_path(self) -> str:
        if self.relative:
            return os.path.join(local_folder, self.path)
        return self.path

    def check_manifest(self, manifest: Dict[str, Any]) -> None:
        if "min_generator_version" in manifest:
            min_ver = tuplize_version(manifest["min_generator_version"])
            if min_ver > version_tuple:
                raise Exception(f"World \"{manifest['game']}\" requires generator version {min_ver.as_simple_string()}"
                                f" or higher, however generator is of version {version_tuple.as_simple_string()}")
        if "max_generator_version" in manifest:
            max_ver = tuplize_version(manifest["max_generator_version"])
            if max_ver < version_tuple:
                raise Exception(f"World \"{manifest['game']}\" requires generator version {max_ver.as_simple_string()}"
                                f" or lower, however generator is of version {version_tuple.as_simple_string()}")
        if "arch" in manifest:
            if manifest["arch"] != "any" and manifest["arch"] != platform.machine():
                raise Exception(f"World \"{manifest['game']}\" is intended for architecture {manifest['arch']}, "
                                f"however system is of architecture {platform.machine}")
        if "os" in manifest:
            if manifest["os"] != "any" and manifest["os"] != platform.system():
                raise Exception(f"World \"{manifest['game']}\" is intended for os {manifest['os']}, "
                                f"however system is of os {platform.system}")
        if "pyversion" in manifest:
            if manifest["pyversion"] != "any" and manifest["pyversion"] != f"{sys.version_info[0]}.{sys.version_info[1]}":
                raise Exception(f"World \"{manifest['game']}\" is intended for Python version {manifest['pyversion']}, "
                                f"however Python version {sys.version_info[0]}.{sys.version_info[1]} is being used.")

    def load(self) -> bool:
        try:
            start = time.perf_counter()
            if self.is_zip:
                with zipfile.ZipFile(self.resolved_path) as zf:
                    if zipfile.Path(zf, os.path.join(self.path, "metadata.json")).exists():
                        manifest = json.loads(zf.read(os.path.join(self.path, "metadata.json")))
                        self.check_manifest(manifest)
                importer = zipimport.zipimporter(self.resolved_path)
<<<<<<< HEAD
                if hasattr(importer, "find_spec"):  # new in Python 3.10
                    spec = importer.find_spec(os.path.basename(self.path).rsplit(".", 1)[0].split('-', 1)[0])
                    assert spec, f"{self.path} is not a loadable module"
                    mod = importlib.util.module_from_spec(spec)
                else:  # TODO: remove with 3.8 support
                    mod = importer.load_module(os.path.basename(self.path).rsplit(".", 1)[0].split('-', 1)[0])

                if mod.__package__ is not None:
                    mod.__package__ = f"worlds.{mod.__package__}"
                else:
                    # load_module does not populate package, we'll have to assume mod.__name__ is correct here
                    # probably safe to remove with 3.8 support
                    mod.__package__ = f"worlds.{mod.__name__}"
=======
                spec = importer.find_spec(os.path.basename(self.path).rsplit(".", 1)[0])
                assert spec, f"{self.path} is not a loadable module"
                mod = importlib.util.module_from_spec(spec)

                mod.__package__ = f"worlds.{mod.__package__}"

>>>>>>> 378cc91a
                mod.__name__ = f"worlds.{mod.__name__}"
                sys.modules[mod.__name__] = mod
                with warnings.catch_warnings():
                    warnings.filterwarnings("ignore", message="__package__ != __spec__.parent")
                    importer.exec_module(mod)
            else:
                if os.path.exists(os.path.join(self.resolved_path, "metadata.json")):
                    self.check_manifest(json.load(open(os.path.join(self.resolved_path, "metadata.json"), "r")))
                importlib.import_module(f".{self.path}", "worlds")
            self.time_taken = time.perf_counter()-start
            return True

        except Exception:
            # A single world failing can still mean enough is working for the user, log and carry on
            import traceback
            import io
            file_like = io.StringIO()
            print(f"Could not load world {self}:", file=file_like)
            traceback.print_exc(file=file_like)
            file_like.seek(0)
            logging.exception(file_like.read())
            failed_world_loads.append(os.path.basename(self.path).rsplit(".", 1)[0])
            return False


# find potential world containers, currently folders and zip-importable .apworld's
world_sources: List[WorldSource] = []
for folder in (folder for folder in (user_folder, local_folder) if folder):
    relative = folder == local_folder
    for entry in os.scandir(folder):
        # prevent loading of __pycache__ and allow _* for non-world folders, disable files/folders starting with "."
        if not entry.name.startswith(("_", ".")):
            file_name = entry.name if relative else os.path.join(folder, entry.name)
            if entry.is_dir():
                if os.path.isfile(os.path.join(entry.path, '__init__.py')):
                    world_sources.append(WorldSource(file_name, relative=relative))
                elif os.path.isfile(os.path.join(entry.path, '__init__.pyc')):
                    world_sources.append(WorldSource(file_name, relative=relative))
                else:
                    logging.warning(f"excluding {entry.name} from world sources because it has no __init__.py")
            elif entry.is_file() and entry.name.endswith(".apworld"):
                world_sources.append(WorldSource(file_name, is_zip=True, relative=relative))

# import all submodules to trigger AutoWorldRegister
world_sources.sort()
for world_source in world_sources:
    world_source.load()

# Build the data package for each game.
from .AutoWorld import AutoWorldRegister

network_data_package: DataPackage = {
    "games": {world_name: world.get_data_package_data() for world_name, world in AutoWorldRegister.world_types.items()},
}
<|MERGE_RESOLUTION|>--- conflicted
+++ resolved
@@ -7,19 +7,13 @@
 import zipimport
 import time
 import dataclasses
-<<<<<<< HEAD
 import zipfile
 import json
 import platform
-from typing import Dict, List, TypedDict, Tuple, Any
-
-from Utils import local_path, user_path, version_tuple, tuplize_version
-=======
 from typing import List
 
 from NetUtils import DataPackage
-from Utils import local_path, user_path
->>>>>>> 378cc91a
+from Utils import local_path, user_path, version_tuple, tuplize_version
 
 local_folder = os.path.dirname(__file__)
 user_folder = user_path("worlds") if user_path() != local_path() else user_path("custom_worlds")
@@ -90,28 +84,12 @@
                         manifest = json.loads(zf.read(os.path.join(self.path, "metadata.json")))
                         self.check_manifest(manifest)
                 importer = zipimport.zipimporter(self.resolved_path)
-<<<<<<< HEAD
-                if hasattr(importer, "find_spec"):  # new in Python 3.10
-                    spec = importer.find_spec(os.path.basename(self.path).rsplit(".", 1)[0].split('-', 1)[0])
-                    assert spec, f"{self.path} is not a loadable module"
-                    mod = importlib.util.module_from_spec(spec)
-                else:  # TODO: remove with 3.8 support
-                    mod = importer.load_module(os.path.basename(self.path).rsplit(".", 1)[0].split('-', 1)[0])
-
-                if mod.__package__ is not None:
-                    mod.__package__ = f"worlds.{mod.__package__}"
-                else:
-                    # load_module does not populate package, we'll have to assume mod.__name__ is correct here
-                    # probably safe to remove with 3.8 support
-                    mod.__package__ = f"worlds.{mod.__name__}"
-=======
-                spec = importer.find_spec(os.path.basename(self.path).rsplit(".", 1)[0])
+                spec = importer.find_spec(os.path.basename(self.path).rsplit(".", 1)[0].split('-', 1)[0])
                 assert spec, f"{self.path} is not a loadable module"
                 mod = importlib.util.module_from_spec(spec)
 
                 mod.__package__ = f"worlds.{mod.__package__}"
 
->>>>>>> 378cc91a
                 mod.__name__ = f"worlds.{mod.__name__}"
                 sys.modules[mod.__name__] = mod
                 with warnings.catch_warnings():
