--- conflicted
+++ resolved
@@ -9,12 +9,8 @@
 import dataclasses
 from typing import List
 
-<<<<<<< HEAD
+from NetUtils import DataPackage
 from Utils import local_path, user_path, Version, version_tuple
-=======
-from NetUtils import DataPackage
-from Utils import local_path, user_path
->>>>>>> 17ccfdc2
 
 local_folder = os.path.dirname(__file__)
 user_folder = user_path("worlds") if user_path() != local_path() else user_path("custom_worlds")
