import importlib
import importlib.util
import logging
import os
import sys
import warnings
import zipimport
import time
import dataclasses
import json
from typing import List

from NetUtils import DataPackage
from Utils import local_path, user_path, Version, version_tuple, tuplize_version

local_folder = os.path.dirname(__file__)
user_folder = user_path("worlds") if user_path() != local_path() else user_path("custom_worlds")
try:
    os.makedirs(user_folder, exist_ok=True)
except OSError:  # can't access/write?
    user_folder = None

__all__ = [
    "network_data_package",
    "AutoWorldRegister",
    "world_sources",
    "local_folder",
    "user_folder",
    "failed_world_loads",
]


failed_world_loads: List[str] = []


@dataclasses.dataclass(order=True)
class WorldSource:
    path: str  # typically relative path from this module
    is_zip: bool = False
    relative: bool = True  # relative to regular world import folder
    time_taken: float = -1.0
    game: str | None = None # None if no manifest
    minimum_ap_version: Version | None = None
    maximum_ap_version: Version | None = None
    version: Version = Version(0, 0, 0)

    def __post_init__(self):
        # try to load manifest data
        if self.is_zip:
            apworld = APWorldContainer(self.resolved_path)
            try:
                apworld.read()
            except InvalidDataError as e:
                if version_tuple < (0, 7, 0):
                    logging.error(
                        f"Invalid or missing manifest file for {self.resolved_path}. "
                        "This apworld will stop working with Archipelago 0.7.0."
                    )
                    logging.error(e)
                else:
                    raise e

            self.game = apworld.game
            if apworld.world_version:
                self.version = apworld.world_version
        else:
            manifest = {}
            for dirpath, dirnames, filenames in os.walk(self.resolved_path):
                for file in filenames:
                    if file.endswith("archipelago.json"):
                        manifest = json.load(open(os.path.join(dirpath, file), "r"))
                        break
                if manifest:
                    break
            self.game = manifest.get("game")
            self.version = Version(*tuplize_version(manifest.get("world_version", "0.0.0")))

    def __repr__(self) -> str:
        return (f"{self.__class__.__name__}({self.path}, is_zip={self.is_zip}, relative={self.relative}, "
                f"game={self.game!r}, version={self.version}, minimum_ap_version={self.minimum_ap_version}), "
                f"maximum_ap_version={self.maximum_ap_version}")

    @property
    def resolved_path(self) -> str:
        if self.relative:
            return os.path.join(local_folder, self.path)
        return self.path

    def load(self) -> bool:
        try:
            start = time.perf_counter()
            if self.is_zip:
                importer = zipimport.zipimporter(self.resolved_path)
                spec = importer.find_spec(os.path.basename(self.path).rsplit(".", 1)[0])
                assert spec, f"{self.path} is not a loadable module"
                mod = importlib.util.module_from_spec(spec)

                mod.__package__ = f"worlds.{mod.__package__}"

                mod.__name__ = f"worlds.{mod.__name__}"
                sys.modules[mod.__name__] = mod
                with warnings.catch_warnings():
                    warnings.filterwarnings("ignore", message="__package__ != __spec__.parent")
                    importer.exec_module(mod)
            else:
                importlib.import_module(f".{self.path}", "worlds")

            if self.game is not None:
                # game should be loaded now
                AutoWorldRegister.world_types[self.game].world_version = self.version

            self.time_taken = time.perf_counter()-start
            return True

        except Exception:
            # A single world failing can still mean enough is working for the user, log and carry on
            import traceback
            import io
            file_like = io.StringIO()
            print(f"Could not load world {self}:", file=file_like)
            traceback.print_exc(file=file_like)
            file_like.seek(0)
            logging.exception(file_like.read())
            failed_world_loads.append(os.path.basename(self.path).rsplit(".", 1)[0])
            return False


from .AutoWorld import AutoWorldRegister
from .Files import APWorldContainer, InvalidDataError

# find potential world containers, currently folders and zip-importable .apworld's
world_sources: List[WorldSource] = []
for folder in (folder for folder in (user_folder, local_folder) if folder):
    relative = folder == local_folder
    for entry in os.scandir(folder):
        # prevent loading of __pycache__ and allow _* for non-world folders, disable files/folders starting with "."
        if not entry.name.startswith(("_", ".")):
            file_name = entry.name if relative else os.path.join(folder, entry.name)
            if entry.is_dir():
                if os.path.isfile(os.path.join(entry.path, '__init__.py')):
                    world_sources.append(WorldSource(file_name, relative=relative))
                elif os.path.isfile(os.path.join(entry.path, '__init__.pyc')):
                    world_sources.append(WorldSource(file_name, relative=relative))
                else:
                    logging.warning(f"excluding {entry.name} from world sources because it has no __init__.py")
            elif entry.is_file() and entry.name.endswith(".apworld"):
                world_sources.append(WorldSource(file_name, is_zip=True, relative=relative))

# load in order of version
world_sources.sort(key=lambda source: source.version, reverse=True)

def fail_world(game_name: str, reason: str, add_as_failed_to_load: bool = True) -> None:
    if add_as_failed_to_load:
        failed_world_loads.append(game_name)
    logging.warning(reason)

# load all worlds so they are registered
for world_source in world_sources:
<<<<<<< HEAD
    if world_source.minimum_ap_version and world_source.minimum_ap_version > version_tuple:
        fail_world(world_source.game,
                    f"Did not load {world_source.path} "
                    f"as its minimum core version {world_source.minimum_ap_version} "
                    f"is higher than current core version {version_tuple}.")
    elif world_source.maximum_ap_version and world_source.maximum_ap_version < version_tuple:
        fail_world(world_source.game,
                    f"Did not load {world_source.path} "
                    f"as its maximum core version {world_source.maximum_ap_version} "
                    f"is lower than current core version {version_tuple}.")
    elif world_source.game and world_source.game in AutoWorldRegister.world_types:
        fail_world(world_source.game,
                    f"Did not load {world_source.path} "
                    f"as its game {world_source.game} is already loaded.",
                    add_as_failed_to_load=False)
    else:
        world_source.load()
=======
    if not world_source.is_zip:
        # look for manifest
        manifest = {}
        for dirpath, dirnames, filenames in os.walk(world_source.resolved_path):
            for file in filenames:
                if file.endswith("archipelago.json"):
                    manifest = json.load(open(os.path.join(dirpath, file), "r"))
                    break
            if manifest:
                break
        game = manifest.get("game")
        if game in AutoWorldRegister.world_types:
            AutoWorldRegister.world_types[game].world_version = tuplize_version(manifest.get("world_version", "0.0.0"))

if apworlds:
    # encapsulation for namespace / gc purposes
    def load_apworlds() -> None:
        global apworlds
        from .Files import APWorldContainer, InvalidDataError
        core_compatible: list[tuple[WorldSource, APWorldContainer]] = []

        def fail_world(game_name: str, reason: str, add_as_failed_to_load: bool = True) -> None:
            if add_as_failed_to_load:
                failed_world_loads.append(game_name)
            logging.warning(reason)

        for apworld_source in apworlds:
            apworld: APWorldContainer = APWorldContainer(apworld_source.resolved_path)
            # populate metadata
            try:
                apworld.read()
            except InvalidDataError as e:
                if version_tuple < (0, 7, 0):
                    logging.error(
                        f"Invalid or missing manifest file for {apworld_source.resolved_path}. "
                        "This apworld will stop working with Archipelago 0.7.0."
                    )
                    logging.error(e)
                else:
                    raise e

            if apworld.minimum_ap_version and apworld.minimum_ap_version > version_tuple:
                fail_world(apworld.game,
                           f"Did not load {apworld_source.path} "
                           f"as its minimum core version {apworld.minimum_ap_version} "
                           f"is higher than current core version {version_tuple}.")
            elif apworld.maximum_ap_version and apworld.maximum_ap_version < version_tuple:
                fail_world(apworld.game,
                           f"Did not load {apworld_source.path} "
                           f"as its maximum core version {apworld.maximum_ap_version} "
                           f"is lower than current core version {version_tuple}.")
            else:
                core_compatible.append((apworld_source, apworld))
        # load highest version first
        core_compatible.sort(
            key=lambda element: element[1].world_version if element[1].world_version else Version(0, 0, 0),
            reverse=True)
        for apworld_source, apworld in core_compatible:
            if apworld.game and apworld.game in AutoWorldRegister.world_types:
                fail_world(apworld.game,
                           f"Did not load {apworld_source.path} "
                           f"as its game {apworld.game} is already loaded.",
                           add_as_failed_to_load=False)
            else:
                apworld_source.load()
                if apworld.game in AutoWorldRegister.world_types:
                    # world could fail to load at this point
                    if apworld.world_version:
                        AutoWorldRegister.world_types[apworld.game].world_version = apworld.world_version
    load_apworlds()
    del load_apworlds

del apworlds
>>>>>>> c7978bcc

# Build the data package for each game.
network_data_package: DataPackage = {
    "games": {world_name: world.get_data_package_data() for world_name, world in AutoWorldRegister.world_types.items()},
}
<|MERGE_RESOLUTION|>--- conflicted
+++ resolved
@@ -73,7 +73,7 @@
                 if manifest:
                     break
             self.game = manifest.get("game")
-            self.version = Version(*tuplize_version(manifest.get("world_version", "0.0.0")))
+            self.version = tuplize_version(manifest.get("world_version", "0.0.0"))
 
     def __repr__(self) -> str:
         return (f"{self.__class__.__name__}({self.path}, is_zip={self.is_zip}, relative={self.relative}, "
@@ -156,7 +156,6 @@
 
 # load all worlds so they are registered
 for world_source in world_sources:
-<<<<<<< HEAD
     if world_source.minimum_ap_version and world_source.minimum_ap_version > version_tuple:
         fail_world(world_source.game,
                     f"Did not load {world_source.path} "
@@ -174,81 +173,6 @@
                     add_as_failed_to_load=False)
     else:
         world_source.load()
-=======
-    if not world_source.is_zip:
-        # look for manifest
-        manifest = {}
-        for dirpath, dirnames, filenames in os.walk(world_source.resolved_path):
-            for file in filenames:
-                if file.endswith("archipelago.json"):
-                    manifest = json.load(open(os.path.join(dirpath, file), "r"))
-                    break
-            if manifest:
-                break
-        game = manifest.get("game")
-        if game in AutoWorldRegister.world_types:
-            AutoWorldRegister.world_types[game].world_version = tuplize_version(manifest.get("world_version", "0.0.0"))
-
-if apworlds:
-    # encapsulation for namespace / gc purposes
-    def load_apworlds() -> None:
-        global apworlds
-        from .Files import APWorldContainer, InvalidDataError
-        core_compatible: list[tuple[WorldSource, APWorldContainer]] = []
-
-        def fail_world(game_name: str, reason: str, add_as_failed_to_load: bool = True) -> None:
-            if add_as_failed_to_load:
-                failed_world_loads.append(game_name)
-            logging.warning(reason)
-
-        for apworld_source in apworlds:
-            apworld: APWorldContainer = APWorldContainer(apworld_source.resolved_path)
-            # populate metadata
-            try:
-                apworld.read()
-            except InvalidDataError as e:
-                if version_tuple < (0, 7, 0):
-                    logging.error(
-                        f"Invalid or missing manifest file for {apworld_source.resolved_path}. "
-                        "This apworld will stop working with Archipelago 0.7.0."
-                    )
-                    logging.error(e)
-                else:
-                    raise e
-
-            if apworld.minimum_ap_version and apworld.minimum_ap_version > version_tuple:
-                fail_world(apworld.game,
-                           f"Did not load {apworld_source.path} "
-                           f"as its minimum core version {apworld.minimum_ap_version} "
-                           f"is higher than current core version {version_tuple}.")
-            elif apworld.maximum_ap_version and apworld.maximum_ap_version < version_tuple:
-                fail_world(apworld.game,
-                           f"Did not load {apworld_source.path} "
-                           f"as its maximum core version {apworld.maximum_ap_version} "
-                           f"is lower than current core version {version_tuple}.")
-            else:
-                core_compatible.append((apworld_source, apworld))
-        # load highest version first
-        core_compatible.sort(
-            key=lambda element: element[1].world_version if element[1].world_version else Version(0, 0, 0),
-            reverse=True)
-        for apworld_source, apworld in core_compatible:
-            if apworld.game and apworld.game in AutoWorldRegister.world_types:
-                fail_world(apworld.game,
-                           f"Did not load {apworld_source.path} "
-                           f"as its game {apworld.game} is already loaded.",
-                           add_as_failed_to_load=False)
-            else:
-                apworld_source.load()
-                if apworld.game in AutoWorldRegister.world_types:
-                    # world could fail to load at this point
-                    if apworld.world_version:
-                        AutoWorldRegister.world_types[apworld.game].world_version = apworld.world_version
-    load_apworlds()
-    del load_apworlds
-
-del apworlds
->>>>>>> c7978bcc
 
 # Build the data package for each game.
 network_data_package: DataPackage = {
