--- conflicted
+++ resolved
@@ -3,11 +3,7 @@
 ## Required Files
 
 - Wargroove with the Double Trouble DLC installed through Steam on Windows and Linux
-<<<<<<< HEAD
-  - Only the Steam version on Windows and Linux is supported. MAC, Switch, Xbox, and Playstation are not supported.
-=======
   - Only the Steam versions on Windows and Linux are supported. MAC, Switch, Xbox, and Playstation are not supported.
->>>>>>> a0e30e0f
 - [The most recent Archipelago release](https://github.com/ArchipelagoMW/Archipelago/releases)
 
 ## Backup playerProgress files
