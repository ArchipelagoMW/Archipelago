"""
Author: Louis M
Date: Thu, 18 Apr 2024 18:45:56 +0000
Description: Unit test used to test accessibility of locations with and without the beast form
"""

from . import AquariaTestBase
from ..Items import ItemNames
from ..Locations import AquariaLocationNames


class BeastFormAccessTest(AquariaTestBase):
    """Unit test used to test accessibility of locations with and without the beast form"""

    def vtest_beast_form_location(self) -> None:
        """Test locations that require beast form"""
        locations = [
<<<<<<< HEAD
            "Mermog cave, Piranha Egg",
            "Kelp Forest top left area, Jelly Egg",
            "Mithalas Cathedral, Mithalan Dress",
            "Turtle cave, Urchin Costume",
            "Kelp Forest top left area, Jelly Egg",
            "The Veil top right area, bulb at the top of the waterfall",
            "Sunken City, bulb on top of the boss area",
            "Octopus Cave, Dumbo Egg",
            "Beating the Golem",
            "Beating Mergog",
            "Beating Octopus Prime",
            "King Jellyfish Cave, Jellyfish Costume",
            "King Jellyfish Cave, bulb in the right path from King Jelly",
            "Beating King Jellyfish God Prime",
            "Sunken City cleared"
=======
            AquariaLocationNames.MERMOG_CAVE_PIRANHA_EGG,
            AquariaLocationNames.KELP_FOREST_TOP_LEFT_AREA_JELLY_EGG,
            AquariaLocationNames.MITHALAS_CATHEDRAL_MITHALAN_DRESS,
            AquariaLocationNames.THE_VEIL_TOP_RIGHT_AREA_BULB_AT_THE_TOP_OF_THE_WATERFALL,
            AquariaLocationNames.SUNKEN_CITY_BULB_ON_TOP_OF_THE_BOSS_AREA,
            AquariaLocationNames.OCTOPUS_CAVE_DUMBO_EGG,
            AquariaLocationNames.BEATING_THE_GOLEM,
            AquariaLocationNames.BEATING_MERGOG,
            AquariaLocationNames.BEATING_OCTOPUS_PRIME,
            AquariaLocationNames.SUNKEN_CITY_CLEARED,
>>>>>>> ea07b789
        ]
        items = [[ItemNames.BEAST_FORM]]
        self.assertAccessDependency(locations, items)<|MERGE_RESOLUTION|>--- conflicted
+++ resolved
@@ -15,23 +15,6 @@
     def vtest_beast_form_location(self) -> None:
         """Test locations that require beast form"""
         locations = [
-<<<<<<< HEAD
-            "Mermog cave, Piranha Egg",
-            "Kelp Forest top left area, Jelly Egg",
-            "Mithalas Cathedral, Mithalan Dress",
-            "Turtle cave, Urchin Costume",
-            "Kelp Forest top left area, Jelly Egg",
-            "The Veil top right area, bulb at the top of the waterfall",
-            "Sunken City, bulb on top of the boss area",
-            "Octopus Cave, Dumbo Egg",
-            "Beating the Golem",
-            "Beating Mergog",
-            "Beating Octopus Prime",
-            "King Jellyfish Cave, Jellyfish Costume",
-            "King Jellyfish Cave, bulb in the right path from King Jelly",
-            "Beating King Jellyfish God Prime",
-            "Sunken City cleared"
-=======
             AquariaLocationNames.MERMOG_CAVE_PIRANHA_EGG,
             AquariaLocationNames.KELP_FOREST_TOP_LEFT_AREA_JELLY_EGG,
             AquariaLocationNames.MITHALAS_CATHEDRAL_MITHALAN_DRESS,
@@ -42,7 +25,6 @@
             AquariaLocationNames.BEATING_MERGOG,
             AquariaLocationNames.BEATING_OCTOPUS_PRIME,
             AquariaLocationNames.SUNKEN_CITY_CLEARED,
->>>>>>> ea07b789
         ]
         items = [[ItemNames.BEAST_FORM]]
         self.assertAccessDependency(locations, items)