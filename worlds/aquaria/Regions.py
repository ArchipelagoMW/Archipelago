"""
Author: Louis M
Date: Fri, 15 Mar 2024 18:41:40 +0000
Description: Used to manage Regions in the Aquaria game multiworld randomizer
"""

from typing import Dict, Optional
from BaseClasses import MultiWorld, Region, Entrance, ItemClassification, CollectionState
from .Items import AquariaItem
from .Locations import AquariaLocations, AquariaLocation
from .Options import AquariaOptions
from worlds.generic.Rules import add_rule, set_rule


# Every condition to connect regions

def _has_hot_soup(state:CollectionState, player: int) -> bool:
    """`player` in `state` has the hotsoup item"""
    return state.has_any({"Hot Soup", "Hot Soup x 2"}, player)


def _has_tongue_cleared(state:CollectionState, player: int) -> bool:
    """`player` in `state` has the Body Tongue cleared item"""
    return state.has("Body Tongue cleared", player)


def _has_sun_crystal(state:CollectionState, player: int) -> bool:
    """`player` in `state` has the Sun crystal item"""
    return state.has("Has Sun Crystal", player) and _has_bind_song(state, player)


def _has_li(state:CollectionState, player: int) -> bool:
    """`player` in `state` has Li in its team"""
    return state.has("Li and Li Song", player)


def _has_damaging_item(state:CollectionState, player: int) -> bool:
    """`player` in `state` has items that can do damage (not necessary a lot of damage)"""
    return state.has_any({"Energy Form",  "Nature Form", "Beast Form", "Li and Li Song", "Baby Nautilus",
                         "Baby Piranha", "Baby Blaster"}, player)


def _has_energy_attack_item(state:CollectionState, player: int) -> bool:
    """`player` in `state` has items that can do a lot of damage (enough to beat bosses)"""
    return _has_energy_form(state, player) or _has_dual_form(state, player)

def _has_shield_song(state:CollectionState, player: int) -> bool:
    """`player` in `state` has the shield song item"""
    return state.has("Shield Song", player)


def _has_bind_song(state:CollectionState, player: int) -> bool:
    """`player` in `state` has the bind song item"""
    return state.has("Bind Song", player)


def _has_energy_form(state:CollectionState, player: int) -> bool:
    """`player` in `state` has the energy form item"""
    return state.has("Energy Form", player)


def _has_beast_form(state:CollectionState, player: int) -> bool:
    """`player` in `state` has the beast form item"""
    return state.has("Beast Form", player)


def _has_beast_and_soup_form(state:CollectionState, player: int) -> bool:
    """`player` in `state` has the beast form item"""
    return _has_beast_form(state, player) and _has_hot_soup(state, player)


def _has_beast_form_or_arnassi_armor(state:CollectionState, player: int) -> bool:
    """`player` in `state` has the beast form item"""
    return _has_beast_form(state, player) or state.has("Arnassi Armor", player)


def _has_nature_form(state:CollectionState, player: int) -> bool:
    """`player` in `state` has the nature form item"""
    return state.has("Nature Form", player)


def _has_sun_form(state:CollectionState, player: int) -> bool:
    """`player` in `state` has the sun form item"""
    return state.has("Sun Form", player)


def _has_light(state:CollectionState, player: int) -> bool:
    """`player` in `state` has the light item"""
    return state.has("Baby Dumbo", player) or _has_sun_form(state, player)


def _has_dual_form(state:CollectionState, player: int) -> bool:
    """`player` in `state` has the dual form item"""
    return _has_li(state, player) and state.has("Dual Form", player)


def _has_fish_form(state:CollectionState, player: int) -> bool:
    """`player` in `state` has the fish form item"""
    return state.has("Fish Form", player)


def _has_spirit_form(state:CollectionState, player: int) -> bool:
    """`player` in `state` has the spirit form item"""
    return state.has("Spirit Form", player)


def _has_big_bosses(state:CollectionState, player: int) -> bool:
    """`player` in `state` has beated every big bosses"""
    return state.has_all({"Fallen God beated", "Mithalan God beated", "Drunian God beated",
                         "Sun God beated", "The Golem beated"}, player)


def _has_mini_bosses(state:CollectionState, player: int) -> bool:
    """`player` in `state` has beated every big bosses"""
    return state.has_all({"Nautilus Prime beated", "Blaster Peg Prime beated", "Mergog beated",
                         "Mithalan priests beated", "Octopus Prime beated", "Crabbius Maximus beated",
                         "Mantis Shrimp Prime beated", "King Jellyfish God Prime beated"}, player)


def _has_secrets(state:CollectionState, player: int) -> bool:
    return state.has_all({"First Secret obtained", "Second Secret obtained", "Third Secret obtained"},player)


class AquariaRegions:
    """
    Class used to create regions of the Aquaria game
    """
    menu: Region
    verse_cave_r: Region
    verse_cave_l: Region
    home_water: Region
    home_water_behind_rocks:Region
    home_water_nautilus: Region
    home_water_transturtle: Region
    naija_home: Region
    song_cave: Region
    energy_temple_1: Region
    energy_temple_2: Region
    energy_temple_3: Region
    energy_temple_boss: Region
    energy_temple_4: Region
    energy_temple_idol: Region
    energy_temple_blaster_room: Region
    energy_temple_altar: Region
    openwater_tl: Region
    openwater_tr: Region
    openwater_tr_turtle: Region
    openwater_tr_urns: Region
    openwater_bl: Region
    openwater_br: Region
    skeleton_path: Region
    skeleton_path_sc: Region
    arnassi: Region
    arnassi_cave_transturtle: Region
    arnassi_cave: Region
    arnassi_crab_boss: Region
    simon: Region
    mithalas_city: Region
    mithalas_city_urns: Region
    mithalas_city_top_path: Region
    mithalas_city_fishpass: Region
    mithalas_castle: Region
    mithalas_castle_urns: Region
    mithalas_castle_tube: Region
    mithalas_castle_sc: Region
    cathedral_top: Region
    cathedral_top_start: Region
    cathedral_top_start_urns: Region
    cathedral_top_end: Region
    cathedral_underground: Region
    cathedral_boss_l: Region
    cathedral_boss_r: Region
    forest_tl: Region
    forest_tl_verse_egg_room: Region
    forest_tr: Region
    forest_tr_fp: Region
    forest_bl: Region
    forest_bl_sc: Region
    forest_br: Region
    forest_boss: Region
    forest_boss_entrance: Region
    sprite_cave: Region
    sprite_cave_tube: Region
    mermog_cave: Region
    mermog_boss: Region
    forest_fish_cave: Region
    veil_tl: Region
    veil_tl_fp: Region
    veil_tr_l: Region
    veil_tr_l_fp: Region
    veil_tr_r: Region
    veil_b: Region
    veil_b_sc: Region
    veil_b_fp: Region
    veil_br: Region
    octo_cave_t: Region
    octo_cave_b: Region
    turtle_cave: Region
    turtle_cave_bubble: Region
    sun_temple_l: Region
    sun_temple_r: Region
    sun_temple_boss_path: Region
    sun_temple_boss: Region
    abyss_l: Region
    abyss_lb: Region
    abyss_r: Region
    abyss_r_transturtle: Region
    ice_cave: Region
    frozen_feil:Region
    bubble_cave: Region
    bubble_cave_boss: Region
    king_jellyfish_cave: Region
    abyss_r_whale: Region
    whale: Region
    first_secret: Region
    sunken_city_l: Region
    sunken_city_l_crates: Region
    sunken_city_r_crates: Region
    sunken_city_boss: Region
    sunken_city_l_bedroom: Region
    body_c: Region
    body_l: Region
    body_rt: Region
    body_rb: Region
    body_b: Region
    final_boss_loby: Region
    final_boss_tube: Region
    final_boss: Region
    final_boss_end: Region
    """
    Every Region of the game
    """

    multiworld: MultiWorld
    """
    The Current Multiworld game.
    """

    player: int
    """
    The ID of the player
    """

    def __add_region(self, hint: str,
                     locations: Optional[Dict[str, int]]) -> Region:
        """
        Create a new Region, add it to the `world` regions and return it.
        Be aware that this function have a side effect on ``world`.`regions`
        """
        region: Region = Region(hint, self.player, self.multiworld, hint)
        if locations is not None:
            region.add_locations(locations, AquariaLocation)
        return region

    def __create_home_water_area(self) -> None:
        """
        Create the `verse_cave`, `home_water` and `song_cave*` regions
        """
        self.menu = self.__add_region("Menu", None)
        self.verse_cave_r = self.__add_region("Verse Cave right area",
                                              AquariaLocations.locations_verse_cave_r)
        self.verse_cave_l = self.__add_region("Verse Cave left area",
                                              AquariaLocations.locations_verse_cave_l)
        self.home_water = self.__add_region("Home Waters", AquariaLocations.locations_home_water)
        self.home_water_nautilus = self.__add_region("Home Waters, Nautilus nest",
                                                     AquariaLocations.locations_home_water_nautilus)
        self.home_water_transturtle = self.__add_region("Home Waters, turtle room",
                                                     AquariaLocations.locations_home_water_transturtle)
        self.home_water_behind_rocks = self.__add_region("Home Waters, behind rock",
                                                        AquariaLocations.locations_home_water_behind_rocks)
        self.naija_home = self.__add_region("Naija's Home", AquariaLocations.locations_naija_home)
        self.song_cave = self.__add_region("Song Cave", AquariaLocations.locations_song_cave)

    def __create_energy_temple(self) -> None:
        """
        Create the `energy_temple_*` regions
        """
        self.energy_temple_1 = self.__add_region("Energy Temple first area",
                                                 AquariaLocations.locations_energy_temple_1)
        self.energy_temple_2 = self.__add_region("Energy Temple second area",
                                                 AquariaLocations.locations_energy_temple_2)
        self.energy_temple_3 = self.__add_region("Energy Temple third area",
                                                 AquariaLocations.locations_energy_temple_3)
        self.energy_temple_altar = self.__add_region("Energy Temple bottom entrance",
                                                     AquariaLocations.locations_energy_temple_altar)
        self.energy_temple_boss = self.__add_region("Energy Temple fallen God room",
                                                    AquariaLocations.locations_energy_temple_boss)
        self.energy_temple_idol = self.__add_region("Energy Temple Idol room",
                                                    AquariaLocations.locations_energy_temple_idol)
        self.energy_temple_blaster_room = self.__add_region("Energy Temple blaster room",
                                                            AquariaLocations.locations_energy_temple_blaster_room)
        self.energy_temple_4 = self.__add_region("Energy Temple after boss path", None)

    def __create_openwater(self) -> None:
        """
        Create the `openwater_*`, `skeleton_path`, `arnassi*` and `simon`
        regions
        """
        self.openwater_tl = self.__add_region("Open Waters top left area",
                                              AquariaLocations.locations_openwater_tl)
        self.openwater_tr = self.__add_region("Open Waters top right area",
                                              AquariaLocations.locations_openwater_tr)
        self.openwater_tr_turtle = self.__add_region("Open Waters top right area, turtle room",
                                                     AquariaLocations.locations_openwater_tr_turtle)
        self.openwater_tr_urns = self.__add_region("Open Waters top right area, Mithalas entrance",
                                                   AquariaLocations.locations_openwater_tr_urns)
        self.openwater_bl = self.__add_region("Open Waters bottom left area",
                                              AquariaLocations.locations_openwater_bl)
        self.openwater_br = self.__add_region("Open Waters bottom right area", None)
        self.skeleton_path = self.__add_region("Open Waters skeleton path",
                                               AquariaLocations.locations_skeleton_path)
        self.skeleton_path_sc = self.__add_region("Open Waters skeleton path spirit crystal",
                                                  AquariaLocations.locations_skeleton_path_sc)
        self.arnassi = self.__add_region("Arnassi Ruins", AquariaLocations.locations_arnassi)
        self.arnassi_cave = self.__add_region("Arnassi Ruins cave",
                                              AquariaLocations.locations_arnassi_cave)
        self.arnassi_cave_transturtle = self.__add_region("Arnassi Ruins cave, transturtle area",
                                                          AquariaLocations.locations_arnassi_cave_transturtle)
        self.arnassi_crab_boss = self.__add_region("Arnassi Ruins, Crabbius Maximus lair",
                                                   AquariaLocations.locations_arnassi_crab_boss)

    def __create_mithalas(self) -> None:
        """
        Create the `mithalas_city*` and `cathedral_*` regions
        """
        self.mithalas_city = self.__add_region("Mithalas City",
                                               AquariaLocations.locations_mithalas_city)
        self.mithalas_city_urns = self.__add_region("Mithalas City urns", AquariaLocations.locations_mithalas_city_urns)
        self.mithalas_city_fishpass = self.__add_region("Mithalas City fish pass",
                                                        AquariaLocations.locations_mithalas_city_fishpass)
        self.mithalas_city_top_path = self.__add_region("Mithalas City top path",
                                                        AquariaLocations.locations_mithalas_city_top_path)
        self.mithalas_castle = self.__add_region("Mithalas castle", AquariaLocations.locations_mithalas_castle)
        self.mithalas_castle_urns = self.__add_region("Mithalas castle urns",
                                                      AquariaLocations.locations_mithalas_castle_urns)
        self.mithalas_castle_tube = self.__add_region("Mithalas castle, plant tube entrance",
                                                  AquariaLocations.locations_mithalas_castle_tube)
        self.mithalas_castle_sc = self.__add_region("Mithalas castle spirit crystal",
                                                AquariaLocations.locations_mithalas_castle_sc)
        self.cathedral_top_start = self.__add_region("Mithalas Cathedral start",
                                             AquariaLocations.locations_cathedral_top_start)
        self.cathedral_top_start_urns = self.__add_region("Mithalas Cathedral start urns",
                                             AquariaLocations.locations_cathedral_top_start_urns)
        self.cathedral_top_end = self.__add_region("Mithalas Cathedral end",
                                             AquariaLocations.locations_cathedral_top_end)
        self.cathedral_underground = self.__add_region("Mithalas Cathedral underground",
                                                       AquariaLocations.locations_cathedral_underground)
        self.cathedral_boss_l = self.__add_region("Mithalas Cathedral, after Mithalan God",
                                                  AquariaLocations.locations_cathedral_boss)
        self.cathedral_boss_r = self.__add_region("Mithalas Cathedral, before Mithalan God", None)

    def __create_forest(self) -> None:
        """
        Create the `forest_*` dans `mermog_cave` regions
        """
        self.forest_tl = self.__add_region("Kelp Forest top left area",
                                           AquariaLocations.locations_forest_tl)
        self.forest_tl_verse_egg_room = self.__add_region("Kelp Forest top left area fish pass",
                                              AquariaLocations.locations_forest_tl_verse_egg_room)
        self.forest_tr = self.__add_region("Kelp Forest top right area",
                                           AquariaLocations.locations_forest_tr)
        self.forest_tr_fp = self.__add_region("Kelp Forest top right area fish pass",
                                              AquariaLocations.locations_forest_tr_fp)
        self.forest_bl = self.__add_region("Kelp Forest bottom left area",
                                           AquariaLocations.locations_forest_bl)
        self.forest_bl_sc = self.__add_region("Kelp Forest bottom left area, spirit crystals",
                                              AquariaLocations.locations_forest_bl_sc)
        self.forest_br = self.__add_region("Kelp Forest bottom right area",
                                           AquariaLocations.locations_forest_br)
        self.sprite_cave = self.__add_region("Sprite cave",
                                                    AquariaLocations.locations_sprite_cave)
        self.sprite_cave_tube = self.__add_region("Sprite cave after the plant tube",
                                                         AquariaLocations.locations_sprite_cave_tube)
        self.forest_boss = self.__add_region("Kelp Forest Drunian God room",
                                             AquariaLocations.locations_forest_boss)
        self.forest_boss_entrance = self.__add_region("Kelp Forest Drunian God room entrance",
                                                      AquariaLocations.locations_forest_boss_entrance)
        self.mermog_cave = self.__add_region("Mermog cave",
                                             AquariaLocations.locations_mermog_cave)
        self.mermog_boss = self.__add_region("Mermog cave boss",
                                             AquariaLocations.locations_mermog_boss)
        self.forest_fish_cave = self.__add_region("Kelp Forest fish cave",
                                                  AquariaLocations.locations_forest_fish_cave)
        self.simon = self.__add_region("Simon Says area", AquariaLocations.locations_simon)

    def __create_veil(self) -> None:
        """
        Create the `veil_*`, `octo_cave` and `turtle_cave` regions
        """
        self.veil_tl = self.__add_region("The Veil top left area", AquariaLocations.locations_veil_tl)
        self.veil_tl_fp = self.__add_region("The Veil top left area fish pass",
                                            AquariaLocations.locations_veil_tl_fp)
        self.turtle_cave = self.__add_region("The Veil top left area, turtle cave",
                                             AquariaLocations.locations_turtle_cave)
        self.turtle_cave_bubble = self.__add_region("The Veil top left area, turtle cave Bubble Cliff",
                                                    AquariaLocations.locations_turtle_cave_bubble)
        self.veil_tr_l = self.__add_region("The Veil top right area, left of temple",
                                           AquariaLocations.locations_veil_tr_l)
        self.veil_tr_l_fp = self.__add_region("The Veil top right area, fish pass left of temple", None)
        self.veil_tr_r = self.__add_region("The Veil top right area, right of temple",
                                           AquariaLocations.locations_veil_tr_r)
        self.octo_cave_t = self.__add_region("Octopus Cave top entrance",
                                             AquariaLocations.locations_octo_cave_t)
        self.octo_cave_b = self.__add_region("Octopus Cave bottom entrance",
                                             AquariaLocations.locations_octo_cave_b)
        self.veil_b = self.__add_region("The Veil bottom left area",
                                         AquariaLocations.locations_veil_b)
        self.veil_b_sc = self.__add_region("The Veil bottom spirit crystal area",
                                           AquariaLocations.locations_veil_b_sc)
        self.veil_b_fp = self.__add_region("The Veil bottom left area, in the sunken ship",
                                            AquariaLocations.locations_veil_b_fp)
        self.veil_br = self.__add_region("The Veil bottom right area",
                                         AquariaLocations.locations_veil_br)

    def __create_sun_temple(self) -> None:
        """
        Create the `sun_temple*` regions
        """
        self.sun_temple_l = self.__add_region("Sun Temple left area",
                                              AquariaLocations.locations_sun_temple_l)
        self.sun_temple_r = self.__add_region("Sun Temple right area",
                                              AquariaLocations.locations_sun_temple_r)
        self.sun_temple_boss_path = self.__add_region("Sun Temple before boss area",
                                                    AquariaLocations.locations_sun_temple_boss_path)
        self.sun_temple_boss = self.__add_region("Sun Temple boss area",
                                                   AquariaLocations.locations_sun_temple_boss)

    def __create_abyss(self) -> None:
        """
        Create the `abyss_*`, `ice_cave`, `king_jellyfish_cave` and `whale`
        regions
        """
        self.abyss_l = self.__add_region("Abyss left area",
                                         AquariaLocations.locations_abyss_l)
        self.abyss_lb = self.__add_region("Abyss left bottom area", AquariaLocations.locations_abyss_lb)
        self.abyss_r = self.__add_region("Abyss right area", AquariaLocations.locations_abyss_r)
        self.abyss_r_transturtle = self.__add_region("Abyss right area, transturtle",
                                                     AquariaLocations.locations_abyss_r_transturtle)
        self.abyss_r_whale = self.__add_region("Abyss right area, outside the whale",
                                                     AquariaLocations.locations_abyss_r_whale)
        self.ice_cave = self.__add_region("Ice Cavern", AquariaLocations.locations_ice_cave)
        self.frozen_feil = self.__add_region("Frozen Veil", None)
        self.bubble_cave = self.__add_region("Bubble Cave", AquariaLocations.locations_bubble_cave)
        self.bubble_cave_boss = self.__add_region("Bubble Cave boss area", AquariaLocations.locations_bubble_cave_boss)
        self.king_jellyfish_cave = self.__add_region("Abyss left area, King jellyfish cave",
                                                     AquariaLocations.locations_king_jellyfish_cave)
        self.whale = self.__add_region("Inside the whale", AquariaLocations.locations_whale)
        self.first_secret = self.__add_region("First Secret area", None)

    def __create_sunken_city(self) -> None:
        """
        Create the `sunken_city_*` regions
        """
        self.sunken_city_l = self.__add_region("Sunken City left area", None)
        self.sunken_city_l_crates = self.__add_region("Sunken City left area",
                                                      AquariaLocations.locations_sunken_city_l)
        self.sunken_city_l_bedroom = self.__add_region("Sunken City left area, bedroom",
                                                       AquariaLocations.locations_sunken_city_l_bedroom)
        self.sunken_city_r = self.__add_region("Sunken City right area", None)
        self.sunken_city_r_crates = self.__add_region("Sunken City right area crates",
                                                      AquariaLocations.locations_sunken_city_r)
        self.sunken_city_boss = self.__add_region("Sunken City boss area",
                                                  AquariaLocations.locations_sunken_city_boss)

    def __create_body(self) -> None:
        """
        Create the `body_*` and `final_boss* regions
        """
        self.body_c = self.__add_region("The Body center area",
                                        AquariaLocations.locations_body_c)
        self.body_l = self.__add_region("The Body left area",
                                        AquariaLocations.locations_body_l)
        self.body_rt = self.__add_region("The Body right area, top path",
                                         AquariaLocations.locations_body_rt)
        self.body_rb = self.__add_region("The Body right area, bottom path",
                                         AquariaLocations.locations_body_rb)
        self.body_b = self.__add_region("The Body bottom area",
                                        AquariaLocations.locations_body_b)
        self.final_boss_loby = self.__add_region("The Body, before final boss", None)
        self.final_boss_tube = self.__add_region("The Body, final boss area turtle room",
                                                 AquariaLocations.locations_final_boss_tube)
        self.final_boss = self.__add_region("The Body, final boss",
                                                   AquariaLocations.locations_final_boss)
        self.final_boss_end = self.__add_region("The Body, final boss area", None)

    def __connect_one_way_regions(self, source_name: str, destination_name: str,
                                  source_region: Region,
                                  destination_region: Region, rule=None) -> None:
        """
        Connect from the `source_region` to the `destination_region`
        """
        entrance = Entrance(source_region.player, source_name + " to " + destination_name, source_region)
        source_region.exits.append(entrance)
        entrance.connect(destination_region)
        if rule is not None:
            set_rule(entrance, rule)

    def __connect_regions(self, source_name: str, destination_name: str,
                          source_region: Region,
                          destination_region: Region, rule=None) -> None:
        """
        Connect the `source_region` and the `destination_region` (two-way)
        """
        self.__connect_one_way_regions(source_name, destination_name, source_region, destination_region, rule)
        self.__connect_one_way_regions(destination_name, source_name, destination_region, source_region, rule)

    def __connect_home_water_regions(self) -> None:
        """
        Connect entrances of the different regions around `home_water`
        """
        self.__connect_one_way_regions("Menu", "Verse Cave right area",
                               self.menu, self.verse_cave_r)
        self.__connect_regions("Verse Cave left area", "Verse Cave right area",
                               self.verse_cave_l, self.verse_cave_r)
        self.__connect_regions("Verse Cave", "Home Waters", self.verse_cave_l, self.home_water)
        self.__connect_regions("Home Waters", "Haija's home", self.home_water, self.naija_home)
        self.__connect_regions("Home Waters", "Song Cave", self.home_water, self.song_cave)
        self.__connect_regions("Home Waters", "Home Waters behind rocks", self.home_water,
                               self.home_water_behind_rocks, lambda state: _has_bind_song(state, self.player))
        self.__connect_regions("Home Waters behind rocks", "Home Waters, nautilus nest",
                               self.home_water_behind_rocks, self.home_water_nautilus,
                               lambda state: _has_energy_attack_item(state, self.player))
        self.__connect_regions("Home Waters", "Home Waters transturtle room",
                               self.home_water, self.home_water_transturtle)
        self.__connect_regions("Home Waters behind rocks", "Energy Temple first area",
                               self.home_water_behind_rocks, self.energy_temple_1)
        self.__connect_regions("Home Waters behind rocks", "Energy Temple altar",
                               self.home_water_behind_rocks, self.energy_temple_altar,
                               lambda state: _has_energy_attack_item(state, self.player) and
                                             _has_bind_song(state, self.player))
        self.__connect_regions("Energy Temple first area", "Energy Temple second area",
                               self.energy_temple_1, self.energy_temple_2,
                               lambda state: _has_energy_form(state, self.player))
        self.__connect_regions("Energy Temple first area", "Energy Temple idol room",
                               self.energy_temple_1, self.energy_temple_idol,
                               lambda state: _has_fish_form(state, self.player))
        self.__connect_regions("Energy Temple idol room", "Energy Temple boss area",
                               self.energy_temple_idol, self.energy_temple_boss,
                               lambda state: _has_energy_attack_item(state, self.player) and
                                             _has_fish_form(state, self.player))
        self.__connect_one_way_regions("Energy Temple first area", "Energy Temple after boss path",
                                       self.energy_temple_1, self.energy_temple_4,
                                       lambda state: _has_beast_form(state, self.player))
        self.__connect_one_way_regions("Energy Temple after boss path", "Energy Temple first area",
                                       self.energy_temple_4, self.energy_temple_1)
        self.__connect_regions("Energy Temple after boss path", "Energy Temple boss area",
                               self.energy_temple_4, self.energy_temple_boss,
                               lambda state: _has_energy_attack_item(state, self.player))
        self.__connect_regions("Energy Temple second area", "Energy Temple third area",
                               self.energy_temple_2, self.energy_temple_3)
        self.__connect_one_way_regions("Energy Temple third area", "Energy Temple boss area",
                               self.energy_temple_3, self.energy_temple_boss,
                               lambda state: _has_bind_song(state, self.player) and
                                             _has_energy_attack_item(state, self.player))
        self.__connect_one_way_regions("Energy Temple after boss path", "Energy Temple blaster room",
                               self.energy_temple_4, self.energy_temple_blaster_room,
                               lambda state: _has_nature_form(state, self.player) and
                                             _has_bind_song(state, self.player) and
                                             _has_energy_attack_item(state, self.player))
        self.__connect_regions("Home Waters", "Open Waters top left area",
                               self.home_water, self.openwater_tl)

    def __connect_open_water_regions(self) -> None:
        """
        Connect entrances of the different regions around open water
        """
        self.__connect_regions("Open Waters top left area", "Open Waters top right area",
                               self.openwater_tl, self.openwater_tr)
        self.__connect_regions("Open Waters top left area", "Open Waters bottom left area",
                               self.openwater_tl, self.openwater_bl)
        self.__connect_regions("Open Waters top left area", "Kelp forest bottom right area",
                               self.openwater_tl, self.forest_br)
        self.__connect_one_way_regions("Open Waters top right area", "Open Waters top right area, turtle room",
                               self.openwater_tr, self.openwater_tr_turtle,
                               lambda state: _has_beast_form_or_arnassi_armor(state, self.player))
        self.__connect_one_way_regions("Open Waters top right area, turtle room", "Open Waters top right area",
                               self.openwater_tr_turtle, self.openwater_tr)
        self.__connect_one_way_regions("Open Waters top right area", "Open Waters top right area, Mithalas exit urns",
                               self.openwater_tr, self.openwater_tr_urns,
                               lambda state: _has_bind_song(state, self.player) or
                                             _has_damaging_item(state, self.player))
        self.__connect_regions("Open Waters top right area", "Open Waters bottom right area",
                               self.openwater_tr, self.openwater_br)
        self.__connect_regions("Open Waters top right area", "Mithalas City",
                               self.openwater_tr, self.mithalas_city)
        self.__connect_regions("Open Waters top right area", "Veil bottom left area",
                               self.openwater_tr, self.veil_b)
        self.__connect_one_way_regions("Open Waters top right area", "Veil bottom right",
                                       self.openwater_tr, self.veil_br,
                                       lambda state: _has_beast_form_or_arnassi_armor(state, self.player))
        self.__connect_one_way_regions("Veil bottom right", "Open Waters top right area",
                                       self.veil_br, self.openwater_tr)
        self.__connect_regions("Open Waters bottom left area", "Open Waters bottom right area",
                               self.openwater_bl, self.openwater_br)
        self.__connect_regions("Open Waters bottom left area", "Skeleton path",
                               self.openwater_bl, self.skeleton_path)
        self.__connect_regions("Abyss left area", "Open Waters bottom left area",
                               self.abyss_l, self.openwater_bl)
        self.__connect_regions("Skeleton path", "Skeleton path spirit cristals",
                               self.skeleton_path, self.skeleton_path_sc,
                               lambda state: _has_spirit_form(state, self.player))
        self.__connect_regions("Abyss right area", "Open Waters bottom right area",
                               self.abyss_r, self.openwater_br)
        self.__connect_one_way_regions("Open Waters bottom right area", "Arnassi ruins",
                                       self.openwater_br, self.arnassi,
                                       lambda state: _has_beast_form(state, self.player))
        self.__connect_one_way_regions("Arnassi ruins", "Open Waters bottom right area",
                                       self.arnassi, self.openwater_br)
        self.__connect_regions("Arnassi ruins", "Arnassi ruins cave",
                               self.arnassi, self.arnassi_cave)
        self.__connect_regions("Arnassi ruins cave, transturtle area", "Arnassi ruins cave",
                               self.arnassi_cave_transturtle, self.arnassi_cave,
                               lambda state: _has_fish_form(state, self.player))
        self.__connect_one_way_regions("Arnassi ruins cave", "Arnassi crab boss area",
                                       self.arnassi_cave, self.arnassi_crab_boss,
                                       lambda state: _has_beast_form_or_arnassi_armor(state, self.player) and
                                                     (_has_energy_attack_item(state, self.player) or
                                                      _has_nature_form(state, self.player)))
        self.__connect_one_way_regions("Arnassi crab boss area", "Arnassi ruins cave",
                                       self.arnassi_crab_boss, self.arnassi_cave)

    def __connect_mithalas_regions(self) -> None:
        """
        Connect entrances of the different regions around Mithalas
        """
        self.__connect_one_way_regions("Mithalas City", "Mithalas City urns",
                                       self.mithalas_city, self.mithalas_city_urns,
                                       lambda state: _has_damaging_item(state, self.player))
        self.__connect_one_way_regions("Mithalas City", "Mithalas City top path",
                                       self.mithalas_city, self.mithalas_city_top_path,
                                       lambda state: _has_beast_form_or_arnassi_armor(state, self.player))
        self.__connect_one_way_regions("Mithalas City_top_path", "Mithalas City",
                                       self.mithalas_city_top_path, self.mithalas_city)
        self.__connect_regions("Mithalas City", "Mithalas City home with fishpass",
                               self.mithalas_city, self.mithalas_city_fishpass,
                               lambda state: _has_fish_form(state, self.player))
        self.__connect_regions("Mithalas City", "Mithalas castle",
                               self.mithalas_city, self.mithalas_castle)
        self.__connect_one_way_regions("Mithalas City top path", "Mithalas castle, flower tube",
                                       self.mithalas_city_top_path,
                                       self.mithalas_castle_tube,
                                       lambda state: _has_nature_form(state, self.player) and
                                                     _has_energy_attack_item(state, self.player))
        self.__connect_one_way_regions("Mithalas castle, flower tube area", "Mithalas City top path",
                                       self.mithalas_castle_tube,
                                       self.mithalas_city_top_path,
                                       lambda state: _has_nature_form(state, self.player))
        self.__connect_one_way_regions("Mithalas castle flower tube area", "Mithalas castle, spirit crystals",
                               self.mithalas_castle_tube, self.mithalas_castle_sc,
                               lambda state: _has_spirit_form(state, self.player))
        self.__connect_one_way_regions("Mithalas castle flower tube area", "Mithalas castle",
                               self.mithalas_castle_tube, self.mithalas_castle,
                               lambda state: _has_spirit_form(state, self.player))
        self.__connect_one_way_regions("Mithalas castle", "Mithalas castle urns",
                               self.mithalas_castle, self.mithalas_castle_urns,
                               lambda state: _has_damaging_item(state, self.player))
        self.__connect_regions("Mithalas castle", "Mithalas castle, spirit crystals",
                               self.mithalas_castle, self.mithalas_castle_sc,
                               lambda state: _has_spirit_form(state, self.player))
        self.__connect_one_way_regions("Mithalas castle", "Cathedral boss right area",
                                       self.mithalas_castle, self.cathedral_boss_r,
                                       lambda state: _has_beast_form(state, self.player))
        self.__connect_one_way_regions("Cathedral boss left area", "Mithalas castle",
                                       self.cathedral_boss_l, self.mithalas_castle,
                                       lambda state: _has_beast_form(state, self.player))
        self.__connect_regions("Mithalas castle", "Mithalas Cathedral underground",
                               self.mithalas_castle, self.cathedral_underground,
                               lambda state: _has_beast_form(state, self.player))
        self.__connect_one_way_regions("Mithalas castle", "Mithalas Cathedral start",
                                       self.mithalas_castle, self.cathedral_top_start,
                                       lambda state: _has_bind_song(state, self.player))
        self.__connect_one_way_regions("Mithalas Cathedral start", "Mithalas Cathedral start urns",
                                       self.cathedral_top_start, self.cathedral_top_start_urns,
                                       lambda state: _has_damaging_item(state, self.player))
<<<<<<< HEAD
        self.__connect_one_way_regions("Mithalas Cathedral start", "Mithalas Cathedral end",
                                       self.cathedral_top_start, self.cathedral_top_end,
                                       lambda state: _has_energy_attack_item(state, self.player))
=======
        self.__connect_regions("Mithalas Cathedral start", "Mithalas Cathedral end",
                               self.cathedral_top_start, self.cathedral_top_end,
                               lambda state: _has_energy_attack_item(state, self.player))
>>>>>>> 03590ed4
        self.__connect_one_way_regions("Mithalas Cathedral underground", "Mithalas Cathedral end",
                                       self.cathedral_underground, self.cathedral_top_end,
                                       lambda state: _has_beast_form(state, self.player) and
                                                     _has_damaging_item(state, self.player))
        self.__connect_one_way_regions("Mithalas Cathedral end", "Mithalas Cathedral underground",
                                       self.cathedral_top_end, self.cathedral_underground,
                                       lambda state: _has_energy_attack_item(state, self.player)
                                       )
        self.__connect_one_way_regions("Mithalas Cathedral underground", "Cathedral boss right area",
                                       self.cathedral_underground, self.cathedral_boss_r)
        self.__connect_one_way_regions("Cathedral boss right area", "Mithalas Cathedral underground",
                                       self.cathedral_boss_r, self.cathedral_underground,
                                       lambda state: _has_beast_form(state, self.player))
        self.__connect_one_way_regions("Cathedral boss right area", "Cathedral boss left area",
                                       self.cathedral_boss_r, self.cathedral_boss_l,
                                       lambda state: _has_bind_song(state, self.player) and
                                                     _has_energy_attack_item(state, self.player))
        self.__connect_one_way_regions("Cathedral boss left area", "Cathedral boss right area",
                                       self.cathedral_boss_l, self.cathedral_boss_r)

    def __connect_forest_regions(self) -> None:
        """
        Connect entrances of the different regions around the Kelp Forest
        """
        self.__connect_regions("Kelp Forest bottom right area", "Veil bottom left area",
                               self.forest_br, self.veil_b)
        self.__connect_regions("Kelp Forest bottom right area", "Kelp Forest bottom left area",
                               self.forest_br, self.forest_bl)
        self.__connect_one_way_regions("Kelp Forest bottom left area", "Kelp Forest bottom left area, spirit crystals",
                                       self.forest_bl, self.forest_bl_sc,
                                       lambda state: _has_energy_attack_item(state, self.player) or
                                                     _has_fish_form(state, self.player))
        self.__connect_one_way_regions("Kelp Forest bottom left area, spirit crystals", "Kelp Forest bottom left area",
                               self.forest_bl_sc, self.forest_bl)
        self.__connect_regions("Kelp Forest bottom right area", "Kelp Forest top right area",
                               self.forest_br, self.forest_tr)
        self.__connect_regions("Kelp Forest bottom left area", "Kelp Forest fish cave",
                               self.forest_bl, self.forest_fish_cave)
        self.__connect_regions("Kelp Forest bottom left area", "Kelp Forest top left area",
                               self.forest_bl, self.forest_tl)
        self.__connect_regions("Kelp Forest bottom left area", "Kelp Forest boss entrance",
                               self.forest_bl, self.forest_boss_entrance,
                               lambda state: _has_nature_form(state, self.player))
        self.__connect_one_way_regions("Kelp Forest top left area", "Kelp Forest top left area, Verse Egg room",
                               self.forest_tl, self.forest_tl_verse_egg_room,
                               lambda state: _has_nature_form(state, self.player) and
                                             _has_bind_song(state, self.player) and
                                             _has_energy_attack_item(state, self.player) and
                                             _has_fish_form(state, self.player))
        self.__connect_one_way_regions("Kelp Forest top left area, Verse Egg room", "Kelp Forest top left area",
                               self.forest_tl_verse_egg_room, self.forest_tl,
                               lambda state: _has_fish_form(state, self.player))
        self.__connect_regions("Kelp Forest top left area", "Kelp Forest top right area",
                               self.forest_tl, self.forest_tr)
        self.__connect_regions("Kelp Forest top left area", "Kelp Forest boss entrance",
                               self.forest_tl, self.forest_boss_entrance)
        self.__connect_one_way_regions("Kelp Forest boss entrance", "Kelp Forest boss area",
                                       self.forest_boss_entrance, self.forest_boss,
                                       lambda state: _has_energy_attack_item(state, self.player))
        self.__connect_one_way_regions("Kelp Forest boss area", "Kelp Forest boss entrance",
                               self.forest_boss, self.forest_boss_entrance)
        self.__connect_regions("Kelp Forest top right area", "Kelp Forest top right area fish pass",
                               self.forest_tr, self.forest_tr_fp,
                               lambda state: _has_fish_form(state, self.player))
        self.__connect_regions("Kelp Forest top right area", "Sprite cave",
                               self.forest_tr, self.sprite_cave)
        self.__connect_regions("Sprite cave", "Sprite cave flower tube",
                               self.sprite_cave, self.sprite_cave_tube,
                               lambda state: _has_nature_form(state, self.player))
        self.__connect_regions("Kelp Forest top right area fish pass", "Mermog cave",
                               self.forest_tr_fp, self.mermog_cave)
        self.__connect_regions("Mermog cave", "Mergog boss",
                               self.mermog_cave, self.mermog_boss,
                               lambda state: _has_beast_form(state, self.player) and
                                             _has_energy_attack_item(state, self.player))

    def __connect_veil_regions(self) -> None:
        """
        Connect entrances of the different regions around The Veil
        """
        self.__connect_regions("Veil bottom left area", "Veil bottom left area, fish pass",
                               self.veil_b, self.veil_b_fp,
                               lambda state: _has_fish_form(state, self.player) and
                                             _has_bind_song(state, self.player))
        self.__connect_regions("Veil bottom left area", "Veil bottom area spirit crystals path",
                               self.veil_b, self.veil_b_sc,
                               lambda state: _has_spirit_form(state, self.player))
        self.__connect_regions("Veil bottom area spirit crystals path", "Veil bottom right",
                               self.veil_b_sc, self.veil_br,
                               lambda state: _has_spirit_form(state, self.player))
        self.__connect_regions("Veil bottom right", "Veil top left area",
                               self.veil_br, self.veil_tl)
        self.__connect_regions("Veil top left area", "Veil top left area, fish pass",
                               self.veil_tl, self.veil_tl_fp,
                               lambda state: _has_fish_form(state, self.player))
        self.__connect_regions("Veil top left area", "Veil right of sun temple",
                               self.veil_tl, self.veil_tr_r)
        self.__connect_regions("Veil top left area", "Turtle cave",
                               self.veil_tl, self.turtle_cave)
        self.__connect_regions("Turtle cave", "Turtle cave Bubble Cliff",
                               self.turtle_cave, self.turtle_cave_bubble)
        self.__connect_regions("Veil right of sun temple", "Sun Temple right area",
                               self.veil_tr_r, self.sun_temple_r)
        self.__connect_one_way_regions("Sun Temple right area", "Sun Temple left area",
                               self.sun_temple_r, self.sun_temple_l,
                               lambda state: _has_bind_song(state, self.player) or
                                             _has_light(state, self.player))
        self.__connect_one_way_regions("Sun Temple left area", "Sun Temple right area",
                               self.sun_temple_l, self.sun_temple_r,
                               lambda state: _has_light(state, self.player))
        self.__connect_regions("Sun Temple left area", "Veil left of sun temple",
                               self.sun_temple_l, self.veil_tr_l)
        self.__connect_one_way_regions("Sun Temple left area", "Sun Temple before boss area",
                               self.sun_temple_l, self.sun_temple_boss_path,
                               lambda state: _has_light(state, self.player) or
                                             _has_sun_crystal(state, self.player))
        self.__connect_one_way_regions("Sun Temple before boss area", "Sun Temple left area",
                               self.sun_temple_boss_path, self.sun_temple_l)
        self.__connect_regions("Sun Temple before boss area", "Sun Temple boss area",
                               self.sun_temple_boss_path, self.sun_temple_boss,
                               lambda state: _has_energy_attack_item(state, self.player))
        self.__connect_one_way_regions("Sun Temple boss area", "Veil left of sun temple",
                                       self.sun_temple_boss, self.veil_tr_l)
        self.__connect_regions("Veil left of sun temple", "Veil fish pass left of sun temple",
                               self.veil_tr_l, self.veil_tr_l_fp,
                               lambda state: _has_fish_form(state, self.player))
        self.__connect_one_way_regions("Veil fish pass left of sun temple", "Octo cave top path",
                               self.veil_tr_l_fp, self.octo_cave_t,
                               lambda state: _has_sun_form(state, self.player) and
                                             _has_beast_form(state, self.player) and
                                             _has_energy_attack_item(state, self.player))
        self.__connect_one_way_regions("Octo cave top path", "Veil fish pass left of sun temple",
                                       self.octo_cave_t, self.veil_tr_l_fp)
        self.__connect_regions("Veil fish pass left of sun temple", "Octo cave bottom path",
                               self.veil_tr_l_fp, self.octo_cave_b)

    def __connect_abyss_regions(self) -> None:
        """
        Connect entrances of the different regions around The Abyss
        """
        self.__connect_regions("Abyss left area", "Abyss left bottom area",
                               self.abyss_l, self.abyss_lb,
                               lambda state: _has_nature_form(state, self.player))
        self.__connect_regions("Abyss left bottom area", "Sunken City right area",
                               self.abyss_lb, self.sunken_city_r,
                               lambda state: _has_li(state, self.player))
        self.__connect_one_way_regions("Abyss left bottom area", "Body center area",
                               self.abyss_lb, self.body_c,
                               lambda state: _has_tongue_cleared(state, self.player))
        self.__connect_one_way_regions("Body center area", "Abyss left bottom area",
                               self.body_c, self.abyss_lb)
        self.__connect_one_way_regions("Abyss left area", "King jellyfish cave",
                                       self.abyss_l, self.king_jellyfish_cave,
                                       lambda state: _has_dual_form(state, self.player) or
                                                     (_has_energy_form(state, self.player) and
                                                      _has_beast_form(state, self.player)))
        self.__connect_one_way_regions("King jellyfish cave", "Abyss left area",
                                       self.king_jellyfish_cave, self.abyss_l)
        self.__connect_regions("Abyss left area", "Abyss right area",
                               self.abyss_l, self.abyss_r)
        self.__connect_regions("Abyss right area", "Abyss right area, outside the whale",
                               self.abyss_r, self.abyss_r_whale,
                               lambda state: _has_spirit_form(state, self.player) and
                                             _has_sun_form(state, self.player))
        self.__connect_regions("Abyss right area, outside the whale", "Inside the whale",
                               self.abyss_r_whale, self.whale)
        self.__connect_regions("Abyss right area", "Abyss right area, transturtle",
                               self.abyss_r, self.abyss_r_transturtle)
        self.__connect_regions("Abyss right area", "First Secret area",
                               self.abyss_r, self.first_secret,
                               lambda state: _has_spirit_form(state, self.player) and
                                             _has_sun_form(state, self.player) and
                                             _has_bind_song(state, self.player) and
                                             _has_energy_attack_item(state, self.player))
        self.__connect_regions("Abyss right area", "Ice Cavern",
                               self.abyss_r, self.ice_cave,
                               lambda state: _has_spirit_form(state, self.player))
        self.__connect_regions("Ice cave", "Frozen Veil",
                               self.ice_cave, self.frozen_feil)
        self.__connect_one_way_regions("Frozen Veil", "Bubble Cave",
                               self.frozen_feil, self.bubble_cave,
                               lambda state: _has_beast_form(state, self.player) or
                                             _has_hot_soup(state, self.player))
        self.__connect_one_way_regions("Bubble Cave", "Frozen Veil",
                               self.bubble_cave, self.frozen_feil)
        self.__connect_one_way_regions("Bubble Cave", "Bubble Cave boss area",
                               self.bubble_cave, self.bubble_cave_boss,
                               lambda state: _has_nature_form(state, self.player) and _has_bind_song(state, self.player)
                               )
        self.__connect_one_way_regions("Bubble Cave boss area", "Bubble Cave",
                               self.bubble_cave_boss, self.bubble_cave)

    def __connect_sunken_city_regions(self) -> None:
        """
        Connect entrances of the different regions around The Sunken City
        """
        self.__connect_regions("Sunken City right area", "Sunken City left area",
                               self.sunken_city_r, self.sunken_city_l)
        self.__connect_one_way_regions("Sunken City right area", "Sunken City right area crates",
                                       self.sunken_city_r, self.sunken_city_r_crates,
                                       lambda state: _has_energy_attack_item(state, self.player))
        self.__connect_regions("Sunken City left area", "Sunken City bedroom",
                               self.sunken_city_l, self.sunken_city_l_bedroom,
                               lambda state: _has_spirit_form(state, self.player))
        self.__connect_one_way_regions("Sunken City left area", "Sunken City left area crates",
                                       self.sunken_city_l, self.sunken_city_l_crates,
                                       lambda state: _has_energy_attack_item(state, self.player))
        self.__connect_regions("Sunken City left area", "Sunken City boss area",
                               self.sunken_city_l, self.sunken_city_boss,
                               lambda state: _has_beast_form(state, self.player) and
                                             _has_sun_form(state, self.player) and
                                             _has_energy_attack_item(state, self.player) and
                                             _has_bind_song(state, self.player))

    def __connect_body_regions(self) -> None:
        """
        Connect entrances of the different regions around The Body
        """
        self.__connect_one_way_regions("Body center area", "Body left area",
                                       self.body_c, self.body_l,
                                       lambda state: _has_energy_form(state, self.player))
        self.__connect_one_way_regions("Body left area", "Body center area",
                                       self.body_l, self.body_c)
        self.__connect_regions("Body center area", "Body right area top path",
                               self.body_c, self.body_rt)
        self.__connect_one_way_regions("Body center area", "Body right area bottom path",
                                       self.body_c, self.body_rb,
                                       lambda state: _has_energy_form(state, self.player))
        self.__connect_one_way_regions("Body right area bottom path", "Body center area",
                                       self.body_rb, self.body_c)
        self.__connect_regions("Body center area", "Body bottom area",
                               self.body_c, self.body_b,
                               lambda state: _has_dual_form(state, self.player))
        self.__connect_regions("Body bottom area", "Final Boss area",
                               self.body_b, self.final_boss_loby,
                               lambda state: _has_dual_form(state, self.player))
        self.__connect_regions("Before Final Boss", "Final Boss tube",
                               self.final_boss_loby, self.final_boss_tube,
                               lambda state: _has_nature_form(state, self.player))
        self.__connect_one_way_regions("Before Final Boss", "Final Boss",
                                       self.final_boss_loby, self.final_boss,
                                       lambda state: _has_energy_form(state, self.player) and
                                                     _has_dual_form(state, self.player) and
                                                     _has_sun_form(state, self.player) and
                                                     _has_bind_song(state, self.player))
        self.__connect_one_way_regions("Final Boss", "Final Boss end",
                                       self.final_boss, self.final_boss_end)

    def __connect_transturtle(self, item_source: str, item_target: str, region_source: Region,
                              region_target: Region) -> None:
        """Connect a single transturtle to another one"""
        if item_source != item_target:
            self.__connect_one_way_regions(item_source, item_target, region_source, region_target,
                                           lambda state: state.has(item_target, self.player))

    def _connect_transturtle_to_other(self, item: str, region: Region) -> None:
        """Connect a single transturtle to all others"""
        self.__connect_transturtle(item, "Transturtle Veil top left", region, self.veil_tl)
        self.__connect_transturtle(item, "Transturtle Veil top right", region, self.veil_tr_l)
        self.__connect_transturtle(item, "Transturtle Open Waters top right", region, self.openwater_tr_turtle)
        self.__connect_transturtle(item, "Transturtle Kelp Forest bottom left", region, self.forest_bl)
        self.__connect_transturtle(item, "Transturtle Home Waters", region, self.home_water_transturtle)
        self.__connect_transturtle(item, "Transturtle Abyss right", region, self.abyss_r_transturtle)
        self.__connect_transturtle(item, "Transturtle Final Boss", region, self.final_boss_tube)
        self.__connect_transturtle(item, "Transturtle Simon Says", region, self.simon)
        self.__connect_transturtle(item, "Transturtle Arnassi Ruins", region, self.arnassi_cave_transturtle)

    def __connect_transturtles(self) -> None:
        """Connect every transturtle with others"""
        self._connect_transturtle_to_other("Transturtle Veil top left", self.veil_tl)
        self._connect_transturtle_to_other("Transturtle Veil top right", self.veil_tr_l)
        self._connect_transturtle_to_other("Transturtle Open Waters top right", self.openwater_tr_turtle)
        self._connect_transturtle_to_other("Transturtle Kelp Forest bottom left", self.forest_bl)
        self._connect_transturtle_to_other("Transturtle Home Waters", self.home_water_transturtle)
        self._connect_transturtle_to_other("Transturtle Abyss right", self.abyss_r_transturtle)
        self._connect_transturtle_to_other("Transturtle Final Boss", self.final_boss_tube)
        self._connect_transturtle_to_other("Transturtle Simon Says", self.simon)
        self._connect_transturtle_to_other("Transturtle Arnassi Ruins", self.arnassi_cave_transturtle)

    def connect_regions(self) -> None:
        """
        Connect every region (entrances and exits)
        """
        self.__connect_home_water_regions()
        self.__connect_open_water_regions()
        self.__connect_mithalas_regions()
        self.__connect_forest_regions()
        self.__connect_veil_regions()
        self.__connect_abyss_regions()
        self.__connect_sunken_city_regions()
        self.__connect_body_regions()
        self.__connect_transturtles()

    def __add_event_location(self, region: Region, name: str, event_name: str) -> None:
        """
        Add an event to the `region` with the name `name` and the item
        `event_name`
        """
        location: AquariaLocation = AquariaLocation(
            self.player, name, None, region
        )
        region.locations.append(location)
        location.place_locked_item(AquariaItem(event_name,
                                               ItemClassification.progression,
                                               None,
                                               self.player))

    def __add_event_big_bosses(self) -> None:
        """
        Add every bit bosses (other than the creator) events to the `world`
        """
        self.__add_event_location(self.energy_temple_boss,
                                  "Beating Fallen God",
                                  "Fallen God beated")
        self.__add_event_location(self.cathedral_boss_l,
                                  "Beating Mithalan God",
                                  "Mithalan God beated")
        self.__add_event_location(self.forest_boss,
                                  "Beating Drunian God",
                                  "Drunian God beated")
        self.__add_event_location(self.sun_temple_boss,
                                  "Beating Sun God",
                                  "Sun God beated")
        self.__add_event_location(self.sunken_city_boss,
                                  "Beating the Golem",
                                  "The Golem beated")

    def __add_event_mini_bosses(self) -> None:
        """
        Add every mini bosses (excluding Energy Statue and Simon Says)
        events to the `world`
        """
        self.__add_event_location(self.home_water_nautilus,
                                  "Beating Nautilus Prime",
                                  "Nautilus Prime beated")
        self.__add_event_location(self.energy_temple_blaster_room,
                                  "Beating Blaster Peg Prime",
                                  "Blaster Peg Prime beated")
        self.__add_event_location(self.mermog_boss,
                                  "Beating Mergog",
                                  "Mergog beated")
        self.__add_event_location(self.mithalas_castle_tube,
                                  "Beating Mithalan priests",
                                  "Mithalan priests beated")
        self.__add_event_location(self.octo_cave_t,
                                  "Beating Octopus Prime",
                                  "Octopus Prime beated")
        self.__add_event_location(self.arnassi_crab_boss,
                                  "Beating Crabbius Maximus",
                                  "Crabbius Maximus beated")
        self.__add_event_location(self.bubble_cave_boss,
                                  "Beating Mantis Shrimp Prime",
                                  "Mantis Shrimp Prime beated")
        self.__add_event_location(self.king_jellyfish_cave,
                                  "Beating King Jellyfish God Prime",
                                  "King Jellyfish God Prime beated")

    def __add_event_secrets(self) -> None:
        """
        Add secrets events to the `world`
        """
        self.__add_event_location(self.first_secret,  # Doit ajouter une région pour le "First Secret"
                                  "First Secret",
                                  "First Secret obtained")
        self.__add_event_location(self.mithalas_city,
                                  "Second Secret",
                                  "Second Secret obtained")
        self.__add_event_location(self.sun_temple_l,
                                  "Third Secret",
                                  "Third Secret obtained")

    def add_event_locations(self) -> None:
        """
        Add every event (locations and items) to the `world`
        """
        self.__add_event_mini_bosses()
        self.__add_event_big_bosses()
        self.__add_event_secrets()
        self.__add_event_location(self.sunken_city_boss,
                                  "Sunken City cleared",
                                  "Body Tongue cleared")
        self.__add_event_location(self.sun_temple_r,
                                  "Sun Crystal",
                                  "Has Sun Crystal")
        self.__add_event_location(self.final_boss_end, "Objective complete",
                                  "Victory")

    def __adjusting_soup_rules(self) -> None:
        """
        Modify rules for location that need soup
        """
        add_rule(self.multiworld.get_location("Turtle cave, Urchin Costume", self.player),
                 lambda state: _has_hot_soup(state, self.player))
        add_rule(self.multiworld.get_location("Sun Worm path, first cliff bulb", self.player),
                 lambda state: _has_beast_and_soup_form(state, self.player) or
                               state.has("Sun God beated", self.player))
        add_rule(self.multiworld.get_location("Sun Worm path, second cliff bulb", self.player),
                 lambda state: _has_beast_and_soup_form(state, self.player) or
                               state.has("Sun God beated", self.player))
        add_rule(self.multiworld.get_location("The Veil top right area, bulb at the top of the waterfall", self.player),
                 lambda state: _has_beast_and_soup_form(state, self.player))

    def __adjusting_under_rock_location(self) -> None:
        """
        Modify rules implying bind song needed for bulb under rocks
        """
        add_rule(self.multiworld.get_location("Home Waters, bulb under the rock in the left path from the Verse Cave",
                                         self.player), lambda state: _has_bind_song(state, self.player))
        add_rule(self.multiworld.get_location("Verse Cave left area, bulb under the rock at the end of the path",
                                         self.player), lambda state: _has_bind_song(state, self.player))
        add_rule(self.multiworld.get_location("Naija's Home, bulb under the rock at the right of the main path",
                                         self.player), lambda state: _has_bind_song(state, self.player))
        add_rule(self.multiworld.get_location("Song Cave, bulb under the rock in the path to the singing statues",
                                         self.player), lambda state: _has_bind_song(state, self.player))
        add_rule(self.multiworld.get_location("Song Cave, bulb under the rock close to the song door",
                                         self.player), lambda state: _has_bind_song(state, self.player))
        add_rule(self.multiworld.get_location("Energy Temple second area, bulb under the rock",
                                         self.player), lambda state: _has_bind_song(state, self.player))
        add_rule(self.multiworld.get_location("Open Waters top left area, bulb under the rock in the right path",
                                         self.player), lambda state: _has_bind_song(state, self.player))
        add_rule(self.multiworld.get_location("Open Waters top left area, bulb under the rock in the left path",
                                         self.player), lambda state: _has_bind_song(state, self.player))
        add_rule(self.multiworld.get_location("Kelp Forest top right area, bulb under the rock in the right path",
                                         self.player), lambda state: _has_bind_song(state, self.player))
        add_rule(self.multiworld.get_location("The Veil top left area, bulb under the rock in the top right path",
                                         self.player), lambda state: _has_bind_song(state, self.player))
        add_rule(self.multiworld.get_location("Abyss right area, bulb behind the rock in the whale room",
                                         self.player), lambda state: _has_bind_song(state, self.player))
        add_rule(self.multiworld.get_location("Abyss right area, bulb in the middle path",
                                         self.player), lambda state: _has_bind_song(state, self.player))
        add_rule(self.multiworld.get_location("The Veil top left area, bulb under the rock in the top right path",
                                         self.player), lambda state: _has_bind_song(state, self.player))

    def __adjusting_light_in_dark_place_rules(self) -> None:
        add_rule(self.multiworld.get_location("Kelp Forest top right area, Black Pearl", self.player),
                 lambda state: _has_light(state, self.player))
        add_rule(self.multiworld.get_location("Kelp Forest bottom right area, Odd Container", self.player),
                 lambda state: _has_light(state, self.player))
        add_rule(self.multiworld.get_entrance("Abyss right area, transturtle to Abyss right area", self.player),
                 lambda state: _has_light(state, self.player))
        add_rule(self.multiworld.get_entrance("Body center area to Abyss left bottom area", self.player),
                 lambda state: _has_light(state, self.player))
        add_rule(self.multiworld.get_entrance("Veil fish pass left of sun temple to Octo cave top path", self.player),
                 lambda state: _has_light(state, self.player))
        add_rule(self.multiworld.get_entrance("Open Waters bottom right area to Abyss right area", self.player),
                 lambda state: _has_light(state, self.player))
        add_rule(self.multiworld.get_entrance("Open Waters bottom left area to Abyss left area", self.player),
                 lambda state: _has_light(state, self.player))
        add_rule(self.multiworld.get_entrance("Sun Temple left area to Sun Temple right area", self.player),
                 lambda state: _has_light(state, self.player) or _has_sun_crystal(state, self.player))
        add_rule(self.multiworld.get_entrance("Sun Temple right area to Sun Temple left area", self.player),
                 lambda state: _has_light(state, self.player) or _has_sun_crystal(state, self.player))
        add_rule(self.multiworld.get_entrance("Veil left of sun temple to Sun Temple left area", self.player),
                 lambda state: _has_light(state, self.player) or _has_sun_crystal(state, self.player))

    def __adjusting_manual_rules(self) -> None:
        add_rule(self.multiworld.get_location("Mithalas Cathedral, Mithalan Dress", self.player),
                 lambda state: _has_beast_form(state, self.player))
        add_rule(self.multiworld.get_location("Open Waters bottom left area, bulb inside the lowest fish pass", self.player),
                 lambda state: _has_fish_form(state, self.player))
        add_rule(self.multiworld.get_location("Kelp Forest bottom left area, Walker Baby", self.player),
                 lambda state: _has_spirit_form(state, self.player))
        add_rule(self.multiworld.get_location("The Veil top left area, bulb hidden behind the blocking rock", self.player),
                 lambda state: _has_bind_song(state, self.player))
        add_rule(self.multiworld.get_location("Turtle cave, Turtle Egg", self.player),
                 lambda state: _has_bind_song(state, self.player))
        add_rule(self.multiworld.get_location("Abyss left area, bulb in the bottom fish pass", self.player),
                 lambda state: _has_fish_form(state, self.player))
        add_rule(self.multiworld.get_location("Song Cave, Anemone Seed", self.player),
                 lambda state: _has_nature_form(state, self.player))
        add_rule(self.multiworld.get_location("Song Cave, Verse Egg", self.player),
                 lambda state: _has_bind_song(state, self.player))
        add_rule(self.multiworld.get_location("Verse Cave right area, Big Seed", self.player),
                 lambda state: _has_bind_song(state, self.player))
        add_rule(self.multiworld.get_location("Arnassi Ruins, Song Plant Spore", self.player),
                 lambda state: _has_beast_form_or_arnassi_armor(state, self.player))
        add_rule(self.multiworld.get_location("Energy Temple first area, bulb in the bottom room blocked by a rock",
                                         self.player), lambda state: _has_bind_song(state, self.player))
        add_rule(self.multiworld.get_location("Naija's Home, bulb after the energy door", self.player),
                 lambda state: _has_energy_attack_item(state, self.player))
        add_rule(self.multiworld.get_location("Arnassi Ruins, Arnassi Armor", self.player),
                 lambda state: _has_fish_form(state, self.player) or
                               _has_beast_and_soup_form(state, self.player))
        add_rule(self.multiworld.get_location("Mithalas City, urn inside a home fish pass", self.player),
                 lambda state: _has_damaging_item(state, self.player))
        add_rule(self.multiworld.get_location("Mithalas City, urn in the Castle flower tube entrance", self.player),
                 lambda state: _has_damaging_item(state, self.player))
        add_rule(self.multiworld.get_location(
                 "The Veil top right area, bulb in the middle of the wall jump cliff", self.player
             ), lambda state: _has_beast_form_or_arnassi_armor(state, self.player))
        add_rule(self.multiworld.get_location("Kelp Forest top left area, Jelly Egg", self.player),
                 lambda state: _has_beast_form(state, self.player))
        add_rule(self.multiworld.get_location("The Body center area, breaking Li's cage", self.player),
                 lambda state: _has_tongue_cleared(state, self.player))

    def __no_progression_hard_or_hidden_location(self) -> None:
        self.multiworld.get_location("Energy Temple boss area, Fallen God Tooth",
                                     self.player).item_rule =\
            lambda item: item.classification != ItemClassification.progression
        self.multiworld.get_location("Mithalas boss area, beating Mithalan God",
                                     self.player).item_rule =\
            lambda item: item.classification != ItemClassification.progression
        self.multiworld.get_location("Kelp Forest boss area, beating Drunian God",
                                     self.player).item_rule =\
            lambda item: item.classification != ItemClassification.progression
        self.multiworld.get_location("Sun Temple boss area, beating Sun God",
                                     self.player).item_rule =\
            lambda item: item.classification != ItemClassification.progression
        self.multiworld.get_location("Sunken City, bulb on top of the boss area",
                                     self.player).item_rule =\
            lambda item: item.classification != ItemClassification.progression
        self.multiworld.get_location("Home Waters, Nautilus Egg",
                                     self.player).item_rule =\
            lambda item: item.classification != ItemClassification.progression
        self.multiworld.get_location("Energy Temple blaster room, Blaster Egg",
                                     self.player).item_rule =\
            lambda item: item.classification != ItemClassification.progression
        self.multiworld.get_location("Mithalas City Castle, beating the Priests",
                                     self.player).item_rule =\
            lambda item: item.classification != ItemClassification.progression
        self.multiworld.get_location("Mermog cave, Piranha Egg",
                                     self.player).item_rule =\
            lambda item: item.classification != ItemClassification.progression
        self.multiworld.get_location("Octopus Cave, Dumbo Egg",
                                     self.player).item_rule =\
            lambda item: item.classification != ItemClassification.progression
        self.multiworld.get_location("King Jellyfish Cave, bulb in the right path from King Jelly",
                                     self.player).item_rule =\
            lambda item: item.classification != ItemClassification.progression
        self.multiworld.get_location("King Jellyfish Cave, Jellyfish Costume",
                                     self.player).item_rule =\
            lambda item: item.classification != ItemClassification.progression
        self.multiworld.get_location("Final Boss area, bulb in the boss third form room",
                                     self.player).item_rule =\
            lambda item: item.classification != ItemClassification.progression
        self.multiworld.get_location("Sun Worm path, first cliff bulb",
                                     self.player).item_rule =\
            lambda item: item.classification != ItemClassification.progression
        self.multiworld.get_location("Sun Worm path, second cliff bulb",
                                     self.player).item_rule =\
            lambda item: item.classification != ItemClassification.progression
        self.multiworld.get_location("The Veil top right area, bulb at the top of the waterfall",
                                     self.player).item_rule =\
            lambda item: item.classification != ItemClassification.progression
        self.multiworld.get_location("Bubble Cave, bulb in the left cave wall",
                                     self.player).item_rule =\
            lambda item: item.classification != ItemClassification.progression
        self.multiworld.get_location("Bubble Cave, bulb in the right cave wall (behind the ice crystal)",
                                     self.player).item_rule =\
            lambda item: item.classification != ItemClassification.progression
        self.multiworld.get_location("Bubble Cave, Verse Egg",
                                     self.player).item_rule =\
            lambda item: item.classification != ItemClassification.progression
        self.multiworld.get_location("Kelp Forest bottom left area, bulb close to the spirit crystals",
                                     self.player).item_rule =\
            lambda item: item.classification != ItemClassification.progression
        self.multiworld.get_location("Kelp Forest bottom left area, Walker Baby",
                                     self.player).item_rule =\
            lambda item: item.classification != ItemClassification.progression
        self.multiworld.get_location("Sun Temple, Sun Key",
                                     self.player).item_rule =\
            lambda item: item.classification != ItemClassification.progression
        self.multiworld.get_location("The Body bottom area, Mutant Costume",
                                     self.player).item_rule =\
            lambda item: item.classification != ItemClassification.progression
        self.multiworld.get_location("Sun Temple, bulb in the hidden room of the right part",
                                     self.player).item_rule =\
            lambda item: item.classification != ItemClassification.progression
        self.multiworld.get_location("Arnassi Ruins, Arnassi Armor",
                                     self.player).item_rule =\
            lambda item: item.classification != ItemClassification.progression

    def __no_progression_area(self, area: dict) -> None:
        """Be sure to not put any progression items in location of an `area`"""
        for location in area:
            self.multiworld.get_location(location, self.player).item_rule = \
                lambda item: item.classification != ItemClassification.progression

    def __no_progression_kelp_forest(self):
        """Be sure to not put any progression items in Kelp forest"""
        self.__no_progression_area(AquariaLocations.locations_forest_tl)
        self.__no_progression_area(AquariaLocations.locations_forest_tl_verse_egg_room)
        self.__no_progression_area(AquariaLocations.locations_forest_tr)
        self.__no_progression_area(AquariaLocations.locations_forest_tr_fp)
        self.__no_progression_area(AquariaLocations.locations_forest_bl)
        self.__no_progression_area(AquariaLocations.locations_forest_bl_sc)
        self.__no_progression_area(AquariaLocations.locations_forest_br)
        self.__no_progression_area(AquariaLocations.locations_forest_boss)
        self.__no_progression_area(AquariaLocations.locations_forest_boss_entrance)
        self.__no_progression_area(AquariaLocations.locations_forest_fish_cave)
        self.__no_progression_area(AquariaLocations.locations_sprite_cave)
        self.__no_progression_area(AquariaLocations.locations_sprite_cave_tube)
        self.__no_progression_area(AquariaLocations.locations_mermog_cave)
        self.__no_progression_area(AquariaLocations.locations_mermog_boss)

    def __no_progression_veil(self):
        """Be sure to not put any progression items in The Veil"""
        self.__no_progression_area(AquariaLocations.locations_veil_tl)
        self.__no_progression_area(AquariaLocations.locations_veil_tl_fp)
        self.__no_progression_area(AquariaLocations.locations_turtle_cave)
        self.__no_progression_area(AquariaLocations.locations_turtle_cave_bubble)
        self.__no_progression_area(AquariaLocations.locations_veil_tr_r)
        self.__no_progression_area(AquariaLocations.locations_veil_tr_l)
        self.__no_progression_area(AquariaLocations.locations_veil_b)
        self.__no_progression_area(AquariaLocations.locations_veil_b_sc)
        self.__no_progression_area(AquariaLocations.locations_veil_b_fp)
        self.__no_progression_area(AquariaLocations.locations_veil_br)
        self.__no_progression_area(AquariaLocations.locations_octo_cave_t)
        self.__no_progression_area(AquariaLocations.locations_octo_cave_b)
        self.__no_progression_area(AquariaLocations.locations_sun_temple_l)
        self.__no_progression_area(AquariaLocations.locations_sun_temple_r)
        self.__no_progression_area(AquariaLocations.locations_sun_temple_boss_path)
        self.__no_progression_area(AquariaLocations.locations_sun_temple_boss)

    def __no_progression_mithalas(self):
        """Be sure to not put any progression items in Mithalas"""
        self.__no_progression_area(AquariaLocations.locations_mithalas_city)
        self.__no_progression_area(AquariaLocations.locations_mithalas_city_urns)
        self.__no_progression_area(AquariaLocations.locations_mithalas_city_top_path)
        self.__no_progression_area(AquariaLocations.locations_mithalas_city_fishpass)
        self.__no_progression_area(AquariaLocations.locations_mithalas_castle)
        self.__no_progression_area(AquariaLocations.locations_mithalas_castle_urns)
        self.__no_progression_area(AquariaLocations.locations_mithalas_castle_tube)
        self.__no_progression_area(AquariaLocations.locations_mithalas_castle_sc)
        self.__no_progression_area(AquariaLocations.locations_cathedral_top_start)
        self.__no_progression_area(AquariaLocations.locations_cathedral_top_start_urns)
        self.__no_progression_area(AquariaLocations.locations_cathedral_top_end)
        self.__no_progression_area(AquariaLocations.locations_cathedral_underground)
        self.__no_progression_area(AquariaLocations.locations_cathedral_boss)

    def __no_progression_energy_temple(self):
        """Be sure to not put any progression items in the Energy Temple"""
        self.__no_progression_area(AquariaLocations.locations_energy_temple_1)
        self.__no_progression_area(AquariaLocations.locations_energy_temple_idol)
        self.__no_progression_area(AquariaLocations.locations_energy_temple_2)
        self.__no_progression_area(AquariaLocations.locations_energy_temple_altar)
        self.__no_progression_area(AquariaLocations.locations_energy_temple_3)
        self.__no_progression_area(AquariaLocations.locations_energy_temple_boss)
        self.__no_progression_area(AquariaLocations.locations_energy_temple_blaster_room)

    def __no_progression_areas(self, options: AquariaOptions) -> None:
        """Manage options that remove progression items from areas around the Aquaria world"""
        if options.no_progression_simon_says:
            self.__no_progression_area(AquariaLocations.locations_simon)
        if options.no_progression_kelp_forest:
            self.__no_progression_kelp_forest()
        if options.no_progression_veil:
            self.__no_progression_veil()
        if options.no_progression_mithalas:
            self.__no_progression_mithalas()
        if options.no_progression_energy_temple:
            self.__no_progression_energy_temple()
        if options.no_progression_arnassi_ruins:
            self.__no_progression_area(AquariaLocations.locations_arnassi)
            self.__no_progression_area(AquariaLocations.locations_arnassi_cave)
            self.__no_progression_area(AquariaLocations.locations_arnassi_cave_transturtle)
            self.__no_progression_area(AquariaLocations.locations_arnassi_crab_boss)
            if options.turtle_randomizer == 0:
                self.__no_progression_area(AquariaLocations.locations_simon)
        if options.no_progression_frozen_veil:
            self.__no_progression_area(AquariaLocations.locations_ice_cave)
            self.__no_progression_area(AquariaLocations.locations_bubble_cave)
            self.__no_progression_area(AquariaLocations.locations_bubble_cave_boss)

    def adjusting_rules(self, options: AquariaOptions) -> None:
        """
        Modify rules for single location or optional rules
        """
        self.__adjusting_soup_rules()
        self.__adjusting_manual_rules()
        self.__no_progression_areas(options)
        if options.light_needed_to_get_to_dark_places:
            self.__adjusting_light_in_dark_place_rules()
        if options.bind_song_needed_to_get_under_rock_bulb:
            self.__adjusting_under_rock_location()

        if options.mini_bosses_to_beat.value > 0:
            add_rule(self.multiworld.get_entrance("Before Final Boss to Final Boss", self.player),
                     lambda state: _has_mini_bosses(state, self.player))
        if options.big_bosses_to_beat.value > 0:
            add_rule(self.multiworld.get_entrance("Before Final Boss to Final Boss", self.player),
                     lambda state: _has_big_bosses(state, self.player))
        if options.objective.value == 1:
            add_rule(self.multiworld.get_entrance("Before Final Boss to Final Boss", self.player),
                     lambda state: _has_secrets(state, self.player))
        if options.unconfine_home_water.value in [0, 1]:
            add_rule(self.multiworld.get_entrance("Home Waters to Home Waters transturtle room", self.player),
                     lambda state: _has_bind_song(state, self.player))
        if options.unconfine_home_water.value in [0, 2]:
            add_rule(self.multiworld.get_entrance("Home Waters to Open Waters top left area", self.player),
                     lambda state: _has_bind_song(state, self.player) and _has_energy_attack_item(state, self.player))
        if options.no_progression_hard_or_hidden_locations:
            self.__no_progression_hard_or_hidden_location()

    def __add_home_water_regions_to_world(self) -> None:
        """
        Add every region around home water to the `world`
        """
        self.multiworld.regions.append(self.menu)
        self.multiworld.regions.append(self.verse_cave_r)
        self.multiworld.regions.append(self.verse_cave_l)
        self.multiworld.regions.append(self.home_water)
        self.multiworld.regions.append(self.home_water_nautilus)
        self.multiworld.regions.append(self.home_water_transturtle)
        self.multiworld.regions.append(self.naija_home)
        self.multiworld.regions.append(self.song_cave)
        self.multiworld.regions.append(self.energy_temple_1)
        self.multiworld.regions.append(self.energy_temple_2)
        self.multiworld.regions.append(self.energy_temple_3)
        self.multiworld.regions.append(self.energy_temple_boss)
        self.multiworld.regions.append(self.energy_temple_blaster_room)
        self.multiworld.regions.append(self.energy_temple_altar)

    def __add_open_water_regions_to_world(self) -> None:
        """
        Add every region around open water to the `world`
        """
        self.multiworld.regions.append(self.openwater_tl)
        self.multiworld.regions.append(self.openwater_tr)
        self.multiworld.regions.append(self.openwater_tr_turtle)
        self.multiworld.regions.append(self.openwater_bl)
        self.multiworld.regions.append(self.openwater_br)
        self.multiworld.regions.append(self.skeleton_path)
        self.multiworld.regions.append(self.skeleton_path_sc)
        self.multiworld.regions.append(self.arnassi)
        self.multiworld.regions.append(self.arnassi_cave)
        self.multiworld.regions.append(self.arnassi_cave_transturtle)
        self.multiworld.regions.append(self.arnassi_crab_boss)
        self.multiworld.regions.append(self.simon)

    def __add_mithalas_regions_to_world(self) -> None:
        """
        Add every region around Mithalas to the `world`
        """
        self.multiworld.regions.append(self.mithalas_city)
        self.multiworld.regions.append(self.mithalas_city_top_path)
        self.multiworld.regions.append(self.mithalas_city_fishpass)
        self.multiworld.regions.append(self.mithalas_castle)
        self.multiworld.regions.append(self.mithalas_castle_tube)
        self.multiworld.regions.append(self.mithalas_castle_sc)
        self.multiworld.regions.append(self.cathedral_top_start)
        self.multiworld.regions.append(self.cathedral_top_start_urns)
        self.multiworld.regions.append(self.cathedral_top_end)
        self.multiworld.regions.append(self.cathedral_underground)
        self.multiworld.regions.append(self.cathedral_boss_l)
        self.multiworld.regions.append(self.cathedral_boss_r)

    def __add_forest_regions_to_world(self) -> None:
        """
        Add every region around the kelp forest to the `world`
        """
        self.multiworld.regions.append(self.forest_tl)
        self.multiworld.regions.append(self.forest_tl_verse_egg_room)
        self.multiworld.regions.append(self.forest_tr)
        self.multiworld.regions.append(self.forest_tr_fp)
        self.multiworld.regions.append(self.forest_bl)
        self.multiworld.regions.append(self.forest_bl_sc)
        self.multiworld.regions.append(self.forest_br)
        self.multiworld.regions.append(self.forest_boss)
        self.multiworld.regions.append(self.forest_boss_entrance)
        self.multiworld.regions.append(self.sprite_cave)
        self.multiworld.regions.append(self.sprite_cave_tube)
        self.multiworld.regions.append(self.mermog_cave)
        self.multiworld.regions.append(self.mermog_boss)
        self.multiworld.regions.append(self.forest_fish_cave)

    def __add_veil_regions_to_world(self) -> None:
        """
        Add every region around the Veil to the `world`
        """
        self.multiworld.regions.append(self.veil_tl)
        self.multiworld.regions.append(self.veil_tl_fp)
        self.multiworld.regions.append(self.veil_tr_l)
        self.multiworld.regions.append(self.veil_tr_l_fp)
        self.multiworld.regions.append(self.veil_tr_r)
        self.multiworld.regions.append(self.veil_b)
        self.multiworld.regions.append(self.veil_b_sc)
        self.multiworld.regions.append(self.veil_b_fp)
        self.multiworld.regions.append(self.veil_br)
        self.multiworld.regions.append(self.octo_cave_t)
        self.multiworld.regions.append(self.octo_cave_b)
        self.multiworld.regions.append(self.turtle_cave)
        self.multiworld.regions.append(self.turtle_cave_bubble)
        self.multiworld.regions.append(self.sun_temple_l)
        self.multiworld.regions.append(self.sun_temple_r)
        self.multiworld.regions.append(self.sun_temple_boss_path)
        self.multiworld.regions.append(self.sun_temple_boss)

    def __add_abyss_regions_to_world(self) -> None:
        """
        Add every region around the Abyss to the `world`
        """
        self.multiworld.regions.append(self.abyss_l)
        self.multiworld.regions.append(self.abyss_lb)
        self.multiworld.regions.append(self.abyss_r)
        self.multiworld.regions.append(self.abyss_r_whale)
        self.multiworld.regions.append(self.abyss_r_transturtle)
        self.multiworld.regions.append(self.ice_cave)
        self.multiworld.regions.append(self.bubble_cave)
        self.multiworld.regions.append(self.bubble_cave_boss)
        self.multiworld.regions.append(self.king_jellyfish_cave)
        self.multiworld.regions.append(self.whale)
        self.multiworld.regions.append(self.sunken_city_l)
        self.multiworld.regions.append(self.sunken_city_r)
        self.multiworld.regions.append(self.sunken_city_boss)
        self.multiworld.regions.append(self.sunken_city_l_bedroom)

    def __add_body_regions_to_world(self) -> None:
        """
        Add every region around the Body to the `world`
        """
        self.multiworld.regions.append(self.body_c)
        self.multiworld.regions.append(self.body_l)
        self.multiworld.regions.append(self.body_rt)
        self.multiworld.regions.append(self.body_rb)
        self.multiworld.regions.append(self.body_b)
        self.multiworld.regions.append(self.final_boss_loby)
        self.multiworld.regions.append(self.final_boss_tube)
        self.multiworld.regions.append(self.final_boss)
        self.multiworld.regions.append(self.final_boss_end)

    def add_regions_to_world(self) -> None:
        """
        Add every region to the `world`
        """
        self.__add_home_water_regions_to_world()
        self.__add_open_water_regions_to_world()
        self.__add_mithalas_regions_to_world()
        self.__add_forest_regions_to_world()
        self.__add_veil_regions_to_world()
        self.__add_abyss_regions_to_world()
        self.__add_body_regions_to_world()

    def __init__(self, multiworld: MultiWorld, player: int):
        """
        Initialisation of the regions
        """
        self.multiworld = multiworld
        self.player = player
        self.__create_home_water_area()
        self.__create_energy_temple()
        self.__create_openwater()
        self.__create_mithalas()
        self.__create_forest()
        self.__create_veil()
        self.__create_sun_temple()
        self.__create_abyss()
        self.__create_sunken_city()
        self.__create_body()<|MERGE_RESOLUTION|>--- conflicted
+++ resolved
@@ -672,15 +672,9 @@
         self.__connect_one_way_regions("Mithalas Cathedral start", "Mithalas Cathedral start urns",
                                        self.cathedral_top_start, self.cathedral_top_start_urns,
                                        lambda state: _has_damaging_item(state, self.player))
-<<<<<<< HEAD
-        self.__connect_one_way_regions("Mithalas Cathedral start", "Mithalas Cathedral end",
-                                       self.cathedral_top_start, self.cathedral_top_end,
-                                       lambda state: _has_energy_attack_item(state, self.player))
-=======
         self.__connect_regions("Mithalas Cathedral start", "Mithalas Cathedral end",
                                self.cathedral_top_start, self.cathedral_top_end,
                                lambda state: _has_energy_attack_item(state, self.player))
->>>>>>> 03590ed4
         self.__connect_one_way_regions("Mithalas Cathedral underground", "Mithalas Cathedral end",
                                        self.cathedral_underground, self.cathedral_top_end,
                                        lambda state: _has_beast_form(state, self.player) and
