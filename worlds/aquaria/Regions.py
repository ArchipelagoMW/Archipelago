--- conflicted
+++ resolved
@@ -663,16 +663,18 @@
         self.__connect_one_way_regions("Cathedral boss left area", "Mithalas castle",
                                        self.cathedral_boss_l, self.mithalas_castle,
                                        lambda state: _has_beast_form(state, self.player))
-        self.__connect_regions("Mithalas castle", "Mithalas Cathedral underground",
-                               self.mithalas_castle, self.cathedral_underground,
-                               lambda state: _has_beast_form(state, self.player))
+        self.__connect_one_way_regions("Mithalas castle", "Mithalas Cathedral underground",
+                                       self.mithalas_castle, self.cathedral_underground,
+                                       lambda state: _has_beast_form(state, self.player))
+        self.__connect_one_way_regions("Mithalas Cathedral underground", "Mithalas castle",
+                               self.cathedral_underground, self.mithalas_castle)
         self.__connect_one_way_regions("Mithalas castle", "Mithalas Cathedral start",
                                        self.mithalas_castle, self.cathedral_top_start,
                                        lambda state: _has_bind_song(state, self.player))
         self.__connect_one_way_regions("Mithalas Cathedral start", "Mithalas Cathedral start urns",
                                        self.cathedral_top_start, self.cathedral_top_start_urns,
                                        lambda state: _has_damaging_item(state, self.player))
-        self.__connect_one_way_regions("Mithalas Cathedral start", "Mithalas Cathedral end",
+        self.__connect_regions("Mithalas Cathedral start", "Mithalas Cathedral end",
                                        self.cathedral_top_start, self.cathedral_top_end,
                                        lambda state: _has_energy_attack_item(state, self.player))
         self.__connect_one_way_regions("Mithalas Cathedral underground", "Mithalas Cathedral end",
@@ -1167,17 +1169,8 @@
              ), lambda state: _has_beast_form_or_arnassi_armor(state, self.player))
         add_rule(self.multiworld.get_location("Kelp Forest top left area, Jelly Egg", self.player),
                  lambda state: _has_beast_form(state, self.player))
-<<<<<<< HEAD
-
-
-=======
-        add_rule(self.multiworld.get_location("Sun Worm path, first cliff bulb", self.player),
-                 lambda state: state.has("Sun God beated", self.player))
-        add_rule(self.multiworld.get_location("Sun Worm path, second cliff bulb", self.player),
-                 lambda state: state.has("Sun God beated", self.player))
         add_rule(self.multiworld.get_location("The Body center area, breaking Li's cage", self.player),
                  lambda state: _has_tongue_cleared(state, self.player))
->>>>>>> 61ddfd75
 
 
     def __no_progression_hard_or_hidden_location(self) -> None:
