--- conflicted
+++ resolved
@@ -80,14 +80,10 @@
         self.trainer_name = encode_name(self.multiworld.trainer_name[self.player].value, "Player")
         self.rival_name = encode_name(self.multiworld.rival_name[self.player].value, "Rival")
 
-<<<<<<< HEAD
-        if len(self.world.player_name[self.player].encode()) > 16:
-            raise Exception(f"Player name too long for {self.world.get_player_name(self.player)}. Player name cannot exceed 16 bytes for Pokémon Red and Blue.")
-
-        if self.world.badges_needed_for_hm_moves[self.player].value >= 2:
-=======
+        if len(self.multiworld.player_name[self.player].encode()) > 16:
+            raise Exception(f"Player name too long for {self.multiworld.get_player_name(self.player)}. Player name cannot exceed 16 bytes for Pokémon Red and Blue.")
+
         if self.multiworld.badges_needed_for_hm_moves[self.player].value >= 2:
->>>>>>> 2af51032
             badges_to_add = ["Marsh Badge", "Volcano Badge", "Earth Badge"]
             if self.multiworld.badges_needed_for_hm_moves[self.player].value == 3:
                 badges = ["Boulder Badge", "Cascade Badge", "Thunder Badge", "Rainbow Badge", "Marsh Badge",
@@ -103,7 +99,7 @@
         process_pokemon_data(self)
 
     def create_items(self) -> None:
-        start_inventory = self.world.start_inventory[self.player].value.copy()
+        start_inventory = self.multiworld.start_inventory[self.player].value.copy()
         locations = [location for location in location_data if location.type == "Item"]
         item_pool = []
         for location in locations:
@@ -113,7 +109,7 @@
                 continue
             if location.name == "Celadon City - Mansion Lady" and not self.multiworld.tea[self.player].value:
                 continue
-            if location.original_item in self.world.start_inventory[self.player].value and \
+            if location.original_item in self.multiworld.start_inventory[self.player].value and \
                     location.original_item in item_groups["Unique"]:
                 start_inventory[location.original_item] -= 1
                 item = self.create_filler()
@@ -181,11 +177,7 @@
             unplaced_items = []
             if loc.name in self.multiworld.priority_locations[self.player].value:
                 add_item_rule(loc, lambda i: i.advancement)
-<<<<<<< HEAD
-            for item in reversed(self.world.itempool):
-=======
-            for item in self.multiworld.itempool:
->>>>>>> 2af51032
+            for item in reversed(self.multiworld.itempool):
                 if item.player == self.player and loc.item_rule(item):
                     self.multiworld.itempool.remove(item)
                     state = sweep_from_pool(self.multiworld.state, self.multiworld.itempool + unplaced_items)
@@ -212,18 +204,13 @@
             loc.item = self.create_item("Mew")
 
     def create_regions(self):
-<<<<<<< HEAD
-        if self.world.free_fly_location[self.player].value:
-            if self.world.old_man[self.player].value == 0:
-                fly_map_code = self.world.random.randint(1, 9)
+        if self.multiworld.free_fly_location[self.player].value:
+            if self.multiworld.old_man[self.player].value == 0:
+                fly_map_code = self.multiworld.random.randint(1, 9)
             else:
-                fly_map_code = self.world.random.randint(5, 9)
+                fly_map_code = self.multiworld.random.randint(5, 9)
                 if fly_map_code == 5:
                     fly_map_code = 4
-=======
-        if self.multiworld.free_fly_location[self.player].value:
-            fly_map_code = self.multiworld.random.randint(5, 9)
->>>>>>> 2af51032
             if fly_map_code == 9:
                 fly_map_code = 10
         else:
@@ -259,35 +246,30 @@
                 spoiler_handle.write(f"{matchup[0]} deals {matchup[2] * 10}% damage to {matchup[1]}\n")
 
     def get_filler_item_name(self) -> str:
-<<<<<<< HEAD
-        return self.world.random.choice([item for item in item_table if item_table[item].classification in
+        return self.multiworld.random.choice([item for item in item_table if item_table[item].classification in
                                          [ItemClassification.filler, ItemClassification.trap] and item not in
                                          item_groups["Vending Machine Drinks"]])
 
     def fill_slot_data(self) -> dict:
         # for trackers
         return {
-            "second_fossil_check_condition": self.world.second_fossil_check_condition[self.player].value,
-            "require_item_finder": self.world.require_item_finder[self.player].value,
-            "randomize_hidden_items": self.world.randomize_hidden_items[self.player].value,
-            "badges_needed_for_hm_moves": self.world.badges_needed_for_hm_moves[self.player].value,
-            "oaks_aide_rt_2": self.world.oaks_aide_rt_2[self.player].value,
-            "oaks_aide_rt_11": self.world.oaks_aide_rt_11[self.player].value,
-            "oaks_aide_rt_15": self.world.oaks_aide_rt_15[self.player].value,
-            "extra_key_items": self.world.extra_key_items[self.player].value,
-            "extra_strength_boulders": self.world.extra_strength_boulders[self.player].value,
-            "tea": self.world.tea[self.player].value,
-            "old_man": self.world.old_man[self.player].value,
-            "elite_four_condition": self.world.elite_four_condition[self.player].value,
-            "victory_road_condition": self.world.victory_road_condition[self.player].value,
-            "viridian_gym_condition": self.world.viridian_gym_condition[self.player].value,
+            "second_fossil_check_condition": self.multiworld.second_fossil_check_condition[self.player].value,
+            "require_item_finder": self.multiworld.require_item_finder[self.player].value,
+            "randomize_hidden_items": self.multiworld.randomize_hidden_items[self.player].value,
+            "badges_needed_for_hm_moves": self.multiworld.badges_needed_for_hm_moves[self.player].value,
+            "oaks_aide_rt_2": self.multiworld.oaks_aide_rt_2[self.player].value,
+            "oaks_aide_rt_11": self.multiworld.oaks_aide_rt_11[self.player].value,
+            "oaks_aide_rt_15": self.multiworld.oaks_aide_rt_15[self.player].value,
+            "extra_key_items": self.multiworld.extra_key_items[self.player].value,
+            "extra_strength_boulders": self.multiworld.extra_strength_boulders[self.player].value,
+            "tea": self.multiworld.tea[self.player].value,
+            "old_man": self.multiworld.old_man[self.player].value,
+            "elite_four_condition": self.multiworld.elite_four_condition[self.player].value,
+            "victory_road_condition": self.multiworld.victory_road_condition[self.player].value,
+            "viridian_gym_condition": self.multiworld.viridian_gym_condition[self.player].value,
             "free_fly_map": self.fly_map_code,
             "extra_badges": self.extra_badges
         }
-=======
-        return self.multiworld.random.choice([item for item in item_table if item_table[item].classification in
-                                         [ItemClassification.filler, ItemClassification.trap]])
->>>>>>> 2af51032
 
 
 class PokemonRBItem(Item):
