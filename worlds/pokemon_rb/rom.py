import os
import hashlib
import Utils
import bsdiff4
<<<<<<< HEAD
from Patch import APDeltaPatch
=======
from copy import deepcopy
from worlds.Files import APDeltaPatch
>>>>>>> 210d6f81
from .text import encode_text
from .items import item_table
from .pokemon import set_mon_palettes
from .rock_tunnel import randomize_rock_tunnel
from .rom_addresses import rom_addresses
from .regions import PokemonRBWarp, map_ids
from . import poke_data


def write_quizzes(self, data, random):

    def get_quiz(q, a):
        if q == 0:
            r = random.randint(0, 3)
            if r == 0:
                mon = self.trade_mons["Trade_Dux"]
                text = "A woman in<LINE>Vermilion City<CONT>"
            elif r == 1:
                mon = self.trade_mons["Trade_Lola"]
                text = "A man in<LINE>Cerulean City<CONT>"
            elif r == 2:
                mon = self.trade_mons["Trade_Marcel"]
                text = "Someone on Route 2<LINE>"
            elif r == 3:
                mon = self.trade_mons["Trade_Spot"]
                text = "Someone on Route 5<LINE>"
            if not a:
                answers.append(0)
                old_mon = mon
                while old_mon == mon:
                    mon = random.choice(list(poke_data.pokemon_data.keys()))

            return encode_text(f"{text}was looking for<CONT>{mon}?<DONE>")
        elif q == 1:
            for location in self.multiworld.get_filled_locations():
                if location.item.name == "Secret Key" and location.item.player == self.player:
                    break
            player_name = self.multiworld.player_name[location.player]
            if not a:
                if len(self.multiworld.player_name) > 1:
                    old_name = player_name
                    while old_name == player_name:
                        player_name = random.choice(list(self.multiworld.player_name.values()))
                else:
                    return encode_text("You're playing<LINE>in a multiworld<CONT>with other<CONT>players?<DONE>")
            if player_name == self.multiworld.player_name[self.player]:
                player_name = "yourself"
            player_name = encode_text(player_name, force=True, safety=True)
            return encode_text(f"The Secret Key was<LINE>found by<CONT>") + player_name + encode_text("<DONE>")
        elif q == 2:
            if a:
                return encode_text(f"#mon is<LINE>pronounced<CONT>Po-kay-mon?<DONE>")
            else:
                if random.randint(0, 1):
                    return encode_text(f"#mon is<LINE>pronounced<CONT>Po-key-mon?<DONE>")
                else:
                    return encode_text(f"#mon is<LINE>pronounced<CONT>Po-kuh-mon?<DONE>")
        elif q == 3:
            starters = [" ".join(self.multiworld.get_location(
                f"Oak's Lab - Starter {i}", self.player).item.name.split(" ")[1:]) for i in range(1, 4)]
            mon = random.choice(starters)
            nots = random.choice(range(8, 16, 2))
            if random.randint(0, 1):
                while mon in starters:
                    mon = random.choice(list(poke_data.pokemon_data.keys()))
                    if a:
                        nots += 1
            elif not a:
                nots += 1
            text = f"{mon} was<LINE>"
            while nots > 0:
                i = random.randint(1, min(4, nots))
                text += ("not " * i) + "<CONT>"
                nots -= i
            text += "a starter choice?<DONE>"
            return encode_text(text)
        elif q == 4:
            if a:
                tm_text = self.local_tms[27]
            else:
                if self.multiworld.randomize_tm_moves[self.player]:
                    wrong_tms = self.local_tms.copy()
                    wrong_tms.pop(27)
                    tm_text = random.choice(wrong_tms)
                else:
                    tm_text = "TOMBSTONER"
            return encode_text(f"TM28 contains<LINE>{tm_text.upper()}?<DONE>")
        elif q == 5:
            i = 8
            while not a and i in [1, 8]:
                i = random.randint(0, int("99999999"[random.randint(0, 7):]))
            return encode_text(f"There are {i}<LINE>certified #MON<CONT>LEAGUE BADGEs?<DONE>")
        elif q == 6:
            i = 2
            while not a and i in [1, 2]:
                i = random.randint(0, random.choice([9, 99]))
            return encode_text(f"POLIWAG evolves {i}<LINE>times?<DONE>")
        elif q == 7:
            entity = "Motor Carrier"
            if not a:
                entity = random.choice(["Driver", "Shipper"])
            return encode_text("Title 49 of the<LINE>U.S. Code of<CONT>Federal<CONT>Regulations part<CONT>397.67 states"
                               f"<CONT>that the<CONT>{entity}<CONT>is responsible<CONT>for planning<CONT>routes when"
                               "<CONT>hazardous<CONT>materials are<CONT>transported?<DONE>")
        elif q == 8:
            mon = random.choice(list(poke_data.evolution_levels.keys()))
            level = poke_data.evolution_levels[mon]
            if not a:
                level += random.choice(range(1, 6)) * random.choice((-1, 1))
            return encode_text(f"{mon} evolves<LINE>at level {level}?<DONE>")
        elif q == 9:
            move = random.choice(list(self.local_move_data.keys()))
            actual_type = self.local_move_data[move]["type"]
            question_type = actual_type
            while question_type == actual_type and not a:
                question_type = random.choice(list(poke_data.type_ids.keys()))
            return encode_text(f"{move} is<LINE>{question_type} type?<DONE>")
        elif q == 10:
            mon = random.choice(list(poke_data.pokemon_data.keys()))
            actual_type = self.local_poke_data[mon][random.choice(("type1", "type2"))]
            question_type = actual_type
            while question_type in [self.local_poke_data[mon]["type1"], self.local_poke_data[mon]["type2"]] and not a:
                question_type = random.choice(list(poke_data.type_ids.keys()))
            return encode_text(f"{mon} is<LINE>{question_type} type?<DONE>")
        elif q == 11:
            equation = ""
            while "*" not in equation:
                equation = f"{random.randint(0, 9)} {random.choice(['+', '-', '*'])} {random.randint(0, 9)} {random.choice(['+', '-', '*'])} {random.randint(0, 9)} {random.choice(['+', '-', '*'])} {random.randint(0, 9)}"
            result = eval(equation)
            question_result = result
            if not a:
                modifiers = random.sample(range(3), 3)
                for modifier in modifiers:
                    question_result = eval(equation[:modifier * 4] + "(" + equation[modifier * 4:(modifier * 4) + 5]
                                           + ")" + equation[5 + (modifier * 4):])
                    if question_result != result:
                        break
                else:
                    question_result += random.choice(range(1, 6)) * random.choice((-1, 1))

            return encode_text(f"{equation}<LINE>= {question_result}?<DONE>")
        elif q == 12:
            route = random.choice((12, 16))
            actual_mon = self.multiworld.get_location(f"Route {route} - Sleeping Pokemon",
                                                      self.player).item.name.split("Static ")[1]
            question_mon = actual_mon
            while question_mon == actual_mon and not a:
                question_mon = random.choice(list(poke_data.pokemon_data.keys()))
            return encode_text(f"{question_mon} was<LINE>sleeping on route<CONT>{route}?<DONE>")
        elif q == 13:
            type1 = random.choice(list(poke_data.type_ids.keys()))
            type2 = random.choice(list(poke_data.type_ids.keys()))
            eff_msgs = ["super effective<CONT>", "no ", "not very<CONT>effective<CONT>", "normal "]
            for matchup in self.type_chart:
                if matchup[0] == type1 and matchup[1] == type2:
                    if matchup[2] > 10:
                        eff = eff_msgs[0]
                    elif matchup[2] == 0:
                        eff = eff_msgs[1]
                    elif matchup[2] < 10:
                        eff = eff_msgs[2]
                    else:
                        eff = eff_msgs[3]
                    break
            else:
                eff = eff_msgs[3]
            if not a:
                eff_msgs.remove(eff)
                eff = random.choice(eff_msgs)
            return encode_text(f"{type1} deals<LINE>{eff}damage to<CONT>{type2} type?<DONE>")
        elif q == 14:
            fossil_level = self.multiworld.get_location("Fossil Level - Trainer Parties",
                                                        self.player).party_data[0]['level']
            if not a:
                fossil_level += random.choice((-5, 5))
            return encode_text(f"Fossil #MON<LINE>revive at level<CONT>{fossil_level}?<DONE>")

    answers = [random.randint(0, 1) for _ in range(6)]

    questions = random.sample((range(0, 15)), 6)
    question_texts = []
    for i, question in enumerate(questions):
        question_texts.append(get_quiz(question, answers[i]))

    for i, quiz in enumerate(["A", "B", "C", "D", "E", "F"]):
        data[rom_addresses[f"Quiz_Answer_{quiz}"]] = int(not answers[i]) << 4 | (i + 1)
        write_bytes(data, question_texts[i], rom_addresses[f"Text_Quiz_{quiz}"])


def generate_output(self, output_directory: str):
    random = self.multiworld.per_slot_randoms[self.player]
    game_version = self.multiworld.game_version[self.player].current_key
    data = bytes(get_base_rom_bytes(game_version))

    with open(os.path.join(os.path.dirname(__file__), f'basepatch_{game_version}.bsdiff4'), 'rb') as stream:
        base_patch = bytes(stream.read())
    data = bytearray(bsdiff4.patch(data, base_patch))

    basemd5 = hashlib.md5()
    basemd5.update(data)

    lab_loc = self.multiworld.get_entrance("Oak's Lab to Pallet Town", self.player).target
    paths = None
    if lab_loc == 0:  # Player's House
        paths = ((0x00, 4, 0x80, 5, 0x40, 1, 0xE0, 1, 0xFF), (0x40, 2, 0x20, 5, 0x80, 5, 0xFF))
    elif lab_loc == 1:  # Rival's House
        paths = ((0x00, 4, 0xC0, 3, 0x40, 1, 0xE0, 1, 0xFF), (0x40, 2, 0x10, 3, 0x80, 5, 0xFF))
    if paths:
        write_bytes(data, paths[0], rom_addresses["Path_Pallet_Oak"])
        write_bytes(data, paths[1], rom_addresses["Path_Pallet_Player"])
    home_loc = self.multiworld.get_entrance("Player's House 1F to Pallet Town", self.player).target
    if home_loc == 1:  # Rival's House
        write_bytes(data, [0x2F, 0xC7, 0x06, 0x0D, 0x00, 0x01], rom_addresses["Pallet_Fly_Coords"])
    elif home_loc == 2:  # Oak's Lab
        write_bytes(data, [0x5F, 0xC7, 0x0C, 0x0C, 0x00, 0x00], rom_addresses["Pallet_Fly_Coords"])

    for region in self.multiworld.get_regions(self.player):
        for entrance in region.exits:
            if isinstance(entrance, PokemonRBWarp):
                self.multiworld.spoiler.set_entrance(entrance.name, entrance.connected_region.name, "entrance",
                                                     self.player)
                warp_ids = (entrance.warp_id,) if isinstance(entrance.warp_id, int) else entrance.warp_id
                warp_to_ids = (entrance.target,) if isinstance(entrance.target, int) else entrance.target
                for i, warp_id in enumerate(warp_ids):
                    address = rom_addresses[entrance.address]
                    if "Elevator" in entrance.parent_region.name:
                        address += (2 * warp_id)
                    else:
                        address += (4 * warp_id)
                    while i > len(warp_to_ids) - 1:
                        i -= len(warp_to_ids)
                    connected_map_name = entrance.connected_region.name.split("-")[0]
                    data[address] = 0 if "Elevator" in connected_map_name else warp_to_ids[i]
                    data[address + 1] = map_ids[connected_map_name]

    for i, gym_leader in enumerate(("Pewter Gym - Brock TM", "Cerulean Gym - Misty TM",
                                    "Vermilion Gym - Lt. Surge TM", "Celadon Gym - Erika TM",
                                    "Fuchsia Gym - Koga TM", "Saffron Gym - Sabrina TM",
                                    "Cinnabar Gym - Blaine TM", "Viridian Gym - Giovanni TM")):
        item_name = self.multiworld.get_location(gym_leader, self.player).item.name
        if item_name.startswith("TM"):
            try:
                tm = int(item_name[2:4])
                move = poke_data.moves[self.local_tms[tm - 1]]["id"]
                data[rom_addresses["Gym_Leader_Moves"] + (2 * i)] = move
            except KeyError:
                pass

    def set_trade_mon(address, loc):
        mon = self.multiworld.get_location(loc, self.player).item.name
        data[rom_addresses[address]] = poke_data.pokemon_data[mon]["id"]
        self.trade_mons[address] = mon

    if game_version == "red":
        set_trade_mon("Trade_Terry", "Safari Zone Center - Wild Pokemon - 5")
        set_trade_mon("Trade_Spot", "Safari Zone East - Wild Pokemon - 1")
    else:
        set_trade_mon("Trade_Terry", "Safari Zone Center - Wild Pokemon - 7")
        set_trade_mon("Trade_Spot", "Safari Zone East - Wild Pokemon - 7")
    set_trade_mon("Trade_Marcel", "Route 24 - Wild Pokemon - 6")
    set_trade_mon("Trade_Sailor", "Pokemon Mansion 1F - Wild Pokemon - 3")
    set_trade_mon("Trade_Dux", "Route 3 - Wild Pokemon - 2")
    set_trade_mon("Trade_Marc", "Route 23/Cerulean Cave Fishing - Super Rod Pokemon - 1")
    set_trade_mon("Trade_Lola", "Route 10/Celadon Fishing - Super Rod Pokemon - 1")
    set_trade_mon("Trade_Doris", "Cerulean Cave 1F - Wild Pokemon - 9")
    set_trade_mon("Trade_Crinkles", "Route 12 - Wild Pokemon - 4")

    data[rom_addresses['Fly_Location']] = self.fly_map_code
    data[rom_addresses['Map_Fly_Location']] = self.town_map_fly_map_code

    if self.multiworld.fix_combat_bugs[self.player]:
        data[rom_addresses["Option_Fix_Combat_Bugs"]] = 1
        data[rom_addresses["Option_Fix_Combat_Bugs_Focus_Energy"]] = 0x28  # jr z
        data[rom_addresses["Option_Fix_Combat_Bugs_HP_Drain_Dream_Eater"]] = 0x1A  # ld a, (de)
        data[rom_addresses["Option_Fix_Combat_Bugs_PP_Restore"]] = 0xe6  # and a, direct
        data[rom_addresses["Option_Fix_Combat_Bugs_PP_Restore"] + 1] = 0b0011111
        data[rom_addresses["Option_Fix_Combat_Bugs_Struggle"]] = 0xe6  # and a, direct
        data[rom_addresses["Option_Fix_Combat_Bugs_Struggle"] + 1] = 0x3f
        data[rom_addresses["Option_Fix_Combat_Bugs_Dig_Fly"]] = 0b10001100
        data[rom_addresses["Option_Fix_Combat_Bugs_Heal_Effect"]] = 0x20  # jr nz,
        data[rom_addresses["Option_Fix_Combat_Bugs_Heal_Effect"] + 1] = 5  # 5 bytes ahead
        data[rom_addresses["Option_Fix_Combat_Bugs_Heal_Stat_Modifiers"]] = 1

    if self.multiworld.poke_doll_skip[self.player] == "in_logic":
        data[rom_addresses["Option_Silph_Scope_Skip"]] = 0x00      # nop
        data[rom_addresses["Option_Silph_Scope_Skip"] + 1] = 0x00  # nop
        data[rom_addresses["Option_Silph_Scope_Skip"] + 2] = 0x00  # nop

    if self.multiworld.bicycle_gate_skips[self.player] == "patched":
        data[rom_addresses["Option_Route_16_Gate_Fix"]] = 0x00     # nop
        data[rom_addresses["Option_Route_16_Gate_Fix"] + 1] = 0x00 # nop
        data[rom_addresses["Option_Route_18_Gate_Fix"]] = 0x00     # nop
        data[rom_addresses["Option_Route_18_Gate_Fix"] + 1] = 0x00 # nop

    if self.multiworld.door_shuffle[self.player]:
        data[rom_addresses["Entrance_Shuffle_Fuji_Warp"]] = 1  # prevent warping to Fuji's House from Pokemon Tower 7F

    if self.multiworld.all_elevators_locked[self.player]:
        data[rom_addresses["Option_Locked_Elevator_Celadon"]] = 0x20  # jr nz
        data[rom_addresses["Option_Locked_Elevator_Silph"]] = 0x20    # jr nz

    if self.multiworld.tea[self.player].value:
        data[rom_addresses["Option_Tea"]] = 1
        data[rom_addresses["Guard_Drink_List"]] = 0x54
        data[rom_addresses["Guard_Drink_List"] + 1] = 0
        data[rom_addresses["Guard_Drink_List"] + 2] = 0
        write_bytes(data, encode_text("<LINE>Gee, I have the<CONT>worst caffeine<CONT>headache though."
                                      "<PARA>Oh wait there,<LINE>the road's closed.<DONE>"),
                    rom_addresses["Text_Saffron_Gate"])

    data[rom_addresses["Fossils_Needed_For_Second_Item"]] = (
        self.multiworld.second_fossil_check_condition[self.player].value)

    data[rom_addresses["Option_Lose_Money"]] = int(not self.multiworld.lose_money_on_blackout[self.player].value)

    if self.multiworld.extra_key_items[self.player]:
        data[rom_addresses['Option_Extra_Key_Items_A']] = 1
        data[rom_addresses['Option_Extra_Key_Items_B']] = 1
        data[rom_addresses['Option_Extra_Key_Items_C']] = 1
        data[rom_addresses['Option_Extra_Key_Items_D']] = 1
    data[rom_addresses["Option_Split_Card_Key"]] = self.multiworld.split_card_key[self.player].value
    data[rom_addresses["Option_Blind_Trainers"]] = round(self.multiworld.blind_trainers[self.player].value * 2.55)
    data[rom_addresses["Option_Cerulean_Cave_Badges"]] = self.multiworld.cerulean_cave_badges_condition[self.player].value
    data[rom_addresses["Option_Cerulean_Cave_Key_Items"]] = self.multiworld.cerulean_cave_key_items_condition[self.player].total
    write_bytes(data, encode_text(str(self.multiworld.cerulean_cave_badges_condition[self.player].value)), rom_addresses["Text_Cerulean_Cave_Badges"])
    write_bytes(data, encode_text(str(self.multiworld.cerulean_cave_key_items_condition[self.player].total) + " key items."), rom_addresses["Text_Cerulean_Cave_Key_Items"])
    data[rom_addresses['Option_Encounter_Minimum_Steps']] = self.multiworld.minimum_steps_between_encounters[self.player].value
    data[rom_addresses['Option_Route23_Badges']] = self.multiworld.victory_road_condition[self.player].value
    data[rom_addresses['Option_Victory_Road_Badges']] = self.multiworld.route_22_gate_condition[self.player].value
    data[rom_addresses['Option_Elite_Four_Pokedex']] = self.multiworld.elite_four_pokedex_condition[self.player].total
    data[rom_addresses['Option_Elite_Four_Key_Items']] = self.multiworld.elite_four_key_items_condition[self.player].total
    data[rom_addresses['Option_Elite_Four_Badges']] = self.multiworld.elite_four_badges_condition[self.player].value
    write_bytes(data, encode_text(str(self.multiworld.elite_four_badges_condition[self.player].value)), rom_addresses["Text_Elite_Four_Badges"])
    write_bytes(data, encode_text(str(self.multiworld.elite_four_key_items_condition[self.player].total) + " key items, and"), rom_addresses["Text_Elite_Four_Key_Items"])
    write_bytes(data, encode_text(str(self.multiworld.elite_four_pokedex_condition[self.player].total) + " #MON"), rom_addresses["Text_Elite_Four_Pokedex"])
    write_bytes(data, encode_text(str(self.total_key_items), length=2), rom_addresses["Trainer_Screen_Total_Key_Items"])

    data[rom_addresses['Option_Viridian_Gym_Badges']] = self.multiworld.viridian_gym_condition[self.player].value
    data[rom_addresses['Option_EXP_Modifier']] = self.multiworld.exp_modifier[self.player].value
    if not self.multiworld.require_item_finder[self.player]:
        data[rom_addresses['Option_Itemfinder']] = 0  # nop
    if self.multiworld.extra_strength_boulders[self.player]:
        for i in range(0, 3):
            data[rom_addresses['Option_Boulders'] + (i * 3)] = 0x15
    if self.multiworld.extra_key_items[self.player]:
        for i in range(0, 4):
            data[rom_addresses['Option_Rock_Tunnel_Extra_Items'] + (i * 3)] = 0x15
    if self.multiworld.old_man[self.player] == "open_viridian_city":
        data[rom_addresses['Option_Old_Man']] = 0x11
        data[rom_addresses['Option_Old_Man_Lying']] = 0x15
    data[rom_addresses['Option_Route3_Guard_A']] = self.multiworld.route_3_condition[self.player].value
    if self.multiworld.route_3_condition[self.player] == "open":
        data[rom_addresses['Option_Route3_Guard_B']] = 0x11
    if not self.multiworld.robbed_house_officer[self.player]:
        data[rom_addresses['Option_Trashed_House_Guard_A']] = 0x15
        data[rom_addresses['Option_Trashed_House_Guard_B']] = 0x11
    if self.multiworld.require_pokedex[self.player]:
        data[rom_addresses["Require_Pokedex_A"]] = 1
        data[rom_addresses["Require_Pokedex_B"]] = 1
        data[rom_addresses["Require_Pokedex_C"]] = 1
    else:
        data[rom_addresses["Require_Pokedex_D"]] = 0x18  # jr
    if self.multiworld.dexsanity[self.player]:
        data[rom_addresses["Option_Dexsanity_A"]] = 1
        data[rom_addresses["Option_Dexsanity_B"]] = 1
    if self.multiworld.all_pokemon_seen[self.player]:
        data[rom_addresses["Option_Pokedex_Seen"]] = 1
    money = str(self.multiworld.starting_money[self.player].value).zfill(6)
    data[rom_addresses["Starting_Money_High"]] = int(money[:2], 16)
    data[rom_addresses["Starting_Money_Middle"]] = int(money[2:4], 16)
    data[rom_addresses["Starting_Money_Low"]] = int(money[4:], 16)
    data[rom_addresses["Text_Badges_Needed_Viridian_Gym"]] = encode_text(
        str(self.multiworld.viridian_gym_condition[self.player].value))[0]
    data[rom_addresses["Text_Rt23_Badges_A"]] = encode_text(
        str(self.multiworld.victory_road_condition[self.player].value))[0]
    data[rom_addresses["Text_Rt23_Badges_B"]] = encode_text(
        str(self.multiworld.victory_road_condition[self.player].value))[0]
    data[rom_addresses["Text_Rt23_Badges_C"]] = encode_text(
        str(self.multiworld.victory_road_condition[self.player].value))[0]
    data[rom_addresses["Text_Rt23_Badges_D"]] = encode_text(
        str(self.multiworld.victory_road_condition[self.player].value))[0]
    data[rom_addresses["Text_Badges_Needed"]] = encode_text(
        str(self.multiworld.elite_four_badges_condition[self.player].value))[0]
    write_bytes(data, encode_text(
        " ".join(self.multiworld.get_location("Route 4 Pokemon Center - Pokemon For Sale", self.player).item.name.upper().split()[1:])),
                rom_addresses["Text_Magikarp_Salesman"])

    if self.multiworld.badges_needed_for_hm_moves[self.player].value == 0:
        for hm_move in poke_data.hm_moves:
            write_bytes(data, bytearray([0x00, 0x00, 0x00, 0x00, 0x00, 0x00, 0x00, 0x00, 0x00]),
                        rom_addresses["HM_" + hm_move + "_Badge_a"])
    elif self.extra_badges:
        written_badges = {}
        for hm_move, badge in self.extra_badges.items():
            data[rom_addresses["HM_" + hm_move + "_Badge_b"]] = {"Boulder Badge": 0x47, "Cascade Badge": 0x4F,
                                                                 "Thunder Badge": 0x57, "Rainbow Badge": 0x5F,
                                                                 "Soul Badge": 0x67, "Marsh Badge": 0x6F,
                                                                 "Volcano Badge": 0x77, "Earth Badge": 0x7F}[badge]
            move_text = hm_move
            if badge not in ["Marsh Badge", "Volcano Badge", "Earth Badge"]:
                move_text = ", " + move_text
            rom_address = rom_addresses["Badge_Text_" + badge.replace(" ", "_")]
            if badge in written_badges:
                rom_address += len(written_badges[badge])
                move_text = ", " + move_text
            write_bytes(data, encode_text(move_text.upper()), rom_address)
            written_badges[badge] = move_text
        for badge in ["Marsh Badge", "Volcano Badge", "Earth Badge"]:
            if badge not in written_badges:
                write_bytes(data, encode_text("Nothing"), rom_addresses["Badge_Text_" + badge.replace(" ", "_")])

    type_loc = rom_addresses["Type_Chart"]
    for matchup in self.type_chart:
        if matchup[2] != 10:  # don't needlessly divide damage by 10 and multiply by 10
            data[type_loc] = poke_data.type_ids[matchup[0]]
            data[type_loc + 1] = poke_data.type_ids[matchup[1]]
            data[type_loc + 2] = matchup[2]
            type_loc += 3
    data[type_loc] = 0xFF
    data[type_loc + 1] = 0xFF
    data[type_loc + 2] = 0xFF

    if self.multiworld.normalize_encounter_chances[self.player].value:
        chances = [25, 51, 77, 103, 129, 155, 180, 205, 230, 255]
        for i, chance in enumerate(chances):
            data[rom_addresses['Encounter_Chances'] + (i * 2)] = chance

    for mon, mon_data in self.local_poke_data.items():
        if mon == "Mew":
            address = rom_addresses["Base_Stats_Mew"]
        else:
            address = rom_addresses["Base_Stats"] + (28 * (mon_data["dex"] - 1))
        data[address + 1] = self.local_poke_data[mon]["hp"]
        data[address + 2] = self.local_poke_data[mon]["atk"]
        data[address + 3] = self.local_poke_data[mon]["def"]
        data[address + 4] = self.local_poke_data[mon]["spd"]
        data[address + 5] = self.local_poke_data[mon]["spc"]
        data[address + 6] = poke_data.type_ids[self.local_poke_data[mon]["type1"]]
        data[address + 7] = poke_data.type_ids[self.local_poke_data[mon]["type2"]]
        data[address + 8] = self.local_poke_data[mon]["catch rate"]
        data[address + 15] = poke_data.moves[self.local_poke_data[mon]["start move 1"]]["id"]
        data[address + 16] = poke_data.moves[self.local_poke_data[mon]["start move 2"]]["id"]
        data[address + 17] = poke_data.moves[self.local_poke_data[mon]["start move 3"]]["id"]
        data[address + 18] = poke_data.moves[self.local_poke_data[mon]["start move 4"]]["id"]
        write_bytes(data, self.local_poke_data[mon]["tms"], address + 20)
        if mon in self.learnsets and self.learnsets[mon]:
                address = rom_addresses["Learnset_" + mon.replace(" ", "")]
                for i, move in enumerate(self.learnsets[mon]):
                    data[(address + 1) + i * 2] = poke_data.moves[move]["id"]

    data[rom_addresses["Option_Aide_Rt2"]] = self.multiworld.oaks_aide_rt_2[self.player].value
    data[rom_addresses["Option_Aide_Rt11"]] = self.multiworld.oaks_aide_rt_11[self.player].value
    data[rom_addresses["Option_Aide_Rt15"]] = self.multiworld.oaks_aide_rt_15[self.player].value

    if self.multiworld.safari_zone_normal_battles[self.player].value == 1:
        data[rom_addresses["Option_Safari_Zone_Battle_Type"]] = 255

    if self.multiworld.reusable_tms[self.player].value:
        data[rom_addresses["Option_Reusable_TMs"]] = 0xC9

    for i in range(1, 10):
        data[rom_addresses[f"Option_Trainersanity{i}"]] = self.multiworld.trainersanity[self.player].value

    data[rom_addresses["Option_Always_Half_STAB"]] = int(not self.multiworld.same_type_attack_bonus[self.player].value)

    if self.multiworld.better_shops[self.player]:
        inventory = ["Poke Ball", "Great Ball", "Ultra Ball"]
        if self.multiworld.better_shops[self.player].value == 2:
            inventory.append("Master Ball")
        inventory += ["Potion", "Super Potion", "Hyper Potion", "Max Potion", "Full Restore", "Revive", "Antidote",
                      "Awakening", "Burn Heal", "Ice Heal", "Paralyze Heal", "Full Heal", "Repel", "Super Repel",
                      "Max Repel", "Escape Rope"]
        shop_data = bytearray([0xFE, len(inventory)])
        shop_data += bytearray([item_table[item].id - 172000000 for item in inventory])
        shop_data.append(0xFF)
        for shop in range(1, 11):
            write_bytes(data, shop_data, rom_addresses[f"Shop{shop}"])
    if self.multiworld.stonesanity[self.player]:
        write_bytes(data, bytearray([0xFE, 1, item_table["Poke Doll"].id - 172000000, 0xFF]), rom_addresses[f"Shop_Stones"])

    price = str(self.multiworld.master_ball_price[self.player].value).zfill(6)
    price = bytearray([int(price[:2], 16), int(price[2:4], 16), int(price[4:], 16)])
    write_bytes(data, price, rom_addresses["Price_Master_Ball"])  # Money values in Red and Blue are weird

    for item in reversed(self.multiworld.precollected_items[self.player]):
        if data[rom_addresses["Start_Inventory"] + item.code - 172000000] < 255:
            data[rom_addresses["Start_Inventory"] + item.code - 172000000] += 1

    set_mon_palettes(self, random, data)

    for move_data in self.local_move_data.values():
        if move_data["id"] == 0:
            continue
        address = rom_addresses["Move_Data"] + ((move_data["id"] - 1) * 6)
        write_bytes(data, bytearray([move_data["id"], move_data["effect"], move_data["power"],
                    poke_data.type_ids[move_data["type"]], round(move_data["accuracy"] * 2.55), move_data["pp"]]), address)

    TM_IDs = bytearray([poke_data.moves[move]["id"] for move in self.local_tms])
    write_bytes(data, TM_IDs, rom_addresses["TM_Moves"])

    if self.multiworld.randomize_rock_tunnel[self.player]:
        seed = randomize_rock_tunnel(data, random)
        write_bytes(data, encode_text(f"SEED: <LINE>{seed}"), rom_addresses["Text_Rock_Tunnel_Sign"])

    mons = [mon["id"] for mon in poke_data.pokemon_data.values()]
    random.shuffle(mons)
    data[rom_addresses['Title_Mon_First']] = mons.pop()
    for mon in range(0, 16):
        data[rom_addresses['Title_Mons'] + mon] = mons.pop()
    if self.multiworld.game_version[self.player].value:
        mons.sort(key=lambda mon: 0 if mon == self.multiworld.get_location("Oak's Lab - Starter 1", self.player).item.name
                  else 1 if mon == self.multiworld.get_location("Oak's Lab - Starter 2", self.player).item.name else
                  2 if mon == self.multiworld.get_location("Oak's Lab - Starter 3", self.player).item.name else 3)
    else:
        mons.sort(key=lambda mon: 0 if mon == self.multiworld.get_location("Oak's Lab - Starter 2", self.player).item.name
                  else 1 if mon == self.multiworld.get_location("Oak's Lab - Starter 1", self.player).item.name else
                  2 if mon == self.multiworld.get_location("Oak's Lab - Starter 3", self.player).item.name else 3)
    write_bytes(data, encode_text(self.multiworld.seed_name[-20:], 20, True), rom_addresses['Title_Seed'])

    slot_name = self.multiworld.player_name[self.player]
    slot_name.replace("@", " ")
    slot_name.replace("<", " ")
    slot_name.replace(">", " ")
    write_bytes(data, encode_text(slot_name, 16, True, True), rom_addresses['Title_Slot_Name'])

    if self.trainer_name == "choose_in_game":
        data[rom_addresses["Skip_Player_Name"]] = 0
    else:
        write_bytes(data, self.trainer_name, rom_addresses['Player_Name'])
    if self.rival_name == "choose_in_game":
        data[rom_addresses["Skip_Rival_Name"]] = 0
    else:
        write_bytes(data, self.rival_name, rom_addresses['Rival_Name'])

    data[0xFF00] = 2  # client compatibility version
    write_bytes(data, self.multiworld.seed_name.encode(), 0xFFDB)
    write_bytes(data, self.multiworld.player_name[self.player].encode(), 0xFFF0)

    self.finished_level_scaling.wait()

    write_quizzes(self, data, random)

    for location in self.multiworld.get_locations():
        if location.player != self.player:
            continue
        elif location.party_data:
            for party in location.party_data:
                if not isinstance(party["party_address"], list):
                    addresses = [rom_addresses[party["party_address"]]]
                    parties = [party["party"]]
                else:
                    addresses = [rom_addresses[address] for address in party["party_address"]]
                    parties = party["party"]
                levels = party["level"]
                for address, party in zip(addresses, parties):
                    if isinstance(levels, int):
                        data[address] = levels
                        address += 1
                        for mon in party:
                            data[address] = poke_data.pokemon_data[mon]["id"]
                            address += 1
                    else:
                        address += 1
                        for level, mon in zip(levels, party):
                            data[address] = level
                            data[address + 1] = poke_data.pokemon_data[mon]["id"]
                            address += 2
                    assert data[address] == 0 or location.name == "Fossil Level - Trainer Parties"
            continue
        elif location.rom_address is None:
            continue
        if location.item and location.item.player == self.player:
            if location.rom_address:
                rom_address = location.rom_address
                if not isinstance(rom_address, list):
                    rom_address = [rom_address]
                for address in rom_address:
                    if location.item.name in poke_data.pokemon_data.keys():
                        data[address] = poke_data.pokemon_data[location.item.name]["id"]
                    elif " ".join(location.item.name.split()[1:]) in poke_data.pokemon_data.keys():
                        data[address] = poke_data.pokemon_data[" ".join(location.item.name.split()[1:])]["id"]
                    else:
                        item_id = self.item_name_to_id[location.item.name] - 172000000
                        if item_id > 255:
                            item_id -= 256
                        data[address] = item_id
                    if location.level:
                        data[location.level_address] = location.level

        else:
            rom_address = location.rom_address
            if not isinstance(rom_address, list):
                rom_address = [rom_address]
            for address in rom_address:
                data[address] = 0x2C  # AP Item

    outfilepname = f'_P{self.player}'
    outfilepname += f"_{self.multiworld.get_file_safe_player_name(self.player).replace(' ', '_')}" \
        if self.multiworld.player_name[self.player] != 'Player%d' % self.player else ''
    rompath = os.path.join(output_directory, f'AP_{self.multiworld.seed_name}{outfilepname}.gb')
    with open(rompath, 'wb') as outfile:
        outfile.write(data)
    if self.multiworld.game_version[self.player].current_key == "red":
        patch = RedDeltaPatch(os.path.splitext(rompath)[0] + RedDeltaPatch.patch_file_ending, player=self.player,
                              player_name=self.multiworld.player_name[self.player], patched_path=rompath)
    else:
        patch = BlueDeltaPatch(os.path.splitext(rompath)[0] + BlueDeltaPatch.patch_file_ending, player=self.player,
                               player_name=self.multiworld.player_name[self.player], patched_path=rompath)

    patch.write()
    os.unlink(rompath)


def write_bytes(data, byte_array, address):
    for byte in byte_array:
        data[address] = byte
        address += 1


def get_base_rom_bytes(game_version: str, hash: str="") -> bytes:
    file_name = get_base_rom_path(game_version)
    with open(file_name, "rb") as file:
        base_rom_bytes = bytes(file.read())
    if hash:
        basemd5 = hashlib.md5()
        basemd5.update(base_rom_bytes)
        if hash != basemd5.hexdigest():
            raise Exception(f"Supplied Base Rom does not match known MD5 for Pokémon {game_version.title()} UE "
                            "release. Get the correct game and version, then dump it")
    return base_rom_bytes


def get_base_rom_path(game_version: str) -> str:
    options = Utils.get_options()
    file_name = options["pokemon_rb_options"][f"{game_version}_rom_file"]
    if not os.path.exists(file_name):
        file_name = Utils.user_path(file_name)
    return file_name


class BlueDeltaPatch(APDeltaPatch):
    patch_file_ending = ".apblue"
    hash = "50927e843568814f7ed45ec4f944bd8b"
    game_version = "blue"
    game = "Pokemon Red and Blue"
    result_file_ending = ".gb"
    @classmethod
    def get_source_data(cls) -> bytes:
        return get_base_rom_bytes(cls.game_version, cls.hash)


class RedDeltaPatch(APDeltaPatch):
    patch_file_ending = ".apred"
    hash = "3d45c1ee9abd5738df46d2bdda8b57dc"
    game_version = "red"
    game = "Pokemon Red and Blue"
    result_file_ending = ".gb"
    @classmethod
    def get_source_data(cls) -> bytes:
        return get_base_rom_bytes(cls.game_version, cls.hash)<|MERGE_RESOLUTION|>--- conflicted
+++ resolved
@@ -2,12 +2,8 @@
 import hashlib
 import Utils
 import bsdiff4
-<<<<<<< HEAD
-from Patch import APDeltaPatch
-=======
 from copy import deepcopy
 from worlds.Files import APDeltaPatch
->>>>>>> 210d6f81
 from .text import encode_text
 from .items import item_table
 from .pokemon import set_mon_palettes
