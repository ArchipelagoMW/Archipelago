import os
import hashlib
import Utils
import bsdiff4
from copy import deepcopy
from Patch import APDeltaPatch
from .text import encode_text
from .rom_addresses import rom_addresses
from .locations import location_data
import worlds.pokemon_rb.poke_data as poke_data


def choose_forced_type(chances, random):
    n = random.randint(1, 100)
    for chance in chances:
        if chance[0] >= n:
            return chance[1]
    return None


def filter_moves(moves, type, random):
    ret = []
    for move in moves:
        if poke_data.moves[move]["type"] == type or type is None:
            ret.append(move)
    random.shuffle(ret)
    return ret


def get_move(moves, chances, random, starting_move=False):
    type = choose_forced_type(chances, random)
    filtered_moves = filter_moves(moves, type, random)
    for move in filtered_moves:
        if poke_data.moves[move]["accuracy"] > 80 and poke_data.moves[move]["power"] > 0 or not starting_move:
            moves.remove(move)
            return move
    else:
        return get_move(moves, [], random, starting_move)


def get_encounter_slots(self):
    encounter_slots = [location for location in location_data if location.type == "Wild Encounter"]

    for location in encounter_slots:
        if isinstance(location.original_item, list):
            location.original_item = location.original_item[not self.multiworld.game_version[self.player].value]
    return encounter_slots


def get_base_stat_total(mon):
    return (poke_data.pokemon_data[mon]["atk"] + poke_data.pokemon_data[mon]["def"]
            + poke_data.pokemon_data[mon]["hp"] + poke_data.pokemon_data[mon]["spd"]
            + poke_data.pokemon_data[mon]["spc"])


def randomize_pokemon(self, mon, mons_list, randomize_type):
    if randomize_type in [1, 3]:
        type_mons = [pokemon for pokemon in mons_list if any([poke_data.pokemon_data[mon][
             "type1"] in [self.local_poke_data[pokemon]["type1"], self.local_poke_data[pokemon]["type2"]],
             poke_data.pokemon_data[mon]["type2"] in [self.local_poke_data[pokemon]["type1"],
                                                      self.local_poke_data[pokemon]["type2"]]])]
        if not type_mons:
            type_mons = mons_list.copy()
        if randomize_type == 3:
            stat_base = get_base_stat_total(mon)
            type_mons.sort(key=lambda mon: abs(get_base_stat_total(mon) - stat_base))
        mon = type_mons[round(self.multiworld.random.triangular(0, len(type_mons) - 1, 0))]
    if randomize_type == 2:
        stat_base = get_base_stat_total(mon)
        mons_list.sort(key=lambda mon: abs(get_base_stat_total(mon) - stat_base))
        mon = mons_list[round(self.multiworld.random.triangular(0, 50, 0))]
    elif randomize_type == 4:
        mon = self.multiworld.random.choice(mons_list)
    return mon


def process_trainer_data(self, data):
    mons_list = [pokemon for pokemon in poke_data.pokemon_data.keys() if pokemon not in poke_data.legendary_pokemon
                 or self.multiworld.trainer_legendaries[self.player].value]
    address = rom_addresses["Trainer_Data"]
    while address < rom_addresses["Trainer_Data_End"]:
        if data[address] == 255:
            mode = 1
        else:
            mode = 0
        while True:
            address += 1
            if data[address] == 0:
                address += 1
                break
            address += mode
            mon = None
            for i in range(1, 4):
                for l in ["A", "B", "C", "D", "E", "F", "G", "H"]:
                    if rom_addresses[f"Rival_Starter{i}_{l}"] == address:
                        mon = " ".join(self.multiworld.get_location(f"Pallet Town - Starter {i}", self.player).item.name.split()[1:])
                        if l in ["D", "E", "F", "G", "H"] and mon in poke_data.evolves_to:
                            mon = poke_data.evolves_to[mon]
                        if l in ["F", "G", "H"] and mon in poke_data.evolves_to:
                            mon = poke_data.evolves_to[mon]
            if mon is None and self.multiworld.randomize_trainer_parties[self.player].value:
                mon = poke_data.id_to_mon[data[address]]
                mon = randomize_pokemon(self, mon, mons_list, self.multiworld.randomize_trainer_parties[self.player].value)
            if mon is not None:
                data[address] = poke_data.pokemon_data[mon]["id"]


def process_static_pokemon(self):
    starter_slots = [location for location in location_data if location.type == "Starter Pokemon"]
    legendary_slots = [location for location in location_data if location.type == "Legendary Pokemon"]
    static_slots = [location for location in location_data if location.type in
                    ["Static Pokemon", "Missable Pokemon"]]
    legendary_mons = [slot.original_item for slot in legendary_slots]

    tower_6F_mons = set()
    for i in range(1, 11):
        tower_6F_mons.add(self.multiworld.get_location(f"Pokemon Tower 6F - Wild Pokemon - {i}", self.player).item.name)

    mons_list = [pokemon for pokemon in poke_data.first_stage_pokemon if pokemon not in poke_data.legendary_pokemon
                 or self.multiworld.randomize_legendary_pokemon[self.player].value == 3]
    if self.multiworld.randomize_legendary_pokemon[self.player].value == 0:
        for slot in legendary_slots:
            location = self.multiworld.get_location(slot.name, self.player)
            location.place_locked_item(self.create_item("Missable " + slot.original_item))
    elif self.multiworld.randomize_legendary_pokemon[self.player].value == 1:
        self.multiworld.random.shuffle(legendary_mons)
        for slot in legendary_slots:
            location = self.multiworld.get_location(slot.name, self.player)
            location.place_locked_item(self.create_item("Missable " + legendary_mons.pop()))
    elif self.multiworld.randomize_legendary_pokemon[self.player].value == 2:
        static_slots = static_slots + legendary_slots
        self.multiworld.random.shuffle(static_slots)
        static_slots.sort(key=lambda s: 0 if s.name == "Pokemon Tower 6F - Restless Soul" else 1)
        while legendary_slots:
            swap_slot = legendary_slots.pop()
            slot = static_slots.pop()
            slot_type = slot.type.split()[0]
            if slot_type == "Legendary":
                slot_type = "Missable"
            location = self.multiworld.get_location(slot.name, self.player)
            location.place_locked_item(self.create_item(slot_type + " " + swap_slot.original_item))
            swap_slot.original_item = slot.original_item
    elif self.multiworld.randomize_legendary_pokemon[self.player].value == 3:
        static_slots = static_slots + legendary_slots

    for slot in static_slots:
        location = self.multiworld.get_location(slot.name, self.player)
        randomize_type = self.multiworld.randomize_static_pokemon[self.player].value
        slot_type = slot.type.split()[0]
        if slot_type == "Legendary":
            slot_type = "Missable"
        if not randomize_type:
            location.place_locked_item(self.create_item(slot_type + " " + slot.original_item))
        else:
            mon = self.create_item(slot_type + " " +
                                       randomize_pokemon(self, slot.original_item, mons_list, randomize_type))
            while location.name == "Pokemon Tower 6F - Restless Soul" and mon in tower_6F_mons:
                mon = self.create_item(slot_type + " " + randomize_pokemon(self, slot.original_item, mons_list,
                                                                              randomize_type))
            location.place_locked_item(mon)

    for slot in starter_slots:
        location = self.multiworld.get_location(slot.name, self.player)
        randomize_type = self.multiworld.randomize_starter_pokemon[self.player].value
        slot_type = "Missable"
        if not randomize_type:
            location.place_locked_item(self.create_item(slot_type + " " + slot.original_item))
        else:
            location.place_locked_item(self.create_item(slot_type + " " +
                                       randomize_pokemon(self, slot.original_item, mons_list, randomize_type)))


def process_wild_pokemon(self):

    encounter_slots = get_encounter_slots(self)

    placed_mons = {pokemon: 0 for pokemon in poke_data.pokemon_data.keys()}
    if self.multiworld.randomize_wild_pokemon[self.player].value:
        mons_list = [pokemon for pokemon in poke_data.pokemon_data.keys() if pokemon not in poke_data.legendary_pokemon
                     or self.multiworld.randomize_legendary_pokemon[self.player].value == 3]
        self.multiworld.random.shuffle(encounter_slots)
        locations = []
        for slot in encounter_slots:
            mon = randomize_pokemon(self, slot.original_item, mons_list, self.multiworld.randomize_wild_pokemon[self.player].value)
            # if static Pokemon are not randomized, we make sure nothing on Pokemon Tower 6F is a Marowak
            # if static Pokemon are randomized we deal with that during static encounter randomization
            while (self.multiworld.randomize_static_pokemon[self.player].value == 0 and mon == "Marowak"
                   and "Pokemon Tower 6F" in slot.name):
                # to account for the possibility that only one ground type Pokemon exists, match only stats for this fix
                mon = randomize_pokemon(self, slot.original_item, mons_list, 2)
            placed_mons[mon] += 1
            location = self.multiworld.get_location(slot.name, self.player)
            location.item = self.create_item(mon)
            location.event = True
            location.locked = True
            location.item.location = location
            locations.append(location)

        mons_to_add = []
        remaining_pokemon = [pokemon for pokemon in poke_data.pokemon_data.keys() if placed_mons[pokemon] == 0 and
                             (pokemon not in poke_data.legendary_pokemon or self.multiworld.randomize_legendary_pokemon[self.player].value == 3)]
        if self.multiworld.catch_em_all[self.player].value == 1:
            mons_to_add = [pokemon for pokemon in poke_data.first_stage_pokemon if placed_mons[pokemon] == 0 and
                            (pokemon not in poke_data.legendary_pokemon or self.multiworld.randomize_legendary_pokemon[self.player].value == 3)]
        elif self.multiworld.catch_em_all[self.player].value == 2:
            mons_to_add = remaining_pokemon.copy()
        logic_needed_mons = max(self.multiworld.oaks_aide_rt_2[self.player].value,
                                self.multiworld.oaks_aide_rt_11[self.player].value,
                                self.multiworld.oaks_aide_rt_15[self.player].value)
        if self.multiworld.accessibility[self.player] == "minimal":
            logic_needed_mons = 0

        self.multiworld.random.shuffle(remaining_pokemon)
        while (len([pokemon for pokemon in placed_mons if placed_mons[pokemon] > 0])
               + len(mons_to_add) < logic_needed_mons):
            mons_to_add.append(remaining_pokemon.pop())
        for mon in mons_to_add:
            stat_base = get_base_stat_total(mon)
            candidate_locations = get_encounter_slots(self)
            if self.multiworld.randomize_wild_pokemon[self.player].value in [1, 3]:
                candidate_locations = [slot for slot in candidate_locations if any([poke_data.pokemon_data[slot.original_item][
                    "type1"] in [self.local_poke_data[mon]["type1"], self.local_poke_data[mon]["type2"]],
                    poke_data.pokemon_data[slot.original_item]["type2"] in [self.local_poke_data[mon]["type1"],
                                                                          self.local_poke_data[mon]["type2"]]])]
            if not candidate_locations:
                candidate_locations = location_data
            candidate_locations = [self.multiworld.get_location(location.name, self.player) for location in candidate_locations]
            candidate_locations.sort(key=lambda slot: abs(get_base_stat_total(slot.item.name) - stat_base))
            for location in candidate_locations:
                if placed_mons[location.item.name] > 1 or location.item.name not in poke_data.first_stage_pokemon:
                    placed_mons[location.item.name] -= 1
                    location.item = self.create_item(mon)
                    location.item.location = location
                    placed_mons[mon] += 1
                    break

    else:
        for slot in encounter_slots:
            location = self.multiworld.get_location(slot.name, self.player)
            location.item = self.create_item(slot.original_item)
            location.event = True
            location.locked = True
            location.item.location = location
            placed_mons[location.item.name] += 1


def process_pokemon_data(self):

    local_poke_data = deepcopy(poke_data.pokemon_data)
    learnsets = deepcopy(poke_data.learnsets)

    for mon, mon_data in local_poke_data.items():
        if self.multiworld.randomize_pokemon_stats[self.player].value == 1:
            stats = [mon_data["hp"], mon_data["atk"], mon_data["def"], mon_data["spd"], mon_data["spc"]]
            self.multiworld.random.shuffle(stats)
            mon_data["hp"] = stats[0]
            mon_data["atk"] = stats[1]
            mon_data["def"] = stats[2]
            mon_data["spd"] = stats[3]
            mon_data["spc"] = stats[4]
        elif self.multiworld.randomize_pokemon_stats[self.player].value == 2:
            old_stats = mon_data["hp"] + mon_data["atk"] + mon_data["def"] + mon_data["spd"] + mon_data["spc"] - 5
            stats = [1, 1, 1, 1, 1]
            while old_stats > 0:
                stat = self.multiworld.random.randint(0, 4)
                if stats[stat] < 255:
                    old_stats -= 1
                    stats[stat] += 1
            mon_data["hp"] = stats[0]
            mon_data["atk"] = stats[1]
            mon_data["def"] = stats[2]
            mon_data["spd"] = stats[3]
            mon_data["spc"] = stats[4]
        if self.multiworld.randomize_pokemon_types[self.player].value:
            if self.multiworld.randomize_pokemon_types[self.player].value == 1 and mon in poke_data.evolves_from:
                type1 = local_poke_data[poke_data.evolves_from[mon]]["type1"]
                type2 = local_poke_data[poke_data.evolves_from[mon]]["type2"]
                if type1 == type2:
                    if self.multiworld.secondary_type_chance[self.player].value == -1:
                        if mon_data["type1"] != mon_data["type2"]:
                            while type2 == type1:
                                type2 = self.multiworld.random.choice(list(poke_data.type_names.values()))
                    elif self.multiworld.random.randint(1, 100) <= self.multiworld.secondary_type_chance[self.player].value:
                        type2 = self.multiworld.random.choice(list(poke_data.type_names.values()))
            else:
                type1 = self.multiworld.random.choice(list(poke_data.type_names.values()))
                type2 = type1
                if ((self.multiworld.secondary_type_chance[self.player].value == -1 and mon_data["type1"]
                     != mon_data["type2"]) or self.multiworld.random.randint(1, 100)
                        <= self.multiworld.secondary_type_chance[self.player].value):
                    while type2 == type1:
                        type2 = self.multiworld.random.choice(list(poke_data.type_names.values()))

            mon_data["type1"] = type1
            mon_data["type2"] = type2
        if self.multiworld.randomize_pokemon_movesets[self.player].value:
            if self.multiworld.randomize_pokemon_movesets[self.player].value == 1:
                if mon_data["type1"] == "Normal" and mon_data["type2"] == "Normal":
                    chances = [[75, "Normal"]]
                elif mon_data["type1"] == "Normal" or mon_data["type2"] == "Normal":
                    if mon_data["type1"] == "Normal":
                        second_type = mon_data["type2"]
                    else:
                        second_type = mon_data["type1"]
                    chances = [[30, "Normal"], [85, second_type]]
                elif mon_data["type1"] == mon_data["type2"]:
                    chances = [[60, mon_data["type1"]], [80, "Normal"]]
                else:
                    chances = [[50, mon_data["type1"]], [80, mon_data["type2"]], [85, "Normal"]]
            else:
                chances = []
            moves = list(poke_data.moves.keys())
            for move in ["No Move"] + poke_data.hm_moves:
                moves.remove(move)
            mon_data["start move 1"] = get_move(moves, chances, self.multiworld.random, True)
            for i in range(2, 5):
                if mon_data[f"start move {i}"] != "No Move" or self.multiworld.start_with_four_moves[
                        self.player].value == 1:
                    mon_data[f"start move {i}"] = get_move(moves, chances, self.multiworld.random)
            if mon in learnsets:
                for move_num in range(0, len(learnsets[mon])):
                    learnsets[mon][move_num] = get_move(moves, chances, self.multiworld.random)
        if self.multiworld.randomize_pokemon_catch_rates[self.player].value:
            mon_data["catch rate"] = self.multiworld.random.randint(self.multiworld.minimum_catch_rate[self.player], 255)
        else:
            mon_data["catch rate"] = max(self.multiworld.minimum_catch_rate[self.player], mon_data["catch rate"])

        if mon in poke_data.evolves_from.keys() and mon_data["type1"] == local_poke_data[poke_data.evolves_from[mon]]["type1"] and mon_data["type2"] == local_poke_data[poke_data.evolves_from[mon]]["type2"]:
            mon_data["tms"] = local_poke_data[poke_data.evolves_from[mon]]["tms"]
        elif mon != "Mew":
            tms_hms = poke_data.tm_moves + poke_data.hm_moves
            for flag, tm_move in enumerate(tms_hms):
                if (flag < 50 and self.multiworld.tm_compatibility[self.player].value == 1) or (flag >= 50 and self.multiworld.hm_compatibility[self.player].value == 1):
                    type_match = poke_data.moves[tm_move]["type"] in [mon_data["type1"], mon_data["type2"]]
                    bit = int(self.multiworld.random.randint(1, 100) < [[90, 50, 25], [100, 75, 25]][flag >= 50][0 if type_match else 1 if poke_data.moves[tm_move]["type"] == "Normal" else 2])
                elif (flag < 50 and self.multiworld.tm_compatibility[self.player].value == 2) or (flag >= 50 and self.multiworld.hm_compatibility[self.player].value == 2):
                    bit = [0, 1][self.multiworld.random.randint(0, 1)]
                elif (flag < 50 and self.multiworld.tm_compatibility[self.player].value == 3) or (flag >= 50 and self.multiworld.hm_compatibility[self.player].value == 3):
                    bit = 1
                else:
                    continue
                if bit:
                    mon_data["tms"][int(flag / 8)] |= 1 << (flag % 8)
                else:
                    mon_data["tms"][int(flag / 8)] &= ~(1 << (flag % 8))

    self.local_poke_data = local_poke_data
    self.learnsets = learnsets



def generate_output(self, output_directory: str):
    random = self.multiworld.slot_seeds[self.player]
    game_version = self.multiworld.game_version[self.player].current_key
    data = bytearray(get_base_rom_bytes(game_version))

    basemd5 = hashlib.md5()
    basemd5.update(data)

    for location in self.multiworld.get_locations():
        if location.player != self.player or location.rom_address is None:
            continue
        if location.item and location.item.player == self.player:
            if location.rom_address:
                rom_address = location.rom_address
                if not isinstance(rom_address, list):
                    rom_address = [rom_address]
                for address in rom_address:
                    if location.item.name in poke_data.pokemon_data.keys():
                        data[address] = poke_data.pokemon_data[location.item.name]["id"]
                    elif " ".join(location.item.name.split()[1:]) in poke_data.pokemon_data.keys():
                        data[address] = poke_data.pokemon_data[" ".join(location.item.name.split()[1:])]["id"]
                    else:
                        data[address] = self.item_name_to_id[location.item.name] - 172000000

        else:
            data[location.rom_address] = 0x2C  # AP Item
    data[rom_addresses['Fly_Location']] = self.fly_map_code

    if self.multiworld.tea[self.player].value:
        data[rom_addresses["Option_Tea"]] = 1
        data[rom_addresses["Guard_Drink_List"]] = 0x54
        data[rom_addresses["Guard_Drink_List"] + 1] = 0
        data[rom_addresses["Guard_Drink_List"] + 2] = 0

    if self.multiworld.extra_key_items[self.player].value:
        data[rom_addresses['Options']] |= 4
    data[rom_addresses["Option_Blind_Trainers"]] = round(self.multiworld.blind_trainers[self.player].value * 2.55)
    data[rom_addresses['Option_Cerulean_Cave_Condition']] = self.multiworld.cerulean_cave_condition[self.player].value
    data[rom_addresses['Option_Encounter_Minimum_Steps']] = self.multiworld.minimum_steps_between_encounters[self.player].value
    data[rom_addresses['Option_Victory_Road_Badges']] = self.multiworld.victory_road_condition[self.player].value
    data[rom_addresses['Option_Pokemon_League_Badges']] = self.multiworld.elite_four_condition[self.player].value
    data[rom_addresses['Option_Viridian_Gym_Badges']] = self.multiworld.viridian_gym_condition[self.player].value
    data[rom_addresses['Option_EXP_Modifier']] = self.multiworld.exp_modifier[self.player].value
    if not self.multiworld.require_item_finder[self.player].value:
        data[rom_addresses['Option_Itemfinder']] = 0
    if self.multiworld.extra_strength_boulders[self.player].value:
        for i in range(0, 3):
            data[rom_addresses['Option_Boulders'] + (i * 3)] = 0x15
    if self.multiworld.extra_key_items[self.player].value:
        for i in range(0, 4):
            data[rom_addresses['Option_Rock_Tunnel_Extra_Items'] + (i * 3)] = 0x15
    if self.multiworld.old_man[self.player].value == 2:
        data[rom_addresses['Option_Old_Man']] = 0x11
        data[rom_addresses['Option_Old_Man_Lying']] = 0x15
    money = str(self.multiworld.starting_money[self.player].value)
    while len(money) < 6:
        money = "0" + money
    data[rom_addresses["Starting_Money_High"]] = int(money[:2], 16)
    data[rom_addresses["Starting_Money_Middle"]] = int(money[2:4], 16)
    data[rom_addresses["Starting_Money_Low"]] = int(money[4:], 16)
    data[rom_addresses["Text_Badges_Needed_Viridian_Gym"]] = encode_text(
        str(self.world.viridian_gym_condition[self.player].value))[0]
    data[rom_addresses["Text_Badges_Needed"]] = encode_text(
        str(max(self.multiworld.victory_road_condition[self.player].value,
                self.multiworld.elite_four_condition[self.player].value)))[0]
    if self.multiworld.badges_needed_for_hm_moves[self.player].value == 0:
        for hm_move in poke_data.hm_moves:
            write_bytes(data, bytearray([0x00, 0x00, 0x00, 0x00, 0x00, 0x00, 0x00, 0x00, 0x00]),
                        rom_addresses["HM_" + hm_move + "_Badge_a"])
    elif self.extra_badges:
        written_badges = {}
        for hm_move, badge in self.extra_badges.items():
            data[rom_addresses["HM_" + hm_move + "_Badge_b"]] = {"Boulder Badge": 0x47, "Cascade Badge": 0x4F,
                                                                 "Thunder Badge": 0x57, "Rainbow Badge": 0x5F,
                                                                 "Soul Badge": 0x67, "Marsh Badge": 0x6F,
                                                                 "Volcano Badge": 0x77, "Earth Badge": 0x7F}[badge]
            move_text = hm_move
            if badge not in ["Marsh Badge", "Volcano Badge", "Earth Badge"]:
                move_text = ", " + move_text
            rom_address = rom_addresses["Badge_Text_" + badge.replace(" ", "_")]
            if badge in written_badges:
                rom_address += len(written_badges[badge])
                move_text = ", " + move_text
            write_bytes(data, encode_text(move_text.upper()), rom_address)
            written_badges[badge] = move_text
        for badge in ["Marsh Badge", "Volcano Badge", "Earth Badge"]:
            if badge not in written_badges:
                write_bytes(data, encode_text("Nothing"), rom_addresses["Badge_Text_" + badge.replace(" ", "_")])

    chart = deepcopy(poke_data.type_chart)
    if self.multiworld.randomize_type_matchup_types[self.player].value == 1:
        attacking_types = []
        defending_types = []
        for matchup in chart:
            attacking_types.append(matchup[0])
            defending_types.append(matchup[1])
        random.shuffle(attacking_types)
        random.shuffle(defending_types)
        matchups = []
        while len(attacking_types) > 0:
            if [attacking_types[0], defending_types[0]] not in matchups:
                matchups.append([attacking_types.pop(0), defending_types.pop(0)])
            else:
                matchup = matchups.pop(0)
                attacking_types.append(matchup[0])
                defending_types.append(matchup[1])
            random.shuffle(attacking_types)
            random.shuffle(defending_types)
        for matchup, chart_row in zip(matchups, chart):
            chart_row[0] = matchup[0]
            chart_row[1] = matchup[1]
    elif self.multiworld.randomize_type_matchup_types[self.player].value == 2:
        used_matchups = []
        for matchup in chart:
            matchup[0] = random.choice(list(poke_data.type_names.values()))
            matchup[1] = random.choice(list(poke_data.type_names.values()))
            while [matchup[0], matchup[1]] in used_matchups:
                matchup[0] = random.choice(list(poke_data.type_names.values()))
                matchup[1] = random.choice(list(poke_data.type_names.values()))
            used_matchups.append([matchup[0], matchup[1]])
    if self.multiworld.randomize_type_matchup_type_effectiveness[self.player].value == 1:
        effectiveness_list = []
        for matchup in chart:
            effectiveness_list.append(matchup[2])
        random.shuffle(effectiveness_list)
        for (matchup, effectiveness) in zip(chart, effectiveness_list):
            matchup[2] = effectiveness
    elif self.multiworld.randomize_type_matchup_type_effectiveness[self.player].value == 2:
        for matchup in chart:
            matchup[2] = random.choice([0] + ([5, 20] * 5))
    elif self.multiworld.randomize_type_matchup_type_effectiveness[self.player].value == 3:
        for matchup in chart:
            matchup[2] = random.choice([i for i in range(0, 21) if i != 10])
    type_loc = rom_addresses["Type_Chart"]
    for matchup in chart:
        data[type_loc] = poke_data.type_ids[matchup[0]]
        data[type_loc + 1] = poke_data.type_ids[matchup[1]]
        data[type_loc + 2] = matchup[2]
        type_loc += 3
    # sort so that super-effective matchups occur first, to prevent dual "not very effective" / "super effective"
    # matchups from leading to damage being ultimately divided by 2 and then multiplied by 2, which can lead to
    # damage being reduced by 1 which leads to a "not very effective" message appearing due to my changes
    # to the way effectiveness messages are generated.
    self.type_chart = sorted(chart, key=lambda matchup: 0 - matchup[2])

    if self.multiworld.normalize_encounter_chances[self.player].value:
        chances = [25, 51, 77, 103, 129, 155, 180, 205, 230, 255]
        for i, chance in enumerate(chances):
            data[rom_addresses['Encounter_Chances'] + (i * 2)] = chance

    for mon, mon_data in self.local_poke_data.items():
        if mon == "Mew":
            address = rom_addresses["Base_Stats_Mew"]
        else:
            address = rom_addresses["Base_Stats"] + (28 * (mon_data["dex"] - 1))
        data[address + 1] = self.local_poke_data[mon]["hp"]
        data[address + 2] = self.local_poke_data[mon]["atk"]
        data[address + 3] = self.local_poke_data[mon]["def"]
        data[address + 4] = self.local_poke_data[mon]["spd"]
        data[address + 5] = self.local_poke_data[mon]["spc"]
        data[address + 6] = poke_data.type_ids[self.local_poke_data[mon]["type1"]]
        data[address + 7] = poke_data.type_ids[self.local_poke_data[mon]["type2"]]
        data[address + 8] = self.local_poke_data[mon]["catch rate"]
        data[address + 15] = poke_data.moves[self.local_poke_data[mon]["start move 1"]]["id"]
        data[address + 16] = poke_data.moves[self.local_poke_data[mon]["start move 2"]]["id"]
        data[address + 17] = poke_data.moves[self.local_poke_data[mon]["start move 3"]]["id"]
        data[address + 18] = poke_data.moves[self.local_poke_data[mon]["start move 4"]]["id"]
        write_bytes(data, self.local_poke_data[mon]["tms"], address + 20)
        if mon in self.learnsets:
            address = rom_addresses["Learnset_" + mon.replace(" ", "")]
            for i, move in enumerate(self.learnsets[mon]):
                data[(address + 1) + i * 2] = poke_data.moves[move]["id"]

    data[rom_addresses["Option_Aide_Rt2"]] = self.multiworld.oaks_aide_rt_2[self.player]
    data[rom_addresses["Option_Aide_Rt11"]] = self.multiworld.oaks_aide_rt_11[self.player]
    data[rom_addresses["Option_Aide_Rt15"]] = self.multiworld.oaks_aide_rt_15[self.player]

    if self.multiworld.safari_zone_normal_battles[self.player].value == 1:
        data[rom_addresses["Option_Safari_Zone_Battle_Type"]] = 255

    if self.multiworld.reusable_tms[self.player].value:
        data[rom_addresses["Option_Reusable_TMs"]] = 0xC9

    process_trainer_data(self, data)

    mons = [mon["id"] for mon in poke_data.pokemon_data.values()]
    random.shuffle(mons)
    data[rom_addresses['Title_Mon_First']] = mons.pop()
    for mon in range(0, 16):
        data[rom_addresses['Title_Mons'] + mon] = mons.pop()
    if self.multiworld.game_version[self.player].value:
        mons.sort(key=lambda mon: 0 if mon == self.multiworld.get_location("Pallet Town - Starter 1", self.player).item.name
                  else 1 if mon == self.multiworld.get_location("Pallet Town - Starter 2", self.player).item.name else
                  2 if mon == self.multiworld.get_location("Pallet Town - Starter 3", self.player).item.name else 3)
    else:
<<<<<<< HEAD
        mons.sort(key=lambda mon: 0 if mon == self.world.get_location("Pallet Town - Starter 2", self.player).item.name
                  else 1 if mon == self.world.get_location("Pallet Town - Starter 1", self.player).item.name else
                  2 if mon == self.world.get_location("Pallet Town - Starter 3", self.player).item.name else 3)
    write_bytes(data, encode_text(self.world.seed_name[-20:], 20, True), rom_addresses['Title_Seed'])
=======
        mons.sort(key=lambda mon: 0 if mon == self.multiworld.get_location("Pallet Town - Starter 2", self.player).item.name
                  else 1 if mon == self.multiworld.get_location("Pallet Town - Starter 1", self.player).item.name else
                  2 if mon == self.multiworld.get_location("Pallet Town - Starter 3", self.player).item.name else 3)
    write_bytes(data, encode_text(self.multiworld.seed_name, 20, True), rom_addresses['Title_Seed'])
>>>>>>> 2af51032

    slot_name = self.multiworld.player_name[self.player]
    slot_name.replace("@", " ")
    slot_name.replace("<", " ")
    slot_name.replace(">", " ")
    write_bytes(data, encode_text(slot_name, 16, True, True), rom_addresses['Title_Slot_Name'])

    write_bytes(data, self.trainer_name, rom_addresses['Player_Name'])
    write_bytes(data, self.rival_name, rom_addresses['Rival_Name'])

<<<<<<< HEAD
    write_bytes(data, basemd5.digest(), 0xFFCB)
    write_bytes(data, self.world.seed_name.encode(), 0xFFDB)
    write_bytes(data, self.world.player_name[self.player].encode(), 0xFFF0)
=======
    write_bytes(data, basemd5.digest(), 0xFFCC)
    write_bytes(data, self.multiworld.seed_name.encode(), 0xFFDC)
    write_bytes(data, self.multiworld.player_name[self.player].encode(), 0xFFF0)
>>>>>>> 2af51032



    outfilepname = f'_P{self.player}'
    outfilepname += f"_{self.multiworld.get_file_safe_player_name(self.player).replace(' ', '_')}" \
        if self.multiworld.player_name[self.player] != 'Player%d' % self.player else ''
    rompath = os.path.join(output_directory, f'AP_{self.multiworld.seed_name}{outfilepname}.gb')
    with open(rompath, 'wb') as outfile:
        outfile.write(data)
    if self.multiworld.game_version[self.player].current_key == "red":
        patch = RedDeltaPatch(os.path.splitext(rompath)[0] + RedDeltaPatch.patch_file_ending, player=self.player,
                              player_name=self.multiworld.player_name[self.player], patched_path=rompath)
    else:
        patch = BlueDeltaPatch(os.path.splitext(rompath)[0] + BlueDeltaPatch.patch_file_ending, player=self.player,
                               player_name=self.multiworld.player_name[self.player], patched_path=rompath)

    patch.write()
    os.unlink(rompath)


def write_bytes(data, byte_array, address):
    for byte in byte_array:
        data[address] = byte
        address += 1


def get_base_rom_bytes(game_version: str, hash: str="") -> bytes:
    file_name = get_base_rom_path(game_version)
    with open(file_name, "rb") as file:
        base_rom_bytes = bytes(file.read())
    if hash:
        basemd5 = hashlib.md5()
        basemd5.update(base_rom_bytes)
        if hash != basemd5.hexdigest():
            raise Exception('Supplied Base Rom does not match known MD5 for US(1.0) release. '
                            'Get the correct game and version, then dump it')
    with open(os.path.join(os.path.dirname(__file__), f'basepatch_{game_version}.bsdiff4'), 'rb') as stream:
        base_patch = bytes(stream.read())
    base_rom_bytes = bsdiff4.patch(base_rom_bytes, base_patch)
    return base_rom_bytes


def get_base_rom_path(game_version: str) -> str:
    options = Utils.get_options()
    file_name = options["pokemon_rb_options"][f"{game_version}_rom_file"]
    if not os.path.exists(file_name):
        file_name = Utils.local_path(file_name)
    return file_name


class BlueDeltaPatch(APDeltaPatch):
    patch_file_ending = ".apblue"
    hash = "50927e843568814f7ed45ec4f944bd8b"
    game_version = "blue"
    game = "Pokemon Red and Blue"
    result_file_ending = ".gb"
    @classmethod
    def get_source_data(cls) -> bytes:
        return get_base_rom_bytes(cls.game_version, cls.hash)


class RedDeltaPatch(APDeltaPatch):
    patch_file_ending = ".apred"
    hash = "3d45c1ee9abd5738df46d2bdda8b57dc"
    game_version = "red"
    game = "Pokemon Red and Blue"
    result_file_ending = ".gb"
    @classmethod
    def get_source_data(cls) -> bytes:
        return get_base_rom_bytes(cls.game_version, cls.hash)<|MERGE_RESOLUTION|>--- conflicted
+++ resolved
@@ -410,7 +410,7 @@
     data[rom_addresses["Starting_Money_Middle"]] = int(money[2:4], 16)
     data[rom_addresses["Starting_Money_Low"]] = int(money[4:], 16)
     data[rom_addresses["Text_Badges_Needed_Viridian_Gym"]] = encode_text(
-        str(self.world.viridian_gym_condition[self.player].value))[0]
+        str(self.multiworld.viridian_gym_condition[self.player].value))[0]
     data[rom_addresses["Text_Badges_Needed"]] = encode_text(
         str(max(self.multiworld.victory_road_condition[self.player].value,
                 self.multiworld.elite_four_condition[self.player].value)))[0]
@@ -544,17 +544,10 @@
                   else 1 if mon == self.multiworld.get_location("Pallet Town - Starter 2", self.player).item.name else
                   2 if mon == self.multiworld.get_location("Pallet Town - Starter 3", self.player).item.name else 3)
     else:
-<<<<<<< HEAD
-        mons.sort(key=lambda mon: 0 if mon == self.world.get_location("Pallet Town - Starter 2", self.player).item.name
-                  else 1 if mon == self.world.get_location("Pallet Town - Starter 1", self.player).item.name else
-                  2 if mon == self.world.get_location("Pallet Town - Starter 3", self.player).item.name else 3)
-    write_bytes(data, encode_text(self.world.seed_name[-20:], 20, True), rom_addresses['Title_Seed'])
-=======
         mons.sort(key=lambda mon: 0 if mon == self.multiworld.get_location("Pallet Town - Starter 2", self.player).item.name
                   else 1 if mon == self.multiworld.get_location("Pallet Town - Starter 1", self.player).item.name else
                   2 if mon == self.multiworld.get_location("Pallet Town - Starter 3", self.player).item.name else 3)
-    write_bytes(data, encode_text(self.multiworld.seed_name, 20, True), rom_addresses['Title_Seed'])
->>>>>>> 2af51032
+    write_bytes(data, encode_text(self.multiworld.seed_name[-20:], 20, True), rom_addresses['Title_Seed'])
 
     slot_name = self.multiworld.player_name[self.player]
     slot_name.replace("@", " ")
@@ -565,15 +558,9 @@
     write_bytes(data, self.trainer_name, rom_addresses['Player_Name'])
     write_bytes(data, self.rival_name, rom_addresses['Rival_Name'])
 
-<<<<<<< HEAD
     write_bytes(data, basemd5.digest(), 0xFFCB)
-    write_bytes(data, self.world.seed_name.encode(), 0xFFDB)
-    write_bytes(data, self.world.player_name[self.player].encode(), 0xFFF0)
-=======
-    write_bytes(data, basemd5.digest(), 0xFFCC)
-    write_bytes(data, self.multiworld.seed_name.encode(), 0xFFDC)
+    write_bytes(data, self.multiworld.seed_name.encode(), 0xFFDB)
     write_bytes(data, self.multiworld.player_name[self.player].encode(), 0xFFF0)
->>>>>>> 2af51032
 
 
 
