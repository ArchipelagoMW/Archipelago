import typing
from pkgutil import get_data
from random import Random

import Utils
from typing import Optional, Dict, List, TYPE_CHECKING
import hashlib
import os
import struct

import settings
from BaseClasses import MultiWorld
from worlds.Files import APDeltaPatch
from .Aesthetics import get_palette_bytes, kirby_target_palettes, get_kirby_palette, gooey_target_palettes, \
    get_gooey_palette
from .Compression import hal_decompress
import bsdiff4

if TYPE_CHECKING:
    from . import KDL3World

KDL3UHASH = "201e7658f6194458a3869dde36bf8ec2"
KDL3JHASH = "b2f2d004ea640c3db66df958fce122b2"

level_pointers = {
    0x770001: 0x0084,
    0x770002: 0x009C,
    0x770003: 0x00B8,
    0x770004: 0x00D8,
    0x770005: 0x0104,
    0x770006: 0x0124,
    0x770007: 0x014C,
    0x770008: 0x0170,
    0x770009: 0x0190,
    0x77000A: 0x01B0,
    0x77000B: 0x01E8,
    0x77000C: 0x0218,
    0x77000D: 0x024C,
    0x77000E: 0x0270,
    0x77000F: 0x02A0,
    0x770010: 0x02C4,
    0x770011: 0x02EC,
    0x770012: 0x0314,
    0x770013: 0x03CC,
    0x770014: 0x0404,
    0x770015: 0x042C,
    0x770016: 0x044C,
    0x770017: 0x0478,
    0x770018: 0x049C,
    0x770019: 0x04E4,
    0x77001A: 0x0504,
    0x77001B: 0x0530,
    0x77001C: 0x0554,
    0x77001D: 0x05A8,
    0x77001E: 0x0640,
    0x770200: 0x0148,
    0x770201: 0x0248,
    0x770202: 0x03C8,
    0x770203: 0x04E0,
    0x770204: 0x06A4,
    0x770205: 0x06A8,
}

bb_bosses = {
    0x770200: 0xED85F1,
    0x770201: 0xF01360,
    0x770202: 0xEDA3DF,
    0x770203: 0xEDC2B9,
    0x770204: 0xED7C3F,
    0x770205: 0xEC29D2,
}

level_sprites = {
    0x19B2C6: 1827,
    0x1A195C: 1584,
    0x19F6F3: 1679,
    0x19DC8B: 1717,
    0x197900: 1872
}

stage_tiles = {
    0: [
        0, 1, 2,
        16, 17, 18,
        32, 33, 34,
        48, 49, 50
    ],
    1: [
        3, 4, 5,
        19, 20, 21,
        35, 36, 37,
        51, 52, 53
    ],
    2: [
        6, 7, 8,
        22, 23, 24,
        38, 39, 40,
        54, 55, 56
    ],
    3: [
        9, 10, 11,
        25, 26, 27,
        41, 42, 43,
        57, 58, 59,
    ],
    4: [
        12, 13, 64,
        28, 29, 65,
        44, 45, 66,
        60, 61, 67
    ],
    5: [
        14, 15, 68,
        30, 31, 69,
        46, 47, 70,
        62, 63, 71
    ]
}

heart_star_address = 0x2D0000
heart_star_size = 456
consumable_address = 0x2F91DD
consumable_size = 698

stage_palettes = [0x60964, 0x60B64, 0x60D64, 0x60F64, 0x61164]

music_choices = [
    2,  # Boss 1
    3,  # Boss 2 (Unused)
    4,  # Boss 3 (Miniboss)
    7,  # Dedede
    9,  # Event 2 (used once)
    10,  # Field 1
    11,  # Field 2
    12,  # Field 3
    13,  # Field 4
    14,  # Field 5
    15,  # Field 6
    16,  # Field 7
    17,  # Field 8
    18,  # Field 9
    19,  # Field 10
    20,  # Field 11
    21,  # Field 12 (Gourmet Race)
    23,  # Dark Matter in the Hyper Zone
    24,  # Zero
    25,  # Level 1
    26,  # Level 2
    27,  # Level 4
    28,  # Level 3
    29,  # Heart Star Failed
    30,  # Level 5
    31,  # Minigame
    38,  # Animal Friend 1
    39,  # Animal Friend 2
    40,  # Animal Friend 3
]
# extra room pointers we don't want to track other than for music
room_pointers = [
    3079990,  # Zero
    2983409,  # BB Whispy
    3150688,  # BB Acro
    2991071,  # BB PonCon
    2998969,  # BB Ado
    2980927,  # BB Dedede
    2894290  # BB Zero
]

enemy_remap = {
    "Waddle Dee": 0,
    "Bronto Burt": 2,
    "Rocky": 3,
    "Bobo": 5,
    "Chilly": 6,
    "Poppy Bros Jr.": 7,
    "Sparky": 8,
    "Polof": 9,
    "Broom Hatter": 11,
    "Cappy": 12,
    "Bouncy": 13,
    "Nruff": 15,
    "Glunk": 16,
    "Togezo": 18,
    "Kabu": 19,
    "Mony": 20,
    "Blipper": 21,
    "Squishy": 22,
    "Gabon": 24,
    "Oro": 25,
    "Galbo": 26,
    "Sir Kibble": 27,
    "Nidoo": 28,
    "Kany": 29,
    "Sasuke": 30,
    "Yaban": 32,
    "Boten": 33,
    "Coconut": 34,
    "Doka": 35,
    "Icicle": 36,
    "Pteran": 39,
    "Loud": 40,
    "Como": 41,
    "Klinko": 42,
    "Babut": 43,
    "Wappa": 44,
    "Mariel": 45,
    "Tick": 48,
    "Apolo": 49,
    "Popon Ball": 50,
    "KeKe": 51,
    "Magoo": 53,
    "Raft Waddle Dee": 57,
    "Madoo": 58,
    "Corori": 60,
    "Kapar": 67,
    "Batamon": 68,
    "Peran": 72,
    "Bobin": 73,
    "Mopoo": 74,
    "Gansan": 75,
    "Bukiset (Burning)": 76,
    "Bukiset (Stone)": 77,
    "Bukiset (Ice)": 78,
    "Bukiset (Needle)": 79,
    "Bukiset (Clean)": 80,
    "Bukiset (Parasol)": 81,
    "Bukiset (Spark)": 82,
    "Bukiset (Cutter)": 83,
    "Waddle Dee Drawing": 84,
    "Bronto Burt Drawing": 85,
    "Bouncy Drawing": 86,
    "Kabu (Dekabu)": 87,
    "Wapod": 88,
    "Propeller": 89,
    "Dogon": 90,
    "Joe": 91
}

miniboss_remap = {
    "Captain Stitch": 0,
    "Yuki": 1,
    "Blocky": 2,
    "Jumper Shoot": 3,
    "Boboo": 4,
    "Haboki": 5
}

ability_remap = {
    "No Ability": 0,
    "Burning Ability": 1,
    "Stone Ability": 2,
    "Ice Ability": 3,
    "Needle Ability": 4,
    "Clean Ability": 5,
    "Parasol Ability": 6,
    "Spark Ability": 7,
    "Cutter Ability": 8,
}


class RomData:
    def __init__(self, file: str, name: typing.Optional[str] = None):
        self.file = bytearray()
        self.read_from_file(file)
        self.name = name

    def read_byte(self, offset: int):
        return self.file[offset]

    def read_bytes(self, offset: int, length: int):
        return self.file[offset:offset + length]

    def write_byte(self, offset: int, value: int):
        self.file[offset] = value

    def write_bytes(self, offset: int, values: typing.Sequence) -> None:
        self.file[offset:offset + len(values)] = values

    def write_to_file(self, file: str):
        with open(file, 'wb') as outfile:
            outfile.write(self.file)

    def read_from_file(self, file: str):
        with open(file, 'rb') as stream:
            self.file = bytearray(stream.read())

    def apply_patch(self, patch: bytes):
        self.file = bytearray(bsdiff4.patch(bytes(self.file), patch))

    def write_crc(self):
        crc = (sum(self.file[:0x7FDC] + self.file[0x7FE0:]) + 0x01FE) & 0xFFFF
        inv = crc ^ 0xFFFF
        self.write_bytes(0x7FDC, [inv & 0xFF, (inv >> 8) & 0xFF, crc & 0xFF, (crc >> 8) & 0xFF])


def handle_level_sprites(stages, sprites, palettes):
    palette_by_level = list()
    for palette in palettes:
        palette_by_level.extend(palette[10:16])
    for i in range(5):
        for j in range(6):
            palettes[i][10 + j] = palette_by_level[stages[i][j] - 1]
        palettes[i] = [x for palette in palettes[i] for x in palette]
    tiles_by_level = list()
    for spritesheet in sprites:
        decompressed = hal_decompress(spritesheet)
        tiles = [decompressed[i:i + 32] for i in range(0, 2304, 32)]
        tiles_by_level.extend([[tiles[x] for x in stage_tiles[stage]] for stage in stage_tiles])
    for world in range(5):
        levels = [stages[world][x] - 1 for x in range(6)]
        world_tiles: typing.List[typing.Optional[bytes]] = [None for _ in range(72)]
        for i in range(6):
            for x in range(12):
                world_tiles[stage_tiles[i][x]] = tiles_by_level[levels[i]][x]
        sprites[world] = list()
        for tile in world_tiles:
            sprites[world].extend(tile)
        # insert our fake compression
        sprites[world][0:0] = [0xe3, 0xff]
        sprites[world][1026:1026] = [0xe3, 0xff]
        sprites[world][2052:2052] = [0xe0, 0xff]
        sprites[world].append(0xff)
    return sprites, palettes


def write_heart_star_sprites(rom: RomData):
    compressed = rom.read_bytes(heart_star_address, heart_star_size)
    decompressed = hal_decompress(compressed)
    patch = get_data(__name__, os.path.join("data", "APHeartStar.bsdiff4"))
    patched = bytearray(bsdiff4.patch(decompressed, patch))
    rom.write_bytes(0x1AF7DF, patched)
    patched[0:0] = [0xE3, 0xFF]
    patched.append(0xFF)
    rom.write_bytes(0x1CD000, patched)
    rom.write_bytes(0x3F0EBF, [0x00, 0xD0, 0x39])


def write_consumable_sprites(rom: RomData):
    compressed = rom.read_bytes(consumable_address, consumable_size)
    decompressed = hal_decompress(compressed)
    patch = get_data(__name__, os.path.join("data", "APConsumable.bsdiff4"))
    patched = bytearray(bsdiff4.patch(decompressed, patch))
    patched[0:0] = [0xE3, 0xFF]
    patched.append(0xFF)
    rom.write_bytes(0x1CD500, patched)
    rom.write_bytes(0x3F0DAE, [0x00, 0xD5, 0x39])


class KDL3DeltaPatch(APDeltaPatch):
    hash = [KDL3UHASH, KDL3JHASH]
    game = "Kirby's Dream Land 3"
    patch_file_ending = ".apkdl3"

    @classmethod
    def get_source_data(cls) -> bytes:
        return get_base_rom_bytes()

    def patch(self, target: str):
        super().patch(target)
        rom = RomData(target)
        target_language = rom.read_byte(0x3C020)
        rom.write_byte(0x7FD9, target_language)
        write_heart_star_sprites(rom)
        if rom.read_bytes(0x3D014, 1)[0] > 0:
            stages = [struct.unpack("HHHHHHH", rom.read_bytes(0x3D020 + x * 14, 14)) for x in range(5)]
            palettes = [rom.read_bytes(full_pal, 512) for full_pal in stage_palettes]
            palettes = [[palette[i:i + 32] for i in range(0, 512, 32)] for palette in palettes]
            sprites = [rom.read_bytes(offset, level_sprites[offset]) for offset in level_sprites]
            sprites, palettes = handle_level_sprites(stages, sprites, palettes)
            for addr, palette in zip(stage_palettes, palettes):
                rom.write_bytes(addr, palette)
            for addr, level_sprite in zip([0x1CA000, 0x1CA920, 0x1CB230, 0x1CBB40, 0x1CC450], sprites):
                rom.write_bytes(addr, level_sprite)
            rom.write_bytes(0x460A, [0x00, 0xA0, 0x39, 0x20, 0xA9, 0x39, 0x30, 0xB2, 0x39, 0x40, 0xBB, 0x39,
                                     0x50, 0xC4, 0x39])
        if rom.read_bytes(0x3D018, 1)[0] > 0:
            write_consumable_sprites(rom)
        rom_name = rom.read_bytes(0x3C000, 21)
        rom.write_bytes(0x7FC0, rom_name)
        rom.write_crc()
        rom.write_to_file(target)


def patch_rom(world: "KDL3World", multiworld: MultiWorld, player: int, rom: RomData, heart_stars_required: int,
              boss_requirements: Dict[int, int], shuffled_levels: Dict[int, List[int]], bb_boss_enabled: List[bool],
              copy_abilities: Dict[str, str], slot_random: Random):
<<<<<<< HEAD
    rom.apply_patch(get_data(__name__, os.path.join("data", "kdl3_basepatch.bsdiff4")))
=======
    # increase BWRAM by 0x8000
    rom.write_byte(0x7FD8, 0x06)

    # hook BWRAM initialization for initializing our new BWRAM
    rom.write_bytes(0x33, [0x22, 0x00, 0x9E, 0x07, 0xEA, 0xEA, 0xEA, 0xEA, 0xEA, ])  # JSL $079E00, NOP the rest

    # Initialize BWRAM with ROM parameters
    rom.write_bytes(0x39E00, [0xA0, 0x01, 0x60,  # LDA #$6001 starting addr
                              0xA9, 0xFE, 0x1F,  # LDY #$1FFE bytes to write
                              0x54, 0x40, 0x40,  # MVN $40, $40 copy $406000 from 406001 to 407FFE
                              0xA2, 0x00, 0x00,  # LDX #$0000
                              0xA0, 0x14, 0x00,  # LDY #$0014
                              0xBD, 0x00, 0x81,  # LDA $8100, X - rom header
                              0xDF, 0x00, 0xC0, 0x07,  # CMP $07C000, X - compare to real rom name
                              0xD0, 0x06,  # BNE $079E1E - area is uninitialized or corrupt, reset
                              0xE8,  # INX
                              0x88,  # DEY
                              0x30, 0x2C,  # BMI $079E48 - if Y is negative, rom header matches, valid bwram
                              0x80, 0xF1,  # BRA $079E0F - else continue loop
                              0xA9, 0x00, 0x00,  # LDA #$0000
                              0x8D, 0x00, 0x80,  # STA $8000 - initialize first byte that gets copied
                              0xA2, 0x00, 0x80,  # LDX #$8000
                              0xA0, 0x01, 0x80,  # LDY #$8001
                              0xA9, 0xFD, 0x7F,  # LDA #$7FFD
                              0x54, 0x40, 0x40,  # MVN $40, $40 - initialize 0x8000 onward
                              0xA2, 0x00, 0xD0,  # LDX #$D000 - seed info 0x3D000
                              0xA0, 0x00, 0x90,  # LDY #$9000 - target location
                              0xA9, 0x00, 0x10,  # LDA #$1000
                              0x54, 0x40, 0x07,  # MVN $07, $40
                              0xA2, 0x00, 0xC0,  # LDX #$C000 - ROM name
                              0xA0, 0x00, 0x81,  # LDY #$8100 - target
                              0xA9, 0x15, 0x00,  # LDA #$0015
                              0x54, 0x40, 0x07,  # MVN $07, $40
                              0x6B,  # RTL
                              ])

    # Copy Ability
    rom.write_bytes(0x399A0, [0xB9, 0xF3, 0x54,  # LDA $54F3
                              0x48,  # PHA
                              0x0A,  # ASL
                              0xAA,  # TAX
                              0x68,  # PLA
                              0xDD, 0x20, 0x80,  # CMP $7F50, X
                              0xEA, 0xEA,  # NOP NOP
                              0xF0, 0x03,  # BEQ $0799B1
                              0xA9, 0x00, 0x00,  # LDA #$0000
                              0x99, 0xA9, 0x54,  # STA $54A9, Y
                              0x6B,  # RET
                              0xEA, 0xEA, 0xEA, 0xEA,  # NOPs to fill gap
                              0x48,  # PHA
                              0x0A,  # ASL
                              0xA8,  # TAX
                              0x68,  # PLA
                              0xD9, 0x20, 0x80,  # CMP $7F50, Y
                              0xEA,  # NOP
                              0xF0, 0x03,  # BEQ $0799C6
                              0xA9, 0x00, 0x00,  # LDA #$0000
                              0x9D, 0xA9, 0x54,  # STA $54A9, X
                              0x9D, 0xDF, 0x39,  # STA $39DF, X
                              0x6B,  # RET
                              ])

    # Kirby/Gooey Copy Ability
    rom.write_bytes(0x30518, [0x22, 0xA0, 0x99, 0x07, 0xEA, 0xEA, ])  # JSL $0799A0

    # Animal Copy Ability
    rom.write_bytes(0x507E8, [0x22, 0xB9, 0x99, 0x07, 0xEA, 0xEA, ])  # JSL $0799B0

    # Entity Spawn
    rom.write_bytes(0x21CD7, [0x22, 0x00, 0x9D, 0x07, ])  # JSL $079D00

    # Check Spawn Animal
    rom.write_bytes(0x39D00, [0x48,  # PHA
                              0xE0, 0x02, 0x00,  # CPX #$0002  - is this an animal friend?
                              0xD0, 0x0C,  # BNE $079D12
                              0xEB,  # XBA
                              0x48,  # PHA
                              0x0A,  # ASL
                              0xA8,  # TAY
                              0x68,  # PLA
                              0x1A,  # INC
                              0xD9, 0x00, 0x80,  # CMP $8000, Y - do we have this animal friend
                              0xF0, 0x01,  # BEQ $079D12 - we have this animal friend
                              0xE8,  # INX
                              0x7A,  # PLY
                              0xA9, 0x99, 0x99,  # LDA #$9999
                              0x6B,  # RTL
                              ])

    # Allow Purification
    rom.write_bytes(0xAFC8, [0x22, 0x00, 0x9A, 0x07,  # JSL $079A00
                             0xEA, 0xEA, 0xEA, 0xEA, 0xEA, 0xEA, 0xEA, 0xEA, 0xEA, 0xEA, 0xEA, 0xEA, 0xEA, ])

    # Check Purification and Enable Sub-games
    rom.write_bytes(0x39A00, [0x8A,  # TXA
                              0xC9, 0x00, 0x00,  # CMP #$0000 - is this level 1
                              0xF0, 0x03,  # BEQ $079A09
                              0x4A,  # LSR
                              0x4A,  # LSR
                              0x1A,  # INC
                              0xAA,  # TAX
                              0xAD, 0x70, 0x80,  # LDA $8070 - heart stars
                              0x18,  # CLC
                              0xCF, 0x0A, 0xD0, 0x07,  # Compare to goal heart stars
                              0x90, 0x28,  # BCC $079A3C - we don't have enough
                              0xDA,  # PHX
                              0xA9, 0x14, 0x00,  # LDA #$0014
                              0x8D, 0x62, 0x7F,  # STA #$7F62 - play sound fx 0x14
                              0xAF, 0x12, 0xD0, 0x07,  # LDA $07D012 - goal
                              0xC9, 0x00, 0x00,  # CMP #$0000 - are we on zero goal?
                              0xF0, 0x11,  # BEQ $079A35 - we are
                              0xA9, 0x01, 0x00,  # LDA #$0001
                              0xAE, 0x17, 0x36,  # LDX $3617 - current save
                              0x9D, 0xDD, 0x53,  # STA $53DD - boss butch
                              0x9D, 0xDF, 0x53,  # STA $53DF - MG5
                              0x9D, 0xE1, 0x53,  # STA $53E1 - Jumping
                              0x80, 0x06,  # BRA $079A3B
                              0xA9, 0x01, 0x00,  # LDA #$0001
                              0x8D, 0xA0, 0x80,  # STA $80A0 - zero unlock address
                              0xFA,  # PLX
                              0xAD, 0x70, 0x80,  # LDA $8070 - current heart stars
                              0xDF, 0x00, 0xD0, 0x07,  # CMP $07D000, X - compare to world heart stars
                              0xB0, 0x02,  # BCS $079A47
                              0x18,  # CLC
                              0x6B,  # RTL
                              0x38,  # SEC
                              0x6B,  # RTL
                              ])

    # Check for Sound on Main Loop
    rom.write_bytes(0x6AE4, [0x22, 0x00, 0x9B, 0x07, 0xEA])  # JSL $079B00

    # Play Sound Effect at given address and check/update traps
    rom.write_bytes(0x39B00, [0x85, 0xD4,  # STA $D4
                              0xEE, 0x24, 0x35,  # INC $3524
                              0xEA,  # NOP
                              0xAD, 0x62, 0x7F,  # LDA $7F62 - sfx to be played
                              0xF0, 0x07,  # BEQ $079B12 - skip if 0
                              0x22, 0x27, 0xD9, 0x00,  # JSL $00D927 - play sfx
                              0x9C, 0x62, 0x7F,  # STZ $7F62
                              0xAD, 0xD0, 0x36,  # LDA $36D0
                              0xC9, 0xFF, 0xFF,  # CMP #$FFFF - are we in menus?
                              0xF0, 0x34,  # BEQ $079B4E - return if we are
                              0xAD, 0xD3, 0x39,  # LDA $39D3 - gooey hp
                              0xD0, 0x0F,  # BNE $079B2E - gooey is already spawned
                              0xAD, 0x80, 0x80,  # LDA $8080
                              0xC9, 0x00, 0x00,  # CMP #$0000 - did we get a gooey trap
                              0xF0, 0x07,  # BEQ $079B2E - branch if we did not
                              0x22, 0x80, 0xA1, 0x07,  # JSL $07A180 - spawn gooey
                              0x9C, 0x80, 0x80,  # STZ $8080
                              0xAD, 0x82, 0x80,  # LDA $8082 - slowness
                              0xF0, 0x04,  # BEQ $079B37 - are we under the effects of a slowness trap
                              0x3A,  # DEC
                              0x8D, 0x82, 0x80,  # STA $8082 - dec by 1 each frame
                              0xDA,  # PHX
                              0x5A,  # PHY
                              0xAD, 0xA9, 0x54,  # LDA $54A9 - copy ability
                              0xF0, 0x0E,  # BEQ $079B4C - branch if we do not have a copy ability
                              0xAD, 0x84, 0x80,  # LDA $8084 - eject ability
                              0xF0, 0x09,  # BEQ $079B4C - branch if we haven't received eject
                              0xA9, 0x00, 0x20,  # LDA #$2000 - select button press
                              0x8D, 0xC1, 0x60,  # STA $60C1 - write to controller mirror
                              0x9C, 0x84, 0x80,  # STZ $8084
                              0x7A,  # PLY
                              0xFA,  # PLX
                              0x6B,  # RTL
                              ])

    # Dedede - Remove bad ending
    rom.write_byte(0xB013, 0x38)  # Change CLC to SEC

    # Heart Star Graphics Fix
    rom.write_bytes(0x39B50, [0xA9, 0x00, 0x00,  # LDA #$0000
                              0xDA,  # PHX
                              0x5A,  # PHY
                              0xAE, 0x3F, 0x36,  # LDX $363F - current level
                              0xAC, 0x41, 0x36,  # LDY $3641 - current stage
                              0xE0, 0x00, 0x00,  # CPX #$0000
                              0xF0, 0x09,  # BEQ $079B69
                              0x1A, 0x1A, 0x1A, 0x1A, 0x1A, 0x1A,  # INC x6
                              0xCA,  # DEX
                              0x80, 0xF2,  # BRA $079B5B - return to loop head
                              0xC0, 0x00, 0x00,  # CPY #$0000
                              0xF0, 0x04,  # BEQ $079B72
                              0x1A,  # INC
                              0x88,  # DEY
                              0x80, 0xF7,  # BRA $079B69 - return to loop head
                              0x0A,  # ASL
                              0xAA,  # TAX
                              0xBF, 0x80, 0xD0, 0x07,  # LDA $079D080, X - table of original stage number
                              0xC9, 0x03, 0x00,  # CMP #$0003 - is the current stage a minigame stage?
                              0xF0, 0x03,  # BEQ $079B80 - branch if so
                              0x18,  # CLC
                              0x80, 0x01,  # BRA $079B81
                              0x38,  # SEC
                              0x7A,  # PLY
                              0xFA,  # PLX
                              0x6B,  # RTL
                              ])

    # Reroute Heart Star Graphic Check
    rom.write_bytes(0x4A01F, [0x22, 0x50, 0x9B, 0x07, 0xEA, 0xEA, 0xB0, ])  # 1-Ups
    rom.write_bytes(0x4A0AE, [0x22, 0x50, 0x9B, 0x07, 0xEA, 0xEA, 0x90, ])  # Heart Stars

    # reroute 5-6 miniboss music override
    rom.write_bytes(0x93238, [0x22, 0x80, 0x9F, 0x07, 0xEA, 0xEA, 0xEA, 0xEA, 0xEA, 0xEA, 0xEA, 0xEA, 0xEA, 0xEA, 0xB0,
                              ])
    rom.write_bytes(0x39F80, [0xEA,
                              0xDA,  # PHX
                              0x5A,  # PHY
                              0xA9, 0x00, 0x00,  # LDA #0000
                              0xAE, 0x3F, 0x36,  # LDX $363F
                              0xAC, 0x41, 0x36,  # LDY $3641
                              0xE0, 0x00, 0x00,  # CPX #$0000
                              0xF0, 0x0A,  # BEQ $079F9B
                              0x1A, 0x1A, 0x1A, 0x1A, 0x1A, 0x1A, 0x1A,  # INC x6
                              0xCA,  # DEX
                              0x80, 0xF1,  # BRA $079F8C - return to loop head
                              0xC0, 0x00, 0x00,  # CPY #$0000
                              0xF0, 0x04,  # BEQ $079FA4
                              0x1A,  # INC
                              0x88,  # DEY
                              0x80, 0xF7,  # BRA $079F9B - return to loop head
                              0x0A,  # ASL
                              0xAA,  # TAX
                              0xBF, 0x20, 0xD0, 0x07,  # LDA $07D020, X
                              0xC9, 0x1E, 0x00,  # CMP #$001E
                              0xF0, 0x03,  # BEQ $079FB2
                              0x18,  # CLC
                              0x80, 0x01,  # BRA $079FB3
                              0x38,  # SEC
                              0x7A,  # PLY
                              0xFA,  # PLX
                              0x6B,  # RTL
                              ])
    # reroute zero eligibility
    rom.write_bytes(0x137B1, [0xA0, 0x80, 0xC9, 0x01, ])  # compare $80A0 to #$0001 for validating zero access

    # set goal on non-fast goal
    rom.write_bytes(0x14463, [0x22, 0x00, 0x9F, 0x07, 0xEA, 0xEA, ])
    rom.write_bytes(0x39F00, [0xDA,  # PHX
                              0xAF, 0x12, 0xD0, 0x07,  # LDA $07D012
                              0xC9, 0x00, 0x00,  # CMP #$0000
                              0xF0, 0x11,  # BEQ $079F1B
                              0xA9, 0x01, 0x00,  # LDA #$0001
                              0xAE, 0x17, 0x36,  # LDX $3617 - current save
                              0x9D, 0xDD, 0x53,  # STA $53DD, X - Boss butch
                              0x9D, 0xDF, 0x53,  # STA $53DF, X - MG5
                              0x9D, 0xD1, 0x53,  # STA $53D1, X - Jumping
                              0x80, 0x06,  # BRA $079F21
                              0xA9, 0x01, 0x00,  # LDA #$0001
                              0x8D, 0xA0, 0x80,  # STA $80A0
                              0xFA,  # PLX
                              0xA9, 0x06, 0x00,  # LDA #$0006
                              0x8D, 0xC1, 0x5A,  # STA $5AC1 - cutscene
                              0x6B,  # RTL
                              ])

    # set flag for completing a stage
    rom.write_bytes(0x1439D, [0x22, 0x80, 0xA0, 0x07, 0xEA, 0xEA, ])
    rom.write_bytes(0x3A080, [0xDA,  # PHX
                              0xAD, 0xC1, 0x5A,  # LDA $5AC1 - completed stage cutscene
                              0xF0, 0x38,  # BEQ $07A0BE - we have not completed a stage
                              0xA9, 0x00, 0x00,  # LDA #$0000
                              0xAE, 0xCF, 0x53,  # LDX $53CF - current level
                              0xE0, 0x00, 0x00,  # CPX #$0000
                              0xF0, 0x0A,  # BEQ $07A09B
                              0xCA,  # DEX
                              0x1A, 0x1A, 0x1A, 0x1A, 0x1A, 0x1A, 0x1A,  # INC x6
                              0x80, 0xF1,  # BRA $07A08C - return to loop head
                              0xAE, 0xD3, 0x53,  # LDX $53D3 - current stage
                              0xE0, 0x07, 0x00,  # CPX #$0007 - is this a boss stage
                              0xF0, 0x1B,  # BEQ $07A0BE - return if so
                              0xCA,  # DEX
                              0xE0, 0x00, 0x00,  # CPX #$0000
                              0xF0, 0x04,  # BEQ $07A0AD
                              0x1A,  # INC
                              0xCA,  # DEX
                              0x80, 0xF7,  # BRA $07A0A4 - return to loop head
                              0x0A,  # ASL
                              0xAA,  # TAX
                              0xBD, 0x20, 0x90,  # LDA $9020, X - load the stage we completed
                              0x3A,  # DEC
                              0x0A,  # ASL
                              0xAA,  # TAX
                              0xA9, 0x01, 0x00,  # LDA #$0001
                              0x1D, 0x00, 0x82,  # ORA $8200, X
                              0x9D, 0x00, 0x82,  # STA $8200, X
                              0xFA,  # PLX
                              0xAD, 0xCF, 0x53,  # LDA $53CF
                              0xCD, 0xCB, 0x53,  # CMP $53CB
                              0x6B,  # RTL
                              ])

    # spawn Gooey for Gooey trap
    rom.write_bytes(0x3A180, [0x5A, 0xDA, 0xA2, 0x00, 0x00, 0xA0, 0x00, 0x00, 0x8D, 0x43, 0x55, 0xB9, 0x22, 0x19, 0x85,
                              0xC0, 0xB9, 0xA2, 0x19, 0x85, 0xC2, 0xA9, 0x08, 0x00, 0x85, 0xC4, 0xA9, 0x02, 0x00, 0x8D,
                              0x2A, 0x35, 0xA9, 0x03, 0x00, 0x22, 0x4F, 0xF5, 0x00, 0x8E, 0x41, 0x55, 0xA9, 0xFF, 0xFF,
                              0x9D, 0x22, 0x06, 0x22, 0xEF, 0xBA, 0x00, 0x22, 0x3C, 0x88, 0xC4, 0xAE, 0xD1, 0x39, 0xE0,
                              0x01, 0x00, 0xF0, 0x0D, 0xA9, 0xFF, 0xFF, 0xE0, 0x02, 0x00, 0xF0, 0x01, 0x3A, 0x22, 0x22,
                              0x3C, 0xC4, 0xFA, 0x7A, 0x6B, ])
    # this is mostly just a copy of the function to spawn gooey when you press the A button, could probably be simpler

    # limit player speed when speed trap enabled
    rom.write_bytes(0x3A200, [0xDA,  # PHX
                              0xAE, 0x82, 0x80,  # LDX $8082 - do we have slowness
                              0xF0, 0x01,  # BEQ $07A207 - branch if we do not
                              0x4A,  # LSR
                              0xFA,  # PLX
                              0x99, 0x22, 0x1F,  # STA $1F22, Y - player max speed
                              0x49, 0xFF, 0xFF,  # EOR #$FFFF
                              0x6B,  # RTL
                              ])
    rom.write_bytes(0x785E, [0x22, 0x00, 0xA2, 0x07, 0xEA, 0xEA, ])

    # write heart star count
    rom.write_bytes(0x2246, [0x0D, 0xDA, 0xBD, 0xA0, 0x6C, 0xAA, 0xBD, 0x22, 0x6E, 0x20, 0x5B, 0xA2, 0xFA, 0xE8, 0x22,
                             0x80, 0xA2, 0x07, ])  # change upper branch to hit our JSL, then JSL
    rom.write_bytes(0x14317, [0x22, 0x00, 0xA3, 0x07, ])
    rom.write_bytes(0x3A280, [0xE0, 0x00, 0x00,  # CPX #$0000
                              0xF0, 0x01,  # BEQ $07A286
                              0xE8,  # INX
                              0xEC, 0x1E, 0x65,  # CPX $651E
                              0x90, 0x66,  # BCC 07A2F1
                              0xE0, 0x00, 0x00,  # CPX #$0000
                              0xF0, 0x61,  # BEQ $07A2F1
                              0xAF, 0xD0, 0x36, 0x40,  # LDA $4036D0
                              0x29, 0xFF, 0x00,  # AND #$00FF
                              0xF0, 0x57,  # BEQ $07A2F0
                              0xAD, 0x00, 0x30,  # LDA $3000
                              0x29, 0x00, 0x02,  # AND #$0200
                              0xC9, 0x00, 0x00,  # CMP #$0000
                              0xD0, 0x4C,  # BNE $07A2F0
                              0x5A,  # PHY
                              0xAD, 0x00, 0x30,  # LDA $3000
                              0xA8,  # TAY
                              0x18,  # CLC
                              0x69, 0x20, 0x00,  # ADC #$0020
                              0x8D, 0x00, 0x30,  # STA $3000
                              0xAF, 0x70, 0x80, 0x40,  # LDA $408070
                              0xA2, 0x00, 0x00,  # LDX #$0000
                              0xC9, 0x0A, 0x00,  # CMP $000A
                              0x90, 0x07,  # BCC $07A2C3
                              0x38,  # SEC
                              0xE9, 0x0A, 0x00,  # SBC #$000A
                              0xE8,  # INX
                              0x80, 0xF4,  # BRA $07A2B7
                              0xDA,  # PHX
                              0xAA,  # TAX
                              0x68,  # PLA
                              0x09, 0x00, 0x25,  # ORA #$2500
                              0x48,  # PHA
                              0xA9, 0x70, 0x2C,  # LDA #$2C70
                              0x99, 0x00, 0x00,  # STA $0000, Y
                              0x68,  # PLA
                              0xC8,  # INY
                              0xC8,  # INY
                              0x99, 0x00, 0x00,  # STA $0000, Y
                              0xC8,  # INY
                              0xC8,  # INY
                              0x8A,  # TXA
                              0x09, 0x00, 0x25,  # ORA #$2500
                              0x48,  # PHA
                              0xA9, 0x78, 0x2C,  # LDA #$2C78
                              0x99, 0x00, 0x00,  # STA $0000, Y
                              0xC8,  # INY
                              0xC8,  # INY
                              0x68,  # PLA
                              0x99, 0x00, 0x00,  # STA $0000, Y
                              0xC8,  # INY
                              0xC8,  # INY
                              0x22, 0x80, 0xA3, 0x07,  # JSL $07A380 - we ran out of room
                              0x7A,  # PLY
                              0x38,  # SEC
                              0x6B,  # RTL
                              ])
    rom.write_bytes(0x3A300, [0x22, 0x9F, 0xD2, 0x00,  # JSL $00D29F - play sfx
                              0xDA,  # PHX
                              0x8B,  # PHB
                              0xA9, 0x00, 0x00,
                              0x48,  # PHA
                              0xAB,  # PLB
                              0xAB,  # PLB
                              0xA9, 0x00, 0x70,  # LDA #$7000
                              0x8D, 0x16, 0x21,  # STA $2116
                              0xA2, 0x00, 0x00,  # LDX #$0000
                              0xE0, 0x40, 0x01,  # CPX #$0140
                              0xF0, 0x0B,  # BEQ $07A325
                              0xBF, 0x50, 0x2F, 0xD9,  # LDA $D92F50, X
                              0x8D, 0x18, 0x21,  # STA $2118
                              0xE8,  # INX
                              0xE8,  # INX
                              0x80, 0xF0,  # BRA $07A315
                              0xA2, 0x00, 0x00,  # LDX #$0000
                              0xE0, 0x20, 0x00,  # CPX #$0020
                              0xF0, 0x0B,  # BEQ $07A338
                              0xBF, 0x10, 0x2E, 0xD9,  # LDA $D92E10, X
                              0x8D, 0x18, 0x21,  # STA $2118
                              0xE8,  # INX
                              0xE8,  # INX
                              0x80, 0xF0,  # BRA $07A328
                              0x5A,  # PHY
                              0xAF, 0x12, 0xD0, 0x07,  # LDA $07D012
                              0x0A,  # ASL
                              0xAA,  # TAX
                              0xBF, 0x00, 0xE0, 0x07,  # LDA $07E000, X
                              0xAA,  # TAX
                              0xA0, 0x00, 0x00,  # LDY #$0000
                              0xC0, 0x20, 0x00,  # CPY #$0020
                              0xF0, 0x0D,  # BEQ $07A359
                              0xBF, 0x70, 0x31, 0xD9,  # LDA $D93170, X
                              0x8D, 0x18, 0x21,  # STA $2118
                              0xE8,  # INX
                              0xE8,  # INX
                              0xC8,  # INY
                              0xC8,  # INY
                              0x80, 0xEE,  # BRA $07A347
                              0xAF, 0x0C, 0xD0, 0x07,  # LDA $07D00C
                              0x0A,  # ASL
                              0xAA,  # TAX
                              0xBF, 0x10, 0xE0, 0x07,  # LDA $07E010, X
                              0xAA,  # TAX
                              0xA0, 0x00, 0x00,  # LDY #$0000
                              0xC0, 0x20, 0x00,  # CPY #$0020
                              0xF0, 0x0D,  # BEQ $07A379
                              0xBF, 0x70, 0x31, 0xD9,  # LDA $D93170, X
                              0x8D, 0x18, 0x21,  # STA $2118
                              0xE8,  # INX
                              0xE8,  # INX
                              0xC8,  # INY
                              0xC8,  # INY
                              0x80, 0xEE,  # BRA $07A367
                              0x7A,  # PLY
                              0xAB,  # PLB
                              0xFA,  # PLX
                              0x6B,  # RTL
                              ])
    rom.write_bytes(0x3A380, [0xA9, 0x80, 0x2C,  # LDA #$2C80
                              0x99, 0x00, 0x00,  # STA $0000, Y
                              0xC8,  # INY
                              0xC8,  # INY
                              0xA9, 0x0A, 0x25,  # LDA #$250A
                              0x99, 0x00, 0x00,  # STA $0000, Y
                              0xC8,  # INY
                              0xC8,  # INY
                              0xAF, 0xCF, 0x53, 0x40,  # LDA $4053CF
                              0x0A,  # ASL
                              0xAA,  # TAX
                              0xBF, 0x00, 0x90, 0x40,  # LDA $409000, X
                              0xC9, 0xFF, 0xFF,  # CMP #$FFFF
                              0xD0, 0x04,  # BNE $07A3A3
                              0xCA,  # DEX
                              0xCA,  # DEX
                              0x80, 0xF3,  # BRA $07A396
                              0xA2, 0x00, 0x00,  # LDX #$0000
                              0xC9, 0x0A, 0x00,  # CMP #$000A
                              0x90, 0x07,  # BCC $07A3A9
                              0x38,  # SEC
                              0xE9, 0x0A, 0x00,  # SBC #$000A
                              0xE8,  # INX
                              0x80, 0xF4,  # BRA $07A39D - return to loop head
                              0xDA,  # PHX
                              0xAA,  # TAX
                              0x68,  # PLA
                              0x09, 0x00, 0x25,  # ORA #$2500
                              0x48,  # PHA
                              0xA9, 0x88, 0x2C,  # LDA #$2C88
                              0x99, 0x00, 0x00,  # STA $0000, Y
                              0x68,  # PLA
                              0xC8,  # INY
                              0xC8,  # INY
                              0x99, 0x00, 0x00,  # STA $0000, Y
                              0xC8,  # INY
                              0xC8,  # INY
                              0x8A,  # TXA
                              0x09, 0x00, 0x25,  # ORA #$2500
                              0x48,  # PHA
                              0xA9, 0x90, 0x2C,  # LDA #$2C90
                              0x99, 0x00, 0x00,  # STA $0000, Y
                              0xC8,  # INY
                              0xC8,  # INY
                              0x68,  # PLA
                              0x99, 0x00, 0x00,  # STA $0000, Y
                              0xC8,  # INY
                              0xC8,  # INY
                              0xA9, 0xD8, 0x14,  # LDA #$14D8
                              0x99, 0x00, 0x00,  # STA $0000, Y
                              0xC8,  # INY
                              0xC8,  # INY
                              0xA9, 0x0B, 0x25,  # LDA #$250B
                              0x99, 0x00, 0x00,  # STA $0000, Y
                              0xC8,  # INY
                              0xC8,  # INY
                              0xA9, 0xE0, 0x14,  # LDA #$14E0
                              0x99, 0x00, 0x00,  # STA $0000, Y
                              0xC8,  # INY
                              0xC8,  # INY
                              0xA9, 0x0A, 0x25,  # LDA #$250A
                              0x99, 0x00, 0x00,  # STA $0000, Y
                              0xC8,  # INY
                              0xC8,  # INY
                              0xA9, 0xE8, 0x14,  # LDA #$14E8
                              0x99, 0x00, 0x00,  # STA $0000, Y
                              0xC8,  # INY
                              0xC8,  # INY
                              0xA9, 0x0C, 0x25,  # LDA #$250C
                              0x99, 0x00, 0x00,  # STA $0000, Y
                              0xC8,  # INY
                              0xC8,  # INY
                              0xAD, 0x00, 0x30,  # LDA $3000
                              0x38,  # SEC
                              0xE9, 0x40, 0x30,  # SBC #$3040
                              0x4A,  # LSR
                              0x4A,  # LSR
                              0xC9, 0x04, 0x00,  # CMP #$0004
                              0x90, 0x06,  # BCC $07A415
                              0x3A, 0x3A, 0x3A, 0x3A,  # DEC x4
                              0x80, 0xF5,  # BRA $07A40A - return to loop head
                              0x8D, 0x40, 0x32,  # STA $3240
                              0xA9, 0x04, 0x00,  # LDA #$0004
                              0x38,  # SEC
                              0xED, 0x40, 0x32,  # SBC $3240
                              0xAA,  # TAX
                              0xA9, 0xFF, 0x00,  # LDA #$00FF
                              0xE0, 0x00, 0x00,  # CPX #$0000
                              0xF0, 0x05,  # BEQ $07A42D
                              0x4A,  # LSR
                              0x4A,  # LSR
                              0xCA,  # DEX
                              0x80, 0xF6,  # BRA $07A423
                              0xAC, 0x02, 0x30,  # LDY $3002
                              0x39, 0x00, 0x00,  # AND $0000, Y
                              0x99, 0x00, 0x00,  # STA $0000, Y
                              0xC8,  # INY
                              0xA9, 0x00, 0x00,  # LDA #$0000
                              0x99, 0x00, 0x00,  # STA $0000, Y
                              0xC8,  # INY
                              0xC8,  # INY
                              0x99, 0x00, 0x00,  # STA $0000, Y
                              0x6B,  # RTL
                              ])
    # Goal/Goal Speed letter offsets
    rom.write_bytes(0x3E000, [0x20, 0x03, 0x20, 0x00, 0x80, 0x01, 0x20, 0x01, 0x00, 0x00, 0x00, 0x00, 0x00, 0x00, 0x00,
                              0x00, 0xA0, 0x01, 0xA0, 0x00, ])

    # Heart Star Visual redirect
    rom.write_bytes(0x1427C, [0x22, 0x80, 0xA4, 0x07, 0xEA, 0xEA, ])
    rom.write_bytes(0x3A480, [0xDA,  # PHX
                              0x8A,  # TXA
                              0x0A,  # ASL
                              0xAA,  # TAX
                              0xBD, 0x20, 0x90,  # LDA $9020, X
                              0x3A,  # DEC
                              0xAA,  # TAX
                              0xC9, 0x07, 0x00,  # CMP #$0007
                              0x30, 0x07,  # BMI $07A495
                              0xE8,  # INX
                              0x18,  # CLC
                              0xE9, 0x06, 0x00,  # SBC #$0006
                              0x80, 0xF4,  # BRA $07A489
                              0xBD, 0xA7, 0x53,  # LDA $53A7, X
                              0xFA,  # PLX
                              0x29, 0xFF, 0x00,  # AND #$00FF
                              0x6B,  # RTL
                              ])

    # Heart Star Cutscene redirect
    rom.write_bytes(0x49F35, [0x22, 0x00, 0xA5, 0x07, ])
    rom.write_bytes(0x3A500, [0xAA,  # TAX
                              0xAD, 0xD3, 0x53,  # LDA $53D3
                              0x3A,  # DEC
                              0x8D, 0xC3, 0x5A,  # STA $5AC3
                              0x6B,  # RTL
                              ])

    # Gifting check
    rom.write_bytes(0x3A510, [
        0xC9, 0x08,  # CMP #$08
        0xB0, 0xFF,  # BCS $C3A513  - this intentionally crashes the game if hit
        0xDA,  # PHX
        0xAE, 0x1A, 0x90,  # LDX $901A
        0xF0, 0x0F,  # BEQ $C3A529
        0xFA,  # PLX
        0x8D, 0x86, 0x80,  # STA $8086
        0xA9, 0x26,  # LDA #$26
        0x8D, 0x62, 0x7F,  # STA $7F62
        0x5C, 0x40, 0xBC, 0xCA,  # JML $CABC40
        0xFA,  # PLX
        0x5C, 0x18, 0xBC, 0xCA,  # JML $CABC40
    ])

    # display received items in pause menu
    rom.write_bytes(0x8406, [0x50, 0xA5, 0x07])
    rom.write_bytes(0x3A550, [0x22, 0x9F, 0xD2, 0x00,  # JSL $00D29F
                              0xDA,  # PHX
                              0x5A,  # PHY
                              0xA9, 0x00, 0x33,  # LDA #$3300
                              0x8F, 0x16, 0x21, 0x00,  # STA VMADDL
                              0xA9, 0x07, 0x00,  # LDA #$0007
                              0x8F, 0x04, 0x43, 0x00,  # STA A1B0
                              0xA9, 0x00, 0xF0,  # LDA #$F000
                              0x8F, 0x02, 0x43, 0x00,  # STA A1T0L
                              0xA9, 0xC0, 0x01,  # LDA #$01C0
                              0x8F, 0x05, 0x43, 0x00,  # STA DAS0L
                              0xE2, 0x20,  # SEP #$20
                              0xA9, 0x01,  # LDA #$01
                              0x8F, 0x00, 0x43, 0x00,  # STA DMAP0
                              0xA9, 0x18,  # LDA #$18
                              0x8F, 0x01, 0x43, 0x00,  # STA BBAD0
                              0xA9, 0x01,  # LDA #$01
                              0x8F, 0x0B, 0x42, 0x00,  # MDMAEN
                              0xC2, 0x20,  # REP #$20
                              0xA0, 0x00, 0x00,  # LDY #$0000
                              0xC8,  # INY - loop head
                              0xC0, 0x09, 0x00,  # CPY #$0009
                              0x10, 0x1B,  # BPL $07A5AC
                              0x98,  # TYA
                              0x0A,  # ASL
                              0xAA,  # TAX
                              0xBD, 0x20, 0x80,  # LDA $8020, X
                              0xF0, 0xF2,  # BEQ $07A58B - return to loop head
                              0x98,  # TYA
                              0x18,  # CLC
                              0x69, 0xE2, 0x31,  # ADC #$31E2
                              0x8F, 0x16, 0x21, 0x00,  # STA VMADDL
                              0xBF, 0x20, 0xE0, 0x07,  # LDA $07E020, X
                              0x8F, 0x18, 0x21, 0x00,  # STA VMDATAL
                              0x80, 0xDF,  # BRA $07A58B - return to loop head
                              0xA0, 0xFF, 0xFF,  # LDY #$FFFF
                              0xC8,  # INY - loop head
                              0xC0, 0x07, 0x00,  # CPY #$0007
                              0x10, 0x1B,  # BPL $07A5D0
                              0x98,  # TYA
                              0x0A,  # ASL
                              0xAA,  # TAX
                              0xBD, 0x00, 0x80,  # LDA $8000, X
                              0xF0, 0xF2,  # BEQ $07A5AF - return to loop head
                              0x98,  # TYA
                              0x18,  # CLC
                              0x69, 0x03, 0x32,  # ADC #$3203
                              0x8F, 0x16, 0x21, 0x00,  # STA VMADDL
                              0xBF, 0x40, 0xE0, 0x07,  # LDA $07E040, X
                              0x8F, 0x18, 0x21, 0x00,  # STA VMDATAL
                              0x80, 0xDF,  # BRA $07A5AF - retun to loop head
                              0x7A,  # PLY
                              0xFA,  # PLX
                              0x6B,  # RTL
                              ])

    # data writing for prior
    rom.write_bytes(0x3E020,
                    [0x00, 0x0C, 0x30, 0x09, 0x31, 0x09, 0x32, 0x09, 0x33, 0x09, 0x34, 0x09, 0x35, 0x09, 0x36, 0x09,
                     0x37, 0x09,
                     ])
    rom.write_bytes(0x3E040, [0x38, 0x05, 0x39, 0x05, 0x3A, 0x01, 0x3B, 0x05, 0x3C, 0x05, 0x3D, 0x05, ])
>>>>>>> ab0dcabc
    tiles = get_data(__name__, os.path.join("data", "APPauseIcons.dat"))
    rom.write_bytes(0x3F000, tiles)

    # Write open world patch
    if world.options.open_world:
        rom.write_bytes(0x143C7, [0xAD, 0xC1, 0x5A, 0xCD, 0xC1, 0x5A, ])
        # changes the stage flag function to compare $5AC1 to $5AC1,
        # always running the "new stage" function
        # This has further checks present for bosses already, so we just
        # need to handle regular stages
        # write check for boss to be unlocked

    rooms = world.rooms
    if world.options.music_shuffle > 0:
        if world.options.music_shuffle == 1:
            shuffled_music = music_choices.copy()
            slot_random.shuffle(shuffled_music)
            music_map = dict(zip(music_choices, shuffled_music))
            # Avoid putting star twinkle in the pool
            music_map[5] = slot_random.choice(music_choices)
            # Heart Star music doesn't work on regular stages
            music_map[8] = slot_random.choice(music_choices)
            for room in rooms:
                room.music = music_map[room.music]
            for room in room_pointers:
                old_music = rom.read_byte(room + 2)
                rom.write_byte(room + 2, music_map[old_music])
            for i in range(5):
                # level themes
                old_music = rom.read_byte(0x133F2 + i)
                rom.write_byte(0x133F2 + i, music_map[old_music])
            # Zero
            rom.write_byte(0x9AE79, music_map[0x18])
            # Heart Star success and fail
            rom.write_byte(0x4A388, music_map[0x08])
            rom.write_byte(0x4A38D, music_map[0x1D])
        elif world.options.music_shuffle == 2:
            for room in rooms:
                room.music = slot_random.choice(music_choices)
            for room in room_pointers:
                rom.write_byte(room + 2, slot_random.choice(music_choices))
            for i in range(5):
                # level themes
                rom.write_byte(0x133F2 + i, slot_random.choice(music_choices))
            # Zero
            rom.write_byte(0x9AE79, slot_random.choice(music_choices))
            # Heart Star success and fail
            rom.write_byte(0x4A388, slot_random.choice(music_choices))
            rom.write_byte(0x4A38D, slot_random.choice(music_choices))

    for room in rooms:
        room.patch(rom)

    if world.options.virtual_console in [1, 3]:
        # Flash Reduction
        rom.write_byte(0x9AE68, 0x10)
        rom.write_bytes(0x9AE8E, [0x08, 0x00, 0x22, 0x5D, 0xF7, 0x00, 0xA2, 0x08, ])
        rom.write_byte(0x9AEA1, 0x08)
        rom.write_byte(0x9AEC9, 0x01)
        rom.write_bytes(0x9AED2, [0xA9, 0x1F])
        rom.write_byte(0x9AEE1, 0x08)

    if world.options.virtual_console in [2, 3]:
        # Hyper Zone BB colors
        rom.write_bytes(0x2C5E16, [0xEE, 0x1B, 0x18, 0x5B, 0xD3, 0x4A, 0xF4, 0x3B, ])
        rom.write_bytes(0x2C8217, [0xFF, 0x1E, ])

    # boss requirements
    rom.write_bytes(0x3D000, struct.pack("HHHHH", boss_requirements[0], boss_requirements[1], boss_requirements[2],
                                         boss_requirements[3], boss_requirements[4]))
<<<<<<< HEAD
    rom.write_bytes(0x3D00A, struct.pack("H", heart_stars_required if world.options.goal_speed == 1 else 0xFFFF))
    rom.write_byte(0x3D00C, world.options.goal_speed.value)
    rom.write_byte(0x3D010, world.options.death_link.value)
    rom.write_byte(0x3D012, world.options.goal.value)
    rom.write_byte(0x3D014, world.options.stage_shuffle.value)
    rom.write_byte(0x3D016, world.options.ow_boss_requirement.value)
    rom.write_byte(0x3D018, world.options.consumables.value)
    rom.write_byte(0x3D01A, world.options.starsanity.value)
=======
    rom.write_bytes(0x3D00A, struct.pack("H", heart_stars_required if multiworld.goal_speed[player] == 1 else 0xFFFF))
    rom.write_byte(0x3D00C, multiworld.goal_speed[player])
    rom.write_byte(0x3D010, multiworld.death_link[player])
    rom.write_byte(0x3D012, multiworld.goal[player])
    rom.write_byte(0x3D014, multiworld.stage_shuffle[player])
    rom.write_byte(0x3D016, multiworld.ow_boss_requirement[player])
    rom.write_byte(0x3D018, multiworld.consumables[player])
    rom.write_byte(0x3D01A, multiworld.gifting[player])
>>>>>>> ab0dcabc

    for level in shuffled_levels:
        for i in range(len(shuffled_levels[level])):
            rom.write_bytes(0x3F002E + ((level - 1) * 14) + (i * 2),
                            struct.pack("H", level_pointers[shuffled_levels[level][i]]))
            rom.write_bytes(0x3D020 + (level - 1) * 14 + (i * 2),
                            struct.pack("H", shuffled_levels[level][i] & 0x00FFFF))
            if (i == 0) or (i > 0 and i % 6 != 0):
                rom.write_bytes(0x3D080 + (level - 1) * 12 + (i * 2),
                                struct.pack("H", (shuffled_levels[level][i] & 0x00FFFF) % 6))

    for i in range(6):
        if bb_boss_enabled[i]:
            rom.write_bytes(0x3F0000 + (level_pointers[0x770200 + i]), struct.pack("I", bb_bosses[0x770200 + i]))

    # copy ability shuffle
    if world.options.copy_ability_randomization.value > 0:
        for enemy in copy_abilities:
            if enemy in miniboss_remap:
                rom.write_bytes(0xB417E + (miniboss_remap[enemy] << 1),
                                struct.pack("H", ability_remap[copy_abilities[enemy]]))
            else:
                rom.write_bytes(0xB3CAC + (enemy_remap[enemy] << 1),
                                struct.pack("H", ability_remap[copy_abilities[enemy]]))
        # following only needs done on non-door rando
        # incredibly lucky this follows the same order (including 5E == star block)
        rom.write_byte(0x2F77EA, 0x5E + (ability_remap[copy_abilities["Sparky"]] << 1))
        rom.write_byte(0x2F7811, 0x5E + (ability_remap[copy_abilities["Sparky"]] << 1))
        rom.write_byte(0x2F9BC4, 0x5E + (ability_remap[copy_abilities["Blocky"]] << 1))
        rom.write_byte(0x2F9BEB, 0x5E + (ability_remap[copy_abilities["Blocky"]] << 1))
        rom.write_byte(0x2FAC06, 0x5E + (ability_remap[copy_abilities["Jumper Shoot"]] << 1))
        rom.write_byte(0x2FAC2D, 0x5E + (ability_remap[copy_abilities["Jumper Shoot"]] << 1))
        rom.write_byte(0x2F9E7B, 0x5E + (ability_remap[copy_abilities["Yuki"]] << 1))
        rom.write_byte(0x2F9EA2, 0x5E + (ability_remap[copy_abilities["Yuki"]] << 1))
        rom.write_byte(0x2FA951, 0x5E + (ability_remap[copy_abilities["Sir Kibble"]] << 1))
        rom.write_byte(0x2FA978, 0x5E + (ability_remap[copy_abilities["Sir Kibble"]] << 1))
        rom.write_byte(0x2FA132, 0x5E + (ability_remap[copy_abilities["Haboki"]] << 1))
        rom.write_byte(0x2FA159, 0x5E + (ability_remap[copy_abilities["Haboki"]] << 1))
        rom.write_byte(0x2FA3E8, 0x5E + (ability_remap[copy_abilities["Boboo"]] << 1))
        rom.write_byte(0x2FA40F, 0x5E + (ability_remap[copy_abilities["Boboo"]] << 1))
        rom.write_byte(0x2F90E2, 0x5E + (ability_remap[copy_abilities["Captain Stitch"]] << 1))
        rom.write_byte(0x2F9109, 0x5E + (ability_remap[copy_abilities["Captain Stitch"]] << 1))

        if world.options.copy_ability_randomization == 2:
            for enemy in enemy_remap:
                # we just won't include it for minibosses
                rom.write_bytes(0xB3E40 + (enemy_remap[enemy] << 1), struct.pack("h", slot_random.randint(-1, 2)))

    # write jumping goal
    rom.write_bytes(0x94F8, struct.pack("H", world.options.jumping_target))
    rom.write_bytes(0x944E, struct.pack("H", world.options.jumping_target))

    from Utils import __version__
    rom.name = bytearray(f'KDL3{__version__.replace(".", "")[0:3]}_{player}_{multiworld.seed:11}\0', 'utf8')[:21]
    rom.name.extend([0] * (21 - len(rom.name)))
    rom.write_bytes(0x3C000, rom.name)
    rom.write_byte(0x3C020, world.options.game_language.value)

    # handle palette
    if world.options.kirby_flavor_preset.value != 0:
        for addr in kirby_target_palettes:
            target = kirby_target_palettes[addr]
            palette = get_kirby_palette(world)
            rom.write_bytes(addr, get_palette_bytes(palette, target[0], target[1], target[2]))

    if world.options.gooey_flavor_preset.value != 0:
        for addr in gooey_target_palettes:
            target = gooey_target_palettes[addr]
            palette = get_gooey_palette(world)
            rom.write_bytes(addr, get_palette_bytes(palette, target[0], target[1], target[2]))


def get_base_rom_bytes() -> bytes:
    rom_file: str = get_base_rom_path()
    base_rom_bytes: Optional[bytes] = getattr(get_base_rom_bytes, "base_rom_bytes", None)
    if not base_rom_bytes:
        base_rom_bytes = bytes(Utils.read_snes_rom(open(rom_file, "rb")))

        basemd5 = hashlib.md5()
        basemd5.update(base_rom_bytes)
        if basemd5.hexdigest() not in {KDL3UHASH, KDL3JHASH}:
            raise Exception("Supplied Base Rom does not match known MD5 for US or JP release. "
                            "Get the correct game and version, then dump it")
        get_base_rom_bytes.base_rom_bytes = base_rom_bytes
    return base_rom_bytes


def get_base_rom_path(file_name: str = "") -> str:
    options: settings.Settings = settings.get_settings()
    if not file_name:
        file_name = options["kdl3_options"]["rom_file"]
    if not os.path.exists(file_name):
        file_name = Utils.user_path(file_name)
    return file_name<|MERGE_RESOLUTION|>--- conflicted
+++ resolved
@@ -384,665 +384,7 @@
 def patch_rom(world: "KDL3World", multiworld: MultiWorld, player: int, rom: RomData, heart_stars_required: int,
               boss_requirements: Dict[int, int], shuffled_levels: Dict[int, List[int]], bb_boss_enabled: List[bool],
               copy_abilities: Dict[str, str], slot_random: Random):
-<<<<<<< HEAD
     rom.apply_patch(get_data(__name__, os.path.join("data", "kdl3_basepatch.bsdiff4")))
-=======
-    # increase BWRAM by 0x8000
-    rom.write_byte(0x7FD8, 0x06)
-
-    # hook BWRAM initialization for initializing our new BWRAM
-    rom.write_bytes(0x33, [0x22, 0x00, 0x9E, 0x07, 0xEA, 0xEA, 0xEA, 0xEA, 0xEA, ])  # JSL $079E00, NOP the rest
-
-    # Initialize BWRAM with ROM parameters
-    rom.write_bytes(0x39E00, [0xA0, 0x01, 0x60,  # LDA #$6001 starting addr
-                              0xA9, 0xFE, 0x1F,  # LDY #$1FFE bytes to write
-                              0x54, 0x40, 0x40,  # MVN $40, $40 copy $406000 from 406001 to 407FFE
-                              0xA2, 0x00, 0x00,  # LDX #$0000
-                              0xA0, 0x14, 0x00,  # LDY #$0014
-                              0xBD, 0x00, 0x81,  # LDA $8100, X - rom header
-                              0xDF, 0x00, 0xC0, 0x07,  # CMP $07C000, X - compare to real rom name
-                              0xD0, 0x06,  # BNE $079E1E - area is uninitialized or corrupt, reset
-                              0xE8,  # INX
-                              0x88,  # DEY
-                              0x30, 0x2C,  # BMI $079E48 - if Y is negative, rom header matches, valid bwram
-                              0x80, 0xF1,  # BRA $079E0F - else continue loop
-                              0xA9, 0x00, 0x00,  # LDA #$0000
-                              0x8D, 0x00, 0x80,  # STA $8000 - initialize first byte that gets copied
-                              0xA2, 0x00, 0x80,  # LDX #$8000
-                              0xA0, 0x01, 0x80,  # LDY #$8001
-                              0xA9, 0xFD, 0x7F,  # LDA #$7FFD
-                              0x54, 0x40, 0x40,  # MVN $40, $40 - initialize 0x8000 onward
-                              0xA2, 0x00, 0xD0,  # LDX #$D000 - seed info 0x3D000
-                              0xA0, 0x00, 0x90,  # LDY #$9000 - target location
-                              0xA9, 0x00, 0x10,  # LDA #$1000
-                              0x54, 0x40, 0x07,  # MVN $07, $40
-                              0xA2, 0x00, 0xC0,  # LDX #$C000 - ROM name
-                              0xA0, 0x00, 0x81,  # LDY #$8100 - target
-                              0xA9, 0x15, 0x00,  # LDA #$0015
-                              0x54, 0x40, 0x07,  # MVN $07, $40
-                              0x6B,  # RTL
-                              ])
-
-    # Copy Ability
-    rom.write_bytes(0x399A0, [0xB9, 0xF3, 0x54,  # LDA $54F3
-                              0x48,  # PHA
-                              0x0A,  # ASL
-                              0xAA,  # TAX
-                              0x68,  # PLA
-                              0xDD, 0x20, 0x80,  # CMP $7F50, X
-                              0xEA, 0xEA,  # NOP NOP
-                              0xF0, 0x03,  # BEQ $0799B1
-                              0xA9, 0x00, 0x00,  # LDA #$0000
-                              0x99, 0xA9, 0x54,  # STA $54A9, Y
-                              0x6B,  # RET
-                              0xEA, 0xEA, 0xEA, 0xEA,  # NOPs to fill gap
-                              0x48,  # PHA
-                              0x0A,  # ASL
-                              0xA8,  # TAX
-                              0x68,  # PLA
-                              0xD9, 0x20, 0x80,  # CMP $7F50, Y
-                              0xEA,  # NOP
-                              0xF0, 0x03,  # BEQ $0799C6
-                              0xA9, 0x00, 0x00,  # LDA #$0000
-                              0x9D, 0xA9, 0x54,  # STA $54A9, X
-                              0x9D, 0xDF, 0x39,  # STA $39DF, X
-                              0x6B,  # RET
-                              ])
-
-    # Kirby/Gooey Copy Ability
-    rom.write_bytes(0x30518, [0x22, 0xA0, 0x99, 0x07, 0xEA, 0xEA, ])  # JSL $0799A0
-
-    # Animal Copy Ability
-    rom.write_bytes(0x507E8, [0x22, 0xB9, 0x99, 0x07, 0xEA, 0xEA, ])  # JSL $0799B0
-
-    # Entity Spawn
-    rom.write_bytes(0x21CD7, [0x22, 0x00, 0x9D, 0x07, ])  # JSL $079D00
-
-    # Check Spawn Animal
-    rom.write_bytes(0x39D00, [0x48,  # PHA
-                              0xE0, 0x02, 0x00,  # CPX #$0002  - is this an animal friend?
-                              0xD0, 0x0C,  # BNE $079D12
-                              0xEB,  # XBA
-                              0x48,  # PHA
-                              0x0A,  # ASL
-                              0xA8,  # TAY
-                              0x68,  # PLA
-                              0x1A,  # INC
-                              0xD9, 0x00, 0x80,  # CMP $8000, Y - do we have this animal friend
-                              0xF0, 0x01,  # BEQ $079D12 - we have this animal friend
-                              0xE8,  # INX
-                              0x7A,  # PLY
-                              0xA9, 0x99, 0x99,  # LDA #$9999
-                              0x6B,  # RTL
-                              ])
-
-    # Allow Purification
-    rom.write_bytes(0xAFC8, [0x22, 0x00, 0x9A, 0x07,  # JSL $079A00
-                             0xEA, 0xEA, 0xEA, 0xEA, 0xEA, 0xEA, 0xEA, 0xEA, 0xEA, 0xEA, 0xEA, 0xEA, 0xEA, ])
-
-    # Check Purification and Enable Sub-games
-    rom.write_bytes(0x39A00, [0x8A,  # TXA
-                              0xC9, 0x00, 0x00,  # CMP #$0000 - is this level 1
-                              0xF0, 0x03,  # BEQ $079A09
-                              0x4A,  # LSR
-                              0x4A,  # LSR
-                              0x1A,  # INC
-                              0xAA,  # TAX
-                              0xAD, 0x70, 0x80,  # LDA $8070 - heart stars
-                              0x18,  # CLC
-                              0xCF, 0x0A, 0xD0, 0x07,  # Compare to goal heart stars
-                              0x90, 0x28,  # BCC $079A3C - we don't have enough
-                              0xDA,  # PHX
-                              0xA9, 0x14, 0x00,  # LDA #$0014
-                              0x8D, 0x62, 0x7F,  # STA #$7F62 - play sound fx 0x14
-                              0xAF, 0x12, 0xD0, 0x07,  # LDA $07D012 - goal
-                              0xC9, 0x00, 0x00,  # CMP #$0000 - are we on zero goal?
-                              0xF0, 0x11,  # BEQ $079A35 - we are
-                              0xA9, 0x01, 0x00,  # LDA #$0001
-                              0xAE, 0x17, 0x36,  # LDX $3617 - current save
-                              0x9D, 0xDD, 0x53,  # STA $53DD - boss butch
-                              0x9D, 0xDF, 0x53,  # STA $53DF - MG5
-                              0x9D, 0xE1, 0x53,  # STA $53E1 - Jumping
-                              0x80, 0x06,  # BRA $079A3B
-                              0xA9, 0x01, 0x00,  # LDA #$0001
-                              0x8D, 0xA0, 0x80,  # STA $80A0 - zero unlock address
-                              0xFA,  # PLX
-                              0xAD, 0x70, 0x80,  # LDA $8070 - current heart stars
-                              0xDF, 0x00, 0xD0, 0x07,  # CMP $07D000, X - compare to world heart stars
-                              0xB0, 0x02,  # BCS $079A47
-                              0x18,  # CLC
-                              0x6B,  # RTL
-                              0x38,  # SEC
-                              0x6B,  # RTL
-                              ])
-
-    # Check for Sound on Main Loop
-    rom.write_bytes(0x6AE4, [0x22, 0x00, 0x9B, 0x07, 0xEA])  # JSL $079B00
-
-    # Play Sound Effect at given address and check/update traps
-    rom.write_bytes(0x39B00, [0x85, 0xD4,  # STA $D4
-                              0xEE, 0x24, 0x35,  # INC $3524
-                              0xEA,  # NOP
-                              0xAD, 0x62, 0x7F,  # LDA $7F62 - sfx to be played
-                              0xF0, 0x07,  # BEQ $079B12 - skip if 0
-                              0x22, 0x27, 0xD9, 0x00,  # JSL $00D927 - play sfx
-                              0x9C, 0x62, 0x7F,  # STZ $7F62
-                              0xAD, 0xD0, 0x36,  # LDA $36D0
-                              0xC9, 0xFF, 0xFF,  # CMP #$FFFF - are we in menus?
-                              0xF0, 0x34,  # BEQ $079B4E - return if we are
-                              0xAD, 0xD3, 0x39,  # LDA $39D3 - gooey hp
-                              0xD0, 0x0F,  # BNE $079B2E - gooey is already spawned
-                              0xAD, 0x80, 0x80,  # LDA $8080
-                              0xC9, 0x00, 0x00,  # CMP #$0000 - did we get a gooey trap
-                              0xF0, 0x07,  # BEQ $079B2E - branch if we did not
-                              0x22, 0x80, 0xA1, 0x07,  # JSL $07A180 - spawn gooey
-                              0x9C, 0x80, 0x80,  # STZ $8080
-                              0xAD, 0x82, 0x80,  # LDA $8082 - slowness
-                              0xF0, 0x04,  # BEQ $079B37 - are we under the effects of a slowness trap
-                              0x3A,  # DEC
-                              0x8D, 0x82, 0x80,  # STA $8082 - dec by 1 each frame
-                              0xDA,  # PHX
-                              0x5A,  # PHY
-                              0xAD, 0xA9, 0x54,  # LDA $54A9 - copy ability
-                              0xF0, 0x0E,  # BEQ $079B4C - branch if we do not have a copy ability
-                              0xAD, 0x84, 0x80,  # LDA $8084 - eject ability
-                              0xF0, 0x09,  # BEQ $079B4C - branch if we haven't received eject
-                              0xA9, 0x00, 0x20,  # LDA #$2000 - select button press
-                              0x8D, 0xC1, 0x60,  # STA $60C1 - write to controller mirror
-                              0x9C, 0x84, 0x80,  # STZ $8084
-                              0x7A,  # PLY
-                              0xFA,  # PLX
-                              0x6B,  # RTL
-                              ])
-
-    # Dedede - Remove bad ending
-    rom.write_byte(0xB013, 0x38)  # Change CLC to SEC
-
-    # Heart Star Graphics Fix
-    rom.write_bytes(0x39B50, [0xA9, 0x00, 0x00,  # LDA #$0000
-                              0xDA,  # PHX
-                              0x5A,  # PHY
-                              0xAE, 0x3F, 0x36,  # LDX $363F - current level
-                              0xAC, 0x41, 0x36,  # LDY $3641 - current stage
-                              0xE0, 0x00, 0x00,  # CPX #$0000
-                              0xF0, 0x09,  # BEQ $079B69
-                              0x1A, 0x1A, 0x1A, 0x1A, 0x1A, 0x1A,  # INC x6
-                              0xCA,  # DEX
-                              0x80, 0xF2,  # BRA $079B5B - return to loop head
-                              0xC0, 0x00, 0x00,  # CPY #$0000
-                              0xF0, 0x04,  # BEQ $079B72
-                              0x1A,  # INC
-                              0x88,  # DEY
-                              0x80, 0xF7,  # BRA $079B69 - return to loop head
-                              0x0A,  # ASL
-                              0xAA,  # TAX
-                              0xBF, 0x80, 0xD0, 0x07,  # LDA $079D080, X - table of original stage number
-                              0xC9, 0x03, 0x00,  # CMP #$0003 - is the current stage a minigame stage?
-                              0xF0, 0x03,  # BEQ $079B80 - branch if so
-                              0x18,  # CLC
-                              0x80, 0x01,  # BRA $079B81
-                              0x38,  # SEC
-                              0x7A,  # PLY
-                              0xFA,  # PLX
-                              0x6B,  # RTL
-                              ])
-
-    # Reroute Heart Star Graphic Check
-    rom.write_bytes(0x4A01F, [0x22, 0x50, 0x9B, 0x07, 0xEA, 0xEA, 0xB0, ])  # 1-Ups
-    rom.write_bytes(0x4A0AE, [0x22, 0x50, 0x9B, 0x07, 0xEA, 0xEA, 0x90, ])  # Heart Stars
-
-    # reroute 5-6 miniboss music override
-    rom.write_bytes(0x93238, [0x22, 0x80, 0x9F, 0x07, 0xEA, 0xEA, 0xEA, 0xEA, 0xEA, 0xEA, 0xEA, 0xEA, 0xEA, 0xEA, 0xB0,
-                              ])
-    rom.write_bytes(0x39F80, [0xEA,
-                              0xDA,  # PHX
-                              0x5A,  # PHY
-                              0xA9, 0x00, 0x00,  # LDA #0000
-                              0xAE, 0x3F, 0x36,  # LDX $363F
-                              0xAC, 0x41, 0x36,  # LDY $3641
-                              0xE0, 0x00, 0x00,  # CPX #$0000
-                              0xF0, 0x0A,  # BEQ $079F9B
-                              0x1A, 0x1A, 0x1A, 0x1A, 0x1A, 0x1A, 0x1A,  # INC x6
-                              0xCA,  # DEX
-                              0x80, 0xF1,  # BRA $079F8C - return to loop head
-                              0xC0, 0x00, 0x00,  # CPY #$0000
-                              0xF0, 0x04,  # BEQ $079FA4
-                              0x1A,  # INC
-                              0x88,  # DEY
-                              0x80, 0xF7,  # BRA $079F9B - return to loop head
-                              0x0A,  # ASL
-                              0xAA,  # TAX
-                              0xBF, 0x20, 0xD0, 0x07,  # LDA $07D020, X
-                              0xC9, 0x1E, 0x00,  # CMP #$001E
-                              0xF0, 0x03,  # BEQ $079FB2
-                              0x18,  # CLC
-                              0x80, 0x01,  # BRA $079FB3
-                              0x38,  # SEC
-                              0x7A,  # PLY
-                              0xFA,  # PLX
-                              0x6B,  # RTL
-                              ])
-    # reroute zero eligibility
-    rom.write_bytes(0x137B1, [0xA0, 0x80, 0xC9, 0x01, ])  # compare $80A0 to #$0001 for validating zero access
-
-    # set goal on non-fast goal
-    rom.write_bytes(0x14463, [0x22, 0x00, 0x9F, 0x07, 0xEA, 0xEA, ])
-    rom.write_bytes(0x39F00, [0xDA,  # PHX
-                              0xAF, 0x12, 0xD0, 0x07,  # LDA $07D012
-                              0xC9, 0x00, 0x00,  # CMP #$0000
-                              0xF0, 0x11,  # BEQ $079F1B
-                              0xA9, 0x01, 0x00,  # LDA #$0001
-                              0xAE, 0x17, 0x36,  # LDX $3617 - current save
-                              0x9D, 0xDD, 0x53,  # STA $53DD, X - Boss butch
-                              0x9D, 0xDF, 0x53,  # STA $53DF, X - MG5
-                              0x9D, 0xD1, 0x53,  # STA $53D1, X - Jumping
-                              0x80, 0x06,  # BRA $079F21
-                              0xA9, 0x01, 0x00,  # LDA #$0001
-                              0x8D, 0xA0, 0x80,  # STA $80A0
-                              0xFA,  # PLX
-                              0xA9, 0x06, 0x00,  # LDA #$0006
-                              0x8D, 0xC1, 0x5A,  # STA $5AC1 - cutscene
-                              0x6B,  # RTL
-                              ])
-
-    # set flag for completing a stage
-    rom.write_bytes(0x1439D, [0x22, 0x80, 0xA0, 0x07, 0xEA, 0xEA, ])
-    rom.write_bytes(0x3A080, [0xDA,  # PHX
-                              0xAD, 0xC1, 0x5A,  # LDA $5AC1 - completed stage cutscene
-                              0xF0, 0x38,  # BEQ $07A0BE - we have not completed a stage
-                              0xA9, 0x00, 0x00,  # LDA #$0000
-                              0xAE, 0xCF, 0x53,  # LDX $53CF - current level
-                              0xE0, 0x00, 0x00,  # CPX #$0000
-                              0xF0, 0x0A,  # BEQ $07A09B
-                              0xCA,  # DEX
-                              0x1A, 0x1A, 0x1A, 0x1A, 0x1A, 0x1A, 0x1A,  # INC x6
-                              0x80, 0xF1,  # BRA $07A08C - return to loop head
-                              0xAE, 0xD3, 0x53,  # LDX $53D3 - current stage
-                              0xE0, 0x07, 0x00,  # CPX #$0007 - is this a boss stage
-                              0xF0, 0x1B,  # BEQ $07A0BE - return if so
-                              0xCA,  # DEX
-                              0xE0, 0x00, 0x00,  # CPX #$0000
-                              0xF0, 0x04,  # BEQ $07A0AD
-                              0x1A,  # INC
-                              0xCA,  # DEX
-                              0x80, 0xF7,  # BRA $07A0A4 - return to loop head
-                              0x0A,  # ASL
-                              0xAA,  # TAX
-                              0xBD, 0x20, 0x90,  # LDA $9020, X - load the stage we completed
-                              0x3A,  # DEC
-                              0x0A,  # ASL
-                              0xAA,  # TAX
-                              0xA9, 0x01, 0x00,  # LDA #$0001
-                              0x1D, 0x00, 0x82,  # ORA $8200, X
-                              0x9D, 0x00, 0x82,  # STA $8200, X
-                              0xFA,  # PLX
-                              0xAD, 0xCF, 0x53,  # LDA $53CF
-                              0xCD, 0xCB, 0x53,  # CMP $53CB
-                              0x6B,  # RTL
-                              ])
-
-    # spawn Gooey for Gooey trap
-    rom.write_bytes(0x3A180, [0x5A, 0xDA, 0xA2, 0x00, 0x00, 0xA0, 0x00, 0x00, 0x8D, 0x43, 0x55, 0xB9, 0x22, 0x19, 0x85,
-                              0xC0, 0xB9, 0xA2, 0x19, 0x85, 0xC2, 0xA9, 0x08, 0x00, 0x85, 0xC4, 0xA9, 0x02, 0x00, 0x8D,
-                              0x2A, 0x35, 0xA9, 0x03, 0x00, 0x22, 0x4F, 0xF5, 0x00, 0x8E, 0x41, 0x55, 0xA9, 0xFF, 0xFF,
-                              0x9D, 0x22, 0x06, 0x22, 0xEF, 0xBA, 0x00, 0x22, 0x3C, 0x88, 0xC4, 0xAE, 0xD1, 0x39, 0xE0,
-                              0x01, 0x00, 0xF0, 0x0D, 0xA9, 0xFF, 0xFF, 0xE0, 0x02, 0x00, 0xF0, 0x01, 0x3A, 0x22, 0x22,
-                              0x3C, 0xC4, 0xFA, 0x7A, 0x6B, ])
-    # this is mostly just a copy of the function to spawn gooey when you press the A button, could probably be simpler
-
-    # limit player speed when speed trap enabled
-    rom.write_bytes(0x3A200, [0xDA,  # PHX
-                              0xAE, 0x82, 0x80,  # LDX $8082 - do we have slowness
-                              0xF0, 0x01,  # BEQ $07A207 - branch if we do not
-                              0x4A,  # LSR
-                              0xFA,  # PLX
-                              0x99, 0x22, 0x1F,  # STA $1F22, Y - player max speed
-                              0x49, 0xFF, 0xFF,  # EOR #$FFFF
-                              0x6B,  # RTL
-                              ])
-    rom.write_bytes(0x785E, [0x22, 0x00, 0xA2, 0x07, 0xEA, 0xEA, ])
-
-    # write heart star count
-    rom.write_bytes(0x2246, [0x0D, 0xDA, 0xBD, 0xA0, 0x6C, 0xAA, 0xBD, 0x22, 0x6E, 0x20, 0x5B, 0xA2, 0xFA, 0xE8, 0x22,
-                             0x80, 0xA2, 0x07, ])  # change upper branch to hit our JSL, then JSL
-    rom.write_bytes(0x14317, [0x22, 0x00, 0xA3, 0x07, ])
-    rom.write_bytes(0x3A280, [0xE0, 0x00, 0x00,  # CPX #$0000
-                              0xF0, 0x01,  # BEQ $07A286
-                              0xE8,  # INX
-                              0xEC, 0x1E, 0x65,  # CPX $651E
-                              0x90, 0x66,  # BCC 07A2F1
-                              0xE0, 0x00, 0x00,  # CPX #$0000
-                              0xF0, 0x61,  # BEQ $07A2F1
-                              0xAF, 0xD0, 0x36, 0x40,  # LDA $4036D0
-                              0x29, 0xFF, 0x00,  # AND #$00FF
-                              0xF0, 0x57,  # BEQ $07A2F0
-                              0xAD, 0x00, 0x30,  # LDA $3000
-                              0x29, 0x00, 0x02,  # AND #$0200
-                              0xC9, 0x00, 0x00,  # CMP #$0000
-                              0xD0, 0x4C,  # BNE $07A2F0
-                              0x5A,  # PHY
-                              0xAD, 0x00, 0x30,  # LDA $3000
-                              0xA8,  # TAY
-                              0x18,  # CLC
-                              0x69, 0x20, 0x00,  # ADC #$0020
-                              0x8D, 0x00, 0x30,  # STA $3000
-                              0xAF, 0x70, 0x80, 0x40,  # LDA $408070
-                              0xA2, 0x00, 0x00,  # LDX #$0000
-                              0xC9, 0x0A, 0x00,  # CMP $000A
-                              0x90, 0x07,  # BCC $07A2C3
-                              0x38,  # SEC
-                              0xE9, 0x0A, 0x00,  # SBC #$000A
-                              0xE8,  # INX
-                              0x80, 0xF4,  # BRA $07A2B7
-                              0xDA,  # PHX
-                              0xAA,  # TAX
-                              0x68,  # PLA
-                              0x09, 0x00, 0x25,  # ORA #$2500
-                              0x48,  # PHA
-                              0xA9, 0x70, 0x2C,  # LDA #$2C70
-                              0x99, 0x00, 0x00,  # STA $0000, Y
-                              0x68,  # PLA
-                              0xC8,  # INY
-                              0xC8,  # INY
-                              0x99, 0x00, 0x00,  # STA $0000, Y
-                              0xC8,  # INY
-                              0xC8,  # INY
-                              0x8A,  # TXA
-                              0x09, 0x00, 0x25,  # ORA #$2500
-                              0x48,  # PHA
-                              0xA9, 0x78, 0x2C,  # LDA #$2C78
-                              0x99, 0x00, 0x00,  # STA $0000, Y
-                              0xC8,  # INY
-                              0xC8,  # INY
-                              0x68,  # PLA
-                              0x99, 0x00, 0x00,  # STA $0000, Y
-                              0xC8,  # INY
-                              0xC8,  # INY
-                              0x22, 0x80, 0xA3, 0x07,  # JSL $07A380 - we ran out of room
-                              0x7A,  # PLY
-                              0x38,  # SEC
-                              0x6B,  # RTL
-                              ])
-    rom.write_bytes(0x3A300, [0x22, 0x9F, 0xD2, 0x00,  # JSL $00D29F - play sfx
-                              0xDA,  # PHX
-                              0x8B,  # PHB
-                              0xA9, 0x00, 0x00,
-                              0x48,  # PHA
-                              0xAB,  # PLB
-                              0xAB,  # PLB
-                              0xA9, 0x00, 0x70,  # LDA #$7000
-                              0x8D, 0x16, 0x21,  # STA $2116
-                              0xA2, 0x00, 0x00,  # LDX #$0000
-                              0xE0, 0x40, 0x01,  # CPX #$0140
-                              0xF0, 0x0B,  # BEQ $07A325
-                              0xBF, 0x50, 0x2F, 0xD9,  # LDA $D92F50, X
-                              0x8D, 0x18, 0x21,  # STA $2118
-                              0xE8,  # INX
-                              0xE8,  # INX
-                              0x80, 0xF0,  # BRA $07A315
-                              0xA2, 0x00, 0x00,  # LDX #$0000
-                              0xE0, 0x20, 0x00,  # CPX #$0020
-                              0xF0, 0x0B,  # BEQ $07A338
-                              0xBF, 0x10, 0x2E, 0xD9,  # LDA $D92E10, X
-                              0x8D, 0x18, 0x21,  # STA $2118
-                              0xE8,  # INX
-                              0xE8,  # INX
-                              0x80, 0xF0,  # BRA $07A328
-                              0x5A,  # PHY
-                              0xAF, 0x12, 0xD0, 0x07,  # LDA $07D012
-                              0x0A,  # ASL
-                              0xAA,  # TAX
-                              0xBF, 0x00, 0xE0, 0x07,  # LDA $07E000, X
-                              0xAA,  # TAX
-                              0xA0, 0x00, 0x00,  # LDY #$0000
-                              0xC0, 0x20, 0x00,  # CPY #$0020
-                              0xF0, 0x0D,  # BEQ $07A359
-                              0xBF, 0x70, 0x31, 0xD9,  # LDA $D93170, X
-                              0x8D, 0x18, 0x21,  # STA $2118
-                              0xE8,  # INX
-                              0xE8,  # INX
-                              0xC8,  # INY
-                              0xC8,  # INY
-                              0x80, 0xEE,  # BRA $07A347
-                              0xAF, 0x0C, 0xD0, 0x07,  # LDA $07D00C
-                              0x0A,  # ASL
-                              0xAA,  # TAX
-                              0xBF, 0x10, 0xE0, 0x07,  # LDA $07E010, X
-                              0xAA,  # TAX
-                              0xA0, 0x00, 0x00,  # LDY #$0000
-                              0xC0, 0x20, 0x00,  # CPY #$0020
-                              0xF0, 0x0D,  # BEQ $07A379
-                              0xBF, 0x70, 0x31, 0xD9,  # LDA $D93170, X
-                              0x8D, 0x18, 0x21,  # STA $2118
-                              0xE8,  # INX
-                              0xE8,  # INX
-                              0xC8,  # INY
-                              0xC8,  # INY
-                              0x80, 0xEE,  # BRA $07A367
-                              0x7A,  # PLY
-                              0xAB,  # PLB
-                              0xFA,  # PLX
-                              0x6B,  # RTL
-                              ])
-    rom.write_bytes(0x3A380, [0xA9, 0x80, 0x2C,  # LDA #$2C80
-                              0x99, 0x00, 0x00,  # STA $0000, Y
-                              0xC8,  # INY
-                              0xC8,  # INY
-                              0xA9, 0x0A, 0x25,  # LDA #$250A
-                              0x99, 0x00, 0x00,  # STA $0000, Y
-                              0xC8,  # INY
-                              0xC8,  # INY
-                              0xAF, 0xCF, 0x53, 0x40,  # LDA $4053CF
-                              0x0A,  # ASL
-                              0xAA,  # TAX
-                              0xBF, 0x00, 0x90, 0x40,  # LDA $409000, X
-                              0xC9, 0xFF, 0xFF,  # CMP #$FFFF
-                              0xD0, 0x04,  # BNE $07A3A3
-                              0xCA,  # DEX
-                              0xCA,  # DEX
-                              0x80, 0xF3,  # BRA $07A396
-                              0xA2, 0x00, 0x00,  # LDX #$0000
-                              0xC9, 0x0A, 0x00,  # CMP #$000A
-                              0x90, 0x07,  # BCC $07A3A9
-                              0x38,  # SEC
-                              0xE9, 0x0A, 0x00,  # SBC #$000A
-                              0xE8,  # INX
-                              0x80, 0xF4,  # BRA $07A39D - return to loop head
-                              0xDA,  # PHX
-                              0xAA,  # TAX
-                              0x68,  # PLA
-                              0x09, 0x00, 0x25,  # ORA #$2500
-                              0x48,  # PHA
-                              0xA9, 0x88, 0x2C,  # LDA #$2C88
-                              0x99, 0x00, 0x00,  # STA $0000, Y
-                              0x68,  # PLA
-                              0xC8,  # INY
-                              0xC8,  # INY
-                              0x99, 0x00, 0x00,  # STA $0000, Y
-                              0xC8,  # INY
-                              0xC8,  # INY
-                              0x8A,  # TXA
-                              0x09, 0x00, 0x25,  # ORA #$2500
-                              0x48,  # PHA
-                              0xA9, 0x90, 0x2C,  # LDA #$2C90
-                              0x99, 0x00, 0x00,  # STA $0000, Y
-                              0xC8,  # INY
-                              0xC8,  # INY
-                              0x68,  # PLA
-                              0x99, 0x00, 0x00,  # STA $0000, Y
-                              0xC8,  # INY
-                              0xC8,  # INY
-                              0xA9, 0xD8, 0x14,  # LDA #$14D8
-                              0x99, 0x00, 0x00,  # STA $0000, Y
-                              0xC8,  # INY
-                              0xC8,  # INY
-                              0xA9, 0x0B, 0x25,  # LDA #$250B
-                              0x99, 0x00, 0x00,  # STA $0000, Y
-                              0xC8,  # INY
-                              0xC8,  # INY
-                              0xA9, 0xE0, 0x14,  # LDA #$14E0
-                              0x99, 0x00, 0x00,  # STA $0000, Y
-                              0xC8,  # INY
-                              0xC8,  # INY
-                              0xA9, 0x0A, 0x25,  # LDA #$250A
-                              0x99, 0x00, 0x00,  # STA $0000, Y
-                              0xC8,  # INY
-                              0xC8,  # INY
-                              0xA9, 0xE8, 0x14,  # LDA #$14E8
-                              0x99, 0x00, 0x00,  # STA $0000, Y
-                              0xC8,  # INY
-                              0xC8,  # INY
-                              0xA9, 0x0C, 0x25,  # LDA #$250C
-                              0x99, 0x00, 0x00,  # STA $0000, Y
-                              0xC8,  # INY
-                              0xC8,  # INY
-                              0xAD, 0x00, 0x30,  # LDA $3000
-                              0x38,  # SEC
-                              0xE9, 0x40, 0x30,  # SBC #$3040
-                              0x4A,  # LSR
-                              0x4A,  # LSR
-                              0xC9, 0x04, 0x00,  # CMP #$0004
-                              0x90, 0x06,  # BCC $07A415
-                              0x3A, 0x3A, 0x3A, 0x3A,  # DEC x4
-                              0x80, 0xF5,  # BRA $07A40A - return to loop head
-                              0x8D, 0x40, 0x32,  # STA $3240
-                              0xA9, 0x04, 0x00,  # LDA #$0004
-                              0x38,  # SEC
-                              0xED, 0x40, 0x32,  # SBC $3240
-                              0xAA,  # TAX
-                              0xA9, 0xFF, 0x00,  # LDA #$00FF
-                              0xE0, 0x00, 0x00,  # CPX #$0000
-                              0xF0, 0x05,  # BEQ $07A42D
-                              0x4A,  # LSR
-                              0x4A,  # LSR
-                              0xCA,  # DEX
-                              0x80, 0xF6,  # BRA $07A423
-                              0xAC, 0x02, 0x30,  # LDY $3002
-                              0x39, 0x00, 0x00,  # AND $0000, Y
-                              0x99, 0x00, 0x00,  # STA $0000, Y
-                              0xC8,  # INY
-                              0xA9, 0x00, 0x00,  # LDA #$0000
-                              0x99, 0x00, 0x00,  # STA $0000, Y
-                              0xC8,  # INY
-                              0xC8,  # INY
-                              0x99, 0x00, 0x00,  # STA $0000, Y
-                              0x6B,  # RTL
-                              ])
-    # Goal/Goal Speed letter offsets
-    rom.write_bytes(0x3E000, [0x20, 0x03, 0x20, 0x00, 0x80, 0x01, 0x20, 0x01, 0x00, 0x00, 0x00, 0x00, 0x00, 0x00, 0x00,
-                              0x00, 0xA0, 0x01, 0xA0, 0x00, ])
-
-    # Heart Star Visual redirect
-    rom.write_bytes(0x1427C, [0x22, 0x80, 0xA4, 0x07, 0xEA, 0xEA, ])
-    rom.write_bytes(0x3A480, [0xDA,  # PHX
-                              0x8A,  # TXA
-                              0x0A,  # ASL
-                              0xAA,  # TAX
-                              0xBD, 0x20, 0x90,  # LDA $9020, X
-                              0x3A,  # DEC
-                              0xAA,  # TAX
-                              0xC9, 0x07, 0x00,  # CMP #$0007
-                              0x30, 0x07,  # BMI $07A495
-                              0xE8,  # INX
-                              0x18,  # CLC
-                              0xE9, 0x06, 0x00,  # SBC #$0006
-                              0x80, 0xF4,  # BRA $07A489
-                              0xBD, 0xA7, 0x53,  # LDA $53A7, X
-                              0xFA,  # PLX
-                              0x29, 0xFF, 0x00,  # AND #$00FF
-                              0x6B,  # RTL
-                              ])
-
-    # Heart Star Cutscene redirect
-    rom.write_bytes(0x49F35, [0x22, 0x00, 0xA5, 0x07, ])
-    rom.write_bytes(0x3A500, [0xAA,  # TAX
-                              0xAD, 0xD3, 0x53,  # LDA $53D3
-                              0x3A,  # DEC
-                              0x8D, 0xC3, 0x5A,  # STA $5AC3
-                              0x6B,  # RTL
-                              ])
-
-    # Gifting check
-    rom.write_bytes(0x3A510, [
-        0xC9, 0x08,  # CMP #$08
-        0xB0, 0xFF,  # BCS $C3A513  - this intentionally crashes the game if hit
-        0xDA,  # PHX
-        0xAE, 0x1A, 0x90,  # LDX $901A
-        0xF0, 0x0F,  # BEQ $C3A529
-        0xFA,  # PLX
-        0x8D, 0x86, 0x80,  # STA $8086
-        0xA9, 0x26,  # LDA #$26
-        0x8D, 0x62, 0x7F,  # STA $7F62
-        0x5C, 0x40, 0xBC, 0xCA,  # JML $CABC40
-        0xFA,  # PLX
-        0x5C, 0x18, 0xBC, 0xCA,  # JML $CABC40
-    ])
-
-    # display received items in pause menu
-    rom.write_bytes(0x8406, [0x50, 0xA5, 0x07])
-    rom.write_bytes(0x3A550, [0x22, 0x9F, 0xD2, 0x00,  # JSL $00D29F
-                              0xDA,  # PHX
-                              0x5A,  # PHY
-                              0xA9, 0x00, 0x33,  # LDA #$3300
-                              0x8F, 0x16, 0x21, 0x00,  # STA VMADDL
-                              0xA9, 0x07, 0x00,  # LDA #$0007
-                              0x8F, 0x04, 0x43, 0x00,  # STA A1B0
-                              0xA9, 0x00, 0xF0,  # LDA #$F000
-                              0x8F, 0x02, 0x43, 0x00,  # STA A1T0L
-                              0xA9, 0xC0, 0x01,  # LDA #$01C0
-                              0x8F, 0x05, 0x43, 0x00,  # STA DAS0L
-                              0xE2, 0x20,  # SEP #$20
-                              0xA9, 0x01,  # LDA #$01
-                              0x8F, 0x00, 0x43, 0x00,  # STA DMAP0
-                              0xA9, 0x18,  # LDA #$18
-                              0x8F, 0x01, 0x43, 0x00,  # STA BBAD0
-                              0xA9, 0x01,  # LDA #$01
-                              0x8F, 0x0B, 0x42, 0x00,  # MDMAEN
-                              0xC2, 0x20,  # REP #$20
-                              0xA0, 0x00, 0x00,  # LDY #$0000
-                              0xC8,  # INY - loop head
-                              0xC0, 0x09, 0x00,  # CPY #$0009
-                              0x10, 0x1B,  # BPL $07A5AC
-                              0x98,  # TYA
-                              0x0A,  # ASL
-                              0xAA,  # TAX
-                              0xBD, 0x20, 0x80,  # LDA $8020, X
-                              0xF0, 0xF2,  # BEQ $07A58B - return to loop head
-                              0x98,  # TYA
-                              0x18,  # CLC
-                              0x69, 0xE2, 0x31,  # ADC #$31E2
-                              0x8F, 0x16, 0x21, 0x00,  # STA VMADDL
-                              0xBF, 0x20, 0xE0, 0x07,  # LDA $07E020, X
-                              0x8F, 0x18, 0x21, 0x00,  # STA VMDATAL
-                              0x80, 0xDF,  # BRA $07A58B - return to loop head
-                              0xA0, 0xFF, 0xFF,  # LDY #$FFFF
-                              0xC8,  # INY - loop head
-                              0xC0, 0x07, 0x00,  # CPY #$0007
-                              0x10, 0x1B,  # BPL $07A5D0
-                              0x98,  # TYA
-                              0x0A,  # ASL
-                              0xAA,  # TAX
-                              0xBD, 0x00, 0x80,  # LDA $8000, X
-                              0xF0, 0xF2,  # BEQ $07A5AF - return to loop head
-                              0x98,  # TYA
-                              0x18,  # CLC
-                              0x69, 0x03, 0x32,  # ADC #$3203
-                              0x8F, 0x16, 0x21, 0x00,  # STA VMADDL
-                              0xBF, 0x40, 0xE0, 0x07,  # LDA $07E040, X
-                              0x8F, 0x18, 0x21, 0x00,  # STA VMDATAL
-                              0x80, 0xDF,  # BRA $07A5AF - retun to loop head
-                              0x7A,  # PLY
-                              0xFA,  # PLX
-                              0x6B,  # RTL
-                              ])
-
-    # data writing for prior
-    rom.write_bytes(0x3E020,
-                    [0x00, 0x0C, 0x30, 0x09, 0x31, 0x09, 0x32, 0x09, 0x33, 0x09, 0x34, 0x09, 0x35, 0x09, 0x36, 0x09,
-                     0x37, 0x09,
-                     ])
-    rom.write_bytes(0x3E040, [0x38, 0x05, 0x39, 0x05, 0x3A, 0x01, 0x3B, 0x05, 0x3C, 0x05, 0x3D, 0x05, ])
->>>>>>> ab0dcabc
     tiles = get_data(__name__, os.path.join("data", "APPauseIcons.dat"))
     rom.write_bytes(0x3F000, tiles)
 
@@ -1113,7 +455,6 @@
     # boss requirements
     rom.write_bytes(0x3D000, struct.pack("HHHHH", boss_requirements[0], boss_requirements[1], boss_requirements[2],
                                          boss_requirements[3], boss_requirements[4]))
-<<<<<<< HEAD
     rom.write_bytes(0x3D00A, struct.pack("H", heart_stars_required if world.options.goal_speed == 1 else 0xFFFF))
     rom.write_byte(0x3D00C, world.options.goal_speed.value)
     rom.write_byte(0x3D010, world.options.death_link.value)
@@ -1122,16 +463,7 @@
     rom.write_byte(0x3D016, world.options.ow_boss_requirement.value)
     rom.write_byte(0x3D018, world.options.consumables.value)
     rom.write_byte(0x3D01A, world.options.starsanity.value)
-=======
-    rom.write_bytes(0x3D00A, struct.pack("H", heart_stars_required if multiworld.goal_speed[player] == 1 else 0xFFFF))
-    rom.write_byte(0x3D00C, multiworld.goal_speed[player])
-    rom.write_byte(0x3D010, multiworld.death_link[player])
-    rom.write_byte(0x3D012, multiworld.goal[player])
-    rom.write_byte(0x3D014, multiworld.stage_shuffle[player])
-    rom.write_byte(0x3D016, multiworld.ow_boss_requirement[player])
-    rom.write_byte(0x3D018, multiworld.consumables[player])
-    rom.write_byte(0x3D01A, multiworld.gifting[player])
->>>>>>> ab0dcabc
+    rom.write_byte(0x3D01C, world.options.gifting)
 
     for level in shuffled_levels:
         for i in range(len(shuffled_levels[level])):
