from worlds.generic.Rules import set_rule, add_rule
from .Names import LocationName, EnemyAbilities
from .Locations import location_table
import typing

if typing.TYPE_CHECKING:
    from . import KDL3World
    from BaseClasses import CollectionState


def can_reach_level(state: "CollectionState", player: int, level: int, open_world: bool,
                    ow_boss_req: int, player_levels: typing.Dict[int, typing.Dict[int, int]]):
    if level == 1:
        return True
    else:
        if open_world:
            return state.has(f"{LocationName.level_names_inverse[level - 1]} - Stage Completion", player, ow_boss_req)
        else:
            return state.can_reach(location_table[player_levels[level - 1][5]], "Location", player)


def can_reach_rick(state: "CollectionState", player: int) -> bool:
    return state.has("Rick", player) and state.has("Rick Spawn", player)


def can_reach_kine(state: "CollectionState", player: int) -> bool:
    return state.has("Kine", player) and state.has("Kine Spawn", player)


def can_reach_coo(state: "CollectionState", player: int) -> bool:
    return state.has("Coo", player) and state.has("Coo Spawn", player)


def can_reach_nago(state: "CollectionState", player: int) -> bool:
    return state.has("Nago", player) and state.has("Nago Spawn", player)


def can_reach_chuchu(state: "CollectionState", player: int) -> bool:
    return state.has("ChuChu", player) and state.has("ChuChu Spawn", player)


def can_reach_pitch(state: "CollectionState", player: int) -> bool:
    return state.has("Pitch", player) and state.has("Pitch Spawn", player)


def can_reach_burning(state: "CollectionState", player: int) -> bool:
    return state.has("Burning", player) and state.has("Burning Ability", player)


def can_reach_stone(state: "CollectionState", player: int) -> bool:
    return state.has("Stone", player) and state.has("Stone Ability", player)


def can_reach_ice(state: "CollectionState", player: int) -> bool:
    return state.has("Ice", player) and state.has("Ice Ability", player)


def can_reach_needle(state: "CollectionState", player: int) -> bool:
    return state.has("Needle", player) and state.has("Needle Ability", player)


def can_reach_clean(state: "CollectionState", player: int) -> bool:
    return state.has("Clean", player) and state.has("Clean Ability", player)


def can_reach_parasol(state: "CollectionState", player: int) -> bool:
    return state.has("Parasol", player) and state.has("Parasol Ability", player)


def can_reach_spark(state: "CollectionState", player: int) -> bool:
    return state.has("Spark", player) and state.has("Spark Ability", player)


def can_reach_cutter(state: "CollectionState", player: int) -> bool:
    return state.has("Cutter", player) and state.has("Cutter Ability", player)


ability_map: typing.Dict[str, typing.Callable[["CollectionState", int], bool]] = {
    "No Ability": lambda state, player: True,
    "Burning Ability": can_reach_burning,
    "Stone Ability": can_reach_stone,
    "Ice Ability": can_reach_ice,
    "Needle Ability": can_reach_needle,
    "Clean Ability": can_reach_clean,
    "Parasol Ability": can_reach_parasol,
    "Spark Ability": can_reach_spark,
    "Cutter Ability": can_reach_cutter,
}


def can_assemble_rob(state: "CollectionState", player: int, copy_abilities: typing.Dict[str, str]):
    # check animal requirements
    if not (can_reach_coo(state, player) and can_reach_kine(state, player)):
        return False
    for abilities, bukisets in EnemyAbilities.enemy_restrictive[1:5]:
        iterator = iter(x for x in bukisets if copy_abilities[x] in abilities)
        target_bukiset = next(iterator, None)
        can_reach = False
        while target_bukiset is not None:
            can_reach = can_reach | ability_map[copy_abilities[target_bukiset]](state, player)
            target_bukiset = next(iterator, None)
        if not can_reach:
            return False
    # now the known needed abilities
    return can_reach_parasol(state, player) and can_reach_stone(state, player)


def can_fix_angel_wings(state: "CollectionState", player: int, copy_abilities: typing.Dict[str, str]):
    can_reach = True
    for enemy in {"Sparky", "Blocky", "Jumper Shoot", "Yuki", "Sir Kibble", "Haboki", "Boboo", "Captain Stitch"}:
        can_reach = can_reach & ability_map[copy_abilities[enemy]](state, player)
    return can_reach


def set_rules(world: "KDL3World") -> None:
    # Level 1
    add_rule(world.multiworld.get_location(LocationName.grass_land_muchi, world.player),
             lambda state: can_reach_chuchu(state, world.player))
    add_rule(world.multiworld.get_location(LocationName.grass_land_chao, world.player),
             lambda state: can_reach_stone(state, world.player))
    add_rule(world.multiworld.get_location(LocationName.grass_land_mine, world.player),
             lambda state: can_reach_kine(state, world.player))

    # Level 2
    add_rule(world.multiworld.get_location(LocationName.ripple_field_5, world.player),
             lambda state: can_reach_kine(state, world.player))
    add_rule(world.multiworld.get_location(LocationName.ripple_field_kamuribana, world.player),
             lambda state: can_reach_pitch(state, world.player) and can_reach_clean(state, world.player))
    add_rule(world.multiworld.get_location(LocationName.ripple_field_bakasa, world.player),
             lambda state: can_reach_kine(state, world.player) and can_reach_parasol(state, world.player))
    add_rule(world.multiworld.get_location(LocationName.ripple_field_toad, world.player),
             lambda state: can_reach_needle(state, world.player))
    add_rule(world.multiworld.get_location(LocationName.ripple_field_mama_pitch, world.player),
             lambda state: (can_reach_pitch(state, world.player) and
                            can_reach_kine(state, world.player) and
                            can_reach_burning(state, world.player) and
                            can_reach_stone(state, world.player)))

    # Level 3
    add_rule(world.multiworld.get_location(LocationName.sand_canyon_5, world.player),
             lambda state: can_reach_cutter(state, world.player))
    add_rule(world.multiworld.get_location(LocationName.sand_canyon_auntie, world.player),
             lambda state: can_reach_clean(state, world.player))
    add_rule(world.multiworld.get_location(LocationName.sand_canyon_nyupun, world.player),
             lambda state: can_reach_chuchu(state, world.player) and can_reach_cutter(state, world.player))
    add_rule(world.multiworld.get_location(LocationName.sand_canyon_rob, world.player),
             lambda state: can_assemble_rob(state, world.player, world.copy_abilities)
             )

    # Level 4
    add_rule(world.multiworld.get_location(LocationName.cloudy_park_hibanamodoki, world.player),
             lambda state: can_reach_coo(state, world.player) and can_reach_clean(state, world.player))
    add_rule(world.multiworld.get_location(LocationName.cloudy_park_piyokeko, world.player),
             lambda state: can_reach_needle(state, world.player))
    add_rule(world.multiworld.get_location(LocationName.cloudy_park_mikarin, world.player),
             lambda state: can_reach_coo(state, world.player))
    add_rule(world.multiworld.get_location(LocationName.cloudy_park_pick, world.player),
             lambda state: can_reach_rick(state, world.player))

    # Level 5
    add_rule(world.multiworld.get_location(LocationName.iceberg_4, world.player),
             lambda state: can_reach_burning(state, world.player))
    add_rule(world.multiworld.get_location(LocationName.iceberg_kogoesou, world.player),
             lambda state: can_reach_burning(state, world.player))
    add_rule(world.multiworld.get_location(LocationName.iceberg_samus, world.player),
             lambda state: can_reach_ice(state, world.player))
    add_rule(world.multiworld.get_location(LocationName.iceberg_name, world.player),
             lambda state: (can_reach_coo(state, world.player) and
                            can_reach_burning(state, world.player) and
                            can_reach_chuchu(state, world.player)))
    # ChuChu is guaranteed here, but we use this for consistency
    add_rule(world.multiworld.get_location(LocationName.iceberg_shiro, world.player),
             lambda state: can_reach_nago(state, world.player))
    add_rule(world.multiworld.get_location(LocationName.iceberg_angel, world.player),
             lambda state: can_fix_angel_wings(state, world.player, world.copy_abilities))

    # Consumables
    if world.multiworld.consumables[world.player]:
        add_rule(world.multiworld.get_location(LocationName.grass_land_1_u1, world.player),
                 lambda state: can_reach_parasol(state, world.player))
        add_rule(world.multiworld.get_location(LocationName.grass_land_1_m1, world.player),
                 lambda state: can_reach_spark(state, world.player))
        add_rule(world.multiworld.get_location(LocationName.grass_land_2_u1, world.player),
                 lambda state: can_reach_needle(state, world.player))
        add_rule(world.multiworld.get_location(LocationName.ripple_field_2_u1, world.player),
                 lambda state: can_reach_kine(state, world.player))
        add_rule(world.multiworld.get_location(LocationName.ripple_field_2_m1, world.player),
                 lambda state: can_reach_kine(state, world.player))
        add_rule(world.multiworld.get_location(LocationName.ripple_field_3_u1, world.player),
                 lambda state: can_reach_cutter(state, world.player) or can_reach_spark(state, world.player))
        add_rule(world.multiworld.get_location(LocationName.ripple_field_4_u1, world.player),
                 lambda state: can_reach_stone(state, world.player))
        add_rule(world.multiworld.get_location(LocationName.ripple_field_4_m2, world.player),
                 lambda state: can_reach_stone(state, world.player))
        add_rule(world.multiworld.get_location(LocationName.ripple_field_5_m1, world.player),
                 lambda state: can_reach_kine(state, world.player))
        add_rule(world.multiworld.get_location(LocationName.ripple_field_5_u1, world.player),
                 lambda state: (can_reach_kine(state, world.player) and
                                can_reach_burning(state, world.player) and
                                can_reach_stone(state, world.player)))
        add_rule(world.multiworld.get_location(LocationName.ripple_field_5_m2, world.player),
                 lambda state: (can_reach_kine(state, world.player) and
                                can_reach_burning(state, world.player) and
                                can_reach_stone(state, world.player)))
        add_rule(world.multiworld.get_location(LocationName.sand_canyon_4_u1, world.player),
                 lambda state: can_reach_clean(state, world.player))
        add_rule(world.multiworld.get_location(LocationName.sand_canyon_4_m2, world.player),
                 lambda state: can_reach_needle(state, world.player))
        add_rule(world.multiworld.get_location(LocationName.sand_canyon_5_u2, world.player),
                 lambda state: can_reach_ice(state, world.player) and can_reach_rick(state, world.player))
        add_rule(world.multiworld.get_location(LocationName.sand_canyon_5_u3, world.player),
                 lambda state: can_reach_ice(state, world.player) and can_reach_rick(state, world.player))
        add_rule(world.multiworld.get_location(LocationName.sand_canyon_5_u4, world.player),
                 lambda state: can_reach_ice(state, world.player) and can_reach_rick(state, world.player))
        add_rule(world.multiworld.get_location(LocationName.cloudy_park_6_u1, world.player),
                 lambda state: can_reach_cutter(state, world.player))

    # copy ability access edge cases
    # Kirby cannot eat enemies fully submerged in water. Vast majority of cases, the enemy can be brought to the surface
    # and eaten by inhaling while falling on top of them
    add_rule(world.multiworld.get_location(EnemyAbilities.Ripple_Field_2_E3, world.player),
             lambda state: can_reach_kine(state, world.player))
    add_rule(world.multiworld.get_location(EnemyAbilities.Ripple_Field_3_E6, world.player),
             lambda state: can_reach_kine(state, world.player))
    # Ripple Field 4 E5, E7, and E8 are doable, but too strict to leave in logic
    add_rule(world.multiworld.get_location(EnemyAbilities.Ripple_Field_4_E5, world.player),
             lambda state: can_reach_kine(state, world.player))
    add_rule(world.multiworld.get_location(EnemyAbilities.Ripple_Field_4_E7, world.player),
             lambda state: can_reach_kine(state, world.player))
    add_rule(world.multiworld.get_location(EnemyAbilities.Ripple_Field_4_E8, world.player),
             lambda state: can_reach_kine(state, world.player))
    add_rule(world.multiworld.get_location(EnemyAbilities.Ripple_Field_5_E1, world.player),
             lambda state: can_reach_kine(state, world.player))
    add_rule(world.multiworld.get_location(EnemyAbilities.Ripple_Field_5_E2, world.player),
             lambda state: can_reach_kine(state, world.player))
    add_rule(world.multiworld.get_location(EnemyAbilities.Ripple_Field_5_E3, world.player),
             lambda state: can_reach_kine(state, world.player))
    add_rule(world.multiworld.get_location(EnemyAbilities.Ripple_Field_5_E4, world.player),
             lambda state: can_reach_kine(state, world.player))
    add_rule(world.multiworld.get_location(EnemyAbilities.Sand_Canyon_4_E7, world.player),
             lambda state: can_reach_kine(state, world.player))
    add_rule(world.multiworld.get_location(EnemyAbilities.Sand_Canyon_4_E8, world.player),
             lambda state: can_reach_kine(state, world.player))
    add_rule(world.multiworld.get_location(EnemyAbilities.Sand_Canyon_4_E9, world.player),
             lambda state: can_reach_kine(state, world.player))
    add_rule(world.multiworld.get_location(EnemyAbilities.Sand_Canyon_4_E10, world.player),
             lambda state: can_reach_kine(state, world.player))

    for boss_flag, purification, i in zip(["Level 1 Boss", "Level 2 Boss",
                                           "Level 3 Boss", "Level 4 Boss", "Level 5 Boss"],
                                          [LocationName.grass_land_whispy, LocationName.ripple_field_acro,
                                           LocationName.sand_canyon_poncon, LocationName.cloudy_park_ado,
                                           LocationName.iceberg_dedede],
                                          range(1, 6)):
        set_rule(world.multiworld.get_location(boss_flag, world.player),
<<<<<<< HEAD
                 lambda state, i=i: state.has("Heart Star", world.player, world.boss_requirements[i - 1])
                                    and can_reach_level(state, world.player, i + 1,
                                                        world.multiworld.open_world[world.player],
                                                        world.multiworld.ow_boss_requirement[world.player],
                                                        world.player_levels))
        set_rule(world.multiworld.get_location(purification, world.player),
                 lambda state, i=i: state.has("Heart Star", world.player, world.boss_requirements[i - 1])
                                    and can_reach_level(state, world.player, i + 1,
                                                        world.multiworld.open_world[world.player],
                                                        world.multiworld.ow_boss_requirement[world.player],
                                                        world.player_levels))
=======
                 lambda state, i=i: (state.has("Heart Star", world.player, world.boss_requirements[i - 1]) and
                                     can_reach_level(state, world.player, i + 1,
                                                     world.multiworld.open_world[world.player],
                                                     world.multiworld.ow_boss_requirement[world.player])))
        set_rule(world.multiworld.get_location(purification, world.player),
                 lambda state, i=i: (state.has("Heart Star", world.player, world.boss_requirements[i - 1]) and
                                     can_reach_level(state, world.player, i + 1,
                                                     world.multiworld.open_world[world.player],
                                                     world.multiworld.ow_boss_requirement[world.player])))
>>>>>>> 3247d456

    if world.multiworld.strict_bosses[world.player]:
        for level in range(2, 6):
            add_rule(world.multiworld.get_entrance(f"To Level {level}", world.player),
                     lambda state, i=level: state.has(f"Level {i - 1} Boss Purified", world.player))

    set_rule(world.multiworld.get_entrance("To Level 6", world.player),
             lambda state: state.has("Heart Star", world.player, world.required_heart_stars))

    for level in range(2, 6):
        add_rule(world.multiworld.get_entrance(f"To Level {level}", world.player),
                 lambda state, i=level: can_reach_level(state, world.player, i,
                                                        world.multiworld.open_world[world.player],
                                                        world.multiworld.ow_boss_requirement[world.player],
                                                        world.player_levels))

    if world.multiworld.goal_speed[world.player] == 0:
        add_rule(world.multiworld.get_entrance("To Level 6", world.player),
                 lambda state: state.has_all(["Level 1 Boss Purified", "Level 2 Boss Purified", "Level 3 Boss Purified",
                                              "Level 4 Boss Purified", "Level 5 Boss Purified"], world.player))<|MERGE_RESOLUTION|>--- conflicted
+++ resolved
@@ -253,29 +253,17 @@
                                            LocationName.iceberg_dedede],
                                           range(1, 6)):
         set_rule(world.multiworld.get_location(boss_flag, world.player),
-<<<<<<< HEAD
-                 lambda state, i=i: state.has("Heart Star", world.player, world.boss_requirements[i - 1])
+                 lambda state, i=i: (state.has("Heart Star", world.player, world.boss_requirements[i - 1])
                                     and can_reach_level(state, world.player, i + 1,
                                                         world.multiworld.open_world[world.player],
                                                         world.multiworld.ow_boss_requirement[world.player],
-                                                        world.player_levels))
+                                                        world.player_levels)))
         set_rule(world.multiworld.get_location(purification, world.player),
-                 lambda state, i=i: state.has("Heart Star", world.player, world.boss_requirements[i - 1])
+                 lambda state, i=i: (state.has("Heart Star", world.player, world.boss_requirements[i - 1])
                                     and can_reach_level(state, world.player, i + 1,
                                                         world.multiworld.open_world[world.player],
                                                         world.multiworld.ow_boss_requirement[world.player],
-                                                        world.player_levels))
-=======
-                 lambda state, i=i: (state.has("Heart Star", world.player, world.boss_requirements[i - 1]) and
-                                     can_reach_level(state, world.player, i + 1,
-                                                     world.multiworld.open_world[world.player],
-                                                     world.multiworld.ow_boss_requirement[world.player])))
-        set_rule(world.multiworld.get_location(purification, world.player),
-                 lambda state, i=i: (state.has("Heart Star", world.player, world.boss_requirements[i - 1]) and
-                                     can_reach_level(state, world.player, i + 1,
-                                                     world.multiworld.open_world[world.player],
-                                                     world.multiworld.ow_boss_requirement[world.player])))
->>>>>>> 3247d456
+                                                        world.player_levels)))
 
     if world.multiworld.strict_bosses[world.player]:
         for level in range(2, 6):
