--- conflicted
+++ resolved
@@ -4,11 +4,8 @@
 import typing
 import uuid
 from struct import unpack, pack
-<<<<<<< HEAD
 from collections import defaultdict
-=======
 import random
->>>>>>> ab0dcabc
 
 from MultiServer import mark_raw
 from NetUtils import ClientStatus, color
@@ -33,11 +30,8 @@
 KDL3_DEATH_LINK_ADDR = SRAM_1_START + 0x9010
 KDL3_GOAL_ADDR = SRAM_1_START + 0x9012
 KDL3_CONSUMABLE_FLAG = SRAM_1_START + 0x9018
-<<<<<<< HEAD
 KDL3_STARS_FLAG = SRAM_1_START + 0x901A
-=======
-KDL3_GIFTING_FLAG = SRAM_1_START + 0x901A
->>>>>>> ab0dcabc
+KDL3_GIFTING_FLAG = SRAM_1_START + 0x901C
 KDL3_LEVEL_ADDR = SRAM_1_START + 0x9020
 KDL3_IS_DEMO = SRAM_1_START + 0x5AD5
 KDL3_GAME_STATE = SRAM_1_START + 0x36D0
@@ -118,7 +112,6 @@
     43: 1857,
 }
 
-<<<<<<< HEAD
 star_addrs = {
     0x770401: 0,
     0x770402: 1,
@@ -897,7 +890,6 @@
     0x0204: " was clobbered by King Dedede.",
     0x0205: " lost their battle against Dark Matter."
 })
-=======
 kdl3_gifting_options = {
     "AcceptsAnyGift": True,
     "DesiredTraits": [
@@ -1197,23 +1189,18 @@
                 **kdl3_gifting_options
             }
     }))
->>>>>>> ab0dcabc
 
 
 class KDL3SNIClient(SNIClient):
     game = "Kirby's Dream Land 3"
     levels = None
     consumables = None
-<<<<<<< HEAD
     stars = None
-    item_queue = []
-=======
     item_queue: typing.List = []
     initialize_gifting: bool = False
     giftbox_key: str = ""
     motherbox_key: str = ""
     client_random: random.Random = random.Random()
->>>>>>> ab0dcabc
 
     async def deathlink_kill_player(self, ctx) -> None:
         from SNIClient import DeathState, snes_buffered_write, snes_flush_writes, snes_read
@@ -1420,92 +1407,16 @@
         })
 
     async def game_watcher(self, ctx) -> None:
-<<<<<<< HEAD
-        from SNIClient import snes_buffered_write, snes_flush_writes, snes_read
-        rom = await snes_read(ctx, KDL3_ROMNAME, 0x15)
-        if rom != ctx.rom:
-            ctx.rom = None
-        halken = await snes_read(ctx, KDL3_HALKEN, 6)
-        if halken != b"halken":
-            return
-        ninten = await snes_read(ctx, KDL3_NINTEN, 6)
-        if ninten != b"ninten":
-            return
-        if not ctx.server:
-            return
-        # can't check debug anymore, without going and copying the value. might be important later.
-        if self.levels is None:
-            self.levels = dict()
-            for i in range(5):
-                level_data = await snes_read(ctx, KDL3_LEVEL_ADDR + (14 * i), 14)
-                self.levels[i] = unpack("HHHHHHH", level_data)
-
-        if self.consumables is None:
-            consumables = await snes_read(ctx, KDL3_CONSUMABLE_FLAG, 1)
-            self.consumables = consumables[0] == 0x01
-        if self.stars is None:
-            stars = await snes_read(ctx, KDL3_CONSUMABLE_FLAG, 1)
-            self.stars = stars[0] == 0x01
-        is_demo = await snes_read(ctx, KDL3_IS_DEMO, 1)  # 1 - recording a demo, 2 - playing back recorded, 3+ is a demo
-        if is_demo[0] > 0x00:
-            return
-        current_save = await snes_read(ctx, KDL3_GAME_SAVE, 1)
-        goal = await snes_read(ctx, KDL3_GOAL_ADDR, 1)
-        boss_butch_status = await snes_read(ctx, KDL3_BOSS_BUTCH_STATUS + (current_save[0] * 2), 1)
-        mg5_status = await snes_read(ctx, KDL3_MG5_STATUS + (current_save[0] * 2), 1)
-        jumping_status = await snes_read(ctx, KDL3_JUMPING_STATUS + (current_save[0] * 2), 1)
-        if boss_butch_status[0] == 0xFF:
-            return  # save file is not created, ignore
-        if (goal[0] == 0x00 and boss_butch_status[0] == 0x01) \
-                or (goal[0] == 0x01 and boss_butch_status[0] == 0x03) \
-                or (goal[0] == 0x02 and mg5_status[0] == 0x03) \
-                or (goal[0] == 0x03 and jumping_status[0] == 0x03):
-            await ctx.send_msgs([{"cmd": "StatusUpdate", "status": ClientStatus.CLIENT_GOAL}])
-            ctx.finished_game = True
-        current_bgm = await snes_read(ctx, KDL3_CURRENT_BGM, 1)
-        if current_bgm[0] in (0x00, 0x21, 0x22, 0x23, 0x25, 0x2A, 0x2B):
-            return  # null, title screen, opening, save select, true and false endings
-        game_state = await snes_read(ctx, KDL3_GAME_STATE, 1)
-        current_hp = await snes_read(ctx, KDL3_KIRBY_HP, 1)
-        current_world = struct.unpack("H", await snes_read(ctx, KDL3_CURRENT_WORLD, 2))[0]
-        current_level = struct.unpack("H", await snes_read(ctx, KDL3_CURRENT_LEVEL, 2))[0]
-        if "DeathLink" in ctx.tags and game_state[0] == 0x00 and ctx.last_death_link + 1 < time.time():
-            currently_dead = current_hp[0] == 0x00
-            message = deathlink_messages[self.levels[current_world][current_level-1]]
-            await ctx.handle_deathlink_state(currently_dead, f"{ctx.player_names[ctx.slot]}{message}")
-
-        recv_count = await snes_read(ctx, KDL3_RECV_COUNT, 2)
-        recv_amount = unpack("H", recv_count)[0]
-        if recv_amount < len(ctx.items_received):
-            item = ctx.items_received[recv_amount]
-            recv_amount += 1
-            logging.info('Received %s from %s (%s) (%d/%d in list)' % (
-                color(ctx.item_names[item.item], 'red', 'bold'),
-                color(ctx.player_names[item.player], 'yellow'),
-                ctx.location_names[item.location], recv_amount, len(ctx.items_received)))
-
-            snes_buffered_write(ctx, KDL3_RECV_COUNT, pack("H", recv_amount))
-            if item.item & 0x000070 == 0:
-                ability = item.item & 0x00000F
-                snes_buffered_write(ctx, KDL3_ABILITY_ARRAY + (ability * 2), pack("H", ability))
-                snes_buffered_write(ctx, KDL3_SOUND_FX, bytes([0x32]))
-            elif item.item & 0x000010 > 0:
-                friend = (item.item & 0x00000F)
-                snes_buffered_write(ctx, KDL3_SOUND_FX, bytes([0x32]))
-                snes_buffered_write(ctx, KDL3_ANIMAL_FRIENDS + (friend << 1), pack("H", friend + 1))
-            elif item.item == 0x770020:
-                # Heart Star
-                heart_star_count = await snes_read(ctx, KDL3_HEART_STAR_COUNT, 2)
-                snes_buffered_write(ctx, KDL3_HEART_STAR_COUNT, pack("H", unpack("H", heart_star_count)[0] + 1))
-                snes_buffered_write(ctx, KDL3_SOUND_FX, bytes([0x16]))
-=======
         try:
             from SNIClient import snes_buffered_write, snes_flush_writes, snes_read
             rom = await snes_read(ctx, KDL3_ROMNAME, 0x15)
             if rom != ctx.rom:
                 ctx.rom = None
-            halken = await snes_read(ctx, WRAM_START, 6)
+            halken = await snes_read(ctx, KDL3_HALKEN, 6)
             if halken != b"halken":
+                return
+            ninten = await snes_read(ctx, KDL3_NINTEN, 6)
+            if ninten != b"ninten":
                 return
             if not ctx.server:
                 return
@@ -1522,8 +1433,19 @@
                 ctx.gifting = bool(enable_gifting[0])
                 self.initialize_gifting = True
             # can't check debug anymore, without going and copying the value. might be important later.
-            is_demo = await snes_read(ctx, KDL3_IS_DEMO,
-                                      1)  # 1 - recording a demo, 2 - playing back recorded, 3+ is a demo
+            if self.levels is None:
+                self.levels = dict()
+                for i in range(5):
+                    level_data = await snes_read(ctx, KDL3_LEVEL_ADDR + (14 * i), 14)
+                    self.levels[i] = unpack("HHHHHHH", level_data)
+
+            if self.consumables is None:
+                consumables = await snes_read(ctx, KDL3_CONSUMABLE_FLAG, 1)
+                self.consumables = consumables[0] == 0x01
+            if self.stars is None:
+                stars = await snes_read(ctx, KDL3_CONSUMABLE_FLAG, 1)
+                self.stars = stars[0] == 0x01
+            is_demo = await snes_read(ctx, KDL3_IS_DEMO, 1)  # 1 - recording a demo, 2 - playing back recorded, 3+ is a demo
             if is_demo[0] > 0x00:
                 return
             current_save = await snes_read(ctx, KDL3_GAME_SAVE, 1)
@@ -1548,16 +1470,6 @@
                 currently_dead = current_hp[0] == 0x00
                 await ctx.handle_deathlink_state(currently_dead)
 
-            if self.levels is None:
-                self.levels = dict()
-                for i in range(5):
-                    level_data = await snes_read(ctx, KDL3_LEVEL_ADDR + (14 * i), 14)
-                    self.levels[i] = unpack("HHHHHHH", level_data)
-
-            if self.consumables is None:
-                consumables = await snes_read(ctx, KDL3_CONSUMABLE_FLAG, 1)
-                self.consumables = consumables[0] == 0x01
-
             recv_count = await snes_read(ctx, KDL3_RECV_COUNT, 2)
             recv_amount = unpack("H", recv_count)[0]
             if recv_amount < len(ctx.items_received):
@@ -1595,7 +1507,6 @@
                         snes_buffered_write(ctx, KDL3_GIFTING_SEND, bytes([0x00]))
                 else:
                     snes_buffered_write(ctx, KDL3_GIFTING_FLAG, bytes([0x01]))
->>>>>>> ab0dcabc
             else:
                 if enable_gifting[0]:
                     snes_buffered_write(ctx, KDL3_GIFTING_FLAG, bytes([0x00]))
@@ -1614,12 +1525,6 @@
                 if stages[i] == 1 and loc_id not in ctx.checked_locations:
                     new_checks.append(loc_id)
                 elif loc_id in ctx.checked_locations:
-<<<<<<< HEAD
-                    snes_buffered_write(ctx, KDL3_HEART_STARS + level_ind, bytes([0x01]))
-        await snes_flush_writes(ctx)
-        # consumable status
-        if self.consumables:
-=======
                     snes_buffered_write(ctx, KDL3_COMPLETED_STAGES + (i * 2), struct.pack("H", 1))
 
             # heart star status
@@ -1633,39 +1538,19 @@
                         new_checks.append(loc_id)
                     elif loc_id in ctx.checked_locations:
                         snes_buffered_write(ctx, KDL3_HEART_STARS + level_ind, bytes([0x01]))
+            if self.consumables:
+                consumables = await snes_read(ctx, KDL3_CONSUMABLES, 1920)
+                for consumable in consumable_addrs:
+                    # TODO: see if this can be sped up in any way
+                    loc_id = 0x770300 + consumable
+                    if loc_id not in ctx.checked_locations and consumables[consumable_addrs[consumable]] == 0x01:
+                        new_checks.append(loc_id)
+            if self.stars:
+                stars = await snes_read(ctx, KDL3_STARS, 1920)
+                for star in star_addrs:
+                    if star not in ctx.checked_locations and stars[star_addrs[star]] == 0x01:
+                        new_checks.append(star)
             await snes_flush_writes(ctx)
-            # consumable status
->>>>>>> ab0dcabc
-            consumables = await snes_read(ctx, KDL3_CONSUMABLES, 1920)
-            for consumable in consumable_addrs:
-                # TODO: see if this can be sped up in any way
-                loc_id = 0x770300 + consumable
-                if loc_id not in ctx.checked_locations and consumables[consumable_addrs[consumable]] == 0x01:
-                    new_checks.append(loc_id)
-<<<<<<< HEAD
-        if self.stars:
-            stars = await snes_read(ctx, KDL3_STARS, 1920)
-            for star in star_addrs:
-                if star not in ctx.checked_locations and stars[star_addrs[star]] == 0x01:
-                    new_checks.append(star)
-
-        # boss status
-        boss_flag_bytes = await snes_read(ctx, KDL3_BOSS_STATUS, 2)
-        boss_flag = unpack("H", boss_flag_bytes)[0]
-        for bitmask, boss in zip(range(1, 11, 2), boss_locations.keys()):
-            if boss_flag & (1 << bitmask) > 0 and boss not in ctx.checked_locations:
-                new_checks.append(boss)
-
-        for new_check_id in new_checks:
-            ctx.locations_checked.add(new_check_id)
-            location = ctx.location_names[new_check_id]
-            snes_logger.info(
-                f'New Check: {location} ({len(ctx.locations_checked)}/{len(ctx.missing_locations) + len(ctx.checked_locations)})')
-            await ctx.send_msgs([{"cmd": 'LocationChecks', "locations": [new_check_id]}])
-
-        if game_state[0] != 0xFF:
-            await self.pop_item(ctx)
-=======
 
             # boss status
             boss_flag_bytes = await snes_read(ctx, KDL3_BOSS_STATUS, 2)
@@ -1690,5 +1575,4 @@
             if "gift" in ctx.command_processor.commands:
                 ctx.command_processor.commands.pop("gift")
             ctx.rom = None
-            ctx.game = None
->>>>>>> ab0dcabc
+            ctx.game = None