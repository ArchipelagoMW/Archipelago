import random
from dataclasses import dataclass

from Options import Option, DeathLink, Choice, Toggle, OptionDict, Range, PlandoBosses, DefaultOnToggle, \
    PerGameCommonOptions
import typing
from .Names import LocationName


class Goal(Choice):
    """
    Zero: collect the Heart Stars, and defeat Zero in the Hyper Zone.
    Boss Butch: collect the Heart Stars, and then complete the boss rematches in the Boss Butch mode.
    MG5: collect the Heart Stars, and then complete a perfect run through the minigame gauntlet within the Super MG5
    Jumping: collect the Heart Stars, and then reach a designated score within the Jumping sub-game
    """
    display_name = "Goal"
    option_zero = 0
    option_boss_butch = 1
    option_MG5 = 2
    option_jumping = 3
    default = 0

    @classmethod
    def get_option_name(cls, value: int) -> str:
        if cls.auto_display_name and value == 2:
            return cls.name_lookup[value].upper()
        else:
            return cls.name_lookup[value].title().replace("_", " ")


class GoalSpeed(Choice):
    """
    Normal: the goal is unlocked after purifying the five bosses
    Fast: the goal is unlocked after acquiring the target number of Heart Stars
    """
    display_name = "Goal Speed"
    option_normal = 0
    option_fast = 1


class TotalHeartStars(Range):
    """
    Maximum number of heart stars to include in the pool of items.
    """
    display_name = "Max Heart Stars"
    range_start = 5  # set to 5 so strict bosses does not degrade
    range_end = 50  # 30 default locations + 30 stage clears + 5 bosses - 14 progression items = 51, so round down
    default = 30


class HeartStarsRequired(Range):
    """
    Percentage of heart stars required to purify the five bosses and reach Zero.
    Each boss will require a differing amount of heart stars to purify.
    """
    display_name = "Required Heart Stars"
    range_start = 1
    range_end = 100
    default = 50


class LevelShuffle(Choice):
    """
    None: No stage shuffling.
    Same World: shuffles stages around their world.
    Pattern: shuffles stages according to the stage pattern (stage 3 will always be a minigame stage, etc.)
    Shuffled: shuffles stages across all worlds.
    """
    display_name = "Stage Shuffle"
    option_none = 0
    option_same_world = 1
    option_pattern = 2
    option_shuffled = 3
    default = 0


class BossShuffle(PlandoBosses):
    """
    None: Bosses will remain in their vanilla locations
    Shuffled: Bosses will be shuffled amongst each other
    Full: Bosses will be randomized
    Singularity: All (non-Zero) bosses will be replaced with a single boss
    Supports plando placement.
    """
    bosses = frozenset(LocationName.boss_names.keys())

    locations = frozenset(LocationName.level_names.keys())

    duplicate_bosses = True

    @classmethod
    def can_place_boss(cls, boss: str, location: str) -> bool:
        # Kirby has no logic about requiring bosses in specific locations (since we load in their stage)
        return True

    display_name = "Boss Shuffle"
    option_none = 0
    option_shuffled = 1
    option_full = 2
    option_singularity = 3


class BossShuffleAllowBB(Choice):
    """
    Allow Boss Butch variants of bosses in Boss Shuffle.
    Enabled: any boss placed will have a 50% chance of being the Boss Butch variant, including bosses not present
    Enforced: all bosses will be their Boss Butch variant.
    Boss Butch boss changes are only visual.
    """
    display_name = "Allow Boss Butch Bosses"
    option_disabled = 0
    option_enabled = 1
    option_enforced = 2
    default = 0


class AnimalRandomization(Choice):
    """
    Disabled: all animal positions will be vanilla.
    Shuffled: all animal positions will be shuffled amongst each other.
    Full: random animals will be placed across the levels. At least one of each animal is guaranteed.
    """
    display_name = "Animal Randomization"
    option_disabled = 0
    option_shuffled = 1
    option_full = 2
    default = 0


class CopyAbilityRandomization(Choice):
    """
    Disabled: enemies give regular copy abilities and health.
    Enabled: all enemies will have the copy ability received from them randomized.
    Enabled Plus Minus: enemies (except minibosses) can additionally give you anywhere from +2 health to -1 health when eaten.
    """
    display_name = "Copy Ability Randomization"
    option_disabled = 0
    option_enabled = 1
    option_enabled_plus_minus = 2


class StrictBosses(DefaultOnToggle):
    """
    If enabled, one will not be able to move onto the next world until the previous world's boss has been purified.
    """
    display_name = "Strict Bosses"


class OpenWorld(DefaultOnToggle):
    """
    If enabled, all 6 stages will be unlocked upon entering a world for the first time. A certain amount of stages
    will need to be completed in order to unlock the bosses
    """
    display_name = "Open World"


class OpenWorldBossRequirement(Range):
    """
    The amount of stages completed needed to unlock the boss of a world when Open World is turned on.
    """
    display_name = "Open World Boss Requirement"
    range_start = 1
    range_end = 6
    default = 3


class BossRequirementRandom(Toggle):
    """
    If enabled, boss purification will require a random amount of Heart Stars. Depending on options, this may have
    boss purification unlock in a random order.
    """
    display_name = "Randomize Purification Requirement"


class JumpingTarget(Range):
    """
    The required score needed to complete the Jumping minigame.
    """
    display_name = "Jumping Target Score"
    range_start = 1
    range_end = 25
    default = 10


class GameLanguage(Choice):
    """
    The language that the game should display. This does not have to match the given rom.
    """
    display_name = "Game Language"
    option_japanese = 0
    option_english = 1
    default = 1


class FillerPercentage(Range):
    """
    Percentage of non-required Heart Stars to be converted to filler items (1-Ups, Maxim Tomatoes, Invincibility Candy).
    """
    display_name = "Filler Percentage"
    range_start = 0
    range_end = 100
    default = 50


class TrapPercentage(Range):
    """
    Percentage of filler items to be converted to trap items (Gooey Bags, Slowness, Eject Ability).
    """
    display_name = "Trap Percentage"
    range_start = 0
    range_end = 100
    default = 50


class GooeyTrapPercentage(Range):
    """
    Chance that any given trap is a Gooey Bag (spawns Gooey when you receive it).
    """
    display_name = "Gooey Trap Percentage"
    range_start = 0
    range_end = 100
    default = 50


class SlowTrapPercentage(Range):
    """
    Chance that any given trap is Slowness (halves your max speed for 15 seconds when you receive it).
    """
    display_name = "Slowness Trap Percentage"
    range_start = 0
    range_end = 100
    default = 50


class AbilityTrapPercentage(Range):
    """
    Chance that any given trap is an Eject Ability (ejects your ability when you receive it).
    """
    display_name = "Ability Trap Percentage"
    range_start = 0
    range_end = 100
    default = 50


class ConsumableChecks(Toggle):
    """
    When enabled, adds all 1-Ups and Maxim Tomatoes as possible locations.
    """
    display_name = "Consumable-sanity"


class StarChecks(Toggle):
    """
    When enabled, every star in a given stage will become a check.
    Will increase the possible filler pool to include 1/3/5 stars.
    """
    display_name = "Starsanity"


class KirbyFlavorPreset(Choice):
    """
    The color of Kirby, from a list of presets.
    """
    display_name = "Kirby Flavor"
    option_default = 0
    option_bubblegum = 1
    option_cherry = 2
    option_blueberry = 3
    option_lemon = 4
    option_kiwi = 5
    option_grape = 6
    option_chocolate = 7
    option_marshmallow = 8
    option_licorice = 9
    option_watermelon = 10
    option_orange = 11
    option_lime = 12
    option_lavender = 13
    option_custom = 14
    default = 0

    @classmethod
    def from_text(cls, text: str) -> Choice:
        if text == "random":
            choice_list = list(cls.name_lookup)
            choice_list.remove(14)
            return cls(random.choice(choice_list))
        return super().from_text(text)


class KirbyFlavor(OptionDict):
    """
    A custom color for Kirby. To use a custom color, set the preset to Custom and then define a dict of keys from "1" to
    "15", with their values being an HTML hex color.
    """
    default = {
      "1": "B01810",
      "2": "F0E0E8",
      "3": "C8A0A8",
      "4": "A87070",
      "5": "E02018",
      "6": "F0A0B8",
      "7": "D07880",
      "8": "A85048",
      "9": "E8D0D0",
      "10": "E85048",
      "11": "D0C0C0",
      "12": "B08888",
      "13": "E87880",
      "14": "F8F8F8",
      "15": "B03830",
    }


class GooeyFlavorPreset(Choice):
    """
    The color of Gooey, from a list of presets.
    """
    display_name = "Gooey Flavor"
    option_default = 0
    option_bubblegum = 1
    option_cherry = 2
    option_blueberry = 3
    option_lemon = 4
    option_kiwi = 5
    option_grape = 6
    option_chocolate = 7
    option_marshmallow = 8
    option_licorice = 9
    option_watermelon = 10
    option_orange = 11
    option_lime = 12
    option_lavender = 13
    option_custom = 14
    default = 0

    @classmethod
    def from_text(cls, text: str) -> Choice:
        text = text.lower()
        if text == "random":
            choice_list = list(cls.name_lookup)
            choice_list.remove(14)
            return cls(random.choice(choice_list))
        return super().from_text(text)


class GooeyFlavor(OptionDict):
    """
    A custom color for Gooey. To use a custom color, set the preset to Custom and then define a dict of keys from "1" to
    "15", with their values being an HTML hex color.
    """
    default = {
        "1": "000808",
        "2": "102838",
        "3": "183048",
        "4": "183878",
        "5": "1838A0",
        "6": "B01810",
        "7": "E85048",
        "8": "D0C0C0",
        "9": "F8F8F8",
    }


class MusicShuffle(Choice):
    """
    None: default music will play
    Shuffled: music will be shuffled amongst each other
    Full: random music will play in each room
    Note that certain songs will not be chosen in shuffled or full
    """
    display_name = "Music Randomization"
    option_none = 0
    option_shuffled = 1
    option_full = 2
    default = 0


class VirtualConsoleChanges(Choice):
    """
    Adds the ability to enable 2 of the Virtual Console changes.
    Flash Reduction: reduces the flashing during the Zero battle.
    Color Changes: changes the color of the background within the Zero Boss Butch rematch.
    """
    display_name = "Virtual Console Changes"
    option_none = 0
    option_flash_reduction = 1
    option_color_changes = 2
    option_both = 3
    default = 1


<<<<<<< HEAD
@dataclass
class KDL3Options(PerGameCommonOptions):
    death_link: DeathLink
    game_language: GameLanguage
    goal: Goal
    goal_speed: GoalSpeed
    total_heart_stars: TotalHeartStars
    heart_stars_required: HeartStarsRequired
    filler_percentage: FillerPercentage
    trap_percentage: TrapPercentage
    gooey_trap_weight: GooeyTrapPercentage
    slow_trap_weight: SlowTrapPercentage
    ability_trap_weight: AbilityTrapPercentage
    jumping_target: JumpingTarget
    stage_shuffle: LevelShuffle
    boss_shuffle: BossShuffle
    allow_bb: BossShuffleAllowBB
    animal_randomization: AnimalRandomization
    copy_ability_randomization: CopyAbilityRandomization
    strict_bosses: StrictBosses
    open_world: OpenWorld
    ow_boss_requirement: OpenWorldBossRequirement
    boss_requirement_random: BossRequirementRandom
    consumables: ConsumableChecks
    starsanity: StarChecks
    kirby_flavor_preset: KirbyFlavorPreset
    kirby_flavor: KirbyFlavor
    gooey_flavor_preset: GooeyFlavorPreset
    gooey_flavor: GooeyFlavor
    music_shuffle: MusicShuffle
    virtual_console: VirtualConsoleChanges
=======
class Gifting(Toggle):
    """
    When enabled, the goal game item will be sent to other compatible games as a gift,
    and you can receive gifts from other players. This can be enabled during gameplay
    using the client.
    """
    display_name = "Gifting"


kdl3_options: typing.Dict[str, typing.Type[Option[typing.Any]]] = {
    "death_link": DeathLink,
    "game_language": GameLanguage,
    "goal": Goal,
    "goal_speed": GoalSpeed,
    "total_heart_stars": TotalHeartStars,
    "heart_stars_required": HeartStarsRequired,
    "filler_percentage": FillerPercentage,
    "trap_percentage": TrapPercentage,
    "gooey_trap_weight": GooeyTrapPercentage,
    "slow_trap_weight": SlowTrapPercentage,
    "ability_trap_weight": AbilityTrapPercentage,
    "jumping_target": JumpingTarget,
    "stage_shuffle": LevelShuffle,
    "boss_shuffle": BossShuffle,
    "allow_bb": BossShuffleAllowBB,
    "animal_randomization": AnimalRandomization,
    "copy_ability_randomization": CopyAbilityRandomization,
    "strict_bosses": StrictBosses,
    "open_world": OpenWorld,
    "ow_boss_requirement": OpenWorldBossRequirement,
    "boss_requirement_random": BossRequirementRandom,
    "consumables": ConsumableChecks,
    "kirby_flavor_preset": KirbyFlavorPreset,
    "kirby_flavor": KirbyFlavor,
    "gooey_flavor_preset": GooeyFlavorPreset,
    "gooey_flavor": GooeyFlavor,
    "music_shuffle": MusicShuffle,
    "virtual_console": VirtualConsoleChanges,
    "gifting": Gifting
}
>>>>>>> ab0dcabc
<|MERGE_RESOLUTION|>--- conflicted
+++ resolved
@@ -390,8 +390,14 @@
     option_both = 3
     default = 1
 
-
-<<<<<<< HEAD
+class Gifting(Toggle):
+    """
+    When enabled, the goal game item will be sent to other compatible games as a gift,
+    and you can receive gifts from other players. This can be enabled during gameplay
+    using the client.
+    """
+    display_name = "Gifting"
+
 @dataclass
 class KDL3Options(PerGameCommonOptions):
     death_link: DeathLink
@@ -417,51 +423,10 @@
     boss_requirement_random: BossRequirementRandom
     consumables: ConsumableChecks
     starsanity: StarChecks
+    gifting: Gifting
     kirby_flavor_preset: KirbyFlavorPreset
     kirby_flavor: KirbyFlavor
     gooey_flavor_preset: GooeyFlavorPreset
     gooey_flavor: GooeyFlavor
     music_shuffle: MusicShuffle
-    virtual_console: VirtualConsoleChanges
-=======
-class Gifting(Toggle):
-    """
-    When enabled, the goal game item will be sent to other compatible games as a gift,
-    and you can receive gifts from other players. This can be enabled during gameplay
-    using the client.
-    """
-    display_name = "Gifting"
-
-
-kdl3_options: typing.Dict[str, typing.Type[Option[typing.Any]]] = {
-    "death_link": DeathLink,
-    "game_language": GameLanguage,
-    "goal": Goal,
-    "goal_speed": GoalSpeed,
-    "total_heart_stars": TotalHeartStars,
-    "heart_stars_required": HeartStarsRequired,
-    "filler_percentage": FillerPercentage,
-    "trap_percentage": TrapPercentage,
-    "gooey_trap_weight": GooeyTrapPercentage,
-    "slow_trap_weight": SlowTrapPercentage,
-    "ability_trap_weight": AbilityTrapPercentage,
-    "jumping_target": JumpingTarget,
-    "stage_shuffle": LevelShuffle,
-    "boss_shuffle": BossShuffle,
-    "allow_bb": BossShuffleAllowBB,
-    "animal_randomization": AnimalRandomization,
-    "copy_ability_randomization": CopyAbilityRandomization,
-    "strict_bosses": StrictBosses,
-    "open_world": OpenWorld,
-    "ow_boss_requirement": OpenWorldBossRequirement,
-    "boss_requirement_random": BossRequirementRandom,
-    "consumables": ConsumableChecks,
-    "kirby_flavor_preset": KirbyFlavorPreset,
-    "kirby_flavor": KirbyFlavor,
-    "gooey_flavor_preset": GooeyFlavorPreset,
-    "gooey_flavor": GooeyFlavor,
-    "music_shuffle": MusicShuffle,
-    "virtual_console": VirtualConsoleChanges,
-    "gifting": Gifting
-}
->>>>>>> ab0dcabc
+    virtual_console: VirtualConsoleChanges