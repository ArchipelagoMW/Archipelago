import json
import os
import typing
from pkgutil import get_data

from BaseClasses import Region
from worlds.AutoWorld import World
<<<<<<< HEAD
=======
from worlds.generic.Rules import add_item_rule
>>>>>>> aa9640c7
from .Locations import KDL3Location
from .Names import LocationName
from .Options import BossShuffle
from .Room import Room
<<<<<<< HEAD
from ..generic.Rules import add_item_rule
=======

if typing.TYPE_CHECKING:
    from . import KDL3World
>>>>>>> aa9640c7

default_levels = {
    1: [0x770001, 0x770002, 0x770003, 0x770004, 0x770005, 0x770006, 0x770200],
    2: [0x770007, 0x770008, 0x770009, 0x77000A, 0x77000B, 0x77000C, 0x770201],
    3: [0x77000D, 0x77000E, 0x77000F, 0x770010, 0x770011, 0x770012, 0x770202],
    4: [0x770013, 0x770014, 0x770015, 0x770016, 0x770017, 0x770018, 0x770203],
    5: [0x770019, 0x77001A, 0x77001B, 0x77001C, 0x77001D, 0x77001E, 0x770204],
}

first_stage_blacklist = {
    0x77000B,  # 2-5 needs Kine
    0x770011,  # 3-5 needs Cutter
    0x77001C,  # 5-4 needs Burning
}


def generate_valid_level(level, stage, possible_stages, slot_random):
    new_stage = slot_random.choice(possible_stages)
    if level == 1 and stage == 0 and new_stage in first_stage_blacklist:
        return generate_valid_level(level, stage, possible_stages, slot_random)
    else:
        return new_stage


def generate_rooms(world: "KDL3World", door_shuffle: bool, level_regions: typing.Dict[int, Region]):
    level_names = {LocationName.level_names[level]: level for level in LocationName.level_names}
    room_data = json.loads(get_data(__name__, os.path.join("data", "Rooms.json")))
    rooms: typing.Dict[str, Room] = dict()
    for room_entry in room_data:
        room = Room(room_entry["name"], world.player, world.multiworld, None, room_entry["level"], room_entry["stage"],
                    room_entry["room"], room_entry["pointer"], room_entry["music"], room_entry["default_exits"],
                    room_entry["animal_pointers"], room_entry["enemies"], room_entry["entity_load"],
                    room_entry["consumables"], room_entry["consumables_pointer"])
        room.add_locations({location: world.location_name_to_id[location] if location in world.location_name_to_id else
                            None for location in room_entry["locations"]
                            if not any([x in location for x in ["1-Up", "Maxim"]]) or
                            world.multiworld.consumables[world.player]}, KDL3Location)
        rooms[room.name] = room
        for location in room.locations:
            if "Animal" in location.name:
                add_item_rule(location, lambda item: item.name in {
                    "Rick Spawn", "Kine Spawn", "Coo Spawn", "Nago Spawn", "ChuChu Spawn", "Pitch Spawn"
                })
    world.multiworld.regions.extend([rooms[room] for room in rooms])
    first_rooms: typing.Dict[int, Room] = dict()
    if door_shuffle:
        # first, we need to generate the notable edge cases
        # 5-6 is the first, being the most restrictive
        # half of its rooms are required to be vanilla, but can be in different orders
        # the room before it *must* contain the copy ability required to unlock the room's goal

        raise NotImplementedError()
    else:
        for name in rooms:
            room = rooms[name]
            if room.room == 0:
                if room.stage == 7:
                    first_rooms[0x770200 + room.level - 1] = room
                else:
                    first_rooms[0x770000 + ((room.level - 1) * 6) + room.stage] = room
            exits = dict()
            for def_exit in room.default_exits:
                target = f"{level_names[room.level]} {room.stage} - {def_exit['room']}"
                access_rule = tuple(def_exit["access_rule"])
                exits[target] = lambda state, rule=access_rule: state.has_all(rule, world.player)
            room.add_exits(
                exits.keys(),
                exits
            )
            if any(["Complete" in location.name for location in room.locations]):
                room.add_locations({f"{level_names[room.level]} {room.stage} - Stage Completion": None}, KDL3Location)

    for level in world.player_levels:
        for stage in range(6):
            proper_stage = world.player_levels[level][stage]
            level_regions[level].add_exits([first_rooms[proper_stage].name],
                                           {first_rooms[proper_stage].name:
                                                (lambda state: True) if world.multiworld.open_world[world.player] or
                                                                        stage == 0 else lambda state, level=level,
                                                                                               stage=stage: state.has(
                                                    f"{LocationName.level_names_inverse[level]} "
                                                    f"{f'{stage}'}"
                                                    f" - Stage Completion", world.player)})
        else:
            level_regions[level].add_exits([first_rooms[0x770200 + level - 1].name])


def generate_valid_levels(world: "KDL3World", enforce_world: bool, enforce_pattern: bool) -> dict:
    levels: typing.Dict[int, typing.List[typing.Optional[int]]] = {
        1: [None for _ in range(7)],
        2: [None for _ in range(7)],
        3: [None for _ in range(7)],
        4: [None for _ in range(7)],
        5: [None for _ in range(7)]
    }

    possible_stages = list()
    for level in default_levels:
        for stage in range(6):
            possible_stages.append(default_levels[level][stage])

    if world.multiworld.plando_connections[world.player]:
        for connection in world.multiworld.plando_connections[world.player]:
            try:
                entrance_world, entrance_stage = connection.entrance.rsplit(" ", 1)
                stage_world, stage_stage = connection.exit.rsplit(" ", 1)
                new_stage = default_levels[LocationName.level_names[stage_world.strip()]][int(stage_stage) - 1]
                levels[LocationName.level_names[entrance_world.strip()]][int(entrance_stage) - 1] = new_stage
                possible_stages.remove(new_stage)

            except Exception:
                raise Exception(
                    f"Invalid connection: {connection.entrance} =>"
                    f" {connection.exit} for player {world.player} ({world.multiworld.player_name[world.player]})")

    for level in range(1, 6):
        for stage in range(6):
            # Randomize bosses separately
            try:
                if levels[level][stage] is None:
                    stage_candidates = [candidate for candidate in possible_stages
                                        if (enforce_world and candidate in default_levels[level])
                                        or (enforce_pattern and ((candidate - 1) & 0x00FFFF) % 6 == stage)
                                        or (enforce_pattern == enforce_world)
                                        ]
                    new_stage = generate_valid_level(level, stage, stage_candidates,
                                                     world.random)
                    possible_stages.remove(new_stage)
                    levels[level][stage] = new_stage
            except Exception:
                raise Exception(f"Failed to find valid stage for {level}-{stage}. Remaining Stages:{possible_stages}")

    # now handle bosses
    boss_shuffle: typing.Union[int, str] = world.multiworld.boss_shuffle[world.player].value
    plando_bosses = []
    if isinstance(boss_shuffle, str):
        # boss plando
        options = boss_shuffle.split(";")
        boss_shuffle = BossShuffle.options[options.pop()]
        for option in options:
            if "-" in option:
                loc, boss = option.split("-")
                loc = loc.title()
                boss = boss.title()
                levels[LocationName.level_names[loc]][6] = LocationName.boss_names[boss]
                plando_bosses.append(LocationName.boss_names[boss])
            else:
                option = option.title()
                for level in levels:
                    if levels[level][6] is None:
                        levels[level][6] = LocationName.boss_names[option]
                        plando_bosses.append(LocationName.boss_names[option])

    if boss_shuffle > 0:
        if boss_shuffle == 2:
            possible_bosses = [default_levels[world.random.randint(1, 5)][6]
                               for _ in range(5 - len(plando_bosses))]
        elif boss_shuffle == 3:
            boss = world.random.randint(1, 5)
            possible_bosses = [default_levels[boss][6] for _ in range(5 - len(plando_bosses))]
        else:
            possible_bosses = [default_levels[level][6] for level in default_levels
                               if default_levels[level][6] not in plando_bosses]
        for level in levels:
            if levels[level][6] is None:
                boss = world.random.choice(possible_bosses)
                levels[level][6] = boss
                possible_bosses.remove(boss)
    else:
        for level in levels:
            if levels[level][6] is None:
                levels[level][6] = default_levels[level][6]

    for level in levels:
        for stage in range(7):
            assert levels[level][stage] is not None, "Level tried to be sent with a None stage, incorrect plando?"

    return levels


def create_levels(world: "KDL3World") -> None:
    menu = Region("Menu", world.player, world.multiworld)
    level1 = Region("Grass Land", world.player, world.multiworld)
    level2 = Region("Ripple Field", world.player, world.multiworld)
    level3 = Region("Sand Canyon", world.player, world.multiworld)
    level4 = Region("Cloudy Park", world.player, world.multiworld)
    level5 = Region("Iceberg", world.player, world.multiworld)
    level6 = Region("Hyper Zone", world.player, world.multiworld)
    levels = {
        1: level1,
        2: level2,
        3: level3,
        4: level4,
        5: level5,
    }
    level_shuffle = world.multiworld.stage_shuffle[world.player]
    if level_shuffle != 0:
        world.player_levels = generate_valid_levels(
            world,
            level_shuffle == 1,
            level_shuffle == 2)

    generate_rooms(world, False, levels)

    level6.add_locations({LocationName.goals[world.multiworld.goal[world.player]]: None}, KDL3Location)

    menu.connect(level1, "Start Game")
    level1.connect(level2, "To Level 2")
    level2.connect(level3, "To Level 3")
    level3.connect(level4, "To Level 4")
    level4.connect(level5, "To Level 5")
    menu.connect(level6, "To Level 6")  # put the connection on menu, since you can reach it before level 5 on fast goal
    world.multiworld.regions += [menu, level1, level2, level3, level4, level5, level6]<|MERGE_RESOLUTION|>--- conflicted
+++ resolved
@@ -5,21 +5,14 @@
 
 from BaseClasses import Region
 from worlds.AutoWorld import World
-<<<<<<< HEAD
-=======
 from worlds.generic.Rules import add_item_rule
->>>>>>> aa9640c7
 from .Locations import KDL3Location
 from .Names import LocationName
 from .Options import BossShuffle
 from .Room import Room
-<<<<<<< HEAD
-from ..generic.Rules import add_item_rule
-=======
 
 if typing.TYPE_CHECKING:
     from . import KDL3World
->>>>>>> aa9640c7
 
 default_levels = {
     1: [0x770001, 0x770002, 0x770003, 0x770004, 0x770005, 0x770006, 0x770200],
