"""
Tools used to create this list :
List of all items https://docs.google.com/spreadsheets/d/1nK2g7g6XJ-qphFAk1tjP3jZtlXWDQY-ItKLa_sniawo/edit#gid=1551945791
Regular expression parser https://regex101.com/r/XdtiLR/2
List of locations https://darksouls3.wiki.fextralife.com/Locations
"""

fire_link_shrine_table = {
    # "FS: Coiled Sword": 0x40000859, You can still light the Firelink Shrine fire whether you have it or not, useless
    "FS: Broken Straight Sword": 0x001EF9B0,
    "FS: East-West Shield": 0x0142B930,
    "FS: Uchigatana": 0x004C4B40,
    "FS: Master's Attire": 0x148F5008,
    "FS: Master's Gloves": 0x148F53F0,
}

firelink_shrine_bell_tower_table = {
    "FSBT: Covetous Silver Serpent Ring": 0x20004FB0,
    "FSBT: Fire Keeper Robe": 0x140D9CE8,
    "FSBT: Fire Keeper Gloves": 0x140DA0D0,
    "FSBT: Fire Keeper Skirt": 0x140DA4B8,
    "FSBT: Estus Ring": 0x200050DC,
    "FSBT: Fire Keeper Soul": 0x40000186
}

high_wall_of_lothric = {
    "HWL: Deep Battle Axe": 0x0006AFA54,
    "HWL: Club": 0x007A1200,
    "HWL: Claymore": 0x005BDBA0,
    "HWL: Binoculars": 0x40000173,
    "HWL: Longbow": 0x00D689E0,
    "HWL: Mail Breaker": 0x002DEDD0,
    "HWL: Broadsword": 0x001ED2A0,
    "HWL: Silver Eagle Kite Shield": 0x014418C0,
    "HWL: Astora's Straight Sword": 0x002191C0,
    "HWL: Cell Key": 0x400007DA,
    "HWL: Rapier": 0x002E14E0,
    "HWL: Lucerne": 0x0098BD90,
    "HWL: Small Lothric Banner": 0x40000836,
    "HWL: Basin of Vows": 0x40000845,
    "HWL: Soul of Boreal Valley Vordt": 0x400002CF,
    "HWL: Soul of the Dancer": 0x400002CA,
    "HWL: Way of Blue Covenant": 0x2000274C,
    "HWL: Greirat's Ashes": 0x4000083F,
    "HWL: Blue Tearstone Ring": 0x20004ED4 #given/dropped by Greirat
}

undead_settlement_table = {
    "US: Small Leather Shield": 0x01315410,
    "US: Whip": 0x00B71B00,
    "US: Reinforced Club": 0x007A8730,
    "US: Blue Wooden Shield": 0x0143F1B0,

    "US: Cleric Hat": 0x11D905C0,
    "US: Cleric Blue Robe": 0x11D909A8,
    "US: Cleric Gloves": 0x11D90D90,
    "US: Cleric Trousers": 0x11D91178,

    "US: Mortician's Ashes": 0x4000083B,
    "US: Caestus": 0x00A7FFD0,
    "US: Plank Shield": 0x01346150,
    "US: Flame Stoneplate Ring": 0x20004E52,
    "US: Caduceus Round Shield": 0x01341330,
    "US: Fire Clutch Ring": 0x2000501E,
    "US: Partizan": 0x0089C970,
    "US: Bloodbite Ring": 0x20004E84,

    "US: Red Hilted Halberd": 0x009AB960,
    "US: Saint's Talisman": 0x00CACA10,
    "US: Irithyll Straight Sword": 0x0020A760,
    "US: Large Club": 0x007AFC60,
    "US: Northern Helm": 0x116E3600,
    "US: Northern Armor": 0x116E39E8,
    "US: Northern Gloves": 0x116E3DD0,
    "US: Northern Trousers": 0x116E41B8,
    "US: Flynn's Ring": 0x2000503C,

    "US: Mirrah Vest": 0x15204568,
    "US: Mirrah Gloves": 0x15204950,
    "US: Mirrah Trousers": 0x15204D38,

    "US: Chloranthy Ring": 0x20004E2A,
    "US: Loincloth": 0x148F57D8,
    "US: Wargod Wooden Shield": 0x0144DC10,

    "US: Loretta's Bone": 0x40000846,

    "US: Hand Axe": 0x006ACFC0,
    "US: Great Scythe": 0x00989680,
    "US: Soul of the Rotted Greatwood": 0x400002D7,
    "US: Hawk Ring": 0x20004F92,
    "US: Warrior of Sunlight Covenant": 0x20002738,
    "US: Blessed Red and White Shield": 0x01343FB9,
    "US: Irina's Ashes": 0x40000843,
    "US: Cornyx's Ashes": 0x40000841,
    "US: Cornyx's Wrap": 0x11946370,
    "US: Cornyx's Garb": 0x11945F88,
    "US: Cornyx's Skirt": 0x11946758,
    "US: Pyromancy Flame": 0x00CC77C0 #given/dropped by Cornyx
}

road_of_sacrifice_table = {
    "RS: Brigand Twindaggers": 0x00F50E60,

    "RS: Brigand Hood": 0x148009E0,
    "RS: Brigand Armor": 0x14800DC8,
    "RS: Brigand Gauntlets": 0x148011B0,
    "RS: Brigand Trousers": 0x14801598,

    "RS: Butcher Knife": 0x006BE130,
    "RS: Brigand Axe": 0x006B1DE0,
    "RS: Braille Divine Tome of Carim": 0x40000847,
    "RS: Morne's Ring": 0x20004F1A,
    "RS: Twin Dragon Greatshield": 0x01513820,
    "RS: Heretic's Staff": 0x00C8F550,

    "RS: Sorcerer Hood": 0x11C9C380,
    "RS: Sorcerer Robe": 0x11C9C768,
    "RS: Sorcerer Gloves": 0x11C9CB50,
    "RS: Sorcerer Trousers": 0x11C9CF38,

    "RS: Sage Ring": 0x20004F38,

    "RS: Fallen Knight Helm": 0x1121EAC0,
    "RS: Fallen Knight Armor": 0x1121EEA8,
    "RS: Fallen Knight Gauntlets": 0x1121F290,
    "RS: Fallen Knight Trousers": 0x1121F678,

    "RS: Conjurator Hood": 0x149E8E60,
    "RS: Conjurator Robe": 0x149E9248,
    "RS: Conjurator Manchettes": 0x149E9630,
    "RS: Conjurator Boots": 0x149E9A18,

    "RS: Great Swamp Pyromancy Tome": 0x4000084F,

    "RS: Great Club": 0x007B4A80,
    "RS: Exile Greatsword": 0x005DD770,

    "RS: Farron Coal ": 0x40000837,

    "RS: Sellsword Twinblades": 0x00F42400,
    "RS: Sellsword Helm": 0x11481060,
    "RS: Sellsword Armor": 0x11481448,
    "RS: Sellsword Gauntlet": 0x11481830,
    "RS: Sellsword Trousers": 0x11481C18,

    "RS: Golden Falcon Shield": 0x01354BB0,

    "RS: Herald Helm": 0x114FB180,
    "RS: Herald Armor": 0x114FB568,
    "RS: Herald Gloves": 0x114FB950,
    "RS: Herald Trousers": 0x114FBD38,

    "RS: Grass Crest Shield": 0x01437C80,
    "RS: Soul of a Crystal Sage": 0x400002CB,
    "RS: Great Swamp Ring": 0x20004F10,
    "RS: Orbeck's Ashes": 0x40000840
}

cathedral_of_the_deep_table = {
    "CD: Paladin's Ashes": 0x4000083D,
    "CD: Spider Shield": 0x01435570,
    "CD: Crest Shield": 0x01430750,
    "CD: Notched Whip": 0x00B7DE50,
    "CD: Astora Greatsword": 0x005C9EF0,
    "CD: Executioner's Greatsword": 0x0021DFE0,
    "CD: Curse Ward Greatshield": 0x01518640,
    "CD: Saint-tree Bellvine": 0x00C9DFB0,
    "CD: Poisonbite Ring": 0x20004E8E,

    "CD: Lloyd's Sword Ring": 0x200050B4,
    "CD: Seek Guidance": 0x40360420,

    "CD: Aldrich's Sapphire": 0x20005096,
    "CD: Deep Braille Divine Tome": 0x40000860,

    "CD: Saint Bident": 0x008C1360,
    "CD: Maiden Hood": 0x14BD12E0,
    "CD: Maiden Robe": 0x14BD16C8,
    "CD: Maiden Gloves": 0x14BD1AB0,
    "CD: Maiden Skirt": 0x14BD1E98,
    "CD: Drang Armor": 0x154E0C28,
    "CD: Drang Gauntlets": 0x154E1010,
    "CD: Drang Shoes": 0x154E13F8,
    "CD: Drang Hammers": 0x00F61FD0,
    "CD: Deep Ring": 0x20004F60,

    "CD: Archdeacon White Crown": 0x13EF1480,
    "CD: Archdeacon Holy Garb": 0x13EF1868,
    "CD: Archdeacon Skirt": 0x13EF2038,

    "CD: Arbalest": 0x00D662D0,
    "CD: Small Doll": 0x400007D5,
    "CD: Soul of the Deacons of the Deep": 0x400002D9,
    "CD: Rosaria's Fingers Covenant": 0x20002760,
}

farron_keep_table = {
    "FK: Ragged Mask": 0x148F4C20,
    "FK: Iron Flesh": 0x40251430,
    "FK: Golden Scroll": 0x4000085C,

    "FK: Antiquated Dress": 0x15D76068,
    "FK: Antiquated Gloves": 0x15D76450,
    "FK: Antiquated Skirt": 0x15D76838,

    "FK: Nameless Knight Helm": 0x143B5FC0,
    "FK: Nameless Knight Armor": 0x143B63A8,
    "FK: Nameless Knight Gauntlets": 0x143B6790,
    "FK: Nameless Knight Leggings": 0x143B6B78,

    "FK: Sunlight Talisman": 0x00CA54E0,
    "FK: Wolf's Blood Swordgrass": 0x4000016E,
    "FK: Greatsword": 0x005C50D0,

    "FK: Sage's Coal": 0x40000838,
    "FK: Stone Parma": 0x01443FD0,
    "FK: Sage's Scroll": 0x40000854,
    "FK: Crown of Dusk": 0x15D75C80,

    "FK: Lingering Dragoncrest Ring": 0x20004F2E,
    "FK: Pharis's Hat": 0x1487AB00,
    "FK: Black Bow of Pharis": 0x00D7E970,

    "FK: Dreamchaser's Ashes": 0x4000083C,
    "FK: Great Axe": 0x006B9310,
    "FK: Dragon Crest Shield": 0x01432E60,
    "FK: Lightning Spear": 0x40362B30,
    "FK: Atonement": 0x4039ADA0,
    "FK: Great Magic Weapon": 0x40140118,
    "FK: Cinders of a Lord - Abyss Watcher": 0x4000084B,
    "FK: Soul of the Blood of the Wolf": 0x400002CD,
    "FK: Soul of a Stray Demon": 0x400002E7,
    "FK: Watchdogs of Farron Covenant": 0x20002724,
}

catacombs_of_carthus_table = {
    "CC: Carthus Pyromancy Tome": 0x40000850,
    "CC: Carthus Milkring": 0x20004FE2,
    "CC: Grave Warden's Ashes": 0x4000083E,
    "CC: Carthus Bloodring": 0x200050FA,
    "CC: Grave Warden Pyromancy Tome": 0x40000853,
    "CC: Old Sage's Blindfold": 0x11945BA0,
    "CC: Witch's Ring": 0x20004F11,
    "CC: Black Blade": 0x004CC070,
    "CC: Soul of High Lord Wolnir": 0x400002D6,
    "CC: Soul of a Demon": 0x400002E3,
}

smouldering_lake_table = {
    "SL: Shield of Want": 0x0144B500,
    "SL: Speckled Stoneplate Ring": 0x20004E7A,
    "SL: Dragonrider Bow": 0x00D6B0F0,
    "SL: Lightning Stake": 0x40389C30,
    "SL: Izalith Pyromancy Tome": 0x40000851,
    "SL: Black Knight Sword": 0x005F5E10,
    "SL: Quelana Pyromancy Tome": 0x40000852,
    "SL: Toxic Mist": 0x4024F108,
    "SL: White Hair Talisman": 0x00CAF120,
    "SL: Izalith Staff": 0x00C96A80,
    "SL: Sacred Flame": 0x40284880,
    "SL: Fume Ultra Greatsword": 0x0060E4B0,
    "SL: Black Iron Greatshield": 0x0150EA00,
    "SL: Soul of the Old Demon King": 0x400002D0,
    "SL: Knight Slayer's Ring": 0x20005000,
}

irithyll_of_the_boreal_valley_table = {
    "IBV: Dorhys' Gnawing": 0x40363EB8,
    "IBV: Witchtree Branch": 0x00C94370,
    "IBV: Magic Clutch Ring": 0x2000500A,
    "IBV: Ring of the Sun's First Born": 0x20004F1B,
    "IBV: Roster of Knights": 0x4000006C,
    "IBV: Pontiff's Right Eye": 0x2000510E,

    "IBV: Yorshka's Spear": 0x008C3A70,
    "IBV: Great Heal": 0x40356FB0,

    "IBV: Smough's Great Hammer": 0x007E30B0,
    "IBV: Leo Ring": 0x20004EE8,
    "IBV: Excrement-covered Ashes": 0x40000862,

    "IBV: Dark Stoneplate Ring": 0x20004E70,
    "IBV: Easterner's Ashes": 0x40000868,
    "IBV: Painting Guardian's Curved Sword": 0x003E6890,
    "IBV: Painting Guardian Hood": 0x156C8CC0,
    "IBV: Painting Guardian Gown": 0x156C90A8,
    "IBV: Painting Guardian Gloves": 0x156C9490,
    "IBV: Painting Guardian Waistcloth": 0x156C9878,
    "IBV: Dragonslayer Greatbow": 0x00CF8500,
    "IBV: Reversal Ring": 0x20005104,
    "IBV: Brass Helm": 0x1501BD00,
    "IBV: Brass Armor": 0x1501C0E8,
    "IBV: Brass Gauntlets": 0x1501C4D0,
    "IBV: Brass Leggings": 0x1501C8B8,
    "IBV: Ring of Favor": 0x20004E3E,
    "IBV: Golden Ritual Spear": 0x00C83200,
    "IBV: Soul of Pontiff Sulyvahn": 0x400002D4,
    "IBV: Aldrich Faithful Covenant": 0x2000272E,
    "IBV: Drang Twinspears": 0x00F5AAA0,
}

irithyll_dungeon_table = {
    "ID: Bellowing Dragoncrest Ring": 0x20004F07,
    "ID: Jailbreaker's Key": 0x400007D7,
    "ID: Prisoner Chief's Ashes": 0x40000863,
    "ID: Old Sorcerer Hat": 0x1496ED40,
    "ID: Old Sorcerer Coat": 0x1496F128,
    "ID: Old Sorcerer Gauntlets": 0x1496F510,
    "ID: Old Sorcerer Boots": 0x1496F8F8,
    "ID: Great Magic Shield": 0x40144F38,

    "ID: Dragon Torso Stone": 0x4000017A,
    "ID: Lightning Blade": 0x4036C770,
    "ID: Profaned Coal": 0x4000083A,
    "ID: Xanthous Ashes": 0x40000864,
    "ID: Old Cell Key": 0x400007DC,
    "ID: Pickaxe": 0x007DE290,
    "ID: Profaned Flame": 0x402575D8,
    "ID: Covetous Gold Serpent Ring": 0x20004FA6,
    "ID: Jailer's Key Ring": 0x400007D8,
    "ID: Dusk Crown Ring": 0x20004F4C,
    "ID: Dark Clutch Ring": 0x20005028,
    "ID: Karla's Ashes": 0x40000842
}

profaned_capital_table = {
    "PC: Cursebite Ring": 0x20004E98,
    "PC: Court Sorcerer Hood": 0x11BA8140,
    "PC: Court Sorcerer Robe": 0x11BA8528,
    "PC: Court Sorcerer Gloves": 0x11BA8910,
    "PC: Court Sorcerer Trousers": 0x11BA8CF8,
    "PC: Wrath of the Gods": 0x4035E0F8,
    "PC: Logan's Scroll": 0x40000855,
    "PC: Eleonora": 0x006CCB90,
    "PC: Court Sorcerer's Staff": 0x00C91C60,
    "PC: Greatshield of Glory": 0x01515F30,
    "PC: Storm Ruler": 0x006132D0,
    "PC: Cinders of a Lord - Yhorm the Giant": 0x4000084D,
    "PC: Soul of Yhorm the Giant": 0x400002DC,
}

anor_londo_table = {
    "AL: Giant's Coal": 0x40000839,
    "AL: Sun Princess Ring": 0x20004FBA,
    "AL: Aldrich's Ruby": 0x2000508C,
    "AL: Cinders of a Lord - Aldrich": 0x4000084C,
    "AL: Soul of Aldrich": 0x400002D5,
}

lothric_castle_table = {
    "LC: Hood of Prayer": 0x13AA6A60,
    "LC: Robe of Prayer": 0x13AA6E48,
    "LC: Skirt of Prayer": 0x13AA7618,

    "LC: Sacred Bloom Shield": 0x013572C0,
    "LC: Winged Knight Helm": 0x12EBAE40,
    "LC: Winged Knight Armor": 0x12EBB228,
    "LC: Winged Knight Gauntlets": 0x12EBB610,
    "LC: Winged Knight Leggings": 0x12EBB9F8,

    "LC: Greatlance": 0x008A8CC0,
    "LC: Sniper Crossbow": 0x00D83790,
    "LC: Spirit Tree Crest Shield": 0x014466E0,
    "LC: Red Tearstone Ring": 0x20004ECA,
    "LC: Caitha's Chime": 0x00CA06C0,
    "LC: Braille Divine Tome of Lothric": 0x40000848,
    "LC: Knight's Ring": 0x20004FEC,
    "LC: Irithyll Rapier": 0x002E8A10,
    "LC: Sunlight Straight Sword": 0x00203230,
    "LC: Soul of Dragonslayer Armour": 0x400002D1,

    # The Black Hand Gotthard corpse appears when you have defeated Yhorm and Aldrich and triggered the cutscene
    "LC: Grand Archives Key": 0x400007DE,       # On Black Hand Gotthard corpse
    "LC: Gotthard Twinswords": 0x00F53570       # On Black Hand Gotthard corpse
}

consumed_king_garden_table = {
    "CKG: Dragonscale Ring": 0x2000515E,
    "CKG: Shadow Mask": 0x14D3F640,
    "CKG: Shadow Garb": 0x14D3FA28,
    "CKG: Shadow Gauntlets": 0x14D3FE10,
    "CKG: Shadow Leggings": 0x14D401F8,
    "CKG: Claw": 0x00A7D8C0,
    "CKG: Soul of Consumed Oceiros": 0x400002CE,
    "CKG: Magic Stoneplate Ring": 0x20004E66,
    # "CKG: Path of the Dragon Gesture": 0x40002346, I can't technically randomize it as it is a gesture and not an item
}

grand_archives_table = {
    "GA: Avelyn": 0x00D6FF10,
    "GA: Witch's Locks": 0x00B7B740,
    "GA: Power Within": 0x40253B40,
    "GA: Scholar Ring": 0x20004EB6,
    "GA: Soul Stream": 0x4018B820,
    "GA: Fleshbite Ring": 0x20004EA2,
    "GA: Crystal Chime": 0x00CA2DD0,
    "GA: Golden Wing Crest Shield": 0x0143CAA0,
    "GA: Onikiri and Ubadachi": 0x00F58390,
    "GA: Hunter's Ring": 0x20004FF6,
    "GA: Divine Pillars of Light": 0x4038C340,
    "GA: Cinders of a Lord - Lothric Prince": 0x4000084E,
    "GA: Soul of the Twin Princes": 0x400002DB,
    "GA: Sage's Crystal Staff": 0x00C8CE40,
    "GA: Outrider Knight Helm": 0x1328B740,
    "GA: Outrider Knight Armor": 0x1328BB28,
    "GA: Outrider Knight Gauntlets": 0x1328BF10,
    "GA: Outrider Knight Leggings": 0x1328C2F8,
    "GA: Crystal Scroll": 0x40000856,
}

untended_graves_table = {
    "UG: Ashen Estus Ring": 0x200050E6,
    "UG: Black Knight Glaive": 0x009AE070,
    "UG: Hornet Ring": 0x20004F9C,
    "UG: Chaos Blade": 0x004C9960,
    "UG: Blacksmith Hammer": 0x007E57C0,
    "UG: Eyes of a Fire Keeper": 0x4000085A,
    "UG: Coiled Sword Fragment": 0x4000015F,
    "UG: Soul of Champion Gundyr": 0x400002C8,
}

archdragon_peak_table = {
    "AP: Lightning Clutch Ring": 0x20005014,
    "AP: Ancient Dragon Greatshield": 0x013599D0,
    "AP: Ring of Steel Protection": 0x20004E48,
    "AP: Calamity Ring": 0x20005078,
    "AP: Drakeblood Greatsword": 0x00609690,
    "AP: Dragonslayer Spear": 0x008CAFA0,

    "AP: Thunder Stoneplate Ring": 0x20004E5C,
    "AP: Great Magic Barrier": 0x40365628,
    "AP: Dragon Chaser's Ashes": 0x40000867,
    "AP: Twinkling Dragon Torso Stone": 0x40000184,
    "AP: Dragonslayer Helm": 0x158B1140,
    "AP: Dragonslayer Armor": 0x158B1528,
    "AP: Dragonslayer Gauntlets": 0x158B1910,
    "AP: Dragonslayer Leggings": 0x158B1CF8,
    "AP: Ricard's Rapier": 0x002E3BF0,
    "AP: Soul of the Nameless King": 0x400002D2,
    "AP: Dragon Tooth": 0x007E09A0,
    "AP: Havel's Greatshield": 0x013376F0,
}

painted_world_table = { # DLC
    "PW: Follower Javelin": 0x008CD6B0,
    "PW: Frozen Weapon": 0x401408E8,
    "PW: Millwood Greatbow": 0x00D85EA0,
    "PW: Captains Ashes": 0x4000086A,
    "PW: Millwood Battle Axe": 0x006D67D0,
    "PW: Ethereal Oak Shield": 0x01450320,
    "PW: Crow Quills": 0x00F66DF0,
    "PW: Slave Knight Hood": 0x134EDCE0,
    "PW: Slave Knight Armor": 0x134EE0C8,
    "PW: Slave Knight Gauntlets": 0x134EE4B0,
    "PW: Slave Knight Leggings": 0x134EE898,
    "PW: Way of White Corona": 0x403642A0,
    "PW: Crow Talons": 0x00A89C10,
    "PW: Quakestone Hammer": 0x007ECCF0,
    "PW: Earth Seeker": 0x006D8EE0,
    "PW: Follower Torch": 0x015F1AD0,
    "PW: Follower Shield": 0x0135C0E0,
    "PW: Follower Sabre": 0x003EDDC0,
    "PW: Snap Freeze": 0x401A90C8,
    "PW: Floating Chaos": 0x40257DA8,
    "PW: Pyromancer's Parting Flame": 0x00CC9ED0,
    "PW: Vilhelm's Helm": 0x11312D00,
    "PW: Vilhelm's Armor": 0x113130E8,
    "PW: Vilhelm's Gauntlets": 0x113134D0,
    "PW: Vilhelm's Leggings": 0x113138B8,
    "PW: Vilhelm's Leggings": 0x113138B8,
    "PW: Valorheart": 0x00F646E0, # GRAVETENDER FIGHT
    "PW: Champions Bones": 0x40000869, # GRAVETENDER FIGHT
    "PW: Onyx Blade": 0x00222E00, # VILHELM FIGHT
    "PW: Soul of Sister Friede": 0x400002E8,
    "PW: Titanite Slab": 0x400003EB,
    "PW: Chillbite Ring": 0x20005208,
    "PW: Contraption Key": 0x4000086B # VILHELM FIGHT/NEEDED TO PROGRESS THROUGH PW
}

dreg_heap_table = { # DLC
    "DH: Loincloth": 0x11B2EBD8,
    "DH: Aquamarine Dagger": 0x00116520,
    "DH: Murky Hand Scythe": 0x00118C30,
    "DH: Murky Longstaff": 0x00CCC5E0,
    "DH: Great Soul Dregs": 0x401879A0,
    "DH: Lothric War Banner": 0x00CCC5E0,
    "DH: Projected Heal": 0x40364688,
    "DH: Desert Pyromancer Hood": 0x14DB9760,
    "DH: Desert Pyromancer Garb": 0x14DB9B48,
    "DH: Desert Pyromancer Gloves": 0x14DB9F30,
    "DH: Desert Pyromancer Skirt": 0x14DBA318,
    "DH: Giant Door Shield": 0x00F5F8C0,
    "DH: Herald Curved Greatsword": 0x006159E0,
    "DH: Flame Fan": 0x40258190,
    "DH: Soul of the Demon Prince": 0x400002EA,
    "DH: Small Envoy Banner": 0x4000086C # NEEDED TO TRAVEL TO RINGED CITY
}

ringed_city_table = { # DLC
    "RC: Ruin Sentinel Helm": 0x14CC5520,
    "RC: Ruin Sentinel Armor": 0x14CC5908,
    "RC: Ruin Sentinel Gauntlets": 0x14CC5CF0,
    "RC: Ruin Sentinel Leggings": 0x14CC60D8,
    "RC: Black Witch Veil": 0x14FA1BE0,
    "RC: Black Witch Hat": 0x14EAD9A0,
    "RC: Black Witch Garb": 0x14EADD88,
    "RC: Black Witch Wrappings": 0x14EAE170,
    "RC: Black Witch Trousers": 0x14EAE558,
    "RC: White Preacher Head": 0x14153A20,
    "RC: Havel's Ring": 0x20004E34,
    "RC: Ringed Knight Spear": 0x008CFDC0,
    "RC: Dragonhead Shield": 0x0135E7F0,
    "RC: Ringed Knight Straight Sword": 0x00225510,
    "RC: Preacher's Right Arm": 0x00CD1400,
    "RC: White Birch Bow": 0x00D77440,
    "RC: Church Guardian Shiv": 0x4000013B, # Assigned to "Demon's Scar"
    "RC: Dragonhead Greatshield": 0x01452A30,
    "RC: Ringed Knight Paired Greatswords": 0x00F69500,
    "RC: Shira's Crown": 0x11C22260,
    "RC: Shira's Armor": 0x11C22648,
    "RC: Shira's Gloves": 0x11C22A30,
    "RC: Shira's Trousers": 0x11C22E18,
    "RC: Titanite Slab": 0x400003EB, # SHIRA DROP
    "RC: Crucifix of the Mad King": 0x008D4BE0, # SHIRA DROP
    "RC: Sacred Chime of Filianore": 0x00CCECF0, # SHIRA DROP
    "RC: Iron Dragonslayer Helm": 0x1405F7E0,
    "RC: Iron Dragonslayer Armor": 0x1405FBC8,
    "RC: Iron Dragonslayer Gauntlets": 0x1405FFB0,
    "RC: Iron Dragonslayer Leggings": 0x14060398,
    "RC: Lightning Arrow": 0x40358B08,
    "RC: Ritual Spear Fragment": 0x4000028A, # Assigned to "Frayed Blade"
    "RC: Antiquated Plain Garb": 0x11B2E408,
    "RC: Violet Wrappings": 0x11B2E7F0, # Assigned to "Gael's Greatsword"
    "RC: Soul of Darkeater Midir": 0x400002EB,
    "RC: Soul of Slave Knight Gael": 0x400002E9,
    "RC: Blood of the Dark Souls": 0x4000086E, # Assigned to "Repeating Crossbow"
}

progressive_locations = {
    # Upgrade materials
    **{"Titanite Shard #"+str(i): 0x400003E8 for i in range(1, 11)},
    **{"Large Titanite Shard #"+str(i): 0x400003E9 for i in range(1, 11)},
    **{"Titanite Chunk #"+str(i): 0x400003EA for i in range(1, 6)},
    **{"Titanite Slab #"+str(i): 0x400003EB for i in range(1, 4)},

    # Healing
    **{"Estus Shard #"+str(i): 0x4000085D for i in range(1, 16)},
    **{"Undead Bone Shard #"+str(i): 0x4000085F for i in range(1, 6)},

    # Items
    **{"Firebomb #"+str(i): 0x40000124 for i in range(1, 5)},
    **{"Throwing Knife #"+str(i): 0x40000136 for i in range(1, 3)},

    # Souls
    **{"Soul of a Deserted Corpse #" + str(i): 0x40000191 for i in range(1, 6)},
    **{"Large Soul of a Deserted Corpse #" + str(i): 0x40000192 for i in range(1, 6)},
    **{"Soul of an Unknown Traveler #" + str(i): 0x40000193 for i in range(1, 6)},
    **{"Large Soul of an Unknown Traveler #" + str(i): 0x40000194 for i in range(1, 6)}
<<<<<<< HEAD
=======
}

progressive_locations_2 = {
    ##Added by Br00ty
    "HWL: Gold Pine Resin #": 0x4000014B,
    "US: Charcoal Pine Resin #": 0x4000014A,
    "FK: Gold Pine Bundle #": 0x40000155,
    "CC: Carthus Rouge #": 0x4000014F,
    "ID: Pale Pine Resin #": 0x40000150,
    **{"Titanite Scale #" + str(i): 0x400003FC for i in range(1, 27)},
    **{"Fading Soul #" + str(i): 0x40000190 for i in range(1, 4)},
    **{"Ring of Sacrifice #"+str(i): 0x20004EF2 for i in range(1, 5)},
    **{"Homeward Bone #"+str(i): 0x4000015E for i in range(1, 17)},
    **{"Ember #"+str(i): 0x400001F4 for i in range(1, 46)},
}

progressive_locations_3 = {
    **{"Green Blossom #" + str(i): 0x40000104 for i in range(1, 7)},
    **{"Human Pine Resin #" + str(i): 0x4000014E for i in range(1, 3)},
    **{"Charcoal Pine Bundle #" + str(i): 0x40000154 for i in range(1, 3)},
    **{"Rotten Pine Resin #" + str(i): 0x40000157 for i in range(1, 3)},
    **{"Pale Tongue #" + str(i): 0x40000175 for i in range(1, 3)},
    **{"Alluring Skull #" + str(i): 0x40000126 for i in range(1, 3)},
    **{"Undead Hunter Charm #" + str(i): 0x40000128 for i in range(1, 3)},
    **{"Duel Charm #" + str(i): 0x40000130 for i in range(1, 3)},
    **{"Rusted Coin #" + str(i): 0x400001C7 for i in range(1, 3)},
    **{"Rusted Gold Coin #" + str(i): 0x400001C9 for i in range(1, 4)},
    **{"Titanite Chunk #"+str(i): 0x400003EA for i in range(1, 17)},
    **{"Twinkling Titanite #"+str(i): 0x40000406 for i in range(1, 8)}
}

dlc_progressive_locations = { #71
    **{"Large Soul of an Unknown Traveler $"+str(i): 0x40000194 for i in range(1, 10)},
    **{"Soul of a Weary Warrior $"+str(i): 0x40000197 for i in range(1, 6)},
    **{"Large Soul of a Weary Warrior $"+str(i): 0x40000198 for i in range(1, 7)},
    **{"Soul of a Crestfallen Knight $"+str(i): 0x40000199 for i in range(1, 7)},
    **{"Large Soul of a Crestfallen Knight $"+str(i): 0x4000019A for i in range(1, 4)},
    **{"Homeward Bone $"+str(i): 0x4000015E for i in range(1, 7)},
    **{"Large Titanite Shard $"+str(i): 0x400003E9 for i in range(1, 4)},
    **{"Titanite Chunk $"+str(i): 0x400003EA for i in range(1, 16)},
    **{"Twinkling Titanite $"+str(i): 0x40000406 for i in range(1, 6)},
    **{"Rusted Coin $"+str(i): 0x400001C7 for i in range(1, 4)},
    **{"Ember $"+str(i): 0x400001F4 for i in range(1, 11)}
>>>>>>> e6e907c7
}

progressive_locations_2 = {
    ##Added by Br00ty
    "HWL: Gold Pine Resin #": 0x4000014B,
    "US: Charcoal Pine Resin #": 0x4000014A,
    "FK: Gold Pine Bundle #": 0x40000155,
    "CC: Carthus Rouge #": 0x4000014F,
    "ID: Pale Pine Resin #": 0x40000150,
    **{"Titanite Scale #" + str(i): 0x400003FC for i in range(1, 27)},
    **{"Fading Soul #" + str(i): 0x40000190 for i in range(1, 4)},
    **{"Ring of Sacrifice #"+str(i): 0x20004EF2 for i in range(1, 5)},
    **{"Homeward Bone #"+str(i): 0x4000015E for i in range(1, 17)},
    **{"Ember #"+str(i): 0x400001F4 for i in range(1, 46)},
}

progressive_locations_3 = {
    **{"Green Blossom #" + str(i): 0x40000104 for i in range(1, 7)},
    **{"Human Pine Resin #" + str(i): 0x4000014E for i in range(1, 3)},
    **{"Charcoal Pine Bundle #" + str(i): 0x40000154 for i in range(1, 3)},
    **{"Rotten Pine Resin #" + str(i): 0x40000157 for i in range(1, 3)},
    **{"Pale Tongue #" + str(i): 0x40000175 for i in range(1, 3)},
    **{"Alluring Skull #" + str(i): 0x40000126 for i in range(1, 3)},
    **{"Undead Hunter Charm #" + str(i): 0x40000128 for i in range(1, 3)},
    **{"Duel Charm #" + str(i): 0x40000130 for i in range(1, 3)},
    **{"Rusted Coin #" + str(i): 0x400001C7 for i in range(1, 3)},
    **{"Rusted Gold Coin #" + str(i): 0x400001C9 for i in range(1, 4)},
    **{"Titanite Chunk #"+str(i): 0x400003EA for i in range(1, 17)},
    **{"Twinkling Titanite #"+str(i): 0x40000406 for i in range(1, 8)}
}


location_tables = [fire_link_shrine_table, firelink_shrine_bell_tower_table, high_wall_of_lothric, undead_settlement_table, road_of_sacrifice_table,
                             cathedral_of_the_deep_table, farron_keep_table, catacombs_of_carthus_table, smouldering_lake_table, irithyll_of_the_boreal_valley_table,
                             irithyll_dungeon_table, profaned_capital_table, anor_londo_table, lothric_castle_table, consumed_king_garden_table,
<<<<<<< HEAD
                             grand_archives_table, untended_graves_table, archdragon_peak_table, progressive_locations, progressive_locations_2, progressive_locations_3, painted_world_table, dreg_heap_table, ringed_city_table]
=======
                             grand_archives_table, untended_graves_table, archdragon_peak_table, progressive_locations, progressive_locations_2, progressive_locations_3, 
                             painted_world_table, dreg_heap_table, ringed_city_table, dlc_progressive_locations]
>>>>>>> e6e907c7

location_dictionary = {**fire_link_shrine_table, **firelink_shrine_bell_tower_table, **high_wall_of_lothric, **undead_settlement_table, **road_of_sacrifice_table,
                       **cathedral_of_the_deep_table, **farron_keep_table, **catacombs_of_carthus_table, **smouldering_lake_table, **irithyll_of_the_boreal_valley_table,
                       **irithyll_dungeon_table, **profaned_capital_table, **anor_londo_table, **lothric_castle_table, **consumed_king_garden_table,
<<<<<<< HEAD
                       **grand_archives_table, **untended_graves_table, **archdragon_peak_table, **progressive_locations, **progressive_locations_2, **progressive_locations_3, **painted_world_table, **dreg_heap_table, **ringed_city_table}
=======
                       **grand_archives_table, **untended_graves_table, **archdragon_peak_table, **progressive_locations, **progressive_locations_2, **progressive_locations_3, 
                       **painted_world_table, **dreg_heap_table, **ringed_city_table, **dlc_progressive_locations}
>>>>>>> e6e907c7
<|MERGE_RESOLUTION|>--- conflicted
+++ resolved
@@ -557,8 +557,6 @@
     **{"Large Soul of a Deserted Corpse #" + str(i): 0x40000192 for i in range(1, 6)},
     **{"Soul of an Unknown Traveler #" + str(i): 0x40000193 for i in range(1, 6)},
     **{"Large Soul of an Unknown Traveler #" + str(i): 0x40000194 for i in range(1, 6)}
-<<<<<<< HEAD
-=======
 }
 
 progressive_locations_2 = {
@@ -602,55 +600,16 @@
     **{"Twinkling Titanite $"+str(i): 0x40000406 for i in range(1, 6)},
     **{"Rusted Coin $"+str(i): 0x400001C7 for i in range(1, 4)},
     **{"Ember $"+str(i): 0x400001F4 for i in range(1, 11)}
->>>>>>> e6e907c7
-}
-
-progressive_locations_2 = {
-    ##Added by Br00ty
-    "HWL: Gold Pine Resin #": 0x4000014B,
-    "US: Charcoal Pine Resin #": 0x4000014A,
-    "FK: Gold Pine Bundle #": 0x40000155,
-    "CC: Carthus Rouge #": 0x4000014F,
-    "ID: Pale Pine Resin #": 0x40000150,
-    **{"Titanite Scale #" + str(i): 0x400003FC for i in range(1, 27)},
-    **{"Fading Soul #" + str(i): 0x40000190 for i in range(1, 4)},
-    **{"Ring of Sacrifice #"+str(i): 0x20004EF2 for i in range(1, 5)},
-    **{"Homeward Bone #"+str(i): 0x4000015E for i in range(1, 17)},
-    **{"Ember #"+str(i): 0x400001F4 for i in range(1, 46)},
-}
-
-progressive_locations_3 = {
-    **{"Green Blossom #" + str(i): 0x40000104 for i in range(1, 7)},
-    **{"Human Pine Resin #" + str(i): 0x4000014E for i in range(1, 3)},
-    **{"Charcoal Pine Bundle #" + str(i): 0x40000154 for i in range(1, 3)},
-    **{"Rotten Pine Resin #" + str(i): 0x40000157 for i in range(1, 3)},
-    **{"Pale Tongue #" + str(i): 0x40000175 for i in range(1, 3)},
-    **{"Alluring Skull #" + str(i): 0x40000126 for i in range(1, 3)},
-    **{"Undead Hunter Charm #" + str(i): 0x40000128 for i in range(1, 3)},
-    **{"Duel Charm #" + str(i): 0x40000130 for i in range(1, 3)},
-    **{"Rusted Coin #" + str(i): 0x400001C7 for i in range(1, 3)},
-    **{"Rusted Gold Coin #" + str(i): 0x400001C9 for i in range(1, 4)},
-    **{"Titanite Chunk #"+str(i): 0x400003EA for i in range(1, 17)},
-    **{"Twinkling Titanite #"+str(i): 0x40000406 for i in range(1, 8)}
-}
-
+}
 
 location_tables = [fire_link_shrine_table, firelink_shrine_bell_tower_table, high_wall_of_lothric, undead_settlement_table, road_of_sacrifice_table,
                              cathedral_of_the_deep_table, farron_keep_table, catacombs_of_carthus_table, smouldering_lake_table, irithyll_of_the_boreal_valley_table,
                              irithyll_dungeon_table, profaned_capital_table, anor_londo_table, lothric_castle_table, consumed_king_garden_table,
-<<<<<<< HEAD
-                             grand_archives_table, untended_graves_table, archdragon_peak_table, progressive_locations, progressive_locations_2, progressive_locations_3, painted_world_table, dreg_heap_table, ringed_city_table]
-=======
                              grand_archives_table, untended_graves_table, archdragon_peak_table, progressive_locations, progressive_locations_2, progressive_locations_3, 
                              painted_world_table, dreg_heap_table, ringed_city_table, dlc_progressive_locations]
->>>>>>> e6e907c7
 
 location_dictionary = {**fire_link_shrine_table, **firelink_shrine_bell_tower_table, **high_wall_of_lothric, **undead_settlement_table, **road_of_sacrifice_table,
                        **cathedral_of_the_deep_table, **farron_keep_table, **catacombs_of_carthus_table, **smouldering_lake_table, **irithyll_of_the_boreal_valley_table,
                        **irithyll_dungeon_table, **profaned_capital_table, **anor_londo_table, **lothric_castle_table, **consumed_king_garden_table,
-<<<<<<< HEAD
-                       **grand_archives_table, **untended_graves_table, **archdragon_peak_table, **progressive_locations, **progressive_locations_2, **progressive_locations_3, **painted_world_table, **dreg_heap_table, **ringed_city_table}
-=======
                        **grand_archives_table, **untended_graves_table, **archdragon_peak_table, **progressive_locations, **progressive_locations_2, **progressive_locations_3, 
-                       **painted_world_table, **dreg_heap_table, **ringed_city_table, **dlc_progressive_locations}
->>>>>>> e6e907c7
+                       **painted_world_table, **dreg_heap_table, **ringed_city_table, **dlc_progressive_locations}