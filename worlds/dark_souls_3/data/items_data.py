--- conflicted
+++ resolved
@@ -244,8 +244,6 @@
     "Soul of the Demon Prince": 0x400002EA,
     "Soul of Darkeater Midir": 0x400002EB,
     "Soul of Slave Knight Gael": 0x400002E9
-<<<<<<< HEAD
-=======
 }
 
 dlc_goods_2_table = { #71
@@ -260,7 +258,6 @@
     **{"Twinkling Titanite $"+str(i): 0x40000406 for i in range(1, 6)},
     **{"Rusted Coin $"+str(i): 0x400001C7 for i in range(1, 4)},
     **{"Ember $"+str(i): 0x400001F4 for i in range(1, 11)}
->>>>>>> e6e907c7
 }
 
 armor_table = {
@@ -594,17 +591,9 @@
 item_tables = [weapons_upgrade_5_table, weapons_upgrade_10_table, shields_table,
                armor_table, rings_table, spells_table, misc_items_table, goods_table, goods_2_table, goods_3_table,
                dlc_weapons_upgrade_5_table, dlc_weapons_upgrade_10_table, dlc_shields_table, dlc_goods_table,
-<<<<<<< HEAD
-               dlc_armor_table, dlc_spells_table, dlc_ring_table, dlc_misc_table]
-=======
                dlc_armor_table, dlc_spells_table, dlc_ring_table, dlc_misc_table, dlc_goods_2_table]
->>>>>>> e6e907c7
 
 item_dictionary = {**weapons_upgrade_5_table, **weapons_upgrade_10_table, **shields_table,
                    **armor_table, **rings_table, **spells_table, **misc_items_table, **goods_table, **goods_2_table,
                    **goods_3_table, **dlc_weapons_upgrade_5_table, **dlc_weapons_upgrade_10_table, **dlc_shields_table,
-<<<<<<< HEAD
-                   **dlc_goods_table, **dlc_armor_table, **dlc_spells_table, **dlc_ring_table, **dlc_misc_table}
-=======
                    **dlc_goods_table, **dlc_armor_table, **dlc_spells_table, **dlc_ring_table, **dlc_misc_table, **dlc_goods_2_table}
->>>>>>> e6e907c7
