--- conflicted
+++ resolved
@@ -258,7 +258,6 @@
     display_name = "Enable DLC"
 
 
-<<<<<<< HEAD
 class EnableNGPOption(Toggle):
     """Whether to include items and locations exclusive to NG+ cycles"""
     display_name = "Enable NG+"
@@ -411,6 +410,7 @@
     max_levels_in_5: MaxLevelsIn5WeaponPoolOption
     min_levels_in_10: MinLevelsIn10WeaponPoolOption
     max_levels_in_10: MaxLevelsIn10WeaponPoolOption
+    early_banner: EarlySmallLothricBanner
     late_basin_of_vows: LateBasinOfVowsOption
     late_dlc: LateDLCOption
     no_spell_requirements: NoSpellRequirementsOption
@@ -427,39 +427,4 @@
     scale_enemies: ScaleEnemiesOption
     all_chests_are_mimics: AllChestsAreMimicsOption
     impatient_mimics: ImpatientMimicsOption
-    exclude_locations: DS3ExcludeLocations
-=======
-dark_souls_options: typing.Dict[str, Option] = {
-    "enable_weapon_locations": RandomizeWeaponLocations,
-    "enable_shield_locations": RandomizeShieldLocations,
-    "enable_armor_locations": RandomizeArmorLocations,
-    "enable_ring_locations": RandomizeRingLocations,
-    "enable_spell_locations": RandomizeSpellLocations,
-    "enable_key_locations": RandomizeKeyLocations,
-    "enable_boss_locations": RandomizeBossSoulLocations,
-    "enable_npc_locations": RandomizeNPCLocations,
-    "enable_misc_locations": RandomizeMiscLocations,
-    "enable_health_upgrade_locations": RandomizeHealthLocations,
-    "enable_progressive_locations": RandomizeProgressiveLocationsOption,
-    "pool_type": PoolTypeOption,
-    "guaranteed_items": GuaranteedItemsOption,
-    "auto_equip": AutoEquipOption,
-    "lock_equip": LockEquipOption,
-    "no_weapon_requirements": NoWeaponRequirementsOption,
-    "randomize_infusion": RandomizeInfusionOption,
-    "randomize_infusion_percentage": RandomizeInfusionPercentageOption,
-    "randomize_weapon_level": RandomizeWeaponLevelOption,
-    "randomize_weapon_level_percentage": RandomizeWeaponLevelPercentageOption,
-    "min_levels_in_5": MinLevelsIn5WeaponPoolOption,
-    "max_levels_in_5": MaxLevelsIn5WeaponPoolOption,
-    "min_levels_in_10": MinLevelsIn10WeaponPoolOption,
-    "max_levels_in_10": MaxLevelsIn10WeaponPoolOption,
-    "early_banner": EarlySmallLothricBanner,
-    "late_basin_of_vows": LateBasinOfVowsOption,
-    "late_dlc": LateDLCOption,
-    "no_spell_requirements": NoSpellRequirementsOption,
-    "no_equip_load": NoEquipLoadOption,
-    "death_link": DeathLink,
-    "enable_dlc": EnableDLCOption,
-}
->>>>>>> 80fed1c6
+    exclude_locations: DS3ExcludeLocations