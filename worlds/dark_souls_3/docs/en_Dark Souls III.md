--- conflicted
+++ resolved
@@ -18,13 +18,8 @@
 
 ## What Dark Souls III items can appear in other players' worlds?
 
-<<<<<<< HEAD
-Every unique items from Dark Souls III can appear in other player's worlds, such as a piece of armor, an upgraded weapon
-a key item.
-=======
 Every unique item from Dark Souls III can appear in other player's worlds, such as a piece of armor, an upgraded weapon,
 or a key item.
->>>>>>> e6e907c7
 
 ## What does another world's item look like in Dark Souls III?
 
