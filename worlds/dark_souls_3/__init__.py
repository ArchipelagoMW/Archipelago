# world/dark_souls_3/__init__.py
from collections.abc import Sequence
from collections import defaultdict
import json
from typing import Callable, Dict, Set, List, Optional, TextIO, Union

from BaseClasses import CollectionState, MultiWorld, Region, Item, Location, LocationProgressType, Entrance, Tutorial, ItemClassification
from Options import Toggle

from worlds.AutoWorld import World, WebWorld
from worlds.generic.Rules import CollectionRule, set_rule, add_rule, add_item_rule

from .Bosses import DS3BossInfo, all_bosses, default_yhorm_location
from .Items import DarkSouls3Item, DS3ItemCategory, DS3ItemData, Infusion, UsefulIf, filler_item_names, item_dictionary
from .Locations import DarkSouls3Location, DS3LocationCategory, DS3LocationData, location_tables, location_dictionary, location_name_groups, region_order
from .Options import DarkSouls3Options, EarlySmallLothricBanner, RandomizeWeaponLevelOption, SoulLocationsOption, UpgradeLocationsOption, UpgradedWeaponLocationsOption


class DarkSouls3Web(WebWorld):
    bug_report_page = "https://github.com/Marechal-L/Dark-Souls-III-Archipelago-client/issues"
    setup_en = Tutorial(
        "Multiworld Setup Tutorial",
        "A guide to setting up the Archipelago Dark Souls III randomizer on your computer.",
        "English",
        "setup_en.md",
        "setup/en",
        ["Marech"]
    )

    setup_fr = Tutorial(
        setup_en.tutorial_name,
        setup_en.description,
        "Français",
        "setup_fr.md",
        "setup/fr",
        ["Marech"]
    )

    tutorials = [setup_en, setup_fr]


class DarkSouls3World(World):
    """
    Dark souls III is an Action role-playing game and is part of the Souls series developed by FromSoftware.
    Played in a third-person perspective, players have access to various weapons, armour, magic, and consumables that
    they can use to fight their enemies.
    """

    game: str = "Dark Souls III"
    options: DarkSouls3Options
    options_dataclass = DarkSouls3Options
    topology_present: bool = True
    web = DarkSouls3Web()
    data_version = 9
    base_id = 100000
    enabled_location_categories: Set[DS3LocationCategory]
    required_client_version = (0, 4, 2)
    item_name_to_id = {data.name: data.ap_code for data in item_dictionary.values()}
    location_name_to_id = {
        location.name: location.ap_code
        for locations in location_tables.values()
        for location in locations
    }
    location_name_groups = location_name_groups
    item_name_groups = {
        "Cinders": {
            "Cinders of a Lord - Abyss Watcher",
            "Cinders of a Lord - Aldrich",
            "Cinders of a Lord - Yhorm the Giant",
            "Cinders of a Lord - Lothric Prince"
        }
    }

    yhorm_location: Optional[DS3BossInfo]
    """If enemy randomization is enabled, this is the boss who Yhorm the Giant should replace.
    
    This is used to determine where the Storm Ruler can be placed.
    """


    def __init__(self, multiworld: MultiWorld, player: int):
        super().__init__(multiworld, player)
        self.locked_items = []
        self.locked_locations = []
        self.main_path_locations = []
        self.enabled_location_categories = set()


    def generate_early(self):
        if self.options.enable_weapon_locations:
            self.enabled_location_categories.add(DS3LocationCategory.WEAPON)
            # Always make this available early because so many items are useless without it.
            self.multiworld.early_items[self.player]['Pyromancy Flame'] = 1
        if self.options.enable_shield_locations:
            self.enabled_location_categories.add(DS3LocationCategory.SHIELD)
        if self.options.enable_armor_locations:
            self.enabled_location_categories.add(DS3LocationCategory.ARMOR)
        if self.options.enable_ring_locations:
            self.enabled_location_categories.add(DS3LocationCategory.RING)
        if self.options.enable_spell_locations:
            self.enabled_location_categories.add(DS3LocationCategory.SPELL)
        if self.options.enable_unique_locations:
            self.enabled_location_categories.add(DS3LocationCategory.UNIQUE)
        if self.options.enable_key_locations:
            self.enabled_location_categories.add(DS3LocationCategory.KEY)
            if self.options.early_banner == "early_global":
                self.multiworld.early_items[self.player]['Small Lothric Banner'] = 1
            elif self.options.early_banner == "early_local":
                self.multiworld.local_early_items[self.player]['Small Lothric Banner'] = 1
        if self.options.enable_misc_locations:
            self.enabled_location_categories.add(DS3LocationCategory.MISC)
        if self.options.enable_health_locations:
            self.enabled_location_categories.add(DS3LocationCategory.HEALTH)
        if self.options.upgrade_locations != "not_randomized":
            self.enabled_location_categories.add(DS3LocationCategory.UPGRADE)
        if self.options.soul_locations != "not_randomized":
            self.enabled_location_categories.add(DS3LocationCategory.SOUL)

        # Randomize Yhorm manually so that we know where to place the Storm Ruler.
        if self.options.randomize_enemies:
            self.yhorm_location = self.multiworld.random.choice(
                [boss for boss in all_bosses if self._allow_boss_for_yhorm(boss)])

            # If Yhorm is early, make sure the Storm Ruler is easily available to avoid BK
            if (
                self.yhorm_location.name == "Iudex Gundyr" or
                self.yhorm_location.name == "Vordt of the Boreal Valley" or (
                    self.yhorm_location.name == "Dancer of the Boreal Valley" and
                    not self.multiworld.late_basin_of_vows
                )
            ):
                self.multiworld.early_items[self.player]['Storm Ruler'] = 1
                self.multiworld.local_items[self.player].value.add('Storm Ruler')
        else:
            self.yhorm_location = default_yhorm_location


    def _allow_boss_for_yhorm(self, boss: DS3BossInfo) -> bool:
        """Returns whether boss is a valid location for Yhorm in this seed."""

        if not self.options.enable_dlc and boss.dlc: return False

        if not self.options.enable_weapon_locations:
            # If weapons aren't randomized, make sure the player can get to the normal Storm Ruler
            # location before they need to get through Yhorm.
            if boss.before_storm_ruler: return False

            # If keys also aren't randomized, make sure Yhorm isn't blocking access to the Small
            # Doll or it won't be possible to get into Profaned Capital before beating him.
            if (
                not self.options.enable_key_locations
                and boss.name in {"Crystal Sage", "Deacons of the Deep"}
            ):
                return False

        if boss.name != "Iudex Gundyr": return True

        # Cemetery of Ash has very few locations and all of them are excluded by default, so only
        # allow Yhorm as Iudex Gundyr if there's at least one available location.
        excluded = self.multiworld.exclude_locations[self.player].value
        return any(
            self.is_location_available(location)
            and location.name not in excluded
            and location.name != "CA: Coiled Sword"
            for location in location_tables["Cemetery of Ash"]
        )


    def create_regions(self):
        # Create Vanilla Regions
        regions: Dict[str, Region] = {}
        regions["Menu"] = self.create_region("Menu", {})
        regions.update({region_name: self.create_region(region_name, location_tables[region_name]) for region_name in [
            "Cemetery of Ash",
            "Firelink Shrine",
            "Firelink Shrine Bell Tower",
            "High Wall of Lothric",
            "Undead Settlement",
            "Road of Sacrifices",
            "Cathedral of the Deep",
            "Farron Keep",
            "Catacombs of Carthus",
            "Smouldering Lake",
            "Irithyll of the Boreal Valley",
            "Irithyll Dungeon",
            "Profaned Capital",
            "Anor Londo",
            "Lothric Castle",
            "Consumed King's Garden",
            "Grand Archives",
            "Untended Graves",
            "Archdragon Peak",
            "Kiln of the First Flame",
            "Greirat's Shop",
            "Karla's Shop",
        ]})

        # Create DLC Regions
        if self.options.enable_dlc:
            regions.update({region_name: self.create_region(region_name, location_tables[region_name]) for region_name in [
                "Painted World of Ariandel (Before Contraption)",
                "Painted World of Ariandel (After Contraption)",
                "Dreg Heap",
                "Ringed City",
            ]})

        # Connect Regions
        def create_connection(from_region: str, to_region: str):
            connection = Entrance(self.player, f"Go To {to_region}", regions[from_region])
            regions[from_region].exits.append(connection)
            connection.connect(regions[to_region])

        regions["Menu"].exits.append(Entrance(self.player, "New Game", regions["Menu"]))
        self.multiworld.get_entrance("New Game", self.player).connect(regions["Cemetery of Ash"])

        create_connection("Cemetery of Ash", "Firelink Shrine")

        create_connection("Firelink Shrine", "High Wall of Lothric")
        create_connection("Firelink Shrine", "Firelink Shrine Bell Tower")
        create_connection("Firelink Shrine", "Kiln of the First Flame")

        create_connection("High Wall of Lothric", "Undead Settlement")
        create_connection("High Wall of Lothric", "Lothric Castle")
        create_connection("High Wall of Lothric", "Greirat's Shop")

        create_connection("Undead Settlement", "Road of Sacrifices")

        create_connection("Road of Sacrifices", "Cathedral of the Deep")
        create_connection("Road of Sacrifices", "Farron Keep")

        create_connection("Farron Keep", "Catacombs of Carthus")

        create_connection("Catacombs of Carthus", "Irithyll of the Boreal Valley")
        create_connection("Catacombs of Carthus", "Smouldering Lake")

        create_connection("Irithyll of the Boreal Valley", "Irithyll Dungeon")
        create_connection("Irithyll of the Boreal Valley", "Anor Londo")

        create_connection("Irithyll Dungeon", "Archdragon Peak")
        create_connection("Irithyll Dungeon", "Profaned Capital")
        create_connection("Irithyll Dungeon", "Karla's Shop")

        create_connection("Lothric Castle", "Consumed King's Garden")
        create_connection("Lothric Castle", "Grand Archives")

        create_connection("Consumed King's Garden", "Untended Graves")

        # Connect DLC Regions
        if self.options.enable_dlc:
            create_connection("Cathedral of the Deep", "Painted World of Ariandel (Before Contraption)")
            create_connection("Painted World of Ariandel (Before Contraption)",
                              "Painted World of Ariandel (After Contraption)")
            create_connection("Painted World of Ariandel (After Contraption)", "Dreg Heap")
            create_connection("Dreg Heap", "Ringed City")


    # For each region, add the associated locations retrieved from the corresponding location_table
    def create_region(self, region_name, location_table) -> Region:
        new_region = Region(region_name, self.player, self.multiworld)

        # Use this to un-exclude event locations so the fill doesn't complain about items behind
        # them being unreachable.
        excluded = self.multiworld.exclude_locations[self.player].value

        for location in location_table:
            if self.is_location_available(location):
                new_location = DarkSouls3Location(
                    self.player,
                    location,
                    new_region
                )

                # Mark Red Eye Orb as missable if key locations aren't being randomized, because the
                # Lift Chamber Key is missable by default.
                if (
                    not self.options.enable_key_locations
                    and location.name == "HWL: Red Eye Orb (wall tower, miniboss)"
                ):
                    new_location.progress_type = LocationProgressType.EXCLUDED
            else:
                # Don't allow Siegward's Storm Ruler to mark Yhorm as defeatable.
                if location.name == "PC: Storm Ruler (Siegward)": continue

                # Replace non-randomized progression items with events
                event_item = (
                    self.create_item(location.default_item_name) if location.default_item_name
                    else DarkSouls3Item.event(location.name, self.player)
                )
                if event_item.classification != ItemClassification.progression: continue

                new_location = DarkSouls3Location(
                    self.player,
                    location,
                    parent = new_region,
                    event = True,
                )
                event_item.code = None
                new_location.place_locked_item(event_item)
                if location.name in excluded: excluded.remove(location.name)

            if region_name == "Menu":
                add_item_rule(new_location, lambda item: not item.advancement)

            new_region.locations.append(new_location)

        self.multiworld.regions.append(new_region)
        return new_region


    def create_items(self):
<<<<<<< HEAD
        dlc_enabled = self.multiworld.enable_dlc[self.player] == Toggle.option_true

=======
>>>>>>> fe75133c
        # Just used to efficiently deduplicate items
        item_set = set()

        # Gather all default items on randomized locations
        itempool: List[DarkSouls3Item] = []
        num_required_extra_items = 0
        for location in self.multiworld.get_unfilled_locations(self.player):
            if not self.is_location_available(location.name):
                raise Exception("DS3 generation bug: Added an unavailable location.")

            item = item_dictionary[location.data.default_item_name]
            if item.category == DS3ItemCategory.SKIP:
                num_required_extra_items += 1
            elif not item.unique:
<<<<<<< HEAD
                itempool.append(location.data.default_item_name)
=======
                itempool.append(self.create_item(location.data.default_item_name))
>>>>>>> fe75133c
            else:
                # For unique items, make sure there aren't duplicates in the item set even if there
                # are multiple in-game locations that provide them.
                if location.data.default_item_name in item_set:
                    num_required_extra_items += 1
                else:
                    item_set.add(location.data.default_item_name)
<<<<<<< HEAD
                    if location.data.default_item_name == "Storm Ruler":
                        print("adding Storm ruler to item_set")
                    itempool.append(location.data.default_item_name)
=======
                    itempool.append(self.create_item(location.data.default_item_name))
>>>>>>> fe75133c

        # A list of items we can replace
        removable_items = [item for item in itempool if item.classification == ItemClassification.filler]

        guaranteed_items = {"Path of the Dragon": 1}
        guaranteed_items.update(self.multiworld.guaranteed_items[self.player].value)
        if len(removable_items) == 0 and num_required_extra_items == 0:
            raise Exception("Can't add Path of the Dragon to the item pool")

        for item_name in guaranteed_items:
            # Break early just in case nothing is removable (if user is trying to guarantee more
            # items than the pool can hold, for example)
            if len(removable_items) == 0 and num_required_extra_items == 0:
                break

            num_existing_copies = len([item for item in itempool if item.name == item_name])
            for _ in range(guaranteed_items[item_name]):
                if num_existing_copies > 0:
                    num_existing_copies -= 1
                    continue

                if num_required_extra_items > 0:
                    # We can just add them instead of using filler later
                    num_required_extra_items -= 1
                else:
                    if len(removable_items) == 0:
                        break

                    # Try to construct a list of items with the same category that can be removed
                    # If none exist, just remove something at random
                    removable_shortlist = [
                        item for item
                        in removable_items
                        if item_dictionary[item.name].category == item_dictionary[item_name].category
                    ]
                    if len(removable_shortlist) == 0:
                        removable_shortlist = removable_items

                    removed_item = self.multiworld.random.choice(removable_shortlist)
                    removable_items.remove(removed_item) # To avoid trying to replace the same item twice
                    itempool.remove(removed_item)

                itempool.append(self.create_item(item_name))

        injectable_items = [
            item for item
            in item_dictionary.values()
            if item.inject and (not item.is_dlc or self.options.enable_dlc)
        ]
        number_to_inject = min(num_required_extra_items, len(injectable_items))
        for item in self.multiworld.random.sample(injectable_items, k=number_to_inject):
            num_required_extra_items -= 1
            itempool.append(self.create_item(item.name))

        # Extra filler items for locations containing SKIP items
        itempool.extend(self.create_filler() for _ in range(num_required_extra_items))

        # Add items to itempool
        self.multiworld.itempool += itempool


    def create_item(self, item: Union[str, DS3ItemData]) -> Item:
        data = item if isinstance(item, DS3ItemData) else item_dictionary[item]
        classification = None
        if self.multiworld and (
            (
                data.useful_if == UsefulIf.BASE and
                not self.options.enable_dlc and
                not self.options.enable_ngp
            )
            or (data.useful_if == UsefulIf.NO_DLC and not self.options.enable_dlc)
            or (data.useful_if == UsefulIf.NO_NGP and not self.options.enable_ngp)
        ):
            classification = ItemClassification.useful

        if (
            self.options.randomize_weapon_level != "none"
            and data.category.upgrade_level
            # Because we require the Pyromancy Flame to be available early, don't upgrade it so it
            # doesn't get shuffled around by weapon smoothing.
            and not data.name == "Pyromancy FLame"
        ):
            # if the user made an error and set a min higher than the max we default to the max
            max_5 = self.multiworld.max_levels_in_5[self.player]
            min_5 = min(self.multiworld.min_levels_in_5[self.player], max_5)
            max_10 = self.multiworld.max_levels_in_10[self.player]
            min_10 = min(self.multiworld.min_levels_in_10[self.player], max_10)
            weapon_level_percentage = self.options.randomize_weapon_level_percentage

            if self.multiworld.random.randint(0, 99) < weapon_level_percentage:
                if data.category.upgrade_level == 5:
                    data = data.upgrade(self.multiworld.random.randint(min_5, max_5))
                elif data.category.upgrade_level == 10:
                    data = data.upgrade(self.multiworld.random.randint(min_10, max_10))

        if self.options.randomize_infusion and data.category.is_infusible:
            infusion_percentage = self.options.randomize_infusion_percentage
            if self.multiworld.random.randint(0, 99) < infusion_percentage:
                data = data.infuse(self.multiworld.random.choice(list(Infusion)))

        return DarkSouls3Item(self.player, data, classification=classification)


    def get_filler_item_name(self) -> str:
        return self.multiworld.random.choice(filler_item_names)


    def set_rules(self) -> None:
        # Define the access rules to the entrances
        self._add_entrance_rule("Firelink Shrine Bell Tower", "Tower Key")
        self._add_entrance_rule("Undead Settlement", "Small Lothric Banner")
        self._add_entrance_rule("Road of Sacrifices", "US -> RS")
        self._add_entrance_rule("Cathedral of the Deep", "RS -> CD")
        self._add_entrance_rule("Farron Keep", "RS -> FK")
        self._add_entrance_rule("Catacombs of Carthus", "FK -> CC")
        self._add_entrance_rule("Irithyll Dungeon", "IBV -> ID")
        self._add_entrance_rule("Lothric Castle", "Basin of Vows")
        self._add_entrance_rule("Untended Graves", "CKG -> UG")
        self._add_entrance_rule("Irithyll of the Boreal Valley", "Small Doll")
        self._add_entrance_rule("Anor Londo", "IBV -> AL")
        self._add_entrance_rule("Archdragon Peak", "Path of the Dragon")
        self._add_entrance_rule("Grand Archives", "Grand Archives Key")
        self._add_entrance_rule(
            "Kiln of the First Flame",
            lambda state: state.has("Cinders of a Lord - Abyss Watcher", self.player) and
                          state.has("Cinders of a Lord - Yhorm the Giant", self.player) and
                          state.has("Cinders of a Lord - Aldrich", self.player) and
                          state.has("Cinders of a Lord - Lothric Prince", self.player))

        if self.options.late_basin_of_vows:
            self._add_entrance_rule("Lothric Castle", "Small Lothric Banner")

        # DLC Access Rules Below
        if self.options.enable_dlc:
            self._add_entrance_rule("Painted World of Ariandel (Before Contraption)", "CD -> PW1")
            self._add_entrance_rule("Painted World of Ariandel (After Contraption)", "Contraption Key")
            self._add_entrance_rule("Dreg Heap", "PW2 -> DH")
            self._add_entrance_rule("Ringed City", "Small Envoy Banner")

            if self.options.late_dlc:
                self._add_entrance_rule("Painted World of Ariandel (After Contraption)", "Small Doll")

        # Define the access rules to some specific locations
        if self.options.enable_key_locations:
            self._add_location_rule("HWL: Red Eye Orb (wall tower, miniboss)",
                                    "Lift Chamber Key")
        self._add_location_rule("ID: Bellowing Dragoncrest Ring (drop from B1 towards pit)",
                                "Jailbreaker's Key")
        self._add_location_rule("ID: Covetous Gold Serpent Ring (Siegward's cell)", "Old Cell Key")
        self._add_location_rule("UG: Hornet Ring (environs, right of main path)",
                                "Small Lothric Banner")
        self._add_entrance_rule("Karla's Shop", "Jailer's Key Ring")

        # Ashes
        ashes = {
            "Mortician's Ashes": ["Alluring Skull", "Ember", "Grave Key"],
            "Dreamchaser's Ashes": ["Life Ring", "Hidden Blessing"],
            "Paladin's Ashes": ["Lloyd's Shield Ring"],
            "Grave Warden's Ashes": ["Ember"],
            "Prisoner Chief's Ashes": [
                "Karla's Pointed Hat", "Karla's Coat", "Karla's Gloves", "Karla's Trousers"
            ],
            "Xanthous Ashes": ["Xanthous Overcoat", "Xanthous Gloves", "Xanthous Trousers"],
            "Dragon Chaser's Ashes": ["Ember"],
            "Easterner's Ashes": [
                "Washing Pole", "Eastern Helm", "Eastern Armor", "Eastern Gauntlets",
                "Eastern Leggings", "Wood Grain Ring",
            ],
            "Captain's Ashes": [
                "Millwood Knight Helm", "Millwood Knight Armor", "Millwood Knight Gauntlets",
                "Millwood Knight Leggings", "Refined Gem",
            ]
        }
        for (ash, items) in ashes.items():
            self._add_location_rule([f"FS: {item} ({ash})" for item in items], ash)

        # Soul transposition
        transpositions = [
            (
                "Soul of Boreal Valley Vordt", "Vordt",
                ["Vordt's Great Hammer", "Pontiff's Left Eye"]
            ),
            ("Soul of Rosaria", "Rosaria", ["Bountiful Sunlight"]),
            ("Soul of Aldrich", "Aldrich", ["Darkmoon Longbow", "Lifehunt Scythe"]),
            (
                "Soul of the Rotted Greatwood", "Greatwood",
                ["Hollowslayer Greatsword", "Arstor's Spear"]
            ),
            ("Soul of a Crystal Sage", "Sage", ["Crystal Sage's Rapier", "Crystal Hail"]),
            ("Soul of the Deacons of the Deep", "Deacons", ["Cleric's Candlestick", "Deep Soul"]),
            ("Soul of a Stray Demon", "Stray Demon", ["Havel's Ring", "Boulder Heave"]),
            (
                "Soul of the Blood of the Wolf", "Abyss Watchers",
                ["Farron Greatsword", "Wolf Knight's Greatsword"]
            ),
            ("Soul of High Lord Wolnir", "Wolnir", ["Wolnir's Holy Sword", "Black Serpent"]),
            ("Soul of a Demon", "Fire Demon", ["Demon's Greataxe", "Demon's Fist"]),
            (
                "Soul of the Old Demon King", "Old Demon King",
                ["Old King's Great Hammer", "Chaos Bed Vestiges"]
            ),
            (
                "Soul of Pontiff Sulyvahn", "Pontiff",
                ["Greatsword of Judgment", "Profaned Greatsword"]
            ),
            ("Soul of Yhorm the Giant", "Yhorm", ["Yhorm's Great Machete", "Yhorm's Greatshield"]),
            ("Soul of the Dancer", "Dancer", ["Dancer's Enchanted Swords", "Soothing Sunlight"]),
            (
                "Soul of Dragonslayer Armour", "Dragonslayer",
                ["Dragonslayer Greataxe", "Dragonslayer Greatshield"]
            ),
            (
                "Soul of Consumed Oceiros", "Oceiros",
                ["Moonlight Greatsword", "White Dragon Breath"]
            ),
            (
                "Soul of the Twin Princes", "Princes",
                ["Lorian's Greatsword", "Lothric's Holy Sword"]
            ),
            ("Soul of Champion Gundyr", "Champion", ["Gundyr's Halberd", "Prisoner's Chain"]),
            (
                "Soul of the Nameless King", "Nameless",
                ["Storm Curved Sword", "Dragonslayer Swordspear", "Lightning Storm"]
            ),
            ("Soul of the Lords", "Cinder", ["Firelink Greatsword", "Sunlight Spear"]),
            ("Soul of Sister Friede", "Friede", ["Friede's Great Scythe", "Rose of Ariandel"]),
            ("Soul of the Demon Prince", "Demon Prince", ["Demon's Scar", "Seething Chaos"]),
            ("Soul of Darkeater Midir", "Midir", ["Frayed Blade", "Old Moonlight"]),
            ("Soul of Slave Knight Gael", "Gael", ["Gael's Greatsword", "Repeating Crossbow"]),
        ]
        for (soul, soul_name, items) in transpositions:
            self._add_location_rule([
                f"FS: {item} (Ludleth for {soul_name})" for item in items
            ], soul)

        # List missable locations even though they never contain progression items so that the game
        # knows what sphere they're in. This is especially useful for item smoothing. We could add
        # rules for boss transposition items as well, but then we couldn't freely reorder boss soul
        # locations for smoothing.

        self._add_location_rule("FS: Lift Chamber Key (Leonhard)", "Pale Tongue")
        self._add_location_rule([
            "FK: Twinkling Dragon Head Stone (Hawkwood drop)",
            "FS: Hawkwood's Swordgrass (Andre after gesture in AP summit)"
        ], "Twinkling Dragon Torso Stone")

        # Shop unlocks
        shop_unlocks = {
            "Cornyx": [
                (
                    "Great Swamp Pyromancy Tome", "Great Swamp Tome",
                    ["Poison Mist", "Fire Orb", "Profuse Sweat", "Bursting Fireball"]
                ),
                (
                    "Carthus Pyromancy Tome", "Carthus Tome",
                    ["Acid Surge", "Carthus Flame Arc", "Carthus Beacon"]
                ),
                ("Izalith Pyromancy Tome", "Izalith Tome", ["Great Chaos Fire Orb", "Chaos Storm"]),
            ],
            "Irina": [
                (
                    "Braille Divine Tome of Carim", "Tome of Carim",
                    ["Med Heal", "Tears of Denial", "Force"]
                ),
                (
                    "Braille Divine Tome of Lothric", "Tome of Lothric",
                    ["Bountiful Light", "Magic Barrier", "Blessed Weapon"]
                ),
            ],
            "Orbeck": [
                ("Sage's Scroll", "Sage's Scroll", ["Great Farron Dart", "Farron Hail"]),
                (
                    "Golden Scroll", "Golden Scroll",
                    [
                        "Cast Light", "Repair", "Hidden Weapon", "Hidden Body",
                        "Twisted Wall of Light"
                    ],
                ),
                ("Logan's Scroll", "Logan's Scroll", ["Homing Soulmass", "Soul Spear"]),
                (
                    "Crystal Scroll", "Crystal Scroll",
                    ["Homing Crystal Soulmass", "Crystal Soul Spear", "Crystal Magic Weapon"]
                ),
            ],
            "Karla": [
                ("Quelana Pyromancy Tome", "Quelana Tome", ["Firestorm", "Rapport", "Fire Whip"]),
                (
                    "Grave Warden Pyromancy Tome", "Grave Warden Tome",
                    ["Black Flame", "Black Fire Orb"]
                ),
                ("Deep Braille Divine Tome", "Deep Braille Tome", ["Gnaw", "Deep Protection"]),
                (
                    "Londor Braille Divine Tome", "Londor Tome",
                    ["Vow of Silence", "Dark Blade", "Dead Again"]
                ),
            ],
        }
        for (shop, unlocks) in shop_unlocks.items():
            for (key, key_name, items) in unlocks:
                self._add_location_rule(
                    [f"FS: {item} ({shop} for {key_name})" for item in items], key)

        self._add_location_rule([
            "FS: Divine Blessing (Greirat from US)",
            "FS: Ember (Greirat from US)",
        ], lambda state: state.can_reach("Go To Undead Settlement", "Entrance", self.player))
        self._add_location_rule([
            "FS: Divine Blessing (Greirat from IBV)",
            "FS: Hidden Blessing (Greirat from IBV)",
            "FS: Titanite Scale (Greirat from IBV)",
            "FS: Twinkling Titanite (Greirat from IBV)",
            "FS: Ember (shop for Greirat's Ashes)"
        ], lambda state: state.can_reach(
            "Go To Irithyll of the Boreal Valley",
            "Entrance",
            self.player
        ))
        self._add_location_rule(
            "FS: Ember (shop for Greirat's Ashes)",
            lambda state: state.can_reach("Go To Grand Archives", "Entrance", self.player)
        )

        # Crow items
        crow = {
            "Loretta's Bone": "Ring of Sacrifice",
            # "Avelyn": "Titanite Scale", # Missing from offline randomizer
            "Coiled Sword Fragment": "Titanite Slab",
            "Seed of a Giant Tree": "Iron Leggings",
            "Siegbräu": "Armor of the Sun",
            "Vertebra Shackle": "Lucatiel's Mask",
            "Xanthous Crown": "Lightning Gem",
            "Mendicant's Staff": "Sunlight Shield",
            "Blacksmith Hammer": "Titanite Scale",
            "Large Leather Shield": "Twinkling Titanite",
            "Moaning Shield": "Blessed Gem",
            "Eleonora": "Hollow Gem",
        }
        for (given, received) in crow.items():
            self._add_location_rule(f"FSBT: {received} (crow for {given})", given)

        # The offline randomizer edits events to guarantee that Greirat won't go to Lothric until
        # Grand Archives is available, so his shop will always be available one way or another.
        self._add_entrance_rule("Greirat's Shop", "Cell Key")

        self._add_location_rule([
            f"FS: {item} (shop after killing Leonhard)"
            for item in ["Leonhard's Garb", "Leonhard's Gauntlets", "Leonhard's Trousers"]
        ], "Black Eye Orb")

        # You could just kill NPCs for these, but it's more fun to ensure the player can do
        # their quests.
        self._add_location_rule("HWL: Basin of Vows (Emma)", "Small Doll")
        self._add_location_rule(
            "ID: Prisoner Chief's Ashes (B2 near, locked cell by stairs)",
            "Jailer's Key Ring"
        )
        self._add_location_rule([
            "US: Old Sage's Blindfold (kill Cornyx)", "US: Cornyx's Garb (kill Cornyx)",
            "US: Cornyx's Wrap (kill Cornyx)", "US: Cornyx's Skirt (kill Cornyx)"
        ], lambda state: (
            state.has("Great Swamp Pyromancy Tome", self.player)
            and state.has("Carthus Pyromancy Tome", self.player)
            and state.has("Izalith Pyromancy Tome", self.player)
        ))

        # Make sure that the player can keep Orbeck around by giving him at least one scroll
        # before killing Abyss Watchers.
        def has_any_scroll(state):
            return (state.has("Sage's Scroll", self.player) or
                state.has("Golden Scroll", self.player) or
                state.has("Logan's Scroll", self.player) or
                state.has("Crystal Scroll", self.player))
        self._add_location_rule("FK: Soul of the Blood of the Wolf", has_any_scroll)
        self._add_location_rule("FK: Cinders of a Lord - Abyss Watcher", has_any_scroll)
        self._add_entrance_rule("Catacombs of Carthus", has_any_scroll)
        # Not really necessary but ensures players can decide which way to go
        if self.options.enable_dlc:
            self._add_entrance_rule("Painted World of Ariandel (After Contraption)", has_any_scroll)

        self._add_location_rule("HWL: Soul of the Dancer", "Basin of Vows")

        # Lump Soul of the Dancer in with LC for locations that should not be reachable
        # before having access to US. (Prevents requiring getting Basin to fight Dancer to get SLB to go to US)
        if self.options.late_basin_of_vows:
            self._add_location_rule("HWL: Soul of the Dancer", "Small Lothric Banner")
            # This isn't really necessary, but it ensures that the game logic knows players will
            # want to do Lothric Castle after at least being _able_ to access Catacombs. This is
            # useful for smooth item placement.
            self._add_location_rule("HWL: Soul of the Dancer", has_any_scroll)

        self._add_location_rule([
            "LC: Grand Archives Key (by Grand Archives door, after PC and AL bosses)",
            "LC: Gotthard Twinswords (by Grand Archives door, after PC and AL bosses)"
        ], lambda state: (
            state.can_reach("AL: Cinders of a Lord - Aldrich", "Location", self.player) and
            state.can_reach("PC: Cinders of a Lord - Yhorm the Giant", "Location", self.player)
        ))

        self._add_location_rule([
            "FS: Morne's Great Hammer (Eygon)",
            "FS: Moaning Shield (Eygon)"
        ], lambda state: (
            state.can_reach("LC: Soul of Dragonslayer Armour", "Location", self.player) and
            state.can_reach("FK: Soul of the Blood of the Wolf", "Location", self.player)
        ))

        self._add_location_rule([
            "CKG: Drakeblood Helm (tomb, after killing AP mausoleum NPC)",
            "CKG: Drakeblood Armor (tomb, after killing AP mausoleum NPC)",
            "CKG: Drakeblood Gauntlets (tomb, after killing AP mausoleum NPC)",
            "CKG: Drakeblood Leggings (tomb, after killing AP mausoleum NPC)",
        ], lambda state: state.can_reach(
            "AP: Drakeblood Greatsword (mausoleum, NPC drop)",
            "Location",
            self.player
        ))

        self._add_location_rule([
            "FK: Havel's Helm (upper keep, after killing AP belfry roof NPC)",
            "FK: Havel's Armor (upper keep, after killing AP belfry roof NPC)",
            "FK: Havel's Gauntlets (upper keep, after killing AP belfry roof NPC)",
            "FK: Havel's Leggings (upper keep, after killing AP belfry roof NPC)",
        ], lambda state: state.can_reach(
            "AP: Dragon Tooth (belfry roof, NPC drop)",
            "Location",
            self.player
        ))

        self._add_location_rule([
            "RC: Dragonhead Shield (streets monument, across bridge)",
            "RC: Large Soul of a Crestfallen Knight (streets monument, across bridge)",
            "RC: Divine Blessing (streets monument, mob drop)",
            "RC: Lapp's Helm (Lapp)",
            "RC: Lapp's Armor (Lapp)",
            "RC: Lapp's Gauntlets (Lapp)",
            "RC: Lapp's Leggings (Lapp)",
        ], "Chameleon")

        # Forbid shops from carrying items with multiple counts (the offline randomizer has its own
        # logic for choosing how many shop items to sell), and from carring soul items.
        for location in location_dictionary.values():
            if self.is_location_available(location):
                if location.shop:
                    add_item_rule(self.multiworld.get_location(location.name, self.player),
                                    lambda item: (
                                        item.player != self.player or
                                        (item.data.count == 1 and not item.data.souls)
                                    ))

        # This particular location is bugged, and will drop two copies of whatever item is placed
        # there.
        if self.is_location_available("US: Young White Branch (by white tree #2)"):
            loc = self.multiworld.get_location(
                "US: Young White Branch (by white tree #2)",
                self.player
            )
            add_item_rule(loc, lambda item: item.player == self.player and not item.data.unique)
        
        # Make sure the Storm Ruler is available BEFORE Yhorm the Giant
        if self.yhorm_location.region:
            self._add_entrance_rule(self.yhorm_location.region, "Storm Ruler")
        for location in self.yhorm_location.locations:
            self._add_location_rule(location, "Storm Ruler")

        self.multiworld.completion_condition[self.player] = lambda state: \
            state.has("Cinders of a Lord - Abyss Watcher", self.player) and \
            state.has("Cinders of a Lord - Yhorm the Giant", self.player) and \
            state.has("Cinders of a Lord - Aldrich", self.player) and \
            state.has("Cinders of a Lord - Lothric Prince", self.player)


    def _add_location_rule(self, location: Union[str, List[str]], rule: Union[CollectionRule, str]) -> None:
        """Sets a rule for the given location if it that location is randomized.

        The rule can just be a single item/event name as well as an explicit rule lambda.
        """
        locations = location if type(location) is list else [location]
        for location in locations:
            if not self.is_location_available(location): return
            if isinstance(rule, str):
                assert item_dictionary[rule].classification == ItemClassification.progression
                rule = lambda state, item=rule: state.has(item, self.player)
            add_rule(self.multiworld.get_location(location, self.player), rule)


    def _add_entrance_rule(self, region: str, rule: Union[CollectionRule, str]) -> None:
        """Sets a rule for the entrance to the given region."""
        assert region in location_tables
        if not any(region == reg.name for reg in self.multiworld.regions): return
        if isinstance(rule, str):
            if " -> " not in rule:
                assert item_dictionary[rule].classification == ItemClassification.progression
            rule = lambda state, item=rule: state.has(item, self.player)
        add_rule(self.multiworld.get_entrance("Go To " + region, self.player), rule)


    def is_location_available(self, location: Union[str, DS3LocationData]) -> bool:
        """Returns whether the given location is being randomized."""
        if isinstance(location, DS3LocationData):
            data = location
        else:
            data = location_dictionary[location]

        return (
            data.category in self.enabled_location_categories and
            (not data.npc or self.options.enable_npc_locations) and
            (not data.dlc or self.options.enable_dlc) and
            (not data.ngp or self.options.enable_ngp)
        )


    def write_spoiler(self, spoiler_handle: TextIO) -> None:
        if self.yhorm_location != default_yhorm_location:
            spoiler_handle.write(
                f"Yhorm takes the place of {self.yhorm_location.name} in " +
                f"{self.multiworld.get_player_name(self.player)}'s world\n")


    def pre_fill(self) -> None:
        # Fill this manually so that, if very few slots are available in Cemetery of Ash, this
        # doesn't get locked out by bad rolls on the next two fills.
        if self.yhorm_location.name == 'Iudex Gundyr':
            self._fill_local_item("Storm Ruler", {"Cemetery of Ash"},
                                  lambda location: location.name != "CA: Coiled Sword (boss drop)",
                                  mandatory = True)

        # Don't place this in the multiworld because it's necessary almost immediately, and don't
        # mark it as a blocker for HWL because having a miniscule Sphere 1 screws with progression
        # balancing.
        self._fill_local_item("Coiled Sword", ["Cemetery of Ash", "Firelink Shrine"])

        # If upgrade smoothing is enabled, make sure one raw gem is available early for SL1 players
        if self.options.upgrade_locations == "smooth":
            self._fill_local_item("Raw Gem", [
                "Cemetery of Ash",
                "Firelink Shrine",
                "High Wall of Lothric"
            ])


    def _fill_local_item(
        self, name: str,
        regions: List[str],
        additional_condition: Optional[Callable[[DarkSouls3Location], bool]] = None,
        mandatory = False,
    ) -> None:
        """Chooses a valid location for the item with the given name and places it there.
        
        This always chooses a local location among the given regions. If additional_condition is
        passed, only locations meeting that condition will be considered.

        If mandatory is True, this will throw an error if the item could not be filled in.
        """
        item = next(
            (
                item for item in self.multiworld.itempool
                if item.player == self.player and item.name == name
            ),
            None
        )
        if not item: return

        candidate_locations = [
            location for location in (
                self.multiworld.get_location(location.name, self.player)
                for region in regions
                for location in location_tables[region]
                if self.is_location_available(location)
                and not location.missable
                and not location.conditional
                and (not additional_condition or additional_condition(location))
            )
            if not location.item and location.progress_type != LocationProgressType.EXCLUDED
            and location.item_rule(item)
        ]

        if not candidate_locations:
            if not mandatory: return
            raise Exception(f"No valid locations to place {name}")

        location = self.multiworld.random.choice(candidate_locations)
        location.place_locked_item(item)
        self.multiworld.itempool.remove(item)

    def post_fill(self):
        """If item smoothing is enabled, rearrange items so they scale up smoothly through the run.

        This determines the approximate order a given silo of items (say, soul items) show up in the
        main game, then rearranges their shuffled placements to match that order. It determines what
        should come "earlier" or "later" based on sphere order: earlier spheres get lower-level
        items, later spheres get higher-level ones. Within a sphere, items in DS3 are distributed in
        region order, and then the best items in a sphere go into the multiworld.
        """

        state: CollectionState = CollectionState(self.multiworld)
        unchecked_locations = set(self.multiworld.get_locations())
        locations_by_sphere: List[Set[Location]] = []

        while len(unchecked_locations) > 0:
            sphere_locations = {loc for loc in unchecked_locations if state.can_reach(loc)}
            locations_by_sphere.append(self._shuffle(sorted(sphere_locations)))

            old_length = len(unchecked_locations)
            unchecked_locations.difference_update(sphere_locations)
            if len(unchecked_locations) == old_length: break # Unreachable locations

            state.sweep_for_events(key_only=True, locations=unchecked_locations)
            for location in sphere_locations:
                if location.event: state.collect(location.item, True, location)

        # All items in the base game in approximately the order they appear
        all_item_order = [
            item_dictionary[location.default_item_name]
            for region in region_order
            # Shuffle locations within each region.
            for location in self._shuffle(location_tables[region])
            if self.is_location_available(location)
        ]

        # All DarkSouls3Items for this world that have been assigned anywhere, grouped by name
        full_items_by_name = defaultdict(list)
        for location in self.multiworld.get_filled_locations():
            if location.item.player == self.player:
                full_items_by_name[location.item.name].append(location.item)

        def smooth_items(item_order: List[Union[DS3ItemData, DarkSouls3Item]]) -> None:
            """Rearrange all items in item_order to match that order.

            Note: this requires that item_order exactly matches the number of placed items from this
            world matching the given names.
            """

            # Convert items to full DarkSouls3Items.
            item_order = [
                item for item in (
                    (
                        # full_items_by_name won't contain DLC items if the DLC is disabled.
                        (full_items_by_name[item.name] or [None]).pop(0)
                        if isinstance(item, DS3ItemData) else item
                    )
                    for item in item_order
                )
                # Never re-order event items, because they weren't randomized in the first place.
                if item and item.code is not None
            ]

            names = {item.name for item in item_order}

            for i, all_locations in enumerate(locations_by_sphere):
                locations = [
                    loc for loc in all_locations
                    if loc.item.player == self.player
                    and not loc.locked
                    and loc.item.name in names
                ]

                # Check the game, not the player, because we know how to sort within regions for DS3
                offworld = self._shuffle(loc for loc in locations if loc.game != "Dark Souls III")
                onworld = sorted((loc for loc in locations if loc.game == "Dark Souls III"),
                                 key=lambda loc: loc.data.region_value)

                # Give offworld regions the last (best) items within a given sphere
                for location in onworld + offworld:
                    new_item = self._pop_item(location, item_order)
                    location.item = new_item
                    new_item.location = location

        if self.options.upgrade_locations == "smooth":
            base_names = {
                "Titanite Shard", "Large Titanite Shard", "Titanite Chunk", "Titanite Slab",
                "Titanite Scale", "Twinkling Titanite", "Farron Coal", "Sage's Coal", "Giant's Coal",
                "Profaned Coal"
            }
            smooth_items([item for item in all_item_order if item.base_name in base_names])

        if self.options.soul_locations == "smooth":
            # Shuffle larger boss souls among themselves because they're all worth 10-20k souls in
            # no particular order and that's a lot more interesting than getting them in the same
            # order every single run.
            shuffled_order = self._shuffle([
                item.name for item in item_dictionary.values()
                if item.category == DS3ItemCategory.BOSS and item.souls and item.souls >= 10000
            ])
            shuffled = set(shuffled_order)
            item_order: List[DS3ItemData] = []
            for item in all_item_order:
                if not item.souls: continue
                if item.base_name in shuffled:
                    item_order.append(item_dictionary[shuffled_order.pop(0)])
                else:
                    item_order.append(item)
            smooth_items(item_order)

        if self.options.upgraded_weapon_locations == "smooth":
            upgraded_weapons = [
                location.item
                for location in self.multiworld.get_filled_locations()
                if location.item.player == self.player
                and location.item.level and location.item.level > 0
                and location.item.classification != ItemClassification.progression
            ]
            upgraded_weapons.sort(key=lambda item: item.level)
            smooth_items(upgraded_weapons)


    def _shuffle(self, seq: Sequence) -> List:
        """Returns a shuffled copy of a sequence."""
        copy = list(seq)
        self.multiworld.random.shuffle(copy)
        return copy


    def _pop_item(
        self,
        location: Location,
        items: List[Union[DS3ItemData, DarkSouls3Item]]
    ) -> Union[DS3ItemData, DarkSouls3Item]:
        """Returns the next item in items that can be assigned to location."""
        # Non-excluded locations can take any item we throw at them. (More specifically, if they can
        # take one item in a group, they can take any other).
        if location.progress_type != LocationProgressType.EXCLUDED: return items.pop(0)

        # Excluded locations require filler items.
        for i, item in enumerate(items):
            if item.classification == ItemClassification.filler:
                return items.pop(i)

        # If we can't find a suitable item, give up and assign an unsuitable one.
        return items.pop(0)


    def fill_slot_data(self) -> Dict[str, object]:
        slot_data: Dict[str, object] = {}

        our_items = {
            location.item
            for location in self.multiworld.get_filled_locations()
            # item.code None is used for events, which we want to skip
            if location.item.code is not None and location.item.player == self.player
        }

        ap_ids_to_ds3_ids: Dict[str, int] = {}
        item_counts: Dict[str, int] = {}
        for item in our_items:
            if item.data.ds3_code: ap_ids_to_ds3_ids[str(item.code)] = item.data.ds3_code
            if item.data.count != 1: item_counts[str(item.code)] = item.data.count

        # A map from Archipelago's location IDs to the keys the offline
        # randomizer uses to identify locations.
        location_ids_to_keys: Dict[str, str] = {}
        for location in self.multiworld.get_filled_locations(self.player):
            # Skip events and only look at this world's locations
            if (location.address is not None and location.item.code is not None
                    and location.data.offline):
                location_ids_to_keys[location.address] = location.data.offline

        slot_data = {
            "options": {
                "random_starting_loadout": self.options.random_starting_loadout.value,
                "require_one_handed_starting_weapons": self.options.require_one_handed_starting_weapons.value,
                "auto_equip": self.options.auto_equip.value,
                "lock_equip": self.options.lock_equip.value,
                "no_weapon_requirements": self.options.no_weapon_requirements.value,
                "death_link": self.options.death_link.value,
                "no_spell_requirements": self.options.no_spell_requirements.value,
                "no_equip_load": self.options.no_equip_load.value,
                "enable_dlc": self.options.enable_dlc.value,
                "enable_ngp": self.options.enable_ngp.value,
                "smooth_soul_locations": self.options.soul_locations == "smooth",
                "smooth_upgrade_locations": self.options.upgrade_locations == "smooth",
                "randomize_enemies": self.options.randomize_enemies.value,
                "randomize_mimics_with_enemies": self.options.randomize_mimics_with_enemies.value,
                "randomize_small_crystal_lizards_with_enemies": self.options.randomize_small_crystal_lizards_with_enemies.value,
                "reduce_harmless_enemies": self.options.reduce_harmless_enemies.value,
                "simple_early_bosses": self.options.simple_early_bosses.value,
                "scale_enemies": self.options.scale_enemies.value,
                "all_chests_are_mimics": self.options.all_chests_are_mimics.value,
                "impatient_mimics": self.options.impatient_mimics.value,
            },
            "seed": self.multiworld.seed_name,  # to verify the server's multiworld
            "slot": self.multiworld.player_name[self.player],  # to connect to server
            # Reserializing here is silly, but it's easier for the offline randomizer.
            "random_enemy_preset": json.dumps(self.options.random_enemy_preset.value),
            "yhorm": (
                f"{self.yhorm_location.name} {self.yhorm_location.id}"
                if self.yhorm_location != default_yhorm_location
                else None
            ),
            "apIdsToItemIds": ap_ids_to_ds3_ids,
            "itemCounts": item_counts,
            "locationIdsToKeys": location_ids_to_keys,
        }

        return slot_data<|MERGE_RESOLUTION|>--- conflicted
+++ resolved
@@ -308,13 +308,8 @@
 
 
     def create_items(self):
-<<<<<<< HEAD
-        dlc_enabled = self.multiworld.enable_dlc[self.player] == Toggle.option_true
-
-=======
->>>>>>> fe75133c
         # Just used to efficiently deduplicate items
-        item_set = set()
+        item_set: Set[str] = set()
 
         # Gather all default items on randomized locations
         itempool: List[DarkSouls3Item] = []
@@ -327,11 +322,7 @@
             if item.category == DS3ItemCategory.SKIP:
                 num_required_extra_items += 1
             elif not item.unique:
-<<<<<<< HEAD
-                itempool.append(location.data.default_item_name)
-=======
                 itempool.append(self.create_item(location.data.default_item_name))
->>>>>>> fe75133c
             else:
                 # For unique items, make sure there aren't duplicates in the item set even if there
                 # are multiple in-game locations that provide them.
@@ -339,13 +330,7 @@
                     num_required_extra_items += 1
                 else:
                     item_set.add(location.data.default_item_name)
-<<<<<<< HEAD
-                    if location.data.default_item_name == "Storm Ruler":
-                        print("adding Storm ruler to item_set")
-                    itempool.append(location.data.default_item_name)
-=======
                     itempool.append(self.create_item(location.data.default_item_name))
->>>>>>> fe75133c
 
         # A list of items we can replace
         removable_items = [item for item in itempool if item.classification == ItemClassification.filler]
