--- conflicted
+++ resolved
@@ -112,7 +112,7 @@
                 )
             ):
                 self.multiworld.early_items[self.player]['Storm Ruler'] = 1
-                self.multiworld.local_items[self.player].value.add('Storm Ruler')
+                self.multiworld.worlds[self.player].options.local_items.value.add('Storm Ruler')
         else:
             self.yhorm_location = default_yhorm_location
 
@@ -253,8 +253,8 @@
             if self._is_location_available(location):
                 new_location = DarkSouls3Location(self.player, location, new_region)
                 if (
-                    location.missable and self.options.missable_locations == "unimportant"
-                ) or (
+#                    location.missable and self.options.missable_locations == "unimportant"
+#                ) or (
                     # Mark Red Eye Orb as missable if Lift Chamber Key isn't randomized, because
                     # the latter is missable by default.
                     not self._is_location_available("FS: Lift Chamber Key - Leonhard")
@@ -462,7 +462,21 @@
                           state.has("Cinders of a Lord - Lothric Prince", self.player))
 
         if self.options.late_basin_of_vows:
-            self._add_entrance_rule("Lothric Castle", lambda state: state.can_reach("Go To Road of Sacrifices", "Entrance", self.player))
+            self._add_entrance_rule("Lothric Castle", lambda state: (
+                state.has("Small Lothric Banner", self.player)
+                # Make sure these are actually available early.
+                and (
+                    "Transposing Kiln" not in randomized_items
+                    or state.has("Transposing Kiln", self.player)
+                ) and (
+                    "Pyromancy Flame" not in randomized_items
+                    or state.has("Pyromancy Flame", self.player)
+                )
+                # This isn't really necessary, but it ensures that the game logic knows players will
+                # want to do Lothric Castle after at least being _able_ to access Catacombs. This is
+                # useful for smooth item placement.
+                and self._has_any_scroll(state)
+            ))
 
         # DLC Access Rules Below
         if self.options.enable_dlc:
@@ -484,7 +498,6 @@
         self._add_location_rule("ID: Bellowing Dragoncrest Ring - drop from B1 towards pit",
                                 "Jailbreaker's Key")
         self._add_location_rule("ID: Covetous Gold Serpent Ring - Siegward's cell", "Old Cell Key")
-        self._add_location_rule("ID: Titanite Slab - Siegward", "Old Cell Key")
         self._add_location_rule(
             "UG: Hornet Ring - environs, right of main path after killing FK boss",
             lambda state: self._can_get(state, "FK: Cinders of a Lord - Abyss Watcher"),
@@ -619,8 +632,308 @@
         for (ash, items) in ashes.items():
             self._add_location_rule([f"FS: {item} - {ash}" for item in items], ash)
 
-<<<<<<< HEAD
-        # Soul transposition
+        # Shop unlocks
+        shop_unlocks = {
+            "Cornyx": [
+                (
+                    "Great Swamp Pyromancy Tome", "Great Swamp Tome",
+                    ["Poison Mist", "Fire Orb", "Profuse Sweat", "Bursting Fireball"]
+                ),
+                (
+                    "Carthus Pyromancy Tome", "Carthus Tome",
+                    ["Acid Surge", "Carthus Flame Arc", "Carthus Beacon"]
+                ),
+                ("Izalith Pyromancy Tome", "Izalith Tome", ["Great Chaos Fire Orb", "Chaos Storm"]),
+            ],
+            "Irina": [
+                (
+                    "Braille Divine Tome of Carim", "Tome of Carim",
+                    ["Med Heal", "Tears of Denial", "Force"]
+                ),
+                (
+                    "Braille Divine Tome of Lothric", "Tome of Lothric",
+                    ["Bountiful Light", "Magic Barrier", "Blessed Weapon"]
+                ),
+            ],
+            "Orbeck": [
+                ("Sage's Scroll", "Sage's Scroll", ["Great Farron Dart", "Farron Hail"]),
+                (
+                    "Golden Scroll", "Golden Scroll",
+                    [
+                        "Cast Light", "Repair", "Hidden Weapon", "Hidden Body",
+                        "Twisted Wall of Light"
+                    ],
+                ),
+                ("Logan's Scroll", "Logan's Scroll", ["Homing Soulmass", "Soul Spear"]),
+                (
+                    "Crystal Scroll", "Crystal Scroll",
+                    ["Homing Crystal Soulmass", "Crystal Soul Spear", "Crystal Magic Weapon"]
+                ),
+            ],
+            "Karla": [
+                ("Quelana Pyromancy Tome", "Quelana Tome", ["Firestorm", "Rapport", "Fire Whip"]),
+                (
+                    "Grave Warden Pyromancy Tome", "Grave Warden Tome",
+                    ["Black Flame", "Black Fire Orb"]
+                ),
+                ("Deep Braille Divine Tome", "Deep Braille Tome", ["Gnaw", "Deep Protection"]),
+                (
+                    "Londor Braille Divine Tome", "Londor Tome",
+                    ["Vow of Silence", "Dark Blade", "Dead Again"]
+                ),
+            ],
+        }
+        for (shop, unlocks) in shop_unlocks.items():
+            for (key, key_name, items) in unlocks:
+                self._add_location_rule(
+                    [f"FS: {item} - {shop} for {key_name}" for item in items], key)
+
+
+    def _add_npc_rules(self) -> None:
+        """Adds rules for items accessible via NPC quests.
+
+        We list missable locations here even though they never contain progression items so that the
+        game knows what sphere they're in. This is especially useful for item smoothing. (We could
+        add rules for boss transposition items as well, but then we couldn't freely reorder boss
+        soul locations for smoothing.)
+
+        Generally, for locations that can be accessed early by killing NPCs, we set up requirements
+        assuming the player _doesn't_ so they aren't forced to start killing allies to advance the
+        quest.
+        """
+
+        ## Greirat
+
+        self._add_location_rule([
+            "FS: Divine Blessing - Greirat from US",
+            "FS: Ember - Greirat from US",
+        ], lambda state: (
+            self._can_go_to(state, "Undead Settlement")
+            and state.has("Loretta's Bone", self.player)
+        ))
+        self._add_location_rule([
+            "FS: Divine Blessing - Greirat from IBV",
+            "FS: Hidden Blessing - Greirat from IBV",
+            "FS: Titanite Scale - Greirat from IBV",
+            "FS: Twinkling Titanite - Greirat from IBV",
+            "FS: Ember - shop for Greirat's Ashes"
+        ], lambda state: (
+            self._can_go_to(state, "Irithyll of the Boreal Valley")
+            and self._can_get(state, "FS: Divine Blessing - Greirat from US")
+            # Either Patches or Siegward can save Greirat, but we assume the player will want to use
+            # Patches because it's harder to screw up
+            and self._can_get(state, "CD: Shotel - Patches")
+        ))
+        self._add_location_rule([
+            "FS: Ember - shop for Greirat's Ashes",
+        ], lambda state: (
+            self._can_go_to(state, "Grand Archives")
+            and self._can_get(state, "FS: Divine Blessing - Greirat from IBV")
+        ))
+
+        ## Patches
+
+        # Patches will only set up shop in Firelink once he's tricked you in the bell tower. He'll
+        # only do _that_ once you've spoken to Siegward after killing the Fire Demon and lit the
+        # Rosaria's Bed Chamber bonfire. He _won't_ set up shop in the Cathedral if you light the
+        # Rosaria's Bed Chamber bonfire before getting tricked by him, so we assume these locations
+        # require the bell tower.
+        self._add_location_rule([
+            "CD: Shotel - Patches",
+            "CD: Ember - Patches",
+            "FS: Rusted Gold Coin - don't forgive Patches"
+        ], lambda state: (
+            self._can_go_to(state, "Firelink Shrine Bell Tower")
+            and self._can_go_to(state, "Cathedral of the Deep")
+        ))
+
+        # Patches sells this after you tell him to search for Greirat in Grand Archives
+        self._add_location_rule([
+            "FS: Hidden Blessing - Patches after searching GA"
+        ], lambda state: (
+            self._can_get(state, "CD: Shotel - Patches")
+            and self._can_get(state, "FS: Ember - shop for Greirat's Ashes")
+        ))
+
+        # Only make the player kill Patches once all his other items are available
+        self._add_location_rule([
+            "CD: Winged Spear - kill Patches",
+            # You don't _have_ to kill him for this, but he has to be in Firelink at the same time
+            # as Greirat to get it in the shop and that may not be feasible if the player progresses
+            # Greirat's quest much faster.
+            "CD: Horsehoof Ring - Patches",
+        ], lambda state: (
+            self._can_get(state, "FS: Hidden Blessing - Patches after searching GA")
+            and self._can_get(state, "FS: Rusted Gold Coin - don't forgive Patches")
+        ))
+
+        ## Leonhard
+
+        self._add_location_rule([
+            # Talk to Leonhard in Firelink with a Pale Tongue after lighting Cliff Underside or
+            # killing Greatwood. This doesn't consume the Pale Tongue, it just has to be in
+            # inventory
+            "FS: Lift Chamber Key - Leonhard",
+            # Progress Leonhard's quest and then return to Rosaria after lighting Profaned Capital
+            "CD: Black Eye Orb - Rosaria from Leonhard's quest",
+        ], "Pale Tongue")
+
+        self._add_location_rule("CD: Black Eye Orb - Rosaria from Leonhard's quest", "Lift Chamber Key")
+
+        self._add_location_rule([
+            f"FS: {item} - shop after killing Leonhard"
+            for item in ["Leonhard's Garb", "Leonhard's Gauntlets", "Leonhard's Trousers"]
+        ], "Black Eye Orb")
+
+        ## Hawkwood
+
+        # After Hawkwood leaves and once you have the Torso Stone, you can fight him for dragon
+        # stones. Andre will give Swordgrass as a hint as well
+        self._add_location_rule([
+            "FK: Twinkling Dragon Head Stone - Hawkwood drop",
+            "FS: Hawkwood's Swordgrass - Andre after gesture in AP summit"
+        ], lambda state: (
+            self._can_get(state, "FS: Hawkwood's Shield - gravestone after Hawkwood leaves")
+            and state.has("Twinkling Dragon Torso Stone", self.player)
+        ))
+
+        ## Siegward
+
+        # Unlock Siegward's cell after progressing his quest
+        self._add_location_rule([
+            "ID: Titanite Slab - Siegward",
+        ], lambda state: (
+            state.has("Old Cell Key", self.player)
+            # Progressing Siegward's quest requires buying his armor from Patches.
+            and self._can_get(state, "CD: Shotel - Patches")
+        ))
+
+        # These drop after completing Siegward's quest and talking to him in Yhorm's arena
+        self._add_location_rule([
+            "PC: Siegbräu - Siegward after killing boss",
+            "PC: Storm Ruler - Siegward",
+            "PC: Pierce Shield - Siegward",
+        ], lambda state: (
+            self._can_get(state, "ID: Titanite Slab - Siegward")
+            and self._can_get(state, "PC: Soul of Yhorm the Giant")
+        ))
+
+        ## Sirris
+
+        # Kill Greatwood and turn in Dreamchaser's Ashes to trigger this opportunity for invasion
+        self._add_location_rule([
+            "FS: Mail Breaker - Sirris for killing Creighton",
+            "FS: Silvercat Ring - Sirris for killing Creighton",
+        ], lambda state: (
+            self._can_get(state, "US: Soul of the Rotted Greatwood")
+            and state.has("Dreamchaser's Ashes", self.player)
+        ))
+
+        # Kill Creighton and Aldrich to trigger this opportunity for invasion
+        self._add_location_rule([
+            "FS: Budding Green Blossom - shop after killing Creighton and AL boss",
+            "FS: Sunset Shield - by grave after killing Hodrick w/Sirris",
+            "US: Sunset Helm - Pit of Hollows after killing Hodrick w/Sirris",
+            "US: Sunset Armor - pit of hollows after killing Hodrick w/Sirris",
+            "US: Sunset Gauntlets - pit of hollows after killing Hodrick w/Sirris",
+            "US: Sunset Leggings - pit of hollows after killing Hodrick w/Sirris",
+        ], lambda state: (
+            self._can_get(state, "FS: Mail Breaker - Sirris for killing Creighton")
+            and self._can_get(state, "AL: Soul of Aldrich")
+        ))
+
+        # Kill Hodrick and Twin Princes to trigger the end of the quest
+        self._add_location_rule([
+            "FS: Sunless Talisman - Sirris, kill GA boss",
+            "FS: Sunless Veil - shop, Sirris quest, kill GA boss",
+            "FS: Sunless Armor - shop, Sirris quest, kill GA boss",
+            "FS: Sunless Gauntlets - shop, Sirris quest, kill GA boss",
+            "FS: Sunless Leggings - shop, Sirris quest, kill GA boss",
+            # Killing Yorshka will anger Sirris and stop her quest, so don't expect it until the
+            # quest is done
+            "AL: Yorshka's Chime - kill Yorshka",
+        ], lambda state: (
+            self._can_get(state, "US: Soul of the Rotted Greatwood")
+            and state.has("Dreamchaser's Ashes", self.player)
+        ))
+
+        ## Cornyx
+
+        self._add_location_rule([
+            "US: Old Sage's Blindfold - kill Cornyx",
+            "US: Cornyx's Garb - kill Cornyx",
+            "US: Cornyx's Wrap - kill Cornyx",
+            "US: Cornyx's Skirt - kill Cornyx",
+        ], lambda state: (
+            state.has("Great Swamp Pyromancy Tome", self.player)
+            and state.has("Carthus Pyromancy Tome", self.player)
+            and state.has("Izalith Pyromancy Tome", self.player)
+        ))
+
+        self._add_location_rule([
+            "US: Old Sage's Blindfold - kill Cornyx", "US: Cornyx's Garb - kill Cornyx",
+            "US: Cornyx's Wrap - kill Cornyx", "US: Cornyx's Skirt - kill Cornyx"
+        ], lambda state: (
+            state.has("Great Swamp Pyromancy Tome", self.player)
+            and state.has("Carthus Pyromancy Tome", self.player)
+            and state.has("Izalith Pyromancy Tome", self.player)
+        ))
+
+        ## Irina
+
+        self._add_location_rule([
+            "US: Tower Key - kill Irina",
+        ], lambda state: (
+            state.has("Braille Divine Tome of Carim", self.player)
+            and state.has("Braille Divine Tome of Lothric", self.player)
+        ))
+
+        ## Karla
+
+        self._add_location_rule([
+            "FS: Karla's Pointed Hat - kill Karla",
+            "FS: Karla's Coat - kill Karla",
+            "FS: Karla's Gloves - kill Karla",
+            "FS: Karla's Trousers - kill Karla",
+        ], lambda state: (
+            state.has("Quelana Pyromancy Tome", self.player)
+            and state.has("Grave Warden Pyromancy Tome", self.player)
+            and state.has("Deep Braille Divine Tome", self.player)
+            and state.has("Londor Braille Divine Tome", self.player)
+        ))
+
+        ## Emma
+
+        self._add_location_rule("HWL: Basin of Vows - Emma", "Small Doll")
+
+        ## Orbeck
+
+        self._add_location_rule([
+            "FS: Morion Blade - Yuria for Orbeck's Ashes",
+            "FS: Clandestine Coat - shop with Orbeck's Ashes"
+        ], lambda state: (
+            state.has("Golden Scroll", self.player)
+            and state.has("Logan's Scroll", self.player)
+            and state.has("Crystal Scroll", self.player)
+            and state.has("Sage's Scroll", self.player)
+        ))
+
+        # Make sure that the player can keep Orbeck around by giving him at least one scroll
+        # before killing Abyss Watchers.
+        self._add_location_rule("FK: Soul of the Blood of the Wolf", self._has_any_scroll)
+        self._add_location_rule("FK: Cinders of a Lord - Abyss Watcher", self._has_any_scroll)
+        self._add_entrance_rule("Catacombs of Carthus", self._has_any_scroll)
+        # Not really necessary but ensures players can decide which way to go
+        if self.options.enable_dlc:
+            self._add_entrance_rule(
+                "Painted World of Ariandel (After Contraption)",
+                self._has_any_scroll
+            )
+
+
+    def _add_transposition_rules(self) -> None:
+        """Adds rules for items obtainable from Ludleth by soul transposition."""
+
         transpositions = [
             (
                 "Soul of Boreal Valley Vordt", "Vordt",
@@ -681,466 +994,6 @@
                 state.has(soul, self.player) and state.has("Transposing Kiln", self.player)
             ))
 
-        # List missable locations even though they never contain progression items so that the game
-        # knows what sphere they're in. This is especially useful for item smoothing. We could add
-        # rules for boss transposition items as well, but then we couldn't freely reorder boss soul
-        # locations for smoothing.
-
-        self._add_location_rule("FS: Lift Chamber Key - Leonhard", "Pale Tongue")
-        self._add_location_rule([
-            "FK: Twinkling Dragon Head Stone - Hawkwood drop",
-            "FS: Hawkwood's Swordgrass - Andre after gesture in AP summit"
-        ], "Twinkling Dragon Torso Stone")
-
-=======
->>>>>>> aa133268
-        # Shop unlocks
-        shop_unlocks = {
-            "Cornyx": [
-                (
-                    "Great Swamp Pyromancy Tome", "Great Swamp Tome",
-                    ["Poison Mist", "Fire Orb", "Profuse Sweat", "Bursting Fireball"]
-                ),
-                (
-                    "Carthus Pyromancy Tome", "Carthus Tome",
-                    ["Acid Surge", "Carthus Flame Arc", "Carthus Beacon"]
-                ),
-                ("Izalith Pyromancy Tome", "Izalith Tome", ["Great Chaos Fire Orb", "Chaos Storm"]),
-            ],
-            "Irina": [
-                (
-                    "Braille Divine Tome of Carim", "Tome of Carim",
-                    ["Med Heal", "Tears of Denial", "Force"]
-                ),
-                (
-                    "Braille Divine Tome of Lothric", "Tome of Lothric",
-                    ["Bountiful Light", "Magic Barrier", "Blessed Weapon"]
-                ),
-            ],
-            "Orbeck": [
-                ("Sage's Scroll", "Sage's Scroll", ["Great Farron Dart", "Farron Hail"]),
-                (
-                    "Golden Scroll", "Golden Scroll",
-                    [
-                        "Cast Light", "Repair", "Hidden Weapon", "Hidden Body",
-                        "Twisted Wall of Light"
-                    ],
-                ),
-                ("Logan's Scroll", "Logan's Scroll", ["Homing Soulmass", "Soul Spear"]),
-                (
-                    "Crystal Scroll", "Crystal Scroll",
-                    ["Homing Crystal Soulmass", "Crystal Soul Spear", "Crystal Magic Weapon"]
-                ),
-            ],
-            "Karla": [
-                ("Quelana Pyromancy Tome", "Quelana Tome", ["Firestorm", "Rapport", "Fire Whip"]),
-                (
-                    "Grave Warden Pyromancy Tome", "Grave Warden Tome",
-                    ["Black Flame", "Black Fire Orb"]
-                ),
-                ("Deep Braille Divine Tome", "Deep Braille Tome", ["Gnaw", "Deep Protection"]),
-                (
-                    "Londor Braille Divine Tome", "Londor Tome",
-                    ["Vow of Silence", "Dark Blade", "Dead Again"]
-                ),
-            ],
-        }
-        for (shop, unlocks) in shop_unlocks.items():
-            for (key, key_name, items) in unlocks:
-                self._add_location_rule(
-                    [f"FS: {item} - {shop} for {key_name}" for item in items], key)
-
-
-    def _add_npc_rules(self) -> None:
-        """Adds rules for items accessible via NPC quests.
-
-        We list missable locations here even though they never contain progression items so that the
-        game knows what sphere they're in. This is especially useful for item smoothing. (We could
-        add rules for boss transposition items as well, but then we couldn't freely reorder boss
-        soul locations for smoothing.)
-
-        Generally, for locations that can be accessed early by killing NPCs, we set up requirements
-        assuming the player _doesn't_ so they aren't forced to start killing allies to advance the
-        quest.
-        """
-
-        ## Greirat
-
-        self._add_location_rule([
-            "FS: Divine Blessing - Greirat from US",
-            "FS: Ember - Greirat from US",
-        ], lambda state: (
-            self._can_go_to(state, "Undead Settlement")
-            and state.has("Loretta's Bone", self.player)
-        ))
-        self._add_location_rule([
-            "FS: Divine Blessing - Greirat from IBV",
-            "FS: Hidden Blessing - Greirat from IBV",
-            "FS: Titanite Scale - Greirat from IBV",
-            "FS: Twinkling Titanite - Greirat from IBV",
-            "FS: Ember - shop for Greirat's Ashes"
-        ], lambda state: (
-            self._can_go_to(state, "Irithyll of the Boreal Valley")
-            and self._can_get(state, "FS: Divine Blessing - Greirat from US")
-            # Either Patches or Siegward can save Greirat, but we assume the player will want to use
-            # Patches because it's harder to screw up
-            and self._can_get(state, "CD: Shotel - Patches")
-        ))
-        self._add_location_rule([
-            "FS: Ember - shop for Greirat's Ashes",
-        ], lambda state: (
-            self._can_go_to(state, "Grand Archives")
-            and self._can_get(state, "FS: Divine Blessing - Greirat from IBV")
-        ))
-
-        ## Patches
-
-        # Patches will only set up shop in Firelink once he's tricked you in the bell tower. He'll
-        # only do _that_ once you've spoken to Siegward after killing the Fire Demon and lit the
-        # Rosaria's Bed Chamber bonfire. He _won't_ set up shop in the Cathedral if you light the
-        # Rosaria's Bed Chamber bonfire before getting tricked by him, so we assume these locations
-        # require the bell tower.
-        self._add_location_rule([
-            "CD: Shotel - Patches",
-            "CD: Ember - Patches",
-            "FS: Rusted Gold Coin - don't forgive Patches"
-        ], lambda state: (
-            self._can_go_to(state, "Firelink Shrine Bell Tower")
-            and self._can_go_to(state, "Cathedral of the Deep")
-        ))
-
-        # Patches sells this after you tell him to search for Greirat in Grand Archives
-        self._add_location_rule([
-            "FS: Hidden Blessing - Patches after searching GA"
-        ], lambda state: (
-            self._can_get(state, "CD: Shotel - Patches")
-            and self._can_get(state, "FS: Ember - shop for Greirat's Ashes")
-        ))
-
-        # Only make the player kill Patches once all his other items are available
-        self._add_location_rule([
-            "CD: Winged Spear - kill Patches",
-            # You don't _have_ to kill him for this, but he has to be in Firelink at the same time
-            # as Greirat to get it in the shop and that may not be feasible if the player progresses
-            # Greirat's quest much faster.
-            "CD: Horsehoof Ring - Patches",
-        ], lambda state: (
-            self._can_get(state, "FS: Hidden Blessing - Patches after searching GA")
-            and self._can_get(state, "FS: Rusted Gold Coin - don't forgive Patches")
-        ))
-
-        ## Leonhard
-
-        self._add_location_rule([
-            # Talk to Leonhard in Firelink with a Pale Tongue after lighting Cliff Underside or
-            # killing Greatwood. This doesn't consume the Pale Tongue, it just has to be in
-            # inventory
-            "FS: Lift Chamber Key - Leonhard",
-            # Progress Leonhard's quest and then return to Rosaria after lighting Profaned Capital
-            "CD: Black Eye Orb - Rosaria from Leonhard's quest",
-        ], "Pale Tongue")
-
-        self._add_location_rule([
-            f"FS: {item} - shop after killing Leonhard"
-            for item in ["Leonhard's Garb", "Leonhard's Gauntlets", "Leonhard's Trousers"]
-        ], "Black Eye Orb")
-
-<<<<<<< HEAD
-        # You could just kill NPCs for these, but it's more fun to ensure the player can do
-        # their quests.
-        self._add_location_rule("HWL: Basin of Vows - Emma", "Small Doll")
-        self._add_location_rule(
-            "ID: Prisoner Chief's Ashes - B2 near, locked cell by stairs",
-            "Jailer's Key Ring"
-        )
-        
-        # Cornyx
-=======
-        ## Hawkwood
-
-        # After Hawkwood leaves and once you have the Torso Stone, you can fight him for dragon
-        # stones. Andre will give Swordgrass as a hint as well
->>>>>>> aa133268
-        self._add_location_rule([
-            "FK: Twinkling Dragon Head Stone - Hawkwood drop",
-            "FS: Hawkwood's Swordgrass - Andre after gesture in AP summit"
-        ], lambda state: (
-            self._can_get(state, "FS: Hawkwood's Shield - gravestone after Hawkwood leaves")
-            and state.has("Twinkling Dragon Torso Stone", self.player)
-        ))
-
-<<<<<<< HEAD
-        # Irina
-        self._add_location_rule([
-            "US: Tower Key - kill Irina"
-        ], lambda state: (
-            state.has("Braille Divine Tome of Carim", self.player)
-            and state.has("Braille Divine Tome of Lothric", self.player)
-        ))
-
-        # Orbeck
-        self._add_location_rule([
-            "FS: Morion Blade - Yuria for Orbeck's Ashes",
-            "FS: Clandestine Coat - shop with Orbeck's Ashes"
-        ], lambda state: (
-            state.has("Golden Scroll", self.player)
-            and state.has("Logan's Scroll", self.player)
-            and state.has("Crystal Scroll", self.player)
-            and state.has("Sage's Scroll", self.player)
-        ))
-
-        # Karla
-        self._add_location_rule([
-            "FS: Karla's Trousers - kill Karla",
-            "FS: Karla's Pointed Hat - kill Karla",
-            "FS: Karla's Gloves - kill Karla",
-            "FS: Karla's Coat - kill Karla"
-        ], lambda state: (
-            state.has("Deep Braille Divine Tome", self.player)
-            and state.has("Londor Braille Divine Tome", self.player)
-            and state.has("Quelana Pyromancy Tome", self.player)
-            and state.has("Grave Warden Pyromancy Tome", self.player)
-        ))
-
-        # Patches
-        self._add_location_rule([
-            "CD: Winged Spear - kill Patches"
-        ], lambda state: (
-            state.has("Small Doll", self.player)
-            and state.has("Basin of Vows", self.player)
-            and state.has("Loretta's Bone", self.player)
-            and state.has("Tower Key", self.player)
-            and state.has("Cell Key", self.player)
-        ))
-
-        self._add_location_rule([
-            "FS: Rusted Gold Coin - don't forgive Patches"
-        ], lambda state: (
-            state.has("Tower Key", self.player)
-        ))
-
-        # Leonhard
-        self._add_location_rule([
-            "CD: Black Eye Orb - Rosaria from Leonhard's quest"
-        ], lambda state: (
-            state.has("Pale Tongue", self.player)
-            and state.has("Lift Chamber Key", self.player)
-        ))
-
-        # Make sure that the player can keep Orbeck around by giving him at least one scroll
-        # before killing Abyss Watchers.
-        def has_any_scroll(state):
-            return (state.has("Sage's Scroll", self.player) or
-                state.has("Golden Scroll", self.player) or
-                state.has("Logan's Scroll", self.player) or
-                state.has("Crystal Scroll", self.player))
-        self._add_location_rule("FK: Soul of the Blood of the Wolf", has_any_scroll)
-        self._add_location_rule("FK: Cinders of a Lord - Abyss Watcher", has_any_scroll)
-        self._add_entrance_rule("Catacombs of Carthus", has_any_scroll)
-        # Not really necessary but ensures players can decide which way to go
-        if self.options.enable_dlc:
-            self._add_entrance_rule("Painted World of Ariandel (After Contraption)", has_any_scroll)
-=======
-        ## Siegward
->>>>>>> aa133268
-
-        # Unlock Siegward's cell after progressing his quest
-        self._add_location_rule([
-            "ID: Titanite Slab - Siegward",
-        ], lambda state: (
-            state.has("Old Cell Key", self.player)
-            # Progressing Siegward's quest requires buying his armor from Patches.
-            and self._can_get(state, "CD: Shotel - Patches")
-        ))
-
-<<<<<<< HEAD
-        # Lump Soul of the Dancer in with LC for locations that should not be reachable
-        # before having access to US. (Prevents requiring getting Basin to fight Dancer to get SLB to go to US)
-        if self.options.late_basin_of_vows:
-            self._add_location_rule("HWL: Soul of the Dancer", lambda state: state.can_reach("Go To Road of Sacrifices", "Entrance", self.player))
-            # This isn't really necessary, but it ensures that the game logic knows players will
-            # want to do Lothric Castle after at least being _able_ to access Catacombs. This is
-            # useful for smooth item placement.
-            self._add_location_rule("HWL: Soul of the Dancer", has_any_scroll)
-=======
-        # These drop after completing Siegward's quest and talking to him in Yhorm's arena
-        self._add_location_rule([
-            "PC: Siegbräu - Siegward after killing boss",
-            "PC: Storm Ruler - Siegward",
-            "PC: Pierce Shield - Siegward",
-        ], lambda state: (
-            self._can_get(state, "ID: Titanite Slab - Siegward")
-            and self._can_get(state, "PC: Soul of Yhorm the Giant")
-        ))
-
-        ## Sirris
->>>>>>> aa133268
-
-        # Kill Greatwood and turn in Dreamchaser's Ashes to trigger this opportunity for invasion
-        self._add_location_rule([
-            "FS: Mail Breaker - Sirris for killing Creighton",
-            "FS: Silvercat Ring - Sirris for killing Creighton",
-        ], lambda state: (
-            self._can_get(state, "US: Soul of the Rotted Greatwood")
-            and state.has("Dreamchaser's Ashes", self.player)
-        ))
-
-        # Kill Creighton and Aldrich to trigger this opportunity for invasion
-        self._add_location_rule([
-            "FS: Budding Green Blossom - shop after killing Creighton and AL boss",
-            "FS: Sunset Shield - by grave after killing Hodrick w/Sirris",
-            "US: Sunset Helm - Pit of Hollows after killing Hodrick w/Sirris",
-            "US: Sunset Armor - pit of hollows after killing Hodrick w/Sirris",
-            "US: Sunset Gauntlets - pit of hollows after killing Hodrick w/Sirris",
-            "US: Sunset Leggings - pit of hollows after killing Hodrick w/Sirris",
-        ], lambda state: (
-            self._can_get(state, "FS: Mail Breaker - Sirris for killing Creighton")
-            and self._can_get(state, "AL: Soul of Aldrich")
-        ))
-
-        # Kill Hodrick and Twin Princes to trigger the end of the quest
-        self._add_location_rule([
-            "FS: Sunless Talisman - Sirris, kill GA boss",
-            "FS: Sunless Veil - shop, Sirris quest, kill GA boss",
-            "FS: Sunless Armor - shop, Sirris quest, kill GA boss",
-            "FS: Sunless Gauntlets - shop, Sirris quest, kill GA boss",
-            "FS: Sunless Leggings - shop, Sirris quest, kill GA boss",
-            # Killing Yorshka will anger Sirris and stop her quest, so don't expect it until the
-            # quest is done
-            "AL: Yorshka's Chime - kill Yorshka",
-        ], lambda state: (
-            self._can_get(state, "US: Soul of the Rotted Greatwood")
-            and state.has("Dreamchaser's Ashes", self.player)
-        ))
-
-        ## Cornyx
-
-        self._add_location_rule([
-            "US: Old Sage's Blindfold - kill Cornyx",
-            "US: Cornyx's Garb - kill Cornyx",
-            "US: Cornyx's Wrap - kill Cornyx",
-            "US: Cornyx's Skirt - kill Cornyx",
-        ], lambda state: (
-            state.has("Great Swamp Pyromancy Tome", self.player)
-            and state.has("Carthus Pyromancy Tome", self.player)
-            and state.has("Izalith Pyromancy Tome", self.player)
-        ))
-
-        self._add_location_rule([
-            "US: Old Sage's Blindfold - kill Cornyx", "US: Cornyx's Garb - kill Cornyx",
-            "US: Cornyx's Wrap - kill Cornyx", "US: Cornyx's Skirt - kill Cornyx"
-        ], lambda state: (
-            state.has("Great Swamp Pyromancy Tome", self.player)
-            and state.has("Carthus Pyromancy Tome", self.player)
-            and state.has("Izalith Pyromancy Tome", self.player)
-        ))
-
-        ## Irina
-
-        self._add_location_rule([
-            "US: Tower Key - kill Irina",
-        ], lambda state: (
-            state.has("Braille Divine Tome of Carim", self.player)
-            and state.has("Braille Divine Tome of Lothric", self.player)
-        ))
-
-        ## Karla
-
-        self._add_location_rule([
-            "FS: Karla's Pointed Hat - kill Karla",
-            "FS: Karla's Coat - kill Karla",
-            "FS: Karla's Gloves - kill Karla",
-            "FS: Karla's Trousers - kill Karla",
-        ], lambda state: (
-            state.has("Quelana Pyromancy Tome", self.player)
-            and state.has("Grave Warden Pyromancy Tome", self.player)
-            and state.has("Deep Braille Divine Tome", self.player)
-            and state.has("Londor Braille Divine Tome", self.player)
-        ))
-
-        ## Emma
-
-        self._add_location_rule("HWL: Basin of Vows - Emma", "Small Doll")
-
-        ## Orbeck
-
-        # Make sure that the player can keep Orbeck around by giving him at least one scroll
-        # before killing Abyss Watchers.
-        def has_any_scroll(state):
-            self._add_location_rule("FK: Soul of the Blood of the Wolf", self._has_any_scroll)
-            self._add_location_rule("FK: Cinders of a Lord - Abyss Watcher", self._has_any_scroll)
-            self._add_entrance_rule("Catacombs of Carthus", self._has_any_scroll)
-            # Not really necessary but ensures players can decide which way to go
-            if self.options.enable_dlc:
-                self._add_entrance_rule(
-                    "Painted World of Ariandel (After Contraption)",
-                    self._has_any_scroll
-                )
-
-
-    def _add_transposition_rules(self) -> None:
-        """Adds rules for items obtainable from Ludleth by soul transposition."""
-
-        transpositions = [
-            (
-                "Soul of Boreal Valley Vordt", "Vordt",
-                ["Vordt's Great Hammer", "Pontiff's Left Eye"]
-            ),
-            ("Soul of Rosaria", "Rosaria", ["Bountiful Sunlight"]),
-            ("Soul of Aldrich", "Aldrich", ["Darkmoon Longbow", "Lifehunt Scythe"]),
-            (
-                "Soul of the Rotted Greatwood", "Greatwood",
-                ["Hollowslayer Greatsword", "Arstor's Spear"]
-            ),
-            ("Soul of a Crystal Sage", "Sage", ["Crystal Sage's Rapier", "Crystal Hail"]),
-            ("Soul of the Deacons of the Deep", "Deacons", ["Cleric's Candlestick", "Deep Soul"]),
-            ("Soul of a Stray Demon", "Stray Demon", ["Havel's Ring", "Boulder Heave"]),
-            (
-                "Soul of the Blood of the Wolf", "Abyss Watchers",
-                ["Farron Greatsword", "Wolf Knight's Greatsword"]
-            ),
-            ("Soul of High Lord Wolnir", "Wolnir", ["Wolnir's Holy Sword", "Black Serpent"]),
-            ("Soul of a Demon", "Fire Demon", ["Demon's Greataxe", "Demon's Fist"]),
-            (
-                "Soul of the Old Demon King", "Old Demon King",
-                ["Old King's Great Hammer", "Chaos Bed Vestiges"]
-            ),
-            (
-                "Soul of Pontiff Sulyvahn", "Pontiff",
-                ["Greatsword of Judgment", "Profaned Greatsword"]
-            ),
-            ("Soul of Yhorm the Giant", "Yhorm", ["Yhorm's Great Machete", "Yhorm's Greatshield"]),
-            ("Soul of the Dancer", "Dancer", ["Dancer's Enchanted Swords", "Soothing Sunlight"]),
-            (
-                "Soul of Dragonslayer Armour", "Dragonslayer",
-                ["Dragonslayer Greataxe", "Dragonslayer Greatshield"]
-            ),
-            (
-                "Soul of Consumed Oceiros", "Oceiros",
-                ["Moonlight Greatsword", "White Dragon Breath"]
-            ),
-            (
-                "Soul of the Twin Princes", "Princes",
-                ["Lorian's Greatsword", "Lothric's Holy Sword"]
-            ),
-            ("Soul of Champion Gundyr", "Champion", ["Gundyr's Halberd", "Prisoner's Chain"]),
-            (
-                "Soul of the Nameless King", "Nameless",
-                ["Storm Curved Sword", "Dragonslayer Swordspear", "Lightning Storm"]
-            ),
-            ("Soul of the Lords", "Cinder", ["Firelink Greatsword", "Sunlight Spear"]),
-            ("Soul of Sister Friede", "Friede", ["Friede's Great Scythe", "Rose of Ariandel"]),
-            ("Soul of the Demon Prince", "Demon Prince", ["Demon's Scar", "Seething Chaos"]),
-            ("Soul of Darkeater Midir", "Midir", ["Frayed Blade", "Old Moonlight"]),
-            ("Soul of Slave Knight Gael", "Gael", ["Gael's Greatsword", "Repeating Crossbow"]),
-        ]
-        for (soul, soul_name, items) in transpositions:
-            self._add_location_rule([
-                f"FS: {item} - Ludleth for {soul_name}" for item in items
-            ], lambda state, soul=soul: (
-                state.has(soul, self.player) and state.has("Transposing Kiln", self.player)
-            ))
-
 
     def _add_crow_rules(self) -> None:
         """Adds rules for for items obtainable by trading items to the crow on Firelink roof."""
@@ -1194,10 +1047,7 @@
         for location in unnecessary_locations:
             self._add_item_rule(
                 location,
-                lambda item: item.classification not in {
-                    ItemClassification.progression,
-                    ItemClassification.progression_skip_balancing
-                }
+                lambda item: not item.advancement
             )
 
 
@@ -1449,7 +1299,6 @@
                 offworld = self._shuffle(loc for loc in locations if loc.game != "Dark Souls III")
                 onworld = sorted((loc for loc in locations if loc.game == "Dark Souls III"),
                                  key=lambda loc: loc.data.region_value)
-
                 # Give offworld regions the last (best) items within a given sphere
                 for location in onworld + offworld:
                     new_item = self._pop_item(location, item_order)
