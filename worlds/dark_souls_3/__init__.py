# world/dark_souls_3/__init__.py
from collections.abc import Sequence
from collections import defaultdict
import json
from logging import warning
from typing import Callable, Dict, Set, List, Optional, TextIO, Union

from BaseClasses import CollectionState, MultiWorld, Region, Item, Location, LocationProgressType, Entrance, Tutorial, ItemClassification
from Options import Toggle

from worlds.AutoWorld import World, WebWorld
from worlds.generic.Rules import CollectionRule, ItemRule, set_rule, add_rule, add_item_rule

from .Bosses import DS3BossInfo, all_bosses, default_yhorm_location
from .Items import DarkSouls3Item, DS3ItemCategory, DS3ItemData, Infusion, UsefulIf, filler_item_names, item_descriptions, item_dictionary, item_name_groups
from .Locations import DarkSouls3Location, DS3LocationData, location_tables, location_descriptions, location_dictionary, location_name_groups, region_order
from .Options import DarkSouls3Options, EarlySmallLothricBanner


class DarkSouls3Web(WebWorld):
    bug_report_page = "https://github.com/Marechal-L/Dark-Souls-III-Archipelago-client/issues"
    setup_en = Tutorial(
        "Multiworld Setup Tutorial",
        "A guide to setting up the Archipelago Dark Souls III randomizer on your computer.",
        "English",
        "setup_en.md",
        "setup/en",
        ["Marech"]
    )

    setup_fr = Tutorial(
        setup_en.tutorial_name,
        setup_en.description,
        "Français",
        "setup_fr.md",
        "setup/fr",
        ["Marech"]
    )

    tutorials = [setup_en, setup_fr]


class DarkSouls3World(World):
    """
    Dark souls III is an Action role-playing game and is part of the Souls series developed by FromSoftware.
    Played in a third-person perspective, players have access to various weapons, armour, magic, and consumables that
    they can use to fight their enemies.
    """

    game: str = "Dark Souls III"
    options: DarkSouls3Options
    options_dataclass = DarkSouls3Options
    topology_present: bool = True
    web = DarkSouls3Web()
    data_version = 9
    base_id = 100000
    required_client_version = (0, 4, 2)
    item_name_to_id = {data.name: data.ap_code for data in item_dictionary.values()}
    location_name_to_id = {
        location.name: location.ap_code
        for locations in location_tables.values()
        for location in locations
    }
    location_name_groups = location_name_groups
    item_name_groups = item_name_groups
    location_descriptions = location_descriptions
    item_descriptions = item_descriptions

    yhorm_location: Optional[DS3BossInfo]
    """If enemy randomization is enabled, this is the boss who Yhorm the Giant should replace.
    
    This is used to determine where the Storm Ruler can be placed.
    """


    def __init__(self, multiworld: MultiWorld, player: int):
        super().__init__(multiworld, player)
        self.locked_items = []
        self.locked_locations = []
        self.main_path_locations = []
        self.enabled_location_categories = set()


    def generate_early(self):
        if not self.options.enable_weapon_locations:
            self._exclude_location_group("Weapons")
        if not self.options.enable_shield_locations:
            self._exclude_location_group("Shields")
        if not self.options.enable_armor_locations:
            self._exclude_location_group("Armor")
        if not self.options.enable_ring_locations:
            self._exclude_location_group("Rings")
        if not self.options.enable_spell_locations:
            self._exclude_location_group("Spells")
        if not self.options.enable_key_locations:
            self._exclude_location_group("Progression")
        if not self.options.enable_misc_locations:
            self._exclude_location_group("Unique")
        if not self.options.enable_health_upgrade_locations:
            self._exclude_location_group("Healing")

        # Randomize Yhorm manually so that we know where to place the Storm Ruler.
        if self.options.randomize_enemies:
            self.yhorm_location = self.multiworld.random.choice(
                [boss for boss in all_bosses if self._allow_boss_for_yhorm(boss)])

            # If Yhorm is early, make sure the Storm Ruler is easily available to avoid BK
            if (
                self.yhorm_location.name == "Iudex Gundyr" or
                self.yhorm_location.name == "Vordt of the Boreal Valley" or (
                    self.yhorm_location.name == "Dancer of the Boreal Valley" and
                    not self.options.late_basin_of_vows
                )
            ):
                self.multiworld.early_items[self.player]['Storm Ruler'] = 1
                self.options.local_items.value.add('Storm Ruler')
        else:
            self.yhorm_location = default_yhorm_location


    def _exclude_location_group(self, name: str):
        """Adds all the locations in the given location group to the set of excluded locations."""
        self.options.exclude_locations.value.update(location_name_groups[name])


    def _allow_boss_for_yhorm(self, boss: DS3BossInfo) -> bool:
        """Returns whether boss is a valid location for Yhorm in this seed."""

        if not self.options.enable_dlc and boss.dlc: return False

        if not self._is_location_available("PC: Storm Ruler - boss room"):
            # If the Storm Ruler isn't randomized, make sure the player can get to the normal Storm
            # Ruler location before they need to get through Yhorm.
            if boss.before_storm_ruler: return False

            # If the Small Doll also wasn't randomized, make sure Yhorm isn't blocking access to it
            # or it won't be possible to get into Profaned Capital before beating him.
            if (
                not self._is_location_available("CD: Small Doll - boss drop")
                and boss.name in {"Crystal Sage", "Deacons of the Deep"}
            ):
                return False

        if boss.name != "Iudex Gundyr": return True

        # Cemetery of Ash has very few locations and all of them are excluded by default, so only
        # allow Yhorm as Iudex Gundyr if there's at least one available location.
        excluded = self.options.exclude_locations.value
        return any(
            self._is_location_available(location)
            and location.name not in excluded
            and location.name != "CA: Coiled Sword - boss drop"
            for location in location_tables["Cemetery of Ash"]
        )


    def create_regions(self):
        # Create Vanilla Regions
        regions: Dict[str, Region] = {}
        regions["Menu"] = self.create_region("Menu", {})
        regions.update({region_name: self.create_region(region_name, location_tables[region_name]) for region_name in [
            "Cemetery of Ash",
            "Firelink Shrine",
            "Firelink Shrine Bell Tower",
            "High Wall of Lothric",
            "Undead Settlement",
            "Road of Sacrifices",
            "Cathedral of the Deep",
            "Farron Keep",
            "Catacombs of Carthus",
            "Smouldering Lake",
            "Irithyll of the Boreal Valley",
            "Irithyll Dungeon",
            "Profaned Capital",
            "Anor Londo",
            "Lothric Castle",
            "Consumed King's Garden",
            "Grand Archives",
            "Untended Graves",
            "Archdragon Peak",
            "Kiln of the First Flame",
            "Greirat's Shop",
            "Karla's Shop",
        ]})

        # Create DLC Regions
        if self.options.enable_dlc:
            regions.update({region_name: self.create_region(region_name, location_tables[region_name]) for region_name in [
                "Painted World of Ariandel (Before Contraption)",
                "Painted World of Ariandel (After Contraption)",
                "Dreg Heap",
                "Ringed City",
            ]})

        # Connect Regions
        def create_connection(from_region: str, to_region: str):
            connection = Entrance(self.player, f"Go To {to_region}", regions[from_region])
            regions[from_region].exits.append(connection)
            connection.connect(regions[to_region])

        regions["Menu"].exits.append(Entrance(self.player, "New Game", regions["Menu"]))
        self.multiworld.get_entrance("New Game", self.player).connect(regions["Cemetery of Ash"])

        create_connection("Cemetery of Ash", "Firelink Shrine")

        create_connection("Firelink Shrine", "High Wall of Lothric")
        create_connection("Firelink Shrine", "Firelink Shrine Bell Tower")
        create_connection("Firelink Shrine", "Kiln of the First Flame")

        create_connection("High Wall of Lothric", "Undead Settlement")
        create_connection("High Wall of Lothric", "Lothric Castle")
        create_connection("High Wall of Lothric", "Greirat's Shop")

        create_connection("Undead Settlement", "Road of Sacrifices")

        create_connection("Road of Sacrifices", "Cathedral of the Deep")
        create_connection("Road of Sacrifices", "Farron Keep")

        create_connection("Farron Keep", "Catacombs of Carthus")

        create_connection("Catacombs of Carthus", "Irithyll of the Boreal Valley")
        create_connection("Catacombs of Carthus", "Smouldering Lake")

        create_connection("Irithyll of the Boreal Valley", "Irithyll Dungeon")
        create_connection("Irithyll of the Boreal Valley", "Anor Londo")

        create_connection("Irithyll Dungeon", "Archdragon Peak")
        create_connection("Irithyll Dungeon", "Profaned Capital")
        create_connection("Irithyll Dungeon", "Karla's Shop")

        create_connection("Lothric Castle", "Consumed King's Garden")
        create_connection("Lothric Castle", "Grand Archives")

        create_connection("Consumed King's Garden", "Untended Graves")

        # Connect DLC Regions
        if self.options.enable_dlc:
            create_connection("Cathedral of the Deep", "Painted World of Ariandel (Before Contraption)")
            create_connection("Painted World of Ariandel (Before Contraption)",
                              "Painted World of Ariandel (After Contraption)")
            create_connection("Painted World of Ariandel (After Contraption)", "Dreg Heap")
            create_connection("Dreg Heap", "Ringed City")


    # For each region, add the associated locations retrieved from the corresponding location_table
    def create_region(self, region_name, location_table) -> Region:
        new_region = Region(region_name, self.player, self.multiworld)

        # Use this to un-exclude event locations so the fill doesn't complain about items behind
        # them being unreachable.
        excluded = self.options.exclude_locations.value

        for location in location_table:
            if self._is_location_available(location):
                new_location = DarkSouls3Location(self.player, location, new_region)
                if (
                    location.missable and self.options.missable_locations == "unimportant"
                ) or (
                    # Mark Red Eye Orb as missable if Lift Chamber Key isn't randomized, because
                    # the latter is missable by default.
                    not self._is_location_available("FS: Lift Chamber Key - Leonhard")
                    and location.name == "HWL: Red Eye Orb - wall tower, miniboss"
                ):
                    new_location.progress_type = LocationProgressType.EXCLUDED
            else:
                # Don't allow Siegward's Storm Ruler to mark Yhorm as defeatable.
                if location.name == "PC: Storm Ruler - Siegward": continue

                # Replace non-randomized items with events
                event_item = (
                    self.create_item(location.default_item_name) if location.default_item_name
                    else DarkSouls3Item.event(location.name, self.player)
                )

                new_location = DarkSouls3Location(
                    self.player,
                    location,
                    parent = new_region,
                    event = True,
                )
                event_item.code = None
                new_location.place_locked_item(event_item)
                if location.name in excluded: excluded.remove(location.name)

            if region_name == "Menu":
                add_item_rule(new_location, lambda item: not item.advancement)

            new_region.locations.append(new_location)

        self.multiworld.regions.append(new_region)
        return new_region


    def create_items(self):
        # Just used to efficiently deduplicate items
        item_set: Set[str] = set()

        # Gather all default items on randomized locations
        itempool: List[DarkSouls3Item] = []
        num_required_extra_items = 0
        for location in self.multiworld.get_unfilled_locations(self.player):
            if not self._is_location_available(location.name):
                raise Exception("DS3 generation bug: Added an unavailable location.")

            item = item_dictionary[location.data.default_item_name]
            if item.skip:
                num_required_extra_items += 1
            elif not item.unique:
                itempool.append(self.create_item(location.data.default_item_name))
            else:
                # For unique items, make sure there aren't duplicates in the item set even if there
                # are multiple in-game locations that provide them.
                if location.data.default_item_name in item_set:
                    num_required_extra_items += 1
                else:
                    item_set.add(location.data.default_item_name)
                    itempool.append(self.create_item(location.data.default_item_name))

        # A list of items we can replace
        removable_items = [item for item in itempool if item.classification == ItemClassification.filler]

        injectables = self._create_injectable_items(num_required_extra_items)
        num_required_extra_items -= len(injectables)
        itempool.extend(injectables)

        # Extra filler items for locations containing skip items
        itempool.extend(self.create_filler() for _ in range(num_required_extra_items))

        # Add items to itempool
        self.multiworld.itempool += itempool


    def _create_injectable_items(self, num_required_extra_items: int) -> List[Item]:
        """Returns a list of items to inject into the multiworld instead of skipped items.

        If there isn't enough room to inject all the necessary progression items
        that are in missable locations by default, this adds them to the
        player's starting inventoy.
        """

        all_injectable_items = [
            item for item
            in item_dictionary.values()
            if item.inject and (not item.is_dlc or self.options.enable_dlc)
        ]
        injectable_mandatory = [
            item for item in all_injectable_items
            if item.classification == ItemClassification.progression
        ] + [
            item
            for (item, count) in self.options.guaranteed_items.items()
            for _ in range(0, count)
        ]
        injectable_optional = [
            item for item in all_injectable_items
            if item.classification != ItemClassification.progression
        ]

        number_to_inject = min(num_required_extra_items, len(all_injectable_items))
        items = (
<<<<<<< HEAD
            self.multiworld.random.sample(
                injectable_progression,
                k=min(len(injectable_progression), number_to_inject)
            ) +
=======
>>>>>>> 05287138
            self.multiworld.random.sample(
                injectable_mandatory,
                k=min(len(injectable_mandatory), number_to_inject)
            )
            + self.multiworld.random.sample(
                injectable_optional,
                k=max(0, number_to_inject - len(injectable_mandatory))
            )
        )

        if number_to_inject < len(injectable_mandatory):
            # It's worth considering the possibility of _removing_ unimportant
            # items from the pool to inject these instead rather than just
            # making them part of the starting health back
            for item in injectable_mandatory:
                if item in items: continue
                self.multiworld.push_precollected(self.create_item(item))
                warning(
                    f"Couldn't add \"{item}\" to the item pool for " + 
                    f"{self.multiworld.get_player_name(self.player)}. Adding it to the starting " +
                    f"inventory instead."
                )

        return [self.create_item(item) for item in items]


    def create_item(self, item: Union[str, DS3ItemData]) -> Item:
        data = item if isinstance(item, DS3ItemData) else item_dictionary[item]
        classification = None
        if self.multiworld and (
            (
                data.useful_if == UsefulIf.BASE and
                not self.options.enable_dlc and
                not self.options.enable_ngp
            )
            or (data.useful_if == UsefulIf.NO_DLC and not self.options.enable_dlc)
            or (data.useful_if == UsefulIf.NO_NGP and not self.options.enable_ngp)
        ):
            classification = ItemClassification.useful

        if (
            self.options.randomize_weapon_level != "none"
            and data.category.upgrade_level
            # Because we require the Pyromancy Flame to be available early, don't upgrade it so it
            # doesn't get shuffled around by weapon smoothing.
            and not data.name == "Pyromancy Flame"
        ):
            # if the user made an error and set a min higher than the max we default to the max
            max_5 = self.options.max_levels_in_5
            min_5 = min(self.options.min_levels_in_5, max_5)
            max_10 = self.options.max_levels_in_10
            min_10 = min(self.options.min_levels_in_10, max_10)
            weapon_level_percentage = self.options.randomize_weapon_level_percentage

            if self.multiworld.random.randint(0, 99) < weapon_level_percentage:
                if data.category.upgrade_level == 5:
                    data = data.upgrade(self.multiworld.random.randint(min_5, max_5))
                elif data.category.upgrade_level == 10:
                    data = data.upgrade(self.multiworld.random.randint(min_10, max_10))

        if self.options.randomize_infusion and data.category.is_infusible:
            infusion_percentage = self.options.randomize_infusion_percentage
            if self.multiworld.random.randint(0, 99) < infusion_percentage:
                data = data.infuse(self.multiworld.random.choice(list(Infusion)))

        return DarkSouls3Item(self.player, data, classification=classification)


    def get_filler_item_name(self) -> str:
        return self.multiworld.random.choice(filler_item_names)


    def set_rules(self) -> None:
        randomized_items = {
            item.name for item in self.multiworld.itempool
            if item.player == self.player
        }

        self._add_shop_rules()
        self._add_npc_rules()
        self._add_transposition_rules()
        self._add_crow_rules()
        self._add_unnecessary_location_rules()
        self._add_early_item_rules(randomized_items)

        self._add_entrance_rule("Firelink Shrine Bell Tower", "Tower Key")
        self._add_entrance_rule("Undead Settlement", lambda state: (
            state.has("Small Lothric Banner", self.player)
            and self._can_get(state, "HWL: Soul of Boreal Valley Vordt")
        ))
        self._add_entrance_rule("Road of Sacrifices", "US -> RS")
        self._add_entrance_rule(
            "Cathedral of the Deep",
            lambda state: self._can_get(state, "RS: Soul of a Crystal Sage")
        )
        self._add_entrance_rule("Farron Keep", "RS -> FK")
        self._add_entrance_rule(
            "Catacombs of Carthus",
            lambda state: self._can_get(state, "FK: Soul of the Blood of the Wolf")
        )
        self._add_entrance_rule("Irithyll Dungeon", "IBV -> ID")
        self._add_entrance_rule(
            "Lothric Castle",
            lambda state: self._can_get(state, "HWL: Soul of the Dancer")
        )
        self._add_entrance_rule(
            "Untended Graves",
            lambda state: self._can_get(state, "CKG: Soul of Consumed Oceiros")
        )
        self._add_entrance_rule("Irithyll of the Boreal Valley", lambda state: (
            state.has("Small Doll", self.player)
            and self._can_get(state, "CC: Soul of High Lord Wolnir")
        ))
        self._add_entrance_rule(
            "Anor Londo",
            lambda state: self._can_get(state, "IBV: Soul of Pontiff Sulyvahn")
        )
        self._add_entrance_rule("Archdragon Peak", "Path of the Dragon")
        self._add_entrance_rule("Grand Archives", lambda state: (
            state.has("Grand Archives Key", self.player)
            and self._can_get(state, "LC: Soul of Dragonslayer Armour")
        ))
        self._add_entrance_rule("Kiln of the First Flame", lambda state: (
            state.has("Cinders of a Lord - Abyss Watcher", self.player)
            and state.has("Cinders of a Lord - Yhorm the Giant", self.player)
            and state.has("Cinders of a Lord - Aldrich", self.player)
            and state.has("Cinders of a Lord - Lothric Prince", self.player)
            and state.has("Transposing Kiln", self.player)
        ))

        if self.options.late_basin_of_vows:
            self._add_entrance_rule("Lothric Castle", lambda state: (
                state.has("Small Lothric Banner", self.player)
                # Make sure these are actually available early.
                and (
                    "Transposing Kiln" not in randomized_items
                    or state.has("Transposing Kiln", self.player)
                ) and (
                    "Pyromancy Flame" not in randomized_items
                    or state.has("Pyromancy Flame", self.player)
                )
                # This isn't really necessary, but it ensures that the game logic knows players will
                # want to do Lothric Castle after at least being _able_ to access Catacombs. This is
                # useful for smooth item placement.
                and self._has_any_scroll(state)
            ))

        # DLC Access Rules Below
        if self.options.enable_dlc:
            self._add_entrance_rule("Painted World of Ariandel (Before Contraption)", "CD -> PW1")
            self._add_entrance_rule("Painted World of Ariandel (After Contraption)", "Contraption Key")
            self._add_entrance_rule(
                "Dreg Heap",
                lambda state: self._can_get(state, "PW2: Soul of Sister Friede")
            )
            self._add_entrance_rule("Ringed City", lambda state: (
                state.has("Small Envoy Banner", self.player)
                and self._can_get(state, "DH: Soul of the Demon Prince")
            ))

            if self.options.late_dlc:
                self._add_entrance_rule(
                    "Painted World of Ariandel (Before Contraption)",
                    lambda state: state.has("Small Doll", self.player) and self._has_any_scroll(state))

        # Define the access rules to some specific locations
        if self._is_location_available("FS: Lift Chamber Key - Leonhard"):
            self._add_location_rule("HWL: Red Eye Orb - wall tower, miniboss",
                                    "Lift Chamber Key")
        self._add_location_rule("ID: Bellowing Dragoncrest Ring - drop from B1 towards pit",
                                "Jailbreaker's Key")
        self._add_location_rule("ID: Covetous Gold Serpent Ring - Siegward's cell", "Old Cell Key")
        self._add_location_rule([
            "UG: Hornet Ring - environs, right of main path after killing FK boss",
            "UG: Wolf Knight Helm - shop after killing FK boss",
            "UG: Wolf Knight Armor - shop after killing FK boss",
            "UG: Wolf Knight Gauntlets - shop after killing FK boss",
            "UG: Wolf Knight Leggings - shop after killing FK boss"
        ], lambda state: self._can_get(state, "FK: Cinders of a Lord - Abyss Watcher"))
        self._add_location_rule(
            "ID: Prisoner Chief's Ashes - B2 near, locked cell by stairs",
            "Jailer's Key Ring"
        )
        self._add_entrance_rule("Karla's Shop", "Jailer's Key Ring")

        # The offline randomizer edits events to guarantee that Greirat won't go to Lothric until
        # Grand Archives is available, so his shop will always be available one way or another.
        self._add_entrance_rule("Greirat's Shop", "Cell Key")

        self._add_location_rule("HWL: Soul of the Dancer", "Basin of Vows")

        # Lump Soul of the Dancer in with LC for locations that should not be reachable
        # before having access to US. (Prevents requiring getting Basin to fight Dancer to get SLB to go to US)
        if self.options.late_basin_of_vows:
            self._add_location_rule("HWL: Soul of the Dancer", lambda state: (
                state.has("Small Lothric Banner", self.player)
                # Make sure these are actually available early.
                and (
                    "Transposing Kiln" not in randomized_items
                    or state.has("Transposing Kiln", self.player)
                ) and (
                    "Pyromancy Flame" not in randomized_items
                    or state.has("Pyromancy Flame", self.player)
                )
                # This isn't really necessary, but it ensures that the game logic knows players will
                # want to do Lothric Castle after at least being _able_ to access Catacombs. This is
                # useful for smooth item placement.
                and self._has_any_scroll(state)
            ))

        self._add_location_rule([
            "LC: Grand Archives Key - by Grand Archives door, after PC and AL bosses",
            "LC: Gotthard Twinswords - by Grand Archives door, after PC and AL bosses"
        ], lambda state: (
            self._can_get(state, "AL: Cinders of a Lord - Aldrich") and
            self._can_get(state, "PC: Cinders of a Lord - Yhorm the Giant")
        ))

        self._add_location_rule([
            "FS: Morne's Great Hammer - Eygon",
            "FS: Moaning Shield - Eygon"
        ], lambda state: (
            self._can_get(state, "LC: Soul of Dragonslayer Armour") and
            self._can_get(state, "FK: Soul of the Blood of the Wolf")
        ))

        self._add_location_rule([
            "CKG: Drakeblood Helm - tomb, after killing AP mausoleum NPC",
            "CKG: Drakeblood Armor - tomb, after killing AP mausoleum NPC",
            "CKG: Drakeblood Gauntlets - tomb, after killing AP mausoleum NPC",
            "CKG: Drakeblood Leggings - tomb, after killing AP mausoleum NPC",
        ], lambda state: self._can_go_to(state, "Archdragon Peak"))

        self._add_location_rule([
            "FK: Havel's Helm - upper keep, after killing AP belfry roof NPC",
            "FK: Havel's Armor - upper keep, after killing AP belfry roof NPC",
            "FK: Havel's Gauntlets - upper keep, after killing AP belfry roof NPC",
            "FK: Havel's Leggings - upper keep, after killing AP belfry roof NPC",
        ], lambda state: self._can_go_to(state, "Archdragon Peak"))

        self._add_location_rule([
            "RC: Dragonhead Shield - streets monument, across bridge",
            "RC: Large Soul of a Crestfallen Knight - streets monument, across bridge",
            "RC: Divine Blessing - streets monument, mob drop",
            "RC: Lapp's Helm - Lapp",
            "RC: Lapp's Armor - Lapp",
            "RC: Lapp's Gauntlets - Lapp",
            "RC: Lapp's Leggings - Lapp",
        ], "Chameleon")

        # Forbid shops from carrying items with multiple counts (the offline randomizer has its own
        # logic for choosing how many shop items to sell), and from carring soul items.
        for location in location_dictionary.values():
            if location.shop:
                self._add_item_rule(
                    location.name,
                    lambda item: (
                        item.player != self.player or
                        (item.data.count == 1 and not item.data.souls)
                    )
                )

        # This particular location is bugged, and will drop two copies of whatever item is placed
        # there.
        if self._is_location_available("US: Young White Branch - by white tree #2"):
            self._add_item_rule(
                "US: Young White Branch - by white tree #2",
                lambda item: item.player == self.player and not item.data.unique
            )
        
        # Make sure the Storm Ruler is available BEFORE Yhorm the Giant
        if self.yhorm_location.name == "Ancient Wyvern":
            # This is a white lie, you can get to a bunch of items in AP before you beat the Wyvern,
            # but this saves us from having to split the entire region in two just to mark which
            # specific items are before and after.
            self._add_entrance_rule("Archdragon Peak", "Storm Ruler")
        for location in self.yhorm_location.locations:
            self._add_location_rule(location, "Storm Ruler")

        self.multiworld.completion_condition[self.player] = lambda state: \
            state.has("Cinders of a Lord - Abyss Watcher", self.player) and \
            state.has("Cinders of a Lord - Yhorm the Giant", self.player) and \
            state.has("Cinders of a Lord - Aldrich", self.player) and \
            state.has("Cinders of a Lord - Lothric Prince", self.player)


    def _add_shop_rules(self) -> None:
        """Adds rules for items unlocked in shops."""

        # Ashes
        ashes = {
            "Mortician's Ashes": ["Alluring Skull", "Ember", "Grave Key"],
            "Dreamchaser's Ashes": ["Life Ring", "Hidden Blessing"],
            "Paladin's Ashes": ["Lloyd's Shield Ring"],
            "Grave Warden's Ashes": ["Ember"],
            "Prisoner Chief's Ashes": [
                "Karla's Pointed Hat", "Karla's Coat", "Karla's Gloves", "Karla's Trousers"
            ],
            "Xanthous Ashes": ["Xanthous Overcoat", "Xanthous Gloves", "Xanthous Trousers"],
            "Dragon Chaser's Ashes": ["Ember"],
            "Easterner's Ashes": [
                "Washing Pole", "Eastern Helm", "Eastern Armor", "Eastern Gauntlets",
                "Eastern Leggings", "Wood Grain Ring",
            ],
            "Captain's Ashes": [
                "Millwood Knight Helm", "Millwood Knight Armor", "Millwood Knight Gauntlets",
                "Millwood Knight Leggings", "Refined Gem",
            ]
        }
        for (ash, items) in ashes.items():
            self._add_location_rule([f"FS: {item} - {ash}" for item in items], ash)

        # Shop unlocks
        shop_unlocks = {
            "Cornyx": [
                (
                    "Great Swamp Pyromancy Tome", "Great Swamp Tome",
                    ["Poison Mist", "Fire Orb", "Profuse Sweat", "Bursting Fireball"]
                ),
                (
                    "Carthus Pyromancy Tome", "Carthus Tome",
                    ["Acid Surge", "Carthus Flame Arc", "Carthus Beacon"]
                ),
                ("Izalith Pyromancy Tome", "Izalith Tome", ["Great Chaos Fire Orb", "Chaos Storm"]),
            ],
            "Irina": [
                (
                    "Braille Divine Tome of Carim", "Tome of Carim",
                    ["Med Heal", "Tears of Denial", "Force"]
                ),
                (
                    "Braille Divine Tome of Lothric", "Tome of Lothric",
                    ["Bountiful Light", "Magic Barrier", "Blessed Weapon"]
                ),
            ],
            "Orbeck": [
                ("Sage's Scroll", "Sage's Scroll", ["Great Farron Dart", "Farron Hail"]),
                (
                    "Golden Scroll", "Golden Scroll",
                    [
                        "Cast Light", "Repair", "Hidden Weapon", "Hidden Body",
                        "Twisted Wall of Light"
                    ],
                ),
                ("Logan's Scroll", "Logan's Scroll", ["Homing Soulmass", "Soul Spear"]),
                (
                    "Crystal Scroll", "Crystal Scroll",
                    ["Homing Crystal Soulmass", "Crystal Soul Spear", "Crystal Magic Weapon"]
                ),
            ],
            "Karla": [
                ("Quelana Pyromancy Tome", "Quelana Tome", ["Firestorm", "Rapport", "Fire Whip"]),
                (
                    "Grave Warden Pyromancy Tome", "Grave Warden Tome",
                    ["Black Flame", "Black Fire Orb"]
                ),
                ("Deep Braille Divine Tome", "Deep Braille Tome", ["Gnaw", "Deep Protection"]),
                (
                    "Londor Braille Divine Tome", "Londor Tome",
                    ["Vow of Silence", "Dark Blade", "Dead Again"]
                ),
            ],
        }
        for (shop, unlocks) in shop_unlocks.items():
            for (key, key_name, items) in unlocks:
                self._add_location_rule(
                    [f"FS: {item} - {shop} for {key_name}" for item in items], key)


    def _add_npc_rules(self) -> None:
        """Adds rules for items accessible via NPC quests.

        We list missable locations here even though they never contain progression items so that the
        game knows what sphere they're in. This is especially useful for item smoothing. (We could
        add rules for boss transposition items as well, but then we couldn't freely reorder boss
        soul locations for smoothing.)

        Generally, for locations that can be accessed early by killing NPCs, we set up requirements
        assuming the player _doesn't_ so they aren't forced to start killing allies to advance the
        quest.
        """

        ## Greirat

        self._add_location_rule([
            "FS: Divine Blessing - Greirat from US",
            "FS: Ember - Greirat from US",
        ], lambda state: (
            self._can_go_to(state, "Undead Settlement")
            and state.has("Loretta's Bone", self.player)
        ))
        self._add_location_rule([
            "FS: Divine Blessing - Greirat from IBV",
            "FS: Hidden Blessing - Greirat from IBV",
            "FS: Titanite Scale - Greirat from IBV",
            "FS: Twinkling Titanite - Greirat from IBV",
            "FS: Ember - shop for Greirat's Ashes"
        ], lambda state: (
            self._can_go_to(state, "Irithyll of the Boreal Valley")
            and self._can_get(state, "FS: Divine Blessing - Greirat from US")
            # Either Patches or Siegward can save Greirat, but we assume the player will want to use
            # Patches because it's harder to screw up
            and self._can_get(state, "CD: Shotel - Patches")
        ))
        self._add_location_rule([
            "FS: Ember - shop for Greirat's Ashes",
        ], lambda state: (
            self._can_go_to(state, "Grand Archives")
            and self._can_get(state, "FS: Divine Blessing - Greirat from IBV")
        ))

        ## Patches

        # Patches will only set up shop in Firelink once he's tricked you in the bell tower. He'll
        # only do _that_ once you've spoken to Siegward after killing the Fire Demon and lit the
        # Rosaria's Bed Chamber bonfire. He _won't_ set up shop in the Cathedral if you light the
        # Rosaria's Bed Chamber bonfire before getting tricked by him, so we assume these locations
        # require the bell tower.
        self._add_location_rule([
            "CD: Shotel - Patches",
            "CD: Ember - Patches",
            "FS: Rusted Gold Coin - don't forgive Patches"
        ], lambda state: (
            self._can_go_to(state, "Firelink Shrine Bell Tower")
            and self._can_go_to(state, "Cathedral of the Deep")
        ))

        # Patches sells this after you tell him to search for Greirat in Grand Archives
        self._add_location_rule([
            "FS: Hidden Blessing - Patches after searching GA"
        ], lambda state: (
            self._can_get(state, "CD: Shotel - Patches")
            and self._can_get(state, "FS: Ember - shop for Greirat's Ashes")
        ))

        # Only make the player kill Patches once all his other items are available
        self._add_location_rule([
            "CD: Winged Spear - kill Patches",
            # You don't _have_ to kill him for this, but he has to be in Firelink at the same time
            # as Greirat to get it in the shop and that may not be feasible if the player progresses
            # Greirat's quest much faster.
            "CD: Horsehoof Ring - Patches",
        ], lambda state: (
            self._can_get(state, "FS: Hidden Blessing - Patches after searching GA")
            and self._can_get(state, "FS: Rusted Gold Coin - don't forgive Patches")
        ))

        ## Leonhard

        self._add_location_rule([
            # Talk to Leonhard in Firelink with a Pale Tongue after lighting Cliff Underside or
            # killing Greatwood. This doesn't consume the Pale Tongue, it just has to be in
            # inventory
            "FS: Lift Chamber Key - Leonhard",
            # Progress Leonhard's quest and then return to Rosaria after lighting Profaned Capital
            "CD: Black Eye Orb - Rosaria from Leonhard's quest",
        ], "Pale Tongue")

        self._add_location_rule([
            "AL: Crescent Moon Sword - Leonhard drop",
            "AL: Silver Mask - Leonhard drop",
            "AL: Soul of Rosaria - Leonhard drop",
        ] + [
            f"FS: {item} - shop after killing Leonhard"
            for item in ["Leonhard's Garb", "Leonhard's Gauntlets", "Leonhard's Trousers"]
        ], "Black Eye Orb")

        ## Hawkwood
        
        # After Hawkwood leaves and once you have the Torso Stone, you can fight him for dragon
        # stones. Andre will give Swordgrass as a hint as well
        self._add_location_rule([
            "FK: Twinkling Dragon Head Stone - Hawkwood drop",
            "FS: Hawkwood's Swordgrass - Andre after gesture in AP summit"
        ], lambda state: (
            self._can_get(state, "FS: Hawkwood's Shield - gravestone after Hawkwood leaves")
            and state.has("Twinkling Dragon Torso Stone", self.player)
        ))

        ## Siegward

        # Unlock Siegward's cell after progressing his quest
        self._add_location_rule([
            "ID: Titanite Slab - Siegward",
        ], lambda state: (
            state.has("Old Cell Key", self.player)
            # Progressing Siegward's quest requires buying his armor from Patches.
            and self._can_get(state, "CD: Shotel - Patches")
        ))

        # These drop after completing Siegward's quest and talking to him in Yhorm's arena
        self._add_location_rule([
            "PC: Siegbräu - Siegward after killing boss",
            "PC: Storm Ruler - Siegward",
            "PC: Pierce Shield - Siegward",
        ], lambda state: (
            self._can_get(state, "ID: Titanite Slab - Siegward")
            and self._can_get(state, "PC: Soul of Yhorm the Giant")
        ))

        ## Sirris

        # Kill Greatwood and turn in Dreamchaser's Ashes to trigger this opportunity for invasion
        self._add_location_rule([
            "FS: Mail Breaker - Sirris for killing Creighton",
            "FS: Silvercat Ring - Sirris for killing Creighton",
            "IBV: Creighton's Steel Mask - bridge after killing Creighton",
            "IBV: Mirrah Chain Gloves - bridge after killing Creighton",
            "IBV: Mirrah Chain Leggings - bridge after killing Creighton",
            "IBV: Mirrah Chain Mail - bridge after killing Creighton",
            "IBV: Dragonslayer's Axe - Creighton drop",
            # Killing Pontiff without progressing Sirris's quest will break it.
            "IBV: Soul of Pontiff Sulyvahn"
        ], lambda state: (
            self._can_get(state, "US: Soul of the Rotted Greatwood")
            and state.has("Dreamchaser's Ashes", self.player)
        ))

        # Kill Creighton and Aldrich to trigger this opportunity for invasion
        self._add_location_rule([
            "FS: Budding Green Blossom - shop after killing Creighton and AL boss",
            "FS: Sunset Shield - by grave after killing Hodrick w/Sirris",
            "US: Sunset Helm - Pit of Hollows after killing Hodrick w/Sirris",
            "US: Sunset Armor - pit of hollows after killing Hodrick w/Sirris",
            "US: Sunset Gauntlets - pit of hollows after killing Hodrick w/Sirris",
            "US: Sunset Leggings - pit of hollows after killing Hodrick w/Sirris",
        ], lambda state: (
            self._can_get(state, "FS: Mail Breaker - Sirris for killing Creighton")
            and self._can_get(state, "AL: Soul of Aldrich")
        ))

        # Kill Hodrick and Twin Princes to trigger the end of the quest
        self._add_location_rule([
            "FS: Sunless Talisman - Sirris, kill GA boss",
            "FS: Sunless Veil - shop, Sirris quest, kill GA boss",
            "FS: Sunless Armor - shop, Sirris quest, kill GA boss",
            "FS: Sunless Gauntlets - shop, Sirris quest, kill GA boss",
            "FS: Sunless Leggings - shop, Sirris quest, kill GA boss",
            # Killing Yorshka will anger Sirris and stop her quest, so don't expect it until the
            # quest is done
            "AL: Yorshka's Chime - kill Yorshka",
        ], lambda state: (
            self._can_get(state, "US: Soul of the Rotted Greatwood")
            and state.has("Dreamchaser's Ashes", self.player)
        ))

        ## Cornyx

        self._add_location_rule([
            "US: Old Sage's Blindfold - kill Cornyx",
            "US: Cornyx's Garb - kill Cornyx",
            "US: Cornyx's Wrap - kill Cornyx",
            "US: Cornyx's Skirt - kill Cornyx",
        ], lambda state: (
            state.has("Great Swamp Pyromancy Tome", self.player)
            and state.has("Carthus Pyromancy Tome", self.player)
            and state.has("Izalith Pyromancy Tome", self.player)
        ))

        self._add_location_rule([
            "US: Old Sage's Blindfold - kill Cornyx", "US: Cornyx's Garb - kill Cornyx",
            "US: Cornyx's Wrap - kill Cornyx", "US: Cornyx's Skirt - kill Cornyx"
        ], lambda state: (
            state.has("Great Swamp Pyromancy Tome", self.player)
            and state.has("Carthus Pyromancy Tome", self.player)
            and state.has("Izalith Pyromancy Tome", self.player)
        ))

        ## Irina

        self._add_location_rule([
            "US: Tower Key - kill Irina",
        ], lambda state: (
            state.has("Braille Divine Tome of Carim", self.player)
            and state.has("Braille Divine Tome of Lothric", self.player)
        ))

        ## Karla

        self._add_location_rule([
            "FS: Karla's Pointed Hat - kill Karla",
            "FS: Karla's Coat - kill Karla",
            "FS: Karla's Gloves - kill Karla",
            "FS: Karla's Trousers - kill Karla",
        ], lambda state: (
            state.has("Quelana Pyromancy Tome", self.player)
            and state.has("Grave Warden Pyromancy Tome", self.player)
            and state.has("Deep Braille Divine Tome", self.player)
            and state.has("Londor Braille Divine Tome", self.player)
        ))

        ## Emma

        self._add_location_rule("HWL: Basin of Vows - Emma", "Small Doll")

        ## Orbeck

        self._add_location_rule([
            "FS: Morion Blade - Yuria for Orbeck's Ashes",
            "FS: Clandestine Coat - shop with Orbeck's Ashes"
        ], lambda state: (
            state.has("Golden Scroll", self.player)
            and state.has("Logan's Scroll", self.player)
            and state.has("Crystal Scroll", self.player)
            and state.has("Sage's Scroll", self.player)
        ))

        self._add_location_rule([
            "FS: Pestilent Mist - Orbeck for any scroll",
            "FS: Young Dragon Ring - Orbeck for one scroll and buying three spells",
            # Make sure that the player can keep Orbeck around by giving him at least one scroll
            # before killing Abyss Watchers.
            "FK: Soul of the Blood of the Wolf",
            "FK: Cinders of a Lord - Abyss Watcher",
            "FS: Undead Legion Helm - shop after killing FK boss",
            "FS: Undead Legion Armor - shop after killing FK boss",
            "FS: Undead Legion Gauntlet - shop after killing FK boss",
            "FS: Undead Legion Leggings - shop after killing FK boss",
            "FS: Farron Ring - Hawkwood",
            "FS: Hawkwood's Shield - gravestone after Hawkwood leaves",
            "UG: Hornet Ring - environs, right of main path after killing FK boss",
            "UG: Wolf Knight Helm - shop after killing FK boss",
            "UG: Wolf Knight Armor - shop after killing FK boss",
            "UG: Wolf Knight Gauntlets - shop after killing FK boss",
            "UG: Wolf Knight Leggings - shop after killing FK boss",
        ], self._has_any_scroll)

        # Not really necessary but ensures players can decide which way to go
        if self.options.enable_dlc:
            self._add_entrance_rule(
                "Painted World of Ariandel (After Contraption)",
                self._has_any_scroll
            )

        ## Anri

        # Anri only leaves Road of Sacrifices once Deacons is defeated
        self._add_location_rule([
            "IBV: Ring of the Evil Eye - Anri",
            "AL: Chameleon - tomb after marrying Anri",
        ], lambda state: self._can_get(state, "CD: Soul of the Deacons of the Deep"))

        # If the player does Anri's non-marriage quest, they'll need to defeat the AL boss as well
        # before it's complete.
        self._add_location_rule([
            "AL: Anri's Straight Sword - Anri quest",
            "FS: Elite Knight Helm - shop after Anri quest",
            "FS: Elite Knight Armor - shop after Anri quest",
            "FS: Elite Knight Gauntlets - shop after Anri quest",
            "FS: Elite Knight Leggings - shop after Anri quest",
        ], lambda state: (
            self._can_get(state, "IBV: Ring of the Evil Eye - Anri") and
            self._can_get(state, "AL: Soul of Aldrich")
        ))


    def _add_transposition_rules(self) -> None:
        """Adds rules for items obtainable from Ludleth by soul transposition."""

        transpositions = [
            (
                "Soul of Boreal Valley Vordt", "Vordt",
                ["Vordt's Great Hammer", "Pontiff's Left Eye"]
            ),
            ("Soul of Rosaria", "Rosaria", ["Bountiful Sunlight"]),
            ("Soul of Aldrich", "Aldrich", ["Darkmoon Longbow", "Lifehunt Scythe"]),
            (
                "Soul of the Rotted Greatwood", "Greatwood",
                ["Hollowslayer Greatsword", "Arstor's Spear"]
            ),
            ("Soul of a Crystal Sage", "Sage", ["Crystal Sage's Rapier", "Crystal Hail"]),
            ("Soul of the Deacons of the Deep", "Deacons", ["Cleric's Candlestick", "Deep Soul"]),
            ("Soul of a Stray Demon", "Stray Demon", ["Havel's Ring", "Boulder Heave"]),
            (
                "Soul of the Blood of the Wolf", "Abyss Watchers",
                ["Farron Greatsword", "Wolf Knight's Greatsword"]
            ),
            ("Soul of High Lord Wolnir", "Wolnir", ["Wolnir's Holy Sword", "Black Serpent"]),
            ("Soul of a Demon", "Fire Demon", ["Demon's Greataxe", "Demon's Fist"]),
            (
                "Soul of the Old Demon King", "Old Demon King",
                ["Old King's Great Hammer", "Chaos Bed Vestiges"]
            ),
            (
                "Soul of Pontiff Sulyvahn", "Pontiff",
                ["Greatsword of Judgment", "Profaned Greatsword"]
            ),
            ("Soul of Yhorm the Giant", "Yhorm", ["Yhorm's Great Machete", "Yhorm's Greatshield"]),
            ("Soul of the Dancer", "Dancer", ["Dancer's Enchanted Swords", "Soothing Sunlight"]),
            (
                "Soul of Dragonslayer Armour", "Dragonslayer",
                ["Dragonslayer Greataxe", "Dragonslayer Greatshield"]
            ),
            (
                "Soul of Consumed Oceiros", "Oceiros",
                ["Moonlight Greatsword", "White Dragon Breath"]
            ),
            (
                "Soul of the Twin Princes", "Princes",
                ["Lorian's Greatsword", "Lothric's Holy Sword"]
            ),
            ("Soul of Champion Gundyr", "Champion", ["Gundyr's Halberd", "Prisoner's Chain"]),
            (
                "Soul of the Nameless King", "Nameless",
                ["Storm Curved Sword", "Dragonslayer Swordspear", "Lightning Storm"]
            ),
            ("Soul of the Lords", "Cinder", ["Firelink Greatsword", "Sunlight Spear"]),
            ("Soul of Sister Friede", "Friede", ["Friede's Great Scythe", "Rose of Ariandel"]),
            ("Soul of the Demon Prince", "Demon Prince", ["Demon's Scar", "Seething Chaos"]),
            ("Soul of Darkeater Midir", "Midir", ["Frayed Blade", "Old Moonlight"]),
            ("Soul of Slave Knight Gael", "Gael", ["Gael's Greatsword", "Repeating Crossbow"]),
        ]
        for (soul, soul_name, items) in transpositions:
            self._add_location_rule([
                f"FS: {item} - Ludleth for {soul_name}" for item in items
            ], lambda state, soul=soul: (
                state.has(soul, self.player) and state.has("Transposing Kiln", self.player)
            ))


    def _add_crow_rules(self) -> None:
        """Adds rules for for items obtainable by trading items to the crow on Firelink roof."""

        crow = {
            "Loretta's Bone": "Ring of Sacrifice",
            # "Avelyn": "Titanite Scale", # Missing from offline randomizer
            "Coiled Sword Fragment": "Titanite Slab",
            "Seed of a Giant Tree": "Iron Leggings",
            "Siegbräu": "Armor of the Sun",
            # Offline randomizer can't randomize Hodrick's drop yet
            # "Vertebra Shackle": "Lucatiel's Mask",
            "Xanthous Crown": "Lightning Gem",
            "Mendicant's Staff": "Sunlight Shield",
            "Blacksmith Hammer": "Titanite Scale",
            "Large Leather Shield": "Twinkling Titanite",
            "Moaning Shield": "Blessed Gem",
            "Eleonora": "Hollow Gem",
        }
        for (given, received) in crow.items():
            name = f"FSBT: {received} - crow for {given}"
            self._add_location_rule(name, given)

            # Don't let crow items have foreign items because they're picked up in a way that's
            # missed by the hook we use to send location items
            self._add_item_rule(name, lambda item: (
                item.player == self.player
                # Because of the weird way they're delivered, crow items don't seem to support
                # infused or upgraded weapons.
                and not item.data.is_infused
                and not item.data.is_upgraded
            ))


    def _add_unnecessary_location_rules(self) -> None:
        """Adds rules for locations that can contain useful but not necessary items.

        If we allow useful items in the excluded locations, we don't want Archipelago's fill
        algorithm to consider them excluded because it never allows useful items there. Instead, we
        manually add item rules to exclude important items.
        """

        unnecessary_locations = (
            self.options.exclude_locations.value
            if self.options.excluded_locations == "unnecessary"
            else set()
        ).union(
            {
                location.name
                for location in self.multiworld.get_locations()
                if location.player == self.player and location.data.missable
            }
            if self.options.missable_locations == "unnecessary"
            else set()
        )
        for location in unnecessary_locations:
            self._add_item_rule(
                location,
                lambda item: not item.advancement
            )

        if self.options.excluded_locations == "unnecessary":
            self.options.exclude_locations.value.clear()


    def _add_early_item_rules(self, randomized_items: Set[str]) -> None:
        """Adds rules to make sure specific items are available early."""

        if 'Pyromancy Flame' in randomized_items:
            # Make this available early because so many items are useless without it.
            self._add_entrance_rule("Road of Sacrifices", "Pyromancy Flame")
            self._add_entrance_rule("Consumed King's Garden", "Pyromancy Flame")
            self._add_entrance_rule("Grand Archives", "Pyromancy Flame")
        if 'Transposing Kiln' in randomized_items:
            # Make this available early so players can make use of their boss souls.
            self._add_entrance_rule("Road of Sacrifices", "Transposing Kiln")
            self._add_entrance_rule("Consumed King's Garden", "Transposing Kiln")
            self._add_entrance_rule("Grand Archives", "Transposing Kiln")
        # Make this available pretty early 
        if 'Small Lothric Banner' in randomized_items:
            if self.options.early_banner == "early_global":
                self.multiworld.early_items[self.player]['Small Lothric Banner'] = 1
            elif self.options.early_banner == "early_local":
                self.multiworld.local_early_items[self.player]['Small Lothric Banner'] = 1


    def _has_any_scroll(self, state: CollectionState) -> bool:
        """Returns whether the given state has any scroll item."""
        return (
            state.has("Sage's Scroll", self.player)
            or state.has("Golden Scroll", self.player)
            or state.has("Logan's Scroll", self.player)
            or state.has("Crystal Scroll", self.player)
        )


    def _add_location_rule(self, location: Union[str, List[str]], rule: Union[CollectionRule, str]) -> None:
        """Sets a rule for the given location if it that location is randomized.

        The rule can just be a single item/event name as well as an explicit rule lambda.
        """
        locations = location if type(location) is list else [location]
        for location in locations:
            if not self._is_location_available(location): return
            if isinstance(rule, str):
                assert item_dictionary[rule].classification == ItemClassification.progression
                rule = lambda state, item=rule: state.has(item, self.player)
            add_rule(self.multiworld.get_location(location, self.player), rule)


    def _add_entrance_rule(self, region: str, rule: Union[CollectionRule, str]) -> None:
        """Sets a rule for the entrance to the given region."""
        assert region in location_tables
        if not any(region == reg.name for reg in self.multiworld.regions): return
        if isinstance(rule, str):
            if " -> " not in rule:
                assert item_dictionary[rule].classification == ItemClassification.progression
            rule = lambda state, item=rule: state.has(item, self.player)
        add_rule(self.multiworld.get_entrance("Go To " + region, self.player), rule)


    def _add_item_rule(self, location: str, rule: ItemRule) -> None:
        """Sets a rule for what items are allowed in a given location."""
        if not self._is_location_available(location): return
        add_item_rule(self.multiworld.get_location(location, self.player), rule)


    def _can_go_to(self, state, region) -> None:
        """Returns whether state can access the given region name."""
        return state.can_reach(f"Go To {region}", "Entrance", self.player)


    def _can_get(self, state, location) -> None:
        """Returns whether state can access the given location name."""
        return state.can_reach(location, "Location", self.player)


    def _is_location_available(
        self,
        location: Union[str, DS3LocationData, DarkSouls3Location]
    ) -> bool:
        """Returns whether the given location is being randomized."""
        if isinstance(location, DS3LocationData):
            data = location
        elif isinstance(location, DarkSouls3Location):
            data = location.data
        else:
            data = location_dictionary[location]

        return (
            not data.is_event
            and (not data.dlc or self.options.enable_dlc)
            and (not data.ngp or self.options.enable_ngp)
            and not (
                self.options.excluded_locations == "unrandomized"
                and data.name in self.options.exclude_locations
            )
            and not (
                self.options.missable_locations == "unrandomized"
                and data.missable
            )
        )


    def write_spoiler(self, spoiler_handle: TextIO) -> None:
        if self.yhorm_location != default_yhorm_location:
            spoiler_handle.write(
                f"Yhorm takes the place of {self.yhorm_location.name} in " +
                f"{self.multiworld.get_player_name(self.player)}'s world\n")


    def pre_fill(self) -> None:
        # Fill this manually so that, if very few slots are available in Cemetery of Ash, this
        # doesn't get locked out by bad rolls on the next two fills.
        if self.yhorm_location.name == 'Iudex Gundyr':
            self._fill_local_item("Storm Ruler", {"Cemetery of Ash"},
                                  lambda location: location.name != "CA: Coiled Sword - boss drop",
                                  mandatory = True)

        # Don't place this in the multiworld because it's necessary almost immediately, and don't
        # mark it as a blocker for HWL because having a miniscule Sphere 1 screws with progression
        # balancing.
        self._fill_local_item("Coiled Sword", ["Cemetery of Ash", "Firelink Shrine"])

        # If upgrade smoothing is enabled, make sure one raw gem is available early for SL1 players
        if self.options.smooth_upgrade_items:
            self._fill_local_item("Raw Gem", [
                "Cemetery of Ash",
                "Firelink Shrine",
                "High Wall of Lothric"
            ])


    def _fill_local_item(
        self, name: str,
        regions: List[str],
        additional_condition: Optional[Callable[[DarkSouls3Location], bool]] = None,
        mandatory = False,
    ) -> None:
        """Chooses a valid location for the item with the given name and places it there.
        
        This always chooses a local location among the given regions. If additional_condition is
        passed, only locations meeting that condition will be considered.

        If mandatory is True, this will throw an error if the item could not be filled in.
        """
        item = next(
            (
                item for item in self.multiworld.itempool
                if item.player == self.player and item.name == name
            ),
            None
        )
        if not item: return

        candidate_locations = [
            location for location in (
                self.multiworld.get_location(location.name, self.player)
                for region in regions
                for location in location_tables[region]
                if self._is_location_available(location)
                and not location.missable
                and not location.conditional
                and (not additional_condition or additional_condition(location))
            )
            if not location.item and location.progress_type != LocationProgressType.EXCLUDED
            and location.item_rule(item)
        ]

        if not candidate_locations:
            if not mandatory: return
            warning(f"Couldn't place \"{name}\" in a valid location for {self.multiworld.get_player_name(self.player)}. Adding it to starting inventory instead.")
            self.multiworld.push_precollected(self.create_item(name))

        location = self.multiworld.random.choice(candidate_locations)
        location.place_locked_item(item)
        self.multiworld.itempool.remove(item)

    def post_fill(self):
        """If item smoothing is enabled, rearrange items so they scale up smoothly through the run.

        This determines the approximate order a given silo of items (say, soul items) show up in the
        main game, then rearranges their shuffled placements to match that order. It determines what
        should come "earlier" or "later" based on sphere order: earlier spheres get lower-level
        items, later spheres get higher-level ones. Within a sphere, items in DS3 are distributed in
        region order, and then the best items in a sphere go into the multiworld.
        """

        state: CollectionState = CollectionState(self.multiworld)
        unchecked_locations = set(self.multiworld.get_locations())
        locations_by_sphere: List[Set[Location]] = []

        while len(unchecked_locations) > 0:
            sphere_locations = {loc for loc in unchecked_locations if state.can_reach(loc)}
            locations_by_sphere.append(self._shuffle(sorted(sphere_locations)))

            old_length = len(unchecked_locations)
            unchecked_locations.difference_update(sphere_locations)
            if len(unchecked_locations) == old_length: break # Unreachable locations

            state.sweep_for_events(key_only=True, locations=unchecked_locations)
            for location in sphere_locations:
                if location.event: state.collect(location.item, True, location)

        # All items in the base game in approximately the order they appear
        all_item_order = [
            item_dictionary[location.default_item_name]
            for region in region_order
            # Shuffle locations within each region.
            for location in self._shuffle(location_tables[region])
            if self._is_location_available(location)
        ]

        # All DarkSouls3Items for this world that have been assigned anywhere, grouped by name
        full_items_by_name = defaultdict(list)
        for location in self.multiworld.get_filled_locations():
            if location.item.player == self.player and (
                location.player != self.player or self._is_location_available(location)
            ):
                full_items_by_name[location.item.name].append(location.item)

        def smooth_items(item_order: List[Union[DS3ItemData, DarkSouls3Item]]) -> None:
            """Rearrange all items in item_order to match that order.

            Note: this requires that item_order exactly matches the number of placed items from this
            world matching the given names.
            """

            # Convert items to full DarkSouls3Items.
            item_order = [
                item for item in (
                    (
                        # full_items_by_name won't contain DLC items if the DLC is disabled.
                        (full_items_by_name[item.name] or [None]).pop(0)
                        if isinstance(item, DS3ItemData) else item
                    )
                    for item in item_order
                )
                # Never re-order event items, because they weren't randomized in the first place.
                if item and item.code is not None
            ]

            names = {item.name for item in item_order}

            all_matching_locations = [
                loc
                for locations in locations_by_sphere
                for loc in locations
                if loc.item.player == self.player
                and not loc.locked
                and loc.item.name in names
            ]

            if len(item_order) != len(all_matching_locations):
                raise Exception(
                    f"DS3 bug: there are {len(all_matching_locations)} locations that can " +
                    f"contain smoothed items, but only {len(item_order)} items to smooth."
                )

            for i, all_locations in enumerate(locations_by_sphere):
                locations = [
                    loc for loc in all_locations
                    if loc.item.player == self.player
                    and not loc.locked
                    and loc.item.name in names
                ]

                # Check the game, not the player, because we know how to sort within regions for DS3
                offworld = self._shuffle(loc for loc in locations if loc.game != "Dark Souls III")
                onworld = sorted((loc for loc in locations if loc.game == "Dark Souls III"),
                                 key=lambda loc: loc.data.region_value)

                # Give offworld regions the last (best) items within a given sphere
                for location in onworld + offworld:
                    new_item = self._pop_item(location, item_order)
                    location.item = new_item
                    new_item.location = location

        if self.options.smooth_upgrade_items:
            base_names = {
                "Titanite Shard", "Large Titanite Shard", "Titanite Chunk", "Titanite Slab",
                "Titanite Scale", "Twinkling Titanite", "Farron Coal", "Sage's Coal", "Giant's Coal",
                "Profaned Coal"
            }
            smooth_items([item for item in all_item_order if item.base_name in base_names])

        if self.options.smooth_soul_items:
            smooth_items([
                item for item in all_item_order
                if item.souls and item.classification != ItemClassification.progression
            ])

        if self.options.smooth_upgraded_weapons:
            upgraded_weapons = [
                location.item
                for location in self.multiworld.get_filled_locations()
                if location.item.player == self.player
                and location.item.level and location.item.level > 0
                and location.item.classification != ItemClassification.progression
            ]
            upgraded_weapons.sort(key=lambda item: item.level)
            smooth_items(upgraded_weapons)


    def _shuffle(self, seq: Sequence) -> List:
        """Returns a shuffled copy of a sequence."""
        copy = list(seq)
        self.multiworld.random.shuffle(copy)
        return copy


    def _pop_item(
        self,
        location: Location,
        items: List[Union[DS3ItemData, DarkSouls3Item]]
    ) -> Union[DS3ItemData, DarkSouls3Item]:
        """Returns the next item in items that can be assigned to location."""
        # Non-excluded locations can take any item we throw at them. (More specifically, if they can
        # take one item in a group, they can take any other).
        if location.progress_type != LocationProgressType.EXCLUDED: return items.pop(0)

        # Excluded locations require filler items.
        for i, item in enumerate(items):
            if item.classification == ItemClassification.filler:
                return items.pop(i)

        # If we can't find a suitable item, give up and assign an unsuitable one.
        return items.pop(0)


    def fill_slot_data(self) -> Dict[str, object]:
        slot_data: Dict[str, object] = {}

        our_items = {
            location.item
            for location in self.multiworld.get_filled_locations()
            # item.code None is used for events, which we want to skip
            if location.item.code is not None and location.item.player == self.player
        }

        ap_ids_to_ds3_ids: Dict[str, int] = {}
        item_counts: Dict[str, int] = {}
        for item in our_items:
            if item.data.ds3_code: ap_ids_to_ds3_ids[str(item.code)] = item.data.ds3_code
            if item.data.count != 1: item_counts[str(item.code)] = item.data.count

        # A map from Archipelago's location IDs to the keys the offline
        # randomizer uses to identify locations.
        location_ids_to_keys: Dict[str, str] = {}
        for location in self.multiworld.get_filled_locations(self.player):
            # Skip events and only look at this world's locations
            if (location.address is not None and location.item.code is not None
                    and location.data.offline):
                location_ids_to_keys[location.address] = location.data.offline

        slot_data = {
            "options": {
                "random_starting_loadout": self.options.random_starting_loadout.value,
                "require_one_handed_starting_weapons": self.options.require_one_handed_starting_weapons.value,
                "auto_equip": self.options.auto_equip.value,
                "lock_equip": self.options.lock_equip.value,
                "no_weapon_requirements": self.options.no_weapon_requirements.value,
                "death_link": self.options.death_link.value,
                "no_spell_requirements": self.options.no_spell_requirements.value,
                "no_equip_load": self.options.no_equip_load.value,
                "enable_dlc": self.options.enable_dlc.value,
                "enable_ngp": self.options.enable_ngp.value,
                "smooth_soul_locations": self.options.smooth_soul_items.value,
                "smooth_upgrade_locations": self.options.smooth_upgrade_items.value,
                "randomize_enemies": self.options.randomize_enemies.value,
                "randomize_mimics_with_enemies": self.options.randomize_mimics_with_enemies.value,
                "randomize_small_crystal_lizards_with_enemies": self.options.randomize_small_crystal_lizards_with_enemies.value,
                "reduce_harmless_enemies": self.options.reduce_harmless_enemies.value,
                "simple_early_bosses": self.options.simple_early_bosses.value,
                "scale_enemies": self.options.scale_enemies.value,
                "all_chests_are_mimics": self.options.all_chests_are_mimics.value,
                "impatient_mimics": self.options.impatient_mimics.value,
            },
            "seed": self.multiworld.seed_name,  # to verify the server's multiworld
            "slot": self.multiworld.player_name[self.player],  # to connect to server
            # Reserializing here is silly, but it's easier for the offline randomizer.
            "random_enemy_preset": json.dumps(self.options.random_enemy_preset.value),
            "yhorm": (
                f"{self.yhorm_location.name} {self.yhorm_location.id}"
                if self.yhorm_location != default_yhorm_location
                else None
            ),
            "apIdsToItemIds": ap_ids_to_ds3_ids,
            "itemCounts": item_counts,
            "locationIdsToKeys": location_ids_to_keys,
        }

        return slot_data<|MERGE_RESOLUTION|>--- conflicted
+++ resolved
@@ -358,13 +358,6 @@
 
         number_to_inject = min(num_required_extra_items, len(all_injectable_items))
         items = (
-<<<<<<< HEAD
-            self.multiworld.random.sample(
-                injectable_progression,
-                k=min(len(injectable_progression), number_to_inject)
-            ) +
-=======
->>>>>>> 05287138
             self.multiworld.random.sample(
                 injectable_mandatory,
                 k=min(len(injectable_mandatory), number_to_inject)
