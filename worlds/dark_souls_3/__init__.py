# world/dark_souls_3/__init__.py
import json
import os
from typing import Dict

from .Items import DarkSouls3Item
from .Locations import DarkSouls3Location
from .Options import dark_souls_options
from .data.items_data import weapons_upgrade_5_table, weapons_upgrade_10_table, item_dictionary, key_items_list
from .data.locations_data import location_dictionary, fire_link_shrine_table, \
    high_wall_of_lothric, \
    undead_settlement_table, road_of_sacrifice_table, consumed_king_garden_table, cathedral_of_the_deep_table, \
    farron_keep_table, catacombs_of_carthus_table, smouldering_lake_table, irithyll_of_the_boreal_valley_table, \
    irithyll_dungeon_table, profaned_capital_table, anor_londo_table, lothric_castle_table, grand_archives_table, \
    untended_graves_table, archdragon_peak_table, firelink_shrine_bell_tower_table, progressive_locations
from ..AutoWorld import World, WebWorld
<<<<<<< HEAD
from BaseClasses import MultiWorld, Location, Region, Item, Entrance, Tutorial, ItemClassification
from ..generic.Rules import set_rule
=======
from BaseClasses import MultiWorld, Location, Region, Item, RegionType, Entrance, Tutorial, ItemClassification
from ..generic.Rules import set_rule, add_item_rule
>>>>>>> ff1f5569


class DarkSouls3Web(WebWorld):
    bug_report_page = "https://github.com/Marechal-L/Dark-Souls-III-Archipelago-client/issues"
    setup_en = Tutorial(
        "Multiworld Setup Tutorial",
        "A guide to setting up the Archipelago Dark Souls III randomizer on your computer.",
        "English",
        "setup_en.md",
        "setup/en",
        ["Marech"]
    )

    setup_fr = Tutorial(
        setup_en.tutorial_name,
        setup_en.description,
        "Français",
        "setup_fr.md",
        "setup/fr",
        ["Marech"]
    )

    tutorials = [setup_en, setup_fr]


class DarkSouls3World(World):
    """
    Dark souls III is an Action role-playing game and is part of the Souls series developed by FromSoftware.
    Played in a third-person perspective, players have access to various weapons, armour, magic, and consumables that
    they can use to fight their enemies.
    """

    game: str = "Dark Souls III"
    option_definitions = dark_souls_options
    topology_present: bool = True
    remote_items: bool = False
    remote_start_inventory: bool = False
    web = DarkSouls3Web()
    data_version = 4
    base_id = 100000
    required_client_version = (0, 3, 6)
    item_name_to_id = DarkSouls3Item.get_name_to_id()
    location_name_to_id = DarkSouls3Location.get_name_to_id()

    def __init__(self, world: MultiWorld, player: int):
        super().__init__(world, player)
        self.locked_items = []
        self.locked_locations = []
        self.main_path_locations = []

    def create_item(self, name: str) -> Item:
        data = self.item_name_to_id[name]

        if name in key_items_list:
            item_classification = ItemClassification.progression
        elif name in weapons_upgrade_5_table or name in weapons_upgrade_10_table:
            item_classification = ItemClassification.useful
        else:
            item_classification = ItemClassification.filler

        return DarkSouls3Item(name, item_classification, data, self.player)

    def create_regions(self):
<<<<<<< HEAD
        menu_region = Region("Menu", self.player, self.multiworld)
        self.multiworld.regions.append(menu_region)
=======

        menu_region = self.create_region("Menu", progressive_locations)
>>>>>>> ff1f5569

        # Create all Vanilla regions of Dark Souls III
        firelink_shrine_region = self.create_region("Firelink Shrine", fire_link_shrine_table)
        firelink_shrine_bell_tower_region = self.create_region("Firelink Shrine Bell Tower",
                                                               firelink_shrine_bell_tower_table)
        high_wall_of_lothric_region = self.create_region("High Wall of Lothric", high_wall_of_lothric)
        undead_settlement_region = self.create_region("Undead Settlement", undead_settlement_table)
        road_of_sacrifices_region = self.create_region("Road of Sacrifices", road_of_sacrifice_table)
        consumed_king_garden_region = self.create_region("Consumed King's Garden", consumed_king_garden_table)
        cathedral_of_the_deep_region = self.create_region("Cathedral of the Deep", cathedral_of_the_deep_table)
        farron_keep_region = self.create_region("Farron Keep", farron_keep_table)
        catacombs_of_carthus_region = self.create_region("Catacombs of Carthus", catacombs_of_carthus_table)
        smouldering_lake_region = self.create_region("Smouldering Lake", smouldering_lake_table)
        irithyll_of_the_boreal_valley_region = self.create_region("Irithyll of the Boreal Valley",
                                                                  irithyll_of_the_boreal_valley_table)
        irithyll_dungeon_region = self.create_region("Irithyll Dungeon", irithyll_dungeon_table)
        profaned_capital_region = self.create_region("Profaned Capital", profaned_capital_table)
        anor_londo_region = self.create_region("Anor Londo", anor_londo_table)
        lothric_castle_region = self.create_region("Lothric Castle", lothric_castle_table)
        grand_archives_region = self.create_region("Grand Archives", grand_archives_table)
        untended_graves_region = self.create_region("Untended Graves", untended_graves_table)
        archdragon_peak_region = self.create_region("Archdragon Peak", archdragon_peak_table)
        kiln_of_the_first_flame_region = self.create_region("Kiln Of The First Flame", None)

        # Create the entrance to connect those regions
        menu_region.exits.append(Entrance(self.player, "New Game", menu_region))
        self.multiworld.get_entrance("New Game", self.player).connect(firelink_shrine_region)
        firelink_shrine_region.exits.append(Entrance(self.player, "Goto High Wall of Lothric",
                                                     firelink_shrine_region))
        firelink_shrine_region.exits.append(Entrance(self.player, "Goto Kiln Of The First Flame",
                                                     firelink_shrine_region))
        firelink_shrine_region.exits.append(Entrance(self.player, "Goto Bell Tower",
                                                     firelink_shrine_region))
        self.multiworld.get_entrance("Goto High Wall of Lothric", self.player).connect(high_wall_of_lothric_region)
        self.multiworld.get_entrance("Goto Kiln Of The First Flame", self.player).connect(kiln_of_the_first_flame_region)
        self.multiworld.get_entrance("Goto Bell Tower", self.player).connect(firelink_shrine_bell_tower_region)
        high_wall_of_lothric_region.exits.append(Entrance(self.player, "Goto Undead Settlement",
                                                          high_wall_of_lothric_region))
        high_wall_of_lothric_region.exits.append(Entrance(self.player, "Goto Lothric Castle",
                                                          high_wall_of_lothric_region))
        self.multiworld.get_entrance("Goto Undead Settlement", self.player).connect(undead_settlement_region)
        self.multiworld.get_entrance("Goto Lothric Castle", self.player).connect(lothric_castle_region)
        undead_settlement_region.exits.append(Entrance(self.player, "Goto Road Of Sacrifices",
                                                       undead_settlement_region))
        self.multiworld.get_entrance("Goto Road Of Sacrifices", self.player).connect(road_of_sacrifices_region)
        road_of_sacrifices_region.exits.append(Entrance(self.player, "Goto Cathedral", road_of_sacrifices_region))
        road_of_sacrifices_region.exits.append(Entrance(self.player, "Goto Farron keep", road_of_sacrifices_region))
        self.multiworld.get_entrance("Goto Cathedral", self.player).connect(cathedral_of_the_deep_region)
        self.multiworld.get_entrance("Goto Farron keep", self.player).connect(farron_keep_region)
        farron_keep_region.exits.append(Entrance(self.player, "Goto Carthus catacombs", farron_keep_region))
        self.multiworld.get_entrance("Goto Carthus catacombs", self.player).connect(catacombs_of_carthus_region)
        catacombs_of_carthus_region.exits.append(Entrance(self.player, "Goto Irithyll of the boreal",
                                                          catacombs_of_carthus_region))
        catacombs_of_carthus_region.exits.append(Entrance(self.player, "Goto Smouldering Lake",
                                                          catacombs_of_carthus_region))
        self.multiworld.get_entrance("Goto Irithyll of the boreal", self.player).\
            connect(irithyll_of_the_boreal_valley_region)
        self.multiworld.get_entrance("Goto Smouldering Lake", self.player).connect(smouldering_lake_region)
        irithyll_of_the_boreal_valley_region.exits.append(Entrance(self.player, "Goto Irithyll dungeon",
                                                                   irithyll_of_the_boreal_valley_region))
        irithyll_of_the_boreal_valley_region.exits.append(Entrance(self.player, "Goto Anor Londo",
                                                                   irithyll_of_the_boreal_valley_region))
        self.multiworld.get_entrance("Goto Irithyll dungeon", self.player).connect(irithyll_dungeon_region)
        self.multiworld.get_entrance("Goto Anor Londo", self.player).connect(anor_londo_region)
        irithyll_dungeon_region.exits.append(Entrance(self.player, "Goto Archdragon peak", irithyll_dungeon_region))
        irithyll_dungeon_region.exits.append(Entrance(self.player, "Goto Profaned capital", irithyll_dungeon_region))
        self.multiworld.get_entrance("Goto Archdragon peak", self.player).connect(archdragon_peak_region)
        self.multiworld.get_entrance("Goto Profaned capital", self.player).connect(profaned_capital_region)
        lothric_castle_region.exits.append(Entrance(self.player, "Goto Consumed King Garden", lothric_castle_region))
        lothric_castle_region.exits.append(Entrance(self.player, "Goto Grand Archives", lothric_castle_region))
        self.multiworld.get_entrance("Goto Consumed King Garden", self.player).connect(consumed_king_garden_region)
        self.multiworld.get_entrance("Goto Grand Archives", self.player).connect(grand_archives_region)
        consumed_king_garden_region.exits.append(Entrance(self.player, "Goto Untended Graves",
                                                          consumed_king_garden_region))
        self.multiworld.get_entrance("Goto Untended Graves", self.player).connect(untended_graves_region)

    # For each region, add the associated locations retrieved from the corresponding location_table
    def create_region(self, region_name, location_table) -> Region:
        new_region = Region(region_name, self.player, self.multiworld)
        if location_table:
            for name, address in location_table.items():
                location = DarkSouls3Location(self.player, name, self.location_name_to_id[name], new_region)
                if region_name == "Menu":
                    add_item_rule(location, lambda item: not item.advancement)
                new_region.locations.append(location)
        self.multiworld.regions.append(new_region)
        return new_region

    def create_items(self):
        for name, address in self.item_name_to_id.items():
            # Specific items will be included in the item pool under certain conditions. See generate_basic
            if name != "Basin of Vows":
                self.multiworld.itempool += [self.create_item(name)]

    def generate_early(self):
        pass

    def set_rules(self) -> None:

        # Define the access rules to the entrances
        set_rule(self.multiworld.get_entrance("Goto Bell Tower", self.player),
                 lambda state: state.has("Tower Key", self.player))
        set_rule(self.multiworld.get_entrance("Goto Undead Settlement", self.player),
                 lambda state: state.has("Small Lothric Banner", self.player))
        set_rule(self.multiworld.get_entrance("Goto Lothric Castle", self.player),
                 lambda state: state.has("Basin of Vows", self.player))
        set_rule(self.multiworld.get_entrance("Goto Irithyll of the boreal", self.player),
                 lambda state: state.has("Small Doll", self.player))
        set_rule(self.multiworld.get_entrance("Goto Archdragon peak", self.player),
                 lambda state: state.can_reach("CKG: Soul of Consumed Oceiros", "Location", self.player))
        set_rule(self.multiworld.get_entrance("Goto Profaned capital", self.player),
                 lambda state: state.has("Storm Ruler", self.player))
        set_rule(self.multiworld.get_entrance("Goto Grand Archives", self.player),
                 lambda state: state.has("Grand Archives Key", self.player))
        set_rule(self.multiworld.get_entrance("Goto Kiln Of The First Flame", self.player),
                 lambda state: state.has("Cinders of a Lord - Abyss Watcher", self.player) and
                 state.has("Cinders of a Lord - Yhorm the Giant", self.player) and
                 state.has("Cinders of a Lord - Aldrich", self.player) and
                 state.has("Cinders of a Lord - Lothric Prince", self.player))

        # Define the access rules to some specific locations
        set_rule(self.multiworld.get_location("HWL: Soul of the Dancer", self.player),
                 lambda state: state.has("Basin of Vows", self.player))
        set_rule(self.multiworld.get_location("HWL: Greirat's Ashes", self.player),
                 lambda state: state.has("Cell Key", self.player))
        set_rule(self.multiworld.get_location("ID: Bellowing Dragoncrest Ring", self.player),
                 lambda state: state.has("Jailbreaker's Key", self.player))
        set_rule(self.multiworld.get_location("ID: Prisoner Chief's Ashes", self.player),
                 lambda state: state.has("Jailer's Key Ring", self.player))
        set_rule(self.multiworld.get_location("ID: Covetous Gold Serpent Ring", self.player),
                 lambda state: state.has("Old Cell Key", self.player))
        set_rule(self.multiworld.get_location("ID: Karla's Ashes", self.player),
                 lambda state: state.has("Jailer's Key Ring", self.player))
        black_hand_gotthard_corpse_rule = lambda state: \
            (state.can_reach("AL: Cinders of a Lord - Aldrich", "Location", self.player) and
             state.can_reach("PC: Cinders of a Lord - Yhorm the Giant", "Location", self.player))
        set_rule(self.multiworld.get_location("LC: Grand Archives Key", self.player), black_hand_gotthard_corpse_rule)
        set_rule(self.multiworld.get_location("LC: Gotthard Twinswords", self.player), black_hand_gotthard_corpse_rule)

        self.multiworld.completion_condition[self.player] = lambda state: \
            state.has("Cinders of a Lord - Abyss Watcher", self.player) and \
            state.has("Cinders of a Lord - Yhorm the Giant", self.player) and \
            state.has("Cinders of a Lord - Aldrich", self.player) and \
            state.has("Cinders of a Lord - Lothric Prince", self.player)

    def generate_basic(self):
        # Depending on the specified option, add the Basin of Vows to a specific location or to the item pool
        item = self.create_item("Basin of Vows")
        if self.multiworld.late_basin_of_vows[self.player]:
            self.multiworld.get_location("IBV: Soul of Pontiff Sulyvahn", self.player).place_locked_item(item)
        else:
            self.multiworld.itempool += [item]

        # Fill item pool with additional items
        item_pool_len = self.item_name_to_id.__len__()
        total_required_locations = self.location_name_to_id.__len__()
        for i in range(item_pool_len, total_required_locations):
            self.multiworld.itempool += [self.create_item("Soul of an Intrepid Hero")]

    def fill_slot_data(self) -> Dict[str, object]:
        slot_data: Dict[str, object] = {}

        # Depending on the specified option, modify items hexadecimal value to add an upgrade level
        item_dictionary_copy = item_dictionary.copy()
        if self.multiworld.randomize_weapons_level[self.player]:
            # Randomize some weapons upgrades
            for name in weapons_upgrade_5_table.keys():
                if self.multiworld.random.randint(0, 100) < 33:
                    value = self.multiworld.random.randint(1, 5)
                    item_dictionary_copy[name] += value

            for name in weapons_upgrade_10_table.keys():
                if self.multiworld.random.randint(0, 100) < 33:
                    value = self.multiworld.random.randint(1, 10)
                    item_dictionary_copy[name] += value

        # Create the mandatory lists to generate the player's output file
        items_id = []
        items_address = []
        locations_id = []
        locations_address = []
        locations_target = []
        for location in self.multiworld.get_filled_locations():
            if location.item.player == self.player:
                items_id.append(location.item.code)
                items_address.append(item_dictionary_copy[location.item.name])

            if location.player == self.player:
                locations_address.append(location_dictionary[location.name])
                locations_id.append(location.address)
                if location.item.player == self.player:
                    locations_target.append(item_dictionary_copy[location.item.name])
                else:
                    locations_target.append(0)

        slot_data = {
            "options": {
                "auto_equip": self.multiworld.auto_equip[self.player].value,
                "lock_equip": self.multiworld.lock_equip[self.player].value,
                "no_weapon_requirements": self.multiworld.no_weapon_requirements[self.player].value,
                "death_link": self.multiworld.death_link[self.player].value,
                "no_spell_requirements": self.multiworld.no_spell_requirements[self.player].value,
                "no_equip_load": self.multiworld.no_equip_load[self.player].value,
            },
            "seed": self.multiworld.seed_name,  # to verify the server's multiworld
            "slot": self.multiworld.player_name[self.player],  # to connect to server
            "base_id": self.base_id,  # to merge location and items lists
            "locationsId": locations_id,
            "locationsAddress": locations_address,
            "locationsTarget": locations_target,
            "itemsId": items_id,
            "itemsAddress": items_address
        }

        return slot_data<|MERGE_RESOLUTION|>--- conflicted
+++ resolved
@@ -14,13 +14,8 @@
     irithyll_dungeon_table, profaned_capital_table, anor_londo_table, lothric_castle_table, grand_archives_table, \
     untended_graves_table, archdragon_peak_table, firelink_shrine_bell_tower_table, progressive_locations
 from ..AutoWorld import World, WebWorld
-<<<<<<< HEAD
-from BaseClasses import MultiWorld, Location, Region, Item, Entrance, Tutorial, ItemClassification
-from ..generic.Rules import set_rule
-=======
-from BaseClasses import MultiWorld, Location, Region, Item, RegionType, Entrance, Tutorial, ItemClassification
+from BaseClasses import MultiWorld, Region, Item, Entrance, Tutorial, ItemClassification
 from ..generic.Rules import set_rule, add_item_rule
->>>>>>> ff1f5569
 
 
 class DarkSouls3Web(WebWorld):
@@ -84,13 +79,8 @@
         return DarkSouls3Item(name, item_classification, data, self.player)
 
     def create_regions(self):
-<<<<<<< HEAD
-        menu_region = Region("Menu", self.player, self.multiworld)
+        menu_region = self.create_region("Menu", progressive_locations)
         self.multiworld.regions.append(menu_region)
-=======
-
-        menu_region = self.create_region("Menu", progressive_locations)
->>>>>>> ff1f5569
 
         # Create all Vanilla regions of Dark Souls III
         firelink_shrine_region = self.create_region("Firelink Shrine", fire_link_shrine_table)
