# world/dark_souls_3/__init__.py
import json
import os

from .Options import dark_souls_options
from .data.items_data import weapons_upgrade_5_table, weapons_upgrade_10_table, item_dictionary_table, key_items_list
from .data.locations_data import location_dictionary_table, cemetery_of_ash_table, fire_link_shrine_table, \
    high_wall_of_lothric, \
    undead_settlement_table, road_of_sacrifice_table, consumed_king_garden_table, cathedral_of_the_deep_table, \
    farron_keep_table, catacombs_of_carthus_table, smouldering_lake_table, irithyll_of_the_boreal_valley_table, \
    irithyll_dungeon_table, profaned_capital_table, anor_londo_table, lothric_castle_table, grand_archives_table, \
    untended_graves_table, archdragon_peak_table, firelink_shrine_bell_tower_table
from ..AutoWorld import World, WebWorld
from BaseClasses import MultiWorld, Location, Region, Item, Entrance, Tutorial, ItemClassification
from ..generic.Rules import set_rule


class DarkSouls3Web(WebWorld):
    bug_report_page = "https://github.com/Marechal-L/Dark-Souls-III-Archipelago-client/issues"
    setup_en = Tutorial(
        "Multiworld Setup Tutorial",
        "A guide to setting up the Archipelago Dark Souls III randomizer on your computer.",
        "English",
        "setup_en.md",
        "setup/en",
        ["Marech"]
    )

    setup_fr = Tutorial(
        setup_en.tutorial_name,
        setup_en.description,
        "Français",
        "setup_fr.md",
        "setup/fr",
        ["Marech"]
    )

    tutorials = [setup_en, setup_fr]


class DarkSouls3World(World):
    """
    Dark souls III is an Action role-playing game and is part of the Souls series developed by FromSoftware.
    Played in a third-person perspective, players have access to various weapons, armour, magic, and consumables that
    they can use to fight their enemies.
    """

    game: str = "Dark Souls III"
    option_definitions = dark_souls_options
    topology_present: bool = True
    remote_items: bool = False
    remote_start_inventory: bool = False
    web = DarkSouls3Web()
    data_version = 2
    base_id = 100000
    item_name_to_id = {name: id for id, name in enumerate(item_dictionary_table, base_id)}
    location_name_to_id = {name: id for id, name in enumerate(location_dictionary_table, base_id)}

    def __init__(self, world: MultiWorld, player: int):
        super().__init__(world, player)
        self.locked_items = []
        self.locked_locations = []
        self.main_path_locations = []

    def create_item(self, name: str) -> Item:
        data = self.item_name_to_id[name]

        if name in key_items_list:
            item_classification = ItemClassification.progression
        elif name in weapons_upgrade_5_table or name in weapons_upgrade_10_table:
            item_classification = ItemClassification.useful
        else:
            item_classification = ItemClassification.filler

        return DarkSouls3Item(name, item_classification, data, self.player)

    def create_regions(self):
        menu_region = Region("Menu", self.player, self.world)
        self.world.regions.append(menu_region)

        # Create all Vanilla regions of Dark Souls III
        cemetery_of_ash_region = self.create_region("Cemetery Of Ash", cemetery_of_ash_table)
        firelink_shrine_region = self.create_region("Firelink Shrine", fire_link_shrine_table)
        firelink_shrine_bell_tower_region = self.create_region("Firelink Shrine Bell Tower",
                                                               firelink_shrine_bell_tower_table)
        high_wall_of_lothric_region = self.create_region("High Wall of Lothric", high_wall_of_lothric)
        undead_settlement_region = self.create_region("Undead Settlement", undead_settlement_table)
        road_of_sacrifices_region = self.create_region("Road of Sacrifices", road_of_sacrifice_table)
        consumed_king_garden_region = self.create_region("Consumed King's Garden", consumed_king_garden_table)
        cathedral_of_the_deep_region = self.create_region("Cathedral of the Deep", cathedral_of_the_deep_table)
        farron_keep_region = self.create_region("Farron Keep", farron_keep_table)
        catacombs_of_carthus_region = self.create_region("Catacombs of Carthus", catacombs_of_carthus_table)
        smouldering_lake_region = self.create_region("Smouldering Lake", smouldering_lake_table)
        irithyll_of_the_boreal_valley_region = self.create_region("Irithyll of the Boreal Valley",
                                                                  irithyll_of_the_boreal_valley_table)
        irithyll_dungeon_region = self.create_region("Irithyll Dungeon", irithyll_dungeon_table)
        profaned_capital_region = self.create_region("Profaned Capital", profaned_capital_table)
        anor_londo_region = self.create_region("Anor Londo", anor_londo_table)
        lothric_castle_region = self.create_region("Lothric Castle", lothric_castle_table)
        grand_archives_region = self.create_region("Grand Archives", grand_archives_table)
        untended_graves_region = self.create_region("Untended Graves", untended_graves_table)
        archdragon_peak_region = self.create_region("Archdragon Peak", archdragon_peak_table)
        kiln_of_the_first_flame_region = self.create_region("Kiln Of The First Flame", None)

        # Create the entrance to connect those regions
        menu_region.exits.append(Entrance(self.player, "New Game", menu_region))
        self.world.get_entrance("New Game", self.player).connect(cemetery_of_ash_region)
        cemetery_of_ash_region.exits.append(Entrance(self.player, "Goto Firelink Shrine", cemetery_of_ash_region))
        self.world.get_entrance("Goto Firelink Shrine", self.player).connect(firelink_shrine_region)
        firelink_shrine_region.exits.append(Entrance(self.player, "Goto High Wall of Lothric",
                                                     firelink_shrine_region))
        firelink_shrine_region.exits.append(Entrance(self.player, "Goto Kiln Of The First Flame",
                                                     firelink_shrine_region))
        firelink_shrine_region.exits.append(Entrance(self.player, "Goto Bell Tower",
                                                     firelink_shrine_region))
        self.world.get_entrance("Goto High Wall of Lothric", self.player).connect(high_wall_of_lothric_region)
        self.world.get_entrance("Goto Kiln Of The First Flame", self.player).connect(kiln_of_the_first_flame_region)
        self.world.get_entrance("Goto Bell Tower", self.player).connect(firelink_shrine_bell_tower_region)
        high_wall_of_lothric_region.exits.append(Entrance(self.player, "Goto Undead Settlement",
                                                          high_wall_of_lothric_region))
        high_wall_of_lothric_region.exits.append(Entrance(self.player, "Goto Lothric Castle",
                                                          high_wall_of_lothric_region))
        self.world.get_entrance("Goto Undead Settlement", self.player).connect(undead_settlement_region)
        self.world.get_entrance("Goto Lothric Castle", self.player).connect(lothric_castle_region)
        undead_settlement_region.exits.append(Entrance(self.player, "Goto Road Of Sacrifices",
                                                       undead_settlement_region))
        self.world.get_entrance("Goto Road Of Sacrifices", self.player).connect(road_of_sacrifices_region)
        road_of_sacrifices_region.exits.append(Entrance(self.player, "Goto Cathedral", road_of_sacrifices_region))
        road_of_sacrifices_region.exits.append(Entrance(self.player, "Goto Farron keep", road_of_sacrifices_region))
        self.world.get_entrance("Goto Cathedral", self.player).connect(cathedral_of_the_deep_region)
        self.world.get_entrance("Goto Farron keep", self.player).connect(farron_keep_region)
        farron_keep_region.exits.append(Entrance(self.player, "Goto Carthus catacombs", farron_keep_region))
        self.world.get_entrance("Goto Carthus catacombs", self.player).connect(catacombs_of_carthus_region)
        catacombs_of_carthus_region.exits.append(Entrance(self.player, "Goto Irithyll of the boreal",
                                                          catacombs_of_carthus_region))
        catacombs_of_carthus_region.exits.append(Entrance(self.player, "Goto Smouldering Lake",
                                                          catacombs_of_carthus_region))
        self.world.get_entrance("Goto Irithyll of the boreal", self.player).\
            connect(irithyll_of_the_boreal_valley_region)
        self.world.get_entrance("Goto Smouldering Lake", self.player).connect(smouldering_lake_region)
        irithyll_of_the_boreal_valley_region.exits.append(Entrance(self.player, "Goto Irithyll dungeon",
                                                                   irithyll_of_the_boreal_valley_region))
        irithyll_of_the_boreal_valley_region.exits.append(Entrance(self.player, "Goto Anor Londo",
                                                                   irithyll_of_the_boreal_valley_region))
        self.world.get_entrance("Goto Irithyll dungeon", self.player).connect(irithyll_dungeon_region)
        self.world.get_entrance("Goto Anor Londo", self.player).connect(anor_londo_region)
        irithyll_dungeon_region.exits.append(Entrance(self.player, "Goto Archdragon peak", irithyll_dungeon_region))
        irithyll_dungeon_region.exits.append(Entrance(self.player, "Goto Profaned capital", irithyll_dungeon_region))
        self.world.get_entrance("Goto Archdragon peak", self.player).connect(archdragon_peak_region)
        self.world.get_entrance("Goto Profaned capital", self.player).connect(profaned_capital_region)
        lothric_castle_region.exits.append(Entrance(self.player, "Goto Consumed King Garden", lothric_castle_region))
        lothric_castle_region.exits.append(Entrance(self.player, "Goto Grand Archives", lothric_castle_region))
        self.world.get_entrance("Goto Consumed King Garden", self.player).connect(consumed_king_garden_region)
        self.world.get_entrance("Goto Grand Archives", self.player).connect(grand_archives_region)
        consumed_king_garden_region.exits.append(Entrance(self.player, "Goto Untended Graves",
                                                          consumed_king_garden_region))
        self.world.get_entrance("Goto Untended Graves", self.player).connect(untended_graves_region)

    # For each region, add the associated locations retrieved from the corresponding location_table
    def create_region(self, region_name, location_table) -> Region:
<<<<<<< HEAD
        new_region = Region(region_name, self.player, self.world)
=======
        new_region = Region(region_name, RegionType.Generic, region_name, self.player, self.world)
>>>>>>> b14d694e
        if location_table:
            for name, address in location_table.items():
                location = DarkSouls3Location(self.player, name, self.location_name_to_id[name], new_region)
                new_region.locations.append(location)
        self.world.regions.append(new_region)
        return new_region

    def create_items(self):
        for name, address in self.item_name_to_id.items():
            # Specific items will be included in the item pool under certain conditions. See generate_basic
            if name != "Basin of Vows":
                self.world.itempool += [self.create_item(name)]

    def generate_early(self):
        pass

    def set_rules(self) -> None:

        # Define the access rules to the entrances
        set_rule(self.world.get_entrance("Goto Bell Tower", self.player),
                 lambda state: state.has("Tower Key", self.player))
        set_rule(self.world.get_entrance("Goto Undead Settlement", self.player),
                 lambda state: state.has("Small Lothric Banner", self.player))
        set_rule(self.world.get_entrance("Goto Lothric Castle", self.player),
                 lambda state: state.has("Basin of Vows", self.player))
        set_rule(self.world.get_entrance("Goto Irithyll of the boreal", self.player),
                 lambda state: state.has("Small Doll", self.player))
        set_rule(self.world.get_entrance("Goto Archdragon peak", self.player),
                 lambda state: state.can_reach("CKG: Soul of Consumed Oceiros", "Location", self.player))
        set_rule(self.world.get_entrance("Goto Profaned capital", self.player),
                 lambda state: state.has("Storm Ruler", self.player))
        set_rule(self.world.get_entrance("Goto Grand Archives", self.player),
                 lambda state: state.has("Grand Archives Key", self.player))
        set_rule(self.world.get_entrance("Goto Kiln Of The First Flame", self.player),
                 lambda state: state.has("Cinders of a Lord - Abyss Watcher", self.player) and
                 state.has("Cinders of a Lord - Yhorm the Giant", self.player) and
                 state.has("Cinders of a Lord - Aldrich", self.player) and
                 state.has("Cinders of a Lord - Lothric Prince", self.player))

        # Define the access rules to some specific locations
        set_rule(self.world.get_location("HWL: Soul of the Dancer", self.player),
                 lambda state: state.has("Basin of Vows", self.player))
        set_rule(self.world.get_location("HWL: Greirat's Ashes", self.player),
                 lambda state: state.has("Cell Key", self.player))
        set_rule(self.world.get_location("ID: Bellowing Dragoncrest Ring", self.player),
                 lambda state: state.has("Jailbreaker's Key", self.player))
        set_rule(self.world.get_location("ID: Prisoner Chief's Ashes", self.player),
                 lambda state: state.has("Jailer's Key Ring", self.player))
        set_rule(self.world.get_location("ID: Covetous Gold Serpent Ring", self.player),
                 lambda state: state.has("Old Cell Key", self.player))
        black_hand_gotthard_corpse_rule = lambda state: \
            (state.can_reach("AL: Cinders of a Lord - Aldrich", "Location", self.player) and
             state.can_reach("PC: Cinders of a Lord - Yhorm the Giant", "Location", self.player))
        set_rule(self.world.get_location("LC: Grand Archives Key", self.player), black_hand_gotthard_corpse_rule)
        set_rule(self.world.get_location("LC: Gotthard Twinswords", self.player), black_hand_gotthard_corpse_rule)

        self.world.completion_condition[self.player] = lambda state: \
            state.has("Cinders of a Lord - Abyss Watcher", self.player) and \
            state.has("Cinders of a Lord - Yhorm the Giant", self.player) and \
            state.has("Cinders of a Lord - Aldrich", self.player) and \
            state.has("Cinders of a Lord - Lothric Prince", self.player)

    def generate_basic(self):
        # Depending on the specified option, add the Basin of Vows to a specific location or to the item pool
        item = self.create_item("Basin of Vows")
        if self.world.late_basin_of_vows[self.player]:
            self.world.get_location("IBV: Soul of Pontiff Sulyvahn", self.player).place_locked_item(item)
        else:
            self.world.itempool += [item]

        # Fill item pool with additional items
        item_pool_len = self.item_name_to_id.__len__()
        total_required_locations = self.location_name_to_id.__len__()
        for i in range(item_pool_len, total_required_locations):
            self.world.itempool += [self.create_item("Soul of an Intrepid Hero")]

    def generate_output(self, output_directory: str):
        # Depending on the specified option, modify items hexadecimal value to add an upgrade level
        item_dictionary = item_dictionary_table.copy()
        if self.world.randomize_weapons_level[self.player]:
            # Randomize some weapons upgrades
            for name in weapons_upgrade_5_table.keys():
                if self.world.random.randint(0, 100) < 33:
                    value = self.world.random.randint(1, 5)
                    item_dictionary[name] += value

            for name in weapons_upgrade_10_table.keys():
                if self.world.random.randint(0, 100) < 33:
                    value = self.world.random.randint(1, 10)
                    item_dictionary[name] += value

        # Create the mandatory lists to generate the player's output file
        items_id = []
        items_address = []
        locations_id = []
        locations_address = []
        locations_target = []
        for location in self.world.get_filled_locations():
            if location.item.player == self.player:
                items_id.append(location.item.code)
                items_address.append(item_dictionary[location.item.name])

            if location.player == self.player:
                locations_address.append(location_dictionary_table[location.name])
                locations_id.append(location.address)
                if location.item.player == self.player:
                    locations_target.append(item_dictionary[location.item.name])
                else:
                    locations_target.append(0)

        data = {
            "options": {
                "auto_equip": self.world.auto_equip[self.player].value,
                "lock_equip": self.world.lock_equip[self.player].value,
                "no_weapon_requirements": self.world.no_weapon_requirements[self.player].value,
            },
            "seed": self.world.seed_name,  # to verify the server's multiworld
            "slot": self.world.player_name[self.player],  # to connect to server
            "base_id": self.base_id,  # to merge location and items lists
            "locationsId": locations_id,
            "locationsAddress": locations_address,
            "locationsTarget": locations_target,
            "itemsId": items_id,
            "itemsAddress": items_address
        }

        # generate the file
        filename = f"AP-{self.world.seed_name}-P{self.player}-{self.world.player_name[self.player]}.json"
        with open(os.path.join(output_directory, filename), 'w') as outfile:
            json.dump(data, outfile)


class DarkSouls3Location(Location):
    game: str = "Dark Souls III"


class DarkSouls3Item(Item):
    game: str = "Dark Souls III"<|MERGE_RESOLUTION|>--- conflicted
+++ resolved
@@ -158,11 +158,7 @@
 
     # For each region, add the associated locations retrieved from the corresponding location_table
     def create_region(self, region_name, location_table) -> Region:
-<<<<<<< HEAD
         new_region = Region(region_name, self.player, self.world)
-=======
-        new_region = Region(region_name, RegionType.Generic, region_name, self.player, self.world)
->>>>>>> b14d694e
         if location_table:
             for name, address in location_table.items():
                 location = DarkSouls3Location(self.player, name, self.location_name_to_id[name], new_region)
