from typing import List, Set, Dict, Tuple, Optional, Callable
<<<<<<< HEAD
from BaseClasses import CollectionState, MultiWorld, Region, Entrance, Location, RegionType
=======
from BaseClasses import MultiWorld, Region, Entrance, Location
>>>>>>> a85ca9cc
from .Options import is_option_enabled
from .Locations import LocationData
from .PreCalculatedWeights import PreCalculatedWeights
from .LogicExtensions import TimespinnerLogic

def create_regions(world: MultiWorld, player: int, locations: Tuple[LocationData, ...], location_cache: List[Location],
            precalculated_weights: PreCalculatedWeights):

    locations_per_region = get_locations_per_region(locations)

    regions = [
        create_region(world, player, locations_per_region, location_cache, 'Menu'),
        create_region(world, player, locations_per_region, location_cache, 'Tutorial'),
        create_region(world, player, locations_per_region, location_cache, 'Lake desolation'),
        create_region(world, player, locations_per_region, location_cache, 'Upper lake desolation'),
        create_region(world, player, locations_per_region, location_cache, 'Lower lake desolation'),
        create_region(world, player, locations_per_region, location_cache, 'Eastern lake desolation'),
        create_region(world, player, locations_per_region, location_cache, 'Library'),
        create_region(world, player, locations_per_region, location_cache, 'Library top'),
        create_region(world, player, locations_per_region, location_cache, 'Varndagroth tower left'),
        create_region(world, player, locations_per_region, location_cache, 'Varndagroth tower right (upper)'),
        create_region(world, player, locations_per_region, location_cache, 'Varndagroth tower right (lower)'),
        create_region(world, player, locations_per_region, location_cache, 'Varndagroth tower right (elevator)'),
        create_region(world, player, locations_per_region, location_cache, 'Sealed Caves (Sirens)'),
        create_region(world, player, locations_per_region, location_cache, 'Military Fortress'),
        create_region(world, player, locations_per_region, location_cache, 'Military Fortress (hangar)'),
        create_region(world, player, locations_per_region, location_cache, 'The lab'),
        create_region(world, player, locations_per_region, location_cache, 'The lab (power off)'),
        create_region(world, player, locations_per_region, location_cache, 'The lab (upper)'),
        create_region(world, player, locations_per_region, location_cache, 'Emperors tower'),
        create_region(world, player, locations_per_region, location_cache, 'Skeleton Shaft'),
        create_region(world, player, locations_per_region, location_cache, 'Sealed Caves (upper)'),
        create_region(world, player, locations_per_region, location_cache, 'Sealed Caves (Xarion)'),
        create_region(world, player, locations_per_region, location_cache, 'Refugee Camp'),
        create_region(world, player, locations_per_region, location_cache, 'Forest'),
        create_region(world, player, locations_per_region, location_cache, 'Left Side forest Caves'),
        create_region(world, player, locations_per_region, location_cache, 'Upper Lake Serene'),
        create_region(world, player, locations_per_region, location_cache, 'Lower Lake Serene'),
        create_region(world, player, locations_per_region, location_cache, 'Caves of Banishment (upper)'),
        create_region(world, player, locations_per_region, location_cache, 'Caves of Banishment (Maw)'),
        create_region(world, player, locations_per_region, location_cache, 'Caves of Banishment (Sirens)'),
        create_region(world, player, locations_per_region, location_cache, 'Castle Ramparts'),
        create_region(world, player, locations_per_region, location_cache, 'Castle Keep'),
        create_region(world, player, locations_per_region, location_cache, 'Castle Basement'),
        create_region(world, player, locations_per_region, location_cache, 'Royal towers (lower)'),
        create_region(world, player, locations_per_region, location_cache, 'Royal towers'),
        create_region(world, player, locations_per_region, location_cache, 'Royal towers (upper)'),
        create_region(world, player, locations_per_region, location_cache, 'Temporal Gyre'),
        create_region(world, player, locations_per_region, location_cache, 'Ancient Pyramid (entrance)'),
        create_region(world, player, locations_per_region, location_cache, 'Ancient Pyramid (left)'),
        create_region(world, player, locations_per_region, location_cache, 'Ancient Pyramid (right)'),
        create_region(world, player, locations_per_region, location_cache, 'Space time continuum')
    ]

    if is_option_enabled(world, player, "GyreArchives"):
        regions.extend([
            create_region(world, player, locations_per_region, location_cache, 'Ravenlord\'s Lair'),
            create_region(world, player, locations_per_region, location_cache, 'Ifrit\'s Lair'),
        ])

    if __debug__:
        throwIfAnyLocationIsNotAssignedToARegion(regions, locations_per_region.keys())
        
    world.regions += regions

    connectStartingRegion(world, player)

    flooded: PreCalculatedWeights = precalculated_weights
    logic = TimespinnerLogic(world, player, precalculated_weights)
    names: Dict[str, int] = {}

    connect(world, player, names, 'Lake desolation', 'Lower lake desolation', lambda state: logic.has_timestop(state) or state.has('Talaria Attachment', player) or flooded.flood_lake_desolation)
    connect(world, player, names, 'Lake desolation', 'Upper lake desolation', lambda state: logic.has_fire(state) and state.can_reach('Upper Lake Serene', 'Region', player))
    connect(world, player, names, 'Lake desolation', 'Skeleton Shaft', lambda state: logic.has_doublejump(state) or flooded.flood_lake_desolation)
    connect(world, player, names, 'Lake desolation', 'Space time continuum', logic.has_teleport)
    connect(world, player, names, 'Upper lake desolation', 'Lake desolation')
    connect(world, player, names, 'Upper lake desolation', 'Eastern lake desolation')
    connect(world, player, names, 'Lower lake desolation', 'Lake desolation') 
    connect(world, player, names, 'Lower lake desolation', 'Eastern lake desolation')
    connect(world, player, names, 'Eastern lake desolation', 'Space time continuum', logic.has_teleport)
    connect(world, player, names, 'Eastern lake desolation', 'Library')
    connect(world, player, names, 'Eastern lake desolation', 'Lower lake desolation')
    connect(world, player, names, 'Eastern lake desolation', 'Upper lake desolation', lambda state: logic.has_fire(state) and state.can_reach('Upper Lake Serene', 'Region', player))
    connect(world, player, names, 'Library', 'Eastern lake desolation')
    connect(world, player, names, 'Library', 'Library top', lambda state: logic.has_doublejump(state) or state.has('Talaria Attachment', player)) 
    connect(world, player, names, 'Library', 'Varndagroth tower left', logic.has_keycard_D)
    connect(world, player, names, 'Library', 'Space time continuum', logic.has_teleport)
    connect(world, player, names, 'Library top', 'Library')
    connect(world, player, names, 'Varndagroth tower left', 'Library')
    connect(world, player, names, 'Varndagroth tower left', 'Varndagroth tower right (upper)', logic.has_keycard_C)
    connect(world, player, names, 'Varndagroth tower left', 'Varndagroth tower right (lower)', logic.has_keycard_B)
    connect(world, player, names, 'Varndagroth tower left', 'Sealed Caves (Sirens)', lambda state: logic.has_keycard_B(state) and state.has('Elevator Keycard', player))
    connect(world, player, names, 'Varndagroth tower left', 'Refugee Camp', lambda state: state.has('Timespinner Wheel', player) and state.has('Timespinner Spindle', player))
    connect(world, player, names, 'Varndagroth tower right (upper)', 'Varndagroth tower left')
    connect(world, player, names, 'Varndagroth tower right (upper)', 'Varndagroth tower right (elevator)', lambda state: state.has('Elevator Keycard', player))
    connect(world, player, names, 'Varndagroth tower right (elevator)', 'Varndagroth tower right (upper)')
    connect(world, player, names, 'Varndagroth tower right (elevator)', 'Varndagroth tower right (lower)')
    connect(world, player, names, 'Varndagroth tower right (lower)', 'Varndagroth tower left', logic.has_keycard_B)
    connect(world, player, names, 'Varndagroth tower right (lower)', 'Varndagroth tower right (elevator)', lambda state: state.has('Elevator Keycard', player))
    connect(world, player, names, 'Varndagroth tower right (lower)', 'Sealed Caves (Sirens)', lambda state: logic.has_keycard_B(state) and state.has('Elevator Keycard', player))
    connect(world, player, names, 'Varndagroth tower right (lower)', 'Military Fortress', logic.can_kill_all_3_bosses)
    connect(world, player, names, 'Varndagroth tower right (lower)', 'Space time continuum', logic.has_teleport)
    connect(world, player, names, 'Sealed Caves (Sirens)', 'Varndagroth tower left', lambda state: state.has('Elevator Keycard', player))
    connect(world, player, names, 'Sealed Caves (Sirens)', 'Varndagroth tower right (lower)', lambda state: state.has('Elevator Keycard', player))
    connect(world, player, names, 'Sealed Caves (Sirens)', 'Space time continuum', logic.has_teleport)
    connect(world, player, names, 'Military Fortress', 'Varndagroth tower right (lower)', logic.can_kill_all_3_bosses)
    connect(world, player, names, 'Military Fortress', 'Temporal Gyre', lambda state: state.has('Timespinner Wheel', player))
    connect(world, player, names, 'Military Fortress', 'Military Fortress (hangar)', logic.has_doublejump)
    connect(world, player, names, 'Military Fortress (hangar)', 'Military Fortress')
    connect(world, player, names, 'Military Fortress (hangar)', 'The lab', lambda state: logic.has_keycard_B(state) and logic.has_doublejump(state))
    connect(world, player, names, 'Temporal Gyre', 'Military Fortress')
    connect(world, player, names, 'The lab', 'Military Fortress')
    connect(world, player, names, 'The lab', 'The lab (power off)', logic.has_doublejump_of_npc)
    connect(world, player, names, 'The lab (power off)', 'The lab')
    connect(world, player, names, 'The lab (power off)', 'The lab (upper)', logic.has_forwarddash_doublejump)
    connect(world, player, names, 'The lab (upper)', 'The lab (power off)')
    connect(world, player, names, 'The lab (upper)', 'Emperors tower', logic.has_forwarddash_doublejump)
    connect(world, player, names, 'The lab (upper)', 'Ancient Pyramid (entrance)', lambda state: state.has_all({'Timespinner Wheel', 'Timespinner Spindle', 'Timespinner Gear 1', 'Timespinner Gear 2', 'Timespinner Gear 3'}, player))
    connect(world, player, names, 'Emperors tower', 'The lab (upper)')
    connect(world, player, names, 'Skeleton Shaft', 'Lake desolation')
    connect(world, player, names, 'Skeleton Shaft', 'Sealed Caves (upper)', logic.has_keycard_A)
    connect(world, player, names, 'Skeleton Shaft', 'Space time continuum', logic.has_teleport)
    connect(world, player, names, 'Sealed Caves (upper)', 'Skeleton Shaft')
    connect(world, player, names, 'Sealed Caves (upper)', 'Sealed Caves (Xarion)', lambda state: logic.has_teleport(state) or logic.has_doublejump(state))
    connect(world, player, names, 'Sealed Caves (Xarion)', 'Sealed Caves (upper)', logic.has_doublejump)
    connect(world, player, names, 'Sealed Caves (Xarion)', 'Space time continuum', logic.has_teleport)
    connect(world, player, names, 'Refugee Camp', 'Forest')
    #connect(world, player, names, 'Refugee Camp', 'Library', lambda state: not is_option_enabled(world, player, "Inverted"))
    connect(world, player, names, 'Refugee Camp', 'Space time continuum', logic.has_teleport)
    connect(world, player, names, 'Forest', 'Refugee Camp')
    connect(world, player, names, 'Forest', 'Left Side forest Caves', lambda state: state.has('Talaria Attachment', player) or logic.has_timestop(state))
    connect(world, player, names, 'Forest', 'Caves of Banishment (Sirens)')
    connect(world, player, names, 'Forest', 'Castle Ramparts')
    connect(world, player, names, 'Left Side forest Caves', 'Forest')
    connect(world, player, names, 'Left Side forest Caves', 'Upper Lake Serene', logic.has_timestop)
    connect(world, player, names, 'Left Side forest Caves', 'Lower Lake Serene', lambda state: state.has('Water Mask', player) or flooded.dry_lake_serene)
    connect(world, player, names, 'Left Side forest Caves', 'Space time continuum', logic.has_teleport)
    connect(world, player, names, 'Upper Lake Serene', 'Left Side forest Caves')
    connect(world, player, names, 'Upper Lake Serene', 'Lower Lake Serene', lambda state: state.has('Water Mask', player))
    connect(world, player, names, 'Lower Lake Serene', 'Upper Lake Serene')
    connect(world, player, names, 'Lower Lake Serene', 'Left Side forest Caves')
    connect(world, player, names, 'Lower Lake Serene', 'Caves of Banishment (upper)')
    connect(world, player, names, 'Caves of Banishment (upper)', 'Upper Lake Serene', lambda state: state.has('Water Mask', player) or flooded.dry_lake_serene)
    connect(world, player, names, 'Caves of Banishment (upper)', 'Caves of Banishment (Maw)', lambda state: logic.has_doublejump(state) or state.has_any({'Gas Mask', 'Twin Pyramid Key'}, player))
    connect(world, player, names, 'Caves of Banishment (upper)', 'Space time continuum', logic.has_teleport)
    connect(world, player, names, 'Caves of Banishment (Maw)', 'Caves of Banishment (upper)', lambda state: logic.has_doublejump(state) if not flooded.flood_maw else state.has('Water Mask', player))
    connect(world, player, names, 'Caves of Banishment (Maw)', 'Caves of Banishment (Sirens)', lambda state: state.has('Gas Mask', player))
    connect(world, player, names, 'Caves of Banishment (Maw)', 'Space time continuum', logic.has_teleport)
    connect(world, player, names, 'Caves of Banishment (Sirens)', 'Forest')
    connect(world, player, names, 'Castle Ramparts', 'Forest')
    connect(world, player, names, 'Castle Ramparts', 'Castle Keep')
    connect(world, player, names, 'Castle Ramparts', 'Space time continuum', logic.has_teleport)
    connect(world, player, names, 'Castle Keep', 'Castle Ramparts')
    connect(world, player, names, 'Castle Keep', 'Castle Basement', lambda state: state.has('Water Mask', player) or not flooded.flood_basement)
    connect(world, player, names, 'Castle Keep', 'Royal towers (lower)', logic.has_doublejump)
    connect(world, player, names, 'Castle Keep', 'Space time continuum', logic.has_teleport)
    connect(world, player, names, 'Royal towers (lower)', 'Castle Keep')
    connect(world, player, names, 'Royal towers (lower)', 'Royal towers', lambda state: state.has('Timespinner Wheel', player) or logic.has_forwarddash_doublejump(state))
    connect(world, player, names, 'Royal towers (lower)', 'Space time continuum',logic.has_teleport)
    connect(world, player, names, 'Royal towers', 'Royal towers (lower)')
    connect(world, player, names, 'Royal towers', 'Royal towers (upper)', logic.has_doublejump)
    connect(world, player, names, 'Royal towers (upper)', 'Royal towers')
    #connect(world, player, names, 'Ancient Pyramid (entrance)', 'The lab (upper)', lambda state: not is_option_enabled(world, player, "EnterSandman"))
    connect(world, player, names, 'Ancient Pyramid (entrance)', 'Ancient Pyramid (left)', logic.has_doublejump)
    connect(world, player, names, 'Ancient Pyramid (left)', 'Ancient Pyramid (entrance)')
    connect(world, player, names, 'Ancient Pyramid (left)', 'Ancient Pyramid (right)', lambda state: logic.has_upwarddash(state) or flooded.flood_pyramid_shaft)
    connect(world, player, names, 'Ancient Pyramid (right)', 'Ancient Pyramid (left)', lambda state: logic.has_upwarddash(state) or flooded.flood_pyramid_shaft)
    connect(world, player, names, 'Space time continuum', 'Lake desolation', lambda state: logic.can_teleport_to(state, "Present", "GateLakeDesolation"))
    connect(world, player, names, 'Space time continuum', 'Lower lake desolation', lambda state: logic.can_teleport_to(state, "Present", "GateKittyBoss"))
    connect(world, player, names, 'Space time continuum', 'Library', lambda state: logic.can_teleport_to(state, "Present", "GateLeftLibrary"))
    connect(world, player, names, 'Space time continuum', 'Varndagroth tower right (lower)', lambda state: logic.can_teleport_to(state, "Present", "GateMilitaryGate"))
    connect(world, player, names, 'Space time continuum', 'Skeleton Shaft', lambda state: logic.can_teleport_to(state, "Present", "GateSealedCaves"))
    connect(world, player, names, 'Space time continuum', 'Sealed Caves (Sirens)', lambda state: logic.can_teleport_to(state, "Present", "GateSealedSirensCave"))
    connect(world, player, names, 'Space time continuum', 'Upper Lake Serene', lambda state: logic.can_teleport_to(state, "Past", "GateLakeSereneLeft"))
    connect(world, player, names, 'Space time continuum', 'Left Side forest Caves', lambda state: logic.can_teleport_to(state, "Past", "GateLakeSereneRight"))
    connect(world, player, names, 'Space time continuum', 'Refugee Camp', lambda state: logic.can_teleport_to(state, "Past", "GateAccessToPast"))
    connect(world, player, names, 'Space time continuum', 'Castle Ramparts', lambda state: logic.can_teleport_to(state, "Past", "GateCastleRamparts"))
    connect(world, player, names, 'Space time continuum', 'Castle Keep', lambda state: logic.can_teleport_to(state, "Past", "GateCastleKeep"))
    connect(world, player, names, 'Space time continuum', 'Royal towers (lower)', lambda state: logic.can_teleport_to(state, "Past", "GateRoyalTowers"))
    connect(world, player, names, 'Space time continuum', 'Caves of Banishment (Maw)', lambda state: logic.can_teleport_to(state, "Past", "GateMaw"))
    connect(world, player, names, 'Space time continuum', 'Caves of Banishment (upper)', lambda state: logic.can_teleport_to(state, "Past", "GateCavesOfBanishment"))
    connect(world, player, names, 'Space time continuum', 'Ancient Pyramid (entrance)', lambda state: logic.can_teleport_to(state, "Time", "GateGyre") or (not is_option_enabled(world, player, "UnchainedKeys") and is_option_enabled(world, player, "EnterSandman")))
    connect(world, player, names, 'Space time continuum', 'Ancient Pyramid (left)', lambda state: logic.can_teleport_to(state, "Time", "GateLeftPyramid"))
    connect(world, player, names, 'Space time continuum', 'Ancient Pyramid (right)', lambda state: logic.can_teleport_to(state, "Time", "GateRightPyramid"))

    if is_option_enabled(world, player, "GyreArchives"):
        connect(world, player, names, 'The lab (upper)', 'Ravenlord\'s Lair', lambda state: state.has('Merchant Crow', player))
        connect(world, player, names, 'Ravenlord\'s Lair', 'The lab (upper)')
        connect(world, player, names, 'Library top', 'Ifrit\'s Lair', lambda state: state.has('Kobo', player) and state.can_reach('Refugee Camp', 'Region', player))
        connect(world, player, names, 'Ifrit\'s Lair', 'Library top')

def throwIfAnyLocationIsNotAssignedToARegion(regions: List[Region], regionNames: Set[str]):
    existingRegions: Set[str] = set()

    for region in regions:
        existingRegions.add(region.name)

    if (regionNames - existingRegions):
        raise Exception("Timespinner: the following regions are used in locations: {}, but no such region exists".format(regionNames - existingRegions))


def create_location(player: int, location_data: LocationData, region: Region, location_cache: List[Location]) -> Location:
    location = Location(player, location_data.name, location_data.code, region)
    location.access_rule = location_data.rule

    if id is None:
        location.event = True
        location.locked = True

    location_cache.append(location)

    return location


def create_region(world: MultiWorld, player: int, locations_per_region: Dict[str, List[LocationData]], location_cache: List[Location], name: str) -> Region:
    region = Region(name, player, world)

    if name in locations_per_region:
        for location_data in locations_per_region[name]:
            location = create_location(player, location_data, region, location_cache)
            region.locations.append(location)

    return region


def connectStartingRegion(world: MultiWorld, player: int):
    menu = world.get_region('Menu', player)
    tutorial = world.get_region('Tutorial', player)
    space_time_continuum = world.get_region('Space time continuum', player)

    if is_option_enabled(world, player, "Inverted"):
        starting_region = world.get_region('Refugee Camp', player)
    else:
        starting_region = world.get_region('Lake desolation', player)

    menu_to_tutorial = Entrance(player, 'Tutorial', menu)
    menu_to_tutorial.connect(tutorial)
    menu.exits.append(menu_to_tutorial)

    tutorial_to_start = Entrance(player, 'Start Game', tutorial)
    tutorial_to_start.connect(starting_region)
    tutorial.exits.append(tutorial_to_start)

    teleport_back_to_start = Entrance(player, 'Teleport back to start', space_time_continuum)
    teleport_back_to_start.connect(starting_region)
    space_time_continuum.exits.append(teleport_back_to_start)


def connect(world: MultiWorld, player: int, used_names: Dict[str, int], source: str, target: str, 
        rule: Optional[Callable[[CollectionState], bool]] = None):
    sourceRegion = world.get_region(source, player)
    targetRegion = world.get_region(target, player)

    if target not in used_names:
        used_names[target] = 1
        name = target
    else:
        used_names[target] += 1
        name = target + (' ' * used_names[target])

    connection = Entrance(player, name, sourceRegion)

    if rule:
        connection.access_rule = rule

    sourceRegion.exits.append(connection)
    connection.connect(targetRegion)


def get_locations_per_region(locations: Tuple[LocationData, ...]) -> Dict[str, List[LocationData]]:
    per_region: Dict[str, List[LocationData]]  = {}

    for location in locations:
        per_region.setdefault(location.region, []).append(location)

    return per_region<|MERGE_RESOLUTION|>--- conflicted
+++ resolved
@@ -1,9 +1,5 @@
 from typing import List, Set, Dict, Tuple, Optional, Callable
-<<<<<<< HEAD
-from BaseClasses import CollectionState, MultiWorld, Region, Entrance, Location, RegionType
-=======
-from BaseClasses import MultiWorld, Region, Entrance, Location
->>>>>>> a85ca9cc
+from BaseClasses import CollectionState, MultiWorld, Region, Entrance, Location
 from .Options import is_option_enabled
 from .Locations import LocationData
 from .PreCalculatedWeights import PreCalculatedWeights
