--- conflicted
+++ resolved
@@ -188,13 +188,10 @@
     Portal(name="Temple Door Exit", region="Sealed Temple",
            destination="Overworld Redux", tag="_main", direction=Direction.south),
 
-<<<<<<< HEAD
     Portal(name="Forest Belltower to Fortress", region="Forest Belltower Main",
            destination="Fortress Courtyard", tag="_", direction=Direction.north),
-=======
     Portal(name="Forest Belltower to Fortress", region="Forest Belltower Main behind bushes",
-           destination="Fortress Courtyard", tag="_"),
->>>>>>> 3bcc86f5
+           destination="Fortress Courtyard", tag="_", direction=Direction.north),
     Portal(name="Forest Belltower to Forest", region="Forest Belltower Lower",
            destination="East Forest Redux", tag="_", direction=Direction.south),
     Portal(name="Forest Belltower to Overworld", region="Forest Belltower Main",
@@ -238,15 +235,9 @@
            destination="Forest Boss Room", tag="_", direction=Direction.north),
 
     Portal(name="Guard House 2 Lower Exit", region="Guard House 2 Lower",
-<<<<<<< HEAD
            destination="East Forest Redux", tag="_lower", direction=Direction.south),
-    Portal(name="Guard House 2 Upper Exit", region="Guard House 2 Upper",
+    Portal(name="Guard House 2 Upper Exit", region="Guard House 2 Upper before bushes",
            destination="East Forest Redux", tag="_upper", direction=Direction.west),
-=======
-           destination="East Forest Redux", tag="_lower"),
-    Portal(name="Guard House 2 Upper Exit", region="Guard House 2 Upper before bushes",
-           destination="East Forest Redux", tag="_upper"),
->>>>>>> 3bcc86f5
 
     Portal(name="Guard Captain Room Non-Gate Exit", region="Forest Boss Room",
            destination="East Forest Redux Laddercave", tag="_", direction=Direction.south),
