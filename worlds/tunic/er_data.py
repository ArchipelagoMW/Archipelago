--- conflicted
+++ resolved
@@ -1065,16 +1065,11 @@
         "Guard House 1 East":
             [["Hyperdash"], ["LS1"]],
     },
-<<<<<<< HEAD
     "Guard House 2 Upper before bushes": {
         "Guard House 2 Upper after bushes":
             [],
     },
     "Guard House 2 Upper after bushes": {
-=======
-
-    "Guard House 2 Upper": {
->>>>>>> 728d2492
         "Guard House 2 Lower":
             [],
         "Guard House 2 Upper before bushes":
