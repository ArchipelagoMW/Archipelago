--- conflicted
+++ resolved
@@ -111,7 +111,6 @@
     ut_can_gen_without_yaml = True  # class var that tells it to ignore the player yaml
 
     def generate_early(self) -> None:
-<<<<<<< HEAD
         if self.options.all_random:
             for option_name in (attr.name for attr in fields(TunicOptions)
                                 if attr not in fields(PerGameCommonOptions)):
@@ -125,10 +124,9 @@
                         option.value = self.random.randint(option.range_start, option.range_end)
                     else:
                         option.value = self.random.choice(list(option.name_lookup))
-=======
+
         check_options(self)
 
->>>>>>> 61afe76e
         if self.options.logic_rules >= LogicRules.option_no_major_glitches:
             self.options.laurels_zips.value = LaurelsZips.option_true
             self.options.ice_grappling.value = IceGrappling.option_medium
