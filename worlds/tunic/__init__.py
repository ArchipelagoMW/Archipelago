--- conflicted
+++ resolved
@@ -481,16 +481,8 @@
         self.fill_items = []
         if self.options.local_fill > 0 and self.multiworld.players > 1:
             # skip items marked local or non-local, let fill deal with them in its own way
-<<<<<<< HEAD
-            all_filler: List[TunicItem] = []
-            non_filler: List[TunicItem] = []
-=======
-            # discard grass from non_local if it's meant to be limited
-            if self.settings.limit_grass_rando:
-                self.options.non_local_items.value.discard("Grass")
             all_filler: list[TunicItem] = []
             non_filler: list[TunicItem] = []
->>>>>>> b0b3e366
             for tunic_item in tunic_items:
                 if (tunic_item.excludable
                         and tunic_item.name not in self.options.local_items
