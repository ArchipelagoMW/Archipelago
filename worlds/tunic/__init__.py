from typing import Dict, List, Any
from logging import warning
from BaseClasses import Region, Location, Item, Tutorial, ItemClassification
from .items import item_name_to_id, item_table, item_name_groups, fool_tiers, filler_items, slot_data_item_names
from .locations import location_table, location_name_groups, location_name_to_id, hexagon_locations
from .rules import set_location_rules, set_region_rules, randomize_ability_unlocks, gold_hexagon
from .er_rules import set_er_location_rules
from .regions import tunic_regions
from .er_scripts import create_er_regions
from .er_data import portal_mapping
from .options import TunicOptions
from worlds.AutoWorld import WebWorld, World
from decimal import Decimal, ROUND_HALF_UP


class TunicWeb(WebWorld):
    tutorials = [
        Tutorial(
            tutorial_name="Multiworld Setup Guide",
            description="A guide to setting up the TUNIC Randomizer for Archipelago multiworld games.",
            language="English",
            file_name="setup_en.md",
            link="setup/en",
            authors=["SilentDestroyer"]
        )
    ]
    theme = "grassFlowers"
    game = "TUNIC"


class TunicItem(Item):
    game: str = "TUNIC"


class TunicLocation(Location):
    game: str = "TUNIC"


class TunicWorld(World):
    """
    Explore a land filled with lost legends, ancient powers, and ferocious monsters in TUNIC, an isometric action game
    about a small fox on a big adventure. Stranded on a mysterious beach, armed with only your own curiosity, you will
    confront colossal beasts, collect strange and powerful items, and unravel long-lost secrets. Be brave, tiny fox!
    """
    game = "TUNIC"
    web = TunicWeb()

    options: TunicOptions
    options_dataclass = TunicOptions
    item_name_groups = item_name_groups
    location_name_groups = location_name_groups

    item_name_to_id = item_name_to_id
    location_name_to_id = location_name_to_id

    ability_unlocks: Dict[str, int]
    slot_data_items: List[TunicItem]
    tunic_portal_pairs: Dict[str, str]
    er_portal_hints: Dict[int, str]

    def generate_early(self) -> None:
        # Universal tracker stuff, shouldn't do anything in standard gen
        if hasattr(self.multiworld, "re_gen_passthrough"):
            if "TUNIC" in self.multiworld.re_gen_passthrough:
                passthrough = self.multiworld.re_gen_passthrough["TUNIC"]
                self.options.start_with_sword.value = passthrough["start_with_sword"]
                self.options.keys_behind_bosses.value = passthrough["keys_behind_bosses"]
                self.options.sword_progression.value = passthrough["sword_progression"]
                self.options.ability_shuffling.value = passthrough["ability_shuffling"]
                self.options.logic_rules.value = passthrough["logic_rules"]
                self.options.lanternless.value = passthrough["lanternless"]
                self.options.maskless.value = passthrough["maskless"]
                self.options.hexagon_quest.value = passthrough["hexagon_quest"]
                self.options.entrance_rando.value = passthrough["entrance_rando"]
                self.options.shuffle_ladders.value = passthrough["shuffle_ladders"]

    def create_item(self, name: str) -> TunicItem:
        item_data = item_table[name]
        return TunicItem(name, item_data.classification, self.item_name_to_id[name], self.player)

    def create_items(self) -> None:
        keys_behind_bosses = self.options.keys_behind_bosses
        hexagon_quest = self.options.hexagon_quest
        sword_progression = self.options.sword_progression

        tunic_items: List[TunicItem] = []
        self.slot_data_items = []

        items_to_create: Dict[str, int] = {item: data.quantity_in_item_pool for item, data in item_table.items()}

        for money_fool in fool_tiers[self.options.fool_traps]:
            items_to_create["Fool Trap"] += items_to_create[money_fool]
            items_to_create[money_fool] = 0

        if self.options.start_with_sword:
            self.multiworld.push_precollected(self.create_item("Sword"))

        if sword_progression:
            items_to_create["Stick"] = 0
            items_to_create["Sword"] = 0
        else:
            items_to_create["Sword Upgrade"] = 0

        if self.options.laurels_location:
            laurels = self.create_item("Hero's Laurels")
            if self.options.laurels_location == "6_coins":
                self.multiworld.get_location("Coins in the Well - 6 Coins", self.player).place_locked_item(laurels)
            elif self.options.laurels_location == "10_coins":
                self.multiworld.get_location("Coins in the Well - 10 Coins", self.player).place_locked_item(laurels)
            elif self.options.laurels_location == "10_fairies":
                self.multiworld.get_location("Secret Gathering Place - 10 Fairy Reward", self.player).place_locked_item(laurels)
            self.slot_data_items.append(laurels)
            items_to_create["Hero's Laurels"] = 0

        if keys_behind_bosses:
            for rgb_hexagon, location in hexagon_locations.items():
                hex_item = self.create_item(gold_hexagon if hexagon_quest else rgb_hexagon)
                self.multiworld.get_location(location, self.player).place_locked_item(hex_item)
                self.slot_data_items.append(hex_item)
                items_to_create[rgb_hexagon] = 0
            items_to_create[gold_hexagon] -= 3

        # Filler items in the item pool
        available_filler: List[str] = [filler for filler in items_to_create if items_to_create[filler] > 0 and
                                       item_table[filler].classification == ItemClassification.filler]

        # Remove filler to make room for other items
        def remove_filler(amount: int) -> None:
            for _ in range(0, amount):
                if not available_filler:
                    fill = "Fool Trap"
                else:
                    fill = self.random.choice(available_filler)
                if items_to_create[fill] == 0:
                    raise Exception("No filler items left to accommodate options selected. Turn down fool trap amount.")
                items_to_create[fill] -= 1
                if items_to_create[fill] == 0:
                    available_filler.remove(fill)

        if self.options.shuffle_ladders:
            ladder_count = 0
            for item_name, item_data in item_table.items():
                if item_data.item_group == "Ladders":
                    items_to_create[item_name] = 1
                    ladder_count += 1
            remove_filler(ladder_count)

        if hexagon_quest:
            # Calculate number of hexagons in item pool
            hexagon_goal = self.options.hexagon_goal
            extra_hexagons = self.options.extra_hexagon_percentage
            items_to_create[gold_hexagon] += int((Decimal(100 + extra_hexagons) / 100 * hexagon_goal).to_integral_value(rounding=ROUND_HALF_UP))

            # Replace pages and normal hexagons with filler
            for replaced_item in list(filter(lambda item: "Pages" in item or item in hexagon_locations, items_to_create)):
                filler_name = self.get_filler_item_name()
                items_to_create[filler_name] += items_to_create[replaced_item]
                if items_to_create[filler_name] >= 1 and filler_name not in available_filler:
                    available_filler.append(filler_name)
                items_to_create[replaced_item] = 0

            remove_filler(items_to_create[gold_hexagon])

        if self.options.maskless:
            mask_item = TunicItem("Scavenger Mask", ItemClassification.useful, self.item_name_to_id["Scavenger Mask"], self.player)
            tunic_items.append(mask_item)
            items_to_create["Scavenger Mask"] = 0

        if self.options.lanternless:
            lantern_item = TunicItem("Lantern", ItemClassification.useful, self.item_name_to_id["Lantern"], self.player)
            tunic_items.append(lantern_item)
            items_to_create["Lantern"] = 0

        for item, quantity in items_to_create.items():
            for i in range(0, quantity):
                tunic_item: TunicItem = self.create_item(item)
                if item in slot_data_item_names:
                    self.slot_data_items.append(tunic_item)
                tunic_items.append(tunic_item)

        self.multiworld.itempool += tunic_items

    def create_regions(self) -> None:
        self.tunic_portal_pairs = {}
        self.er_portal_hints = {}
        self.ability_unlocks = randomize_ability_unlocks(self.random, self.options)

        # stuff for universal tracker support, can be ignored for standard gen
        if hasattr(self.multiworld, "re_gen_passthrough"):
            if "TUNIC" in self.multiworld.re_gen_passthrough:
                passthrough = self.multiworld.re_gen_passthrough["TUNIC"]
                self.ability_unlocks["Pages 24-25 (Prayer)"] = passthrough["Hexagon Quest Prayer"]
                self.ability_unlocks["Pages 42-43 (Holy Cross)"] = passthrough["Hexagon Quest Holy Cross"]
                self.ability_unlocks["Pages 52-53 (Icebolt)"] = passthrough["Hexagon Quest Icebolt"]

        # ladder rando uses ER with vanilla connections, so that we're not managing more rules files
        if self.options.entrance_rando or self.options.shuffle_ladders:
            portal_pairs = create_er_regions(self)
            if self.options.entrance_rando:
                # these get interpreted by the game to tell it which entrances to connect
                for portal1, portal2 in portal_pairs.items():
                    self.tunic_portal_pairs[portal1.scene_destination()] = portal2.scene_destination()
        else:
            # for non-ER, non-ladders
            for region_name in tunic_regions:
                region = Region(region_name, self.player, self.multiworld)
                self.multiworld.regions.append(region)

            for region_name, exits in tunic_regions.items():
                region = self.multiworld.get_region(region_name, self.player)
                region.add_exits(exits)

            for location_name, location_id in self.location_name_to_id.items():
                region = self.multiworld.get_region(location_table[location_name].region, self.player)
                location = TunicLocation(self.player, location_name, location_id, region)
                region.locations.append(location)

            victory_region = self.multiworld.get_region("Spirit Arena", self.player)
            victory_location = TunicLocation(self.player, "The Heir", None, victory_region)
            victory_location.place_locked_item(TunicItem("Victory", ItemClassification.progression, None, self.player))
            self.multiworld.completion_condition[self.player] = lambda state: state.has("Victory", self.player)
            victory_region.locations.append(victory_location)

    def set_rules(self) -> None:
        if self.options.entrance_rando or self.options.shuffle_ladders:
            set_er_location_rules(self, self.ability_unlocks)
        else:
            set_region_rules(self, self.ability_unlocks)
            set_location_rules(self, self.ability_unlocks)

    def get_filler_item_name(self) -> str:
        return self.random.choice(filler_items)

    def extend_hint_information(self, hint_data: Dict[int, Dict[int, str]]) -> None:
        if self.options.entrance_rando:
            hint_data.update({self.player: {}})
            # all state seems to have efficient paths
            all_state = self.multiworld.get_all_state(True)
            all_state.update_reachable_regions(self.player)
            paths = all_state.path
            portal_names = [portal.name for portal in portal_mapping]
            for location in self.multiworld.get_locations(self.player):
                # skipping event locations
                if not location.address:
                    continue
                path_to_loc = []
                previous_name = "placeholder"
<<<<<<< HEAD
                name, connection = paths[location.parent_region]
                while connection != ("Menu", None):
                    name, connection = connection
                    # for LS entrances, we just want to give the portal name
                    if "(LS)" in name:
                        name = name.split(" (LS) ", 1)[0]
                    # was getting some cases like Library Grave -> Library Grave -> other place
                    if name in portal_names and name != previous_name:
                        previous_name = name
                        path_to_loc.append(name)
                hint_text = " -> ".join(reversed(path_to_loc))
=======
                try:
                    name, connection = paths[location.parent_region]
                except KeyError:
                    # logic bug, proceed with warning since it takes a long time to update AP
                    warning(f"{location.name} is not logically accessible for "
                            f"{self.multiworld.get_file_safe_player_name(self.player)}. "
                            "Creating entrance hint Inaccessible. "
                            "Please report this to the TUNIC rando devs.")
                    hint_text = "Inaccessible"
                else:
                    while connection != ("Menu", None):
                        name, connection = connection
                        # for LS entrances, we just want to give the portal name
                        if "(LS)" in name:
                            name, _ = name.split(" (LS) ")
                        # was getting some cases like Library Grave -> Library Grave -> other place
                        if name in portal_names and name != previous_name:
                            previous_name = name
                            path_to_loc.append(name)
                    hint_text = " -> ".join(reversed(path_to_loc))

>>>>>>> d4ec4d32
                if hint_text:
                    hint_data[self.player][location.address] = hint_text

    def fill_slot_data(self) -> Dict[str, Any]:
        slot_data: Dict[str, Any] = {
            "seed": self.random.randint(0, 2147483647),
            "start_with_sword": self.options.start_with_sword.value,
            "keys_behind_bosses": self.options.keys_behind_bosses.value,
            "sword_progression": self.options.sword_progression.value,
            "ability_shuffling": self.options.ability_shuffling.value,
            "hexagon_quest": self.options.hexagon_quest.value,
            "fool_traps": self.options.fool_traps.value,
            "logic_rules": self.options.logic_rules.value,
            "lanternless": self.options.lanternless.value,
            "maskless": self.options.maskless.value,
            "entrance_rando": int(bool(self.options.entrance_rando.value)),
            "shuffle_ladders": self.options.shuffle_ladders.value,
            "Hexagon Quest Prayer": self.ability_unlocks["Pages 24-25 (Prayer)"],
            "Hexagon Quest Holy Cross": self.ability_unlocks["Pages 42-43 (Holy Cross)"],
            "Hexagon Quest Icebolt": self.ability_unlocks["Pages 52-53 (Icebolt)"],
            "Hexagon Quest Goal": self.options.hexagon_goal.value,
            "Entrance Rando": self.tunic_portal_pairs
        }

        for tunic_item in filter(lambda item: item.location is not None and item.code is not None, self.slot_data_items):
            if tunic_item.name not in slot_data:
                slot_data[tunic_item.name] = []
            if tunic_item.name == gold_hexagon and len(slot_data[gold_hexagon]) >= 6:
                continue
            slot_data[tunic_item.name].extend([tunic_item.location.name, tunic_item.location.player])

        for start_item in self.options.start_inventory_from_pool:
            if start_item in slot_data_item_names:
                if start_item not in slot_data:
                    slot_data[start_item] = []
                for i in range(0, self.options.start_inventory_from_pool[start_item]):
                    slot_data[start_item].extend(["Your Pocket", self.player])

        for plando_item in self.multiworld.plando_items[self.player]:
            if plando_item["from_pool"]:
                items_to_find = set()
                for item_type in [key for key in ["item", "items"] if key in plando_item]:
                    for item in plando_item[item_type]:
                        items_to_find.add(item)
                for item in items_to_find:
                    if item in slot_data_item_names:
                        slot_data[item] = []
                        for item_location in self.multiworld.find_item_locations(item, self.player):
                            slot_data[item].extend([item_location.name, item_location.player])

        return slot_data

    # for the universal tracker, doesn't get called in standard gen
    @staticmethod
    def interpret_slot_data(slot_data: Dict[str, Any]) -> Dict[str, Any]:
        # returning slot_data so it regens, giving it back in multiworld.re_gen_passthrough
        return slot_data<|MERGE_RESOLUTION|>--- conflicted
+++ resolved
@@ -245,19 +245,6 @@
                     continue
                 path_to_loc = []
                 previous_name = "placeholder"
-<<<<<<< HEAD
-                name, connection = paths[location.parent_region]
-                while connection != ("Menu", None):
-                    name, connection = connection
-                    # for LS entrances, we just want to give the portal name
-                    if "(LS)" in name:
-                        name = name.split(" (LS) ", 1)[0]
-                    # was getting some cases like Library Grave -> Library Grave -> other place
-                    if name in portal_names and name != previous_name:
-                        previous_name = name
-                        path_to_loc.append(name)
-                hint_text = " -> ".join(reversed(path_to_loc))
-=======
                 try:
                     name, connection = paths[location.parent_region]
                 except KeyError:
@@ -272,14 +259,13 @@
                         name, connection = connection
                         # for LS entrances, we just want to give the portal name
                         if "(LS)" in name:
-                            name, _ = name.split(" (LS) ")
+                            name, _ = name.split(" (LS) ", 1)[0]
                         # was getting some cases like Library Grave -> Library Grave -> other place
                         if name in portal_names and name != previous_name:
                             previous_name = name
                             path_to_loc.append(name)
                     hint_text = " -> ".join(reversed(path_to_loc))
 
->>>>>>> d4ec4d32
                 if hint_text:
                     hint_data[self.player][location.address] = hint_text
 
