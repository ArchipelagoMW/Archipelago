--- conflicted
+++ resolved
@@ -678,20 +678,6 @@
                 for _ in range(self.options.start_inventory_from_pool[start_item]):
                     slot_data[start_item].extend(["Your Pocket", self.player])
 
-<<<<<<< HEAD
-        for plando_item in self.options.plando_items:
-            if plando_item.from_pool:
-                items_to_find = set()
-                for item in plando_item.items:
-                    items_to_find.add(item)
-                for item in items_to_find:
-                    if item in slot_data_item_names:
-                        slot_data[item] = []
-                        for item_location in self.multiworld.find_item_locations(item, self.player):
-                            slot_data[item].extend(self.get_real_location(item_location))
-
-=======
->>>>>>> d309de25
         return slot_data
 
     # for the universal tracker, doesn't get called in standard gen
