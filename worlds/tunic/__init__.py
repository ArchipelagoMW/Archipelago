--- conflicted
+++ resolved
@@ -12,12 +12,8 @@
 from .er_data import portal_mapping, RegionInfo, tunic_er_regions
 from .options import (TunicOptions, EntranceRando, tunic_option_groups, tunic_option_presets, TunicPlandoConnections,
                       LaurelsLocation, LogicRules, LaurelsZips, IceGrappling, LadderStorage, check_options,
-<<<<<<< HEAD
                       get_hexagons_in_pool, HexagonQuestAbilityUnlockType, EntranceLayout)
-=======
-                      get_hexagons_in_pool, HexagonQuestAbilityUnlockType)
 from .breakables import breakable_location_name_to_id, breakable_location_groups, breakable_location_table
->>>>>>> 4ebabc12
 from .combat_logic import area_data, CombatState
 from worlds.AutoWorld import WebWorld, World
 from Options import PlandoConnection, OptionError
@@ -150,7 +146,7 @@
 
                 if replacement:
                     replace_connection(cxn, replacement, index)
-              
+
                 if (self.options.entrance_layout == EntranceLayout.option_direction_pairs
                         and not verify_plando_directions(cxn)):
                     raise OptionError(f"TUNIC: Player {self.player_name} has invalid plando connections. "
@@ -183,14 +179,10 @@
                 self.options.decoupled = self.passthrough.get("decoupled", 0)
                 self.options.laurels_location.value = LaurelsLocation.option_anywhere
                 self.options.grass_randomizer.value = self.passthrough.get("grass_randomizer", 0)
-<<<<<<< HEAD
-                self.options.combat_logic.value = self.passthrough.get("combat_logic", 0)
-=======
                 self.options.breakable_shuffle.value = self.passthrough.get("breakable_shuffle", 0)
                 self.options.fixed_shop.value = self.options.fixed_shop.option_false
                 self.options.laurels_location.value = self.options.laurels_location.option_anywhere
-                self.options.combat_logic.value = self.passthrough["combat_logic"]
->>>>>>> 4ebabc12
+                self.options.combat_logic.value = self.passthrough.get("combat_logic", 0)
             else:
                 self.using_ut = False
         else:
