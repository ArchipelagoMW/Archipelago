--- conflicted
+++ resolved
@@ -11,12 +11,8 @@
 from .grass import grass_location_table, grass_location_name_to_id, grass_location_name_groups, excluded_grass_locations
 from .er_data import portal_mapping, RegionInfo, tunic_er_regions
 from .options import (TunicOptions, EntranceRando, tunic_option_groups, tunic_option_presets, TunicPlandoConnections,
-<<<<<<< HEAD
-                      LaurelsLocation, LogicRules, LaurelsZips, IceGrappling, LadderStorage, EntranceLayout)
-=======
                       LaurelsLocation, LogicRules, LaurelsZips, IceGrappling, LadderStorage, check_options,
-                      get_hexagons_in_pool, HexagonQuestAbilityUnlockType)
->>>>>>> 61afe76e
+                      get_hexagons_in_pool, HexagonQuestAbilityUnlockType, EntranceLayout)
 from .combat_logic import area_data, CombatState
 from worlds.AutoWorld import WebWorld, World
 from Options import PlandoConnection, OptionError
@@ -115,8 +111,6 @@
     ut_can_gen_without_yaml = True  # class var that tells it to ignore the player yaml
 
     def generate_early(self) -> None:
-<<<<<<< HEAD
-=======
         check_options(self)
 
         if self.options.logic_rules >= LogicRules.option_no_major_glitches:
@@ -125,7 +119,6 @@
             if self.options.logic_rules.value == LogicRules.option_unrestricted:
                 self.options.ladder_storage.value = LadderStorage.option_medium
 
->>>>>>> 61afe76e
         self.er_regions = tunic_er_regions.copy()
         if self.options.plando_connections:
             def replace_connection(old_cxn: PlandoConnection, new_cxn: PlandoConnection, index: int) -> None:
