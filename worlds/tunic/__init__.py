--- conflicted
+++ resolved
@@ -110,17 +110,15 @@
     ut_can_gen_without_yaml = True  # class var that tells it to ignore the player yaml
 
     def generate_early(self) -> None:
-<<<<<<< HEAD
         try:
             int(self.settings.disable_local_spoiler)
         except AttributeError:
             raise Exception("You have a TUNIC APWorld in your lib/worlds folder and custom_worlds folder.\n"
                             "This would cause an error at the end of generation.\n"
                             "Please remove one of them, preferably the one in lib/worlds.")
-=======
+
         check_options(self)
 
->>>>>>> 61afe76e
         if self.options.logic_rules >= LogicRules.option_no_major_glitches:
             self.options.laurels_zips.value = LaurelsZips.option_true
             self.options.ice_grappling.value = IceGrappling.option_medium
