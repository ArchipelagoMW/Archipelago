--- conflicted
+++ resolved
@@ -83,15 +83,14 @@
     shop_num: int = 1  # need to make it so that you can walk out of shops, but also that they aren't all connected
     er_regions: Dict[str, RegionInfo]  # absolutely needed so outlet regions work
 
-<<<<<<< HEAD
-    using_ut: bool  # so we can check if we're using UT only once
-    passthrough: Dict[str, Any]
-=======
     # so we only loop the multiworld locations once
     # if these are locations instead of their info, it gives a memory leak error
     item_link_locations: Dict[int, Dict[str, List[Tuple[int, str]]]] = {}
     player_item_link_locations: Dict[str, List[Location]]
->>>>>>> a650e90b
+
+    using_ut: bool  # so we can check if we're using UT only once
+    passthrough: Dict[str, Any]
+
 
     def generate_early(self) -> None:
         if self.options.logic_rules >= LogicRules.option_no_major_glitches:
