from typing import Dict, List, Any, Tuple, TypedDict, ClassVar, Union
from logging import warning
from BaseClasses import Region, Location, Item, Tutorial, ItemClassification, MultiWorld, LocationProgressType
from .items import item_name_to_id, item_table, item_name_groups, fool_tiers, filler_items, slot_data_item_names
from .locations import location_table, location_name_groups, standard_location_name_to_id, hexagon_locations
from .rules import set_location_rules, set_region_rules, randomize_ability_unlocks, gold_hexagon
from .er_rules import set_er_location_rules
from .regions import tunic_regions
from .er_scripts import create_er_regions
<<<<<<< HEAD
from .er_data import portal_mapping
from .options import TunicOptions, EntranceRando, tunic_option_groups, tunic_option_presets, TunicPlandoConnections
from .grass import grass_location_table, grass_location_name_to_id, grass_location_name_groups
=======
from .er_data import portal_mapping, RegionInfo, tunic_er_regions
from .options import (TunicOptions, EntranceRando, tunic_option_groups, tunic_option_presets, TunicPlandoConnections,
                      LaurelsLocation, LogicRules, LaurelsZips, IceGrappling, LadderStorage)
>>>>>>> e52ce014
from worlds.AutoWorld import WebWorld, World
from Options import PlandoConnection, OptionError
from decimal import Decimal, ROUND_HALF_UP
from settings import Group, Bool


class TunicSettings(Group):
    class DisableLocalSpoiler(Bool):
        """Disallows the TUNIC client from creating a local spoiler log."""

    class LimitGrassRando(Bool):
        """Limits the impact of Grass Randomizer on the multiworld by disallowing grass_fill percentages below 95."""

    disable_local_spoiler: Union[DisableLocalSpoiler, bool] = False
    limit_grass_rando: Union[LimitGrassRando, bool] = True


class TunicWeb(WebWorld):
    tutorials = [
        Tutorial(
            tutorial_name="Multiworld Setup Guide",
            description="A guide to setting up the TUNIC Randomizer for Archipelago multiworld games.",
            language="English",
            file_name="setup_en.md",
            link="setup/en",
            authors=["SilentDestroyer"]
        )
    ]
    theme = "grassFlowers"
    game = "TUNIC"
    option_groups = tunic_option_groups
    options_presets = tunic_option_presets


class TunicItem(Item):
    game: str = "TUNIC"


class TunicLocation(Location):
    game: str = "TUNIC"


class SeedGroup(TypedDict):
    laurels_zips: bool  # laurels_zips value
    ice_grappling: int  # ice_grappling value
    ladder_storage: int  # ls value
    laurels_at_10_fairies: bool  # laurels location value
    fixed_shop: bool  # fixed shop value
    plando: TunicPlandoConnections  # consolidated plando connections for the seed group


class TunicWorld(World):
    """
    Explore a land filled with lost legends, ancient powers, and ferocious monsters in TUNIC, an isometric action game
    about a small fox on a big adventure. Stranded on a mysterious beach, armed with only your own curiosity, you will
    confront colossal beasts, collect strange and powerful items, and unravel long-lost secrets. Be brave, tiny fox!
    """
    game = "TUNIC"
    web = TunicWeb()

    options: TunicOptions
    options_dataclass = TunicOptions
    settings: ClassVar[TunicSettings]
    item_name_groups = item_name_groups
    location_name_groups = location_name_groups
    location_name_groups.update(grass_location_name_groups)

    item_name_to_id = item_name_to_id
    location_name_to_id = standard_location_name_to_id.copy()
    location_name_to_id.update(grass_location_name_to_id)

    player_location_table: Dict[str, int]
    ability_unlocks: Dict[str, int]
    slot_data_items: List[TunicItem]
    tunic_portal_pairs: Dict[str, str]
    er_portal_hints: Dict[int, str]
    seed_groups: Dict[str, SeedGroup] = {}
    shop_num: int = 1  # need to make it so that you can walk out of shops, but also that they aren't all connected
    er_regions: Dict[str, RegionInfo]  # absolutely needed so outlet regions work

    local_filler: List[TunicItem]

    def generate_early(self) -> None:
        if self.options.logic_rules >= LogicRules.option_no_major_glitches:
            self.options.laurels_zips.value = LaurelsZips.option_true
            self.options.ice_grappling.value = IceGrappling.option_medium
            if self.options.logic_rules.value == LogicRules.option_unrestricted:
                self.options.ladder_storage.value = LadderStorage.option_medium

        self.er_regions = tunic_er_regions.copy()
        if self.options.plando_connections:
            for index, cxn in enumerate(self.options.plando_connections):
                # making shops second to simplify other things later
                if cxn.entrance.startswith("Shop"):
                    replacement = PlandoConnection(cxn.exit, "Shop Portal", "both")
                    self.options.plando_connections.value.remove(cxn)
                    self.options.plando_connections.value.insert(index, replacement)
                elif cxn.exit.startswith("Shop"):
                    replacement = PlandoConnection(cxn.entrance, "Shop Portal", "both")
                    self.options.plando_connections.value.remove(cxn)
                    self.options.plando_connections.value.insert(index, replacement)

        # Universal tracker stuff, shouldn't do anything in standard gen
        if hasattr(self.multiworld, "re_gen_passthrough"):
            if "TUNIC" in self.multiworld.re_gen_passthrough:
                passthrough = self.multiworld.re_gen_passthrough["TUNIC"]
                self.options.start_with_sword.value = passthrough["start_with_sword"]
                self.options.keys_behind_bosses.value = passthrough["keys_behind_bosses"]
                self.options.sword_progression.value = passthrough["sword_progression"]
                self.options.ability_shuffling.value = passthrough["ability_shuffling"]
                self.options.laurels_zips.value = passthrough["laurels_zips"]
                self.options.ice_grappling.value = passthrough["ice_grappling"]
                self.options.ladder_storage.value = passthrough["ladder_storage"]
                self.options.ladder_storage_without_items = passthrough["ladder_storage_without_items"]
                self.options.lanternless.value = passthrough["lanternless"]
                self.options.maskless.value = passthrough["maskless"]
                self.options.hexagon_quest.value = passthrough["hexagon_quest"]
                self.options.entrance_rando.value = passthrough["entrance_rando"]
                self.options.shuffle_ladders.value = passthrough["shuffle_ladders"]
                self.options.grass_randomizer.value = passthrough["grass_randomizer"]
                self.options.fixed_shop.value = self.options.fixed_shop.option_false
                self.options.laurels_location.value = self.options.laurels_location.option_anywhere

        self.player_location_table = standard_location_name_to_id.copy()

        if self.options.grass_randomizer:
            if self.settings.limit_grass_rando and self.options.grass_fill < 95 and self.multiworld.players > 1:
                raise OptionError(f"TUNIC: Player {self.player_name} has their Grass Fill option set too low. "
                                  f"They must either bring it above 95% or the host needs to disable limit_grass_rando "
                                  f"in their host.yaml settings")
            self.player_location_table.update(grass_location_name_to_id)

    @classmethod
    def stage_generate_early(cls, multiworld: MultiWorld) -> None:
        tunic_worlds: Tuple[TunicWorld] = multiworld.get_game_worlds("TUNIC")
        for tunic in tunic_worlds:
            # if it's one of the options, then it isn't a custom seed group
            if tunic.options.entrance_rando.value in EntranceRando.options.values():
                continue
            group = tunic.options.entrance_rando.value
            # if this is the first world in the group, set the rules equal to its rules
            if group not in cls.seed_groups:
                cls.seed_groups[group] = \
                    SeedGroup(laurels_zips=bool(tunic.options.laurels_zips),
                              ice_grappling=tunic.options.ice_grappling.value,
                              ladder_storage=tunic.options.ladder_storage.value,
                              laurels_at_10_fairies=tunic.options.laurels_location == LaurelsLocation.option_10_fairies,
                              fixed_shop=bool(tunic.options.fixed_shop),
                              plando=tunic.options.plando_connections)
                continue

            # off is more restrictive
            if not tunic.options.laurels_zips:
                cls.seed_groups[group]["laurels_zips"] = False
            # lower value is more restrictive
            if tunic.options.ice_grappling < cls.seed_groups[group]["ice_grappling"]:
                cls.seed_groups[group]["ice_grappling"] = tunic.options.ice_grappling.value
            # lower value is more restrictive
            if tunic.options.ladder_storage.value < cls.seed_groups[group]["ladder_storage"]:
                cls.seed_groups[group]["ladder_storage"] = tunic.options.ladder_storage.value
            # laurels at 10 fairies changes logic for secret gathering place placement
            if tunic.options.laurels_location == 3:
                cls.seed_groups[group]["laurels_at_10_fairies"] = True
            # more restrictive, overrides the option for others in the same group, which is better than failing imo
            if tunic.options.fixed_shop:
                cls.seed_groups[group]["fixed_shop"] = True

            if tunic.options.plando_connections:
                # loop through the connections in the player's yaml
                for cxn in tunic.options.plando_connections:
                    new_cxn = True
                    for group_cxn in cls.seed_groups[group]["plando"]:
                        # if neither entrance nor exit match anything in the group, add to group
                        if ((cxn.entrance == group_cxn.entrance and cxn.exit == group_cxn.exit)
                                or (cxn.exit == group_cxn.entrance and cxn.entrance == group_cxn.exit)):
                            new_cxn = False
                            break
                                   
                        # check if this pair is the same as a pair in the group already
                        is_mismatched = (
                            cxn.entrance == group_cxn.entrance and cxn.exit != group_cxn.exit
                            or cxn.entrance == group_cxn.exit and cxn.exit != group_cxn.entrance
                            or cxn.exit == group_cxn.entrance and cxn.entrance != group_cxn.exit
                            or cxn.exit == group_cxn.exit and cxn.entrance != group_cxn.entrance
                        )
                        if is_mismatched:
                            raise Exception(f"TUNIC: Conflict between seed group {group}'s plando "
                                            f"connection {group_cxn.entrance} <-> {group_cxn.exit} and "
                                            f"{tunic.player_name}'s plando connection {cxn.entrance} <-> {cxn.exit}")
                    if new_cxn:
                        cls.seed_groups[group]["plando"].value.append(cxn)

    def create_item(self, name: str, classification: ItemClassification = None) -> TunicItem:
        item_data = item_table[name]
        return TunicItem(name, classification or item_data.classification, self.item_name_to_id[name], self.player)

    def create_items(self) -> None:
        tunic_items: List[TunicItem] = []
        self.slot_data_items = []

        items_to_create: Dict[str, int] = {item: data.quantity_in_item_pool for item, data in item_table.items()}

        for money_fool in fool_tiers[self.options.fool_traps]:
            items_to_create["Fool Trap"] += items_to_create[money_fool]
            items_to_create[money_fool] = 0

        if self.options.start_with_sword:
            self.multiworld.push_precollected(self.create_item("Sword"))

        if self.options.sword_progression:
            items_to_create["Stick"] = 0
            items_to_create["Sword"] = 0
        else:
            items_to_create["Sword Upgrade"] = 0

        if self.options.laurels_location:
            laurels = self.create_item("Hero's Laurels")
            if self.options.laurels_location == "6_coins":
                self.get_location("Coins in the Well - 6 Coins").place_locked_item(laurels)
            elif self.options.laurels_location == "10_coins":
                self.get_location("Coins in the Well - 10 Coins").place_locked_item(laurels)
            elif self.options.laurels_location == "10_fairies":
                self.get_location("Secret Gathering Place - 10 Fairy Reward").place_locked_item(laurels)
            items_to_create["Hero's Laurels"] = 0

        if self.options.grass_randomizer:
            items_to_create["Grass"] = len(grass_location_table)
            tunic_items.append(self.create_item("Glass Cannon", ItemClassification.progression))
            items_to_create["Glass Cannon"] = 0

        if self.options.keys_behind_bosses:
            for rgb_hexagon, location in hexagon_locations.items():
                hex_item = self.create_item(gold_hexagon if self.options.hexagon_quest else rgb_hexagon)
                self.get_location(location).place_locked_item(hex_item)
                items_to_create[rgb_hexagon] = 0
            items_to_create[gold_hexagon] -= 3

        # Filler items in the item pool
        available_filler: List[str] = [filler for filler in items_to_create if items_to_create[filler] > 0 and
                                       item_table[filler].classification == ItemClassification.filler]

        # Remove filler to make room for other items
        def remove_filler(amount: int) -> None:
            for _ in range(amount):
                if not available_filler:
                    fill = "Fool Trap"
                else:
                    fill = self.random.choice(available_filler)
                if items_to_create[fill] == 0:
                    raise Exception("No filler items left to accommodate options selected. Turn down fool trap amount.")
                items_to_create[fill] -= 1
                if items_to_create[fill] == 0:
                    available_filler.remove(fill)

        if self.options.shuffle_ladders:
            ladder_count = 0
            for item_name, item_data in item_table.items():
                if item_data.item_group == "Ladders":
                    items_to_create[item_name] = 1
                    ladder_count += 1
            remove_filler(ladder_count)

        if self.options.hexagon_quest:
            # Calculate number of hexagons in item pool
            hexagon_goal = self.options.hexagon_goal
            extra_hexagons = self.options.extra_hexagon_percentage
            items_to_create[gold_hexagon] += int((Decimal(100 + extra_hexagons) / 100 * hexagon_goal).to_integral_value(rounding=ROUND_HALF_UP))

            # Replace pages and normal hexagons with filler
            for replaced_item in list(filter(lambda item: "Pages" in item or item in hexagon_locations, items_to_create)):
                filler_name = self.get_filler_item_name()
                items_to_create[filler_name] += items_to_create[replaced_item]
                if items_to_create[filler_name] >= 1 and filler_name not in available_filler:
                    available_filler.append(filler_name)
                items_to_create[replaced_item] = 0

            remove_filler(items_to_create[gold_hexagon])

            for hero_relic in item_name_groups["Hero Relics"]:
                tunic_items.append(self.create_item(hero_relic, ItemClassification.useful))
                items_to_create[hero_relic] = 0

        if not self.options.ability_shuffling:
            for page in item_name_groups["Abilities"]:
                if items_to_create[page] > 0:
                    tunic_items.append(self.create_item(page, ItemClassification.useful))
                    items_to_create[page] = 0

        if self.options.maskless:
            tunic_items.append(self.create_item("Scavenger Mask", ItemClassification.useful))
            items_to_create["Scavenger Mask"] = 0

        if self.options.lanternless:
            tunic_items.append(self.create_item("Lantern", ItemClassification.useful))
            items_to_create["Lantern"] = 0

        for item, quantity in items_to_create.items():
            for _ in range(quantity):
                tunic_items.append(self.create_item(item))

        for tunic_item in tunic_items:
            if tunic_item.name in slot_data_item_names:
                self.slot_data_items.append(tunic_item)

        # pull out the filler so that we can place it manually during pre_fill
        self.local_filler = []
        if self.options.grass_randomizer and self.options.grass_fill > 0 and self.multiworld.players > 1:
            # skip items marked local or non-local, let fill deal with them in its own way
            all_filler = []
            non_filler = []
            for item in tunic_items:
                if item.classification in [ItemClassification.filler, ItemClassification.trap] and item.name not in self.options.local_items and item.name not in self.options.non_local_items:
                    all_filler.append(item)
                else:
                    non_filler.append(item)
            amount_to_local_fill = int(self.options.grass_fill.value * len(all_filler) / 100)
            for _ in range(amount_to_local_fill):
                self.local_filler.append(all_filler.pop())
            tunic_items = all_filler + non_filler

        self.multiworld.itempool += tunic_items

    @classmethod
    def stage_pre_fill(cls, multiworld: MultiWorld) -> None:
        tunic_grass_worlds: List[TunicWorld] = [world for world in multiworld.get_game_worlds("TUNIC")
                                                if world.options.grass_randomizer]
        tunic_players_with_grass: List[int] = [world.player for world in tunic_grass_worlds]
        unfilled_locations = [loc for loc in multiworld.get_unfilled_locations_for_players(
            location_names=[], players=tunic_players_with_grass) if loc.progress_type != LocationProgressType.PRIORITY]
        grass_fill: List[TunicItem] = []
        for world in tunic_grass_worlds:
            grass_fill.extend(world.local_filler)

        grass_filler_count = len(grass_fill)
        # in case you plando or priority a bunch of locations
        if len(unfilled_locations) < grass_filler_count:
            raise Exception("Not enough locations for TUNIC grass randomizer players to place grass fill into TUNIC "
                            "locations. This is likely due to excessive priority locations or plando.")

        locations_to_grass_fill = multiworld.random.sample(unfilled_locations, grass_filler_count)
        for loc in locations_to_grass_fill:
            multiworld.push_item(loc, grass_fill.pop(), collect=False)

    def create_regions(self) -> None:
        self.tunic_portal_pairs = {}
        self.er_portal_hints = {}
        self.ability_unlocks = randomize_ability_unlocks(self.random, self.options)

        # stuff for universal tracker support, can be ignored for standard gen
        if hasattr(self.multiworld, "re_gen_passthrough"):
            if "TUNIC" in self.multiworld.re_gen_passthrough:
                passthrough = self.multiworld.re_gen_passthrough["TUNIC"]
                self.ability_unlocks["Pages 24-25 (Prayer)"] = passthrough["Hexagon Quest Prayer"]
                self.ability_unlocks["Pages 42-43 (Holy Cross)"] = passthrough["Hexagon Quest Holy Cross"]
                self.ability_unlocks["Pages 52-53 (Icebolt)"] = passthrough["Hexagon Quest Icebolt"]

        # ladder rando uses ER with vanilla connections, so that we're not managing more rules files
        if self.options.entrance_rando or self.options.shuffle_ladders or self.options.grass_randomizer:
            portal_pairs = create_er_regions(self)
            if self.options.entrance_rando:
                # these get interpreted by the game to tell it which entrances to connect
                for portal1, portal2 in portal_pairs.items():
                    self.tunic_portal_pairs[portal1.scene_destination()] = portal2.scene_destination()
        else:
            # for non-ER, non-ladders
            for region_name in tunic_regions:
                region = Region(region_name, self.player, self.multiworld)
                self.multiworld.regions.append(region)

            for region_name, exits in tunic_regions.items():
                region = self.get_region(region_name)
                region.add_exits(exits)

            for location_name, location_id in self.player_location_table.items():
                region = self.get_region(location_table[location_name].region)
                location = TunicLocation(self.player, location_name, location_id, region)
                region.locations.append(location)

            victory_region = self.get_region("Spirit Arena")
            victory_location = TunicLocation(self.player, "The Heir", None, victory_region)
            victory_location.place_locked_item(TunicItem("Victory", ItemClassification.progression, None, self.player))
            self.multiworld.completion_condition[self.player] = lambda state: state.has("Victory", self.player)
            victory_region.locations.append(victory_location)

    def set_rules(self) -> None:
        if self.options.entrance_rando or self.options.shuffle_ladders or self.options.grass_randomizer:
            set_er_location_rules(self)
        else:
            set_region_rules(self)
            set_location_rules(self)

    def get_filler_item_name(self) -> str:
        return self.random.choice(filler_items)

    def extend_hint_information(self, hint_data: Dict[int, Dict[int, str]]) -> None:
        if self.options.entrance_rando:
            hint_data.update({self.player: {}})
            # all state seems to have efficient paths
            all_state = self.multiworld.get_all_state(True)
            all_state.update_reachable_regions(self.player)
            paths = all_state.path
            portal_names = [portal.name for portal in portal_mapping]
            for location in self.multiworld.get_locations(self.player):
                # skipping event locations
                if not location.address:
                    continue
                path_to_loc = []
                previous_name = "placeholder"
                try:
                    name, connection = paths[location.parent_region]
                except KeyError:
                    # logic bug, proceed with warning since it takes a long time to update AP
                    warning(f"{location.name} is not logically accessible for {self.player_name}. "
                            "Creating entrance hint Inaccessible. Please report this to the TUNIC rando devs. "
                            "If you are using Plando Items (excluding early locations), then this is likely the cause.")
                    hint_text = "Inaccessible"
                else:
                    while connection != ("Menu", None):
                        name, connection = connection
                        # for LS entrances, we just want to give the portal name
                        if "(LS)" in name:
                            name = name.split(" (LS) ", 1)[0]
                        # was getting some cases like Library Grave -> Library Grave -> other place
                        if name in portal_names and name != previous_name:
                            previous_name = name
                            path_to_loc.append(name)
                    hint_text = " -> ".join(reversed(path_to_loc))

                if hint_text:
                    hint_data[self.player][location.address] = hint_text

    def fill_slot_data(self) -> Dict[str, Any]:
        slot_data: Dict[str, Any] = {
            "seed": self.random.randint(0, 2147483647),
            "start_with_sword": self.options.start_with_sword.value,
            "keys_behind_bosses": self.options.keys_behind_bosses.value,
            "sword_progression": self.options.sword_progression.value,
            "ability_shuffling": self.options.ability_shuffling.value,
            "hexagon_quest": self.options.hexagon_quest.value,
            "fool_traps": self.options.fool_traps.value,
            "laurels_zips": self.options.laurels_zips.value,
            "ice_grappling": self.options.ice_grappling.value,
            "ladder_storage": self.options.ladder_storage.value,
            "ladder_storage_without_items": self.options.ladder_storage_without_items.value,
            "lanternless": self.options.lanternless.value,
            "maskless": self.options.maskless.value,
            "entrance_rando": int(bool(self.options.entrance_rando.value)),
            "shuffle_ladders": self.options.shuffle_ladders.value,
            "grass_randomizer": self.options.grass_randomizer.value,
            "Hexagon Quest Prayer": self.ability_unlocks["Pages 24-25 (Prayer)"],
            "Hexagon Quest Holy Cross": self.ability_unlocks["Pages 42-43 (Holy Cross)"],
            "Hexagon Quest Icebolt": self.ability_unlocks["Pages 52-53 (Icebolt)"],
            "Hexagon Quest Goal": self.options.hexagon_goal.value,
            "Entrance Rando": self.tunic_portal_pairs,
            "disable_local_spoiler": int(self.settings.disable_local_spoiler or self.multiworld.is_race),
        }

        for tunic_item in filter(lambda item: item.location is not None and item.code is not None, self.slot_data_items):
            if tunic_item.name not in slot_data:
                slot_data[tunic_item.name] = []
            if tunic_item.name == gold_hexagon and len(slot_data[gold_hexagon]) >= 6:
                continue
            slot_data[tunic_item.name].extend([tunic_item.location.name, tunic_item.location.player])

        for start_item in self.options.start_inventory_from_pool:
            if start_item in slot_data_item_names:
                if start_item not in slot_data:
                    slot_data[start_item] = []
                for _ in range(self.options.start_inventory_from_pool[start_item]):
                    slot_data[start_item].extend(["Your Pocket", self.player])

        for plando_item in self.multiworld.plando_items[self.player]:
            if plando_item["from_pool"]:
                items_to_find = set()
                for item_type in [key for key in ["item", "items"] if key in plando_item]:
                    for item in plando_item[item_type]:
                        items_to_find.add(item)
                for item in items_to_find:
                    if item in slot_data_item_names:
                        slot_data[item] = []
                        for item_location in self.multiworld.find_item_locations(item, self.player):
                            slot_data[item].extend([item_location.name, item_location.player])

        return slot_data

    # for the universal tracker, doesn't get called in standard gen
    # docs: https://github.com/FarisTheAncient/Archipelago/blob/tracker/worlds/tracker/docs/re-gen-passthrough.md
    @staticmethod
    def interpret_slot_data(slot_data: Dict[str, Any]) -> Dict[str, Any]:
        # returning slot_data so it regens, giving it back in multiworld.re_gen_passthrough
        # we are using re_gen_passthrough over modifying the world here due to complexities with ER
        return slot_data<|MERGE_RESOLUTION|>--- conflicted
+++ resolved
@@ -7,15 +7,10 @@
 from .er_rules import set_er_location_rules
 from .regions import tunic_regions
 from .er_scripts import create_er_regions
-<<<<<<< HEAD
-from .er_data import portal_mapping
-from .options import TunicOptions, EntranceRando, tunic_option_groups, tunic_option_presets, TunicPlandoConnections
 from .grass import grass_location_table, grass_location_name_to_id, grass_location_name_groups
-=======
 from .er_data import portal_mapping, RegionInfo, tunic_er_regions
 from .options import (TunicOptions, EntranceRando, tunic_option_groups, tunic_option_presets, TunicPlandoConnections,
                       LaurelsLocation, LogicRules, LaurelsZips, IceGrappling, LadderStorage)
->>>>>>> e52ce014
 from worlds.AutoWorld import WebWorld, World
 from Options import PlandoConnection, OptionError
 from decimal import Decimal, ROUND_HALF_UP
