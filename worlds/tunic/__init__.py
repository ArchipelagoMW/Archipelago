--- conflicted
+++ resolved
@@ -81,11 +81,8 @@
     location_name_groups = location_name_groups
     for group_name, members in grass_location_name_groups.items():
         location_name_groups.setdefault(group_name, set()).update(members)
-<<<<<<< HEAD
     for group_name, members in breakable_location_groups.items():
         location_name_groups.setdefault(group_name, set()).update(members)
-=======
->>>>>>> 513e3617
 
     item_name_to_id = item_name_to_id
     location_name_to_id = standard_location_name_to_id.copy()
