from typing import Dict, List, Any, Tuple, TypedDict, ClassVar, Union, Set, TextIO
from logging import warning
from BaseClasses import Region, Location, Item, Tutorial, ItemClassification, MultiWorld, CollectionState
from .items import (item_name_to_id, item_table, item_name_groups, fool_tiers, filler_items, slot_data_item_names,
                    combat_items)
from .locations import location_table, location_name_groups, standard_location_name_to_id, hexagon_locations, sphere_one
from .rules import set_location_rules, set_region_rules, randomize_ability_unlocks, gold_hexagon
from .er_rules import set_er_location_rules
from .regions import tunic_regions
from .er_scripts import create_er_regions
from .grass import grass_location_table, grass_location_name_to_id, grass_location_name_groups, excluded_grass_locations
from .er_data import portal_mapping, RegionInfo, tunic_er_regions
from .options import (TunicOptions, EntranceRando, tunic_option_groups, tunic_option_presets, TunicPlandoConnections,
<<<<<<< HEAD
                      LaurelsLocation, LogicRules, LaurelsZips, IceGrappling, LadderStorage)
from .breakables import breakable_location_name_to_id, breakable_location_groups, breakable_location_table
=======
                      LaurelsLocation, LogicRules, LaurelsZips, IceGrappling, LadderStorage, check_options,
                      get_hexagons_in_pool, HexagonQuestAbilityUnlockType)
>>>>>>> 61afe76e
from .combat_logic import area_data, CombatState
from worlds.AutoWorld import WebWorld, World
from Options import PlandoConnection, OptionError
from decimal import Decimal, ROUND_HALF_UP
from settings import Group, Bool


class TunicSettings(Group):
    class DisableLocalSpoiler(Bool):
        """Disallows the TUNIC client from creating a local spoiler log."""

    class LimitGrassRando(Bool):
        """Limits the impact of Grass Randomizer on the multiworld by disallowing local_fill percentages below 95."""

    disable_local_spoiler: Union[DisableLocalSpoiler, bool] = False
    limit_grass_rando: Union[LimitGrassRando, bool] = True


class TunicWeb(WebWorld):
    tutorials = [
        Tutorial(
            tutorial_name="Multiworld Setup Guide",
            description="A guide to setting up the TUNIC Randomizer for Archipelago multiworld games.",
            language="English",
            file_name="setup_en.md",
            link="setup/en",
            authors=["SilentDestroyer"]
        )
    ]
    theme = "grassFlowers"
    game = "TUNIC"
    option_groups = tunic_option_groups
    options_presets = tunic_option_presets


class TunicItem(Item):
    game: str = "TUNIC"


class TunicLocation(Location):
    game: str = "TUNIC"


class SeedGroup(TypedDict):
    laurels_zips: bool  # laurels_zips value
    ice_grappling: int  # ice_grappling value
    ladder_storage: int  # ls value
    laurels_at_10_fairies: bool  # laurels location value
    fixed_shop: bool  # fixed shop value
    plando: TunicPlandoConnections  # consolidated plando connections for the seed group


class TunicWorld(World):
    """
    Explore a land filled with lost legends, ancient powers, and ferocious monsters in TUNIC, an isometric action game
    about a small fox on a big adventure. Stranded on a mysterious beach, armed with only your own curiosity, you will
    confront colossal beasts, collect strange and powerful items, and unravel long-lost secrets. Be brave, tiny fox!
    """
    game = "TUNIC"
    web = TunicWeb()

    options: TunicOptions
    options_dataclass = TunicOptions
    settings: ClassVar[TunicSettings]
    item_name_groups = item_name_groups
    location_name_groups = location_name_groups
    for group_name, members in grass_location_name_groups.items():
        location_name_groups.setdefault(group_name, set()).update(members)
    for group_name, members in breakable_location_groups.items():
        location_name_groups.setdefault(group_name, set()).update(members)

    item_name_to_id = item_name_to_id
    location_name_to_id = standard_location_name_to_id.copy()
    location_name_to_id.update(grass_location_name_to_id)
    location_name_to_id.update(breakable_location_name_to_id)

    player_location_table: Dict[str, int]
    ability_unlocks: Dict[str, int]
    slot_data_items: List[TunicItem]
    tunic_portal_pairs: Dict[str, str]
    er_portal_hints: Dict[int, str]
    seed_groups: Dict[str, SeedGroup] = {}
    shop_num: int = 1  # need to make it so that you can walk out of shops, but also that they aren't all connected
    er_regions: Dict[str, RegionInfo]  # absolutely needed so outlet regions work

    # for the local_fill option
    fill_items: List[TunicItem]
    fill_locations: List[Location]
    amount_to_local_fill: int

    # so we only loop the multiworld locations once
    # if these are locations instead of their info, it gives a memory leak error
    item_link_locations: Dict[int, Dict[str, List[Tuple[int, str]]]] = {}
    player_item_link_locations: Dict[str, List[Location]]

    using_ut: bool  # so we can check if we're using UT only once
    passthrough: Dict[str, Any]
    ut_can_gen_without_yaml = True  # class var that tells it to ignore the player yaml

    def generate_early(self) -> None:
        check_options(self)

        if self.options.logic_rules >= LogicRules.option_no_major_glitches:
            self.options.laurels_zips.value = LaurelsZips.option_true
            self.options.ice_grappling.value = IceGrappling.option_medium
            if self.options.logic_rules.value == LogicRules.option_unrestricted:
                self.options.ladder_storage.value = LadderStorage.option_medium

        self.er_regions = tunic_er_regions.copy()
        if self.options.plando_connections:
            for index, cxn in enumerate(self.options.plando_connections):
                # making shops second to simplify other things later
                if cxn.entrance.startswith("Shop"):
                    replacement = PlandoConnection(cxn.exit, "Shop Portal", "both")
                    self.options.plando_connections.value.remove(cxn)
                    self.options.plando_connections.value.insert(index, replacement)
                elif cxn.exit.startswith("Shop"):
                    replacement = PlandoConnection(cxn.entrance, "Shop Portal", "both")
                    self.options.plando_connections.value.remove(cxn)
                    self.options.plando_connections.value.insert(index, replacement)

        # Universal tracker stuff, shouldn't do anything in standard gen
        if hasattr(self.multiworld, "re_gen_passthrough"):
            if "TUNIC" in self.multiworld.re_gen_passthrough:
                self.using_ut = True
                self.passthrough = self.multiworld.re_gen_passthrough["TUNIC"]
                self.options.start_with_sword.value = self.passthrough["start_with_sword"]
                self.options.keys_behind_bosses.value = self.passthrough["keys_behind_bosses"]
                self.options.sword_progression.value = self.passthrough["sword_progression"]
                self.options.ability_shuffling.value = self.passthrough["ability_shuffling"]
                self.options.laurels_zips.value = self.passthrough["laurels_zips"]
                self.options.ice_grappling.value = self.passthrough["ice_grappling"]
                self.options.ladder_storage.value = self.passthrough["ladder_storage"]
                self.options.ladder_storage_without_items = self.passthrough["ladder_storage_without_items"]
                self.options.lanternless.value = self.passthrough["lanternless"]
                self.options.maskless.value = self.passthrough["maskless"]
                self.options.hexagon_quest.value = self.passthrough["hexagon_quest"]
                self.options.hexagon_quest_ability_type.value = self.passthrough.get("hexagon_quest_ability_type", 0)
                self.options.entrance_rando.value = self.passthrough["entrance_rando"]
                self.options.shuffle_ladders.value = self.passthrough["shuffle_ladders"]
                self.options.grass_randomizer.value = self.passthrough.get("grass_randomizer", 0)
                self.options.breakable_shuffle.value = self.passthrough.get("breakable_shuffle", 0)
                self.options.fixed_shop.value = self.options.fixed_shop.option_false
                self.options.laurels_location.value = self.options.laurels_location.option_anywhere
                self.options.combat_logic.value = self.passthrough["combat_logic"]
            else:
                self.using_ut = False
        else:
            self.using_ut = False

        self.player_location_table = standard_location_name_to_id.copy()

        if self.options.local_fill == -1:
            if self.options.grass_randomizer:
                if self.options.breakable_shuffle:
                    self.options.local_fill.value = 96
                else:
                    self.options.local_fill.value = 95
            elif self.options.breakable_shuffle:
                self.options.local_fill.value = 40
            else:
                self.options.local_fill.value = 0

        if self.options.grass_randomizer:
            if self.settings.limit_grass_rando and self.options.local_fill < 95 and self.multiworld.players > 1:
                raise OptionError(f"TUNIC: Player {self.player_name} has their Local Fill option set too low. "
                                  f"They must either bring it above 95% or the host needs to disable limit_grass_rando "
                                  f"in their host.yaml settings")

            self.player_location_table.update(grass_location_name_to_id)

        if self.options.breakable_shuffle:
            if self.options.entrance_rando:
                self.player_location_table.update(breakable_location_name_to_id)
            else:
                self.player_location_table.update({name: num for name, num in breakable_location_name_to_id.items()
                                                   if not name.startswith("Purgatory")})

    @classmethod
    def stage_generate_early(cls, multiworld: MultiWorld) -> None:
        tunic_worlds: Tuple[TunicWorld] = multiworld.get_game_worlds("TUNIC")
        for tunic in tunic_worlds:
            # setting up state combat logic stuff, see has_combat_reqs for its use
            # and this is magic so pycharm doesn't like it, unfortunately
            if tunic.options.combat_logic:
                multiworld.state.tunic_need_to_reset_combat_from_collect[tunic.player] = False
                multiworld.state.tunic_need_to_reset_combat_from_remove[tunic.player] = False
                multiworld.state.tunic_area_combat_state[tunic.player] = {}
                for area_name in area_data.keys():
                    multiworld.state.tunic_area_combat_state[tunic.player][area_name] = CombatState.unchecked

            # if it's one of the options, then it isn't a custom seed group
            if tunic.options.entrance_rando.value in EntranceRando.options.values():
                continue
            group = tunic.options.entrance_rando.value
            # if this is the first world in the group, set the rules equal to its rules
            if group not in cls.seed_groups:
                cls.seed_groups[group] = \
                    SeedGroup(laurels_zips=bool(tunic.options.laurels_zips),
                              ice_grappling=tunic.options.ice_grappling.value,
                              ladder_storage=tunic.options.ladder_storage.value,
                              laurels_at_10_fairies=tunic.options.laurels_location == LaurelsLocation.option_10_fairies,
                              fixed_shop=bool(tunic.options.fixed_shop),
                              plando=tunic.options.plando_connections)
                continue

            # off is more restrictive
            if not tunic.options.laurels_zips:
                cls.seed_groups[group]["laurels_zips"] = False
            # lower value is more restrictive
            if tunic.options.ice_grappling < cls.seed_groups[group]["ice_grappling"]:
                cls.seed_groups[group]["ice_grappling"] = tunic.options.ice_grappling.value
            # lower value is more restrictive
            if tunic.options.ladder_storage.value < cls.seed_groups[group]["ladder_storage"]:
                cls.seed_groups[group]["ladder_storage"] = tunic.options.ladder_storage.value
            # laurels at 10 fairies changes logic for secret gathering place placement
            if tunic.options.laurels_location == 3:
                cls.seed_groups[group]["laurels_at_10_fairies"] = True
            # more restrictive, overrides the option for others in the same group, which is better than failing imo
            if tunic.options.fixed_shop:
                cls.seed_groups[group]["fixed_shop"] = True

            if tunic.options.plando_connections:
                # loop through the connections in the player's yaml
                for cxn in tunic.options.plando_connections:
                    new_cxn = True
                    for group_cxn in cls.seed_groups[group]["plando"]:
                        # if neither entrance nor exit match anything in the group, add to group
                        if ((cxn.entrance == group_cxn.entrance and cxn.exit == group_cxn.exit)
                                or (cxn.exit == group_cxn.entrance and cxn.entrance == group_cxn.exit)):
                            new_cxn = False
                            break
                                   
                        # check if this pair is the same as a pair in the group already
                        is_mismatched = (
                            cxn.entrance == group_cxn.entrance and cxn.exit != group_cxn.exit
                            or cxn.entrance == group_cxn.exit and cxn.exit != group_cxn.entrance
                            or cxn.exit == group_cxn.entrance and cxn.entrance != group_cxn.exit
                            or cxn.exit == group_cxn.exit and cxn.entrance != group_cxn.entrance
                        )
                        if is_mismatched:
                            raise Exception(f"TUNIC: Conflict between seed group {group}'s plando "
                                            f"connection {group_cxn.entrance} <-> {group_cxn.exit} and "
                                            f"{tunic.player_name}'s plando connection {cxn.entrance} <-> {cxn.exit}")
                    if new_cxn:
                        cls.seed_groups[group]["plando"].value.append(cxn)

    def create_item(self, name: str, classification: ItemClassification = None) -> TunicItem:
        item_data = item_table[name]
        # evaluate alternate classifications based on options
        # it'll choose whichever classification isn't None first in this if else tree
        itemclass: ItemClassification = (classification
                                         or (item_data.combat_ic if self.options.combat_logic else None)
                                         or (ItemClassification.progression | ItemClassification.useful
                                             if name == "Glass Cannon"
                                             and (self.options.grass_randomizer or self.options.breakable_shuffle)
                                             and not self.options.start_with_sword else None)
                                         or (ItemClassification.progression | ItemClassification.useful
                                             if name == "Shield" and self.options.ladder_storage
                                             and not self.options.ladder_storage_without_items else None)
                                         or item_data.classification)
        return TunicItem(name, itemclass, self.item_name_to_id[name], self.player)

    def create_items(self) -> None:
        tunic_items: List[TunicItem] = []
        self.slot_data_items = []

        items_to_create: Dict[str, int] = {item: data.quantity_in_item_pool for item, data in item_table.items()}

        # Calculate number of hexagons in item pool
        if self.options.hexagon_quest:
            items_to_create[gold_hexagon] = get_hexagons_in_pool(self)

        for money_fool in fool_tiers[self.options.fool_traps]:
            items_to_create["Fool Trap"] += items_to_create[money_fool]
            items_to_create[money_fool] = 0

        # creating these after the fool traps are made mostly so we don't have to mess with it
        if self.options.breakable_shuffle:
            for _, loc_data in breakable_location_table.items():
                if not self.options.entrance_rando and loc_data.er_region == "Purgatory":
                    continue
                items_to_create[f"Money x{self.random.randint(1, 5)}"] += 1

        if self.options.start_with_sword:
            self.multiworld.push_precollected(self.create_item("Sword"))

        if self.options.sword_progression:
            items_to_create["Stick"] = 0
            items_to_create["Sword"] = 0
        else:
            items_to_create["Sword Upgrade"] = 0

        if self.options.laurels_location:
            laurels = self.create_item("Hero's Laurels")
            if self.options.laurels_location == "6_coins":
                self.get_location("Coins in the Well - 6 Coins").place_locked_item(laurels)
            elif self.options.laurels_location == "10_coins":
                self.get_location("Coins in the Well - 10 Coins").place_locked_item(laurels)
            elif self.options.laurels_location == "10_fairies":
                self.get_location("Secret Gathering Place - 10 Fairy Reward").place_locked_item(laurels)
            items_to_create["Hero's Laurels"] = 0

        if self.options.grass_randomizer:
            items_to_create["Grass"] = len(grass_location_table)
            for grass_location in excluded_grass_locations:
                self.get_location(grass_location).place_locked_item(self.create_item("Grass"))
            items_to_create["Grass"] -= len(excluded_grass_locations)

        if self.options.keys_behind_bosses:
            rgb_hexagons = list(hexagon_locations.keys())
            # shuffle these in case not all are placed in hex quest
            self.random.shuffle(rgb_hexagons)
            for rgb_hexagon in rgb_hexagons:
                location = hexagon_locations[rgb_hexagon]
                if self.options.hexagon_quest:
                    if items_to_create[gold_hexagon] > 0:
                        hex_item = self.create_item(gold_hexagon)
                        items_to_create[gold_hexagon] -= 1
                        items_to_create[rgb_hexagon] = 0
                        self.get_location(location).place_locked_item(hex_item)
                else:
                    hex_item = self.create_item(rgb_hexagon)
                    self.get_location(location).place_locked_item(hex_item)
                    items_to_create[rgb_hexagon] = 0

        # Filler items in the item pool
        available_filler: List[str] = [filler for filler in items_to_create if items_to_create[filler] > 0 and
                                       item_table[filler].classification == ItemClassification.filler]

        # Remove filler to make room for other items
        def remove_filler(amount: int) -> None:
            for _ in range(amount):
                if not available_filler:
                    fill = "Fool Trap"
                else:
                    fill = self.random.choice(available_filler)
                if items_to_create[fill] == 0:
                    raise Exception("No filler items left to accommodate options selected. Turn down fool trap amount.")
                items_to_create[fill] -= 1
                if items_to_create[fill] == 0:
                    available_filler.remove(fill)

        if self.options.shuffle_ladders:
            ladder_count = 0
            for item_name, item_data in item_table.items():
                if item_data.item_group == "Ladders":
                    items_to_create[item_name] = 1
                    ladder_count += 1
            remove_filler(ladder_count)

        if self.options.hexagon_quest:
            # Replace pages and normal hexagons with filler
            for replaced_item in list(filter(lambda item: "Pages" in item or item in hexagon_locations, items_to_create)):
                if replaced_item in item_name_groups["Abilities"] and self.options.ability_shuffling \
                        and self.options.hexagon_quest_ability_type == "pages":
                    continue
                filler_name = self.get_filler_item_name()
                items_to_create[filler_name] += items_to_create[replaced_item]
                if items_to_create[filler_name] >= 1 and filler_name not in available_filler:
                    available_filler.append(filler_name)
                items_to_create[replaced_item] = 0

            remove_filler(items_to_create[gold_hexagon])

            if not self.options.combat_logic:
                # Sort for deterministic order
                for hero_relic in sorted(item_name_groups["Hero Relics"]):
                    tunic_items.append(self.create_item(hero_relic, ItemClassification.useful))
                    items_to_create[hero_relic] = 0

        if not self.options.ability_shuffling:
            # Sort for deterministic order
            for page in sorted(item_name_groups["Abilities"]):
                if items_to_create[page] > 0:
                    tunic_items.append(self.create_item(page, ItemClassification.useful))
                    items_to_create[page] = 0
        # if ice grapple logic is on, probably really want icebolt
        elif self.options.ice_grappling:
            page = "Pages 52-53 (Icebolt)"
            if items_to_create[page] > 0:
                tunic_items.append(self.create_item(page, ItemClassification.progression | ItemClassification.useful))
                items_to_create[page] = 0

        if self.options.maskless:
            tunic_items.append(self.create_item("Scavenger Mask", ItemClassification.useful))
            items_to_create["Scavenger Mask"] = 0

        if self.options.lanternless:
            tunic_items.append(self.create_item("Lantern", ItemClassification.useful))
            items_to_create["Lantern"] = 0

        for item, quantity in items_to_create.items():
            for _ in range(quantity):
                tunic_items.append(self.create_item(item))

        for tunic_item in tunic_items:
            if tunic_item.name in slot_data_item_names:
                self.slot_data_items.append(tunic_item)

        # pull out the filler so that we can place it manually during pre_fill
        self.fill_items = []
        if self.options.local_fill > 0 and self.multiworld.players > 1:
            # skip items marked local or non-local, let fill deal with them in its own way
            # discard grass from non_local if it's meant to be limited
            if self.settings.limit_grass_rando:
                self.options.non_local_items.value.discard("Grass")
            all_filler: List[TunicItem] = []
            non_filler: List[TunicItem] = []
            for tunic_item in tunic_items:
                if (tunic_item.excludable
                        and tunic_item.name not in self.options.local_items
                        and tunic_item.name not in self.options.non_local_items):
                    all_filler.append(tunic_item)
                else:
                    non_filler.append(tunic_item)
            self.amount_to_local_fill = int(self.options.local_fill.value * len(all_filler) / 100)
            self.fill_items += all_filler[:self.amount_to_local_fill]
            del all_filler[:self.amount_to_local_fill]
            tunic_items = all_filler + non_filler

        self.multiworld.itempool += tunic_items

    def pre_fill(self) -> None:
        if self.options.local_fill > 0 and self.multiworld.players > 1:
            # we need to reserve a couple locations so that we don't fill up every sphere 1 location
            reserved_locations: Set[str] = set(self.random.sample(sphere_one, 2))
            viable_locations = [loc for loc in self.multiworld.get_unfilled_locations(self.player)
                                if loc.name not in reserved_locations
                                and loc.name not in self.options.priority_locations.value]

            if len(viable_locations) < self.amount_to_local_fill:
                raise OptionError(f"TUNIC: Not enough locations for local_fill option for {self.player_name}. "
                                  f"This is likely due to excess plando or priority locations.")
            self.random.shuffle(viable_locations)
            self.fill_locations = viable_locations[:self.amount_to_local_fill]

    @classmethod
    def stage_pre_fill(cls, multiworld: MultiWorld) -> None:
        tunic_fill_worlds: List[TunicWorld] = [world for world in multiworld.get_game_worlds("TUNIC")
                                               if world.options.local_fill.value > 0]
        if tunic_fill_worlds and multiworld.players > 1:
            grass_fill: List[TunicItem] = []
            non_grass_fill: List[TunicItem] = []
            grass_fill_locations: List[Location] = []
            non_grass_fill_locations: List[Location] = []
            for world in tunic_fill_worlds:
                if world.options.grass_randomizer:
                    grass_fill.extend(world.fill_items)
                    grass_fill_locations.extend(world.fill_locations)
                else:
                    non_grass_fill.extend(world.fill_items)
                    non_grass_fill_locations.extend(world.fill_locations)

            multiworld.random.shuffle(grass_fill)
            multiworld.random.shuffle(non_grass_fill)
            multiworld.random.shuffle(grass_fill_locations)
            multiworld.random.shuffle(non_grass_fill_locations)

            for filler_item in grass_fill:
                multiworld.push_item(grass_fill_locations.pop(), filler_item, collect=False)

            for filler_item in non_grass_fill:
                multiworld.push_item(non_grass_fill_locations.pop(), filler_item, collect=False)

    def create_regions(self) -> None:
        self.tunic_portal_pairs = {}
        self.er_portal_hints = {}
        self.ability_unlocks = randomize_ability_unlocks(self)

        # stuff for universal tracker support, can be ignored for standard gen
        if self.using_ut:
            self.ability_unlocks["Pages 24-25 (Prayer)"] = self.passthrough["Hexagon Quest Prayer"]
            self.ability_unlocks["Pages 42-43 (Holy Cross)"] = self.passthrough["Hexagon Quest Holy Cross"]
            self.ability_unlocks["Pages 52-53 (Icebolt)"] = self.passthrough["Hexagon Quest Icebolt"]

        # Most non-standard options use ER regions
        if (self.options.entrance_rando or self.options.shuffle_ladders or self.options.combat_logic
                or self.options.grass_randomizer or self.options.breakable_shuffle):
            portal_pairs = create_er_regions(self)
            if self.options.entrance_rando:
                # these get interpreted by the game to tell it which entrances to connect
                for portal1, portal2 in portal_pairs.items():
                    self.tunic_portal_pairs[portal1.scene_destination()] = portal2.scene_destination()
        else:
            # uses the original rules, easier to navigate and reference
            for region_name in tunic_regions:
                region = Region(region_name, self.player, self.multiworld)
                self.multiworld.regions.append(region)

            for region_name, exits in tunic_regions.items():
                region = self.get_region(region_name)
                region.add_exits(exits)

            for location_name, location_id in self.player_location_table.items():
                region = self.get_region(location_table[location_name].region)
                location = TunicLocation(self.player, location_name, location_id, region)
                region.locations.append(location)

            victory_region = self.get_region("Spirit Arena")
            victory_location = TunicLocation(self.player, "The Heir", None, victory_region)
            victory_location.place_locked_item(TunicItem("Victory", ItemClassification.progression, None, self.player))
            self.multiworld.completion_condition[self.player] = lambda state: state.has("Victory", self.player)
            victory_region.locations.append(victory_location)

    def set_rules(self) -> None:
        # same reason as in create_regions
        if (self.options.entrance_rando or self.options.shuffle_ladders or self.options.combat_logic
                or self.options.grass_randomizer or self.options.breakable_shuffle):
            set_er_location_rules(self)
        else:
            set_region_rules(self)
            set_location_rules(self)

    def get_filler_item_name(self) -> str:
        return self.random.choice(filler_items)

    # cache whether you can get through combat logic areas
    def collect(self, state: CollectionState, item: Item) -> bool:
        change = super().collect(state, item)
        if change and self.options.combat_logic and item.name in combat_items:
            state.tunic_need_to_reset_combat_from_collect[self.player] = True
        return change

    def remove(self, state: CollectionState, item: Item) -> bool:
        change = super().remove(state, item)
        if change and self.options.combat_logic and item.name in combat_items:
            state.tunic_need_to_reset_combat_from_remove[self.player] = True
        return change

    def write_spoiler_header(self, spoiler_handle: TextIO):
        if self.options.hexagon_quest and self.options.ability_shuffling\
                and self.options.hexagon_quest_ability_type == HexagonQuestAbilityUnlockType.option_hexagons:
            spoiler_handle.write("\nAbility Unlocks (Hexagon Quest):\n")
            for ability in self.ability_unlocks:
                # Remove parentheses for better readability
                spoiler_handle.write(f'{ability[ability.find("(")+1:ability.find(")")]}: {self.ability_unlocks[ability]} Gold Questagons\n')

    def extend_hint_information(self, hint_data: Dict[int, Dict[int, str]]) -> None:
        if self.options.entrance_rando:
            hint_data.update({self.player: {}})
            # all state seems to have efficient paths
            all_state = self.multiworld.get_all_state(True)
            all_state.update_reachable_regions(self.player)
            paths = all_state.path
            portal_names = [portal.name for portal in portal_mapping]
            for location in self.multiworld.get_locations(self.player):
                # skipping event locations
                if not location.address:
                    continue
                path_to_loc = []
                previous_name = "placeholder"
                try:
                    name, connection = paths[location.parent_region]
                except KeyError:
                    # logic bug, proceed with warning since it takes a long time to update AP
                    warning(f"{location.name} is not logically accessible for {self.player_name}. "
                            "Creating entrance hint Inaccessible. Please report this to the TUNIC rando devs. "
                            "If you are using Plando Items (excluding early locations), then this is likely the cause.")
                    hint_text = "Inaccessible"
                else:
                    while connection != ("Menu", None):
                        name, connection = connection
                        # for LS entrances, we just want to give the portal name
                        if "(LS)" in name:
                            name = name.split(" (LS) ", 1)[0]
                        # was getting some cases like Library Grave -> Library Grave -> other place
                        if name in portal_names and name != previous_name:
                            previous_name = name
                            path_to_loc.append(name)
                    hint_text = " -> ".join(reversed(path_to_loc))

                if hint_text:
                    hint_data[self.player][location.address] = hint_text

    def get_real_location(self, location: Location) -> Tuple[str, int]:
        # if it's not in a group, it's not in an item link
        if location.player not in self.multiworld.groups or not location.item:
            return location.name, location.player
        try:
            loc = self.player_item_link_locations[location.item.name].pop()
            return loc.name, loc.player
        except IndexError:
            warning(f"TUNIC: Failed to parse item location for in-game hints for {self.player_name}. "
                    f"Using a potentially incorrect location name instead.")
            return location.name, location.player

    def fill_slot_data(self) -> Dict[str, Any]:
        slot_data: Dict[str, Any] = {
            "seed": self.random.randint(0, 2147483647),
            "start_with_sword": self.options.start_with_sword.value,
            "keys_behind_bosses": self.options.keys_behind_bosses.value,
            "sword_progression": self.options.sword_progression.value,
            "ability_shuffling": self.options.ability_shuffling.value,
            "hexagon_quest": self.options.hexagon_quest.value,
            "hexagon_quest_ability_type": self.options.hexagon_quest_ability_type.value,
            "fool_traps": self.options.fool_traps.value,
            "laurels_zips": self.options.laurels_zips.value,
            "ice_grappling": self.options.ice_grappling.value,
            "ladder_storage": self.options.ladder_storage.value,
            "ladder_storage_without_items": self.options.ladder_storage_without_items.value,
            "lanternless": self.options.lanternless.value,
            "maskless": self.options.maskless.value,
            "entrance_rando": int(bool(self.options.entrance_rando.value)),
            "shuffle_ladders": self.options.shuffle_ladders.value,
            "grass_randomizer": self.options.grass_randomizer.value,
            "combat_logic": self.options.combat_logic.value,
            "Hexagon Quest Prayer": self.ability_unlocks["Pages 24-25 (Prayer)"],
            "Hexagon Quest Holy Cross": self.ability_unlocks["Pages 42-43 (Holy Cross)"],
            "Hexagon Quest Icebolt": self.ability_unlocks["Pages 52-53 (Icebolt)"],
            "Hexagon Quest Goal": self.options.hexagon_goal.value,
            "Entrance Rando": self.tunic_portal_pairs,
            "disable_local_spoiler": int(self.settings.disable_local_spoiler or self.multiworld.is_race),
            "breakable_shuffle": self.options.breakable_shuffle.value,
        }

        # this would be in a stage if there was an appropriate stage for it
        self.player_item_link_locations = {}
        groups = self.multiworld.get_player_groups(self.player)
        # checking if groups so that this doesn't run if the player isn't in a group
        if groups:
            if not self.item_link_locations:
                tunic_worlds: Tuple[TunicWorld] = self.multiworld.get_game_worlds("TUNIC")
                # figure out our groups and the items in them
                for tunic in tunic_worlds:
                    for group in self.multiworld.get_player_groups(tunic.player):
                        self.item_link_locations.setdefault(group, {})
                for location in self.multiworld.get_locations():
                    if location.item and location.item.player in self.item_link_locations.keys():
                        (self.item_link_locations[location.item.player].setdefault(location.item.name, [])
                         .append((location.player, location.name)))

            # if item links are on, set up the player's personal item link locations, so we can pop them as needed
            for group, item_links in self.item_link_locations.items():
                if group in groups:
                    for item_name, locs in item_links.items():
                        self.player_item_link_locations[item_name] = \
                            [self.multiworld.get_location(location_name, player) for player, location_name in locs]

        for tunic_item in filter(lambda item: item.location is not None and item.code is not None, self.slot_data_items):
            if tunic_item.name not in slot_data:
                slot_data[tunic_item.name] = []
            if tunic_item.name == gold_hexagon and len(slot_data[gold_hexagon]) >= 6:
                continue
            slot_data[tunic_item.name].extend(self.get_real_location(tunic_item.location))

        for start_item in self.options.start_inventory_from_pool:
            if start_item in slot_data_item_names:
                if start_item not in slot_data:
                    slot_data[start_item] = []
                for _ in range(self.options.start_inventory_from_pool[start_item]):
                    slot_data[start_item].extend(["Your Pocket", self.player])

        for plando_item in self.multiworld.plando_items[self.player]:
            if plando_item["from_pool"]:
                items_to_find = set()
                for item_type in [key for key in ["item", "items"] if key in plando_item]:
                    for item in plando_item[item_type]:
                        items_to_find.add(item)
                for item in items_to_find:
                    if item in slot_data_item_names:
                        slot_data[item] = []
                        for item_location in self.multiworld.find_item_locations(item, self.player):
                            slot_data[item].extend(self.get_real_location(item_location))

        return slot_data

    # for the universal tracker, doesn't get called in standard gen
    # docs: https://github.com/FarisTheAncient/Archipelago/blob/tracker/worlds/tracker/docs/re-gen-passthrough.md
    @staticmethod
    def interpret_slot_data(slot_data: Dict[str, Any]) -> Dict[str, Any]:
        # returning slot_data so it regens, giving it back in multiworld.re_gen_passthrough
        # we are using re_gen_passthrough over modifying the world here due to complexities with ER
        return slot_data<|MERGE_RESOLUTION|>--- conflicted
+++ resolved
@@ -11,13 +11,9 @@
 from .grass import grass_location_table, grass_location_name_to_id, grass_location_name_groups, excluded_grass_locations
 from .er_data import portal_mapping, RegionInfo, tunic_er_regions
 from .options import (TunicOptions, EntranceRando, tunic_option_groups, tunic_option_presets, TunicPlandoConnections,
-<<<<<<< HEAD
-                      LaurelsLocation, LogicRules, LaurelsZips, IceGrappling, LadderStorage)
-from .breakables import breakable_location_name_to_id, breakable_location_groups, breakable_location_table
-=======
                       LaurelsLocation, LogicRules, LaurelsZips, IceGrappling, LadderStorage, check_options,
                       get_hexagons_in_pool, HexagonQuestAbilityUnlockType)
->>>>>>> 61afe76e
+from .breakables import breakable_location_name_to_id, breakable_location_groups, breakable_location_table
 from .combat_logic import area_data, CombatState
 from worlds.AutoWorld import WebWorld, World
 from Options import PlandoConnection, OptionError
