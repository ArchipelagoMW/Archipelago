--- conflicted
+++ resolved
@@ -133,14 +133,11 @@
                 self.options.shuffle_ladders.value = self.passthrough["shuffle_ladders"]
                 self.options.fixed_shop.value = self.options.fixed_shop.option_false
                 self.options.laurels_location.value = self.options.laurels_location.option_anywhere
-<<<<<<< HEAD
+                self.options.combat_logic.value = self.passthrough["combat_logic"]
             else:
                 self.using_ut = False
         else:
             self.using_ut = False
-=======
-                self.options.combat_logic.value = passthrough["combat_logic"]
->>>>>>> 728d2492
 
     @classmethod
     def stage_generate_early(cls, multiworld: MultiWorld) -> None:
