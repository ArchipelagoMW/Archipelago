--- conflicted
+++ resolved
@@ -8,15 +8,9 @@
 from .er_rules import set_er_location_rules
 from .regions import tunic_regions
 from .er_scripts import create_er_regions
-<<<<<<< HEAD
-from .er_data import portal_mapping
-from .options import TunicOptions, EntranceRando, tunic_option_groups, tunic_option_presets, TunicPlandoConnections, \
-    check_options
-=======
 from .er_data import portal_mapping, RegionInfo, tunic_er_regions
 from .options import (TunicOptions, EntranceRando, tunic_option_groups, tunic_option_presets, TunicPlandoConnections,
-                      LaurelsLocation, LogicRules, LaurelsZips, IceGrappling, LadderStorage)
->>>>>>> ed948e3e
+                      LaurelsLocation, LogicRules, LaurelsZips, IceGrappling, LadderStorage, check_options)
 from worlds.AutoWorld import WebWorld, World
 from Options import PlandoConnection
 from decimal import Decimal, ROUND_HALF_UP
@@ -91,10 +85,8 @@
     er_regions: Dict[str, RegionInfo]  # absolutely needed so outlet regions work
 
     def generate_early(self) -> None:
-<<<<<<< HEAD
         check_options(self)
 
-=======
         if self.options.logic_rules >= LogicRules.option_no_major_glitches:
             self.options.laurels_zips.value = LaurelsZips.option_true
             self.options.ice_grappling.value = IceGrappling.option_medium
@@ -102,7 +94,6 @@
                 self.options.ladder_storage.value = LadderStorage.option_medium
 
         self.er_regions = tunic_er_regions.copy()
->>>>>>> ed948e3e
         if self.options.plando_connections:
             for index, cxn in enumerate(self.options.plando_connections):
                 # making shops second to simplify other things later
