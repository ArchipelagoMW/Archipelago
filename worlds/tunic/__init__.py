from typing import Dict, List, Any, Tuple, TypedDict, ClassVar, Union
from logging import warning
from BaseClasses import Region, Location, Item, Tutorial, ItemClassification, MultiWorld
from .items import item_name_to_id, item_table, item_name_groups, fool_tiers, filler_items, slot_data_item_names
from .locations import location_table, location_name_groups, location_name_to_id, hexagon_locations
from .rules import set_location_rules, set_region_rules, randomize_ability_unlocks, gold_hexagon
from .er_rules import set_er_location_rules
from .regions import tunic_regions
from .er_scripts import create_er_regions
from .er_data import portal_mapping
from .options import TunicOptions, EntranceRando, tunic_option_groups, tunic_option_presets, TunicPlandoConnections
from .grass import grass_location_table, grass_location_name_to_id, excluded_grass_locations
from worlds.AutoWorld import WebWorld, World
from Options import PlandoConnection
from decimal import Decimal, ROUND_HALF_UP
from settings import Group, Bool


class TunicSettings(Group):
    class DisableLocalSpoiler(Bool):
        """Disallows the TUNIC client from creating a local spoiler log."""

    disable_local_spoiler: Union[DisableLocalSpoiler, bool] = False


class TunicWeb(WebWorld):
    tutorials = [
        Tutorial(
            tutorial_name="Multiworld Setup Guide",
            description="A guide to setting up the TUNIC Randomizer for Archipelago multiworld games.",
            language="English",
            file_name="setup_en.md",
            link="setup/en",
            authors=["SilentDestroyer"]
        )
    ]
    theme = "grassFlowers"
    game = "TUNIC"
    option_groups = tunic_option_groups
    options_presets = tunic_option_presets


class TunicItem(Item):
    game: str = "TUNIC"


class TunicLocation(Location):
    game: str = "TUNIC"


class SeedGroup(TypedDict):
    logic_rules: int  # logic rules value
    laurels_at_10_fairies: bool  # laurels location value
    fixed_shop: bool  # fixed shop value
    plando: TunicPlandoConnections  # consolidated of plando connections for the seed group


class TunicWorld(World):
    """
    Explore a land filled with lost legends, ancient powers, and ferocious monsters in TUNIC, an isometric action game
    about a small fox on a big adventure. Stranded on a mysterious beach, armed with only your own curiosity, you will
    confront colossal beasts, collect strange and powerful items, and unravel long-lost secrets. Be brave, tiny fox!
    """
    game = "TUNIC"
    web = TunicWeb()

    options: TunicOptions
    options_dataclass = TunicOptions
    settings: ClassVar[TunicSettings]
    item_name_groups = item_name_groups
    location_name_groups = location_name_groups

    item_name_to_id = item_name_to_id
    location_name_to_id = location_name_to_id.copy()
    location_name_to_id.update(grass_location_name_to_id)

    player_location_table: Dict[str, int]
    ability_unlocks: Dict[str, int]
    slot_data_items: List[TunicItem]
    tunic_portal_pairs: Dict[str, str]
    er_portal_hints: Dict[int, str]
    seed_groups: Dict[str, SeedGroup] = {}

    def generate_early(self) -> None:
        if self.options.plando_connections:
            for index, cxn in enumerate(self.options.plando_connections):
                # making shops second to simplify other things later
                if cxn.entrance.startswith("Shop"):
                    replacement = PlandoConnection(cxn.exit, "Shop Portal", "both")
                    self.options.plando_connections.value.remove(cxn)
                    self.options.plando_connections.value.insert(index, replacement)
                elif cxn.exit.startswith("Shop"):
                    replacement = PlandoConnection(cxn.entrance, "Shop Portal", "both")
                    self.options.plando_connections.value.remove(cxn)
                    self.options.plando_connections.value.insert(index, replacement)

        # Universal tracker stuff, shouldn't do anything in standard gen
        if hasattr(self.multiworld, "re_gen_passthrough"):
            if "TUNIC" in self.multiworld.re_gen_passthrough:
                passthrough = self.multiworld.re_gen_passthrough["TUNIC"]
                self.options.start_with_sword.value = passthrough["start_with_sword"]
                self.options.keys_behind_bosses.value = passthrough["keys_behind_bosses"]
                self.options.sword_progression.value = passthrough["sword_progression"]
                self.options.ability_shuffling.value = passthrough["ability_shuffling"]
                self.options.logic_rules.value = passthrough["logic_rules"]
                self.options.lanternless.value = passthrough["lanternless"]
                self.options.maskless.value = passthrough["maskless"]
                self.options.hexagon_quest.value = passthrough["hexagon_quest"]
                self.options.entrance_rando.value = passthrough["entrance_rando"]
                self.options.shuffle_ladders.value = passthrough["shuffle_ladders"]
                self.options.grass_randomizer.value = passthrough["grass_randomizer"]
                self.options.fixed_shop.value = self.options.fixed_shop.option_false
                self.options.laurels_location.value = self.options.laurels_location.option_anywhere

        self.player_location_table = locations.location_name_to_id.copy()

        if self.options.grass_randomizer:
            self.player_location_table.update(grass_location_name_to_id.copy())

    @classmethod
    def stage_generate_early(cls, multiworld: MultiWorld) -> None:
        tunic_worlds: Tuple[TunicWorld] = multiworld.get_game_worlds("TUNIC")
        for tunic in tunic_worlds:
            # if it's one of the options, then it isn't a custom seed group
            if tunic.options.entrance_rando.value in EntranceRando.options.values():
                continue
            group = tunic.options.entrance_rando.value
            # if this is the first world in the group, set the rules equal to its rules
            if group not in cls.seed_groups:
                cls.seed_groups[group] = SeedGroup(logic_rules=tunic.options.logic_rules.value,
                                                   laurels_at_10_fairies=tunic.options.laurels_location == 3,
                                                   fixed_shop=bool(tunic.options.fixed_shop),
                                                   plando=tunic.options.plando_connections)
                continue
                
            # lower value is more restrictive
            if tunic.options.logic_rules.value < cls.seed_groups[group]["logic_rules"]:
                cls.seed_groups[group]["logic_rules"] = tunic.options.logic_rules.value
            # laurels at 10 fairies changes logic for secret gathering place placement
            if tunic.options.laurels_location == 3:
                cls.seed_groups[group]["laurels_at_10_fairies"] = True
            # fewer shops, one at windmill
            if tunic.options.fixed_shop:
                cls.seed_groups[group]["fixed_shop"] = True

            if tunic.options.plando_connections:
                # loop through the connections in the player's yaml
                for cxn in tunic.options.plando_connections:
                    new_cxn = True
                    for group_cxn in cls.seed_groups[group]["plando"]:
                        # if neither entrance nor exit match anything in the group, add to group
                        if ((cxn.entrance == group_cxn.entrance and cxn.exit == group_cxn.exit)
                                or (cxn.exit == group_cxn.entrance and cxn.entrance == group_cxn.exit)):
                            new_cxn = False
                            break
                                   
                        # check if this pair is the same as a pair in the group already
                        is_mismatched = (
                            cxn.entrance == group_cxn.entrance and cxn.exit != group_cxn.exit
                            or cxn.entrance == group_cxn.exit and cxn.exit != group_cxn.entrance
                            or cxn.exit == group_cxn.entrance and cxn.entrance != group_cxn.exit
                            or cxn.exit == group_cxn.exit and cxn.entrance != group_cxn.entrance
                        )
                        if is_mismatched:
                            raise Exception(f"TUNIC: Conflict between seed group {group}'s plando "
                                            f"connection {group_cxn.entrance} <-> {group_cxn.exit} and "
                                            f"{tunic.player_name}'s plando connection {cxn.entrance} <-> {cxn.exit}")
                    if new_cxn:
                        cls.seed_groups[group]["plando"].value.append(cxn)

    def create_item(self, name: str, classification: ItemClassification = None) -> TunicItem:
        item_data = item_table[name]
        return TunicItem(name, classification or item_data.classification, self.item_name_to_id[name], self.player)

    def create_items(self) -> None:

        tunic_items: List[TunicItem] = []
        self.slot_data_items = []

        items_to_create: Dict[str, int] = {item: data.quantity_in_item_pool for item, data in item_table.items()}

        for money_fool in fool_tiers[self.options.fool_traps]:
            items_to_create["Fool Trap"] += items_to_create[money_fool]
            items_to_create[money_fool] = 0

        if self.options.start_with_sword:
            self.multiworld.push_precollected(self.create_item("Sword"))

        if self.options.sword_progression:
            items_to_create["Stick"] = 0
            items_to_create["Sword"] = 0
        else:
            items_to_create["Sword Upgrade"] = 0

        if self.options.laurels_location:
            laurels = self.create_item("Hero's Laurels")
            if self.options.laurels_location == "6_coins":
                self.get_location("Coins in the Well - 6 Coins").place_locked_item(laurels)
            elif self.options.laurels_location == "10_coins":
                self.get_location("Coins in the Well - 10 Coins").place_locked_item(laurels)
            elif self.options.laurels_location == "10_fairies":
<<<<<<< HEAD
                self.multiworld.get_location("Secret Gathering Place - 10 Fairy Reward", self.player).place_locked_item(laurels)
=======
                self.get_location("Secret Gathering Place - 10 Fairy Reward").place_locked_item(laurels)
>>>>>>> d65863ff
            items_to_create["Hero's Laurels"] = 0

        if self.options.grass_randomizer:
            items_to_create["Grass"] = len(grass_location_table)
            tunic_items.append(self.create_item("Glass Cannon", ItemClassification.progression))
            items_to_create["Glass Cannon"] = 0
            tunic_items.append(self.create_item("Gun", ItemClassification.progression))
            items_to_create["Gun"] = 0
            for grass_location in excluded_grass_locations:
                self.multiworld.get_location(grass_location, self.player).place_locked_item(self.create_item("Grass"))
            items_to_create["Grass"] -= len(excluded_grass_locations)

        if self.options.keys_behind_bosses:
            for rgb_hexagon, location in hexagon_locations.items():
                hex_item = self.create_item(gold_hexagon if self.options.hexagon_quest else rgb_hexagon)
<<<<<<< HEAD
                self.multiworld.get_location(location, self.player).place_locked_item(hex_item)
=======
                self.get_location(location).place_locked_item(hex_item)
>>>>>>> d65863ff
                items_to_create[rgb_hexagon] = 0
            items_to_create[gold_hexagon] -= 3

        # Filler items in the item pool
        available_filler: List[str] = [filler for filler in items_to_create if items_to_create[filler] > 0 and
                                       item_table[filler].classification == ItemClassification.filler]

        # Remove filler to make room for other items
        def remove_filler(amount: int) -> None:
            for _ in range(amount):
                if not available_filler:
                    fill = "Fool Trap"
                else:
                    fill = self.random.choice(available_filler)
                if items_to_create[fill] == 0:
                    raise Exception("No filler items left to accommodate options selected. Turn down fool trap amount.")
                items_to_create[fill] -= 1
                if items_to_create[fill] == 0:
                    available_filler.remove(fill)

        if self.options.shuffle_ladders:
            ladder_count = 0
            for item_name, item_data in item_table.items():
                if item_data.item_group == "Ladders":
                    items_to_create[item_name] = 1
                    ladder_count += 1
            remove_filler(ladder_count)

        if self.options.hexagon_quest:
            # Calculate number of hexagons in item pool
            hexagon_goal = self.options.hexagon_goal
            extra_hexagons = self.options.extra_hexagon_percentage
            items_to_create[gold_hexagon] += int((Decimal(100 + extra_hexagons) / 100 * hexagon_goal).to_integral_value(rounding=ROUND_HALF_UP))

            # Replace pages and normal hexagons with filler
            for replaced_item in list(filter(lambda item: "Pages" in item or item in hexagon_locations, items_to_create)):
                filler_name = self.get_filler_item_name()
                items_to_create[filler_name] += items_to_create[replaced_item]
                if items_to_create[filler_name] >= 1 and filler_name not in available_filler:
                    available_filler.append(filler_name)
                items_to_create[replaced_item] = 0

            remove_filler(items_to_create[gold_hexagon])

            for hero_relic in item_name_groups["Hero Relics"]:
                tunic_items.append(self.create_item(hero_relic, ItemClassification.useful))
                items_to_create[hero_relic] = 0

        if not self.options.ability_shuffling:
            for page in item_name_groups["Abilities"]:
                if items_to_create[page] > 0:
                    tunic_items.append(self.create_item(page, ItemClassification.useful))
                    items_to_create[page] = 0

        if self.options.maskless:
            tunic_items.append(self.create_item("Scavenger Mask", ItemClassification.useful))
            items_to_create["Scavenger Mask"] = 0

        if self.options.lanternless:
            tunic_items.append(self.create_item("Lantern", ItemClassification.useful))
            items_to_create["Lantern"] = 0

        for item, quantity in items_to_create.items():
            for _ in range(quantity):
                tunic_items.append(self.create_item(item))

        for tunic_item in tunic_items:
            if tunic_item.name in slot_data_item_names:
                self.slot_data_items.append(tunic_item)

        self.multiworld.itempool += tunic_items

    def create_regions(self) -> None:
        self.tunic_portal_pairs = {}
        self.er_portal_hints = {}
        self.ability_unlocks = randomize_ability_unlocks(self.random, self.options)

        # stuff for universal tracker support, can be ignored for standard gen
        if hasattr(self.multiworld, "re_gen_passthrough"):
            if "TUNIC" in self.multiworld.re_gen_passthrough:
                passthrough = self.multiworld.re_gen_passthrough["TUNIC"]
                self.ability_unlocks["Pages 24-25 (Prayer)"] = passthrough["Hexagon Quest Prayer"]
                self.ability_unlocks["Pages 42-43 (Holy Cross)"] = passthrough["Hexagon Quest Holy Cross"]
                self.ability_unlocks["Pages 52-53 (Icebolt)"] = passthrough["Hexagon Quest Icebolt"]

        # ladder rando uses ER with vanilla connections, so that we're not managing more rules files
        if self.options.entrance_rando or self.options.shuffle_ladders or self.options.grass_randomizer:
            portal_pairs = create_er_regions(self)
            if self.options.entrance_rando:
                # these get interpreted by the game to tell it which entrances to connect
                for portal1, portal2 in portal_pairs.items():
                    self.tunic_portal_pairs[portal1.scene_destination()] = portal2.scene_destination()
        else:
            # for non-ER, non-ladders
            for region_name in tunic_regions:
                region = Region(region_name, self.player, self.multiworld)
                self.multiworld.regions.append(region)

            for region_name, exits in tunic_regions.items():
                region = self.get_region(region_name)
                region.add_exits(exits)

<<<<<<< HEAD
            for location_name, location_id in self.player_location_table.items():
                region = self.multiworld.get_region(location_table[location_name].region, self.player)
=======
            for location_name, location_id in self.location_name_to_id.items():
                region = self.get_region(location_table[location_name].region)
>>>>>>> d65863ff
                location = TunicLocation(self.player, location_name, location_id, region)
                region.locations.append(location)

            victory_region = self.get_region("Spirit Arena")
            victory_location = TunicLocation(self.player, "The Heir", None, victory_region)
            victory_location.place_locked_item(TunicItem("Victory", ItemClassification.progression, None, self.player))
            self.multiworld.completion_condition[self.player] = lambda state: state.has("Victory", self.player)
            victory_region.locations.append(victory_location)

    def set_rules(self) -> None:
        if self.options.entrance_rando or self.options.shuffle_ladders or self.options.grass_randomizer:
            set_er_location_rules(self)
        else:
            set_region_rules(self)
            set_location_rules(self)

    def get_filler_item_name(self) -> str:
        return self.random.choice(filler_items)

    def extend_hint_information(self, hint_data: Dict[int, Dict[int, str]]) -> None:
        if self.options.entrance_rando:
            hint_data.update({self.player: {}})
            # all state seems to have efficient paths
            all_state = self.multiworld.get_all_state(True)
            all_state.update_reachable_regions(self.player)
            paths = all_state.path
            portal_names = [portal.name for portal in portal_mapping]
            for location in self.multiworld.get_locations(self.player):
                # skipping event locations
                if not location.address:
                    continue
                path_to_loc = []
                previous_name = "placeholder"
                try:
                    name, connection = paths[location.parent_region]
                except KeyError:
                    # logic bug, proceed with warning since it takes a long time to update AP
                    warning(f"{location.name} is not logically accessible for {self.player_name}. "
                            "Creating entrance hint Inaccessible. Please report this to the TUNIC rando devs. "
                            "If you are using Plando Items (excluding early locations), then this is likely the cause.")
                    hint_text = "Inaccessible"
                else:
                    while connection != ("Menu", None):
                        name, connection = connection
                        # for LS entrances, we just want to give the portal name
                        if "(LS)" in name:
                            name = name.split(" (LS) ", 1)[0]
                        # was getting some cases like Library Grave -> Library Grave -> other place
                        if name in portal_names and name != previous_name:
                            previous_name = name
                            path_to_loc.append(name)
                    hint_text = " -> ".join(reversed(path_to_loc))

                if hint_text:
                    hint_data[self.player][location.address] = hint_text

    def fill_slot_data(self) -> Dict[str, Any]:
        slot_data: Dict[str, Any] = {
            "seed": self.random.randint(0, 2147483647),
            "start_with_sword": self.options.start_with_sword.value,
            "keys_behind_bosses": self.options.keys_behind_bosses.value,
            "sword_progression": self.options.sword_progression.value,
            "ability_shuffling": self.options.ability_shuffling.value,
            "hexagon_quest": self.options.hexagon_quest.value,
            "fool_traps": self.options.fool_traps.value,
            "logic_rules": self.options.logic_rules.value,
            "lanternless": self.options.lanternless.value,
            "maskless": self.options.maskless.value,
            "entrance_rando": int(bool(self.options.entrance_rando.value)),
            "shuffle_ladders": self.options.shuffle_ladders.value,
            "grass_randomizer": self.options.grass_randomizer.value,
            "Hexagon Quest Prayer": self.ability_unlocks["Pages 24-25 (Prayer)"],
            "Hexagon Quest Holy Cross": self.ability_unlocks["Pages 42-43 (Holy Cross)"],
            "Hexagon Quest Icebolt": self.ability_unlocks["Pages 52-53 (Icebolt)"],
            "Hexagon Quest Goal": self.options.hexagon_goal.value,
            "Entrance Rando": self.tunic_portal_pairs,
            "disable_local_spoiler": int(self.settings.disable_local_spoiler or self.multiworld.is_race),
        }

        for tunic_item in filter(lambda item: item.location is not None and item.code is not None, self.slot_data_items):
            if tunic_item.name not in slot_data:
                slot_data[tunic_item.name] = []
            if tunic_item.name == gold_hexagon and len(slot_data[gold_hexagon]) >= 6:
                continue
            slot_data[tunic_item.name].extend([tunic_item.location.name, tunic_item.location.player])

        for start_item in self.options.start_inventory_from_pool:
            if start_item in slot_data_item_names:
                if start_item not in slot_data:
                    slot_data[start_item] = []
                for _ in range(self.options.start_inventory_from_pool[start_item]):
                    slot_data[start_item].extend(["Your Pocket", self.player])

        for plando_item in self.multiworld.plando_items[self.player]:
            if plando_item["from_pool"]:
                items_to_find = set()
                for item_type in [key for key in ["item", "items"] if key in plando_item]:
                    for item in plando_item[item_type]:
                        items_to_find.add(item)
                for item in items_to_find:
                    if item in slot_data_item_names:
                        slot_data[item] = []
                        for item_location in self.multiworld.find_item_locations(item, self.player):
                            slot_data[item].extend([item_location.name, item_location.player])

        return slot_data

    # for the universal tracker, doesn't get called in standard gen
    # docs: https://github.com/FarisTheAncient/Archipelago/blob/tracker/worlds/tracker/docs/re-gen-passthrough.md
    @staticmethod
    def interpret_slot_data(slot_data: Dict[str, Any]) -> Dict[str, Any]:
        # returning slot_data so it regens, giving it back in multiworld.re_gen_passthrough
        # we are using re_gen_passthrough over modifying the world here due to complexities with ER
        return slot_data<|MERGE_RESOLUTION|>--- conflicted
+++ resolved
@@ -199,11 +199,7 @@
             elif self.options.laurels_location == "10_coins":
                 self.get_location("Coins in the Well - 10 Coins").place_locked_item(laurels)
             elif self.options.laurels_location == "10_fairies":
-<<<<<<< HEAD
-                self.multiworld.get_location("Secret Gathering Place - 10 Fairy Reward", self.player).place_locked_item(laurels)
-=======
                 self.get_location("Secret Gathering Place - 10 Fairy Reward").place_locked_item(laurels)
->>>>>>> d65863ff
             items_to_create["Hero's Laurels"] = 0
 
         if self.options.grass_randomizer:
@@ -219,11 +215,7 @@
         if self.options.keys_behind_bosses:
             for rgb_hexagon, location in hexagon_locations.items():
                 hex_item = self.create_item(gold_hexagon if self.options.hexagon_quest else rgb_hexagon)
-<<<<<<< HEAD
-                self.multiworld.get_location(location, self.player).place_locked_item(hex_item)
-=======
                 self.get_location(location).place_locked_item(hex_item)
->>>>>>> d65863ff
                 items_to_create[rgb_hexagon] = 0
             items_to_create[gold_hexagon] -= 3
 
@@ -326,13 +318,8 @@
                 region = self.get_region(region_name)
                 region.add_exits(exits)
 
-<<<<<<< HEAD
-            for location_name, location_id in self.player_location_table.items():
-                region = self.multiworld.get_region(location_table[location_name].region, self.player)
-=======
             for location_name, location_id in self.location_name_to_id.items():
                 region = self.get_region(location_table[location_name].region)
->>>>>>> d65863ff
                 location = TunicLocation(self.player, location_name, location_id, region)
                 region.locations.append(location)
 
