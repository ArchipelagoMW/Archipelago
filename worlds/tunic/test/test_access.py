<<<<<<< HEAD
from test.bases import WorldTestBase

=======
>>>>>>> 1790a389
from .. import options
from .bases import TunicTestBase


class TunicTestBase(WorldTestBase):
    game = "TUNIC"


class TestWells(TunicTestBase):
    options = {options.CombatLogic.internal_name: options.CombatLogic.option_off}

    # test that the wells function properly. Since fairies is written the same way, that should succeed too
    def test_wells(self) -> None:
        self.collect_all_but(["Golden Coin"])
        self.assertFalse(self.can_reach_location("Coins in the Well - 3 Coins"))
        self.collect_by_name(["Golden Coin"])
        self.assertTrue(self.can_reach_location("Coins in the Well - 3 Coins"))


class TestStandardShuffle(TunicTestBase):
    options = {options.AbilityShuffling.internal_name: options.AbilityShuffling.option_true}

    # test that you need to get holy cross to open the hc door in overworld
    def test_hc_door(self) -> None:
        self.assertFalse(self.can_reach_location("Fountain Cross Door - Page Pickup"))
        self.collect_by_name("Pages 42-43 (Holy Cross)")
        self.assertTrue(self.can_reach_location("Fountain Cross Door - Page Pickup"))


class TestHexQuestShuffle(TunicTestBase):
    options = {options.HexagonQuest.internal_name: options.HexagonQuest.option_true,
               options.AbilityShuffling.internal_name: options.AbilityShuffling.option_true}

    # test that you need the gold questagons to open the hc door in overworld
    def test_hc_door_hex_shuffle(self) -> None:
        self.assertFalse(self.can_reach_location("Fountain Cross Door - Page Pickup"))
        self.collect_by_name("Gold Questagon")
        self.assertTrue(self.can_reach_location("Fountain Cross Door - Page Pickup"))


class TestHexQuestNoShuffle(TunicTestBase):
    options = {options.HexagonQuest.internal_name: options.HexagonQuest.option_true,
               options.AbilityShuffling.internal_name: options.AbilityShuffling.option_false}

    # test that you can get the item behind the overworld hc door with nothing and no ability shuffle
    def test_hc_door_no_shuffle(self) -> None:
        self.assertTrue(self.can_reach_location("Fountain Cross Door - Page Pickup"))


class TestER(TunicTestBase):
    options = {options.EntranceRando.internal_name: options.EntranceRando.option_yes,
               options.AbilityShuffling.internal_name: options.AbilityShuffling.option_true,
               options.HexagonQuest.internal_name: options.HexagonQuest.option_false,
               options.CombatLogic.internal_name: options.CombatLogic.option_off,
               options.FixedShop.internal_name: options.FixedShop.option_true}

    def test_overworld_hc_chest(self) -> None:
        # test to see that static connections are working properly -- this chest requires holy cross and is in Overworld
        self.assertFalse(self.can_reach_location("Overworld - [Southwest] Flowers Holy Cross"))
        self.collect_by_name(["Pages 42-43 (Holy Cross)"])
        self.assertTrue(self.can_reach_location("Overworld - [Southwest] Flowers Holy Cross"))


class TestERSpecial(TunicTestBase):
    options = {options.EntranceRando.internal_name: options.EntranceRando.option_yes,
               options.AbilityShuffling.internal_name: options.AbilityShuffling.option_true,
               options.HexagonQuest.internal_name: options.HexagonQuest.option_false,
               options.CombatLogic.internal_name: options.CombatLogic.option_off,
               options.EntranceLayout.internal_name: options.EntranceLayout.option_fixed_shop,
               options.IceGrappling.internal_name: options.IceGrappling.option_easy,
               "plando_connections": [
                   {
                       "entrance": "Stick House Entrance",
                       "exit": "Ziggurat Portal Room Entrance"
                   },
                   {
                       "entrance": "Ziggurat Lower to Ziggurat Tower",
                       "exit": "Secret Gathering Place Exit"
                   }
               ]}
    # with these plando connections, you need to ice grapple from the back of lower zig to the front to get laurels


# ensure that ladder storage connections connect to the outlet region, not the portal's region
class TestLadderStorage(TunicTestBase):
    options = {options.EntranceRando.internal_name: options.EntranceRando.option_yes,
               options.AbilityShuffling.internal_name: options.AbilityShuffling.option_true,
               options.HexagonQuest.internal_name: options.HexagonQuest.option_false,
               options.FixedShop.internal_name: options.FixedShop.option_false,
               options.LadderStorage.internal_name: options.LadderStorage.option_hard,
               options.LadderStorageWithoutItems.internal_name: options.LadderStorageWithoutItems.option_false,
               "plando_connections": [
                   {
                       "entrance": "Fortress Courtyard Shop",
                       # "exit": "Ziggurat Portal Room Exit"
                       "exit": "Spawn to Far Shore"
                   },
                   {
                       "entrance": "Fortress Courtyard to Beneath the Vault",
                       "exit": "Stick House Exit"
                   },
                   {
                       "entrance": "Stick House Entrance",
                       "exit": "Fortress Courtyard to Overworld"
                   },
                   {
                       "entrance": "Old House Waterfall Entrance",
                       "exit": "Ziggurat Portal Room Entrance"
                   },
               ]}

    def test_ls_to_shop_entrance(self) -> None:
        self.collect_by_name(["Magic Orb"])
        self.assertFalse(self.can_reach_location("Fortress Courtyard - Page Near Cave"))
        self.collect_by_name(["Pages 24-25 (Prayer)"])
        self.assertTrue(self.can_reach_location("Fortress Courtyard - Page Near Cave"))


# check that it still functions if in decoupled and every single normal entrance leads to a shop
class TestERDecoupledPlando(TunicTestBase):
    options = {options.EntranceRando.internal_name: options.EntranceRando.option_yes,
               options.Decoupled.internal_name: options.Decoupled.option_true,
               "plando_connections": [
                   {"entrance": "Stick House Entrance", "exit": "Shop Portal 1", "direction": "entrance"},
                   {"entrance": "Windmill Entrance", "exit": "Shop Portal 2", "direction": "entrance"},
                   {"entrance": "Well Ladder Entrance", "exit": "Shop Portal 3", "direction": "entrance"},
                   {"entrance": "Entrance to Well from Well Rail", "exit": "Shop Portal 4", "direction": "entrance"},
                   {"entrance": "Old House Door Entrance", "exit": "Shop Portal 5", "direction": "entrance"},
                   {"entrance": "Old House Waterfall Entrance", "exit": "Shop Portal 6", "direction": "entrance"},
                   {"entrance": "Entrance to Furnace from Well Rail", "exit": "Shop Portal 7", "direction": "entrance"},
                   {"entrance": "Entrance to Furnace under Windmill", "exit": "Shop Portal 8", "direction": "entrance"},
                   {"entrance": "Entrance to Furnace near West Garden", "exit": "Shop Portal 9",
                    "direction": "entrance"},
                   {"entrance": "Entrance to Furnace from Beach", "exit": "Shop Portal 10", "direction": "entrance"},
                   {"entrance": "Caustic Light Cave Entrance", "exit": "Shop Portal 11", "direction": "entrance"},
                   {"entrance": "Swamp Upper Entrance", "exit": "Shop Portal 12", "direction": "entrance"},
                   {"entrance": "Swamp Lower Entrance", "exit": "Shop Portal 13", "direction": "entrance"},
                   {"entrance": "Ruined Passage Not-Door Entrance", "exit": "Shop Portal 14", "direction": "entrance"},
                   {"entrance": "Ruined Passage Door Entrance", "exit": "Shop Portal 15", "direction": "entrance"},
                   {"entrance": "Atoll Upper Entrance", "exit": "Shop Portal 16", "direction": "entrance"},
                   {"entrance": "Atoll Lower Entrance", "exit": "Shop Portal 17", "direction": "entrance"},
                   {"entrance": "Special Shop Entrance", "exit": "Shop Portal 18", "direction": "entrance"},
                   {"entrance": "Maze Cave Entrance", "exit": "Shop Portal 19", "direction": "entrance"},
                   {"entrance": "West Garden Entrance near Belltower", "exit": "Shop Portal 20",
                    "direction": "entrance"},
                   {"entrance": "West Garden Entrance from Furnace", "exit": "Shop Portal 21", "direction": "entrance"},
                   {"entrance": "West Garden Laurels Entrance", "exit": "Shop Portal 22", "direction": "entrance"},
                   {"entrance": "Temple Door Entrance", "exit": "Shop Portal 23", "direction": "entrance"},
                   {"entrance": "Temple Rafters Entrance", "exit": "Shop Portal 24", "direction": "entrance"},
                   {"entrance": "Ruined Shop Entrance", "exit": "Shop Portal 25", "direction": "entrance"},
                   {"entrance": "Patrol Cave Entrance", "exit": "Shop Portal 26", "direction": "entrance"},
                   {"entrance": "Hourglass Cave Entrance", "exit": "Shop Portal 27", "direction": "entrance"},
                   {"entrance": "Changing Room Entrance", "exit": "Shop Portal 28", "direction": "entrance"},
                   {"entrance": "Cube Cave Entrance", "exit": "Shop Portal 29", "direction": "entrance"},
                   {"entrance": "Stairs from Overworld to Mountain", "exit": "Shop Portal 30", "direction": "entrance"},
                   {"entrance": "Overworld to Fortress", "exit": "Shop Portal 31", "direction": "entrance"},
                   {"entrance": "Fountain HC Door Entrance", "exit": "Shop Portal 32", "direction": "entrance"},
                   {"entrance": "Southeast HC Door Entrance", "exit": "Shop Portal 33", "direction": "entrance"},
                   {"entrance": "Overworld to Quarry Connector", "exit": "Shop Portal 34", "direction": "entrance"},
                   {"entrance": "Dark Tomb Main Entrance", "exit": "Shop Portal 35", "direction": "entrance"},
                   {"entrance": "Overworld to Forest Belltower", "exit": "Shop Portal 36", "direction": "entrance"},
                   {"entrance": "Town to Far Shore", "exit": "Shop Portal 37", "direction": "entrance"},
                   {"entrance": "Spawn to Far Shore", "exit": "Shop Portal 38", "direction": "entrance"},
                   {"entrance": "Secret Gathering Place Entrance", "exit": "Shop Portal 39", "direction": "entrance"},
                   {"entrance": "Secret Gathering Place Exit", "exit": "Shop Portal 40", "direction": "entrance"},
                   {"entrance": "Windmill Exit", "exit": "Shop Portal 41", "direction": "entrance"},
                   {"entrance": "Windmill Shop", "exit": "Shop Portal 42", "direction": "entrance"},
                   {"entrance": "Old House Door Exit", "exit": "Shop Portal 43", "direction": "entrance"},
                   {"entrance": "Old House to Glyph Tower", "exit": "Shop Portal 44", "direction": "entrance"},
                   {"entrance": "Old House Waterfall Exit", "exit": "Shop Portal 45", "direction": "entrance"},
                   {"entrance": "Glyph Tower Exit", "exit": "Shop Portal 46", "direction": "entrance"},
                   {"entrance": "Changing Room Exit", "exit": "Shop Portal 47", "direction": "entrance"},
                   {"entrance": "Fountain HC Room Exit", "exit": "Shop Portal 48", "direction": "entrance"},
                   {"entrance": "Cube Cave Exit", "exit": "Shop Portal 49", "direction": "entrance"},
                   {"entrance": "Guard Patrol Cave Exit", "exit": "Shop Portal 50", "direction": "entrance"},
                   {"entrance": "Ruined Shop Exit", "exit": "Shop Portal 51", "direction": "entrance"},
                   {"entrance": "Furnace Exit towards Well", "exit": "Shop Portal 52", "direction": "entrance"},
                   {"entrance": "Furnace Exit to Dark Tomb", "exit": "Shop Portal 53", "direction": "entrance"},
                   {"entrance": "Furnace Exit towards West Garden", "exit": "Shop Portal 54", "direction": "entrance"},
                   {"entrance": "Furnace Exit to Beach", "exit": "Shop Portal 55", "direction": "entrance"},
                   {"entrance": "Furnace Exit under Windmill", "exit": "Shop Portal 56", "direction": "entrance"},
                   {"entrance": "Stick House Exit", "exit": "Shop Portal 57", "direction": "entrance"},
                   {"entrance": "Ruined Passage Not-Door Exit", "exit": "Shop Portal 58", "direction": "entrance"},
                   {"entrance": "Ruined Passage Door Exit", "exit": "Shop Portal 59", "direction": "entrance"},
                   {"entrance": "Southeast HC Room Exit", "exit": "Shop Portal 60", "direction": "entrance"},
                   {"entrance": "Caustic Light Cave Exit", "exit": "Shop Portal 61", "direction": "entrance"},
                   {"entrance": "Maze Cave Exit", "exit": "Shop Portal 62", "direction": "entrance"},
                   {"entrance": "Hourglass Cave Exit", "exit": "Shop Portal 63", "direction": "entrance"},
                   {"entrance": "Special Shop Exit", "exit": "Shop Portal 64", "direction": "entrance"},
                   {"entrance": "Temple Rafters Exit", "exit": "Shop Portal 65", "direction": "entrance"},
                   {"entrance": "Temple Door Exit", "exit": "Shop Portal 66", "direction": "entrance"},
                   {"entrance": "Forest Belltower to Fortress", "exit": "Shop Portal 67", "direction": "entrance"},
                   {"entrance": "Forest Belltower to Forest", "exit": "Shop Portal 68", "direction": "entrance"},
                   {"entrance": "Forest Belltower to Overworld", "exit": "Shop Portal 69", "direction": "entrance"},
                   {"entrance": "Forest Belltower to Guard Captain Room", "exit": "Shop Portal 70",
                    "direction": "entrance"},
                   {"entrance": "Forest to Belltower", "exit": "Shop Portal 71", "direction": "entrance"},
                   {"entrance": "Forest Guard House 1 Lower Entrance", "exit": "Shop Portal 72",
                    "direction": "entrance"},
                   {"entrance": "Forest Guard House 1 Gate Entrance", "exit": "Shop Portal 73",
                    "direction": "entrance"},
                   {"entrance": "Forest Dance Fox Outside Doorway", "exit": "Shop Portal 74", "direction": "entrance"},
                   {"entrance": "Forest to Far Shore", "exit": "Shop Portal 75", "direction": "entrance"},
                   {"entrance": "Forest Guard House 2 Lower Entrance", "exit": "Shop Portal 76",
                    "direction": "entrance"},
                   {"entrance": "Forest Guard House 2 Upper Entrance", "exit": "Shop Portal 77",
                    "direction": "entrance"},
                   {"entrance": "Forest Grave Path Lower Entrance", "exit": "Shop Portal 78", "direction": "entrance"},
                   {"entrance": "Forest Grave Path Upper Entrance", "exit": "Shop Portal 79", "direction": "entrance"},
                   {"entrance": "Forest Grave Path Upper Exit", "exit": "Shop Portal 80", "direction": "entrance"},
                   {"entrance": "Forest Grave Path Lower Exit", "exit": "Shop Portal 81", "direction": "entrance"},
                   {"entrance": "East Forest Hero's Grave", "exit": "Shop Portal 82", "direction": "entrance"},
                   {"entrance": "Guard House 1 Dance Fox Exit", "exit": "Shop Portal 83", "direction": "entrance"},
                   {"entrance": "Guard House 1 Lower Exit", "exit": "Shop Portal 84", "direction": "entrance"},
                   {"entrance": "Guard House 1 Upper Forest Exit", "exit": "Shop Portal 85", "direction": "entrance"},
                   {"entrance": "Guard House 1 to Guard Captain Room", "exit": "Shop Portal 86",
                    "direction": "entrance"},
                   {"entrance": "Guard House 2 Lower Exit", "exit": "Shop Portal 87", "direction": "entrance"},
                   {"entrance": "Guard House 2 Upper Exit", "exit": "Shop Portal 88", "direction": "entrance"},
                   {"entrance": "Guard Captain Room Non-Gate Exit", "exit": "Shop Portal 89", "direction": "entrance"},
                   {"entrance": "Guard Captain Room Gate Exit", "exit": "Shop Portal 90", "direction": "entrance"},
                   {"entrance": "Well Ladder Exit", "exit": "Shop Portal 91", "direction": "entrance"},
                   {"entrance": "Well to Well Boss", "exit": "Shop Portal 92", "direction": "entrance"},
                   {"entrance": "Well Exit towards Furnace", "exit": "Shop Portal 93", "direction": "entrance"},
                   {"entrance": "Well Boss to Well", "exit": "Shop Portal 94", "direction": "entrance"},
                   {"entrance": "Checkpoint to Dark Tomb", "exit": "Shop Portal 95", "direction": "entrance"},
                   {"entrance": "Dark Tomb to Overworld", "exit": "Shop Portal 96", "direction": "entrance"},
                   {"entrance": "Dark Tomb to Furnace", "exit": "Shop Portal 97", "direction": "entrance"},
                   {"entrance": "Dark Tomb to Checkpoint", "exit": "Shop Portal 98", "direction": "entrance"},
                   {"entrance": "West Garden Exit near Hero's Grave", "exit": "Shop Portal 99",
                    "direction": "entrance"},
                   {"entrance": "West Garden to Magic Dagger House", "exit": "Shop Portal 100",
                    "direction": "entrance"},
                   {"entrance": "West Garden Exit after Boss", "exit": "Shop Portal 101", "direction": "entrance"},
                   {"entrance": "West Garden Shop", "exit": "Shop Portal 102", "direction": "entrance"},
                   {"entrance": "West Garden Laurels Exit", "exit": "Shop Portal 103", "direction": "entrance"},
                   {"entrance": "West Garden Hero's Grave", "exit": "Shop Portal 104", "direction": "entrance"},
                   {"entrance": "West Garden to Far Shore", "exit": "Shop Portal 105", "direction": "entrance"},
                   {"entrance": "Magic Dagger House Exit", "exit": "Shop Portal 106", "direction": "entrance"},
                   {"entrance": "Fortress Courtyard to Fortress Grave Path Lower", "exit": "Shop Portal 107",
                    "direction": "entrance"},
                   {"entrance": "Fortress Courtyard to Fortress Grave Path Upper", "exit": "Shop Portal 108",
                    "direction": "entrance"},
                   {"entrance": "Fortress Courtyard to Fortress Interior", "exit": "Shop Portal 109",
                    "direction": "entrance"},
                   {"entrance": "Fortress Courtyard to East Fortress", "exit": "Shop Portal 110",
                    "direction": "entrance"},
                   {"entrance": "Fortress Courtyard to Beneath the Vault", "exit": "Shop Portal 111",
                    "direction": "entrance"},
                   {"entrance": "Fortress Courtyard to Forest Belltower", "exit": "Shop Portal 112",
                    "direction": "entrance"},
                   {"entrance": "Fortress Courtyard to Overworld", "exit": "Shop Portal 113", "direction": "entrance"},
                   {"entrance": "Fortress Courtyard Shop", "exit": "Shop Portal 114", "direction": "entrance"},
                   {"entrance": "Beneath the Vault to Fortress Interior", "exit": "Shop Portal 115",
                    "direction": "entrance"},
                   {"entrance": "Beneath the Vault to Fortress Courtyard", "exit": "Shop Portal 116",
                    "direction": "entrance"},
                   {"entrance": "Fortress Interior Main Exit", "exit": "Shop Portal 117", "direction": "entrance"},
                   {"entrance": "Fortress Interior to Beneath the Earth", "exit": "Shop Portal 118",
                    "direction": "entrance"},
                   {"entrance": "Fortress Interior to Siege Engine Arena", "exit": "Shop Portal 119",
                    "direction": "entrance"},
                   {"entrance": "Fortress Interior Shop", "exit": "Shop Portal 120", "direction": "entrance"},
                   {"entrance": "Fortress Interior to East Fortress Upper", "exit": "Shop Portal 121",
                    "direction": "entrance"},
                   {"entrance": "Fortress Interior to East Fortress Lower", "exit": "Shop Portal 122",
                    "direction": "entrance"},
                   {"entrance": "East Fortress to Interior Lower", "exit": "Shop Portal 123", "direction": "entrance"},
                   {"entrance": "East Fortress to Courtyard", "exit": "Shop Portal 124", "direction": "entrance"},
                   {"entrance": "East Fortress to Interior Upper", "exit": "Shop Portal 125", "direction": "entrance"},
                   {"entrance": "Fortress Grave Path Lower Exit", "exit": "Shop Portal 126", "direction": "entrance"},
                   {"entrance": "Fortress Hero's Grave", "exit": "Shop Portal 127", "direction": "entrance"},
                   {"entrance": "Fortress Grave Path Upper Exit", "exit": "Shop Portal 128", "direction": "entrance"},
                   {"entrance": "Fortress Grave Path Dusty Entrance", "exit": "Shop Portal 129",
                    "direction": "entrance"},
                   {"entrance": "Dusty Exit", "exit": "Shop Portal 130", "direction": "entrance"},
                   {"entrance": "Siege Engine Arena to Fortress", "exit": "Shop Portal 131", "direction": "entrance"},
                   {"entrance": "Fortress to Far Shore", "exit": "Shop Portal 132", "direction": "entrance"},
                   {"entrance": "Atoll Upper Exit", "exit": "Shop Portal 133", "direction": "entrance"},
                   {"entrance": "Atoll Lower Exit", "exit": "Shop Portal 134", "direction": "entrance"},
                   {"entrance": "Atoll Shop", "exit": "Shop Portal 135", "direction": "entrance"},
                   {"entrance": "Atoll to Far Shore", "exit": "Shop Portal 136", "direction": "entrance"},
                   {"entrance": "Atoll Statue Teleporter", "exit": "Shop Portal 137", "direction": "entrance"},
                   {"entrance": "Frog Stairs Eye Entrance", "exit": "Shop Portal 138", "direction": "entrance"},
                   {"entrance": "Frog Stairs Mouth Entrance", "exit": "Shop Portal 139", "direction": "entrance"},
                   {"entrance": "Frog Stairs Eye Exit", "exit": "Shop Portal 140", "direction": "entrance"},
                   {"entrance": "Frog Stairs Mouth Exit", "exit": "Shop Portal 141", "direction": "entrance"},
                   {"entrance": "Frog Stairs to Frog's Domain's Entrance", "exit": "Shop Portal 142",
                    "direction": "entrance"},
                   {"entrance": "Frog Stairs to Frog's Domain's Exit", "exit": "Shop Portal 143",
                    "direction": "entrance"},
                   {"entrance": "Frog's Domain Ladder Exit", "exit": "Shop Portal 144", "direction": "entrance"},
                   {"entrance": "Frog's Domain Orb Exit", "exit": "Shop Portal 145", "direction": "entrance"},
                   {"entrance": "Library Exterior Tree", "exit": "Shop Portal 146", "direction": "entrance"},
                   {"entrance": "Library Exterior Ladder", "exit": "Shop Portal 147", "direction": "entrance"},
                   {"entrance": "Library Hall Bookshelf Exit", "exit": "Shop Portal 148", "direction": "entrance"},
                   {"entrance": "Library Hero's Grave", "exit": "Shop Portal 149", "direction": "entrance"},
                   {"entrance": "Library Hall to Rotunda", "exit": "Shop Portal 150", "direction": "entrance"},
                   {"entrance": "Library Rotunda Lower Exit", "exit": "Shop Portal 151", "direction": "entrance"},
                   {"entrance": "Library Rotunda Upper Exit", "exit": "Shop Portal 152", "direction": "entrance"},
                   {"entrance": "Library Lab to Rotunda", "exit": "Shop Portal 153", "direction": "entrance"},
                   {"entrance": "Library to Far Shore", "exit": "Shop Portal 154", "direction": "entrance"},
                   {"entrance": "Library Lab to Librarian Arena", "exit": "Shop Portal 155", "direction": "entrance"},
                   {"entrance": "Librarian Arena Exit", "exit": "Shop Portal 156", "direction": "entrance"},
                   {"entrance": "Stairs to Top of the Mountain", "exit": "Shop Portal 157", "direction": "entrance"},
                   {"entrance": "Mountain to Quarry", "exit": "Shop Portal 158", "direction": "entrance"},
                   {"entrance": "Mountain to Overworld", "exit": "Shop Portal 159", "direction": "entrance"},
                   {"entrance": "Top of the Mountain Exit", "exit": "Shop Portal 160", "direction": "entrance"},
                   {"entrance": "Quarry Connector to Overworld", "exit": "Shop Portal 161", "direction": "entrance"},
                   {"entrance": "Quarry Connector to Quarry", "exit": "Shop Portal 162", "direction": "entrance"},
                   {"entrance": "Quarry to Overworld Exit", "exit": "Shop Portal 163", "direction": "entrance"},
                   {"entrance": "Quarry Shop", "exit": "Shop Portal 164", "direction": "entrance"},
                   {"entrance": "Quarry to Monastery Front", "exit": "Shop Portal 165", "direction": "entrance"},
                   {"entrance": "Quarry to Monastery Back", "exit": "Shop Portal 166", "direction": "entrance"},
                   {"entrance": "Quarry to Mountain", "exit": "Shop Portal 167", "direction": "entrance"},
                   {"entrance": "Quarry to Ziggurat", "exit": "Shop Portal 168", "direction": "entrance"},
                   {"entrance": "Quarry to Far Shore", "exit": "Shop Portal 169", "direction": "entrance"},
                   {"entrance": "Monastery Rear Exit", "exit": "Shop Portal 170", "direction": "entrance"},
                   {"entrance": "Monastery Front Exit", "exit": "Shop Portal 171", "direction": "entrance"},
                   {"entrance": "Monastery Hero's Grave", "exit": "Shop Portal 172", "direction": "entrance"},
                   {"entrance": "Ziggurat Entry Hallway to Ziggurat Upper", "exit": "Shop Portal 173",
                    "direction": "entrance"},
                   {"entrance": "Ziggurat Entry Hallway to Quarry", "exit": "Shop Portal 174", "direction": "entrance"},
                   {"entrance": "Ziggurat Upper to Ziggurat Entry Hallway", "exit": "Shop Portal 175",
                    "direction": "entrance"},
                   {"entrance": "Ziggurat Upper to Ziggurat Tower", "exit": "Shop Portal 176", "direction": "entrance"},
                   {"entrance": "Ziggurat Tower to Ziggurat Upper", "exit": "Shop Portal 177", "direction": "entrance"},
                   {"entrance": "Ziggurat Tower to Ziggurat Lower", "exit": "Shop Portal 178", "direction": "entrance"},
                   {"entrance": "Ziggurat Lower to Ziggurat Tower", "exit": "Shop Portal 179", "direction": "entrance"},
                   {"entrance": "Ziggurat Portal Room Entrance", "exit": "Shop Portal 180", "direction": "entrance"},
                   {"entrance": "Ziggurat Portal Room Exit", "exit": "Shop Portal 181", "direction": "entrance"},
                   {"entrance": "Ziggurat to Far Shore", "exit": "Shop Portal 182", "direction": "entrance"},
                   {"entrance": "Swamp Lower Exit", "exit": "Shop Portal 183", "direction": "entrance"},
                   {"entrance": "Swamp to Cathedral Main Entrance", "exit": "Shop Portal 184", "direction": "entrance"},
                   {"entrance": "Swamp to Cathedral Secret Legend Room Entrance", "exit": "Shop Portal 185",
                    "direction": "entrance"},
                   {"entrance": "Swamp to Gauntlet", "exit": "Shop Portal 186", "direction": "entrance"},
                   {"entrance": "Swamp Shop", "exit": "Shop Portal 187", "direction": "entrance"},
                   {"entrance": "Swamp Upper Exit", "exit": "Shop Portal 188", "direction": "entrance"},
                   {"entrance": "Swamp Hero's Grave", "exit": "Shop Portal 189", "direction": "entrance"},
                   {"entrance": "Cathedral Main Exit", "exit": "Shop Portal 190", "direction": "entrance"},
                   {"entrance": "Cathedral Elevator", "exit": "Shop Portal 191", "direction": "entrance"},
                   {"entrance": "Cathedral Secret Legend Room Exit", "exit": "Shop Portal 192",
                    "direction": "entrance"},
                   {"entrance": "Gauntlet to Swamp", "exit": "Shop Portal 193", "direction": "entrance"},
                   {"entrance": "Gauntlet Elevator", "exit": "Shop Portal 194", "direction": "entrance"},
                   {"entrance": "Gauntlet Shop", "exit": "Shop Portal 195", "direction": "entrance"},
                   {"entrance": "Hero's Grave to Fortress", "exit": "Shop Portal 196", "direction": "entrance"},
                   {"entrance": "Hero's Grave to Monastery", "exit": "Shop Portal 197", "direction": "entrance"},
                   {"entrance": "Hero's Grave to West Garden", "exit": "Shop Portal 198", "direction": "entrance"},
                   {"entrance": "Hero's Grave to East Forest", "exit": "Shop Portal 199", "direction": "entrance"},
                   {"entrance": "Hero's Grave to Library", "exit": "Shop Portal 200", "direction": "entrance"},
                   {"entrance": "Hero's Grave to Swamp", "exit": "Shop Portal 201", "direction": "entrance"},
                   {"entrance": "Far Shore to West Garden", "exit": "Shop Portal 202", "direction": "entrance"},
                   {"entrance": "Far Shore to Library", "exit": "Shop Portal 203", "direction": "entrance"},
                   {"entrance": "Far Shore to Quarry", "exit": "Shop Portal 204", "direction": "entrance"},
                   {"entrance": "Far Shore to East Forest", "exit": "Shop Portal 205", "direction": "entrance"},
                   {"entrance": "Far Shore to Fortress", "exit": "Shop Portal 206", "direction": "entrance"},
                   {"entrance": "Far Shore to Atoll", "exit": "Shop Portal 207", "direction": "entrance"},
                   {"entrance": "Far Shore to Ziggurat", "exit": "Shop Portal 208", "direction": "entrance"},
                   {"entrance": "Far Shore to Heir", "exit": "Shop Portal 209", "direction": "entrance"},
                   {"entrance": "Far Shore to Town", "exit": "Shop Portal 210", "direction": "entrance"},
                   {"entrance": "Far Shore to Spawn", "exit": "Shop Portal 211", "direction": "entrance"},
                   {"entrance": "Heir Arena Exit", "exit": "Shop Portal 212", "direction": "entrance"},
                   {"entrance": "Purgatory Bottom Exit", "exit": "Shop Portal 213", "direction": "entrance"},
                   {"entrance": "Purgatory Top Exit", "exit": "Shop Portal 214", "direction": "entrance"},
                   {"entrance": "Shop Portal 215", "exit": "Shop Portal 216", "direction": "entrance"},
                   {"entrance": "Shop Portal 217", "exit": "Shop Portal 218", "direction": "entrance"},
                   {"entrance": "Shop Portal 219", "exit": "Shop Portal 220", "direction": "entrance"},
                   {"entrance": "Shop Portal 221", "exit": "Shop Portal 222", "direction": "entrance"},
                   {"entrance": "Shop Portal 223", "exit": "Shop Portal 224", "direction": "entrance"},
                   {"entrance": "Shop Portal 225", "exit": "Shop Portal 226", "direction": "entrance"},
                   {"entrance": "Shop Portal 227", "exit": "Shop Portal 228", "direction": "entrance"},
                   {"entrance": "Shop Portal 229", "exit": "Shop Portal 230", "direction": "entrance"},
               ]}<|MERGE_RESOLUTION|>--- conflicted
+++ resolved
@@ -1,17 +1,8 @@
-<<<<<<< HEAD
-from test.bases import WorldTestBase
-
-=======
->>>>>>> 1790a389
 from .. import options
 from .bases import TunicTestBase
 
 
-class TunicTestBase(WorldTestBase):
-    game = "TUNIC"
-
-
-class TestWells(TunicTestBase):
+class TestAccess(TunicTestBase):
     options = {options.CombatLogic.internal_name: options.CombatLogic.option_off}
 
     # test that the wells function properly. Since fairies is written the same way, that should succeed too
