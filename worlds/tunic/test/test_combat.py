from BaseClasses import ItemClassification
from collections import Counter

<<<<<<< HEAD
from test.bases import WorldTestBase

from .. import options
=======
from .. import options, TunicWorld
from .bases import TunicTestBase
>>>>>>> 1790a389
from ..combat_logic import (check_combat_reqs, area_data, get_money_count, calc_effective_hp, get_potion_level,
                            get_hp_level, get_def_level, get_sp_level, has_combat_reqs)
from ..items import item_table


class TunicTestBase(WorldTestBase):
    game = "TUNIC"


class TestCombat(TunicTestBase):
    options = {options.CombatLogic.internal_name: options.CombatLogic.option_on}
    world: TunicWorld
    combat_items = []
    # these are items that are progression that do not contribute to combat logic
    # it's listed as using skipped items instead of a list of viable items so that if we add/remove some later,
    # that this won't require updates most likely
    # Stick and Sword are in here because sword progression is the clear determining case here
    skipped_items = {"Fairy", "Stick", "Sword", "Magic Dagger", "Magic Orb", "Lantern", "Old House Key", "Key",
                     "Fortress Vault Key", "Golden Coin", "Red Questagon", "Green Questagon", "Blue Questagon",
                     "Scavenger Mask", "Pages 24-25 (Prayer)", "Pages 42-43 (Holy Cross)", "Pages 52-53 (Icebolt)"}
    # converts golden trophies to their hero relic stat equivalent, for easier parsing
    converter = {
        "Secret Legend": "Hero Relic - DEF",
        "Phonomath": "Hero Relic - DEF",
        "Just Some Pals": "Hero Relic - POTION",
        "Spring Falls": "Hero Relic - POTION",
        "Back To Work": "Hero Relic - POTION",
        "Mr Mayor": "Hero Relic - SP",
        "Power Up": "Hero Relic - SP",
        "Regal Weasel": "Hero Relic - SP",
        "Forever Friend": "Hero Relic - SP",
        "Sacred Geometry": "Hero Relic - MP",
        "Vintage": "Hero Relic - MP",
        "Dusty": "Hero Relic - MP",
    }
    skipped_items.update({item for item in item_table.keys() if item.startswith("Ladder")})
    for item, data in item_table.items():
        if item in skipped_items:
            continue
        ic = data.combat_ic or data.classification
        if item in converter:
            item = converter[item]
        if ItemClassification.progression in ic:
            combat_items += [item] * data.quantity_in_item_pool

    # we had an issue where collecting certain items brought certain areas out of logic
    # due to the weirdness of swapping between "you have enough attack that you don't need magic"
    # so this will make sure collecting an item doesn't bring something out of logic
    def test_combat_doesnt_fail_backwards(self):
        combat_items = self.combat_items.copy()
        self.multiworld.worlds[1].random.shuffle(combat_items)
        curr_statuses = {name: False for name in area_data.keys()}
        prev_statuses = curr_statuses.copy()
        area_names = list(area_data.keys())
        current_items = Counter()
        for current_item_name in combat_items:
            current_items[current_item_name] += 1
            current_item = TunicWorld.create_item(self.world, current_item_name)
            self.collect(current_item)
            self.multiworld.worlds[1].random.shuffle(area_names)
            for area in area_names:
                curr_statuses[area] = check_combat_reqs(area, self.multiworld.state, self.player)
                if curr_statuses[area] < prev_statuses[area]:
                    data = area_data[area]
                    state = self.multiworld.state
                    player = self.player
                    req_effective_hp = calc_effective_hp(data.hp_level, data.potion_level, data.potion_count)
                    player_potion, potion_offerings = get_potion_level(state, player)
                    player_hp, hp_offerings = get_hp_level(state, player)
                    player_def, def_offerings = get_def_level(state, player)
                    player_sp, sp_offerings = get_sp_level(state, player)
                    raise Exception(f"Status for {area} decreased after collecting {current_item_name}.\n"
                                    f"Current items: {current_items}.\n"
                                    f"Total money: {get_money_count(self.multiworld.state, self.player)}.\n"
                                    f"Required Effective HP: {req_effective_hp}.\n"
                                    f"Free HP and Offerings: {player_hp - hp_offerings}, {hp_offerings}\n"
                                    f"Free Potion and Offerings: {player_potion - potion_offerings}, {potion_offerings}\n"
                                    f"Free Def and Offerings: {player_def - def_offerings}, {def_offerings}\n"
                                    f"Free SP and Offerings: {player_sp - sp_offerings}, {sp_offerings}")
                prev_statuses[area] = curr_statuses[area]

    # the issue was that a direct check of the logic and the cache had different results
    # it was actually due to the combat_items in items.py not having the Gun in it
    # but this test is still helpful for verifying the cache
    def test_combat_magic_weapons(self):
        combat_items = self.combat_items.copy()
        combat_items.remove("Magic Wand")
        combat_items.remove("Gun")
        area_names = list(area_data.keys())
        self.multiworld.worlds[1].random.shuffle(combat_items)
        self.multiworld.worlds[1].random.shuffle(area_names)
        current_items = Counter()
        state = self.multiworld.state.copy()
        player = self.player
        gun = TunicWorld.create_item(self.world, "Gun")

        for current_item_name in combat_items:
            current_item = TunicWorld.create_item(self.world, current_item_name)
            state.collect(current_item)
            current_items[current_item_name] += 1
            for area in area_names:
                if check_combat_reqs(area, state, player) != has_combat_reqs(area, state, player):
                    raise Exception(f"Cache for {area} does not match a direct check "
                                    f"after collecting {current_item_name}.\n"
                                    f"Current items: {current_items}.\n"
                                    f"Cache {'succeeded' if has_combat_reqs(area, state, player) else 'failed'}\n"
                                    f"Direct {'succeeded' if check_combat_reqs(area, state, player) else 'failed'}")
            state.collect(gun)
            for area in area_names:
                if check_combat_reqs(area, state, player) != has_combat_reqs(area, state, player):
                    raise Exception(f"Cache for {area} does not match a direct check "
                                    f"after collecting the Gun.\n"
                                    f"Current items: {current_items}.\n"
                                    f"Cache {'succeeded' if has_combat_reqs(area, state, player) else 'failed'}\n"
                                    f"Direct {'succeeded' if check_combat_reqs(area, state, player) else 'failed'}")
            state.remove(gun)<|MERGE_RESOLUTION|>--- conflicted
+++ resolved
@@ -1,21 +1,11 @@
 from BaseClasses import ItemClassification
 from collections import Counter
 
-<<<<<<< HEAD
-from test.bases import WorldTestBase
-
-from .. import options
-=======
 from .. import options, TunicWorld
 from .bases import TunicTestBase
->>>>>>> 1790a389
 from ..combat_logic import (check_combat_reqs, area_data, get_money_count, calc_effective_hp, get_potion_level,
                             get_hp_level, get_def_level, get_sp_level, has_combat_reqs)
 from ..items import item_table
-
-
-class TunicTestBase(WorldTestBase):
-    game = "TUNIC"
 
 
 class TestCombat(TunicTestBase):
