# TUNIC

## Where is the options page?

The [player options page for this game](../player-options) contains all the options you need to configure and export a config file.

## I haven't played TUNIC before.

**Play vanilla first.** It is **_heavily discouraged_** to play this randomizer before playing the vanilla game.
It is recommended that you achieve both endings in the vanilla game before playing the randomizer.

## What does randomization do to this game?

In the TUNIC Randomizer, every item in the game is randomized. All chests, key item pickups, instruction manual pages, hero relics,
and other unique items are shuffled.<br>

Ability shuffling is an option available from the options page to shuffle certain abilities (prayer, holy cross, and the icebolt combo),
preventing them from being used until they are unlocked.<br>

Entrances can also be randomized, shuffling the connections between every door, teleporter, etc. in the game.

Enemy randomization and other options are also available and can be turned on in the client mod.

## What is the goal of TUNIC when randomized?
The standard goal is the same as the vanilla game. Find the three hexagon keys, then Take Your
Rightful Place or seek another path and Share Your Wisdom.

Alternatively, Hexagon Quest is a mode that shuffles a certain number of Gold Questagons into the item pool, with the goal 
being to find the required amount of them and then Share Your Wisdom.

## What items from TUNIC can appear in another player's world?
Every item has a chance to appear in another player's world.

## How many checks are in TUNIC?
There are 302 checks located across the world of TUNIC.

## What do items from other worlds look like in TUNIC?
Items belonging to other TUNIC players will either appear as that item directly (if in a freestanding location) or in a
chest with the original chest texture for that item.

Items belonging to non-TUNIC players will either appear as a question-mark block (if in a freestanding location) or in a chest with
a question mark symbol on it. Additionally, non-TUNIC items are color-coded by classification, with green for filler, blue for useful, and gold for progression.

## Is there a tracker pack?
There is a [tracker pack](https://github.com/SapphireSapphic/TunicTracker/releases/latest). It is compatible with both Poptracker and Emotracker. Using Poptracker, it will automatically track checked locations and important items received. It can also automatically tab between maps as you traverse the world. This tracker was originally created by SapphireSapphic and ScoutJD, and has been extensively updated by Br00ty.

There is also a [standalone item tracker](https://github.com/radicoon/tunic-rando-tracker/releases/latest), which tracks what items you have received. It is great for adding an item overlay to streaming setups. This item tracker was created by Radicoon.

There is an [entrance tracker](https://scipiowright.gitlab.io/tunic-tracker/) for the entrance randomizer. This is a manual tracker that runs in your browser. This tracker was created by ScipioWright, and is a fork of the Pokémon Tracker by [Sergi "Sekii" Santana](https://gitlab.com/Sekii/pokemon-tracker).

You can also use the Universal Tracker (by Faris and qwint) to find a complete list of what checks are in logic with your current items. You can find it on the Archipelago Discord, in its post in the future-game-design channel. This tracker is an extension of the regular Archipelago Text Client.

## What should I know regarding logic?
- Nighttime is not considered in logic. Every check in the game is obtainable during the day.
- The Cathedral is accessible during the day by using the Hero's Laurels to reach the Overworld fuse near the Swamp entrance.
- The Secret Legend chest at the Cathedral can be obtained during the day by opening the Holy Cross door from the outside.

For the Entrance Randomizer:
- Activating a fuse to turn on a yellow teleporter pad also activates its counterpart in the Far Shore.
- The West Garden fuse can be activated from below.
- You can pray at the tree at the exterior of the Library.
- The elevators in the Rooted Ziggurat only go down.
- The portal in the trophy room of the Old House is active from the start.
- The elevator in Cathedral is immediately usable without activating the fuse. Activating the fuse does nothing.

## What item groups are there?
Bombs, consumables (non-bomb ones), weapons, melee weapons (stick and sword), keys, hexagons, offerings, hero relics, cards, golden treasures, money, pages, and abilities (the three ability pages). There are also a few groups being used for singular items: laurels, orb, dagger, magic rod, holy cross, prayer, icebolt, and progressive sword.

## What location groups are there?
<<<<<<< HEAD
Holy cross (for all holy cross checks), fairies (for the two fairy checks), well (for the coin well checks), shop, bosses (for the bosses with checks associated with them), hero relic (for the 6 hero grave checks), and ladders (for the ladder items when you have shuffle ladders enabled).
=======
Holy cross (for all holy cross checks), fairies (for the two fairy checks), well (for the coin well checks), and shop. Additionally, for checks that do not fall into the above categories, the name of the region is the name of the location group.

## Is Connection Plando supported?
Yes. The host needs to enable it in their `host.yaml`, and the player's yaml needs to contain a plando_connections block.
Example:
```
plando_connections:
  - entrance: Stick House Entrance
    exit: Stick House Exit
  - entrance: Special Shop Exit
    exit: Stairs to Top of the Mountain
```
Notes:
- The Entrance Randomizer option must be enabled for it to work.
- The `direction` field is not supported. Connections are always coupled.
- For a list of entrance names, check `er_data.py` in the TUNIC world folder or generate a game with the Entrance Randomizer option enabled and check the spoiler log.
- There is no limit to the number of Shops hard-coded into place.
- If you have more than one shop in a scene, you may be wrong warped when exiting a shop.
- If you have a shop in every scene, and you have an odd number of shops, it will error out.
>>>>>>> 9efc7bae
<|MERGE_RESOLUTION|>--- conflicted
+++ resolved
@@ -67,10 +67,7 @@
 Bombs, consumables (non-bomb ones), weapons, melee weapons (stick and sword), keys, hexagons, offerings, hero relics, cards, golden treasures, money, pages, and abilities (the three ability pages). There are also a few groups being used for singular items: laurels, orb, dagger, magic rod, holy cross, prayer, icebolt, and progressive sword.
 
 ## What location groups are there?
-<<<<<<< HEAD
 Holy cross (for all holy cross checks), fairies (for the two fairy checks), well (for the coin well checks), shop, bosses (for the bosses with checks associated with them), hero relic (for the 6 hero grave checks), and ladders (for the ladder items when you have shuffle ladders enabled).
-=======
-Holy cross (for all holy cross checks), fairies (for the two fairy checks), well (for the coin well checks), and shop. Additionally, for checks that do not fall into the above categories, the name of the region is the name of the location group.
 
 ## Is Connection Plando supported?
 Yes. The host needs to enable it in their `host.yaml`, and the player's yaml needs to contain a plando_connections block.
@@ -88,5 +85,4 @@
 - For a list of entrance names, check `er_data.py` in the TUNIC world folder or generate a game with the Entrance Randomizer option enabled and check the spoiler log.
 - There is no limit to the number of Shops hard-coded into place.
 - If you have more than one shop in a scene, you may be wrong warped when exiting a shop.
-- If you have a shop in every scene, and you have an odd number of shops, it will error out.
->>>>>>> 9efc7bae
+- If you have a shop in every scene, and you have an odd number of shops, it will error out.