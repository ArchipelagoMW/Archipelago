--- conflicted
+++ resolved
@@ -227,7 +227,7 @@
     range_start = 0
     range_end = 100
     default = 95
-    visibility = Visibility.template | Visibility.complex_ui | Visibility.spoiler 
+    visibility = Visibility.template | Visibility.complex_ui | Visibility.spoiler
 
 
 class TunicPlandoConnections(PlandoConnections):
@@ -399,14 +399,9 @@
     ice_grappling: IceGrappling
     ladder_storage: LadderStorage
     ladder_storage_without_items: LadderStorageWithoutItems
-<<<<<<< HEAD
 
     fixed_shop: FixedShop  # will be removed at a later date
     logic_rules: Removed  # fully removed in the direction pairs update
-=======
-    plando_connections: TunicPlandoConnections
-    logic_rules: LogicRules
->>>>>>> 92d7e58e
       
 
 tunic_option_groups = [
