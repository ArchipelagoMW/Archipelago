from dataclasses import dataclass
from decimal import Decimal, ROUND_HALF_UP
import logging
from typing import Any, TYPE_CHECKING

from Options import (DefaultOnToggle, Toggle, StartInventoryPool, Choice, Range, TextChoice, PlandoConnections,
                     PerGameCommonOptions, OptionGroup, Removed, Visibility, NamedRange)

from .er_data import portal_mapping

if TYPE_CHECKING:
    from . import TunicWorld


class SwordProgression(DefaultOnToggle):
    """
    Adds four sword upgrades to the item pool that will progressively grant stronger melee weapons, including two new swords with increased range and attack power.
    """
    internal_name = "sword_progression"
    display_name = "Sword Progression"


class StartWithSword(Toggle):
    """
    Start with a sword in the player's inventory. Does not count towards Sword Progression.
    """
    internal_name = "start_with_sword"
    display_name = "Start With Sword"


class KeysBehindBosses(Toggle):
    """
    Places the three hexagon keys behind their respective boss fight in your world.
    If playing Hexagon Quest, it will place three gold hexagons at the boss locations.
    """
    internal_name = "keys_behind_bosses"
    display_name = "Keys Behind Bosses"


class AbilityShuffling(DefaultOnToggle):
    """
    Locks the usage of Prayer, Holy Cross*, and the Icebolt combo until the relevant pages of the manual have been found.
    If playing Hexagon Quest, abilities are instead randomly unlocked after obtaining 25%, 50%, and 75% of the required
    Hexagon goal amount, unless the option is set to have them unlock via pages instead.
    * Certain Holy Cross usages are still allowed, such as the free bomb codes, the seeking spell, and other player-facing codes.
    """
    internal_name = "ability_shuffling"
    display_name = "Shuffle Abilities"


class Lanternless(Toggle):
    """
    Choose whether you require the Lantern for dark areas.
    When enabled, the Lantern is marked as Useful instead of Progression.
    """
    internal_name = "lanternless"
    display_name = "Lanternless"


class Maskless(Toggle):
    """
    Choose whether you require the Scavenger's Mask for Lower Quarry.
    When enabled, the Scavenger's Mask is marked as Useful instead of Progression.
    """
    internal_name = "maskless"
    display_name = "Maskless"


class FoolTraps(Choice):
    """
    Replaces low-to-medium value money rewards in the item pool with fool traps, which cause random negative effects to the player.
    """
    internal_name = "fool_traps"
    display_name = "Fool Traps"
    option_off = 0
    option_normal = 1
    option_double = 2
    option_onslaught = 3
    default = 1


class HexagonQuest(Toggle):
    """
    An alternate goal that shuffles Gold "Questagon" items into the item pool and allows the game to be completed after collecting the required number of them.
    """
    internal_name = "hexagon_quest"
    display_name = "Hexagon Quest"


class HexagonGoal(Range):
    """
    How many Gold Questagons are required to complete the game on Hexagon Quest.
    """
    internal_name = "hexagon_goal"
    display_name = "Gold Hexagons Required"
    range_start = 1
    range_end = 100
    default = 20


class ExtraHexagonPercentage(Range):
    """
    How many extra Gold Questagons are shuffled into the item pool, taken as a percentage of the goal amount.
    The max number of Gold Questagons that can be in the item pool is 100, so this option may be overridden and/or
    reduced if the Hexagon Goal amount is greater than 50.
    """
    internal_name = "extra_hexagon_percentage"
    display_name = "Percentage of Extra Gold Hexagons"
    range_start = 0
    range_end = 100
    default = 50


class HexagonQuestAbilityUnlockType(Choice):
    """
    Determines how abilities are unlocked when playing Hexagon Quest with Shuffled Abilities enabled.

    Hexagons: A new ability is randomly unlocked after obtaining 25%, 50%, and 75% of the required Hexagon goal amount. Requires at least 3 Gold Hexagons in the item pool, or 15 if Keys Behind Bosses is enabled.
    Pages: Abilities are unlocked by finding specific pages in the manual.

    This option does nothing if Shuffled Abilities is not enabled.
    """
    internal_name = "hexagon_quest_ability_type"
    display_name = "Hexagon Quest Ability Unlocks"
    option_hexagons = 0
    option_pages = 1
    default = 0


class EntranceRando(TextChoice):
    """
    Randomize the connections between scenes.
    A small, very lost fox on a big adventure.

    If you set this option's value to a string, it will be used as a custom seed.
    Every player who uses the same custom seed will have the same entrances, choosing the most restrictive settings among these players for the purpose of pairing entrances.
    """
    internal_name = "entrance_rando"
    display_name = "Entrance Rando"
    alias_false = 0
    alias_off = 0
    option_no = 0
    alias_true = 1
    alias_on = 1
    option_yes = 1
    default = 0


class EntranceLayout(Choice):
    """
    Decide how the Entrance Randomizer chooses how to pair the entrances.
    Standard: Entrances are randomly connected. There are 6 shops in the pool with this option.
    Fixed Shop: Forces the Windmill entrance to lead to a shop, and removes the other shops from the pool.
    Adds another entrance in Rooted Ziggurat Lower to keep an even number of entrances.
    Direction Pairs: Entrances facing opposite directions are paired together. There are 8 shops in the pool with this option.
    Note: For seed groups, if one player in a group chooses Fixed Shop and another chooses Direction Pairs, it will error out.
    Either of these options will override Standard within a seed group.
    """
    internal_name = "entrance_layout"
    display_name = "Entrance Layout"
    option_standard = 0
    option_fixed_shop = 1
    option_direction_pairs = 2
    default = 0


class Decoupled(Toggle):
    """
    Decouple the entrances, so that when you go from one entrance to another, the return trip won't necessarily bring you back to the same place.
    Note: For seed groups, all players in the group must have this option enabled or disabled.
    """
    internal_name = "decoupled"
    display_name = "Decoupled Entrances"


class LaurelsLocation(Choice):
    """
    Force the Hero's Laurels to be placed at a location in your world.
    For if you want to avoid or specify early or late Laurels.
    """
    internal_name = "laurels_location"
    display_name = "Laurels Location"
    option_anywhere = 0
    option_6_coins = 1
    option_10_coins = 2
    option_10_fairies = 3
    default = 0


class ShuffleLadders(Toggle):
    """
    Turns several ladders in the game into items that must be found before they can be climbed on.
    Adds more layers of progression to the game by blocking access to many areas early on.
    "Ladders were a mistake."
    —Andrew Shouldice
    """
    internal_name = "shuffle_ladders"
    display_name = "Shuffle Ladders"


class GrassRandomizer(Toggle):
    """
    Turns over 6,000 blades of grass and bushes in the game into checks.
    """
    internal_name = "grass_randomizer"
    display_name = "Grass Randomizer"


class LocalFill(NamedRange):
    """
    Choose the percentage of your filler/trap items that will be kept local or distributed to other TUNIC players with this option enabled.
<<<<<<< HEAD
    If you have Grass Randomizer enabled, this option must be set to 95% or higher to avoid flooding the item pool. The host can remove this restriction by turning off the limit_grass_rando setting in host.yaml. If you are viewing this on the website, this can only be done with local generation.
    This option defaults to 95% if you have Grass Randomizer enabled, and to 0% otherwise.
=======
    This option defaults to 95% if you have Grass Randomizer enabled, 40% if you have Breakable Shuffle enabled, 96% if you have both, and 0% otherwise.
    If you have Grass Randomizer enabled, this option must be set to 95% or higher to avoid flooding the item pool. The host can remove this restriction by turning off the limit_grass_rando setting in host.yaml.
>>>>>>> e518e41f
    This option ignores items placed in your local_items or non_local_items.
    This option does nothing in single player games.
    """
    internal_name = "local_fill"
    display_name = "Local Fill Percent"
    range_start = 0
    range_end = 98
    special_range_names = {
        "default": -1
    }
    default = -1


class TunicPlandoConnections(PlandoConnections):
    """
    Generic connection plando. Format is:
    - entrance: Entrance Name
      exit: Exit Name
      direction: Direction
      percentage: 100
    Direction must be one of entrance, exit, or both, and defaults to both if omitted.
    Direction entrance means the entrance leads to the exit. Direction exit means the exit leads to the entrance.
    If you do not have Decoupled enabled, you do not need the direction line, as it will only use both.
    Percentage is an integer from 0 to 100 which determines whether that connection will be made. Defaults to 100 if omitted.
    If the Entrance Layout option is set to Standard or Fixed Shop, you can plando multiple shops.
    If the Entrance Layout option is set to Direction Pairs, your plando connections must be facing opposite directions.
    Shop Portal 1-6 are South portals, and Shop Portal 7-8 are West portals.
    This option does nothing if Entrance Rando is disabled.
    """
    shops = {f"Shop Portal {i + 1}" for i in range(500)}
    entrances = {portal.name for portal in portal_mapping}.union(shops)
    exits = {portal.name for portal in portal_mapping}.union(shops)

    duplicate_exits = True


class CombatLogic(Choice):
    """
    If enabled, the player will logically require a combination of stat upgrade items and equipment to get some checks or navigate to some areas, with a goal of matching the vanilla combat difficulty.
    The player may still be expected to run past enemies, reset aggro (by using a checkpoint or doing a scene transition), or find sneaky paths to checks.
    This option marks many more items as progression and may force weapons much earlier than normal.
    Bosses Only makes it so that additional combat logic is only added to the boss fights and the Gauntlet.
    If disabled, the standard, looser logic is used. The standard logic does not include stat upgrades, just minimal weapon requirements, such as requiring a Sword or Magic Wand for Quarry, or not requiring a weapon for Swamp.
    """
    internal_name = "combat_logic"
    display_name = "More Combat Logic"
    option_off = 0
    option_bosses_only = 1
    option_on = 2
    default = 0


class LaurelsZips(Toggle):
    """
    Choose whether to include using the Hero's Laurels to zip through gates, doors, and tricky spots.
    Notable inclusions are the Monastery gate, Ruined Passage door, Old House gate, Forest Grave Path gate, and getting from the Back of Swamp to the Middle of Swamp.
    """
    internal_name = "laurels_zips"
    display_name = "Laurels Zips Logic"


class IceGrappling(Choice):
    """
    Choose whether grappling frozen enemies is in logic.
    Easy includes ice grappling enemies that are in range without luring them. May include clips through terrain.
    Medium includes using ice grapples to push enemies through doors or off ledges without luring them. Also includes bringing an enemy over to the Temple Door to grapple through it.
    Hard includes luring or grappling enemies to get to where you want to go.
    Enabling any of these difficulty options will give the player the Torch to return to the Overworld checkpoint to avoid softlocks. Using the Torch is considered in logic.
    Note: You will still be expected to ice grapple to the slime in East Forest from below with this option off.
    """
    internal_name = "ice_grappling"
    display_name = "Ice Grapple Logic"
    option_off = 0
    option_easy = 1
    option_medium = 2
    option_hard = 3
    default = 0


class LadderStorage(Choice):
    """
    Choose whether Ladder Storage is in logic.
    Easy includes uses of Ladder Storage to get to open doors over a long distance without too much difficulty. May include convenient elevation changes (going up Mountain stairs, stairs in front of Special Shop, etc.).
    Medium includes the above as well as changing your elevation using the environment and getting knocked down by melee enemies mid-LS.
    Hard includes the above as well as going behind the map to enter closed doors from behind, shooting a fuse with the magic wand to knock yourself down at close range, and getting into the Cathedral Secret Legend room mid-LS.
    Enabling any of these difficulty options will give the player the Torch to return to the Overworld checkpoint to avoid softlocks. Using the Torch is considered in logic.
    Opening individual chests while doing ladder storage is excluded due to tedium.
    Knocking yourself out of LS with a bomb is excluded due to the problematic nature of consumables in logic.
    """
    internal_name = "ladder_storage"
    display_name = "Ladder Storage Logic"
    option_off = 0
    option_easy = 1
    option_medium = 2
    option_hard = 3
    default = 0


class LadderStorageWithoutItems(Toggle):
    """
    If disabled, you logically require Stick, Sword, Magic Orb, or Shield to perform Ladder Storage.
    If enabled, you will be expected to perform Ladder Storage without progression items.
    This can be done with the plushie code, a Golden Coin, Prayer, and many other options.

    This option has no effect if you do not have Ladder Storage Logic enabled.
    """
    internal_name = "ladder_storage_without_items"
    display_name = "Ladder Storage without Items"


class BreakableShuffle(Toggle):
    """
    Turns approximately 250 breakable objects in the game into checks.
    """
    internal_name = "breakable_shuffle"
    display_name = "Breakable Shuffle"


class HiddenAllRandom(Toggle):
    """
    Sets all options that can be random to random.
    For test gens.
    """
    internal_name = "all_random"
    display_name = "All Random Debug"
    visibility = Visibility.none


@dataclass
class TunicOptions(PerGameCommonOptions):
    start_inventory_from_pool: StartInventoryPool
    sword_progression: SwordProgression
    start_with_sword: StartWithSword
    keys_behind_bosses: KeysBehindBosses
    ability_shuffling: AbilityShuffling

    fool_traps: FoolTraps
    laurels_location: LaurelsLocation

    hexagon_quest: HexagonQuest
    hexagon_goal: HexagonGoal
    extra_hexagon_percentage: ExtraHexagonPercentage
    hexagon_quest_ability_type: HexagonQuestAbilityUnlockType

    shuffle_ladders: ShuffleLadders
    # shuffle_fuses: ShuffleFuses
    # shuffle_bells: ShuffleBells
    grass_randomizer: GrassRandomizer
    breakable_shuffle: BreakableShuffle
    local_fill: LocalFill

    entrance_rando: EntranceRando
    entrance_layout: EntranceLayout
    decoupled: Decoupled

    combat_logic: CombatLogic
    lanternless: Lanternless
    maskless: Maskless
    laurels_zips: LaurelsZips
    ice_grappling: IceGrappling
    ladder_storage: LadderStorage
    ladder_storage_without_items: LadderStorageWithoutItems

    plando_connections: TunicPlandoConnections

    all_random: HiddenAllRandom

    fixed_shop: Removed
    logic_rules: Removed


tunic_option_groups = [
    OptionGroup("Hexagon Quest Options", [
        HexagonQuest,
        HexagonGoal,
        ExtraHexagonPercentage,
        HexagonQuestAbilityUnlockType
    ]),
    OptionGroup("Logic Options", [
        CombatLogic,
        Lanternless,
        Maskless,
        LaurelsZips,
        IceGrappling,
        LadderStorage,
        LadderStorageWithoutItems,
    ]),
    OptionGroup("Entrance Randomizer", [
        EntranceRando,
        EntranceLayout,
        Decoupled,
        TunicPlandoConnections,
    ]),
]

tunic_option_presets: dict[str, dict[str, Any]] = {
    "Sync": {
        "ability_shuffling": True,
    },
    "Async": {
        "progression_balancing": 0,
        "ability_shuffling": True,
        "shuffle_ladders": True,
        "laurels_location": "10_fairies",
    },
    "Glace Mode": {
        "accessibility": "minimal",
        "ability_shuffling": True,
        "entrance_rando": True,
        "fool_traps": "onslaught",
        "laurels_zips": True,
        "ice_grappling": "hard",
        "ladder_storage": "hard",
        "ladder_storage_without_items": True,
        "maskless": True,
        "lanternless": True,
    },
}


def check_options(world: "TunicWorld"):
    options = world.options
    if (options.hexagon_quest and options.ability_shuffling
            and options.hexagon_quest_ability_type == HexagonQuestAbilityUnlockType.option_hexagons):
        total_hexes = get_hexagons_in_pool(world)
        min_hexes = 3

        if options.keys_behind_bosses:
            min_hexes = 15
        if total_hexes < min_hexes:
            logging.warning(f"TUNIC: Not enough Gold Hexagons in {world.player_name}'s item pool for Hexagon Ability "
                            "Shuffle with the selected options. Ability Shuffle mode will be switched to Pages.")
            options.hexagon_quest_ability_type.value = HexagonQuestAbilityUnlockType.option_pages


def get_hexagons_in_pool(world: "TunicWorld"):
    # Calculate number of hexagons in item pool
    options = world.options
    return min(int((Decimal(100 + options.extra_hexagon_percentage) / 100 * options.hexagon_goal)
                   .to_integral_value(rounding=ROUND_HALF_UP)), 100)<|MERGE_RESOLUTION|>--- conflicted
+++ resolved
@@ -209,13 +209,9 @@
 class LocalFill(NamedRange):
     """
     Choose the percentage of your filler/trap items that will be kept local or distributed to other TUNIC players with this option enabled.
-<<<<<<< HEAD
-    If you have Grass Randomizer enabled, this option must be set to 95% or higher to avoid flooding the item pool. The host can remove this restriction by turning off the limit_grass_rando setting in host.yaml. If you are viewing this on the website, this can only be done with local generation.
-    This option defaults to 95% if you have Grass Randomizer enabled, and to 0% otherwise.
-=======
-    This option defaults to 95% if you have Grass Randomizer enabled, 40% if you have Breakable Shuffle enabled, 96% if you have both, and 0% otherwise.
-    If you have Grass Randomizer enabled, this option must be set to 95% or higher to avoid flooding the item pool. The host can remove this restriction by turning off the limit_grass_rando setting in host.yaml.
->>>>>>> e518e41f
+    If you have Grass Randomizer enabled, this defaults to 95%. If you have Breakable Shuffle enabled, this defaults to 40%. If you have both enabled, this defaults to 96%.
+    If you have Grass Randomizer enabled, this option must be set to 95% or higher to avoid flooding the item pool.
+    The host can remove this restriction by turning off the limit_grass_rando setting in host.yaml. This setting can only be changed with local generation, it cannot be changed on the website.
     This option ignores items placed in your local_items or non_local_items.
     This option does nothing in single player games.
     """
