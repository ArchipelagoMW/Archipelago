--- conflicted
+++ resolved
@@ -154,7 +154,6 @@
     display_name = "Shuffle Ladders"
 
 
-<<<<<<< HEAD
 class GrassRandomizer(Toggle):
     """
     Turns over 6,000 blades of grass and bushes in the game into checks.
@@ -177,8 +176,6 @@
     default = 95
 
 
-=======
->>>>>>> e52ce014
 class TunicPlandoConnections(PlandoConnections):
     """
     Generic connection plando. Format is:
@@ -286,18 +283,14 @@
     laurels_location: LaurelsLocation
     lanternless: Lanternless
     maskless: Maskless
-<<<<<<< HEAD
     laurels_location: LaurelsLocation
     grass_randomizer: GrassRandomizer
     grass_fill: GrassFill
-=======
     laurels_zips: LaurelsZips
     ice_grappling: IceGrappling
     ladder_storage: LadderStorage
     ladder_storage_without_items: LadderStorageWithoutItems
->>>>>>> e52ce014
     plando_connections: TunicPlandoConnections
-
     logic_rules: LogicRules
       
 
