--- conflicted
+++ resolved
@@ -402,17 +402,11 @@
     ice_grappling: IceGrappling
     ladder_storage: LadderStorage
     ladder_storage_without_items: LadderStorageWithoutItems
-
-<<<<<<< HEAD
-    plando_connections: TunicPlandoConnections
-
+      
     all_random: HiddenAllRandom
 
-    logic_rules: LogicRules
-=======
     fixed_shop: FixedShop  # will be removed at a later date
     logic_rules: Removed  # fully removed in the direction pairs update
->>>>>>> a3aac3d7
 
 
 tunic_option_groups = [
