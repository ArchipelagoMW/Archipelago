import logging
from dataclasses import dataclass
from typing import Dict, Any, TYPE_CHECKING
from decimal import Decimal, ROUND_HALF_UP

from Options import (DefaultOnToggle, Toggle, StartInventoryPool, Choice, Range, TextChoice, PlandoConnections,
                     PerGameCommonOptions, OptionGroup, Removed, Visibility)
from .er_data import portal_mapping
if TYPE_CHECKING:
    from . import TunicWorld


class SwordProgression(DefaultOnToggle):
    """
    Adds four sword upgrades to the item pool that will progressively grant stronger melee weapons, including two new swords with increased range and attack power.
    """
    internal_name = "sword_progression"
    display_name = "Sword Progression"


class StartWithSword(Toggle):
    """
    Start with a sword in the player's inventory. Does not count towards Sword Progression.
    """
    internal_name = "start_with_sword"
    display_name = "Start With Sword"


class KeysBehindBosses(Toggle):
    """
    Places the three hexagon keys behind their respective boss fight in your world.
    If playing Hexagon Quest, it will place three gold hexagons at the boss locations.
    """
    internal_name = "keys_behind_bosses"
    display_name = "Keys Behind Bosses"


class AbilityShuffling(Toggle):
    """
    Locks the usage of Prayer, Holy Cross*, and the Icebolt combo until the relevant pages of the manual have been found.
    If playing Hexagon Quest, abilities are instead randomly unlocked after obtaining 25%, 50%, and 75% of the required
    Hexagon goal amount, unless the option is set to have them unlock via pages instead.
    * Certain Holy Cross usages are still allowed, such as the free bomb codes, the seeking spell, and other player-facing codes.
    """
    internal_name = "ability_shuffling"
    display_name = "Shuffle Abilities"


class Lanternless(Toggle):
    """
    Choose whether you require the Lantern for dark areas.
    When enabled, the Lantern is marked as Useful instead of Progression.
    """
    internal_name = "lanternless"
    display_name = "Lanternless"


class Maskless(Toggle):
    """
    Choose whether you require the Scavenger's Mask for Lower Quarry.
    When enabled, the Scavenger's Mask is marked as Useful instead of Progression.
    """
    internal_name = "maskless"
    display_name = "Maskless"


class FoolTraps(Choice):
    """
    Replaces low-to-medium value money rewards in the item pool with fool traps, which cause random negative effects to the player.
    """
    internal_name = "fool_traps"
    display_name = "Fool Traps"
    option_off = 0
    option_normal = 1
    option_double = 2
    option_onslaught = 3
    default = 1


class HexagonQuest(Toggle):
    """
    An alternate goal that shuffles Gold "Questagon" items into the item pool and allows the game to be completed after collecting the required number of them.
    """
    internal_name = "hexagon_quest"
    display_name = "Hexagon Quest"


class HexagonGoal(Range):
    """
    How many Gold Questagons are required to complete the game on Hexagon Quest.
    """
    internal_name = "hexagon_goal"
    display_name = "Gold Hexagons Required"
    range_start = 1
    range_end = 100
    default = 20


class ExtraHexagonPercentage(Range):
    """
    How many extra Gold Questagons are shuffled into the item pool, taken as a percentage of the goal amount.
    The max number of Gold Questagons that can be in the item pool is 100, so this option may be overridden and/or
    reduced if the Hexagon Goal amount is greater than 50.
    """
    internal_name = "extra_hexagon_percentage"
    display_name = "Percentage of Extra Gold Hexagons"
    range_start = 0
    range_end = 100
    default = 50


class HexagonQuestAbilityUnlockType(Choice):
    """
    Determines how abilities are unlocked when playing Hexagon Quest with Shuffled Abilities enabled.

    Hexagons: A new ability is randomly unlocked after obtaining 25%, 50%, and 75% of the required Hexagon goal amount. Requires at least 3 Gold Hexagons in the item pool, or 15 if Keys Behind Bosses is enabled.
    Pages: Abilities are unlocked by finding specific pages in the manual.

    This option does nothing if Shuffled Abilities is not enabled.
    """
    internal_name = "hexagon_quest_ability_type"
    display_name = "Hexagon Quest Ability Unlocks"
    option_hexagons = 0
    option_pages = 1
    default = 0


class EntranceRando(TextChoice):
    """
    Randomize the connections between scenes.
    A small, very lost fox on a big adventure.

    If you set this option's value to a string, it will be used as a custom seed.
    Every player who uses the same custom seed will have the same entrances, choosing the most restrictive settings among these players for the purpose of pairing entrances.
    """
    internal_name = "entrance_rando"
    display_name = "Entrance Rando"
    alias_false = 0
    alias_off = 0
    option_no = 0
    alias_true = 1
    alias_on = 1
    option_yes = 1
    default = 0


class FixedShop(Toggle):
    """
    This option has been superseded by the Entrance Layout option.
    If enabled, it will override the Entrance Layout option.
    This is kept to keep older yamls working, and will be removed at a later date.
    """
    visibility = Visibility.none
    internal_name = "fixed_shop"
    display_name = "Fewer Shops in Entrance Rando"


class EntranceLayout(Choice):
    """
    Decide how the Entrance Randomizer chooses how to pair the entrances.
    Standard: Entrances are randomly connected. There are 6 shops in the pool with this option.
    Fixed Shop: Forces the Windmill entrance to lead to a shop, and removes the other shops from the pool.
    Adds another entrance in Rooted Ziggurat Lower to keep an even number of entrances.
    Direction Pairs: Entrances facing opposite directions are paired together. There are 8 shops in the pool with this option.
    Note: For seed groups, if one player in a group chooses Fixed Shop and another chooses Direction Pairs, it will error out.
    Either of these options will override Standard within a seed group.
    """
    internal_name = "entrance_layout"
    display_name = "Entrance Layout"
    option_standard = 0
    option_fixed_shop = 1
    option_direction_pairs = 2
    default = 0


class Decoupled(Toggle):
    """
    Decouple the entrances, so that when you go from one entrance to another, the return trip won't necessarily bring you back to the same place.
    Note: For seed groups, all players in the group must have this option enabled or disabled.
    """
    internal_name = "decoupled"
    display_name = "Decoupled Entrances"


class LaurelsLocation(Choice):
    """
    Force the Hero's Laurels to be placed at a location in your world.
    For if you want to avoid or specify early or late Laurels.
    """
    internal_name = "laurels_location"
    display_name = "Laurels Location"
    option_anywhere = 0
    option_6_coins = 1
    option_10_coins = 2
    option_10_fairies = 3
    default = 0


class ShuffleLadders(Toggle):
    """
    Turns several ladders in the game into items that must be found before they can be climbed on.
    Adds more layers of progression to the game by blocking access to many areas early on.
    "Ladders were a mistake."
    —Andrew Shouldice
    """
    internal_name = "shuffle_ladders"
    display_name = "Shuffle Ladders"


class GrassRandomizer(Toggle):
    """
    Turns over 6,000 blades of grass and bushes in the game into checks.
    """
    internal_name = "grass_randomizer"
    display_name = "Grass Randomizer"


class LocalFill(Range):
    """
    Choose the percentage of your filler/trap items that will be kept local or distributed to other TUNIC players with Grass Randomizer enabled.
    To keep things balanced, this option must be set to 95% or higher. The host can remove this restriction by turning off the limit_grass_rando setting in host.yaml.
    This option ignores items placed in your local_items or non_local_items.
    This option does nothing in single player games or if Grass Randomizer is not enabled.
    """
    internal_name = "local_fill"
    display_name = "Local Fill Percent"
    range_start = 0
    range_end = 100
    default = 95
    visibility = Visibility.template | Visibility.complex_ui | Visibility.spoiler


class TunicPlandoConnections(PlandoConnections):
    """
    Generic connection plando. Format is:
    - entrance: Entrance Name
      exit: Exit Name
      direction: Direction
      percentage: 100
    Direction must be one of entrance, exit, or both, and defaults to both if omitted.
    Direction entrance means the entrance leads to the exit. Direction exit means the exit leads to the entrance.
    If you do not have Decoupled enabled, you do not need the direction line, as it will only use both.
    Percentage is an integer from 0 to 100 which determines whether that connection will be made. Defaults to 100 if omitted.
    If the Entrance Layout option is set to Standard or Fixed Shop, you can plando multiple shops.
    If the Entrance Layout option is set to Direction Pairs, your plando connections must be facing opposite directions.
    Shop Portal 1-6 are South portals, and Shop Portal 7-8 are West portals.
    """
    shops = {f"Shop Portal {i + 1}" for i in range(500)}
    entrances = {portal.name for portal in portal_mapping}.union(shops)
    exits = {portal.name for portal in portal_mapping}.union(shops)

    duplicate_exits = True


class CombatLogic(Choice):
    """
    If enabled, the player will logically require a combination of stat upgrade items and equipment to get some checks or navigate to some areas, with a goal of matching the vanilla combat difficulty.
    The player may still be expected to run past enemies, reset aggro (by using a checkpoint or doing a scene transition), or find sneaky paths to checks.
    This option marks many more items as progression and may force weapons much earlier than normal.
    Bosses Only makes it so that additional combat logic is only added to the boss fights and the Gauntlet.
    If disabled, the standard, looser logic is used. The standard logic does not include stat upgrades, just minimal weapon requirements, such as requiring a Sword or Magic Wand for Quarry, or not requiring a weapon for Swamp.
    """
    internal_name = "combat_logic"
    display_name = "More Combat Logic"
    option_off = 0
    option_bosses_only = 1
    option_on = 2
    default = 0


class LaurelsZips(Toggle):
    """
    Choose whether to include using the Hero's Laurels to zip through gates, doors, and tricky spots.
    Notable inclusions are the Monastery gate, Ruined Passage door, Old House gate, Forest Grave Path gate, and getting from the Back of Swamp to the Middle of Swamp.
    """
    internal_name = "laurels_zips"
    display_name = "Laurels Zips Logic"


class IceGrappling(Choice):
    """
    Choose whether grappling frozen enemies is in logic.
    Easy includes ice grappling enemies that are in range without luring them. May include clips through terrain.
    Medium includes using ice grapples to push enemies through doors or off ledges without luring them. Also includes bringing an enemy over to the Temple Door to grapple through it.
    Hard includes luring or grappling enemies to get to where you want to go.
    Enabling any of these difficulty options will give the player the Torch to return to the Overworld checkpoint to avoid softlocks. Using the Torch is considered in logic.
    Note: You will still be expected to ice grapple to the slime in East Forest from below with this option off.
    """
    internal_name = "ice_grappling"
    display_name = "Ice Grapple Logic"
    option_off = 0
    option_easy = 1
    option_medium = 2
    option_hard = 3
    default = 0


class LadderStorage(Choice):
    """
    Choose whether Ladder Storage is in logic.
    Easy includes uses of Ladder Storage to get to open doors over a long distance without too much difficulty. May include convenient elevation changes (going up Mountain stairs, stairs in front of Special Shop, etc.).
    Medium includes the above as well as changing your elevation using the environment and getting knocked down by melee enemies mid-LS.
    Hard includes the above as well as going behind the map to enter closed doors from behind, shooting a fuse with the magic wand to knock yourself down at close range, and getting into the Cathedral Secret Legend room mid-LS.
    Enabling any of these difficulty options will give the player the Torch to return to the Overworld checkpoint to avoid softlocks. Using the Torch is considered in logic.
    Opening individual chests while doing ladder storage is excluded due to tedium.
    Knocking yourself out of LS with a bomb is excluded due to the problematic nature of consumables in logic.
    """
    internal_name = "ladder_storage"
    display_name = "Ladder Storage Logic"
    option_off = 0
    option_easy = 1
    option_medium = 2
    option_hard = 3
    default = 0


class LadderStorageWithoutItems(Toggle):
    """
    If disabled, you logically require Stick, Sword, Magic Orb, or Shield to perform Ladder Storage.
    If enabled, you will be expected to perform Ladder Storage without progression items.
    This can be done with the plushie code, a Golden Coin, Prayer, and many other options.

    This option has no effect if you do not have Ladder Storage Logic enabled.
    """
    internal_name = "ladder_storage_without_items"
    display_name = "Ladder Storage without Items"


class GrassRandomizer(Toggle):
    """
    Turns all 6,227 pieces of grass and bushes in the game into checks.
    """
    internal_name = "grass_randomizer"
    display_name = "Grass Randomizer"


class GrassFill(Range):
    """
    Choose what percentage of your filler/trap items are distributed to TUNIC players with Grass Randomizer enabled.
    Vanilla TUNIC has 302 locations. Grass randomizer adds 6,227 locations. Therefore, grass makes up ~95% of your items with Grass Randomizer on.
    If you are playing with people who don't have ridiculous options like Grass Randomizer, we recommend you set this option to at least 95.
    Setting this to 95 gives you approximately 500 checks (actual amount depends on your other options) that can have progression or useful items.
    If there are other TUNIC players with Grass Randomizer enabled, this filler will be shuffled among their checks as well.
    This option ignores items placed in your local_items or non_local_items.
    There is a host.yaml setting that must be enabled to use values below 95.
    This option does nothing if Grass Randomizer is not enabled.
    """
    internal_name = "grass_fill"
    display_name = "Grass Fill Percent"
    range_start = 0
    range_end = 100
    default = 95


class LogicRules(Choice):
    """
    This option has been superseded by the individual trick options.
    If set to nmg, it will set Ice Grappling to medium and Laurels Zips on.
    If set to ur, it will do nmg as well as set Ladder Storage to medium.
    It is here to avoid breaking old yamls, and will be removed at a later date.
    """
    visibility = Visibility.none
    internal_name = "logic_rules"
    display_name = "Logic Rules"
    option_restricted = 0
    option_no_major_glitches = 1
    alias_nmg = 1
    option_unrestricted = 2
    alias_ur = 2
    default = 0


class BreakableShuffle(Toggle):
    """
    Turns approximately 250 breakable objects in the game into checks.
    """
    internal_name = "breakable_shuffle"
    display_name = "Breakable Shuffle"


@dataclass
class TunicOptions(PerGameCommonOptions):
    start_inventory_from_pool: StartInventoryPool
    sword_progression: SwordProgression
    start_with_sword: StartWithSword
    keys_behind_bosses: KeysBehindBosses
    ability_shuffling: AbilityShuffling
    shuffle_ladders: ShuffleLadders
    entrance_rando: EntranceRando
    entrance_layout: EntranceLayout
    decoupled: Decoupled
    plando_connections: TunicPlandoConnections
    fool_traps: FoolTraps
    hexagon_quest: HexagonQuest
    hexagon_goal: HexagonGoal
    extra_hexagon_percentage: ExtraHexagonPercentage
<<<<<<< HEAD
    hexagon_quest_ability_type: HexagonQuestAbilityUnlockType
=======
    breakable_shuffle: BreakableShuffle
>>>>>>> b9464aae
    laurels_location: LaurelsLocation
    grass_randomizer: GrassRandomizer
    grass_fill: GrassFill
    combat_logic: CombatLogic
    lanternless: Lanternless
    maskless: Maskless
    grass_randomizer: GrassRandomizer
    local_fill: LocalFill
    laurels_zips: LaurelsZips
    ice_grappling: IceGrappling
    ladder_storage: LadderStorage
    ladder_storage_without_items: LadderStorageWithoutItems

    fixed_shop: FixedShop  # will be removed at a later date
    logic_rules: Removed  # fully removed in the direction pairs update
      

tunic_option_groups = [
    OptionGroup("Hexagon Quest Options", [
        HexagonQuest,
        HexagonGoal,
        ExtraHexagonPercentage,
        HexagonQuestAbilityUnlockType
    ]),
    OptionGroup("Logic Options", [
        CombatLogic,
        Lanternless,
        Maskless,
        LaurelsZips,
        IceGrappling,
        LadderStorage,
        LadderStorageWithoutItems,
    ]),
    OptionGroup("Entrance Randomizer", [
        EntranceRando,
        EntranceLayout,
        Decoupled,
        TunicPlandoConnections,
    ]),
]

tunic_option_presets: Dict[str, Dict[str, Any]] = {
    "Sync": {
        "ability_shuffling": True,
    },
    "Async": {
        "progression_balancing": 0,
        "ability_shuffling": True,
        "shuffle_ladders": True,
        "laurels_location": "10_fairies",
    },
    "Glace Mode": {
        "accessibility": "minimal",
        "ability_shuffling": True,
        "entrance_rando": True,
        "fool_traps": "onslaught",
        "laurels_zips": True,
        "ice_grappling": "hard",
        "ladder_storage": "hard",
        "ladder_storage_without_items": True,
        "maskless": True,
        "lanternless": True,
    },
}


def check_options(world: "TunicWorld"):
    options = world.options
    if options.hexagon_quest and options.ability_shuffling and options.hexagon_quest_ability_type == HexagonQuestAbilityUnlockType.option_hexagons:
        total_hexes = min(
                int((Decimal(100 + options.extra_hexagon_percentage) / 100 * options.hexagon_goal)
                    .to_integral_value(rounding=ROUND_HALF_UP)), 100)
        min_hexes = 3
        if options.keys_behind_bosses:
            min_hexes = 15
        if total_hexes < min_hexes:
            logging.warning(f"TUNIC: Not enough Gold Hexagons in {world.player_name}'s item pool for Hexagon Ability "
                            f"Shuffle with the selected options. Ability Shuffle mode will be switched to Pages.")
            options.hexagon_quest_ability_type.value = HexagonQuestAbilityUnlockType.option_pages<|MERGE_RESOLUTION|>--- conflicted
+++ resolved
@@ -394,14 +394,11 @@
     hexagon_quest: HexagonQuest
     hexagon_goal: HexagonGoal
     extra_hexagon_percentage: ExtraHexagonPercentage
-<<<<<<< HEAD
     hexagon_quest_ability_type: HexagonQuestAbilityUnlockType
-=======
-    breakable_shuffle: BreakableShuffle
->>>>>>> b9464aae
     laurels_location: LaurelsLocation
     grass_randomizer: GrassRandomizer
     grass_fill: GrassFill
+    breakable_shuffle: BreakableShuffle
     combat_logic: CombatLogic
     lanternless: Lanternless
     maskless: Maskless
