--- conflicted
+++ resolved
@@ -131,8 +131,10 @@
     dead_ends: List[Portal] = []
     two_plus: List[Portal] = []
     player_name = world.multiworld.get_player_name(world.player)
-<<<<<<< HEAD
     portal_map = portal_mapping.copy()
+    logic_rules = world.options.logic_rules.value
+    fixed_shop = world.options.fixed_shop
+    laurels_location = world.options.laurels_location
     traversal_reqs = deepcopy(traversal_requirements)
     has_laurels = True
     waterfall_plando = False
@@ -141,14 +143,6 @@
     if world.options.laurels_location == 3 and not hasattr(world.multiworld, "re_gen_passthrough"):
         has_laurels = False
 
-    shop_scenes: Set[str] = set()
-    shop_count = 6
-    if world.options.fixed_shop:
-        shop_count = 0
-=======
-    logic_rules = world.options.logic_rules.value
-    fixed_shop = world.options.fixed_shop
-    laurels_location = world.options.laurels_location
 
     # if it's not one of the EntranceRando options, it's a custom seed
     if world.options.entrance_rando.value not in EntranceRando.options:
@@ -156,12 +150,11 @@
         logic_rules = seed_group["logic_rules"]
         fixed_shop = seed_group["fixed_shop"]
         laurels_location = "10_fairies" if seed_group["laurels_at_10_fairies"] is True else False
-    
+
     shop_scenes: Set[str] = set()
     shop_count = 6
     if fixed_shop:
-        shop_count = 1
->>>>>>> f27d1d63
+        shop_count = 0
         shop_scenes.add("Overworld Redux")
     else:
         # if fixed shop is off, remove this portal
@@ -279,7 +272,7 @@
                     else:
                         raise Exception(f"{player_name} paired a dead end to a dead end in their "
                                         "plando connections.")
-                    
+
                 for portal in dead_ends:
                     if p_entrance == portal.name:
                         portal1 = portal
@@ -288,17 +281,14 @@
                     raise Exception(f"Could not find entrance named {p_entrance} for "
                                     f"plando connections in {player_name}'s YAML.")
                 dead_ends.remove(portal1)
-<<<<<<< HEAD
+
+            if portal2:
+                two_plus.remove(portal2)
             else:
                 portal1_dead_end = False
                 two_plus.remove(portal1)
-=======
->>>>>>> f27d1d63
-
-            if portal2:
-                two_plus.remove(portal2)
-            else:
-                # check if portal2 is a dead end
+
+            if not portal2:
                 for portal in dead_ends:
                     if p_exit == portal.name:
                         portal2 = portal
@@ -320,12 +310,9 @@
                         raise Exception(f"Could not find entrance named {p_exit} for "
                                         f"plando connections in {player_name}'s YAML.")
                     dead_ends.remove(portal2)
-<<<<<<< HEAD
             else:
                 portal2_dead_end = False
                 two_plus.remove(portal2)
-=======
->>>>>>> f27d1d63
 
             if not portal1_dead_end and not portal2_dead_end:
                 if portal1.region not in traversal_reqs.keys():
@@ -348,40 +335,7 @@
             portal_pairs[portal1] = portal2
 
         # if we have plando connections, our connected regions may change somewhat
-<<<<<<< HEAD
         connected_regions = update_reachable_regions(connected_regions, traversal_reqs, has_laurels, logic_rules)
-=======
-        while True:
-            test1 = len(connected_regions)
-            for region in connected_regions.copy():
-                connected_regions.update(add_dependent_regions(region, logic_rules))
-            test2 = len(connected_regions)
-            if test1 == test2:
-                break
-    
-    # need to plando fairy cave, or it could end up laurels locked
-    # fix this later to be random after adding some item logic to dependent regions
-    if laurels_location == "10_fairies" and not hasattr(world.multiworld, "re_gen_passthrough"):
-        portal1 = None
-        portal2 = None
-        for portal in two_plus:
-            if portal.scene_destination() == "Overworld Redux, Waterfall_":
-                portal1 = portal
-                break
-        for portal in dead_ends:
-            if portal.scene_destination() == "Waterfall, Overworld Redux_":
-                portal2 = portal
-                break
-        if not portal1:
-            raise Exception(f"Failed to do Laurels Location at 10 Fairies option. "
-                            f"Did {player_name} plando connection the Secret Gathering Place Entrance?")
-        if not portal2:
-            raise Exception(f"Failed to do Laurels Location at 10 Fairies option. "
-                            f"Did {player_name} plando connection the Secret Gathering Place Exit?")
-        portal_pairs[portal1] = portal2
-        two_plus.remove(portal1)
-        dead_ends.remove(portal2)
->>>>>>> f27d1d63
 
     if fixed_shop and not hasattr(world.multiworld, "re_gen_passthrough"):
         portal1 = None
@@ -564,5 +518,5 @@
     # if the length of connected_regions changed, we got new regions, so we want to check those new origins
     if region_count != len(connected_regions):
         connected_regions = update_reachable_regions(connected_regions, traversal_reqs, has_laurels, logic)
-    
+
     return connected_regions