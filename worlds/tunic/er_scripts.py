from typing import Dict, List, Set, Tuple, TYPE_CHECKING
from BaseClasses import Region, ItemClassification, Item, Location
from .locations import location_table
from .er_data import Portal, tunic_er_regions, portal_mapping, traversal_requirements, DeadEnd
from .er_rules import set_er_region_rules
from Options import PlandoConnection
from .options import EntranceRando
from random import Random
from copy import deepcopy

if TYPE_CHECKING:
    from . import TunicWorld


class TunicERItem(Item):
    game: str = "TUNIC"


class TunicERLocation(Location):
    game: str = "TUNIC"


def create_er_regions(world: "TunicWorld") -> Dict[Portal, Portal]:
    regions: Dict[str, Region] = {}
    for region_name, region_data in tunic_er_regions.items():
        regions[region_name] = Region(region_name, world.player, world.multiworld)

    if world.options.entrance_rando:
<<<<<<< HEAD
        portal_pairs = pair_portals(world, regions)

=======
        portal_pairs = pair_portals(world)
>>>>>>> cf666143
        # output the entrances to the spoiler log here for convenience
        sorted_portal_pairs = sort_portals(portal_pairs)
        for portal1, portal2 in sorted_portal_pairs.items():
            world.multiworld.spoiler.set_entrance(portal1, portal2, "both", world.player)
    else:
        portal_pairs = vanilla_portals(world, regions)

    set_er_region_rules(world, regions, portal_pairs)

    for location_name, location_id in world.location_name_to_id.items():
        region = regions[location_table[location_name].er_region]
        location = TunicERLocation(world.player, location_name, location_id, region)
        region.locations.append(location)
    
    create_randomized_entrances(portal_pairs, regions)

    for region in regions.values():
        world.multiworld.regions.append(region)

    place_event_items(world, regions)

    victory_region = regions["Spirit Arena Victory"]
    victory_location = TunicERLocation(world.player, "The Heir", None, victory_region)
    victory_location.place_locked_item(TunicERItem("Victory", ItemClassification.progression, None, world.player))
    world.multiworld.completion_condition[world.player] = lambda state: state.has("Victory", world.player)
    victory_region.locations.append(victory_location)

    return portal_pairs


tunic_events: Dict[str, str] = {
    "Eastern Bell": "Forest Belltower Upper",
    "Western Bell": "Overworld Belltower at Bell",
    "Furnace Fuse": "Furnace Fuse",
    "South and West Fortress Exterior Fuses": "Fortress Exterior from Overworld",
    "Upper and Central Fortress Exterior Fuses": "Fortress Courtyard Upper",
    "Beneath the Vault Fuse": "Beneath the Vault Back",
    "Eastern Vault West Fuses": "Eastern Vault Fortress",
    "Eastern Vault East Fuse": "Eastern Vault Fortress",
    "Quarry Connector Fuse": "Quarry Connector",
    "Quarry Fuse": "Quarry Entry",
    "Ziggurat Fuse": "Rooted Ziggurat Lower Back",
    "West Garden Fuse": "West Garden",
    "Library Fuse": "Library Lab",
    "Place Questagons": "Sealed Temple",
}


def place_event_items(world: "TunicWorld", regions: Dict[str, Region]) -> None:
    for event_name, region_name in tunic_events.items():
        region = regions[region_name]
        location = TunicERLocation(world.player, event_name, None, region)
        if event_name == "Place Questagons":
            if world.options.hexagon_quest:
                continue
            location.place_locked_item(
                TunicERItem("Unseal the Heir", ItemClassification.progression, None, world.player))
        elif event_name.endswith("Bell"):
            location.place_locked_item(
                TunicERItem("Ring " + event_name, ItemClassification.progression, None, world.player))
        else:
            location.place_locked_item(
                TunicERItem("Activate " + event_name, ItemClassification.progression, None, world.player))
        region.locations.append(location)


# all shops are the same shop. however, you cannot get to all shops from the same shop entrance.
# so, we need a bunch of shop regions that connect to the actual shop, but the actual shop cannot connect back
def create_shop_region(world: "TunicWorld", regions: Dict[str, Region]) -> None:
    new_shop_name = f"Shop {world.shop_num}"
    new_shop_region = Region(new_shop_name, world.player, world.multiworld)
    new_shop_region.connect(regions["Shop"])
    regions[new_shop_name] = new_shop_region
    world.shop_num += 1


def vanilla_portals(world: "TunicWorld", regions: Dict[str, Region]) -> Dict[Portal, Portal]:
    portal_pairs: Dict[Portal, Portal] = {}
    # we don't want the zig skip exit for vanilla portals, since it shouldn't be considered for logic here
    portal_map = [portal for portal in portal_mapping if portal.name != "Ziggurat Lower Falling Entrance"]

    while portal_map:
        portal1 = portal_map[0]
        portal2 = None
        # portal2 scene destination tag is portal1's destination scene tag
        portal2_sdt = portal1.destination_scene()

        if portal2_sdt.startswith("Shop,"):
            portal2 = Portal(name=f"Shop Portal {world.shop_num}", region=f"Shop {world.shop_num}",
                             destination="Previous Region", tag="_")
            create_shop_region(world, regions)

        elif portal2_sdt == "Purgatory, Purgatory_bottom":
            portal2_sdt = "Purgatory, Purgatory_top"

        for portal in portal_map:
            if portal.scene_destination() == portal2_sdt:
                portal2 = portal
                break

        portal_pairs[portal1] = portal2
        portal_map.remove(portal1)
        if not portal2_sdt.startswith("Shop,"):
            portal_map.remove(portal2)

    return portal_pairs


# pairing off portals, starting with dead ends
def pair_portals(world: "TunicWorld", regions: Dict[str, Region]) -> Dict[Portal, Portal]:
    portal_pairs: Dict[Portal, Portal] = {}
    dead_ends: List[Portal] = []
    two_plus: List[Portal] = []
    player_name = world.multiworld.get_player_name(world.player)
    portal_map = portal_mapping.copy()
    laurels_zips = world.options.laurels_zips.value
    ice_grappling = world.options.ice_grappling.value
    ladder_storage = world.options.ladder_storage.value
    fixed_shop = world.options.fixed_shop
    laurels_location = world.options.laurels_location
    traversal_reqs = deepcopy(traversal_requirements)
    has_laurels = True
    waterfall_plando = False

    # if it's not one of the EntranceRando options, it's a custom seed
    if world.options.entrance_rando.value not in EntranceRando.options.values():
        seed_group = world.seed_groups[world.options.entrance_rando.value]
        laurels_zips = seed_group["laurels_zips"]
        ice_grappling = seed_group["ice_grappling"]
        ladder_storage = seed_group["ladder_storage"]
        fixed_shop = seed_group["fixed_shop"]
        laurels_location = "10_fairies" if seed_group["laurels_at_10_fairies"] is True else False

    logic_tricks: Tuple[bool, int, int] = (laurels_zips, ice_grappling, ladder_storage)

    # marking that you don't immediately have laurels
    if laurels_location == "10_fairies" and not hasattr(world.multiworld, "re_gen_passthrough"):
        has_laurels = False

    shop_count = 6
    if fixed_shop:
        shop_count = 0
    else:
        # if fixed shop is off, remove this portal
        for portal in portal_map:
            if portal.region == "Zig Skip Exit":
                portal_map.remove(portal)
                break

    # If using Universal Tracker, restore portal_map. Could be cleaner, but it does not matter for UT even a little bit
    if hasattr(world.multiworld, "re_gen_passthrough"):
        if "TUNIC" in world.multiworld.re_gen_passthrough:
            portal_map = portal_mapping.copy()

    # create separate lists for dead ends and non-dead ends
    for portal in portal_map:
        dead_end_status = tunic_er_regions[portal.region].dead_end
        if dead_end_status == DeadEnd.free:
            two_plus.append(portal)
        elif dead_end_status == DeadEnd.all_cats:
            dead_ends.append(portal)
        elif dead_end_status == DeadEnd.restricted:
            if ice_grappling:
                two_plus.append(portal)
            else:
                dead_ends.append(portal)
        # these two get special handling
        elif dead_end_status == DeadEnd.special:
            if portal.region == "Secret Gathering Place":
                if laurels_location == "10_fairies":
                    two_plus.append(portal)
                else:
                    dead_ends.append(portal)
            if portal.region == "Zig Skip Exit":
                if fixed_shop:
                    two_plus.append(portal)
                else:
                    dead_ends.append(portal)

    connected_regions: Set[str] = set()
    # make better start region stuff when/if implementing random start
    start_region = "Overworld"
    connected_regions.add(start_region)
    connected_regions = update_reachable_regions(connected_regions, traversal_reqs, has_laurels, logic_tricks)

    if world.options.entrance_rando.value in EntranceRando.options.values():
        plando_connections = world.options.plando_connections.value
    else:
        plando_connections = world.seed_groups[world.options.entrance_rando.value]["plando"]

    # universal tracker support stuff, don't need to care about region dependency
    if hasattr(world.multiworld, "re_gen_passthrough"):
        if "TUNIC" in world.multiworld.re_gen_passthrough:
            plando_connections.clear()
            # universal tracker stuff, won't do anything in normal gen
            for portal1, portal2 in world.multiworld.re_gen_passthrough["TUNIC"]["Entrance Rando"].items():
                portal_name1 = ""
                portal_name2 = ""

                for portal in portal_mapping:
                    if portal.scene_destination() == portal1:
                        portal_name1 = portal.name
                        # connected_regions.update(add_dependent_regions(portal.region, logic_rules))
                    if portal.scene_destination() == portal2:
                        portal_name2 = portal.name
                        # connected_regions.update(add_dependent_regions(portal.region, logic_rules))
                # shops have special handling
                if not portal_name2 and portal2 == "Shop, Previous Region_":
                    portal_name2 = "Shop Portal"
                plando_connections.append(PlandoConnection(portal_name1, portal_name2, "both"))

    non_dead_end_regions = set()
    for region_name, region_info in tunic_er_regions.items():
        if not region_info.dead_end:
            non_dead_end_regions.add(region_name)
        # if ice grappling to places is in logic, both places stop being dead ends
        elif region_info.dead_end == DeadEnd.restricted and ice_grappling:
            non_dead_end_regions.add(region_name)
        # secret gathering place and zig skip get weird, special handling
        elif region_info.dead_end == DeadEnd.special:
            if (region_name == "Secret Gathering Place" and laurels_location == "10_fairies") \
                    or (region_name == "Zig Skip Exit" and fixed_shop):
                non_dead_end_regions.add(region_name)

    if plando_connections:
        for connection in plando_connections:
            p_entrance = connection.entrance
            p_exit = connection.exit
            # if you plando secret gathering place, need to know that during portal pairing
            if "Secret Gathering Place Exit" in [p_entrance, p_exit]:
                waterfall_plando = True
            portal1_dead_end = True
            portal2_dead_end = True

            portal1 = None
            portal2 = None

            # search two_plus for both at once
            for portal in two_plus:
                if p_entrance == portal.name:
                    portal1 = portal
                    portal1_dead_end = False
                if p_exit == portal.name:
                    portal2 = portal
                    portal2_dead_end = False

            # search dead_ends individually since we can't really remove items from two_plus during the loop
            if portal1:
                two_plus.remove(portal1)
            else:
                # if not both, they're both dead ends
                if not portal2:
                    if world.options.entrance_rando.value not in EntranceRando.options.values():
                        raise Exception(f"Tunic ER seed group {world.options.entrance_rando.value} paired a dead "
                                        "end to a dead end in their plando connections.")
                    else:
                        raise Exception(f"{player_name} paired a dead end to a dead end in their "
                                        "plando connections.")

                for portal in dead_ends:
                    if p_entrance == portal.name:
                        portal1 = portal
                        break
                if not portal1:
                    raise Exception(f"Could not find entrance named {p_entrance} for "
                                    f"plando connections in {player_name}'s YAML.")
                dead_ends.remove(portal1)

            if portal2:
                two_plus.remove(portal2)
            else:
                for portal in dead_ends:
                    if p_exit == portal.name:
                        portal2 = portal
                        break
                # if it's not a dead end, it might be a shop
                if p_exit == "Shop Portal":
                    portal2 = Portal(name=f"Shop Portal {world.shop_num}", region=f"Shop {world.shop_num}",
                                     destination="Previous Region", tag="_")
                    create_shop_region(world, regions)
                    shop_count -= 1
                    # need to maintain an even number of portals total
                    if shop_count < 0:
                        shop_count += 2
                # and if it's neither shop nor dead end, it just isn't correct
                else:
                    if not portal2:
                        raise Exception(f"Could not find entrance named {p_exit} for "
                                        f"plando connections in {player_name}'s YAML.")
                    dead_ends.remove(portal2)

            # update the traversal chart to say you can get from portal1's region to portal2's and vice versa
            if not portal1_dead_end and not portal2_dead_end:
                traversal_reqs.setdefault(portal1.region, dict())[portal2.region] = []
                traversal_reqs.setdefault(portal2.region, dict())[portal1.region] = []

            if (portal1.region == "Zig Skip Exit" and (portal2_dead_end or portal2.region == "Secret Gathering Place")
                    or portal2.region == "Zig Skip Exit" and (portal1_dead_end or portal1.region == "Secret Gathering Place")):
                if world.options.entrance_rando.value not in EntranceRando.options.values():
                    raise Exception(f"Tunic ER seed group {world.options.entrance_rando.value} paired a dead "
                                    "end to a dead end in their plando connections.")
                else:
                    raise Exception(f"{player_name} paired a dead end to a dead end in their "
                                    "plando connections.")

            if (portal1.region == "Secret Gathering Place" and (portal2_dead_end or portal2.region == "Zig Skip Exit")
                    or portal2.region == "Secret Gathering Place" and (portal1_dead_end or portal1.region == "Zig Skip Exit")):
                # need to make sure you didn't pair this to a dead end or zig skip
                if portal1_dead_end or portal2_dead_end or \
                        portal1.region == "Zig Skip Exit" or portal2.region == "Zig Skip Exit":
                    if world.options.entrance_rando.value not in EntranceRando.options.values():
                        raise Exception(f"Tunic ER seed group {world.options.entrance_rando.value} paired a dead "
                                        "end to a dead end in their plando connections.")
                    else:
                        raise Exception(f"{player_name} paired a dead end to a dead end in their "
                                        "plando connections.")
            portal_pairs[portal1] = portal2

        # if we have plando connections, our connected regions may change somewhat
        connected_regions = update_reachable_regions(connected_regions, traversal_reqs, has_laurels, logic_tricks)

    if fixed_shop and not hasattr(world.multiworld, "re_gen_passthrough"):
        portal1 = None
        for portal in two_plus:
            if portal.scene_destination() == "Overworld Redux, Windmill_":
                portal1 = portal
                break
        if not portal1:
            raise Exception(f"Failed to do Fixed Shop option. "
                            f"Did {player_name} plando connection the Windmill Shop entrance?")

        portal2 = Portal(name=f"Shop Portal {world.shop_num}", region=f"Shop {world.shop_num}",
                         destination="Previous Region", tag="_")
        create_shop_region(world, regions)

        portal_pairs[portal1] = portal2
        two_plus.remove(portal1)

    random_object: Random = world.random
    # use the seed given in the options to shuffle the portals
    if isinstance(world.options.entrance_rando.value, str):
        random_object = Random(world.options.entrance_rando.value)
    # we want to start by making sure every region is accessible
    random_object.shuffle(two_plus)
    check_success = 0
    portal1 = None
    portal2 = None
    previous_conn_num = 0
    fail_count = 0
    while len(connected_regions) < len(non_dead_end_regions):
        # if this is universal tracker, just break immediately and move on
        if hasattr(world.multiworld, "re_gen_passthrough"):
            break
        # if the connected regions length stays unchanged for too long, it's stuck in a loop
        # should, hopefully, only ever occur if someone plandos connections poorly
        if previous_conn_num == len(connected_regions):
            fail_count += 1
            if fail_count >= 500:
                raise Exception(f"Failed to pair regions. Check plando connections for {player_name} for errors. "
                                "Unconnected regions:", non_dead_end_regions - connected_regions)
        else:
            fail_count = 0
        previous_conn_num = len(connected_regions)

        # find a portal in a connected region
        if check_success == 0:
            for portal in two_plus:
                if portal.region in connected_regions:
                    portal1 = portal
                    two_plus.remove(portal)
                    check_success = 1
                    break

        # then we find a portal in an inaccessible region
        if check_success == 1:
            for portal in two_plus:
                if portal.region not in connected_regions:
                    # if secret gathering place happens to get paired really late, you can end up running out
                    if not has_laurels and len(two_plus) < 80:
                        # if you plando'd secret gathering place with laurels at 10 fairies, you're the reason for this
                        if waterfall_plando:
                            cr = connected_regions.copy()
                            cr.add(portal.region)
                            if "Secret Gathering Place" not in update_reachable_regions(cr, traversal_reqs, has_laurels, logic_tricks):
                                continue
                        elif portal.region != "Secret Gathering Place":
                            continue
                    portal2 = portal
                    connected_regions.add(portal.region)
                    two_plus.remove(portal)
                    check_success = 2
                    break

        # once we have both portals, connect them and add the new region(s) to connected_regions
        if check_success == 2:
            if "Secret Gathering Place" in connected_regions:
                has_laurels = True
            connected_regions = update_reachable_regions(connected_regions, traversal_reqs, has_laurels, logic_tricks)
            portal_pairs[portal1] = portal2
            check_success = 0
            random_object.shuffle(two_plus)

    # for universal tracker, we want to skip shop gen
    if hasattr(world.multiworld, "re_gen_passthrough"):
        if "TUNIC" in world.multiworld.re_gen_passthrough:
            shop_count = 0
    
    for i in range(shop_count):
        # todo: put a try except here for when the pop fails to say "too many shops plando'd"
        portal1 = two_plus.pop()
        if portal1 is None:
            raise Exception("Too many shops in the pool, or something else went wrong.")
        portal2 = Portal(name=f"Shop Portal {world.shop_num}", region=f"Shop {world.shop_num}",
                         destination="Previous Region", tag="_")
        create_shop_region(world, regions)
        
        portal_pairs[portal1] = portal2

    # connect dead ends to random non-dead ends
    # none of the key events are in dead ends, so we don't need to do gate_before_switch
    while len(dead_ends) > 0:
        if hasattr(world.multiworld, "re_gen_passthrough"):
            break
        portal1 = two_plus.pop()
        portal2 = dead_ends.pop()
        portal_pairs[portal1] = portal2
    # then randomly connect the remaining portals to each other
    # every region is accessible, so gate_before_switch is not necessary
    while len(two_plus) > 1:
        if hasattr(world.multiworld, "re_gen_passthrough"):
            break
        portal1 = two_plus.pop()
        portal2 = two_plus.pop()
        portal_pairs[portal1] = portal2

    if len(two_plus) == 1:
        raise Exception("two plus had an odd number of portals, investigate this. last portal is " + two_plus[0].name)

    return portal_pairs


# loop through our list of paired portals and make two-way connections
def create_randomized_entrances(portal_pairs: Dict[Portal, Portal], regions: Dict[str, Region]) -> None:
    for portal1, portal2 in portal_pairs.items():
        region1 = regions[portal1.region]
        region2 = regions[portal2.region]
        region1.connect(connecting_region=region2, name=portal1.name)
        region2.connect(connecting_region=region1, name=portal2.name)


def update_reachable_regions(connected_regions: Set[str], traversal_reqs: Dict[str, Dict[str, List[List[str]]]],
                             has_laurels: bool, logic: Tuple[bool, int, int]) -> Set[str]:
    zips, ice_grapples, ls = logic
    # starting count, so we can run it again if this changes
    region_count = len(connected_regions)
    for origin, destinations in traversal_reqs.items():
        if origin not in connected_regions:
            continue
        # check if we can traverse to any of the destinations
        for destination, req_lists in destinations.items():
            if destination in connected_regions:
                continue
            met_traversal_reqs = False
            if len(req_lists) == 0:
                met_traversal_reqs = True
            # loop through each set of possible requirements, with a fancy for else loop
            for reqs in req_lists:
                for req in reqs:
                    if req == "Hyperdash":
                        if not has_laurels:
                            break
                    elif req == "Zip":
                        if not zips:
                            break
                    # if req is higher than logic option, then it breaks since it's not a valid connection
                    elif req.startswith("IG"):
                        if int(req[-1]) > ice_grapples:
                            break
                    elif req.startswith("LS"):
                        if int(req[-1]) > ls:
                            break
                    elif req not in connected_regions:
                        break
                else:
                    met_traversal_reqs = True
                    break
            if met_traversal_reqs:
                connected_regions.add(destination)

    # if the length of connected_regions changed, we got new regions, so we want to check those new origins
    if region_count != len(connected_regions):
        connected_regions = update_reachable_regions(connected_regions, traversal_reqs, has_laurels, logic)

    return connected_regions


# sort the portal dict by the name of the first portal, referring to the portal order in the master portal list
def sort_portals(portal_pairs: Dict[Portal, Portal]) -> Dict[str, str]:
    sorted_pairs: Dict[str, str] = {}
    reference_list: List[str] = [portal.name for portal in portal_mapping]
    reference_list.append("Shop Portal")

    # note: this is not necessary yet since the shop portals aren't numbered yet -- they will be when decoupled happens
    # due to plando, there can be a variable number of shops
    # I could either do it like this, or just go up to like 200, this seemed better
    # shop_count = 0
    # for portal1, portal2 in portal_pairs.items():
    #     if portal1.name.startswith("Shop"):
    #         shop_count += 1
    #     if portal2.name.startswith("Shop"):
    #         shop_count += 1
    # reference_list.extend([f"Shop Portal {i + 1}" for i in range(shop_count)])

    for name in reference_list:
        for portal1, portal2 in portal_pairs.items():
            if name == portal1.name:
                sorted_pairs[portal1.name] = portal2.name
                break
    return sorted_pairs
<|MERGE_RESOLUTION|>--- conflicted
+++ resolved
@@ -26,12 +26,8 @@
         regions[region_name] = Region(region_name, world.player, world.multiworld)
 
     if world.options.entrance_rando:
-<<<<<<< HEAD
         portal_pairs = pair_portals(world, regions)
 
-=======
-        portal_pairs = pair_portals(world)
->>>>>>> cf666143
         # output the entrances to the spoiler log here for convenience
         sorted_portal_pairs = sort_portals(portal_pairs)
         for portal1, portal2 in sorted_portal_pairs.items():
