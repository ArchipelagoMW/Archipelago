--- conflicted
+++ resolved
@@ -428,12 +428,7 @@
                             cr.add(portal_region)
                             if "Secret Gathering Place" not in update_reachable_regions(cr, traversal_reqs, has_laurels, logic_tricks):
                                 continue
-<<<<<<< HEAD
                         elif portal_region != "Secret Gathering Place":
-=======
-                        # if not waterfall_plando, then we just want to pair secret gathering place now
-                        elif portal.region != "Secret Gathering Place":
->>>>>>> 728d2492
                             continue
                     portal2 = portal
                     connected_regions.add(portal_region)
