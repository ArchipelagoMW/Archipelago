from typing import Dict, List, Set, Tuple, TYPE_CHECKING
from BaseClasses import Region, ItemClassification, Item, Location
from .locations import location_table
from .er_data import Portal, tunic_er_regions, portal_mapping, hallway_helper, hallway_helper_ur, \
    dependent_regions_restricted, dependent_regions_nmg, dependent_regions_ur
from .er_rules import set_er_region_rules
<<<<<<< HEAD
from Options import PlandoConnection
=======
from worlds.generic import PlandoConnection
from random import Random
>>>>>>> e6198585

if TYPE_CHECKING:
    from . import TunicWorld


class TunicERItem(Item):
    game: str = "TUNIC"


class TunicERLocation(Location):
    game: str = "TUNIC"


def create_er_regions(world: "TunicWorld") -> Tuple[Dict[Portal, Portal], Dict[int, str]]:
    regions: Dict[str, Region] = {}
    portal_pairs: Dict[Portal, Portal] = pair_portals(world)
    logic_rules = world.options.logic_rules

    # output the entrances to the spoiler log here for convenience
    for portal1, portal2 in portal_pairs.items():
        world.multiworld.spoiler.set_entrance(portal1.name, portal2.name, "both", world.player)

    # check if a portal leads to a hallway. if it does, update the hint text accordingly
    def hint_helper(portal: Portal, hint_string: str = "") -> str:
        # start by setting it as the name of the portal, for the case we're not using the hallway helper
        if hint_string == "":
            hint_string = portal.name

        # unrestricted has fewer hallways, like the well rail
        if logic_rules == "unrestricted":
            hallways = hallway_helper_ur
        else:
            hallways = hallway_helper

        if portal.scene_destination() in hallways:
            # if we have a hallway, we want the region rather than the portal name
            if hint_string == portal.name:
                hint_string = portal.region
                # library exterior is two regions, we just want to fix up the name
                if hint_string in {"Library Exterior Tree", "Library Exterior Ladder"}:
                    hint_string = "Library Exterior"

            # search through the list for the other end of the hallway
            for portala, portalb in portal_pairs.items():
                if portala.scene_destination() == hallways[portal.scene_destination()]:
                    # if we find that we have a chain of hallways, do recursion
                    if portalb.scene_destination() in hallways:
                        hint_region = portalb.region
                        if hint_region in {"Library Exterior Tree", "Library Exterior Ladder"}:
                            hint_region = "Library Exterior"
                        hint_string = hint_region + " then " + hint_string
                        hint_string = hint_helper(portalb, hint_string)
                    else:
                        # if we didn't find a chain, get the portal name for the end of the chain
                        hint_string = portalb.name + " then " + hint_string
                        return hint_string
                # and then the same thing for the other portal, since we have to check each separately
                if portalb.scene_destination() == hallways[portal.scene_destination()]:
                    if portala.scene_destination() in hallways:
                        hint_region = portala.region
                        if hint_region in {"Library Exterior Tree", "Library Exterior Ladder"}:
                            hint_region = "Library Exterior"
                        hint_string = hint_region + " then " + hint_string
                        hint_string = hint_helper(portala, hint_string)
                    else:
                        hint_string = portala.name + " then " + hint_string
                        return hint_string
        return hint_string

    # create our regions, give them hint text if they're in a spot where it makes sense to
    # we're limiting which ones get hints so that it still gets that ER feel with a little less BS
    for region_name, region_data in tunic_er_regions.items():
        hint_text = "error"
        if region_data.hint == 1:
            for portal1, portal2 in portal_pairs.items():
                if portal1.region == region_name:
                    hint_text = hint_helper(portal2)
                    break
                if portal2.region == region_name:
                    hint_text = hint_helper(portal1)
                    break
            regions[region_name] = Region(region_name, world.player, world.multiworld, hint_text)
        elif region_data.hint == 2:
            for portal1, portal2 in portal_pairs.items():
                if portal1.scene() == tunic_er_regions[region_name].game_scene:
                    hint_text = hint_helper(portal2)
                    break
                if portal2.scene() == tunic_er_regions[region_name].game_scene:
                    hint_text = hint_helper(portal1)
                    break
            regions[region_name] = Region(region_name, world.player, world.multiworld, hint_text)
        elif region_data.hint == 3:
            # west garden portal item is at a dead end in restricted, otherwise just in west garden
            if region_name == "West Garden Portal Item":
                if world.options.logic_rules:
                    for portal1, portal2 in portal_pairs.items():
                        if portal1.scene() == "Archipelagos Redux":
                            hint_text = hint_helper(portal2)
                            break
                        if portal2.scene() == "Archipelagos Redux":
                            hint_text = hint_helper(portal1)
                            break
                    regions[region_name] = Region(region_name, world.player, world.multiworld, hint_text)
                else:
                    for portal1, portal2 in portal_pairs.items():
                        if portal1.region == "West Garden Portal":
                            hint_text = hint_helper(portal2)
                            break
                        if portal2.region == "West Garden Portal":
                            hint_text = hint_helper(portal1)
                            break
                    regions[region_name] = Region(region_name, world.player, world.multiworld, hint_text)
        else:
            regions[region_name] = Region(region_name, world.player, world.multiworld)

    set_er_region_rules(world, world.ability_unlocks, regions, portal_pairs)

    er_hint_data: Dict[int, str] = {}
    for location_name, location_id in world.location_name_to_id.items():
        region = regions[location_table[location_name].er_region]
        location = TunicERLocation(world.player, location_name, location_id, region)
        region.locations.append(location)
        if region.name == region.hint_text:
            continue
        er_hint_data[location.address] = region.hint_text
    
    create_randomized_entrances(portal_pairs, regions)

    for region in regions.values():
        world.multiworld.regions.append(region)

    place_event_items(world, regions)

    victory_region = regions["Spirit Arena Victory"]
    victory_location = TunicERLocation(world.player, "The Heir", None, victory_region)
    victory_location.place_locked_item(TunicERItem("Victory", ItemClassification.progression, None, world.player))
    world.multiworld.completion_condition[world.player] = lambda state: state.has("Victory", world.player)
    victory_region.locations.append(victory_location)

    portals_and_hints = (portal_pairs, er_hint_data)

    return portals_and_hints


tunic_events: Dict[str, str] = {
    "Eastern Bell": "Forest Belltower Upper",
    "Western Bell": "Overworld Belltower",
    "Furnace Fuse": "Furnace Fuse",
    "South and West Fortress Exterior Fuses": "Fortress Exterior from Overworld",
    "Upper and Central Fortress Exterior Fuses": "Fortress Courtyard Upper",
    "Beneath the Vault Fuse": "Beneath the Vault Back",
    "Eastern Vault West Fuses": "Eastern Vault Fortress",
    "Eastern Vault East Fuse": "Eastern Vault Fortress",
    "Quarry Connector Fuse": "Quarry Connector",
    "Quarry Fuse": "Quarry",
    "Ziggurat Fuse": "Rooted Ziggurat Lower Back",
    "West Garden Fuse": "West Garden",
    "Library Fuse": "Library Lab",
}


def place_event_items(world: "TunicWorld", regions: Dict[str, Region]) -> None:
    for event_name, region_name in tunic_events.items():
        region = regions[region_name]
        location = TunicERLocation(world.player, event_name, None, region)
        if event_name.endswith("Bell"):
            location.place_locked_item(
                TunicERItem("Ring " + event_name, ItemClassification.progression, None, world.player))
        else:
            location.place_locked_item(
                TunicERItem("Activate " + event_name, ItemClassification.progression, None, world.player))
        region.locations.append(location)


# pairing off portals, starting with dead ends
def pair_portals(world: "TunicWorld") -> Dict[Portal, Portal]:
    # separate the portals into dead ends and non-dead ends
    portal_pairs: Dict[Portal, Portal] = {}
    dead_ends: List[Portal] = []
    two_plus: List[Portal] = []
    logic_rules = world.options.logic_rules.value
    player_name = world.multiworld.get_player_name(world.player)

    shop_scenes: Set[str] = set()
    shop_count = 6
    if world.options.fixed_shop.value:
        shop_count = 1
        shop_scenes.add("Overworld Redux")

    if not logic_rules:
        dependent_regions = dependent_regions_restricted
    elif logic_rules == 1:
        dependent_regions = dependent_regions_nmg
    else:
        dependent_regions = dependent_regions_ur

    # create separate lists for dead ends and non-dead ends
    if logic_rules:
        for portal in portal_mapping:
            if tunic_er_regions[portal.region].dead_end == 1:
                dead_ends.append(portal)
            else:
                two_plus.append(portal)
    else:
        for portal in portal_mapping:
            if tunic_er_regions[portal.region].dead_end:
                dead_ends.append(portal)
            else:
                two_plus.append(portal)

    connected_regions: Set[str] = set()
    # make better start region stuff when/if implementing random start
    start_region = "Overworld"
    connected_regions.update(add_dependent_regions(start_region, logic_rules))

    plando_connections = world.multiworld.plando_connections[world.player]

    # universal tracker support stuff, don't need to care about region dependency
    if hasattr(world.multiworld, "re_gen_passthrough"):
        if "TUNIC" in world.multiworld.re_gen_passthrough:
            plando_connections.clear()
            # universal tracker stuff, won't do anything in normal gen
            for portal1, portal2 in world.multiworld.re_gen_passthrough["TUNIC"]["Entrance Rando"].items():
                portal_name1 = ""
                portal_name2 = ""

                for portal in portal_mapping:
                    if portal.scene_destination() == portal1:
                        portal_name1 = portal.name
                        # connected_regions.update(add_dependent_regions(portal.region, logic_rules))
                    if portal.scene_destination() == portal2:
                        portal_name2 = portal.name
                        # connected_regions.update(add_dependent_regions(portal.region, logic_rules))
                # shops have special handling
                if not portal_name2 and portal2 == "Shop, Previous Region_":
                    portal_name2 = "Shop Portal"
                plando_connections.append(PlandoConnection(portal_name1, portal_name2, "both"))

    non_dead_end_regions = set()
    for region_name, region_info in tunic_er_regions.items():
        if not region_info.dead_end:
            non_dead_end_regions.add(region_name)
        elif region_info.dead_end == 2 and logic_rules:
            non_dead_end_regions.add(region_name)

    if plando_connections:
        for connection in plando_connections:
            p_entrance = connection.entrance
            p_exit = connection.exit

            if p_entrance.startswith("Shop"):
                p_entrance = p_exit
                p_exit = "Shop Portal"

            portal1 = None
            portal2 = None

            # search two_plus for both at once
            for portal in two_plus:
                if p_entrance == portal.name:
                    portal1 = portal
                if p_exit == portal.name:
                    portal2 = portal

            # search dead_ends individually since we can't really remove items from two_plus during the loop
            if not portal1:
                for portal in dead_ends:
                    if p_entrance == portal.name:
                        portal1 = portal
                        break
                if not portal1:
                    raise Exception(f"Could not find entrance named {p_entrance} for "
                                    f"plando connections in {player_name}'s YAML.")
                dead_ends.remove(portal1)
            else:
                two_plus.remove(portal1)

            if not portal2:
                for portal in dead_ends:
                    if p_exit == portal.name:
                        portal2 = portal
                        break
                if p_exit in ["Shop Portal", "Shop"]:
                    portal2 = Portal(name="Shop Portal", region=f"Shop",
                                     destination="Previous Region_")
                    shop_count -= 1
                    if shop_count < 0:
                        shop_count += 2
                    for p in portal_mapping:
                        if p.name == p_entrance:
                            shop_scenes.add(p.scene())
                            break
                else:
                    if not portal2:
                        raise Exception(f"Could not find entrance named {p_exit} for "
                                        f"plando connections in {player_name}'s YAML.")
                    dead_ends.remove(portal2)
            else:
                two_plus.remove(portal2)

            portal_pairs[portal1] = portal2

            # update dependent regions based on the plando'd connections, to ensure the portals connect well, logically
            for origins, destinations in dependent_regions.items():
                if portal1.region in origins:
                    if portal2.region in non_dead_end_regions:
                        destinations.append(portal2.region)
                if portal2.region in origins:
                    if portal1.region in non_dead_end_regions:
                        destinations.append(portal1.region)

        # if we have plando connections, our connected regions may change somewhat
        while True:
            test1 = len(connected_regions)
            for region in connected_regions.copy():
                connected_regions.update(add_dependent_regions(region, logic_rules))
            test2 = len(connected_regions)
            if test1 == test2:
                break
    
    # need to plando fairy cave, or it could end up laurels locked
    # fix this later to be random after adding some item logic to dependent regions
    if world.options.laurels_location == "10_fairies" and not hasattr(world.multiworld, "re_gen_passthrough"):
        portal1 = None
        portal2 = None
        for portal in two_plus:
            if portal.scene_destination() == "Overworld Redux, Waterfall_":
                portal1 = portal
                break
        for portal in dead_ends:
            if portal.scene_destination() == "Waterfall, Overworld Redux_":
                portal2 = portal
                break
        if not portal1:
            raise Exception(f"Failed to do Laurels Location at 10 Fairies option. "
                            f"Did {player_name} plando connection the Secret Gathering Place Entrance?")
        if not portal2:
            raise Exception(f"Failed to do Laurels Location at 10 Fairies option. "
                            f"Did {player_name} plando connection the Secret Gathering Place Exit?")
        portal_pairs[portal1] = portal2
        two_plus.remove(portal1)
        dead_ends.remove(portal2)

    if world.options.fixed_shop and not hasattr(world.multiworld, "re_gen_passthrough"):
        portal1 = None
        for portal in two_plus:
            if portal.scene_destination() == "Overworld Redux, Windmill_":
                portal1 = portal
                break
        portal2 = Portal(name="Shop Portal", region="Shop", destination="Previous Region_")
        if not portal1:
            raise Exception(f"Failed to do Fixed Shop option. "
                            f"Did {player_name} plando connection the Windmill Shop entrance?")
        portal_pairs[portal1] = portal2
        two_plus.remove(portal1)

    random_object: Random = world.random
    if world.options.entrance_rando.value != 1:
        random_object = Random(world.options.entrance_rando.value)
    # we want to start by making sure every region is accessible
    random_object.shuffle(two_plus)
    check_success = 0
    portal1 = None
    portal2 = None
    previous_conn_num = 0
    fail_count = 0
    while len(connected_regions) < len(non_dead_end_regions):
        # if the connected regions length stays unchanged for too long, it's stuck in a loop
        # should, hopefully, only ever occur if someone plandos connections poorly
        if hasattr(world.multiworld, "re_gen_passthrough"):
            break
        if previous_conn_num == len(connected_regions):
            fail_count += 1
            if fail_count >= 500:
                raise Exception(f"Failed to pair regions. Check plando connections for {player_name} for loops.")
        else:
            fail_count = 0
        previous_conn_num = len(connected_regions)

        # find a portal in an inaccessible region
        if check_success == 0:
            for portal in two_plus:
                if portal.region in connected_regions:
                    # if there's risk of self-locking, start over
                    if gate_before_switch(portal, two_plus):
                        random_object.shuffle(two_plus)
                        break
                    portal1 = portal
                    two_plus.remove(portal)
                    check_success = 1
                    break

        # then we find a portal in a connected region
        if check_success == 1:
            for portal in two_plus:
                if portal.region not in connected_regions:
                    # if there's risk of self-locking, shuffle and try again
                    if gate_before_switch(portal, two_plus):
                        random_object.shuffle(two_plus)
                        break
                    portal2 = portal
                    two_plus.remove(portal)
                    check_success = 2
                    break

        # once we have both portals, connect them and add the new region(s) to connected_regions
        if check_success == 2:
            connected_regions.update(add_dependent_regions(portal2.region, logic_rules))
            portal_pairs[portal1] = portal2
            check_success = 0
            random_object.shuffle(two_plus)

    # for universal tracker, we want to skip shop gen
    if hasattr(world.multiworld, "re_gen_passthrough"):
        if "TUNIC" in world.multiworld.re_gen_passthrough:
            shop_count = 0
    
    for i in range(shop_count):
        portal1 = None
        for portal in two_plus:
            if portal.scene() not in shop_scenes:
                shop_scenes.add(portal.scene())
                portal1 = portal
                two_plus.remove(portal)
                break
        if portal1 is None:
            raise Exception("Too many shops in the pool, or something else went wrong.")
        portal2 = Portal(name="Shop Portal", region="Shop", destination="Previous Region_")
        portal_pairs[portal1] = portal2

    # connect dead ends to random non-dead ends
    # none of the key events are in dead ends, so we don't need to do gate_before_switch
    while len(dead_ends) > 0:
        if hasattr(world.multiworld, "re_gen_passthrough"):
            break
        portal1 = two_plus.pop()
        portal2 = dead_ends.pop()
        portal_pairs[portal1] = portal2

    # then randomly connect the remaining portals to each other
    # every region is accessible, so gate_before_switch is not necessary
    while len(two_plus) > 1:
        if hasattr(world.multiworld, "re_gen_passthrough"):
            break
        portal1 = two_plus.pop()
        portal2 = two_plus.pop()
        portal_pairs[portal1] = portal2

    if len(two_plus) == 1:
        raise Exception("two plus had an odd number of portals, investigate this. last portal is " + two_plus[0].name)

    return portal_pairs


# loop through our list of paired portals and make two-way connections
def create_randomized_entrances(portal_pairs: Dict[Portal, Portal], regions: Dict[str, Region]) -> None:
    for portal1, portal2 in portal_pairs.items():
        region1 = regions[portal1.region]
        region2 = regions[portal2.region]
        region1.connect(region2, f"{portal1.name} -> {portal2.name}")
        # prevent the logic from thinking you can get to any shop-connected region from the shop
        if not portal2.name.startswith("Shop"):
            region2.connect(region1, f"{portal2.name} -> {portal1.name}")


# loop through the static connections, return regions you can reach from this region
# todo: refactor to take region_name and dependent_regions
def add_dependent_regions(region_name: str, logic_rules: int) -> Set[str]:
    region_set = set()
    if not logic_rules:
        regions_to_add = dependent_regions_restricted
    elif logic_rules == 1:
        regions_to_add = dependent_regions_nmg
    else:
        regions_to_add = dependent_regions_ur
    for origin_regions, destination_regions in regions_to_add.items():
        if region_name in origin_regions:
            # if you matched something in the first set, you get the regions in its paired set
            region_set.update(destination_regions)
            return region_set
    # if you didn't match anything in the first sets, just gives you the region
    region_set = {region_name}
    return region_set


# we're checking if an event-locked portal is being placed before the regions where its key(s) is/are
# doing this ensures the keys will not be locked behind the event-locked portal
def gate_before_switch(check_portal: Portal, two_plus: List[Portal]) -> bool:
    # the western belltower cannot be locked since you can access it with laurels
    # so we only need to make sure the forest belltower isn't locked
    if check_portal.scene_destination() == "Overworld Redux, Temple_main":
        i = 0
        for portal in two_plus:
            if portal.region == "Forest Belltower Upper":
                i += 1
                break
        if i == 1:
            return True

    # fortress big gold door needs 2 scenes and one of the two upper portals of the courtyard
    elif check_portal.scene_destination() == "Fortress Main, Fortress Arena_":
        i = j = k = 0
        for portal in two_plus:
            if portal.region == "Fortress Courtyard Upper":
                i += 1
            if portal.scene() == "Fortress Basement":
                j += 1
            if portal.region == "Eastern Vault Fortress":
                k += 1
        if i == 2 or j == 2 or k == 5:
            return True

    # fortress teleporter needs only the left fuses
    elif check_portal.scene_destination() in ["Fortress Arena, Transit_teleporter_spidertank",
                                              "Transit, Fortress Arena_teleporter_spidertank"]:
        i = j = k = 0
        for portal in two_plus:
            if portal.scene() == "Fortress Courtyard":
                i += 1
            if portal.scene() == "Fortress Basement":
                j += 1
            if portal.region == "Eastern Vault Fortress":
                k += 1
        if i == 8 or j == 2 or k == 5:
            return True

    # Cathedral door needs Overworld and the front of Swamp
    # Overworld is currently guaranteed, so no need to check it
    elif check_portal.scene_destination() == "Swamp Redux 2, Cathedral Redux_main":
        i = 0
        for portal in two_plus:
            if portal.region == "Swamp":
                i += 1
        if i == 4:
            return True

    # Zig portal room exit needs Zig 3 to be accessible to hit the fuse
    elif check_portal.scene_destination() == "ziggurat2020_FTRoom, ziggurat2020_3_":
        i = 0
        for portal in two_plus:
            if portal.scene() == "ziggurat2020_3":
                i += 1
        if i == 2:
            return True

    # Quarry teleporter needs you to hit the Darkwoods fuse
    # Since it's physically in Quarry, we don't need to check for it
    elif check_portal.scene_destination() in ["Quarry Redux, Transit_teleporter_quarry teleporter",
                                              "Quarry Redux, ziggurat2020_0_"]:
        i = 0
        for portal in two_plus:
            if portal.scene() == "Darkwoods Tunnel":
                i += 1
        if i == 2:
            return True

    # Same as above, but Quarry isn't guaranteed here
    elif check_portal.scene_destination() == "Transit, Quarry Redux_teleporter_quarry teleporter":
        i = j = 0
        for portal in two_plus:
            if portal.scene() == "Darkwoods Tunnel":
                i += 1
            if portal.scene() == "Quarry Redux":
                j += 1
        if i == 2 or j == 7:
            return True

    # Need Library fuse to use this teleporter
    elif check_portal.scene_destination() == "Transit, Library Lab_teleporter_library teleporter":
        i = 0
        for portal in two_plus:
            if portal.scene() == "Library Lab":
                i += 1
        if i == 3:
            return True

    # Need West Garden fuse to use this teleporter
    elif check_portal.scene_destination() == "Transit, Archipelagos Redux_teleporter_archipelagos_teleporter":
        i = 0
        for portal in two_plus:
            if portal.scene() == "Archipelagos Redux":
                i += 1
        if i == 6:
            return True

    # false means you're good to place the portal
    return False<|MERGE_RESOLUTION|>--- conflicted
+++ resolved
@@ -4,12 +4,8 @@
 from .er_data import Portal, tunic_er_regions, portal_mapping, hallway_helper, hallway_helper_ur, \
     dependent_regions_restricted, dependent_regions_nmg, dependent_regions_ur
 from .er_rules import set_er_region_rules
-<<<<<<< HEAD
 from Options import PlandoConnection
-=======
-from worlds.generic import PlandoConnection
 from random import Random
->>>>>>> e6198585
 
 if TYPE_CHECKING:
     from . import TunicWorld
