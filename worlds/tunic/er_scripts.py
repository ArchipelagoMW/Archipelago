--- conflicted
+++ resolved
@@ -23,21 +23,13 @@
 def create_er_regions(world: "TunicWorld") -> Dict[Portal, Portal]:
     regions: Dict[str, Region] = {}
     if world.options.entrance_rando:
-<<<<<<< HEAD
-        portal_pairs: Dict[Portal, Portal] = pair_portals(world)
-=======
         portal_pairs = pair_portals(world)
->>>>>>> 75c9f595
 
         # output the entrances to the spoiler log here for convenience
         for portal1, portal2 in portal_pairs.items():
             world.multiworld.spoiler.set_entrance(portal1.name, portal2.name, "both", world.player)
     else:
-<<<<<<< HEAD
-        portal_pairs: Dict[Portal, Portal] = vanilla_portals()
-=======
         portal_pairs = vanilla_portals()
->>>>>>> 75c9f595
 
     for region_name, region_data in tunic_er_regions.items():
         regions[region_name] = Region(region_name, world.player, world.multiworld)
@@ -78,12 +70,8 @@
     "Quarry Fuse": "Quarry",
     "Ziggurat Fuse": "Rooted Ziggurat Lower Back",
     "West Garden Fuse": "West Garden",
-<<<<<<< HEAD
-    "Library Fuse": "Library Lab"
-=======
     "Library Fuse": "Library Lab",
     "Place Questagons": "Sealed Temple",
->>>>>>> 75c9f595
 }
 
 
@@ -263,14 +251,9 @@
                     if p_exit == portal.name:
                         portal2 = portal
                         break
-<<<<<<< HEAD
-                if p_exit in ["Shop Portal", "Shop"]:
-                    portal2 = Portal(name="Shop Portal", region=f"Shop",
-=======
                 # if it's not a dead end, it might be a shop
                 if p_exit == "Shop Portal":
                     portal2 = Portal(name="Shop Portal", region="Shop",
->>>>>>> 75c9f595
                                      destination="Previous Region", tag="_")
                     shop_count -= 1
                     if shop_count < 0:
