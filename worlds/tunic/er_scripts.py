--- conflicted
+++ resolved
@@ -71,10 +71,7 @@
     "Ziggurat Fuse": "Rooted Ziggurat Lower Back",
     "West Garden Fuse": "West Garden",
     "Library Fuse": "Library Lab",
-<<<<<<< HEAD
-=======
     "Place Questagons": "Sealed Temple",
->>>>>>> 6aafa6ff
 }
 
 
