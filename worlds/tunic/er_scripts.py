--- conflicted
+++ resolved
@@ -1,12 +1,8 @@
 from typing import Dict, List, Set, Tuple, TYPE_CHECKING
 from BaseClasses import Region, ItemClassification, Item, Location
 from .locations import all_locations
-<<<<<<< HEAD
 from .er_data import (Portal, portal_mapping, traversal_requirements, DeadEnd, Direction, RegionInfo,
                       get_portal_outlet_region)
-=======
-from .er_data import Portal, portal_mapping, traversal_requirements, DeadEnd, RegionInfo
->>>>>>> b9464aae
 from .er_rules import set_er_region_rules
 from .breakables import create_breakable_exclusive_regions, set_breakable_location_rules
 from Options import PlandoConnection
@@ -28,18 +24,7 @@
 
 def create_er_regions(world: "TunicWorld") -> Dict[Portal, Portal]:
     regions: Dict[str, Region] = {}
-<<<<<<< HEAD
     world.used_shop_numbers = set()
-=======
-    for region_name, region_data in world.er_regions.items():
-        region = Region(region_name, world.player, world.multiworld)
-        regions[region_name] = region
-        world.multiworld.regions.append(region)
-
-    if world.options.breakable_shuffle:
-        breakable_regions = create_breakable_exclusive_regions(world)
-        regions.update({region.name: region for region in breakable_regions})
->>>>>>> b9464aae
 
     if world.options.entrance_rando:
         for region_name, region_data in world.er_regions.items():
@@ -51,7 +36,9 @@
                         continue
                 elif world.options.entrance_layout != EntranceLayout.option_fixed_shop:
                     continue
-            regions[region_name] = Region(region_name, world.player, world.multiworld)
+            region = Region(region_name, world.player, world.multiworld)
+            regions[region_name] = region
+            world.multiworld.regions.append(region)
 
         portal_pairs = pair_portals(world, regions)
 
