from typing import Dict, List, Set, Tuple, TYPE_CHECKING
from BaseClasses import Region, ItemClassification, Item, Location
from .locations import all_locations
from .er_data import Portal, portal_mapping, traversal_requirements, DeadEnd, RegionInfo
from .er_rules import set_er_region_rules
from .breakables import create_breakable_exclusive_regions, set_breakable_location_rules
from Options import PlandoConnection
from .options import EntranceRando
from random import Random
from copy import deepcopy

if TYPE_CHECKING:
    from . import TunicWorld


class TunicERItem(Item):
    game: str = "TUNIC"


class TunicERLocation(Location):
    game: str = "TUNIC"


def create_er_regions(world: "TunicWorld") -> Dict[Portal, Portal]:
    regions: Dict[str, Region] = {}
<<<<<<< HEAD
    for region_name, region_data in world.er_regions.items():
        region = Region(region_name, world.player, world.multiworld)
        regions[region_name] = region
        world.multiworld.regions.append(region)

    if world.options.breakable_shuffle:
        breakable_regions = create_breakable_exclusive_regions(world)
        regions.update({region.name: region for region in breakable_regions})
=======
>>>>>>> b7621a09

    if world.options.entrance_rando:
        for region_name, region_data in world.er_regions.items():
            # if fewer shops is off, zig skip is not made
            if region_name == "Zig Skip Exit":
                # need to check if there's a seed group for this first
                if world.options.entrance_rando.value not in EntranceRando.options.values():
                    if not world.seed_groups[world.options.entrance_rando.value]["fixed_shop"]:
                        continue
                elif not world.options.fixed_shop:
                    continue
            regions[region_name] = Region(region_name, world.player, world.multiworld)

        portal_pairs = pair_portals(world, regions)

        # output the entrances to the spoiler log here for convenience
        sorted_portal_pairs = sort_portals(portal_pairs)
        for portal1, portal2 in sorted_portal_pairs.items():
            world.multiworld.spoiler.set_entrance(portal1, portal2, "both", world.player)
    else:
        for region_name, region_data in world.er_regions.items():
            # filter out regions that are inaccessible in non-er
            if region_name not in ["Zig Skip Exit", "Purgatory"]:
                regions[region_name] = Region(region_name, world.player, world.multiworld)

        portal_pairs = vanilla_portals(world, regions)

    create_randomized_entrances(portal_pairs, regions)

    set_er_region_rules(world, regions, portal_pairs)

    for location_name, location_id in world.player_location_table.items():
        region = regions[all_locations[location_name].er_region]
        location = TunicERLocation(world.player, location_name, location_id, region)
        region.locations.append(location)

    if world.options.breakable_shuffle:
        set_breakable_location_rules(world)

    place_event_items(world, regions)

    victory_region = regions["Spirit Arena Victory"]
    victory_location = TunicERLocation(world.player, "The Heir", None, victory_region)
    victory_location.place_locked_item(TunicERItem("Victory", ItemClassification.progression, None, world.player))
    world.multiworld.completion_condition[world.player] = lambda state: state.has("Victory", world.player)
    victory_region.locations.append(victory_location)

    return portal_pairs


tunic_events: Dict[str, str] = {
    "Eastern Bell": "Forest Belltower Upper",
    "Western Bell": "Overworld Belltower at Bell",
    "Furnace Fuse": "Furnace Fuse",
    "South and West Fortress Exterior Fuses": "Fortress Exterior from Overworld",
    "Upper and Central Fortress Exterior Fuses": "Fortress Courtyard Upper",
    "Beneath the Vault Fuse": "Beneath the Vault Back",
    "Eastern Vault West Fuses": "Eastern Vault Fortress",
    "Eastern Vault East Fuse": "Eastern Vault Fortress",
    "Quarry Connector Fuse": "Quarry Connector",
    "Quarry Fuse": "Quarry Entry",
    "Ziggurat Fuse": "Rooted Ziggurat Lower Back",
    "West Garden Fuse": "West Garden South Checkpoint",
    "Library Fuse": "Library Lab",
    "Place Questagons": "Sealed Temple",
}


def place_event_items(world: "TunicWorld", regions: Dict[str, Region]) -> None:
    for event_name, region_name in tunic_events.items():
        region = regions[region_name]
        location = TunicERLocation(world.player, event_name, None, region)
        if event_name == "Place Questagons":
            if world.options.hexagon_quest:
                continue
            location.place_locked_item(
                TunicERItem("Unseal the Heir", ItemClassification.progression, None, world.player))
        elif event_name.endswith("Bell"):
            location.place_locked_item(
                TunicERItem("Ring " + event_name, ItemClassification.progression, None, world.player))
        else:
            location.place_locked_item(
                TunicERItem("Activate " + event_name, ItemClassification.progression, None, world.player))
        region.locations.append(location)


# all shops are the same shop. however, you cannot get to all shops from the same shop entrance.
# so, we need a bunch of shop regions that connect to the actual shop, but the actual shop cannot connect back
def create_shop_region(world: "TunicWorld", regions: Dict[str, Region]) -> None:
    new_shop_name = f"Shop {world.shop_num}"
    world.er_regions[new_shop_name] = RegionInfo("Shop", dead_end=DeadEnd.all_cats)
    new_shop_region = Region(new_shop_name, world.player, world.multiworld)
    new_shop_region.connect(regions["Shop"])
    regions[new_shop_name] = new_shop_region
    world.shop_num += 1


def vanilla_portals(world: "TunicWorld", regions: Dict[str, Region]) -> Dict[Portal, Portal]:
    portal_pairs: Dict[Portal, Portal] = {}
    # we don't want the zig skip exit for vanilla portals, since it shouldn't be considered for logic here
    portal_map = [portal for portal in portal_mapping if portal.name not in
                  ["Ziggurat Lower Falling Entrance", "Purgatory Bottom Exit", "Purgatory Top Exit"]]

    while portal_map:
        portal1 = portal_map[0]
        portal2 = None
        # portal2 scene destination tag is portal1's destination scene tag
        portal2_sdt = portal1.destination_scene()

        if portal2_sdt.startswith("Shop,"):
            portal2 = Portal(name=f"Shop Portal {world.shop_num}", region=f"Shop {world.shop_num}",
                             destination="Previous Region", tag="_")
            create_shop_region(world, regions)

        for portal in portal_map:
            if portal.scene_destination() == portal2_sdt:
                portal2 = portal
                break

        portal_pairs[portal1] = portal2
        portal_map.remove(portal1)
        if not portal2_sdt.startswith("Shop,"):
            portal_map.remove(portal2)

    return portal_pairs


# pairing off portals, starting with dead ends
def pair_portals(world: "TunicWorld", regions: Dict[str, Region]) -> Dict[Portal, Portal]:
    portal_pairs: Dict[Portal, Portal] = {}
    dead_ends: List[Portal] = []
    two_plus: List[Portal] = []
    player_name = world.player_name
    portal_map = portal_mapping.copy()
    laurels_zips = world.options.laurels_zips.value
    ice_grappling = world.options.ice_grappling.value
    ladder_storage = world.options.ladder_storage.value
    fixed_shop = world.options.fixed_shop
    laurels_location = world.options.laurels_location
    traversal_reqs = deepcopy(traversal_requirements)
    has_laurels = True
    waterfall_plando = False

    # if it's not one of the EntranceRando options, it's a custom seed
    if world.options.entrance_rando.value not in EntranceRando.options.values():
        seed_group = world.seed_groups[world.options.entrance_rando.value]
        laurels_zips = seed_group["laurels_zips"]
        ice_grappling = seed_group["ice_grappling"]
        ladder_storage = seed_group["ladder_storage"]
        fixed_shop = seed_group["fixed_shop"]
        laurels_location = "10_fairies" if seed_group["laurels_at_10_fairies"] is True else False

    logic_tricks: Tuple[bool, int, int] = (laurels_zips, ice_grappling, ladder_storage)

    # marking that you don't immediately have laurels
    if laurels_location == "10_fairies" and not world.using_ut:
        has_laurels = False

    shop_count = 6
    if fixed_shop:
        shop_count = 0
    else:
        # if fixed shop is off, remove this portal
        for portal in portal_map:
            if portal.region == "Zig Skip Exit":
                portal_map.remove(portal)
                break

    # If using Universal Tracker, restore portal_map. Could be cleaner, but it does not matter for UT even a little bit
    if world.using_ut:
        portal_map = portal_mapping.copy()

    # create separate lists for dead ends and non-dead ends
    for portal in portal_map:
        dead_end_status = world.er_regions[portal.region].dead_end
        if dead_end_status == DeadEnd.free:
            two_plus.append(portal)
        elif dead_end_status == DeadEnd.all_cats:
            dead_ends.append(portal)
        elif dead_end_status == DeadEnd.restricted:
            if ice_grappling:
                two_plus.append(portal)
            else:
                dead_ends.append(portal)
        # these two get special handling
        elif dead_end_status == DeadEnd.special:
            if portal.region == "Secret Gathering Place":
                if laurels_location == "10_fairies":
                    two_plus.append(portal)
                else:
                    dead_ends.append(portal)
            if portal.region == "Zig Skip Exit":
                if fixed_shop:
                    two_plus.append(portal)
                else:
                    dead_ends.append(portal)

    connected_regions: Set[str] = set()
    # make better start region stuff when/if implementing random start
    start_region = "Overworld"
    connected_regions.add(start_region)
    connected_regions = update_reachable_regions(connected_regions, traversal_reqs, has_laurels, logic_tricks)

    if world.options.entrance_rando.value in EntranceRando.options.values():
        plando_connections = world.options.plando_connections.value
    else:
        plando_connections = world.seed_groups[world.options.entrance_rando.value]["plando"]

    # universal tracker support stuff, don't need to care about region dependency
    if world.using_ut:
        plando_connections.clear()
        # universal tracker stuff, won't do anything in normal gen
        for portal1, portal2 in world.passthrough["Entrance Rando"].items():
            portal_name1 = ""
            portal_name2 = ""

            for portal in portal_mapping:
                if portal.scene_destination() == portal1:
                    portal_name1 = portal.name
                    # connected_regions.update(add_dependent_regions(portal.region, logic_rules))
                if portal.scene_destination() == portal2:
                    portal_name2 = portal.name
                    # connected_regions.update(add_dependent_regions(portal.region, logic_rules))
            # shops have special handling
            if not portal_name2 and portal2 == "Shop, Previous Region_":
                portal_name2 = "Shop Portal"
            plando_connections.append(PlandoConnection(portal_name1, portal_name2, "both"))

    non_dead_end_regions = set()
    for region_name, region_info in world.er_regions.items():
        if not region_info.dead_end:
            non_dead_end_regions.add(region_name)
        # if ice grappling to places is in logic, both places stop being dead ends
        elif region_info.dead_end == DeadEnd.restricted and ice_grappling:
            non_dead_end_regions.add(region_name)
        # secret gathering place and zig skip get weird, special handling
        elif region_info.dead_end == DeadEnd.special:
            if (region_name == "Secret Gathering Place" and laurels_location == "10_fairies") \
                    or (region_name == "Zig Skip Exit" and fixed_shop):
                non_dead_end_regions.add(region_name)

    if plando_connections:
        for connection in plando_connections:
            p_entrance = connection.entrance
            p_exit = connection.exit
            # if you plando secret gathering place, need to know that during portal pairing
            if "Secret Gathering Place Exit" in [p_entrance, p_exit]:
                waterfall_plando = True
            portal1_dead_end = True
            portal2_dead_end = True

            portal1 = None
            portal2 = None

            # search two_plus for both at once
            for portal in two_plus:
                if p_entrance == portal.name:
                    portal1 = portal
                    portal1_dead_end = False
                if p_exit == portal.name:
                    portal2 = portal
                    portal2_dead_end = False

            # search dead_ends individually since we can't really remove items from two_plus during the loop
            if portal1:
                two_plus.remove(portal1)
            else:
                # if not both, they're both dead ends
                if not portal2:
                    if world.options.entrance_rando.value not in EntranceRando.options.values():
                        raise Exception(f"Tunic ER seed group {world.options.entrance_rando.value} paired a dead "
                                        "end to a dead end in their plando connections.")
                    else:
                        raise Exception(f"{player_name} paired a dead end to a dead end in their "
                                        "plando connections.")

                for portal in dead_ends:
                    if p_entrance == portal.name:
                        portal1 = portal
                        break
                if not portal1:
                    raise Exception(f"Could not find entrance named {p_entrance} for "
                                    f"plando connections in {player_name}'s YAML.")
                dead_ends.remove(portal1)

            if portal2:
                two_plus.remove(portal2)
            else:
                for portal in dead_ends:
                    if p_exit == portal.name:
                        portal2 = portal
                        break
                # if it's not a dead end, it might be a shop
                if p_exit == "Shop Portal":
                    portal2 = Portal(name=f"Shop Portal {world.shop_num}", region=f"Shop {world.shop_num}",
                                     destination="Previous Region", tag="_")
                    create_shop_region(world, regions)
                    shop_count -= 1
                    # need to maintain an even number of portals total
                    if shop_count < 0:
                        shop_count += 2
                # and if it's neither shop nor dead end, it just isn't correct
                else:
                    if not portal2:
                        raise Exception(f"Could not find entrance named {p_exit} for "
                                        f"plando connections in {player_name}'s YAML.")
                    dead_ends.remove(portal2)

            # update the traversal chart to say you can get from portal1's region to portal2's and vice versa
            if not portal1_dead_end and not portal2_dead_end:
                traversal_reqs.setdefault(portal1.region, dict())[portal2.region] = []
                traversal_reqs.setdefault(portal2.region, dict())[portal1.region] = []

            if (portal1.region == "Zig Skip Exit" and (portal2_dead_end or portal2.region == "Secret Gathering Place")
                    or portal2.region == "Zig Skip Exit" and (portal1_dead_end or portal1.region == "Secret Gathering Place")):
                if world.options.entrance_rando.value not in EntranceRando.options.values():
                    raise Exception(f"Tunic ER seed group {world.options.entrance_rando.value} paired a dead "
                                    "end to a dead end in their plando connections.")
                else:
                    raise Exception(f"{player_name} paired a dead end to a dead end in their "
                                    "plando connections.")

            if (portal1.region == "Secret Gathering Place" and (portal2_dead_end or portal2.region == "Zig Skip Exit")
                    or portal2.region == "Secret Gathering Place" and (portal1_dead_end or portal1.region == "Zig Skip Exit")):
                # need to make sure you didn't pair this to a dead end or zig skip
                if portal1_dead_end or portal2_dead_end or \
                        portal1.region == "Zig Skip Exit" or portal2.region == "Zig Skip Exit":
                    if world.options.entrance_rando.value not in EntranceRando.options.values():
                        raise Exception(f"Tunic ER seed group {world.options.entrance_rando.value} paired a dead "
                                        "end to a dead end in their plando connections.")
                    else:
                        raise Exception(f"{player_name} paired a dead end to a dead end in their "
                                        "plando connections.")
            portal_pairs[portal1] = portal2

        # if we have plando connections, our connected regions may change somewhat
        connected_regions = update_reachable_regions(connected_regions, traversal_reqs, has_laurels, logic_tricks)

    if fixed_shop and not world.using_ut:
        portal1 = None
        for portal in two_plus:
            if portal.scene_destination() == "Overworld Redux, Windmill_":
                portal1 = portal
                break
        if not portal1:
            raise Exception(f"Failed to do Fixed Shop option. "
                            f"Did {player_name} plando connection the Windmill Shop entrance?")

        portal2 = Portal(name=f"Shop Portal {world.shop_num}", region=f"Shop {world.shop_num}",
                         destination="Previous Region", tag="_")
        create_shop_region(world, regions)

        portal_pairs[portal1] = portal2
        two_plus.remove(portal1)

    random_object: Random = world.random
    # use the seed given in the options to shuffle the portals
    if isinstance(world.options.entrance_rando.value, str):
        random_object = Random(world.options.entrance_rando.value)
    # we want to start by making sure every region is accessible
    random_object.shuffle(two_plus)
    check_success = 0
    portal1 = None
    portal2 = None
    previous_conn_num = 0
    fail_count = 0
    while len(connected_regions) < len(non_dead_end_regions):
        # if this is universal tracker, just break immediately and move on
        if world.using_ut:
            break
        # if the connected regions length stays unchanged for too long, it's stuck in a loop
        # should, hopefully, only ever occur if someone plandos connections poorly
        if previous_conn_num == len(connected_regions):
            fail_count += 1
            if fail_count >= 500:
                raise Exception(f"Failed to pair regions. Check plando connections for {player_name} for errors. "
                                "Unconnected regions:", non_dead_end_regions - connected_regions)
        else:
            fail_count = 0
        previous_conn_num = len(connected_regions)

        # find a portal in a connected region
        if check_success == 0:
            for portal in two_plus:
                if portal.region in connected_regions:
                    portal1 = portal
                    two_plus.remove(portal)
                    check_success = 1
                    break

        # then we find a portal in an inaccessible region
        if check_success == 1:
            for portal in two_plus:
                if portal.region not in connected_regions:
                    # if secret gathering place happens to get paired really late, you can end up running out
                    if not has_laurels and len(two_plus) < 80:
                        # if you plando'd secret gathering place with laurels at 10 fairies, you're the reason for this
                        if waterfall_plando:
                            cr = connected_regions.copy()
                            cr.add(portal.region)
                            if "Secret Gathering Place" not in update_reachable_regions(cr, traversal_reqs, has_laurels, logic_tricks):
                                continue
                        # if not waterfall_plando, then we just want to pair secret gathering place now
                        elif portal.region != "Secret Gathering Place":
                            continue
                    portal2 = portal
                    connected_regions.add(portal.region)
                    two_plus.remove(portal)
                    check_success = 2
                    break

        # once we have both portals, connect them and add the new region(s) to connected_regions
        if check_success == 2:
            if "Secret Gathering Place" in connected_regions:
                has_laurels = True
            connected_regions = update_reachable_regions(connected_regions, traversal_reqs, has_laurels, logic_tricks)
            portal_pairs[portal1] = portal2
            check_success = 0
            random_object.shuffle(two_plus)

    # for universal tracker, we want to skip shop gen
    if world.using_ut:
        shop_count = 0
    
    for i in range(shop_count):
        portal1 = two_plus.pop()
        if portal1 is None:
            raise Exception("TUNIC: Too many shops in the pool, or something else went wrong.")
        portal2 = Portal(name=f"Shop Portal {world.shop_num}", region=f"Shop {world.shop_num}",
                         destination="Previous Region", tag="_")
        create_shop_region(world, regions)
        
        portal_pairs[portal1] = portal2

    # connect dead ends to random non-dead ends
    # none of the key events are in dead ends, so we don't need to do gate_before_switch
    while len(dead_ends) > 0:
        if world.using_ut:
            break
        portal1 = two_plus.pop()
        portal2 = dead_ends.pop()
        portal_pairs[portal1] = portal2
    # then randomly connect the remaining portals to each other
    # every region is accessible, so gate_before_switch is not necessary
    while len(two_plus) > 1:
        if world.using_ut:
            break
        portal1 = two_plus.pop()
        portal2 = two_plus.pop()
        portal_pairs[portal1] = portal2

    if len(two_plus) == 1:
        raise Exception("two plus had an odd number of portals, investigate this. last portal is " + two_plus[0].name)

    return portal_pairs


# loop through our list of paired portals and make two-way connections
def create_randomized_entrances(portal_pairs: Dict[Portal, Portal], regions: Dict[str, Region]) -> None:
    for portal1, portal2 in portal_pairs.items():
        region1 = regions[portal1.region]
        region2 = regions[portal2.region]
        region1.connect(connecting_region=region2, name=portal1.name)
        region2.connect(connecting_region=region1, name=portal2.name)


def update_reachable_regions(connected_regions: Set[str], traversal_reqs: Dict[str, Dict[str, List[List[str]]]],
                             has_laurels: bool, logic: Tuple[bool, int, int]) -> Set[str]:
    zips, ice_grapples, ls = logic
    # starting count, so we can run it again if this changes
    region_count = len(connected_regions)
    for origin, destinations in traversal_reqs.items():
        if origin not in connected_regions:
            continue
        # check if we can traverse to any of the destinations
        for destination, req_lists in destinations.items():
            if destination in connected_regions:
                continue
            met_traversal_reqs = False
            if len(req_lists) == 0:
                met_traversal_reqs = True
            # loop through each set of possible requirements, with a fancy for else loop
            for reqs in req_lists:
                for req in reqs:
                    if req == "Hyperdash":
                        if not has_laurels:
                            break
                    elif req == "Zip":
                        if not zips:
                            break
                    # if req is higher than logic option, then it breaks since it's not a valid connection
                    elif req.startswith("IG"):
                        if int(req[-1]) > ice_grapples:
                            break
                    elif req.startswith("LS"):
                        if int(req[-1]) > ls:
                            break
                    elif req not in connected_regions:
                        break
                else:
                    met_traversal_reqs = True
                    break
            if met_traversal_reqs:
                connected_regions.add(destination)

    # if the length of connected_regions changed, we got new regions, so we want to check those new origins
    if region_count != len(connected_regions):
        connected_regions = update_reachable_regions(connected_regions, traversal_reqs, has_laurels, logic)

    return connected_regions


# sort the portal dict by the name of the first portal, referring to the portal order in the master portal list
def sort_portals(portal_pairs: Dict[Portal, Portal]) -> Dict[str, str]:
    sorted_pairs: Dict[str, str] = {}
    reference_list: List[str] = [portal.name for portal in portal_mapping]
    reference_list.append("Shop Portal")

    # note: this is not necessary yet since the shop portals aren't numbered yet -- they will be when decoupled happens
    # due to plando, there can be a variable number of shops
    # I could either do it like this, or just go up to like 200, this seemed better
    # shop_count = 0
    # for portal1, portal2 in portal_pairs.items():
    #     if portal1.name.startswith("Shop"):
    #         shop_count += 1
    #     if portal2.name.startswith("Shop"):
    #         shop_count += 1
    # reference_list.extend([f"Shop Portal {i + 1}" for i in range(shop_count)])

    for name in reference_list:
        for portal1, portal2 in portal_pairs.items():
            if name == portal1.name:
                sorted_pairs[portal1.name] = portal2.name
                break
    return sorted_pairs
<|MERGE_RESOLUTION|>--- conflicted
+++ resolved
@@ -23,8 +23,17 @@
 
 def create_er_regions(world: "TunicWorld") -> Dict[Portal, Portal]:
     regions: Dict[str, Region] = {}
-<<<<<<< HEAD
     for region_name, region_data in world.er_regions.items():
+        if world.options.entrance_rando and region_name == "Zig Skip Exit":
+            # need to check if there's a seed group for this first
+            if world.options.entrance_rando.value not in EntranceRando.options.values():
+                if not world.seed_groups[world.options.entrance_rando.value]["fixed_shop"]:
+                    continue
+            elif not world.options.fixed_shop:
+                continue
+        if not world.options.entrance_rando and region_name in ("Zig Skip Exit", "Purgatory"):
+            continue
+
         region = Region(region_name, world.player, world.multiworld)
         regions[region_name] = region
         world.multiworld.regions.append(region)
@@ -32,21 +41,8 @@
     if world.options.breakable_shuffle:
         breakable_regions = create_breakable_exclusive_regions(world)
         regions.update({region.name: region for region in breakable_regions})
-=======
->>>>>>> b7621a09
 
     if world.options.entrance_rando:
-        for region_name, region_data in world.er_regions.items():
-            # if fewer shops is off, zig skip is not made
-            if region_name == "Zig Skip Exit":
-                # need to check if there's a seed group for this first
-                if world.options.entrance_rando.value not in EntranceRando.options.values():
-                    if not world.seed_groups[world.options.entrance_rando.value]["fixed_shop"]:
-                        continue
-                elif not world.options.fixed_shop:
-                    continue
-            regions[region_name] = Region(region_name, world.player, world.multiworld)
-
         portal_pairs = pair_portals(world, regions)
 
         # output the entrances to the spoiler log here for convenience
@@ -54,11 +50,6 @@
         for portal1, portal2 in sorted_portal_pairs.items():
             world.multiworld.spoiler.set_entrance(portal1, portal2, "both", world.player)
     else:
-        for region_name, region_data in world.er_regions.items():
-            # filter out regions that are inaccessible in non-er
-            if region_name not in ["Zig Skip Exit", "Purgatory"]:
-                regions[region_name] = Region(region_name, world.player, world.multiworld)
-
         portal_pairs = vanilla_portals(world, regions)
 
     create_randomized_entrances(portal_pairs, regions)
