--- conflicted
+++ resolved
@@ -197,11 +197,8 @@
     ladder_storage = world.options.ladder_storage.value
     entrance_layout = world.options.entrance_layout
     laurels_location = world.options.laurels_location
-<<<<<<< HEAD
     decoupled = world.options.decoupled
-=======
     shuffle_fuses = world.options.shuffle_fuses.value
->>>>>>> 9df3b0c0
     traversal_reqs = deepcopy(traversal_requirements)
     has_laurels = True
     waterfall_plando = False
@@ -301,7 +298,8 @@
     # make better start region stuff when/if implementing random start
     start_region = "Overworld"
     connected_regions.add(start_region)
-    connected_regions = update_reachable_regions(connected_regions, traversal_reqs, has_laurels, logic_tricks, shuffle_fuses)
+    connected_regions = update_reachable_regions(connected_regions, traversal_reqs, has_laurels, logic_tricks,
+                                                 shuffle_fuses)
 
     if world.options.entrance_rando.value in EntranceRando.options.values():
         plando_connections = world.options.plando_connections.value
@@ -523,7 +521,8 @@
                 two_plus_direction_tracker[portal2.direction] -= 1
 
         # if we have plando connections, our connected regions may change somewhat
-        connected_regions = update_reachable_regions(connected_regions, traversal_reqs, has_laurels, logic_tricks, shuffle_fuses)
+        connected_regions = update_reachable_regions(connected_regions, traversal_reqs, has_laurels, logic_tricks,
+                                                     shuffle_fuses)
 
     # if there are an odd number of shops after plando, add another one, except in decoupled where it doesn't matter
     if not decoupled and len(world.used_shop_numbers) % 2 == 1:
@@ -624,7 +623,6 @@
                     if not too_few_portals_for_direction_pairs(portal.direction, 0):
                         continue
 
-<<<<<<< HEAD
                 portal1 = portal
                 two_plus.remove(portal)
                 break
@@ -640,42 +638,16 @@
                     if waterfall_plando:
                         cr = connected_regions.copy()
                         cr.add(portal.region)
-                        if "Secret Gathering Place" not in update_reachable_regions(cr, traversal_reqs, has_laurels, logic_tricks):
-=======
-        # then we find a portal in an inaccessible region
-        if check_success == 1:
-            for portal in two_plus:
-                if portal.region not in connected_regions:
-                    # if secret gathering place happens to get paired really late, you can end up running out
-                    if not has_laurels and len(two_plus) < 80:
-                        # if you plando'd secret gathering place with laurels at 10 fairies, you're the reason for this
-                        if waterfall_plando:
-                            cr = connected_regions.copy()
-                            cr.add(portal.region)
-                            if "Secret Gathering Place" not in update_reachable_regions(cr, traversal_reqs, has_laurels, logic_tricks, shuffle_fuses):
-                                continue
-                        # if not waterfall_plando, then we just want to pair secret gathering place now
-                        elif portal.region != "Secret Gathering Place":
->>>>>>> 9df3b0c0
+                        if "Secret Gathering Place" not in update_reachable_regions(cr, traversal_reqs, has_laurels,
+                                                                                    logic_tricks, shuffle_fuses):
                             continue
                     # if not waterfall_plando, then we just want to pair secret gathering place now
                     elif portal.region != "Secret Gathering Place":
                         continue
 
-<<<<<<< HEAD
                 # if they're not facing opposite directions, just continue
                 if entrance_layout == EntranceLayout.option_direction_pairs and not verify_direction_pair(portal, portal1):
                     continue
-=======
-        # once we have both portals, connect them and add the new region(s) to connected_regions
-        if check_success == 2:
-            if "Secret Gathering Place" in connected_regions:
-                has_laurels = True
-            connected_regions = update_reachable_regions(connected_regions, traversal_reqs, has_laurels, logic_tricks, shuffle_fuses)
-            portal_pairs[portal1] = portal2
-            check_success = 0
-            random_object.shuffle(two_plus)
->>>>>>> 9df3b0c0
 
                 # if you have direction pairs, we need to make sure we don't run out of spots for problem portals
                 # this cuts down on using the failsafe significantly
@@ -716,7 +688,8 @@
         # once we have both portals, connect them and add the new region(s) to connected_regions
         if not has_laurels and "Secret Gathering Place" in connected_regions:
             has_laurels = True
-        connected_regions = update_reachable_regions(connected_regions, traversal_reqs, has_laurels, logic_tricks)
+        connected_regions = update_reachable_regions(connected_regions, traversal_reqs, has_laurels, logic_tricks,
+                                                     shuffle_fuses)
         portal_pairs[portal1] = portal2
         two_plus_direction_tracker[portal1.direction] -= 1
         two_plus_direction_tracker[portal2.direction] -= 1
@@ -834,7 +807,8 @@
 
     # if the length of connected_regions changed, we got new regions, so we want to check those new origins
     if region_count != len(connected_regions):
-        connected_regions = update_reachable_regions(connected_regions, traversal_reqs, has_laurels, logic, shuffle_fuses)
+        connected_regions = update_reachable_regions(connected_regions, traversal_reqs, has_laurels, logic,
+                                                     shuffle_fuses)
 
     return connected_regions
 
