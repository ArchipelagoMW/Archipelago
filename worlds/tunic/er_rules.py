--- conflicted
+++ resolved
@@ -991,11 +991,7 @@
     # connecting the regions portals are in to other portals you can access via ladder storage
     # using has_stick instead of can_ladder_storage since it's already checking the logic rules
     if options.logic_rules == "unrestricted":
-<<<<<<< HEAD
-        def get_portal_info(portal_sd: str) -> (str, str):
-=======
         def get_portal_info(portal_sd: str) -> Tuple[str, str]:
->>>>>>> 75c9f595
             for portal1, portal2 in portal_pairs.items():
                 if portal1.scene_destination() == portal_sd:
                     return portal1.name, portal2.region
@@ -1230,19 +1226,12 @@
                     and (has_ladder("Ladders in Swamp", state, player, options)
                          or has_ice_grapple_logic(True, state, player, options, ability_unlocks)
                          or not options.entrance_rando))
-<<<<<<< HEAD
-=======
             # soft locked without this ladder
->>>>>>> 75c9f595
             elif portal_name == "West Garden Exit after Boss" and not options.entrance_rando:
                 regions[region_name].connect(
                     regions[paired_region],
                     name=portal_name + " (LS) " + region_name,
                     rule=lambda state: has_stick(state, player)
-<<<<<<< HEAD
-                    and state.has_any(ladders, player)
-=======
->>>>>>> 75c9f595
                     and (state.has("Ladders to West Bell", player)))
             # soft locked unless you have either ladder. if you have laurels, you use the other Entrance
             elif portal_name in {"Furnace Exit towards West Garden", "Furnace Exit to Dark Tomb"} \
